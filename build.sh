--- conflicted
+++ resolved
@@ -50,16 +50,13 @@
     echo "      --without=FEATURE,FEATURE,..."
     echo "                       Disable FEATUREs from JSRT experimental"
     echo "                       features."
-<<<<<<< HEAD
+    echo "  -v, --verbose        Display verbose output including all options"
     echo "      --wb-check CPPFILE"
     echo "                       Write-barrier check given CPPFILE (git path)"
     echo "      --wb-analyze CPPFILE"
     echo "                       Write-barrier analyze given CPPFILE (git path)"
     echo "      --wb-args=PLUGIN_ARGS"
     echo "                       Write-barrier clang plugin args"
-=======
-    echo "  -v, --verbose        Display verbose output including all options"
->>>>>>> 6d3068ec
     echo ""
     echo "example:"
     echo "  ./build.sh --cxx=/path/to/clang++ --cc=/path/to/clang -j"
@@ -86,13 +83,10 @@
 OS_LINUX=0
 OS_APT_GET=0
 OS_UNIX=0
-<<<<<<< HEAD
+LTO=""
 WB_CHECK=
 WB_ANALYZE=
 WB_ARGS=
-=======
-LTO=""
->>>>>>> 6d3068ec
 
 if [ -f "/proc/version" ]; then
     OS_LINUX=1
@@ -412,24 +406,15 @@
 fi
 
 echo Generating $BUILD_TYPE makefiles
-<<<<<<< HEAD
-cmake $CMAKE_GEN $CC_PREFIX $ICU_PATH $STATIC_LIBRARY $ARCH \
+cmake $CMAKE_GEN $CC_PREFIX $ICU_PATH $LTO $STATIC_LIBRARY $ARCH \
     -DCMAKE_BUILD_TYPE=$BUILD_TYPE $SANITIZE $NO_JIT $WITHOUT_FEATURES \
     $WB_FLAG $WB_ARGS \
     ../..
-=======
-cmake $CMAKE_GEN $CC_PREFIX $ICU_PATH $LTO $STATIC_LIBRARY $ARCH \
-    -DCMAKE_BUILD_TYPE=$BUILD_TYPE $SANITIZE $NO_JIT $WITHOUT_FEATURES ../..
->>>>>>> 6d3068ec
 
 _RET=$?
 if [[ $? == 0 ]]; then
     if [[ $MAKE != 0 ]]; then
-<<<<<<< HEAD
-        $MAKE $MULTICORE_BUILD $WB_TARGET 2>&1 | tee build.log
-=======
-        $MAKE $MULTICORE_BUILD $_VERBOSE 2>&1 | tee build.log
->>>>>>> 6d3068ec
+        $MAKE $MULTICORE_BUILD $_VERBOSE $WB_TARGET 2>&1 | tee build.log
         _RET=${PIPESTATUS[0]}
     else
         echo "Visit given folder above for xcode project file ----^"
