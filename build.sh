#!/bin/bash
#-------------------------------------------------------------------------------------------------------
# Copyright (C) Microsoft. All rights reserved.
# Licensed under the MIT license. See LICENSE.txt file in the project root for full license information.
#-------------------------------------------------------------------------------------------------------

SAFE_RUN() {
    local SF_RETURN_VALUE=$($1 2>&1)

    if [[ $? != 0 ]]; then
        >&2 echo $SF_RETURN_VALUE
        exit 1
    fi
    echo $SF_RETURN_VALUE
}

ERROR_EXIT() {
    if [[ $? != 0 ]]; then
        echo $($1 2>&1)
        exit 1;
    fi
}

PRINT_USAGE() {
    echo ""
    echo "[ChakraCore Build Script Help]"
    echo ""
    echo "build.sh [options]"
    echo ""
    echo "options:"
    echo "      --arch=[*]       Set target arch (x86)"
    echo "      --cc=PATH        Path to Clang   (see example below)"
    echo "      --cxx=PATH       Path to Clang++ (see example below)"
    echo "      --create-deb=V   Create .deb package with given V version"
    echo "  -d, --debug          Debug build (by default Release build)"
    echo "      --embed-icu      Download and embed ICU-57 statically"
    echo "  -h, --help           Show help"
    echo "      --icu=PATH       Path to ICU include folder (see example below)"
    echo "  -j [N], --jobs[=N]   Multicore build, allow N jobs at once"
    echo "  -n, --ninja          Build with ninja instead of make"
    echo "      --no-icu         Compile without unicode/icu support"
    echo "      --no-jit         Disable JIT"
    echo "      --lto            Enables LLVM Full LTO"
    echo "      --lto-thin       Enables LLVM Thin LTO - xcode 8+ or clang 3.9+"
    echo "      --static         Build as static library (by default shared library)"
    echo "      --sanitize=CHECKS Build with clang -fsanitize checks,"
    echo "                       e.g. undefined,signed-integer-overflow"
    echo "  -t, --test-build     Test build (by default Release build)"
    echo "      --target[=S]     Target OS"
    echo "      --xcode          Generate XCode project"
    echo "      --without=FEATURE,FEATURE,..."
    echo "                       Disable FEATUREs from JSRT experimental"
    echo "                       features."
    echo "  -v, --verbose        Display verbose output including all options"
    echo "      --wb-check CPPFILE"
    echo "                       Write-barrier check given CPPFILE (git path)"
    echo "      --wb-analyze CPPFILE"
    echo "                       Write-barrier analyze given CPPFILE (git path)"
    echo "      --wb-args=PLUGIN_ARGS"
    echo "                       Write-barrier clang plugin args"
    echo ""
    echo "example:"
    echo "  ./build.sh --cxx=/path/to/clang++ --cc=/path/to/clang -j"
    echo "with icu:"
    echo "  ./build.sh --icu=/usr/local/opt/icu4c/include"
    echo ""
}

CHAKRACORE_DIR=`dirname $0`
_CXX=""
_CC=""
_VERBOSE=""
BUILD_TYPE="Release"
CMAKE_GEN=
MAKE=make
MULTICORE_BUILD=""
NO_JIT=
ICU_PATH="-DICU_SETTINGS_RESET=1"
STATIC_LIBRARY="-DSHARED_LIBRARY_SH=1"
SANITIZE=
WITHOUT_FEATURES=""
CREATE_DEB=0
ARCH="-DCC_TARGETS_AMD64_SH=1"
OS_LINUX=0
OS_APT_GET=0
OS_UNIX=0
LTO=""
TARGET_OS=""
WB_CHECK=
WB_ANALYZE=
WB_ARGS=

if [ -f "/proc/version" ]; then
    OS_LINUX=1
    PROC_INFO=$(cat /proc/version)
    if [[ $PROC_INFO =~ 'Ubuntu' || $PROC_INFO =~ 'Debian'
       || $PROC_INFO =~ 'Linaro' ]]; then
        OS_APT_GET=1
    fi
else
    OS_UNIX=1
fi

while [[ $# -gt 0 ]]; do
    case "$1" in
    --arch=*)
        ARCH=$1
        ARCH="${ARCH:7}"
        ;;

    --cxx=*)
        _CXX=$1
        _CXX=${_CXX:6}
        ;;

    --cc=*)
        _CC=$1
        _CC=${_CC:5}
        ;;

    -h | --help)
        PRINT_USAGE
        exit
        ;;

    -v | --verbose)
        _VERBOSE="V=1"
        ;;

    -d | --debug)
        BUILD_TYPE="Debug"
        ;;

    --embed-icu)
        if [ ! -d "${CHAKRACORE_DIR}/deps/icu/source/output" ]; then
            ICU_URL="http://source.icu-project.org/repos/icu/icu/tags/release-57-1"
            echo -e "\n----------------------------------------------------------------"
            echo -e "\nThis script will download ICU-LIB from\n${ICU_URL}\n"
            echo "It is licensed to you by its publisher, not Microsoft."
            echo "Microsoft is not responsible for the software."
            echo "Your installation and use of ICU-LIB is subject to the publisher’s terms available here:"
            echo -e "http://www.unicode.org/copyright.html#License\n"
            echo -e "----------------------------------------------------------------\n"
            echo "If you don't agree, press Ctrl+C to terminate"
            read -t 10 -p "Hit ENTER to continue (or wait 10 seconds)"
            SAFE_RUN `mkdir -p ${CHAKRACORE_DIR}/deps/`
            cd "${CHAKRACORE_DIR}/deps/";
            ABS_DIR=`pwd`
            if [ ! -d "${ABS_DIR}/icu/" ]; then
                echo "Downloading ICU ${ICU_URL}"
                if [ ! -f "/usr/bin/svn" ]; then
                    echo -e "\nYou should install 'svn' client in order to use this feature"
                    if [ $OS_APT_GET == 1 ]; then
                        echo "tip: Try 'sudo apt-get install subversion'"
                    fi
                    exit 1
                fi
                svn export -q $ICU_URL icu
                ERROR_EXIT "rm -rf ${ABS_DIR}/icu/"
            fi

            cd "${ABS_DIR}/icu/source";./configure --with-data-packaging=static\
                    --prefix="${ABS_DIR}/icu/source/output/"\
                    --enable-static --disable-shared --with-library-bits=64\
                    --disable-icuio --disable-layout\
                    CXXFLAGS="-fPIC" CFLAGS="-fPIC"

            ERROR_EXIT "rm -rf ${ABS_DIR}/icu/source/output/"
            make STATICCFLAGS="-fPIC" STATICCXXFLAGS="-fPIC" STATICCPPFLAGS="-DPIC" install
            ERROR_EXIT "rm -rf ${ABS_DIR}/icu/source/output/"
            cd "${ABS_DIR}/../"
        fi
        ICU_PATH="-DCC_EMBED_ICU_SH=1"
        ;;


    -t | --test-build)
        BUILD_TYPE="Test"
        ;;

    -j | --jobs)
        if [[ "$1" == "-j" && "$2" =~ ^[^-] ]]; then
            MULTICORE_BUILD="-j $2"
            shift
        else
            MULTICORE_BUILD="-j $(nproc)"
        fi
        ;;

    -j=* | --jobs=*)            # -j=N syntax used in CI
        MULTICORE_BUILD=$1
        if [[ "$1" =~ ^-j= ]]; then
            MULTICORE_BUILD="-j ${MULTICORE_BUILD:3}"
        else
            MULTICORE_BUILD="-j ${MULTICORE_BUILD:7}"
        fi
        ;;

    --icu=*)
        ICU_PATH=$1
        ICU_PATH="-DICU_INCLUDE_PATH_SH=${ICU_PATH:6}"
        ;;

    --lto)
        LTO="-DENABLE_FULL_LTO_SH=1"
        ;;

    --lto-thin)
        LTO="-DENABLE_THIN_LTO_SH=1"
        ;;

    -n | --ninja)
        CMAKE_GEN="-G Ninja"
        MAKE=ninja
        ;;

    --no-icu)
        ICU_PATH="-DNO_ICU_PATH_GIVEN_SH=1"
        ;;

    --no-jit)
        NO_JIT="-DNO_JIT_SH=1"
        ;;

    --xcode)
        CMAKE_GEN="-G Xcode -DCC_XCODE_PROJECT=1"
        MAKE=0
        ;;

    --create-deb=*)
        CREATE_DEB=$1
        CREATE_DEB="${CREATE_DEB:13}"
        ;;

    --static)
        STATIC_LIBRARY="-DSTATIC_LIBRARY_SH=1"
        ;;

    --sanitize=*)
        SANITIZE=$1
        SANITIZE=${SANITIZE:11}    # value after --sanitize=
        SANITIZE="-DCLANG_SANITIZE_SH=${SANITIZE}"
        ;;

    --target=*)
        _TARGET_OS=$1
        _TARGET_OS="${_TARGET_OS:9}"
        if [[ $_TARGET_OS =~ "android" ]]; then
            OLD_PATH=$PATH
            export TOOLCHAIN=$PWD/android-toolchain-arm
            TARGET_OS="-DCC_TARGET_OS_ANDROID_SH=1 -DANDROID_TOOLCHAIN_DIR=${TOOLCHAIN}/arm-linux-androideabi"
            export PATH=$TOOLCHAIN/bin:$OLD_PATH
            export AR=arm-linux-androideabi-ar
            export CC=arm-linux-androideabi-clang
            export CXX=arm-linux-androideabi-clang++
            export LINK=arm-linux-androideabi-clang++
            export STRIP=arm-linux-androideabi-strip
            # override CXX and CC
            _CXX="${TOOLCHAIN}/bin/${CXX}"
            _CC="${TOOLCHAIN}/bin/${CC}"
        fi
        ;;

    --without=*)
        FEATURES=$1
        FEATURES=${FEATURES:10}    # value after --without=
        for x in ${FEATURES//,/ }  # replace comma with space then split
        do
            if [[ "$WITHOUT_FEATURES" == "" ]]; then
                WITHOUT_FEATURES="-DWITHOUT_FEATURES_SH="
            else
                WITHOUT_FEATURES="$WITHOUT_FEATURES;"
            fi
            WITHOUT_FEATURES="${WITHOUT_FEATURES}-DCOMPILE_DISABLE_${x}=1"
        done
        ;;

    --wb-check)
        if [[ "$2" =~ ^[^-] ]]; then
            WB_CHECK="$2"
            shift
        else
            WB_CHECK="*"  # check all files
        fi
        ;;

    --wb-analyze)
        if [[ "$2" =~ ^[^-] ]]; then
            WB_ANALYZE="$2"
            shift
        else
            PRINT_USAGE && exit 1
        fi
        ;;

    --wb-args=*)
        WB_ARGS=$1
        WB_ARGS=${WB_ARGS:10}
        WB_ARGS=${WB_ARGS// /;}  # replace space with ; to generate a cmake list
        ;;

    *)
        echo "Unknown option $1"
        PRINT_USAGE
        exit -1
        ;;
    esac

    shift
done

if [[ ${#_VERBOSE} > 0 ]]; then
    # echo options back to the user
    echo "Printing command line options back to the user:"
    echo "_CXX=${_CXX}"
    echo "_CC=${_CC}"
    echo "BUILD_TYPE=${BUILD_TYPE}"
    echo "MULTICORE_BUILD=${MULTICORE_BUILD}"
    echo "ICU_PATH=${ICU_PATH}"
    echo "CMAKE_GEN=${CMAKE_GEN}"
    echo "MAKE=${MAKE} $_VERBOSE"
    echo ""
fi

CLANG_PATH=
if [[ ${#_CXX} > 0 || ${#_CC} > 0 ]]; then
    if [[ ${#_CXX} == 0 || ${#_CC} == 0 ]]; then
        echo "ERROR: '-cxx' and '-cc' options must be used together."
        exit 1
    fi
    echo "Custom CXX ${_CXX}"
    echo "Custom CC  ${_CC}"

    if [[ ! -f $_CXX || ! -f $_CC ]]; then
        echo "ERROR: Custom compiler not found on given path"
        exit 1
    fi
    CLANG_PATH=$_CXX
else
    RET_VAL=$(SAFE_RUN 'c++ --version')
    if [[ ! $RET_VAL =~ "clang" ]]; then
        echo "Searching for Clang..."
        if [[ -f /usr/bin/clang++ ]]; then
            echo "Clang++ found at /usr/bin/clang++"
            _CXX=/usr/bin/clang++
            _CC=/usr/bin/clang
            CLANG_PATH=$_CXX
        else
            echo "ERROR: clang++ not found at /usr/bin/clang++"
            echo ""
            echo "You could use clang++ from a custom location."
            PRINT_USAGE
            exit 1
        fi
    else
        CLANG_PATH=c++
    fi
fi

# check clang version (min required 3.7)
VERSION=$($CLANG_PATH --version | grep "version [0-9]*\.[0-9]*" --o -i | grep "[0-9]\.[0-9]*" --o)
VERSION=${VERSION/./}

if [[ $VERSION -lt 37 ]]; then
    echo "ERROR: Minimum required Clang version is 3.7"
    exit 1
fi

CC_PREFIX=""
if [[ ${#_CXX} > 0 ]]; then
    CC_PREFIX="-DCMAKE_CXX_COMPILER=$_CXX -DCMAKE_C_COMPILER=$_CC"
fi

<<<<<<< HEAD
################# Write-barrier check/analyze run #################
WB_FLAG=
WB_TARGET=
if [[ $WB_CHECK || $WB_ANALYZE ]]; then
    $CHAKRACORE_DIR/tools/RecyclerChecker/build.sh || exit 1

    if [[ $MAKE != 'ninja' ]]; then
        echo "--wb-check/wb-analyze only works with --ninja" && exit 1
    fi
    if [[ $WB_CHECK && $WB_ANALYZE ]]; then
        echo "Please run only one of --wb-check or --wb-analyze" && exit 1
    fi
    if [[ $WB_CHECK ]]; then
        WB_FLAG="-DWB_CHECK_SH=1"
        WB_FILE=$WB_CHECK
    fi
    if [[ $WB_ANALYZE ]]; then
        WB_FLAG="-DWB_ANALYZE_SH=1"
        WB_FILE=$WB_ANALYZE
    fi

    if [[ $WB_ARGS ]]; then
        if [[ $WB_ARGS =~ "-fix" ]]; then
            MULTICORE_BUILD="-j 1"  # 1 job only if doing write barrier fix
        fi
        WB_ARGS="-DWB_ARGS_SH=$WB_ARGS"
    fi

    if [[ $WB_FILE != "*" ]]; then
        if [[ -f $CHAKRACORE_DIR/$WB_FILE ]]; then
            touch $CHAKRACORE_DIR/$WB_FILE
        else
            echo "$CHAKRACORE_DIR/$WB_FILE not found. Please use full git path for $WB_FILE." && exit 1
        fi

        WB_FILE_DIR=`dirname $WB_FILE`
        WB_FILE_BASE=`basename $WB_FILE`

        WB_FILE_CMAKELISTS="$CHAKRACORE_DIR/$WB_FILE_DIR/CMakeLists.txt"
        if [[ -f $WB_FILE_CMAKELISTS ]]; then
            SUBDIR=$(grep -i add_library $WB_FILE_CMAKELISTS | sed "s/.*(\([^ ]*\) .*/\1/")
        else
            echo "$WB_FILE_CMAKELISTS not found." && exit 1
        fi
        WB_TARGET="$WB_FILE_DIR/CMakeFiles/$SUBDIR.dir/$WB_FILE_BASE.o"
    fi
=======
# prepare DbgController.js.h
CH_DIR="${CHAKRACORE_DIR}/bin/ch"
"${CH_DIR}/jstoc.py" "${CH_DIR}/DbgController.js" controllerScript
if [[ $? != 0 ]]; then
    exit 1
>>>>>>> 62f96688
fi

build_directory="$CHAKRACORE_DIR/BuildLinux/${BUILD_TYPE:0}"
if [ ! -d "$build_directory" ]; then
    SAFE_RUN `mkdir -p $build_directory`
fi

pushd $build_directory > /dev/null

if [[ $ARCH =~ "x86" ]]; then
    ARCH="-DCC_TARGETS_X86_SH=1"
    echo "Compile Target : x86"
else
    if [[ $ARCH =~ "arm" ]]; then
        ARCH="-DCC_TARGETS_ARM_SH=1"
        echo "Compile Target : arm"
    else
        echo "Compile Target : amd64"
    fi
fi

echo Generating $BUILD_TYPE makefiles
# -DCMAKE_EXPORT_COMPILE_COMMANDS=ON useful for clang-query tool
cmake $CMAKE_GEN $CC_PREFIX $ICU_PATH $LTO $STATIC_LIBRARY $ARCH $TARGET_OS \
    -DCMAKE_BUILD_TYPE=$BUILD_TYPE $SANITIZE $NO_JIT $WITHOUT_FEATURES \
    $WB_FLAG $WB_ARGS -DCMAKE_EXPORT_COMPILE_COMMANDS=ON \
    ../..

_RET=$?
if [[ $? == 0 ]]; then
    if [[ $MAKE != 0 ]]; then
        $MAKE $MULTICORE_BUILD $_VERBOSE $WB_TARGET 2>&1 | tee build.log
        _RET=${PIPESTATUS[0]}
    else
        echo "Visit given folder above for xcode project file ----^"
    fi
fi

if [[ $_RET != 0 ]]; then
    echo "See error details above. Exit code was $_RET"
else
    if [[ $CREATE_DEB != 0 ]]; then
        DEB_FOLDER=`realpath .`
        DEB_FOLDER="${DEB_FOLDER}/chakracore_${CREATE_DEB}"

        mkdir -p $DEB_FOLDER/usr/local/bin
        mkdir -p $DEB_FOLDER/DEBIAN
        cp $DEB_FOLDER/../ch $DEB_FOLDER/usr/local/bin/
        if [[ $STATIC_LIBRARY == "-DSHARED_LIBRARY_SH=1" ]]; then
            cp $DEB_FOLDER/../*.so $DEB_FOLDER/usr/local/bin/
        fi
        echo -e "Package: ChakraCore"\
            "\nVersion: ${CREATE_DEB}"\
            "\nSection: base"\
            "\nPriority: optional"\
            "\nArchitecture: amd64"\
            "\nDepends: libc6 (>= 2.19), uuid-dev (>> 0), libicu-dev (>> 0)"\
            "\nMaintainer: ChakraCore <chakracore@microsoft.com>"\
            "\nDescription: Chakra Core"\
            "\n Open source Core of Chakra Javascript Engine"\
            > $DEB_FOLDER/DEBIAN/control

        dpkg-deb --build $DEB_FOLDER
        _RET=$?
        if [[ $_RET == 0 ]]; then
            echo ".deb package is available under $build_directory"
        fi
    fi
fi

popd > /dev/null
exit $_RET<|MERGE_RESOLUTION|>--- conflicted
+++ resolved
@@ -371,7 +371,13 @@
     CC_PREFIX="-DCMAKE_CXX_COMPILER=$_CXX -DCMAKE_C_COMPILER=$_CC"
 fi
 
-<<<<<<< HEAD
+# prepare DbgController.js.h
+CH_DIR="${CHAKRACORE_DIR}/bin/ch"
+"${CH_DIR}/jstoc.py" "${CH_DIR}/DbgController.js" controllerScript
+if [[ $? != 0 ]]; then
+    exit 1
+fi
+
 ################# Write-barrier check/analyze run #################
 WB_FLAG=
 WB_TARGET=
@@ -418,13 +424,6 @@
         fi
         WB_TARGET="$WB_FILE_DIR/CMakeFiles/$SUBDIR.dir/$WB_FILE_BASE.o"
     fi
-=======
-# prepare DbgController.js.h
-CH_DIR="${CHAKRACORE_DIR}/bin/ch"
-"${CH_DIR}/jstoc.py" "${CH_DIR}/DbgController.js" controllerScript
-if [[ $? != 0 ]]; then
-    exit 1
->>>>>>> 62f96688
 fi
 
 build_directory="$CHAKRACORE_DIR/BuildLinux/${BUILD_TYPE:0}"
