#-------------------------------------------------------------------------------------------------------
# Copyright (C) Microsoft. All rights reserved.
# Licensed under the MIT license. See LICENSE.txt file in the project root for full license information.
#-------------------------------------------------------------------------------------------------------

SAFE_RUN() {
    local SF_RETURN_VALUE=$($1 2>&1)

    if [[ $? != 0 ]]; then
        >&2 echo $SF_RETURN_VALUE
        exit 1
    fi
    echo $SF_RETURN_VALUE
}

PRINT_USAGE() {
    echo ""
    echo "[ChakraCore Build Script Help]"
    echo ""
    echo "build.sh [options]"
    echo ""
    echo "options:"
    echo "      --cxx=PATH      Path to Clang++ (see example below)"
    echo "      --cc=PATH       Path to Clang   (see example below)"
    echo "  -d, --debug         Debug build (by default Release build)"
    echo "  -h, --help          Show help"
    echo "      --icu=PATH      Path to ICU include folder (see example below)"
    echo "  -j [N], --jobs[=N]  Multicore build, allow N jobs at once"
    echo "  -n, --ninja         Build with ninja instead of make"
    echo "      --xcode         Generate XCode project"
    echo "  -t, --test-build    Test build (by default Release build)"
    echo "      --static        Build as static library (by default shared library)"
    echo "  -v, --verbose       Display verbose output including all options"
    echo ""
    echo "example:"
    echo "  ./build.sh --cxx=/path/to/clang++ --cc=/path/to/clang -j"
    echo "with icu:"
    echo "  ./build.sh --icu=/usr/local/Cellar/icu4c/version/include/"
    echo ""
}

CHAKRACORE_DIR=`dirname $0`
_CXX=""
_CC=""
VERBOSE=""
BUILD_TYPE="Release"
CMAKE_GEN=
MAKE=make
MULTICORE_BUILD=""
ICU_PATH=""
STATIC_LIBRARY=""

while [[ $# -gt 0 ]]; do
    case "$1" in
    --cxx=*)
        _CXX=$1
        _CXX=${_CXX:6}
        ;;

    --cc=*)
        _CC=$1
        _CC=${_CC:5}
        ;;

    -h | --help)
        PRINT_USAGE
        exit
        ;;

    -v | --verbose)
        _VERBOSE="verbose"
        ;;

    -d | --debug)
        BUILD_TYPE="Debug"
        ;;

    -t | --test-build)
        BUILD_TYPE="Test"
        ;;

    -j | --jobs)
        if [[ "$1" == "-j" && "$2" =~ ^[^-] ]]; then
            MULTICORE_BUILD="-j $2"
            shift
        else
            MULTICORE_BUILD="-j $(nproc)"
        fi
        ;;

    -j=* | --jobs=*)            # -j=N syntax used in CI
        MULTICORE_BUILD=$1
        if [[ "$1" =~ ^-j= ]]; then
            MULTICORE_BUILD="-j ${MULTICORE_BUILD:3}"
        else
            MULTICORE_BUILD="-j ${MULTICORE_BUILD:7}"
        fi
        ;;

    --icu=*)
        ICU_PATH=$1
        ICU_PATH="-DICU_INCLUDE_PATH=${ICU_PATH:6}"
        ;;

    -n | --ninja)
        CMAKE_GEN="-G Ninja"
        MAKE=ninja
        ;;

	--xcode)
        CMAKE_GEN="-G Xcode -DCC_XCODE_PROJECT=1"
        MAKE=0
        ;;

    --static)
        STATIC_LIBRARY="-DSTATIC_LIBRARY=1"
        ;;

    *)
        echo "Unknown option $1"
        PRINT_USAGE
        exit -1
        ;;
    esac

    shift
done

if [[ ${#_VERBOSE} > 0 ]]; then
    # echo options back to the user
    echo "Printing command line options back to the user:"
    echo "_CXX=${_CXX}"
    echo "_CC=${_CC}"
    echo "BUILD_TYPE=${BUILD_TYPE}"
    echo "MULTICORE_BUILD=${MULTICORE_BUILD}"
    echo "ICU_PATH=${ICU_PATH}"
    echo "CMAKE_GEN=${CMAKE_GEN}"
    echo "MAKE=${MAKE}"
    echo ""
fi

CLANG_PATH=
if [[ ${#_CXX} > 0 || ${#_CC} > 0 ]]; then
    if [[ ${#_CXX} == 0 || ${#_CC} == 0 ]]; then
        echo "ERROR: '-cxx' and '-cc' options must be used together."
        exit 1
    fi
    echo "Custom CXX ${_CXX}"
    echo "Custom CC  ${_CC}"

    if [[ ! -f $_CXX || ! -f $_CC ]]; then
        echo "ERROR: Custom compiler not found on given path"
        exit 1
    fi
    CLANG_PATH=$_CXX
else
    RET_VAL=$(SAFE_RUN 'c++ --version')
    if [[ ! $RET_VAL =~ "clang" ]]; then
        echo "Searching for Clang..."
        if [[ -f /usr/bin/clang++ ]]; then
            echo "Clang++ found at /usr/bin/clang++"
            _CXX=/usr/bin/clang++
            _CC=/usr/bin/clang
            CLANG_PATH=$_CXX
        else
            echo "ERROR: clang++ not found at /usr/bin/clang++"
            echo ""
            echo "You could use clang++ from a custom location."
            PRINT_USAGE
            exit 1
        fi
    else
        CLANG_PATH=c++
    fi
fi

# check clang version (min required 3.7)
VERSION=$($CLANG_PATH --version | grep "version [0-9]*\.[0-9]*" --o -i | grep "[0-9]\.[0-9]*" --o)
VERSION=${VERSION/./}

if [[ $VERSION -lt 37 ]]; then
    echo "ERROR: Minimum required Clang version is 3.7"
    exit 1
fi

CC_PREFIX=""
if [[ ${#_CXX} > 0 ]]; then
    CC_PREFIX="-DCMAKE_CXX_COMPILER=$_CXX -DCMAKE_C_COMPILER=$_CC"
fi

build_directory="$CHAKRACORE_DIR/BuildLinux/${BUILD_TYPE:0}"
if [ ! -d "$build_directory" ]; then
    SAFE_RUN `mkdir -p $build_directory`
fi

pushd $build_directory > /dev/null

echo Generating $BUILD_TYPE makefiles
cmake $CMAKE_GEN $CC_PREFIX $ICU_PATH $STATIC_LIBRARY -DCMAKE_BUILD_TYPE=$BUILD_TYPE ../..

if [[ $? == 0 ]]; then
    if [[ $MAKE != 0 ]]; then
        $MAKE $MULTICORE_BUILD 2>&1 | tee build.log
    else
        echo "Visit given folder above for xcode project file ----^"
    fi
fi

<<<<<<< HEAD
popd > /dev/null
=======
$MAKE $MULTICORE_BUILD 2>&1 | tee build.log
_RET=${PIPESTATUS[0]}
if [[ $_RET != 0 ]]; then
    echo Error: $MAKE return $_RET
fi

popd > /dev/null
exit $_RET
>>>>>>> 1e725451
<|MERGE_RESOLUTION|>--- conflicted
+++ resolved
@@ -206,9 +206,6 @@
     fi
 fi
 
-<<<<<<< HEAD
-popd > /dev/null
-=======
 $MAKE $MULTICORE_BUILD 2>&1 | tee build.log
 _RET=${PIPESTATUS[0]}
 if [[ $_RET != 0 ]]; then
@@ -216,5 +213,4 @@
 fi
 
 popd > /dev/null
-exit $_RET
->>>>>>> 1e725451
+exit $_RET