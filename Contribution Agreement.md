# Contributor Agreement

All contributors to ChakraCore must digitally sign the below agreement unless their contribution is done on behalf of or licensed to Microsoft and covered by the MIT license in LICENSE.txt

To sign the agreement please submit a commit that adds your name and github username to the bottom of this file.

Anything I contribute to the ChakraCore repository is comprised of one or more of:

1. My own work
2. Existing code from the ChakraCore repository
3. The work of a group of individuals all of whom agree to (and have signed) these terms
4. Third party work licensed under terms that enable it to be incorporated into the ChakraCore project

In the case of option 4 I will discuss this Third Party submission with the ChakraCore core contributors before submitting it.

I agree that all contributions I submit will be included in ChakraCore and licensed under the license in LICENSE.txt.

I surrender any rights that would prevent my contribution from being redistributed and used under the license in LICENSE.txt.

I accept that future users of the ChakraCore including my contributions will not be required to give me any acknowledgement except as a "ChakraCore Project Contributor" as mentioned in LICENSE.txt.

I agree that I will never pursue royalties or patent claims related to any contribution to ChakraCore.

I confirm that I have the right to submit this contribution and it can be redistributed under the license in LICENSE.txt.

I agree that a record of my contribution including comments and my name may be retained and displayed publicly in the ChakraCore repository.

If I make any contributions in the course of my employment, then either:
a) my employer has given my sufficient rights over the work I have done to submit it under the above terms or
b) my employer has agreed to these terms and signed the agreement

This agreement has been signed by:

| Name | Github username |
|---|---|
|Richard Lawrence| rhuanjl|
|Andrey Taritsyn| Taritsyn|
|Sasha Syrotenko| Fly-Style|
<<<<<<< HEAD
|Yevhen Lukomskyi|ylukomskyi|
=======
|Petr Penzin| ppenzin|
>>>>>>> a804755e
<|MERGE_RESOLUTION|>--- conflicted
+++ resolved
@@ -36,8 +36,5 @@
 |Richard Lawrence| rhuanjl|
 |Andrey Taritsyn| Taritsyn|
 |Sasha Syrotenko| Fly-Style|
-<<<<<<< HEAD
 |Yevhen Lukomskyi|ylukomskyi|
-=======
 |Petr Penzin| ppenzin|
->>>>>>> a804755e
