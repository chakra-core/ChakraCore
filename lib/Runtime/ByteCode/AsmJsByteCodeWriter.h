//-------------------------------------------------------------------------------------------------------
// Copyright (C) Microsoft Corporation and contributors. All rights reserved.
// Licensed under the MIT license. See LICENSE.txt file in the project root for full license information.
//-------------------------------------------------------------------------------------------------------

#if !defined(ASMJS_BYTECODE_WRITER_H) || defined(WASM_BYTECODE_WRITER)

#ifndef WASM_BYTECODE_WRITER
#define ASMJS_BYTECODE_WRITER_H
#define IMP_IWASM
#else
#define IMP_IWASM virtual
#endif

#if defined(ASMJS_PLAT) || defined(ENABLE_WASM)
namespace Js
{
    struct AsmJsByteCodeWriter : public ByteCodeWriter
#ifdef WASM_BYTECODE_WRITER
    , public IWasmByteCodeWriter
#endif
    {
    private:
        using ByteCodeWriter::MarkLabel;

    public:
        IMP_IWASM void InitData(ArenaAllocator* alloc, int32 initCodeBufferSize);
        IMP_IWASM void EmptyAsm(OpCodeAsmJs op);
        IMP_IWASM void Conv(OpCodeAsmJs op, RegSlot R0, RegSlot R1);
        IMP_IWASM void AsmInt1Const1(OpCodeAsmJs op, RegSlot R0, int C1);
        IMP_IWASM void AsmReg1IntConst1(OpCodeAsmJs op, RegSlot R0, int C1);
        IMP_IWASM void AsmLong1Const1(OpCodeAsmJs op, RegSlot R0, int64 C1);
        IMP_IWASM void AsmFloat1Const1(OpCodeAsmJs op, RegSlot R0, float C1);
        IMP_IWASM void AsmDouble1Const1(OpCodeAsmJs op, RegSlot R0, double C1);
        IMP_IWASM void AsmReg1(OpCodeAsmJs op, RegSlot R0);
        IMP_IWASM void AsmReg2(OpCodeAsmJs op, RegSlot R0, RegSlot R1);
        IMP_IWASM void AsmReg3(OpCodeAsmJs op, RegSlot R0, RegSlot R1, RegSlot R2);
        IMP_IWASM void AsmBr(ByteCodeLabel labelID, OpCodeAsmJs op = OpCodeAsmJs::AsmBr);
        IMP_IWASM void AsmBrReg1(OpCodeAsmJs op, ByteCodeLabel labelID, RegSlot R1);
        IMP_IWASM void AsmBrReg1Const1(OpCodeAsmJs op, ByteCodeLabel labelID, RegSlot R1, int C1);
        IMP_IWASM void AsmStartCall(OpCodeAsmJs op, ArgSlot ArgCount, bool isPatching = false);
        IMP_IWASM void AsmCall(OpCodeAsmJs op, RegSlot returnValueRegister, RegSlot functionRegister, ArgSlot givenArgCount, AsmJsRetType retType, ProfileId profileId);
        IMP_IWASM void AsmSlot(OpCodeAsmJs op, RegSlot value, RegSlot instance, uint32 slotId);
        IMP_IWASM void WasmMemAccess(OpCodeAsmJs op, RegSlot value, uint32 slotIndex, uint32 offset, ArrayBufferView::ViewType viewType);

        IMP_IWASM void MarkAsmJsLabel(ByteCodeLabel labelID);
        IMP_IWASM void ExitLoop(uint loopId);
        IMP_IWASM void AsmReg4(OpCodeAsmJs op, RegSlot R0, RegSlot R1, RegSlot R2, RegSlot R3);
        IMP_IWASM void AsmReg5(OpCodeAsmJs op, RegSlot R0, RegSlot R1, RegSlot R2, RegSlot R3, RegSlot R4);
        IMP_IWASM void AsmReg9(OpCodeAsmJs op, RegSlot R0, RegSlot R1, RegSlot R2, RegSlot R3, RegSlot R4, RegSlot R5, RegSlot R6, RegSlot R7, RegSlot R8);
        IMP_IWASM void AsmReg17(OpCodeAsmJs op, RegSlot R0, RegSlot R1, RegSlot R2, RegSlot R3, RegSlot R4, RegSlot R5, RegSlot R6, RegSlot R7, RegSlot R8,
            RegSlot R9, RegSlot R10, RegSlot R11, RegSlot R12, RegSlot R13, RegSlot R14, RegSlot R15, RegSlot R16);
        IMP_IWASM void AsmShuffle(OpCodeAsmJs op, RegSlot R0, RegSlot R1, RegSlot R2, uint8 indices[]);
        IMP_IWASM void AsmSimdTypedArr(OpCodeAsmJs op, RegSlot value, uint32 slotIndex, uint8 dataWidth, ArrayBufferView::ViewType viewType, uint32 offset = 0);
        IMP_IWASM void WasmSimdConst(OpCodeAsmJs op, RegSlot R0, int C0, int C1, int C2, int C3);

#ifdef WASM_BYTECODE_WRITER
        // We don't want to expose api not in IWasmByteCodeWriter, but it's easier to compile them anyway
    private:
#endif
<<<<<<< HEAD
=======
        uint EnterLoop(ByteCodeLabel loopEntrance);
        void AsmReg4(OpCodeAsmJs op, RegSlot R0, RegSlot R1, RegSlot R2, RegSlot R3);
        void AsmReg5(OpCodeAsmJs op, RegSlot R0, RegSlot R1, RegSlot R2, RegSlot R3, RegSlot R4);
>>>>>>> 23153e1a
        void AsmReg6(OpCodeAsmJs op, RegSlot R0, RegSlot R1, RegSlot R2, RegSlot R3, RegSlot R4, RegSlot R5);
        void AsmReg7(OpCodeAsmJs op, RegSlot R0, RegSlot R1, RegSlot R2, RegSlot R3, RegSlot R4, RegSlot R5, RegSlot R6);
        void AsmReg10(OpCodeAsmJs op, RegSlot R0, RegSlot R1, RegSlot R2, RegSlot R3, RegSlot R4, RegSlot R5, RegSlot R6, RegSlot R7, RegSlot R8, RegSlot R9);
        void AsmReg11(OpCodeAsmJs op, RegSlot R0, RegSlot R1, RegSlot R2, RegSlot R3, RegSlot R4, RegSlot R5, RegSlot R6, RegSlot R7, RegSlot R8, RegSlot R9, RegSlot R10);
        void AsmReg18(OpCodeAsmJs op, RegSlot R0, RegSlot R1, RegSlot R2, RegSlot R3, RegSlot R4, RegSlot R5, RegSlot R6, RegSlot R7, RegSlot R8,
                      RegSlot R9, RegSlot R10, RegSlot R11, RegSlot R12, RegSlot R13, RegSlot R14, RegSlot R15, RegSlot R16, RegSlot R17);
        void AsmReg19(OpCodeAsmJs op, RegSlot R0, RegSlot R1, RegSlot R2, RegSlot R3, RegSlot R4, RegSlot R5, RegSlot R6, RegSlot R7, RegSlot R8,
            RegSlot R9, RegSlot R10, RegSlot R11, RegSlot R12, RegSlot R13, RegSlot R14, RegSlot R15, RegSlot R16, RegSlot R17, RegSlot R18);
        void AsmBrReg2(OpCodeAsmJs op, ByteCodeLabel labelID, RegSlot R1, RegSlot R2);
        void AsmTypedArr(OpCodeAsmJs op, RegSlot value, uint32 slotIndex, ArrayBufferView::ViewType viewType);
    private:
        void AsmJsUnsigned1(OpCodeAsmJs op, uint C1);
        template <typename SizePolicy> bool TryWriteAsmReg1(OpCodeAsmJs op, RegSlot R0);
        template <typename SizePolicy> bool TryWriteFloat32x4_IntConst4(OpCodeAsmJs op, RegSlot R0, int C1, int C2, int C3, int C4);
        template <typename SizePolicy> bool TryWriteAsmReg2(OpCodeAsmJs op, RegSlot R0, RegSlot R1);
        template <typename SizePolicy> bool TryWriteAsmReg3(OpCodeAsmJs op, RegSlot R0, RegSlot R1, RegSlot R2);
        template <typename SizePolicy> bool TryWriteAsmReg4(OpCodeAsmJs op, RegSlot R0, RegSlot R1, RegSlot R2, RegSlot R3);
        template <typename SizePolicy> bool TryWriteAsmReg5(OpCodeAsmJs op, RegSlot R0, RegSlot R1, RegSlot R2, RegSlot R3, RegSlot R4);
        template <typename SizePolicy> bool TryWriteAsmReg6(OpCodeAsmJs op, RegSlot R0, RegSlot R1, RegSlot R2, RegSlot R3, RegSlot R4, RegSlot R5);
        template <typename SizePolicy> bool TryWriteAsmReg7(OpCodeAsmJs op, RegSlot R0, RegSlot R1, RegSlot R2, RegSlot R3, RegSlot R4, RegSlot R5, RegSlot R6);
        template <typename SizePolicy> bool TryWriteAsmReg9(OpCodeAsmJs op, RegSlot R0, RegSlot R1, RegSlot R2, RegSlot R3, RegSlot R4, RegSlot R5, RegSlot R6, RegSlot R7, RegSlot R8);
        template <typename SizePolicy> bool TryWriteAsmReg10(OpCodeAsmJs op, RegSlot R0, RegSlot R1, RegSlot R2, RegSlot R3, RegSlot R4, RegSlot R5, RegSlot R6, RegSlot R7, RegSlot R8, RegSlot R9);
        template <typename SizePolicy> bool TryWriteAsmReg11(OpCodeAsmJs op, RegSlot R0, RegSlot R1, RegSlot R2, RegSlot R3, RegSlot R4, RegSlot R5, RegSlot R6, RegSlot R7, RegSlot R8,
                                                             RegSlot R9, RegSlot R10);
        template <typename SizePolicy> bool TryWriteAsmReg17(OpCodeAsmJs op, RegSlot R0, RegSlot R1, RegSlot R2, RegSlot R3, RegSlot R4, RegSlot R5, RegSlot R6, RegSlot R7, RegSlot R8,
                                                             RegSlot R9, RegSlot R10, RegSlot R11, RegSlot R12, RegSlot R13, RegSlot R14, RegSlot R15, RegSlot R16);
        template <typename SizePolicy> bool TryWriteAsmReg18(OpCodeAsmJs op, RegSlot R0, RegSlot R1, RegSlot R2, RegSlot R3, RegSlot R4, RegSlot R5, RegSlot R6, RegSlot R7, RegSlot R8,
                                                             RegSlot R9, RegSlot R10, RegSlot R11, RegSlot R12, RegSlot R13, RegSlot R14, RegSlot R15, RegSlot R16, RegSlot R17);
        template <typename SizePolicy> bool TryWriteAsmReg19(OpCodeAsmJs op, RegSlot R0, RegSlot R1, RegSlot R2, RegSlot R3, RegSlot R4, RegSlot R5, RegSlot R6, RegSlot R7, RegSlot R8,
                                                             RegSlot R9, RegSlot R10, RegSlot R11, RegSlot R12, RegSlot R13, RegSlot R14, RegSlot R15, RegSlot R16, RegSlot R17, RegSlot R18);

        template <typename SizePolicy> bool TryWriteAsmShuffle(OpCodeAsmJs op, RegSlot R0, RegSlot R1, RegSlot R2, uint8 indices[]);

        template <typename SizePolicy> bool TryWriteInt1Const1(OpCodeAsmJs op, RegSlot R0, int C1);
        template <typename SizePolicy> bool TryWriteReg1IntConst1(OpCodeAsmJs op, RegSlot R0, int C1);
        template <typename SizePolicy> bool TryWriteLong1Const1(OpCodeAsmJs op, RegSlot R0, int64 C1);
        template <typename SizePolicy> bool TryWriteFloat1Const1(OpCodeAsmJs op, RegSlot R0, float C1);
        template <typename SizePolicy> bool TryWriteDouble1Const1(OpCodeAsmJs op, RegSlot R0, double C1);
        template <typename SizePolicy> bool TryWriteAsmBrReg1(OpCodeAsmJs op, ByteCodeLabel labelID, RegSlot R1);
        template <typename SizePolicy> bool TryWriteAsmBrReg2(OpCodeAsmJs op, ByteCodeLabel labelID, RegSlot R1, RegSlot R2);
        template <typename SizePolicy> bool TryWriteAsmBrReg1Const1(OpCodeAsmJs op, ByteCodeLabel labelID, RegSlot R1, int C1);
        template <typename SizePolicy> bool TryWriteAsmCall(OpCodeAsmJs op, RegSlot returnValueRegister, RegSlot functionRegister, ArgSlot givenArgCount, AsmJsRetType retType);
        template <typename SizePolicy> bool TryWriteAsmSlot(OpCodeAsmJs op, RegSlot value, RegSlot instance, uint32 slotId);
        template <typename SizePolicy> bool TryWriteWasmMemAccess(OpCodeAsmJs op, RegSlot value, uint32 slotIndex, uint32 offset, ArrayBufferView::ViewType viewType);
        template <typename SizePolicy> bool TryWriteAsmTypedArr(OpCodeAsmJs op, RegSlot value, uint32 slotIndex, ArrayBufferView::ViewType viewType);
        template <typename SizePolicy> bool TryWriteAsmSimdTypedArr(OpCodeAsmJs op, RegSlot value, uint32 slotIndex, uint8 dataWidth, ArrayBufferView::ViewType viewType, uint32 offset);
        template <typename SizePolicy> bool TryWriteAsmJsUnsigned1(OpCodeAsmJs op, uint C1);

        void AddJumpOffset(Js::OpCodeAsmJs op, ByteCodeLabel labelId, uint fieldByteOffset);

#ifdef WASM_BYTECODE_WRITER
        // WebAssembly only write functions
    public:
        // IWasmByteCodeWriter Implementation
        virtual void Create() override;
        virtual void Begin(FunctionBody* functionWrite, ArenaAllocator* alloc) override;
        virtual void End() override;
        virtual void Reset() override;
        virtual ByteCodeLabel DefineLabel() override;
        virtual void SetCallSiteCount(Js::ProfileId callSiteCount) override;
        virtual uint32 WasmLoopStart(ByteCodeLabel loopEntrance, __in_ecount(WAsmJs::LIMIT) RegSlot* curRegs) override;

    private:
        template <typename SizePolicy> bool TryWriteWasmLoopStart(OpCodeAsmJs op, uint looplabel, __in_ecount(WAsmJs::LIMIT) RegSlot* curRegs);
#endif
    };
}

#undef IMP_IWASM
#endif

#endif<|MERGE_RESOLUTION|>--- conflicted
+++ resolved
@@ -58,12 +58,7 @@
         // We don't want to expose api not in IWasmByteCodeWriter, but it's easier to compile them anyway
     private:
 #endif
-<<<<<<< HEAD
-=======
         uint EnterLoop(ByteCodeLabel loopEntrance);
-        void AsmReg4(OpCodeAsmJs op, RegSlot R0, RegSlot R1, RegSlot R2, RegSlot R3);
-        void AsmReg5(OpCodeAsmJs op, RegSlot R0, RegSlot R1, RegSlot R2, RegSlot R3, RegSlot R4);
->>>>>>> 23153e1a
         void AsmReg6(OpCodeAsmJs op, RegSlot R0, RegSlot R1, RegSlot R2, RegSlot R3, RegSlot R4, RegSlot R5);
         void AsmReg7(OpCodeAsmJs op, RegSlot R0, RegSlot R1, RegSlot R2, RegSlot R3, RegSlot R4, RegSlot R5, RegSlot R6);
         void AsmReg10(OpCodeAsmJs op, RegSlot R0, RegSlot R1, RegSlot R2, RegSlot R3, RegSlot R4, RegSlot R5, RegSlot R6, RegSlot R7, RegSlot R8, RegSlot R9);
