--- conflicted
+++ resolved
@@ -51,13 +51,8 @@
         Field(SymbolInfo) symbols[];           // symbol PropertyIDs, index == sym.scopeSlot
 
     private:
-<<<<<<< HEAD
         ScopeInfo(FunctionInfo * function, int symbolCount)
-            : functionInfo(function), /*funcExprScopeInfo(nullptr), paramScopeInfo(nullptr),*/ symbolCount(symbolCount), parent(nullptr), scope(nullptr), areNamesCached(false), canMergeWithBodyScope(true), hasLocalInClosure(false)/*, parentOnly(false)*/
-=======
-        ScopeInfo(FunctionInfo * parent, int symbolCount)
-            : parent(parent), funcExprScopeInfo(nullptr), paramScopeInfo(nullptr), symbolCount(symbolCount), scope(nullptr), areNamesCached(false), hasLocalInClosure(false), parentOnly(false)
->>>>>>> e8328c08
+            : functionInfo(function), /*funcExprScopeInfo(nullptr), paramScopeInfo(nullptr),*/ symbolCount(symbolCount), parent(nullptr), scope(nullptr), areNamesCached(false), hasLocalInClosure(false)/*, parentOnly(false)*/
         {
         }
 
