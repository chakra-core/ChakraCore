//-------------------------------------------------------------------------------------------------------
// Copyright (C) Microsoft. All rights reserved.
// Licensed under the MIT license. See LICENSE.txt file in the project root for full license information.
//-------------------------------------------------------------------------------------------------------
#pragma once

namespace Js {
    //
    // ScopeInfo is used to persist Scope info of outer functions. When reparsing deferred nested
    // functions, use persisted ScopeInfo to restore outer closures.
    //
    class ScopeInfo
    {
        struct MapSymbolData
        {
            ByteCodeGenerator* byteCodeGenerator;
            FuncInfo* func;
            int nonScopeSymbolCount;
        };

        struct SymbolInfo
        {
            union
            {
                Field(PropertyId) propertyId;
                Field(PropertyRecord const*) name;
            };
            Field(SymbolType) symbolType;
            Field(bool) hasFuncAssignment;
            Field(bool) isBlockVariable;
            Field(bool) isFuncExpr;
            Field(bool) isModuleExportStorage;
            Field(bool) isModuleImport;
        };

    private:
<<<<<<< HEAD
        Field(FunctionInfo * const) parent;    // link to parent function
        Field(ScopeInfo*) funcExprScopeInfo;   // optional func expr scope info
        Field(ScopeInfo*) paramScopeInfo;      // optional param scope info

        Field(BYTE) isDynamic : 1;             // isDynamic bit affects how deferredChild access global ref
        Field(BYTE) isObject : 1;              // isObject bit affects how deferredChild access closure symbols
        Field(BYTE) mustInstantiate : 1;       // the scope must be instantiated as an object/array
        Field(BYTE) isCached : 1;              // indicates that local vars and functions are cached across invocations
        Field(BYTE) isGlobalEval : 1;
        Field(BYTE) areNamesCached : 1;
        Field(BYTE) canMergeWithBodyScope : 1;
        Field(BYTE) hasLocalInClosure : 1;
        Field(BYTE) parentOnly : 1;

        FieldNoBarrier(Scope *) scope;
        Field(int) scopeId;
        Field(int) symbolCount;                // symbol count in this scope
        Field(SymbolInfo) symbols[];           // symbol PropertyIDs, index == sym.scopeSlot
=======
        FunctionInfo * const parent;    // link to parent function
        ScopeInfo* funcExprScopeInfo;   // optional func expr scope info
        ScopeInfo* paramScopeInfo;      // optional param scope info

        BYTE isDynamic : 1;             // isDynamic bit affects how deferredChild access global ref
        BYTE isObject : 1;              // isObject bit affects how deferredChild access closure symbols
        BYTE mustInstantiate : 1;       // the scope must be instantiated as an object/array
        BYTE isCached : 1;              // indicates that local vars and functions are cached across invocations
        BYTE isGlobalEval : 1;
        BYTE areNamesCached : 1;
        BYTE hasLocalInClosure : 1;
        BYTE parentOnly : 1;

        Scope *scope;
        int scopeId;
        int symbolCount;                // symbol count in this scope
        SymbolInfo symbols[];           // symbol PropertyIDs, index == sym.scopeSlot
>>>>>>> a8582a31

    private:
        ScopeInfo(FunctionInfo * parent, int symbolCount)
            : parent(parent), funcExprScopeInfo(nullptr), paramScopeInfo(nullptr), symbolCount(symbolCount), scope(nullptr), areNamesCached(false), hasLocalInClosure(false), parentOnly(false)
        {
        }

        bool IsParentInfoOnly() const { return parentOnly; }

        void SetFuncExprScopeInfo(ScopeInfo* funcExprScopeInfo)
        {
            this->funcExprScopeInfo = funcExprScopeInfo;
        }

        void SetParamScopeInfo(ScopeInfo* paramScopeInfo)
        {
            this->paramScopeInfo = paramScopeInfo;
        }

        void SetSymbolId(int i, PropertyId propertyId)
        {
            Assert(!areNamesCached);
            Assert(i >= 0 && i < symbolCount);
            symbols[i].propertyId = propertyId;
        }

        void SetSymbolType(int i, SymbolType symbolType)
        {
            Assert(!areNamesCached);
            Assert(i >= 0 && i < symbolCount);
            symbols[i].symbolType = symbolType;
        }

        void SetHasFuncAssignment(int i, bool has)
        {
            Assert(!areNamesCached);
            Assert(i >= 0 && i < symbolCount);
            symbols[i].hasFuncAssignment = has;
        }

        void SetIsBlockVariable(int i, bool is)
        {
            Assert(!areNamesCached);
            Assert(i >= 0 && i < symbolCount);
            symbols[i].isBlockVariable = is;
        }

        void SetIsFuncExpr(int i, bool is)
        {
            Assert(!areNamesCached);
            Assert(i >= 0 && i < symbolCount);
            symbols[i].isFuncExpr = is;
        }

        void SetIsModuleExportStorage(int i, bool is)
        {
            Assert(!areNamesCached);
            Assert(i >= 0 && i < symbolCount);
            symbols[i].isModuleExportStorage = is;
        }

        void SetIsModuleImport(int i, bool is)
        {
            Assert(!areNamesCached);
            Assert(i >= 0 && i < symbolCount);
            symbols[i].isModuleImport = is;
        }

        void SetPropertyName(int i, PropertyRecord const* name)
        {
            Assert(!areNamesCached);
            Assert(i >= 0 && i < symbolCount);
            symbols[i].name = name;
        }

        PropertyId GetSymbolId(int i) const
        {
            Assert(!areNamesCached);
            Assert(i >= 0 && i < symbolCount);
            return symbols[i].propertyId;
        }

        SymbolType GetSymbolType(int i) const
        {
            Assert(i >= 0 && i < symbolCount);
            return symbols[i].symbolType;
        }

        bool GetHasFuncAssignment(int i)
        {
            Assert(i >= 0 && i < symbolCount);
            return symbols[i].hasFuncAssignment;
        }

        bool GetIsModuleExportStorage(int i)
        {
            Assert(i >= 0 && i < symbolCount);
            return symbols[i].isModuleExportStorage;
        }

        bool GetIsModuleImport(int i)
        {
            Assert(i >= 0 && i < symbolCount);
            return symbols[i].isModuleImport;
        }

        bool GetIsBlockVariable(int i)
        {
            Assert(i >= 0 && i < symbolCount);
            return symbols[i].isBlockVariable;
        }

        bool GetIsFuncExpr(int i)
        {
            Assert(i >= 0 && i < symbolCount);
            return symbols[i].isFuncExpr;
        }

        PropertyRecord const* GetPropertyName(int i)
        {
            Assert(areNamesCached);
            Assert(i >= 0 && i < symbolCount);
            return symbols[i].name;
        }

        void SaveSymbolInfo(Symbol* sym, MapSymbolData* mapSymbolData);

        static ScopeInfo* FromParent(FunctionBody* parent);
        static ScopeInfo* FromScope(ByteCodeGenerator* byteCodeGenerator, ParseableFunctionInfo* parent, Scope* scope, ScriptContext *scriptContext);
        static void SaveParentScopeInfo(FuncInfo* parentFunc, FuncInfo* func);
        static void SaveScopeInfo(ByteCodeGenerator* byteCodeGenerator, FuncInfo* parentFunc, FuncInfo* func);

    public:
        ParseableFunctionInfo * GetParent() const
        {
            return parent ? parent->GetParseableFunctionInfo() : nullptr;
        }

        ScopeInfo* GetParentScopeInfo() const
        {
            return parent ? parent->GetParseableFunctionInfo()->GetScopeInfo() : nullptr;
        }

        ScopeInfo* GetFuncExprScopeInfo() const
        {
            return funcExprScopeInfo;
        }

        ScopeInfo* GetParamScopeInfo() const
        {
            return paramScopeInfo;
        }

        Scope * GetScope() const
        {
            return scope;
        }

        void SetScopeId(int id)
        {
            this->scopeId = id;
        }

        int GetScopeId() const
        {
            return scopeId;
        }

        int GetSymbolCount() const
        {
            return symbolCount;
        }

        bool IsGlobalEval() const
        {
            return isGlobalEval;
        }

        void SetHasLocalInClosure(bool has)
        {
            hasLocalInClosure = has;
        }

        bool GetHasOwnLocalInClosure() const
        {
            return hasLocalInClosure;
        }

        static void SaveScopeInfoForDeferParse(ByteCodeGenerator* byteCodeGenerator, FuncInfo* parentFunc, FuncInfo* func);

        void EnsurePidTracking(ScriptContext* scriptContext);

        void GetScopeInfo(Parser *parser, ByteCodeGenerator* byteCodeGenerator, FuncInfo* funcInfo, Scope* scope);

        //
        // Turn on capturesAll for a Scope temporarily. Restore old capturesAll when this object
        // goes out of scope.
        //
        class AutoCapturesAllScope
        {
        private:
            Scope* scope;
            bool oldCapturesAll;

        public:
            AutoCapturesAllScope(Scope* scope, bool turnOn);
            ~AutoCapturesAllScope();
            bool OldCapturesAll() const
            {
                return oldCapturesAll;
            }
        };
    };
}<|MERGE_RESOLUTION|>--- conflicted
+++ resolved
@@ -34,7 +34,6 @@
         };
 
     private:
-<<<<<<< HEAD
         Field(FunctionInfo * const) parent;    // link to parent function
         Field(ScopeInfo*) funcExprScopeInfo;   // optional func expr scope info
         Field(ScopeInfo*) paramScopeInfo;      // optional param scope info
@@ -53,25 +52,6 @@
         Field(int) scopeId;
         Field(int) symbolCount;                // symbol count in this scope
         Field(SymbolInfo) symbols[];           // symbol PropertyIDs, index == sym.scopeSlot
-=======
-        FunctionInfo * const parent;    // link to parent function
-        ScopeInfo* funcExprScopeInfo;   // optional func expr scope info
-        ScopeInfo* paramScopeInfo;      // optional param scope info
-
-        BYTE isDynamic : 1;             // isDynamic bit affects how deferredChild access global ref
-        BYTE isObject : 1;              // isObject bit affects how deferredChild access closure symbols
-        BYTE mustInstantiate : 1;       // the scope must be instantiated as an object/array
-        BYTE isCached : 1;              // indicates that local vars and functions are cached across invocations
-        BYTE isGlobalEval : 1;
-        BYTE areNamesCached : 1;
-        BYTE hasLocalInClosure : 1;
-        BYTE parentOnly : 1;
-
-        Scope *scope;
-        int scopeId;
-        int symbolCount;                // symbol count in this scope
-        SymbolInfo symbols[];           // symbol PropertyIDs, index == sym.scopeSlot
->>>>>>> a8582a31
 
     private:
         ScopeInfo(FunctionInfo * parent, int symbolCount)
