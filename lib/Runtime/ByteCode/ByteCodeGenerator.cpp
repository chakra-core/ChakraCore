--- conflicted
+++ resolved
@@ -2560,13 +2560,8 @@
     }
     PreVisitBlock(pnodeFnc->pnodeScopes, byteCodeGenerator);
     // If we have arguments, we are going to need locations if the function is in strict mode or we have a non-simple parameter list. This is because we will not create a scope object.
-<<<<<<< HEAD
-    bool assignLocationForFormals = !ByteCodeGenerator::NeedScopeObjectForArguments(funcInfo, funcInfo->root);
+    bool assignLocationForFormals = !byteCodeGenerator->NeedScopeObjectForArguments(funcInfo, funcInfo->root);
     AddArgsToScope(pnodeFnc, byteCodeGenerator, assignLocationForFormals);
-=======
-    bool assignLocationForFormals = !byteCodeGenerator->NeedScopeObjectForArguments(funcInfo, funcInfo->root);
-    AddArgsToScope(pnode, byteCodeGenerator, assignLocationForFormals);
->>>>>>> 495de1a7
 
     return funcInfo;
 }
@@ -2800,11 +2795,7 @@
         {
             if (top->GetCallsEval() ||
                 top->GetChildCallsEval() ||
-<<<<<<< HEAD
-                (top->GetHasArguments() && ByteCodeGenerator::NeedScopeObjectForArguments(top, pnodeFnc)) ||
-=======
-                (top->GetHasArguments() && byteCodeGenerator->NeedScopeObjectForArguments(top, pnode)) ||
->>>>>>> 495de1a7
+                (top->GetHasArguments() && byteCodeGenerator->NeedScopeObjectForArguments(top, pnodeFnc)) ||
                 top->GetHasLocalInClosure() ||
                 (top->funcExprScope && top->funcExprScope->GetMustInstantiate()) ||
                 // When we have split scope normally either eval will be present or the GetHasLocalInClosure will be true as one of the formal is
@@ -2873,17 +2864,10 @@
                     };
 
                     // We need to include the rest as well -as it will get slot assigned.
-<<<<<<< HEAD
-                    if (ByteCodeGenerator::NeedScopeObjectForArguments(top, pnodeFnc))
+                    if (byteCodeGenerator->NeedScopeObjectForArguments(top, pnodeFnc))
                     {
                         MapFormals(pnodeFnc, setArgScopeSlot);
-                        if (argSym->NeedsSlotAlloc(top))
-=======
-                    if (byteCodeGenerator->NeedScopeObjectForArguments(top, pnode))
-                    {
-                        MapFormals(pnode, setArgScopeSlot);
                         if (argSym->NeedsSlotAlloc(byteCodeGenerator, top))
->>>>>>> 495de1a7
                         {
                             Assert(argSym->GetScopeSlot() == Js::Constants::NoProperty);
                             argSym->SetScopeSlot(i++);
@@ -2894,13 +2878,8 @@
                     top->paramScope->SetScopeSlotCount(i);
 
                     Assert(top->GetHasHeapArguments());
-<<<<<<< HEAD
-                    if (ByteCodeGenerator::NeedScopeObjectForArguments(top, pnodeFnc)
+                    if (byteCodeGenerator->NeedScopeObjectForArguments(top, pnodeFnc)
                         && !pnodeFnc->HasNonSimpleParameterList())
-=======
-                    if (byteCodeGenerator->NeedScopeObjectForArguments(top, pnode)
-                        && !pnode->sxFnc.HasNonSimpleParameterList())
->>>>>>> 495de1a7
                     {
                         top->byteCodeFunction->SetHasImplicitArgIns(false);
                     }
@@ -5216,12 +5195,7 @@
     return func;
 }
 
-<<<<<<< HEAD
-/* static */
-bool ByteCodeGenerator::NeedScopeObjectForArguments(FuncInfo *funcInfo, ParseNodeFnc *pnodeFnc)
-=======
-bool ByteCodeGenerator::NeedScopeObjectForArguments(FuncInfo *funcInfo, ParseNode *pnodeFnc) const
->>>>>>> 495de1a7
+bool ByteCodeGenerator::NeedScopeObjectForArguments(FuncInfo *funcInfo, ParseNodeFnc *pnodeFnc) const
 {
     // We can avoid creating a scope object with arguments present if:
     bool dontNeedScopeObject =
@@ -5229,13 +5203,9 @@
         funcInfo->GetHasHeapArguments()
         // Either we are in strict mode, or have strict mode formal semantics from a non-simple parameter list, and
         && (funcInfo->GetIsStrictMode()
-<<<<<<< HEAD
             || pnodeFnc->HasNonSimpleParameterList())
-=======
-            || pnodeFnc->sxFnc.HasNonSimpleParameterList())
         // We're not in eval or event handler, which will force the scope(s) to be objects
         && !(this->flags & (fscrEval | fscrImplicitThis | fscrImplicitParents))
->>>>>>> 495de1a7
         // Neither of the scopes are objects
         && !funcInfo->paramScope->GetIsObject()
         && !funcInfo->bodyScope->GetIsObject();
