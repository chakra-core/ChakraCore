//-------------------------------------------------------------------------------------------------------
// Copyright (C) Microsoft. All rights reserved.
// Licensed under the MIT license. See LICENSE.txt file in the project root for full license information.
//-------------------------------------------------------------------------------------------------------
// NOTE: If there is a merge conflict the correct fix is to make a new GUID.

<<<<<<< HEAD
// {1CD5808A-718A-4F04-9D00-8E5097969BD1}
const GUID byteCodeCacheReleaseFileVersion =
{ 0x1CD5808A, 0x718A, 0x4F04, { 0x9D, 0x00, 0x8E, 0x50, 0x97, 0x96, 0x9B, 0xD1 } };
=======
// {3096A219-129D-4A4A-A61C-186D03BB25B7}
const GUID byteCodeCacheReleaseFileVersion =
{ 0x3096a219, 0x129d, 0x4a4a, { 0xa6, 0x1c, 0x18, 0x6d, 0x3, 0xbb, 0x25, 0xb7 } };
>>>>>>> e1f5b039
<|MERGE_RESOLUTION|>--- conflicted
+++ resolved
@@ -4,12 +4,6 @@
 //-------------------------------------------------------------------------------------------------------
 // NOTE: If there is a merge conflict the correct fix is to make a new GUID.
 
-<<<<<<< HEAD
-// {1CD5808A-718A-4F04-9D00-8E5097969BD1}
-const GUID byteCodeCacheReleaseFileVersion =
-{ 0x1CD5808A, 0x718A, 0x4F04, { 0x9D, 0x00, 0x8E, 0x50, 0x97, 0x96, 0x9B, 0xD1 } };
-=======
 // {3096A219-129D-4A4A-A61C-186D03BB25B7}
 const GUID byteCodeCacheReleaseFileVersion =
 { 0x3096a219, 0x129d, 0x4a4a, { 0xa6, 0x1c, 0x18, 0x6d, 0x3, 0xbb, 0x25, 0xb7 } };
->>>>>>> e1f5b039
