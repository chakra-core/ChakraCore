//-------------------------------------------------------------------------------------------------------
// Copyright (C) Microsoft. All rights reserved.
// Licensed under the MIT license. See LICENSE.txt file in the project root for full license information.
//-------------------------------------------------------------------------------------------------------
#include "RuntimeByteCodePch.h"
#include "FormalsUtil.h"
#include "Language/AsmJs.h"
#include "ConfigFlagsList.h"

void EmitReference(ParseNode *pnode, ByteCodeGenerator *byteCodeGenerator, FuncInfo *funcInfo);
void EmitAssignment(ParseNode *asgnNode, ParseNode *lhs, Js::RegSlot rhsLocation, ByteCodeGenerator *byteCodeGenerator, FuncInfo *funcInfo);
void EmitLoad(ParseNode *rhs, ByteCodeGenerator *byteCodeGenerator, FuncInfo *funcInfo);
void EmitCall(ParseNode* pnode, ByteCodeGenerator* byteCodeGenerator, FuncInfo* funcInfo, BOOL fReturnValue, BOOL fEvaluateComponents, Js::RegSlot overrideThisLocation = Js::Constants::NoRegister, Js::RegSlot newTargetLocation = Js::Constants::NoRegister);
void EmitYield(Js::RegSlot inputLocation, Js::RegSlot resultLocation, ByteCodeGenerator* byteCodeGenerator, FuncInfo* funcInfo, Js::RegSlot yieldStarIterator = Js::Constants::NoRegister);

void EmitUseBeforeDeclaration(Symbol *sym, ByteCodeGenerator *byteCodeGenerator, FuncInfo *funcInfo);
void EmitUseBeforeDeclarationRuntimeError(ByteCodeGenerator *byteCodeGenerator, Js::RegSlot location);
void VisitClearTmpRegs(ParseNode * pnode, ByteCodeGenerator * byteCodeGenerator, FuncInfo * funcInfo);

bool CallTargetIsArray(ParseNode *pnode)
{
    return pnode->nop == knopName && pnode->sxPid.PropertyIdFromNameNode() == Js::PropertyIds::Array;
}

#define STARTSTATEMENET_IFTOPLEVEL(isTopLevel, pnode) \
if ((isTopLevel)) \
{ \
    byteCodeGenerator->StartStatement(pnode); \
}

#define ENDSTATEMENET_IFTOPLEVEL(isTopLevel, pnode) \
if ((isTopLevel)) \
{ \
    byteCodeGenerator->EndStatement(pnode); \
}

BOOL MayHaveSideEffectOnNode(ParseNode *pnode, ParseNode *pnodeSE)
{
    // Try to determine whether pnodeSE may kill the named var represented by pnode.

    if (pnode->nop == knopComputedName)
    {
        pnode = pnode->sxUni.pnode1;
    }

    if (pnode->nop != knopName)
    {
        // Only investigating named vars here.
        return false;
    }

    uint fnop = ParseNode::Grfnop(pnodeSE->nop);
    if (fnop & fnopLeaf)
    {
        // pnodeSE is a leaf and can't kill anything.
        return false;
    }

    if (fnop & fnopAsg)
    {
        // pnodeSE is an assignment (=, ++, +=, etc.)
        // Trying to examine the LHS of pnodeSE caused small perf regressions,
        // maybe because of code layout or some other subtle effect.
        return true;
    }

    if (fnop & fnopUni)
    {
        // pnodeSE is a unary op, so recurse to the source (if present - e.g., [] may have no opnd).
        if (pnodeSE->nop == knopTempRef)
        {
            return false;
        }
        else
        {
            return pnodeSE->sxUni.pnode1 && MayHaveSideEffectOnNode(pnode, pnodeSE->sxUni.pnode1);
        }
    }
    else if (fnop & fnopBin)
    {
        // pnodeSE is a binary (or ternary) op, so recurse to the sources (if present).
        if (pnodeSE->nop == knopQmark)
        {
            return MayHaveSideEffectOnNode(pnode, pnodeSE->sxTri.pnode1) ||
                MayHaveSideEffectOnNode(pnode, pnodeSE->sxTri.pnode2) ||
                MayHaveSideEffectOnNode(pnode, pnodeSE->sxTri.pnode3);
        }
        else if (pnodeSE->nop == knopCall || pnodeSE->nop == knopNew)
        {
            return MayHaveSideEffectOnNode(pnode, pnodeSE->sxCall.pnodeTarget) ||
                (pnodeSE->sxCall.pnodeArgs && MayHaveSideEffectOnNode(pnode, pnodeSE->sxCall.pnodeArgs));
        }
        else
        {
            return MayHaveSideEffectOnNode(pnode, pnodeSE->sxBin.pnode1) ||
                (pnodeSE->sxBin.pnode2 && MayHaveSideEffectOnNode(pnode, pnodeSE->sxBin.pnode2));
        }
    }
    else if (pnodeSE->nop == knopList)
    {
        return true;
    }

    return false;
}

bool IsCallOfConstants(ParseNode *pnode);
bool BlockHasOwnScope(ParseNode* pnodeBlock, ByteCodeGenerator *byteCodeGenerator);
bool CreateNativeArrays(ByteCodeGenerator *byteCodeGenerator, FuncInfo *funcInfo);

bool IsArguments(ParseNode *pnode)
{
    for (;;)
    {
        switch (pnode->nop)
        {
        case knopName:
            return pnode->sxPid.sym && pnode->sxPid.sym->IsArguments();

        case knopCall:
        case knopNew:
            if (IsArguments(pnode->sxCall.pnodeTarget))
            {
                return true;
            }

            if (pnode->sxCall.pnodeArgs)
            {
                ParseNode *pnodeArg = pnode->sxCall.pnodeArgs;
                while (pnodeArg->nop == knopList)
                {
                    if (IsArguments(pnodeArg->sxBin.pnode1))
                        return true;

                    pnodeArg = pnodeArg->sxBin.pnode2;
                }

                pnode = pnodeArg;
                break;
            }

            return false;

        case knopArray:
            if (pnode->sxArrLit.arrayOfNumbers || pnode->sxArrLit.count == 0)
            {
                return false;
            }

            pnode = pnode->sxUni.pnode1;
            break;

        case knopQmark:
            if (IsArguments(pnode->sxTri.pnode1) || IsArguments(pnode->sxTri.pnode2))
            {
                return true;
            }

            pnode = pnode->sxTri.pnode3;
            break;

            //
            // Cases where we don't check for "arguments" yet.
            // Assume that they might have it. Disable the optimization is such scenarios
            //
        case knopList:
        case knopObject:
        case knopVarDecl:
        case knopConstDecl:
        case knopLetDecl:
        case knopFncDecl:
        case knopClassDecl:
        case knopFor:
        case knopIf:
        case knopDoWhile:
        case knopWhile:
        case knopForIn:
        case knopForOf:
        case knopReturn:
        case knopBlock:
        case knopBreak:
        case knopContinue:
        case knopLabel:
        case knopTypeof:
        case knopThrow:
        case knopWith:
        case knopFinally:
        case knopTry:
        case knopTryCatch:
        case knopTryFinally:
        case knopArrayPattern:
        case knopObjectPattern:
        case knopParamPattern:
            return true;

        default:
        {
            uint flags = ParseNode::Grfnop(pnode->nop);
            if (flags&fnopUni)
            {
                Assert(pnode->sxUni.pnode1);

                pnode = pnode->sxUni.pnode1;
                break;
            }
            else if (flags&fnopBin)
            {
                Assert(pnode->sxBin.pnode1 && pnode->sxBin.pnode2);

                if (IsArguments(pnode->sxBin.pnode1))
                {
                    return true;
                }

                pnode = pnode->sxBin.pnode2;
                break;
            }

            return false;
        }

        }
    }
}

bool ApplyEnclosesArgs(ParseNode* fncDecl, ByteCodeGenerator* byteCodeGenerator);
void Emit(ParseNode *pnode, ByteCodeGenerator *byteCodeGenerator, FuncInfo *funcInfo, BOOL fReturnValue, bool isConstructorCall = false, ParseNode *bindPnode = nullptr, bool isTopLevel = false);
void EmitComputedFunctionNameVar(ParseNode *nameNode, ParseNode *exprNode, ByteCodeGenerator *byteCodeGenerator);
void EmitBinaryOpnds(ParseNode *pnode1, ParseNode *pnode2, ByteCodeGenerator *byteCodeGenerator, FuncInfo *funcInfo);
bool IsExpressionStatement(ParseNode* stmt, const Js::ScriptContext *const scriptContext);
void EmitInvoke(Js::RegSlot location, Js::RegSlot callObjLocation, Js::PropertyId propertyId, ByteCodeGenerator* byteCodeGenerator, FuncInfo* funcInfo);
void EmitInvoke(Js::RegSlot location, Js::RegSlot callObjLocation, Js::PropertyId propertyId, ByteCodeGenerator* byteCodeGenerator, FuncInfo* funcInfo, Js::RegSlot arg1Location);

static const Js::OpCode nopToOp[knopLim] =
{
#define OP(x) Br##x##_A
#define PTNODE(nop,sn,pc,nk,grfnop,json) Js::OpCode::pc,
#include "ptlist.h"
};
static const Js::OpCode nopToCMOp[knopLim] =
{
#define OP(x) Cm##x##_A
#define PTNODE(nop,sn,pc,nk,grfnop,json) Js::OpCode::pc,
#include "ptlist.h"
};

Js::OpCode ByteCodeGenerator::ToChkUndeclOp(Js::OpCode op) const
{
    switch (op)
    {
    case Js::OpCode::StLocalSlot:
        return Js::OpCode::StLocalSlotChkUndecl;

    case Js::OpCode::StParamSlot:
        return Js::OpCode::StParamSlotChkUndecl;

    case Js::OpCode::StInnerSlot:
        return Js::OpCode::StInnerSlotChkUndecl;

    case Js::OpCode::StEnvSlot:
        return Js::OpCode::StEnvSlotChkUndecl;

    case Js::OpCode::StObjSlot:
        return Js::OpCode::StObjSlotChkUndecl;

    case Js::OpCode::StLocalObjSlot:
        return Js::OpCode::StLocalObjSlotChkUndecl;

    case Js::OpCode::StParamObjSlot:
        return Js::OpCode::StParamObjSlotChkUndecl;

    case Js::OpCode::StInnerObjSlot:
        return Js::OpCode::StInnerObjSlotChkUndecl;

    case Js::OpCode::StEnvObjSlot:
        return Js::OpCode::StEnvObjSlotChkUndecl;

    default:
        AssertMsg(false, "Unknown opcode for chk undecl mapping");
        return Js::OpCode::InvalidOpCode;
    }
}

// Tracks a register slot let/const property for the passed in debugger block/catch scope.
// debuggerScope         - The scope to add the variable to.
// symbol                - The symbol that represents the register property.
// funcInfo              - The function info used to store the property into the tracked debugger register slot list.
// flags                 - The flags to assign to the property.
// isFunctionDeclaration - Whether or not the register is a function declaration, which requires that its byte code offset be updated immediately.
void ByteCodeGenerator::TrackRegisterPropertyForDebugger(
    Js::DebuggerScope *debuggerScope,
    Symbol *symbol,
    FuncInfo *funcInfo,
    Js::DebuggerScopePropertyFlags flags /*= Js::DebuggerScopePropertyFlags_None*/,
    bool isFunctionDeclaration /*= false*/)
{
    Assert(debuggerScope);
    Assert(symbol);
    Assert(funcInfo);

    Js::RegSlot location = symbol->GetLocation();

    Js::DebuggerScope *correctDebuggerScope = debuggerScope;
    if (debuggerScope->scopeType != Js::DiagExtraScopesType::DiagBlockScopeDirect && debuggerScope->scopeType != Js::DiagExtraScopesType::DiagCatchScopeDirect)
    {
        // We have to get the appropriate scope and add property over there.
        // Make sure the scope is created whether we're in debug mode or not, because we
        // need the empty scopes present during reparsing for debug mode.
        correctDebuggerScope = debuggerScope->GetSiblingScope(location, Writer()->GetFunctionWrite());
    }

    if (this->ShouldTrackDebuggerMetadata() && !symbol->GetIsTrackedForDebugger())
    {
        // Only track the property if we're in debug mode since it's only needed by the debugger.
        Js::PropertyId propertyId = symbol->EnsurePosition(this);

        this->Writer()->AddPropertyToDebuggerScope(
            correctDebuggerScope,
            location,
            propertyId,
            /*shouldConsumeRegister*/ true,
            flags,
            isFunctionDeclaration);

        Js::FunctionBody *byteCodeFunction = funcInfo->GetParsedFunctionBody();
        byteCodeFunction->InsertSymbolToRegSlotList(location, propertyId, funcInfo->varRegsCount);

        symbol->SetIsTrackedForDebugger(true);
    }
}

void ByteCodeGenerator::TrackActivationObjectPropertyForDebugger(
    Js::DebuggerScope *debuggerScope,
    Symbol *symbol,
    Js::DebuggerScopePropertyFlags flags /*= Js::DebuggerScopePropertyFlags_None*/,
    bool isFunctionDeclaration /*= false*/)
{
    Assert(debuggerScope);
    Assert(symbol);

    // Only need to track activation object properties in debug mode.
    if (ShouldTrackDebuggerMetadata() && !symbol->GetIsTrackedForDebugger())
    {
        Js::RegSlot location = symbol->GetLocation();
        Js::PropertyId propertyId = symbol->EnsurePosition(this);

        this->Writer()->AddPropertyToDebuggerScope(
            debuggerScope,
            location,
            propertyId,
            /*shouldConsumeRegister*/ false,
            flags,
            isFunctionDeclaration);

        symbol->SetIsTrackedForDebugger(true);
    }
}

void ByteCodeGenerator::TrackSlotArrayPropertyForDebugger(
    Js::DebuggerScope *debuggerScope,
    Symbol* symbol,
    Js::PropertyId propertyId,
    Js::DebuggerScopePropertyFlags flags /*= Js::DebuggerScopePropertyFlags_None*/,
    bool isFunctionDeclaration /*= false*/)
{
    // Note: Slot array properties are tracked even in non-debug mode in order to support slot array serialization
    // of let/const variables between non-debug and debug mode (for example, when a slot array var escapes and is retrieved
    // after a debugger attach or for WWA apps).  They are also needed for heap enumeration.
    Assert(debuggerScope);
    Assert(symbol);

    if (!symbol->GetIsTrackedForDebugger())
    {
        Js::RegSlot location = symbol->GetScopeSlot();
        Assert(location != Js::Constants::NoRegister);
        Assert(propertyId != Js::Constants::NoProperty);

        this->Writer()->AddPropertyToDebuggerScope(
            debuggerScope,
            location,
            propertyId,
            /*shouldConsumeRegister*/ false,
            flags,
            isFunctionDeclaration);

        symbol->SetIsTrackedForDebugger(true);
    }
}

// Tracks a function declaration inside a block scope for the debugger metadata's current scope (let binding).
void ByteCodeGenerator::TrackFunctionDeclarationPropertyForDebugger(Symbol *functionDeclarationSymbol, FuncInfo *funcInfoParent)
{
    Assert(functionDeclarationSymbol);
    Assert(funcInfoParent);
    AssertMsg(functionDeclarationSymbol->GetIsBlockVar(), "We should only track inner function let bindings for the debugger.");

    // Note: we don't have to check symbol->GetIsTrackedForDebugger, as we are not doing actual work here,
    //       which is done in other Track* functions that we call.

    if (functionDeclarationSymbol->IsInSlot(funcInfoParent))
    {
        if (functionDeclarationSymbol->GetScope()->GetIsObject())
        {
            this->TrackActivationObjectPropertyForDebugger(
                this->Writer()->GetCurrentDebuggerScope(),
                functionDeclarationSymbol,
                Js::DebuggerScopePropertyFlags_None,
                true /*isFunctionDeclaration*/);
        }
        else
        {
            // Make sure the property has a slot. This will bump up the size of the slot array if necessary.
            // Note that slot array inner function bindings are tracked even in non-debug mode in order
            // to keep the lifetime of the closure binding that could escape around for heap enumeration.
            functionDeclarationSymbol->EnsureScopeSlot(funcInfoParent);
            functionDeclarationSymbol->EnsurePosition(this);
            this->TrackSlotArrayPropertyForDebugger(
                this->Writer()->GetCurrentDebuggerScope(),
                functionDeclarationSymbol,
                functionDeclarationSymbol->GetPosition(),
                Js::DebuggerScopePropertyFlags_None,
                true /*isFunctionDeclaration*/);
        }
    }
    else
    {
        this->TrackRegisterPropertyForDebugger(
            this->Writer()->GetCurrentDebuggerScope(),
            functionDeclarationSymbol,
            funcInfoParent,
            Js::DebuggerScopePropertyFlags_None,
            true /*isFunctionDeclaration*/);
    }
}

// Updates the byte code offset of the property with the passed in location and ID.
// Used to track let/const variables that are in the dead zone debugger side.
// location                 - The activation object, scope slot index, or register location for the property.
// propertyId               - The ID of the property to update.
// shouldConsumeRegister    - Whether or not the a register should be consumed (used for reg slot locations).
void ByteCodeGenerator::UpdateDebuggerPropertyInitializationOffset(Js::RegSlot location, Js::PropertyId propertyId, bool shouldConsumeRegister)
{
    Assert(this->Writer());
    Js::DebuggerScope* currentDebuggerScope = this->Writer()->GetCurrentDebuggerScope();
    Assert(currentDebuggerScope);
    if (currentDebuggerScope != nullptr)
    {
        this->Writer()->UpdateDebuggerPropertyInitializationOffset(
            currentDebuggerScope,
            location,
            propertyId,
            shouldConsumeRegister);
    }
}

void ByteCodeGenerator::LoadHeapArguments(FuncInfo *funcInfo)
{
    if (funcInfo->GetHasCachedScope())
    {
        this->LoadCachedHeapArguments(funcInfo);
    }
    else
    {
        this->LoadUncachedHeapArguments(funcInfo);
    }
}

void GetFormalArgsArray(ByteCodeGenerator *byteCodeGenerator, FuncInfo * funcInfo, Js::PropertyIdArray *propIds)
{
    Assert(funcInfo);
    Assert(propIds);
    Assert(byteCodeGenerator);

    bool hadDuplicates = false;
    Js::ArgSlot i = 0;

    auto processArg = [&](ParseNode *pnode)
    {
        if (pnode->IsVarLetOrConst())
        {
            Assert(i < propIds->count);
            Symbol *sym = pnode->sxVar.sym;
            Assert(sym);
            Js::PropertyId symPos = sym->EnsurePosition(byteCodeGenerator);

            //
            // Check if the function has any same name parameters
            // For the same name param, only the last one will be passed the correct propertyid
            // For remaining dup param names, pass Constants::NoProperty
            //
            for (Js::ArgSlot j = 0; j < i; j++)
            {
                if (propIds->elements[j] == symPos)
                {
                    // Found a dup parameter name
                    propIds->elements[j] = Js::Constants::NoProperty;
                    hadDuplicates = true;
                    break;
                }
            }
            propIds->elements[i] = symPos;
        }
        else
        {
            propIds->elements[i] = Js::Constants::NoProperty;
        }
        ++i;
    };
    MapFormals(funcInfo->root, processArg);

    propIds->hadDuplicates = hadDuplicates;
}

void ByteCodeGenerator::LoadUncachedHeapArguments(FuncInfo *funcInfo)
{
    Assert(funcInfo->GetHasHeapArguments());

    Scope *scope = funcInfo->GetBodyScope();
    Assert(scope);
    Symbol *argSym = funcInfo->GetArgumentsSymbol();
    Assert(argSym && argSym->IsArguments());
    Js::RegSlot argumentsLoc = argSym->GetLocation();


    Js::OpCode opcode = !funcInfo->root->sxFnc.HasNonSimpleParameterList() ? Js::OpCode::LdHeapArguments : Js::OpCode::LdLetHeapArguments;
    bool hasRest = funcInfo->root->sxFnc.pnodeRest != nullptr;
    uint count = funcInfo->inArgsCount + (hasRest ? 1 : 0) - 1;
    if (count == 0)
    {
        // If no formals to function (only "this"), then no need to create the scope object.
        // Leave both the arguments location and the propertyIds location as null.
        Assert(funcInfo->root->sxFnc.pnodeParams == nullptr && !hasRest);
    }
    else if (!NeedScopeObjectForArguments(funcInfo, funcInfo->root))
    {
        // We may not need a scope object for arguments, e.g. strict mode with no eval.
    }
    else if (funcInfo->frameObjRegister != Js::Constants::NoRegister)
    {
        // Pass the frame object and ID array to the runtime, and put the resulting Arguments object
        // at the expected location.
        Js::PropertyIdArray *propIds = funcInfo->GetParsedFunctionBody()->AllocatePropertyIdArrayForFormals(UInt32Math::Mul(count, sizeof(Js::PropertyId)), count, 0);
        GetFormalArgsArray(this, funcInfo, propIds);
    }

    this->m_writer.Reg1(opcode, argumentsLoc);
    EmitLocalPropInit(argSym->GetLocation(), argSym, funcInfo);
}

void ByteCodeGenerator::LoadCachedHeapArguments(FuncInfo *funcInfo)
{
    Assert(funcInfo->GetHasHeapArguments());

    Scope *scope = funcInfo->GetBodyScope();
    Assert(scope);
    Symbol *argSym = funcInfo->GetArgumentsSymbol();
    Assert(argSym && argSym->IsArguments());
    Js::RegSlot argumentsLoc = argSym->GetLocation();

    Js::OpCode op = !funcInfo->root->sxFnc.HasNonSimpleParameterList() ? Js::OpCode::LdHeapArgsCached : Js::OpCode::LdLetHeapArgsCached;

    this->m_writer.Reg1(op, argumentsLoc);
    EmitLocalPropInit(argumentsLoc, argSym, funcInfo);
}

Js::JavascriptArray* ByteCodeGenerator::BuildArrayFromStringList(ParseNode* stringNodeList, uint arrayLength, Js::ScriptContext* scriptContext)
{
    Assert(stringNodeList);

    uint index = 0;
    Js::Var str;
    IdentPtr pid;
    Js::JavascriptArray* pArr = scriptContext->GetLibrary()->CreateArray(arrayLength);

    while (stringNodeList->nop == knopList)
    {
        Assert(stringNodeList->sxBin.pnode1->nop == knopStr);

        pid = stringNodeList->sxBin.pnode1->sxPid.pid;
        str = Js::JavascriptString::NewCopyBuffer(pid->Psz(), pid->Cch(), scriptContext);
        pArr->SetItemWithAttributes(index, str, PropertyEnumerable);

        stringNodeList = stringNodeList->sxBin.pnode2;
        index++;
    }

    Assert(stringNodeList->nop == knopStr);

    pid = stringNodeList->sxPid.pid;
    str = Js::JavascriptString::NewCopyBuffer(pid->Psz(), pid->Cch(), scriptContext);
    pArr->SetItemWithAttributes(index, str, PropertyEnumerable);

    return pArr;
}

// For now, this just assigns field ids for the current script.
// Later, we will combine this information with the global field id map.
// This temporary code will not work if a global member is accessed both with and without a LHS.
void ByteCodeGenerator::AssignPropertyIds(Js::ParseableFunctionInfo* functionInfo)
{
    globalScope->ForEachSymbol([this, functionInfo](Symbol * sym)
    {
        this->AssignPropertyId(sym, functionInfo);
    });
}

void ByteCodeGenerator::InitBlockScopedContent(ParseNode *pnodeBlock, Js::DebuggerScope* debuggerScope, FuncInfo *funcInfo)
{
    Assert(pnodeBlock->nop == knopBlock);

    auto genBlockInit = [this, debuggerScope, funcInfo](ParseNode *pnode)
    {
        // Only check if the scope is valid when let/const vars are in the scope.  If there are no let/const vars,
        // the debugger scope will not be created.
        AssertMsg(debuggerScope, "Missing a case of scope tracking in BeginEmitBlock.");

        FuncInfo *funcInfo = this->TopFuncInfo();
        Symbol *sym = pnode->sxVar.sym;
        Scope *scope = sym->GetScope();

        if (sym->GetIsGlobal())
        {
            Js::PropertyId propertyId = sym->EnsurePosition(this);
            if (this->flags & fscrEval)
            {
                AssertMsg(this->IsConsoleScopeEval(), "Let/Consts cannot be in global scope outside of console eval");
                Js::OpCode op = (sym->GetDecl()->nop == knopConstDecl) ? Js::OpCode::InitUndeclConsoleConstFld : Js::OpCode::InitUndeclConsoleLetFld;
                this->m_writer.ElementScopedU(op, funcInfo->FindOrAddReferencedPropertyId(propertyId));
            }
            else
            {
                Js::OpCode op = (sym->GetDecl()->nop == knopConstDecl) ?
                    Js::OpCode::InitUndeclRootConstFld : Js::OpCode::InitUndeclRootLetFld;
                this->m_writer.ElementRootU(op, funcInfo->FindOrAddReferencedPropertyId(propertyId));
            }
        }
        else if (sym->IsInSlot(funcInfo) || (scope->GetIsObject() && sym->NeedsSlotAlloc(funcInfo)))
        {
            if (scope->GetIsObject())
            {
                Js::RegSlot scopeLocation = scope->GetLocation();
                Js::PropertyId propertyId = sym->EnsurePosition(this);

                if (scopeLocation != Js::Constants::NoRegister && scopeLocation == funcInfo->frameObjRegister)
                {
                    uint cacheId = funcInfo->FindOrAddInlineCacheId(scopeLocation, propertyId, false, true);

                    Js::OpCode op = (sym->GetDecl()->nop == knopConstDecl) ?
                        Js::OpCode::InitUndeclLocalConstFld : Js::OpCode::InitUndeclLocalLetFld;

                    this->m_writer.ElementP(op, ByteCodeGenerator::ReturnRegister, cacheId);
                }
                else
                {
                    uint cacheId = funcInfo->FindOrAddInlineCacheId(funcInfo->InnerScopeToRegSlot(scope), propertyId, false, true);

                    Js::OpCode op = (sym->GetDecl()->nop == knopConstDecl) ?
                        Js::OpCode::InitUndeclConstFld : Js::OpCode::InitUndeclLetFld;

                    this->m_writer.ElementPIndexed(op, ByteCodeGenerator::ReturnRegister, scope->GetInnerScopeIndex(), cacheId);
                }

                TrackActivationObjectPropertyForDebugger(debuggerScope, sym, pnode->nop == knopConstDecl ? Js::DebuggerScopePropertyFlags_Const : Js::DebuggerScopePropertyFlags_None);
            }
            else
            {
                Js::RegSlot tmpReg = funcInfo->AcquireTmpRegister();
                this->m_writer.Reg1(Js::OpCode::InitUndecl, tmpReg);
                this->EmitLocalPropInit(tmpReg, sym, funcInfo);
                funcInfo->ReleaseTmpRegister(tmpReg);

                // Slot array properties are tracked in non-debug mode as well because they need to stay
                // around for heap enumeration and escaping during attach/detach.
                TrackSlotArrayPropertyForDebugger(debuggerScope, sym, sym->EnsurePosition(this), pnode->nop == knopConstDecl ? Js::DebuggerScopePropertyFlags_Const : Js::DebuggerScopePropertyFlags_None);
            }
        }
        else if (!sym->GetIsModuleExportStorage())
        {
            if (sym->GetDecl()->sxVar.isSwitchStmtDecl)
            {
                // let/const declared in a switch is the only case of a variable that must be checked for
                // use-before-declaration dynamically within its own function.
                this->m_writer.Reg1(Js::OpCode::InitUndecl, sym->GetLocation());
            }
            // Syms that begin in register may be delay-captured. In debugger mode, such syms
            // will live only in slots, so tell the debugger to find them there.
            if (sym->NeedsSlotAlloc(funcInfo))
            {
                TrackSlotArrayPropertyForDebugger(debuggerScope, sym, sym->EnsurePosition(this), pnode->nop == knopConstDecl ? Js::DebuggerScopePropertyFlags_Const : Js::DebuggerScopePropertyFlags_None);
            }
            else
            {
                TrackRegisterPropertyForDebugger(debuggerScope, sym, funcInfo, pnode->nop == knopConstDecl ? Js::DebuggerScopePropertyFlags_Const : Js::DebuggerScopePropertyFlags_None);
            }
        }
    };

    IterateBlockScopedVariables(pnodeBlock, genBlockInit);
}

// Records the start of a debugger scope if the passed in node has any let/const variables (or is not a block node).
// If it has no let/const variables, nullptr will be returned as no scope will be created.
Js::DebuggerScope* ByteCodeGenerator::RecordStartScopeObject(ParseNode *pnodeBlock, Js::DiagExtraScopesType scopeType, Js::RegSlot scopeLocation /*= Js::Constants::NoRegister*/, int* index /*= nullptr*/)
{
    Assert(pnodeBlock);
    if (pnodeBlock->nop == knopBlock && !pnodeBlock->sxBlock.HasBlockScopedContent())
    {
        // In order to reduce allocations now that we track debugger scopes in non-debug mode,
        // don't add a block to the chain if it has no let/const variables at all.
        return nullptr;
    }

    return this->Writer()->RecordStartScopeObject(scopeType, scopeLocation, index);
}

// Records the end of the current scope, but only if the current block has block scoped content.
// Otherwise, a scope would not have been added (see ByteCodeGenerator::RecordStartScopeObject()).
void ByteCodeGenerator::RecordEndScopeObject(ParseNode *pnodeBlock)
{
    Assert(pnodeBlock);
    if (pnodeBlock->nop == knopBlock && !pnodeBlock->sxBlock.HasBlockScopedContent())
    {
        return;
    }

    this->Writer()->RecordEndScopeObject();
}

void BeginEmitBlock(ParseNode *pnodeBlock, ByteCodeGenerator *byteCodeGenerator, FuncInfo *funcInfo)
{
    Js::DebuggerScope* debuggerScope = nullptr;

    if (BlockHasOwnScope(pnodeBlock, byteCodeGenerator))
    {
        Scope *scope = pnodeBlock->sxBlock.scope;
        byteCodeGenerator->PushScope(scope);

        Js::RegSlot scopeLocation = scope->GetLocation();
        if (scope->GetMustInstantiate())
        {
            Assert(scopeLocation == Js::Constants::NoRegister);
            scopeLocation = funcInfo->FirstInnerScopeReg() + scope->GetInnerScopeIndex();

            if (scope->GetIsObject())
            {
                debuggerScope = byteCodeGenerator->RecordStartScopeObject(pnodeBlock, Js::DiagExtraScopesType::DiagBlockScopeInObject, scopeLocation);

                byteCodeGenerator->Writer()->Unsigned1(Js::OpCode::NewBlockScope, scope->GetInnerScopeIndex());
            }
            else
            {
                int scopeIndex = Js::DebuggerScope::InvalidScopeIndex;
                debuggerScope = byteCodeGenerator->RecordStartScopeObject(pnodeBlock, Js::DiagExtraScopesType::DiagBlockScopeInSlot, scopeLocation, &scopeIndex);

                // TODO: Handle heap enumeration
                int scopeSlotCount = scope->GetScopeSlotCount();
                byteCodeGenerator->Writer()->Num3(Js::OpCode::NewInnerScopeSlots, scope->GetInnerScopeIndex(), scopeSlotCount + Js::ScopeSlots::FirstSlotIndex, scopeIndex);
            }
        }
        else
        {
            // In the direct register access case, there is no block scope emitted but we can still track
            // the start and end offset of the block.  The location registers for let/const variables will still be
            // captured along with this range in InitBlockScopedContent().
            debuggerScope = byteCodeGenerator->RecordStartScopeObject(pnodeBlock, Js::DiagExtraScopesType::DiagBlockScopeDirect);
        }

        bool const isGlobalEvalBlockScope = scope->IsGlobalEvalBlockScope();
        Js::RegSlot frameDisplayLoc = Js::Constants::NoRegister;
        Js::RegSlot tmpInnerEnvReg = Js::Constants::NoRegister;
        ParseNodePtr pnodeScope;
        for (pnodeScope = pnodeBlock->sxBlock.pnodeScopes; pnodeScope;)
        {
            switch (pnodeScope->nop)
            {
            case knopFncDecl:
                if (pnodeScope->sxFnc.IsDeclaration())
                {
                    // The frameDisplayLoc register's lifetime has to be controlled by this function. We can't let
                    // it be released by DefineOneFunction, because further iterations of this loop can allocate
                    // temps, and we can't let frameDisplayLoc be re-purposed until this loop completes.
                    // So we'll supply a temp that we allocate and release here.
                    if (frameDisplayLoc == Js::Constants::NoRegister)
                    {
                        if (funcInfo->frameDisplayRegister != Js::Constants::NoRegister)
                        {
                            frameDisplayLoc = funcInfo->frameDisplayRegister;
                        }
                        else
                        {
                            frameDisplayLoc = funcInfo->GetEnvRegister();
                        }
                        tmpInnerEnvReg = funcInfo->AcquireTmpRegister();
                        frameDisplayLoc = byteCodeGenerator->PrependLocalScopes(frameDisplayLoc, tmpInnerEnvReg, funcInfo);
                    }
                    byteCodeGenerator->DefineOneFunction(pnodeScope, funcInfo, true, frameDisplayLoc);
                }

                // If this is the global eval block scope, the function is actually assigned to the global
                // so we don't need to keep the registers.
                if (isGlobalEvalBlockScope)
                {
                    funcInfo->ReleaseLoc(pnodeScope);
                    pnodeScope->location = Js::Constants::NoRegister;
                }
                pnodeScope = pnodeScope->sxFnc.pnodeNext;
                break;

            case knopBlock:
                pnodeScope = pnodeScope->sxBlock.pnodeNext;
                break;

            case knopCatch:
                pnodeScope = pnodeScope->sxCatch.pnodeNext;
                break;

            case knopWith:
                pnodeScope = pnodeScope->sxWith.pnodeNext;
                break;
            }
        }

        if (tmpInnerEnvReg != Js::Constants::NoRegister)
        {
            funcInfo->ReleaseTmpRegister(tmpInnerEnvReg);
        }
    }
    else
    {
        Scope *scope = pnodeBlock->sxBlock.scope;
        if (scope)
        {
            if (scope->GetMustInstantiate())
            {
                debuggerScope = byteCodeGenerator->RecordStartScopeObject(pnodeBlock, Js::DiagExtraScopesType::DiagBlockScopeInObject);
            }
            else
            {
                debuggerScope = byteCodeGenerator->RecordStartScopeObject(pnodeBlock, Js::DiagExtraScopesType::DiagBlockScopeDirect);
            }
        }
        else
        {
            debuggerScope = byteCodeGenerator->RecordStartScopeObject(pnodeBlock, Js::DiagExtraScopesType::DiagBlockScopeInSlot);
        }
    }

    byteCodeGenerator->InitBlockScopedContent(pnodeBlock, debuggerScope, funcInfo);
}

void EndEmitBlock(ParseNode *pnodeBlock, ByteCodeGenerator *byteCodeGenerator, FuncInfo *funcInfo)
{
    if (BlockHasOwnScope(pnodeBlock, byteCodeGenerator))
    {
        Scope *scope = pnodeBlock->sxBlock.scope;
        Assert(scope);
        Assert(scope == byteCodeGenerator->GetCurrentScope());
        byteCodeGenerator->PopScope();
    }

    byteCodeGenerator->RecordEndScopeObject(pnodeBlock);
}

void CloneEmitBlock(ParseNode *pnodeBlock, ByteCodeGenerator *byteCodeGenerator, FuncInfo *funcInfo)
{
    if (BlockHasOwnScope(pnodeBlock, byteCodeGenerator))
    {
        // Only let variables have observable behavior when there are per iteration
        // bindings.  const variables do not since they are immutable.  Therefore,
        // (and the spec agrees), only create new scope clones if the loop variable
        // is a let declaration.
        bool isConst = false;
        pnodeBlock->sxBlock.scope->ForEachSymbolUntil([&isConst](Symbol * const sym) {
            // Exploit the fact that a for loop sxBlock can only have let and const
            // declarations, and can only have one or the other, regardless of how
            // many syms there might be.  Thus only check the first sym.
            isConst = sym->GetDecl()->nop == knopConstDecl;
            return true;
        });

        if (!isConst)
        {
            Scope *scope = pnodeBlock->sxBlock.scope;
            Assert(scope == byteCodeGenerator->GetCurrentScope());

            if (scope->GetMustInstantiate())
            {
                Js::OpCode op = scope->GetIsObject() ? Js::OpCode::CloneBlockScope : Js::OpCode::CloneInnerScopeSlots;

                byteCodeGenerator->Writer()->Unsigned1(op, scope->GetInnerScopeIndex());
            }
        }
    }
}

void EmitBlock(ParseNode *pnodeBlock, ByteCodeGenerator *byteCodeGenerator, FuncInfo *funcInfo, BOOL fReturnValue)
{
    Assert(pnodeBlock->nop == knopBlock);
    ParseNode *pnode = pnodeBlock->sxBlock.pnodeStmt;
    if (pnode == nullptr)
    {
        return;
    }

    BeginEmitBlock(pnodeBlock, byteCodeGenerator, funcInfo);

    ParseNode *pnodeLastValStmt = pnodeBlock->sxBlock.pnodeLastValStmt;

    while (pnode->nop == knopList)
    {
        ParseNode* stmt = pnode->sxBin.pnode1;
        if (stmt == pnodeLastValStmt)
        {
            // This is the last guaranteed return value, so any potential return values have to be
            // copied to the return register from this point forward.
            pnodeLastValStmt = nullptr;
        }
        byteCodeGenerator->EmitTopLevelStatement(stmt, funcInfo, fReturnValue && (pnodeLastValStmt == nullptr));
        pnode = pnode->sxBin.pnode2;
    }

    if (pnode == pnodeLastValStmt)
    {
        pnodeLastValStmt = nullptr;
    }
    byteCodeGenerator->EmitTopLevelStatement(pnode, funcInfo, fReturnValue && (pnodeLastValStmt == nullptr));

    EndEmitBlock(pnodeBlock, byteCodeGenerator, funcInfo);
}

void ClearTmpRegs(ParseNode* pnode, ByteCodeGenerator* byteCodeGenerator, FuncInfo* emitFunc)
{
    if (emitFunc->IsTmpReg(pnode->location))
    {
        pnode->location = Js::Constants::NoRegister;
    }
}

void ByteCodeGenerator::EmitTopLevelStatement(ParseNode *stmt, FuncInfo *funcInfo, BOOL fReturnValue)
{
    if (stmt->nop == knopFncDecl && stmt->sxFnc.IsDeclaration())
    {
        // Function declarations (not function-declaration RHS's) are already fully processed.
        // Skip them here so the temp registers don't get messed up.
        return;
    }

    if (stmt->nop == knopName || stmt->nop == knopDot)
    {
        // Generating span for top level names are mostly useful in debugging mode, because user can debug it even though no side-effect expected.
        // But the name can have runtime error, e.g., foo.bar; // where foo is not defined.
        // At this time we need to throw proper line number and offset. so recording on all modes will be useful.
        StartStatement(stmt);
        Writer()->Empty(Js::OpCode::Nop);
        EndStatement(stmt);
    }

    Emit(stmt, this, funcInfo, fReturnValue, false/*isConstructorCall*/, nullptr/*bindPnode*/, true/*isTopLevel*/);
    if (funcInfo->IsTmpReg(stmt->location))
    {
        if (!stmt->isUsed && !fReturnValue)
        {
            m_writer.Reg1(Js::OpCode::Unused, stmt->location);
        }
        funcInfo->ReleaseLoc(stmt);
    }
}

// ByteCodeGenerator::DefineFunctions
//
// Emit byte code for scope-wide function definitions before any calls in the scope, regardless of lexical
// order. Note that stores to the closure array are not emitted until we see the knopFncDecl in the tree
// to make sure that sources of the stores have been defined.
void ByteCodeGenerator::DefineFunctions(FuncInfo *funcInfoParent)
{
    // DefineCachedFunctions doesn't depend on whether the user vars are declared or not, so
    // we'll just overload this variable to mean that the functions getting called again and we don't need to do anything
    if (funcInfoParent->GetHasCachedScope())
    {
        this->DefineCachedFunctions(funcInfoParent);
    }
    else
    {
        this->DefineUncachedFunctions(funcInfoParent);
    }
}

// Iterate over all child functions in a function's parameter and body scopes.
template<typename Fn>
void MapContainerScopeFunctions(ParseNode* pnodeScope, Fn fn)
{
    auto mapFncDeclsInScopeList = [&](ParseNode *pnodeHead)
    {
        for (ParseNode *pnode = pnodeHead; pnode != nullptr;)
        {
            switch (pnode->nop)
            {
            case knopFncDecl:
                fn(pnode);
                pnode = pnode->sxFnc.pnodeNext;
                break;

            case knopBlock:
                pnode = pnode->sxBlock.pnodeNext;
                break;

            case knopCatch:
                pnode = pnode->sxCatch.pnodeNext;
                break;

            case knopWith:
                pnode = pnode->sxWith.pnodeNext;
                break;

            default:
                AssertMsg(false, "Unexpected opcode in tree of scopes");
                return;
            }
        }
    };
    pnodeScope->sxFnc.MapContainerScopes(mapFncDeclsInScopeList);
}

void ByteCodeGenerator::DefineCachedFunctions(FuncInfo *funcInfoParent)
{
    ParseNode *pnodeParent = funcInfoParent->root;
    uint slotCount = 0;

    auto countFncSlots = [&](ParseNode *pnodeFnc)
    {
        if (pnodeFnc->sxFnc.GetFuncSymbol() != nullptr && pnodeFnc->sxFnc.IsDeclaration())
        {
            slotCount++;
        }
    };
    MapContainerScopeFunctions(pnodeParent, countFncSlots);

    if (slotCount == 0)
    {
        return;
    }

    size_t extraBytesActual = AllocSizeMath::Mul(slotCount, sizeof(Js::FuncInfoEntry));
    // Reg2Aux takes int for byteCount so we need to convert to int. OOM if we can't because it would truncate data.
    if (extraBytesActual > INT_MAX)
    {
        Js::Throw::OutOfMemory();
    }
    int extraBytes = (int)extraBytesActual;

    Js::FuncInfoArray *info = AnewPlus(alloc, extraBytes, Js::FuncInfoArray, slotCount);

    // slotCount is guaranteed to be non-zero here.
    Js::AuxArray<uint32> * slotIdInCachedScopeToNestedIndexArray = funcInfoParent->GetParsedFunctionBody()->AllocateSlotIdInCachedScopeToNestedIndexArray(slotCount);

    slotCount = 0;

    auto fillEntries = [&](ParseNode *pnodeFnc)
    {
        Symbol *sym = pnodeFnc->sxFnc.GetFuncSymbol();
        if (sym != nullptr && (pnodeFnc->sxFnc.IsDeclaration()))
        {
            AssertMsg(!pnodeFnc->sxFnc.IsGenerator(), "Generator functions are not supported by InitCachedFuncs but since they always escape they should disable function caching");
            Js::FuncInfoEntry *entry = &info->elements[slotCount];
            entry->nestedIndex = pnodeFnc->sxFnc.nestedIndex;
            entry->scopeSlot = sym->GetScopeSlot();

            slotIdInCachedScopeToNestedIndexArray->elements[slotCount] = pnodeFnc->sxFnc.nestedIndex;
            slotCount++;
        }
    };
    MapContainerScopeFunctions(pnodeParent, fillEntries);

    m_writer.AuxNoReg(Js::OpCode::InitCachedFuncs,
        info,
        sizeof(Js::FuncInfoArray) + extraBytes,
        sizeof(Js::FuncInfoArray) + extraBytes);

    slotCount = 0;
    auto defineOrGetCachedFunc = [&](ParseNode *pnodeFnc)
    {
        Symbol *sym = pnodeFnc->sxFnc.GetFuncSymbol();
        if (pnodeFnc->sxFnc.IsDeclaration())
        {
            // Do we need to define the function here (i.e., is it not one of our cached locals)?
            // Only happens if the sym is null (e.g., function x.y(){}).
            if (sym == nullptr)
            {
                this->DefineOneFunction(pnodeFnc, funcInfoParent);
            }
            else if (!sym->IsInSlot(funcInfoParent) && sym->GetLocation() != Js::Constants::NoRegister)
            {
                // If it was defined by InitCachedFuncs, do we need to put it in a register rather than a slot?
                m_writer.Reg1Unsigned1(Js::OpCode::GetCachedFunc, sym->GetLocation(), slotCount);
            }
            // The "x = function() {...}" case is being generated on the fly, during emission,
            // so the caller expects to be able to release this register.
            funcInfoParent->ReleaseLoc(pnodeFnc);
            pnodeFnc->location = Js::Constants::NoRegister;
            slotCount++;
        }
    };
    MapContainerScopeFunctions(pnodeParent, defineOrGetCachedFunc);

    AdeletePlus(alloc, extraBytes, info);
}

void ByteCodeGenerator::DefineUncachedFunctions(FuncInfo *funcInfoParent)
{
    ParseNode *pnodeParent = funcInfoParent->root;
    auto defineCheck = [&](ParseNode *pnodeFnc)
    {
        Assert(pnodeFnc->nop == knopFncDecl);

        //
        // Don't define the function upfront in following cases
        // 1. x = function() {...};
        //    Don't define the function for all modes.
        //    Such a function can only be accessed via the LHS, so we define it at the assignment point
        //    rather than the scope entry to save a register (and possibly save the whole definition).
        //
        // 2. x = function f() {...};
        //    f is not visible in the enclosing scope.
        //    Such function expressions should be emitted only at the assignment point, as can be used only
        //    after the assignment. Might save register.
        //

        if (pnodeFnc->sxFnc.IsDeclaration())
        {
            this->DefineOneFunction(pnodeFnc, funcInfoParent);
            // The "x = function() {...}" case is being generated on the fly, during emission,
            // so the caller expects to be able to release this register.
            funcInfoParent->ReleaseLoc(pnodeFnc);
            pnodeFnc->location = Js::Constants::NoRegister;
        }
    };
    MapContainerScopeFunctions(pnodeParent, defineCheck);
}

void EmitAssignmentToFuncName(ParseNode *pnodeFnc, ByteCodeGenerator *byteCodeGenerator, FuncInfo *funcInfoParent)
{
    // Assign the location holding the func object reference to the given name.
    Symbol *sym = pnodeFnc->sxFnc.pnodeName->sxVar.sym;

    if (sym != nullptr && !sym->GetIsFuncExpr())
    {
        if (sym->GetIsModuleExportStorage())
        {
            byteCodeGenerator->EmitPropStore(pnodeFnc->location, sym, nullptr, funcInfoParent);
        }
        else if (sym->GetIsGlobal())
        {
            Js::PropertyId propertyId = sym->GetPosition();
            byteCodeGenerator->EmitGlobalFncDeclInit(pnodeFnc->location, propertyId, funcInfoParent);
            if (byteCodeGenerator->GetFlags() & fscrEval && !funcInfoParent->GetIsStrictMode())
            {
                byteCodeGenerator->EmitPropStore(pnodeFnc->location, sym, nullptr, funcInfoParent);
            }
        }
        else
        {
            if (sym->NeedsSlotAlloc(funcInfoParent))
            {
                if (!sym->GetHasNonCommittedReference() ||
                    (funcInfoParent->GetParsedFunctionBody()->DoStackNestedFunc()))
                {
                    // No point in trying to optimize if there are no references before we have to commit to slot.
                    // And not safe to delay putting a stack function in the slot, since we may miss boxing.
                    sym->SetIsCommittedToSlot();
                }
            }

            if (sym->GetScope()->GetFunc() != byteCodeGenerator->TopFuncInfo())
            {
                byteCodeGenerator->EmitPropStore(pnodeFnc->location, sym, nullptr, funcInfoParent);
            }
            else
            {
                byteCodeGenerator->EmitLocalPropInit(pnodeFnc->location, sym, funcInfoParent);
            }

            Symbol * fncScopeSym = sym->GetFuncScopeVarSym();

            if (fncScopeSym)
            {
                if (fncScopeSym->GetIsGlobal() && byteCodeGenerator->GetFlags() & fscrEval)
                {
                    Js::PropertyId propertyId = fncScopeSym->GetPosition();
                    byteCodeGenerator->EmitGlobalFncDeclInit(pnodeFnc->location, propertyId, funcInfoParent);
                }
                else
                {
                    byteCodeGenerator->EmitPropStore(pnodeFnc->location, fncScopeSym, nullptr, funcInfoParent, false, false, /* isFncDeclVar */true);
                }
            }
        }
    }
}

Js::RegSlot ByteCodeGenerator::DefineOneFunction(ParseNode *pnodeFnc, FuncInfo *funcInfoParent, bool generateAssignment, Js::RegSlot regEnv, Js::RegSlot frameDisplayTemp)
{
    Assert(pnodeFnc->nop == knopFncDecl);

    funcInfoParent->AcquireLoc(pnodeFnc);

    if (regEnv == Js::Constants::NoRegister)
    {
        // If the child needs a closure, find a heap-allocated frame to pass to it.
        if (frameDisplayTemp != Js::Constants::NoRegister)
        {
            // We allocated a temp to hold a local frame display value. Use that.
            // It's likely that the FD is on the stack, and we used the temp to load it back.
            regEnv = frameDisplayTemp;
        }
        else if (funcInfoParent->frameDisplayRegister != Js::Constants::NoRegister)
        {
            // This function has built a frame display, so pass it down.
            regEnv = funcInfoParent->frameDisplayRegister;
        }
        else
        {
            // This function has no captured locals but inherits a closure environment, so pass it down.
            regEnv = funcInfoParent->GetEnvRegister();
        }

        regEnv = this->PrependLocalScopes(regEnv, Js::Constants::NoRegister, funcInfoParent);
    }

    // AssertMsg(funcInfo->nonLocalSymbols == 0 || regEnv != funcInfoParent->nullConstantRegister,
    // "We need a closure for the nested function");

    // If we are in a parameter scope and it is not merged with body scope then we have to create the child function as an inner function
    if (regEnv == funcInfoParent->frameDisplayRegister || regEnv == funcInfoParent->GetEnvRegister())
    {
        m_writer.NewFunction(pnodeFnc->location, pnodeFnc->sxFnc.nestedIndex, pnodeFnc->sxFnc.IsCoroutine());
    }
    else
    {
        m_writer.NewInnerFunction(pnodeFnc->location, pnodeFnc->sxFnc.nestedIndex, regEnv, pnodeFnc->sxFnc.IsCoroutine());
    }

    if (funcInfoParent->IsGlobalFunction() && (this->flags & fscrEval))
    {
        // A function declared at global scope in eval is untrackable,
        // so make sure the caller's cached scope is invalidated.
        this->funcEscapes = true;
    }
    else
    {
        if (pnodeFnc->sxFnc.IsDeclaration())
        {
            Symbol * funcSymbol = pnodeFnc->sxFnc.GetFuncSymbol();
            if (funcSymbol)
            {
                // In the case where a let/const declaration is the same symbol name
                // as the function declaration (shadowing case), the let/const var and
                // the function declaration symbol are the same and share the same flags
                // (particularly, sym->GetIsBlockVar() for this code path).
                //
                // For example:
                // let a = 0;       // <-- sym->GetIsBlockVar() = true
                // function b(){}   // <-- sym2->GetIsBlockVar() = false
                //
                // let x = 0;       // <-- sym3->GetIsBlockVar() = true
                // function x(){}   // <-- sym3->GetIsBlockVar() = true
                //
                // In order to tell if the function is actually part
                // of a block scope, we compare against the function scope here.
                // Note that having a function with the same name as a let/const declaration
                // is a redeclaration error, but we're pushing the fix for this out since it's
                // a bit involved.
                Assert(funcInfoParent->GetBodyScope() != nullptr && funcSymbol->GetScope() != nullptr);
                bool isFunctionDeclarationInBlock = funcSymbol->GetIsBlockVar();

                // Track all vars/lets/consts register slot function declarations.
                if (ShouldTrackDebuggerMetadata()
                    // If this is a let binding function declaration at global level, we want to
                    // be sure to track the register location as well.
                    && !(funcInfoParent->IsGlobalFunction() && !isFunctionDeclarationInBlock))
                {
                    if (!funcSymbol->IsInSlot(funcInfoParent))
                    {
                        funcInfoParent->byteCodeFunction->GetFunctionBody()->InsertSymbolToRegSlotList(funcSymbol->GetName(), pnodeFnc->location, funcInfoParent->varRegsCount);
                    }
                }

                if (isFunctionDeclarationInBlock)
                {
                    // We only track inner let bindings for the debugger side.
                    this->TrackFunctionDeclarationPropertyForDebugger(funcSymbol, funcInfoParent);
                }
            }
        }
    }

    if (pnodeFnc->sxFnc.IsDefaultModuleExport())
    {
        this->EmitAssignmentToDefaultModuleExport(pnodeFnc, funcInfoParent);
    }

    if (pnodeFnc->sxFnc.pnodeName == nullptr || !generateAssignment)
    {
        return regEnv;
    }

    EmitAssignmentToFuncName(pnodeFnc, this, funcInfoParent);

    return regEnv;
}

void ByteCodeGenerator::DefineUserVars(FuncInfo *funcInfo)
{
    // Initialize scope-wide variables on entry to the scope. TODO: optimize by detecting uses that are always reached
    // by an existing initialization.

    BOOL fGlobal = funcInfo->IsGlobalFunction();
    ParseNode *pnode;
    Js::FunctionBody *byteCodeFunction = funcInfo->GetParsedFunctionBody();
    // Global declarations need a temp register to hold the init value, but the node shouldn't get a register.
    // Just assign one on the fly and re-use it for all initializations.
    Js::RegSlot tmpReg = fGlobal ? funcInfo->AcquireTmpRegister() : Js::Constants::NoRegister;

    for (pnode = funcInfo->root->sxFnc.pnodeVars; pnode; pnode = pnode->sxVar.pnodeNext)
    {
        Symbol* sym = pnode->sxVar.sym;

        if (sym != nullptr && !(pnode->sxVar.isBlockScopeFncDeclVar && sym->GetIsBlockVar()))
        {
            if (sym->IsSpecialSymbol())
            {
                // Special symbols have already had their initial values stored into their registers.
                // In default-argument case we've stored those values into their slot locations, as well.
                // We must do that because a default parameter may access a special symbol through a scope slot.
                // In the non-default-argument case, though, we didn't yet store the values into the
                // slots so let's do that now.
                if (!funcInfo->root->sxFnc.HasNonSimpleParameterList())
                {
                    EmitPropStoreForSpecialSymbol(sym->GetLocation(), sym, sym->GetPid(), funcInfo, true);

                    if (ShouldTrackDebuggerMetadata() && !sym->IsInSlot(funcInfo))
                    {
                        byteCodeFunction->InsertSymbolToRegSlotList(sym->GetName(), sym->GetLocation(), funcInfo->varRegsCount);
                    }
                }

                continue;
            }

            if (sym->GetIsCatch() || (pnode->nop == knopVarDecl && sym->GetIsBlockVar()))
            {
                // The init node was bound to the catch object, because it's inside a catch and has the
                // same name as the catch object. But we want to define a user var at function scope,
                // so find the right symbol. (We'll still assign the RHS value to the catch object symbol.)
                // This also applies to a var declaration in the same scope as a let declaration.
#if DBG
                if (sym->IsArguments())
                {
                    // There is a block scoped var named arguments
                    Assert(!funcInfo->GetHasArguments());
                    continue;
                }
                else if (!sym->GetIsCatch())
                {
                    // Assert that catch cannot be at function scope and let and var at function scope is redeclaration error.
                    Assert(funcInfo->bodyScope != sym->GetScope());
                }
#endif
                sym = funcInfo->bodyScope->FindLocalSymbol(sym->GetName());
                Assert(sym && !sym->GetIsCatch() && !sym->GetIsBlockVar());
            }

            if (sym->GetSymbolType() == STVariable && !sym->GetIsModuleExportStorage())
            {
                if (fGlobal)
                {
                    Js::PropertyId propertyId = sym->EnsurePosition(this);

                    // We do need to initialize some globals to avoid JS errors on loading undefined variables.
                    // But we first need to make sure we're not trashing built-ins.

                    if (this->flags & fscrEval)
                    {
                        if (funcInfo->byteCodeFunction->GetIsStrictMode())
                        {
                            // Check/Init the property of the frame object
                            this->m_writer.ElementRootU(Js::OpCode::LdLocalElemUndef,
                                funcInfo->FindOrAddReferencedPropertyId(propertyId));
                        }
                        else
                        {
                            // The check and the init involve the first element in the scope chain.
                            this->m_writer.ElementScopedU(
                                Js::OpCode::LdElemUndefScoped, funcInfo->FindOrAddReferencedPropertyId(propertyId));
                        }
                    }
                    else
                    {
                        this->m_writer.ElementU(Js::OpCode::LdElemUndef, ByteCodeGenerator::RootObjectRegister,
                            funcInfo->FindOrAddReferencedPropertyId(propertyId));
                    }
                }
                else if (!sym->IsArguments())
                {
                    if (sym->NeedsSlotAlloc(funcInfo))
                    {
                        if (!sym->GetHasNonCommittedReference() ||
                            (sym->GetHasFuncAssignment() && funcInfo->GetParsedFunctionBody()->DoStackNestedFunc()))
                        {
                            // No point in trying to optimize if there are no references before we have to commit to slot.
                            // And not safe to delay putting a stack function in the slot, since we may miss boxing.
                            sym->SetIsCommittedToSlot();
                        }
                    }

                    // Undef-initialize the home location if it is a register (not closure-captured, or else capture
                    // is delayed) or a property of an object.
                    if ((!sym->GetHasInit() && !sym->IsInSlot(funcInfo)) ||
                        (funcInfo->bodyScope->GetIsObject() && !funcInfo->GetHasCachedScope()))
                    {
                        Js::RegSlot reg = sym->GetLocation();
                        if (reg == Js::Constants::NoRegister)
                        {
                            Assert(sym->IsInSlot(funcInfo));
                            reg = funcInfo->AcquireTmpRegister();
                        }
                        this->m_writer.Reg1(Js::OpCode::LdUndef, reg);
                        this->EmitLocalPropInit(reg, sym, funcInfo);

                        if (ShouldTrackDebuggerMetadata() && !sym->GetHasInit() && !sym->IsInSlot(funcInfo))
                        {
                            byteCodeFunction->InsertSymbolToRegSlotList(sym->GetName(), reg, funcInfo->varRegsCount);
                        }

                        funcInfo->ReleaseTmpRegister(reg);
                    }
                }
                else if (ShouldTrackDebuggerMetadata())
                {
                    if (!sym->GetHasInit() && !sym->IsInSlot(funcInfo))
                    {
                        Js::RegSlot reg = sym->GetLocation();
                        if (reg != Js::Constants::NoRegister)
                        {
                            byteCodeFunction->InsertSymbolToRegSlotList(sym->GetName(), reg, funcInfo->varRegsCount);
                        }
                    }
                }
                sym->SetHasInit(TRUE);
            }
        }

    }
    if (tmpReg != Js::Constants::NoRegister)
    {
        funcInfo->ReleaseTmpRegister(tmpReg);
    }

    for (int i = 0; i < funcInfo->nonUserNonTempRegistersToInitialize.Count(); ++i)
    {
        m_writer.Reg1(Js::OpCode::LdUndef, funcInfo->nonUserNonTempRegistersToInitialize.Item(i));
    }
}

void ByteCodeGenerator::InitBlockScopedNonTemps(ParseNode *pnode, FuncInfo *funcInfo)
{
    // Initialize all non-temp register variables on entry to the enclosing func - in particular,
    // those with lifetimes that begin after the start of user code and may not be initialized normally.
    // This protects us from, for instance, trying to restore garbage on bailout.
    // It was originally done in debugger mode only, but we do it always to avoid issues with boxing
    // garbage on exit from jitted loop bodies.
    while (pnode)
    {
        switch (pnode->nop)
        {
        case knopFncDecl:
        {
            // If this is a block-scoped function, initialize it.
            ParseNode *pnodeName = pnode->sxFnc.pnodeName;
            if (!pnode->sxFnc.IsMethod() && pnodeName && pnodeName->nop == knopVarDecl)
            {
                Symbol *sym = pnodeName->sxVar.sym;
                Assert(sym);
                if (sym->GetLocation() != Js::Constants::NoRegister &&
                    sym->GetScope()->IsBlockScope(funcInfo) &&
                    sym->GetScope()->GetFunc() == funcInfo)
                {
                    this->m_writer.Reg1(Js::OpCode::LdUndef, sym->GetLocation());
                }
            }

            // No need to recurse to the nested scopes, as they belong to a nested function.
            pnode = pnode->sxFnc.pnodeNext;
            break;
        }

        case knopBlock:
        {
            Scope *scope = pnode->sxBlock.scope;
            if (scope)
            {
                if (scope->IsBlockScope(funcInfo))
                {
                    Js::RegSlot scopeLoc = scope->GetLocation();
                    if (scopeLoc != Js::Constants::NoRegister && !funcInfo->IsTmpReg(scopeLoc))
                    {
                        this->m_writer.Reg1(Js::OpCode::LdUndef, scopeLoc);
                    }
                }
                auto fnInit = [this, funcInfo](ParseNode *pnode)
                {
                    Symbol *sym = pnode->sxVar.sym;
                    if (!sym->IsInSlot(funcInfo) && !sym->GetIsGlobal() && !sym->GetIsModuleImport())
                    {
                        this->m_writer.Reg1(Js::OpCode::InitUndecl, pnode->sxVar.sym->GetLocation());
                    }
                };
                IterateBlockScopedVariables(pnode, fnInit);
            }
            InitBlockScopedNonTemps(pnode->sxBlock.pnodeScopes, funcInfo);
            pnode = pnode->sxBlock.pnodeNext;
            break;
        }
        case knopCatch:
            InitBlockScopedNonTemps(pnode->sxCatch.pnodeScopes, funcInfo);
            pnode = pnode->sxCatch.pnodeNext;
            break;

        case knopWith:
        {
            Js::RegSlot withLoc = pnode->location;
            AssertMsg(withLoc != Js::Constants::NoRegister && !funcInfo->IsTmpReg(withLoc),
                "We should put with objects at known stack locations in debug mode");
            this->m_writer.Reg1(Js::OpCode::LdUndef, withLoc);
            InitBlockScopedNonTemps(pnode->sxWith.pnodeScopes, funcInfo);
            pnode = pnode->sxWith.pnodeNext;
            break;
        }

        default:
            Assert(false);
            return;
        }
    }
}

void ByteCodeGenerator::EmitScopeObjectInit(FuncInfo *funcInfo)
{
    Assert(!funcInfo->byteCodeFunction->GetFunctionBody()->DoStackNestedFunc());

    if (!funcInfo->GetHasCachedScope() /* || forcing scope/inner func caching */)
    {
        return;
    }

    Scope* currentScope = funcInfo->GetCurrentChildScope();
    uint slotCount = currentScope->GetScopeSlotCount();
    uint cachedFuncCount = 0;
    Js::PropertyId firstFuncSlot = Js::Constants::NoProperty;
    Js::PropertyId firstVarSlot = Js::Constants::NoProperty;

    uint extraAlloc = UInt32Math::Add(slotCount, Js::ActivationObjectEx::ExtraSlotCount());
    extraAlloc = UInt32Math::Mul(extraAlloc, sizeof(Js::PropertyId));

    // Create and fill the array of local property ID's.
    // They all have slots assigned to them already (if they need them): see StartEmitFunction.

    Js::PropertyIdArray *propIds = funcInfo->GetParsedFunctionBody()->AllocatePropertyIdArrayForFormals(extraAlloc, slotCount, Js::ActivationObjectEx::ExtraSlotCount());

    ParseNode *pnodeFnc = funcInfo->root;
    ParseNode *pnode;
    Symbol *sym;

    if (funcInfo->GetFuncExprNameReference() && pnodeFnc->sxFnc.GetFuncSymbol()->GetScope() == funcInfo->GetBodyScope())
    {
        Symbol::SaveToPropIdArray(pnodeFnc->sxFnc.GetFuncSymbol(), propIds, this);
    }

    if (funcInfo->GetHasArguments())
    {
        // Because the arguments object can access all instances of same-named formals ("function(x,x){...}"),
        // be sure we initialize any duplicate appearances of a formal parameter to "NoProperty".
        Js::PropertyId slot = 0;
        auto initArg = [&](ParseNode *pnode)
        {
            if (pnode->IsVarLetOrConst())
            {
                Symbol *sym = pnode->sxVar.sym;
                Assert(sym);
                if (sym->GetScopeSlot() == slot)
                {
                    // This is the last appearance of the formal, so record the ID.
                    Symbol::SaveToPropIdArray(sym, propIds, this);
                }
                else
                {
                    // This is an earlier duplicate appearance of the formal, so use NoProperty as a placeholder
                    // since this slot can't be accessed by name.
                    Assert(sym->GetScopeSlot() != Js::Constants::NoProperty && sym->GetScopeSlot() > slot);
                    propIds->elements[slot] = Js::Constants::NoProperty;
                }
            }
            else
            {
                // This is for patterns
                propIds->elements[slot] = Js::Constants::NoProperty;
            }
            slot++;
        };
        MapFormalsWithoutRest(pnodeFnc, initArg);

        // If the rest is in the slot - we need to keep that slot.
        if (pnodeFnc->sxFnc.pnodeRest != nullptr && pnodeFnc->sxFnc.pnodeRest->sxVar.sym->IsInSlot(funcInfo))
        {
            Symbol::SaveToPropIdArray(pnodeFnc->sxFnc.pnodeRest->sxVar.sym, propIds, this);
        }
    }
    else
    {
        MapFormals(pnodeFnc, [&](ParseNode *pnode)
        {
            if (pnode->IsVarLetOrConst())
            {
                Symbol::SaveToPropIdArray(pnode->sxVar.sym, propIds, this);
            }
        });
    }

    auto saveFunctionVarsToPropIdArray = [&](ParseNode *pnodeFunction)
    {
        if (pnodeFunction->sxFnc.IsDeclaration())
        {
            ParseNode *pnodeName = pnodeFunction->sxFnc.pnodeName;
            if (pnodeName != nullptr)
            {
                while (pnodeName->nop == knopList)
                {
                    if (pnodeName->sxBin.pnode1->nop == knopVarDecl)
                    {
                        sym = pnodeName->sxBin.pnode1->sxVar.sym;
                        if (sym)
                        {
                            Symbol::SaveToPropIdArray(sym, propIds, this, &firstFuncSlot);
                        }
                    }
                    pnodeName = pnodeName->sxBin.pnode2;
                }
                if (pnodeName->nop == knopVarDecl)
                {
                    sym = pnodeName->sxVar.sym;
                    if (sym)
                    {
                        Symbol::SaveToPropIdArray(sym, propIds, this, &firstFuncSlot);
                        cachedFuncCount++;
                    }
                }
            }
        }
    };
    MapContainerScopeFunctions(pnodeFnc, saveFunctionVarsToPropIdArray);

    if (currentScope->GetScopeType() != ScopeType_Parameter)
    {
        for (pnode = pnodeFnc->sxFnc.pnodeVars; pnode; pnode = pnode->sxVar.pnodeNext)
        {
            sym = pnode->sxVar.sym;
            if (!(pnode->sxVar.isBlockScopeFncDeclVar && sym->GetIsBlockVar()))
            {
                if (sym->GetIsCatch() || (pnode->nop == knopVarDecl && sym->GetIsBlockVar()))
                {
                    sym = currentScope->FindLocalSymbol(sym->GetName());
                }
                Symbol::SaveToPropIdArray(sym, propIds, this, &firstVarSlot);
            }
        }

        ParseNode *pnodeBlock = pnodeFnc->sxFnc.pnodeScopes;
        for (pnode = pnodeBlock->sxBlock.pnodeLexVars; pnode; pnode = pnode->sxVar.pnodeNext)
        {
            sym = pnode->sxVar.sym;
            Symbol::SaveToPropIdArray(sym, propIds, this, &firstVarSlot);
        }

        pnodeBlock = pnodeFnc->sxFnc.pnodeBodyScope;
        for (pnode = pnodeBlock->sxBlock.pnodeLexVars; pnode; pnode = pnode->sxVar.pnodeNext)
        {
            sym = pnode->sxVar.sym;
            Symbol::SaveToPropIdArray(sym, propIds, this, &firstVarSlot);
        }
    }
    else
    {
        Assert(!funcInfo->IsBodyAndParamScopeMerged());
    }

    // Write the first func slot and first var slot into the auxiliary data
    Js::PropertyId *slots = propIds->elements + slotCount;
    slots[0] = cachedFuncCount;
    slots[1] = firstFuncSlot;
    slots[2] = firstVarSlot;
    slots[3] = funcInfo->GetParsedFunctionBody()->NewObjectLiteral();

    propIds->hasNonSimpleParams = funcInfo->root->sxFnc.HasNonSimpleParameterList();

    funcInfo->GetParsedFunctionBody()->SetHasCachedScopePropIds(true);
}

void ByteCodeGenerator::SetClosureRegisters(FuncInfo* funcInfo, Js::FunctionBody* byteCodeFunction)
{
    if (funcInfo->frameDisplayRegister != Js::Constants::NoRegister)
    {
        byteCodeFunction->MapAndSetLocalFrameDisplayRegister(funcInfo->frameDisplayRegister);
    }

    if (funcInfo->frameObjRegister != Js::Constants::NoRegister)
    {
        byteCodeFunction->MapAndSetLocalClosureRegister(funcInfo->frameObjRegister);
        byteCodeFunction->SetHasScopeObject(true);
    }
    else if (funcInfo->frameSlotsRegister != Js::Constants::NoRegister)
    {
        byteCodeFunction->MapAndSetLocalClosureRegister(funcInfo->frameSlotsRegister);
    }

    if (funcInfo->paramSlotsRegister != Js::Constants::NoRegister)
    {
        byteCodeFunction->MapAndSetParamClosureRegister(funcInfo->paramSlotsRegister);
    }
}

void ByteCodeGenerator::FinalizeRegisters(FuncInfo * funcInfo, Js::FunctionBody * byteCodeFunction)
{
    if (byteCodeFunction->IsCoroutine())
    {
        // EmitYield uses 'false' to create the IteratorResult object
        funcInfo->AssignFalseConstRegister();
    }

    if (funcInfo->NeedEnvRegister())
    {
        bool constReg = !funcInfo->GetIsTopLevelEventHandler() && funcInfo->IsGlobalFunction() && !(this->flags & fscrEval);
        funcInfo->AssignEnvRegister(constReg);
    }

    // Set the function body's constant count before emitting anything so that the byte code writer
    // can distinguish constants from variables.
    byteCodeFunction->CheckAndSetConstantCount(funcInfo->constRegsCount);

    this->SetClosureRegisters(funcInfo, byteCodeFunction);

    if (this->IsInDebugMode() || byteCodeFunction->IsCoroutine())
    {
        // Give permanent registers to the inner scopes in debug mode.
        // TODO: We create seperate debuggerscopes for each block which has own scope. These are stored in the var registers
        // allocated below. Ideally we should change this logic to not allocate separate registers for these and save the debug
        // info in corresponding symbols and use it from there. This will also affect the temp register allocation logic in
        // EmitOneFunction.
        uint innerScopeCount = funcInfo->InnerScopeCount();
        byteCodeFunction->SetInnerScopeCount(innerScopeCount);
        if (innerScopeCount)
        {
            funcInfo->SetFirstInnerScopeReg(funcInfo->NextVarRegister());
            for (uint i = 1; i < innerScopeCount; i++)
            {
                funcInfo->NextVarRegister();
            }
        }
    }

    // NOTE: The FB expects the yield reg to be the final non-temp.
    if (byteCodeFunction->IsCoroutine())
    {
        funcInfo->AssignYieldRegister();
    }

    Js::RegSlot firstTmpReg = funcInfo->varRegsCount;
    funcInfo->SetFirstTmpReg(firstTmpReg);
    byteCodeFunction->SetFirstTmpReg(funcInfo->RegCount());
}

void ByteCodeGenerator::InitScopeSlotArray(FuncInfo * funcInfo)
{
    // Record slots info for ScopeSlots/ScopeObject.
    uint scopeSlotCount = funcInfo->bodyScope->GetScopeSlotCount();
    bool isSplitScope = !funcInfo->IsBodyAndParamScopeMerged();
    Assert(funcInfo->paramScope == nullptr || funcInfo->paramScope->GetScopeSlotCount() == 0 || isSplitScope);
    uint scopeSlotCountForParamScope = funcInfo->paramScope != nullptr ? funcInfo->paramScope->GetScopeSlotCount() : 0;

    if (scopeSlotCount == 0 && scopeSlotCountForParamScope == 0)
    {
        return;
    }

    Js::FunctionBody *byteCodeFunction = funcInfo->GetParsedFunctionBody();
    if (scopeSlotCount > 0 || scopeSlotCountForParamScope > 0)
    {
        byteCodeFunction->SetScopeSlotArraySizes(scopeSlotCount, scopeSlotCountForParamScope);
    }

    // TODO: Need to add property ids for the case when scopeSlotCountForParamSCope is non-zero
    if (scopeSlotCount)
    {
        Js::PropertyId *propertyIdsForScopeSlotArray = RecyclerNewArrayLeafZ(scriptContext->GetRecycler(), Js::PropertyId, scopeSlotCount);
        byteCodeFunction->SetPropertyIdsForScopeSlotArray(propertyIdsForScopeSlotArray, scopeSlotCount, scopeSlotCountForParamScope);
        AssertMsg(!byteCodeFunction->IsReparsed() || byteCodeFunction->WasEverAsmJsMode() || byteCodeFunction->scopeSlotArraySize == scopeSlotCount,
            "The slot array size is different between debug and non-debug mode");
#if DEBUG
        for (UINT i = 0; i < scopeSlotCount; i++)
        {
            propertyIdsForScopeSlotArray[i] = Js::Constants::NoProperty;
        }
#endif
        auto setPropertyIdForScopeSlotArray =
            [scopeSlotCount, propertyIdsForScopeSlotArray]
            (Js::PropertyId slot, Js::PropertyId propId)
        {
            if (slot < 0 || (uint)slot >= scopeSlotCount)
            {
                Js::Throw::FatalInternalError();
            }
            propertyIdsForScopeSlotArray[slot] = propId;
        };

        auto setPropIdsForScopeSlotArray = [funcInfo, setPropertyIdForScopeSlotArray](Symbol *const sym)
        {
            if (sym->NeedsSlotAlloc(funcInfo))
            {
                    // All properties should get correct propertyId here.
                    Assert(sym->HasScopeSlot()); // We can't allocate scope slot now. Any symbol needing scope slot must have allocated it before this point.
                    setPropertyIdForScopeSlotArray(sym->GetScopeSlot(), sym->EnsurePosition(funcInfo));
            }
        };

        funcInfo->GetBodyScope()->ForEachSymbol(setPropIdsForScopeSlotArray);

#if DEBUG
        for (UINT i = 0; i < scopeSlotCount; i++)
        {
            Assert(propertyIdsForScopeSlotArray[i] != Js::Constants::NoProperty
                || funcInfo->frameObjRegister != Js::Constants::NoRegister); // ScopeObject may have unassigned entries, e.g. for same-named parameters
        }
#endif
    }
}

// temporarily load all constants and special registers in a single block
void ByteCodeGenerator::LoadAllConstants(FuncInfo *funcInfo)
{
    Symbol *sym;

    Js::FunctionBody *byteCodeFunction = funcInfo->GetParsedFunctionBody();
    byteCodeFunction->CreateConstantTable();

    if (funcInfo->nullConstantRegister != Js::Constants::NoRegister)
    {
        byteCodeFunction->RecordNullObject(byteCodeFunction->MapRegSlot(funcInfo->nullConstantRegister));
    }

    if (funcInfo->undefinedConstantRegister != Js::Constants::NoRegister)
    {
        byteCodeFunction->RecordUndefinedObject(byteCodeFunction->MapRegSlot(funcInfo->undefinedConstantRegister));
    }

    if (funcInfo->trueConstantRegister != Js::Constants::NoRegister)
    {
        byteCodeFunction->RecordTrueObject(byteCodeFunction->MapRegSlot(funcInfo->trueConstantRegister));
    }

    if (funcInfo->falseConstantRegister != Js::Constants::NoRegister)
    {
        byteCodeFunction->RecordFalseObject(byteCodeFunction->MapRegSlot(funcInfo->falseConstantRegister));
    }

    if (funcInfo->frameObjRegister != Js::Constants::NoRegister)
    {
        m_writer.RecordObjectRegister(funcInfo->frameObjRegister);
        if (!funcInfo->GetApplyEnclosesArgs())
        {
            this->EmitScopeObjectInit(funcInfo);
        }

#if DBG
        uint count = 0;
        funcInfo->GetBodyScope()->ForEachSymbol([&](Symbol *const sym)
        {
            if (sym->NeedsSlotAlloc(funcInfo))
            {
                // All properties should get correct propertyId here.
                count++;
            }
        });

        if (funcInfo->GetParamScope() != nullptr)
        {
            funcInfo->GetParamScope()->ForEachSymbol([&](Symbol *const sym)
            {
                if (sym->NeedsSlotAlloc(funcInfo))
                {
                    // All properties should get correct propertyId here.
                    count++;
                }
            });
        }

        // A reparse should result in the same size of the activation object.
        // Exclude functions which were created from the ByteCodeCache.
        AssertMsg(!byteCodeFunction->IsReparsed() || byteCodeFunction->HasGeneratedFromByteCodeCache() ||
            byteCodeFunction->scopeObjectSize == count || byteCodeFunction->WasEverAsmJsMode(),
            "The activation object size is different between debug and non-debug mode");
        byteCodeFunction->scopeObjectSize = count;
#endif
    }
    else if (funcInfo->frameSlotsRegister != Js::Constants::NoRegister)
    {
        int scopeSlotCount = funcInfo->bodyScope->GetScopeSlotCount();
        int paramSlotCount = funcInfo->paramScope->GetScopeSlotCount();
        if (scopeSlotCount == 0 && paramSlotCount == 0)
        {
            AssertMsg(funcInfo->frameDisplayRegister != Js::Constants::NoRegister, "Why do we need scope slots?");
            m_writer.Reg1(Js::OpCode::LdC_A_Null, funcInfo->frameSlotsRegister);
        }
    }

    if (funcInfo->funcExprScope && funcInfo->funcExprScope->GetIsObject())
    {
        byteCodeFunction->MapAndSetFuncExprScopeRegister(funcInfo->funcExprScope->GetLocation());
        byteCodeFunction->SetEnvDepth((uint16)-1);
    }

    bool thisLoadedFromParams = false;

    if (funcInfo->NeedEnvRegister())
    {
        byteCodeFunction->MapAndSetEnvRegister(funcInfo->GetEnvRegister());
        if (funcInfo->GetIsTopLevelEventHandler())
        {
            if (funcInfo->GetThisSymbol())
            {
            byteCodeFunction->MapAndSetThisRegisterForEventHandler(funcInfo->GetThisSymbol()->GetLocation());
            }
            // The environment is the namespace hierarchy starting with "this".
            Assert(!funcInfo->RegIsConst(funcInfo->GetEnvRegister()));
            thisLoadedFromParams = true;
            this->InvalidateCachedOuterScopes(funcInfo);
        }
        else if (funcInfo->IsGlobalFunction() && !(this->flags & fscrEval))
        {
            Assert(funcInfo->RegIsConst(funcInfo->GetEnvRegister()));

            if (funcInfo->GetIsStrictMode())
            {
                byteCodeFunction->RecordStrictNullDisplayConstant(byteCodeFunction->MapRegSlot(funcInfo->GetEnvRegister()));
            }
            else
            {
                byteCodeFunction->RecordNullDisplayConstant(byteCodeFunction->MapRegSlot(funcInfo->GetEnvRegister()));
            }
        }
        else
        {
            // environment may be required to load "this"
            Assert(!funcInfo->RegIsConst(funcInfo->GetEnvRegister()));
            this->InvalidateCachedOuterScopes(funcInfo);
        }
    }

    if (funcInfo->frameDisplayRegister != Js::Constants::NoRegister)
    {
        m_writer.RecordFrameDisplayRegister(funcInfo->frameDisplayRegister);
    }

    this->RecordAllIntConstants(funcInfo);
    this->RecordAllStrConstants(funcInfo);
    this->RecordAllStringTemplateCallsiteConstants(funcInfo);

    funcInfo->doubleConstantToRegister.Map([byteCodeFunction](double d, Js::RegSlot location)
    {
        byteCodeFunction->RecordFloatConstant(byteCodeFunction->MapRegSlot(location), d);
    });

    // WARNING !!!
    // DO NOT emit any bytecode before loading the heap arguments. This is because those opcodes may bail 
    // out (unlikely, since opcodes emitted in this function should not correspond to user code, but possible)
    // and the Jit assumes that there cannot be any bailouts before LdHeapArguments (or its equivalent)

    if (funcInfo->GetHasArguments())
    {
        sym = funcInfo->GetArgumentsSymbol();
        Assert(sym);
        Assert(funcInfo->GetHasHeapArguments());

        if (funcInfo->GetCallsEval() || (!funcInfo->GetApplyEnclosesArgs()))
        {
            this->LoadHeapArguments(funcInfo);
        }

    }
    else if (!funcInfo->IsGlobalFunction() && !IsInNonDebugMode())
    {
        uint count = funcInfo->inArgsCount + (funcInfo->root->sxFnc.pnodeRest != nullptr ? 1 : 0) - 1;
        if (count != 0)
        {
            Js::PropertyIdArray *propIds = RecyclerNewPlus(scriptContext->GetRecycler(), UInt32Math::Mul(count, sizeof(Js::PropertyId)), Js::PropertyIdArray, count, 0);

            GetFormalArgsArray(this, funcInfo, propIds);
            byteCodeFunction->SetPropertyIdsOfFormals(propIds);
        }
    }

    // Class constructors do not have a [[call]] slot but we don't implement a generic way to express this.
    // What we do is emit a check for the new flag here. If we don't have CallFlags_New set, the opcode will throw.
    // We need to do this before emitting 'this' since the base class constructor will try to construct a new object.
    if (funcInfo->IsClassConstructor())
    {
        m_writer.Empty(Js::OpCode::ChkNewCallFlag);
    }

    // new.target may be used to construct the 'this' register so make sure to load it first
    if (funcInfo->GetNewTargetSymbol())
    {
        this->LoadNewTargetObject(funcInfo);
    }

    if (funcInfo->GetThisSymbol())
    {
        this->LoadThisObject(funcInfo, thisLoadedFromParams);
    }
    else if (ShouldLoadConstThis(funcInfo))
    {
        this->EmitThis(funcInfo, funcInfo->thisConstantRegister, funcInfo->nullConstantRegister);
    }

    if (funcInfo->GetSuperSymbol())
    {
        this->LoadSuperObject(funcInfo);
    }

    if (funcInfo->GetSuperConstructorSymbol())
    {
        this->LoadSuperConstructorObject(funcInfo);
    }

    //
    // If the function is a function expression with a name,
    // load the function object at runtime to its activation object.
    //
    sym = funcInfo->root->sxFnc.GetFuncSymbol();
    bool funcExprWithName = !funcInfo->IsGlobalFunction() && sym && sym->GetIsFuncExpr();

    if (funcExprWithName)
    {
        if (funcInfo->GetFuncExprNameReference() ||
            (funcInfo->funcExprScope && funcInfo->funcExprScope->GetIsObject()))
        {
            //
            // x = function f(...) { ... }
            // A named function expression's name (Symbol:f) belongs to the enclosing scope.
            // Thus there are no uses of 'f' within the scope of the function (as references to 'f'
            // are looked up in the closure). So, we can't use f's register as it is from the enclosing
            // scope's register namespace. So use a tmp register.
            // In ES5 mode though 'f' is *not* a part of the enclosing scope. So we always assign 'f' a register
            // from it's register namespace, which LdFuncExpr can use.
            //
            Js::RegSlot ldFuncExprDst = sym->GetLocation();
            this->m_writer.Reg1(Js::OpCode::LdFuncExpr, ldFuncExprDst);

            if (sym->IsInSlot(funcInfo))
            {
                Js::RegSlot scopeLocation;
                AnalysisAssert(funcInfo->funcExprScope);

                if (funcInfo->funcExprScope->GetIsObject())
                {
                    scopeLocation = funcInfo->funcExprScope->GetLocation();
                    this->m_writer.Property(Js::OpCode::StFuncExpr, sym->GetLocation(), scopeLocation,
                        funcInfo->FindOrAddReferencedPropertyId(sym->GetPosition()));
                }
                else if ((funcInfo->paramScope->GetIsObject() || (funcInfo->paramScope->GetCanMerge() && funcInfo->bodyScope->GetIsObject())))
                {
                    this->m_writer.ElementU(Js::OpCode::StLocalFuncExpr, sym->GetLocation(),
                        funcInfo->FindOrAddReferencedPropertyId(sym->GetPosition()));
                }
                else
                {
                    Assert(sym->HasScopeSlot());
                    this->m_writer.SlotI1(Js::OpCode::StLocalSlot, sym->GetLocation(),
                                          sym->GetScopeSlot() + Js::ScopeSlots::FirstSlotIndex);
                }
            }
            else if (ShouldTrackDebuggerMetadata())
            {
                funcInfo->byteCodeFunction->GetFunctionBody()->InsertSymbolToRegSlotList(sym->GetName(), sym->GetLocation(), funcInfo->varRegsCount);
            }
        }
    }
}

void ByteCodeGenerator::InvalidateCachedOuterScopes(FuncInfo *funcInfo)
{
    Assert(funcInfo->GetEnvRegister() != Js::Constants::NoRegister);

    // Walk the scope stack, from funcInfo outward, looking for scopes that have been cached.

    Scope *scope = funcInfo->GetBodyScope()->GetEnclosingScope();
    uint32 envIndex = 0;

    while (scope && scope->GetFunc() == funcInfo)
    {
        // Skip over FuncExpr Scope and parameter scope for current funcInfo to get to the first enclosing scope of the outer function.
        scope = scope->GetEnclosingScope();
    }

    for (; scope; scope = scope->GetEnclosingScope())
    {
        FuncInfo *func = scope->GetFunc();
        if (scope == func->GetBodyScope())
        {
            if (func->Escapes() && func->GetHasCachedScope())
            {
                AssertOrFailFast(scope->GetIsObject());
                this->m_writer.Unsigned1(Js::OpCode::InvalCachedScope, envIndex);
            }
        }
        if (scope->GetMustInstantiate())
        {
            envIndex++;
        }
    }
}

void ByteCodeGenerator::LoadThisObject(FuncInfo *funcInfo, bool thisLoadedFromParams)
{
    Symbol* thisSym = funcInfo->GetThisSymbol();
    Assert(thisSym);
    Assert(!funcInfo->IsLambda());

    if (this->scriptContext->GetConfig()->IsES6ClassAndExtendsEnabled() && funcInfo->IsClassConstructor())
    {
        // Derived class constructors initialize 'this' to be Undecl except "extends null" cases
        //   - we'll check this value during a super call and during 'this' access
        //
        // Base class constructors or "extends null" cases initialize 'this' to a new object using new.target
        if (funcInfo->IsBaseClassConstructor())
        {
            EmitBaseClassConstructorThisObject(funcInfo);
        }
        else
        {
            Js::ByteCodeLabel thisLabel = this->Writer()->DefineLabel();
            Js::ByteCodeLabel skipLabel = this->Writer()->DefineLabel();

            Js::RegSlot tmpReg = funcInfo->AcquireTmpRegister();
            this->Writer()->Reg1(Js::OpCode::LdFuncObj, tmpReg);
            this->Writer()->BrReg1(Js::OpCode::BrOnBaseConstructorKind, thisLabel, tmpReg);  // branch when [[ConstructorKind]]=="base"
            funcInfo->ReleaseTmpRegister(tmpReg);

            this->m_writer.Reg1(Js::OpCode::InitUndecl, thisSym->GetLocation());  // not "extends null" case
            this->Writer()->Br(Js::OpCode::Br, skipLabel);

            this->Writer()->MarkLabel(thisLabel);
            EmitBaseClassConstructorThisObject(funcInfo);  // "extends null" case

            this->Writer()->MarkLabel(skipLabel);
        }
    }
    else if (!funcInfo->IsGlobalFunction())
    {
        //
        // thisLoadedFromParams would be true for the event Handler case,
        // "this" would have been loaded from parameters to put in the environment
        //
        if (!thisLoadedFromParams)
        {
            m_writer.ArgIn0(thisSym->GetLocation());
        }

        EmitThis(funcInfo, thisSym->GetLocation(), thisSym->GetLocation());
    }
    else
    {
        Assert(funcInfo->IsGlobalFunction());
        Js::RegSlot root = funcInfo->nullConstantRegister;
        EmitThis(funcInfo, thisSym->GetLocation(), root);
    }
}

void ByteCodeGenerator::LoadNewTargetObject(FuncInfo *funcInfo)
{
    Symbol* newTargetSym = funcInfo->GetNewTargetSymbol();
    Assert(newTargetSym);

    if (funcInfo->IsClassConstructor())
    {
        Assert(!funcInfo->IsLambda());

        m_writer.ArgIn0(newTargetSym->GetLocation());
    }
    else if (funcInfo->IsGlobalFunction())
    {
        m_writer.Reg1(Js::OpCode::LdUndef, newTargetSym->GetLocation());
    }
    else
    {
        m_writer.Reg1(Js::OpCode::LdNewTarget, newTargetSym->GetLocation());
    }
}

void ByteCodeGenerator::LoadSuperConstructorObject(FuncInfo *funcInfo)
{
    Symbol* superConstructorSym = funcInfo->GetSuperConstructorSymbol();
    Assert(superConstructorSym);
        Assert(!funcInfo->IsLambda());
    Assert(funcInfo->IsDerivedClassConstructor());

        m_writer.Reg1(Js::OpCode::LdFuncObj, superConstructorSym->GetLocation());
    }

void ByteCodeGenerator::LoadSuperObject(FuncInfo *funcInfo)
{
    Symbol* superSym = funcInfo->GetSuperSymbol();
    Assert(superSym);
    Assert(!funcInfo->IsLambda());

    m_writer.Reg1(Js::OpCode::LdHomeObj, superSym->GetLocation());
}

void ByteCodeGenerator::EmitSuperCall(FuncInfo* funcInfo, ParseNode* pnode, BOOL fReturnValue)
{
    FuncInfo* nonLambdaFunc = funcInfo;

    if (funcInfo->IsLambda())
    {
        nonLambdaFunc = this->FindEnclosingNonLambda();
    }

    if (nonLambdaFunc->IsBaseClassConstructor())
    {
        // super() is not allowed in base class constructors. If we detect this, emit a ReferenceError and skip making the call.
        this->Writer()->W1(Js::OpCode::RuntimeReferenceError, SCODE_CODE(JSERR_ClassSuperInBaseClass));
        return;
    }
    else
    {
        pnode->isUsed = true;
    }

    funcInfo->AcquireLoc(pnode);

    // We need to emit 'this' directly so we can skip throwing a reference error if 'this' is currently undecl (we want to get undecl if 'this' is undecl)
    funcInfo->AcquireLoc(pnode->sxSuperCall.pnodeThis);
    EmitPropLoadThis(pnode->sxSuperCall.pnodeThis->location, pnode->sxSuperCall.pnodeThis, funcInfo, false);

    EmitLoad(pnode->sxSuperCall.pnodeNewTarget, this, funcInfo);

    Assert(pnode->sxCall.isSuperCall);
    EmitLoad(pnode->sxCall.pnodeTarget, this, funcInfo);

    //
    // if (super is class constructor) {
    //   _this = new.target;
    // } else {
    //   _this = NewScObjFull(new.target);
    // }
    //
    // temp = super.call(_this, new.target); // CallFlag_New | CallFlag_NewTarget | CallFlag_ExtraArg
    // if (temp is object) {
    //   _this = temp;
    // }
    //
    // if (UndeclBlockVar === this) {
    //   this = _this;
    // } else {
    //   throw ReferenceError;
    // }
    //
    Js::RegSlot thisForSuperCall = funcInfo->AcquireTmpRegister();
    Js::RegSlot valueForThis = funcInfo->AcquireTmpRegister();
    Js::RegSlot tmpUndeclReg = funcInfo->AcquireTmpRegister();

    Js::ByteCodeLabel useNewTargetForThisLabel = this->Writer()->DefineLabel();
    Js::ByteCodeLabel makeCallLabel = this->Writer()->DefineLabel();
    Js::ByteCodeLabel useSuperCallResultLabel = this->Writer()->DefineLabel();
    Js::ByteCodeLabel doneLabel = this->Writer()->DefineLabel();

    Js::RegSlot tmpReg = this->EmitLdObjProto(Js::OpCode::LdFuncObjProto, pnode->sxCall.pnodeTarget->location, funcInfo);
    this->Writer()->BrReg1(Js::OpCode::BrOnClassConstructor, useNewTargetForThisLabel, tmpReg);
    this->Writer()->Reg2(Js::OpCode::NewScObjectNoCtorFull, thisForSuperCall, pnode->sxSuperCall.pnodeNewTarget->location);
    this->Writer()->Br(Js::OpCode::Br, makeCallLabel);
    this->Writer()->MarkLabel(useNewTargetForThisLabel);
    this->Writer()->Reg2(Js::OpCode::Ld_A, thisForSuperCall, pnode->sxSuperCall.pnodeNewTarget->location);
    this->Writer()->MarkLabel(makeCallLabel);
    EmitCall(pnode, this, funcInfo, fReturnValue, /*fEvaluateComponents*/ true, thisForSuperCall, pnode->sxSuperCall.pnodeNewTarget->location);

    // We have to use another temp for the this value before assigning to this register.
    // This is because IRBuilder does not expect us to use the value of a temp after potentially assigning to that same temp.
    // Ex:
    // _this = new.target;
    // temp = super.call(_this);
    // if (temp is object) {
    //   _this = temp; // creates a new sym for _this as it was previously used
    // }
    // this = _this; // tries to loads a value from the old sym (which is dead)

    this->Writer()->BrReg1(Js::OpCode::BrOnObject_A, useSuperCallResultLabel, pnode->location);
    this->Writer()->Reg2(Js::OpCode::Ld_A, valueForThis, thisForSuperCall);
    this->Writer()->Br(Js::OpCode::Br, doneLabel);
    this->Writer()->MarkLabel(useSuperCallResultLabel);
    this->Writer()->Reg2(Js::OpCode::Ld_A, valueForThis, pnode->location);
    this->Writer()->MarkLabel(doneLabel);

    // The call is done and we know what we will bind to 'this' so let's check to see if 'this' is already decl.
    Js::ByteCodeLabel skipLabel = this->Writer()->DefineLabel();
    this->Writer()->Reg1(Js::OpCode::InitUndecl, tmpUndeclReg);
    this->Writer()->BrReg2(Js::OpCode::BrSrEq_A, skipLabel, pnode->sxSuperCall.pnodeThis->location, tmpUndeclReg);
    this->Writer()->W1(Js::OpCode::RuntimeReferenceError, SCODE_CODE(JSERR_ClassThisAlreadyAssigned));
    this->Writer()->MarkLabel(skipLabel);

    Symbol* thisSym = pnode->sxSuperCall.pnodeThis->sxPid.sym;
    this->Writer()->Reg2(Js::OpCode::StrictLdThis, pnode->sxSuperCall.pnodeThis->location, valueForThis);

    EmitPropStoreForSpecialSymbol(pnode->sxSuperCall.pnodeThis->location, thisSym, pnode->sxSuperCall.pnodeThis->sxPid.pid, funcInfo, false);

    funcInfo->ReleaseTmpRegister(tmpUndeclReg);
    funcInfo->ReleaseTmpRegister(valueForThis);
    funcInfo->ReleaseTmpRegister(thisForSuperCall);

    funcInfo->ReleaseLoc(pnode->sxCall.pnodeTarget);
    funcInfo->ReleaseLoc(pnode->sxSuperCall.pnodeNewTarget);
    funcInfo->ReleaseLoc(pnode->sxSuperCall.pnodeThis);
}

void ByteCodeGenerator::EmitClassConstructorEndCode(FuncInfo *funcInfo)
{
    Symbol* thisSym = funcInfo->GetThisSymbol();

    if (thisSym && thisSym->GetLocation() != Js::Constants::NoRegister)
    {
        EmitPropLoad(ByteCodeGenerator::ReturnRegister, thisSym, thisSym->GetPid(), funcInfo, true);
        this->m_writer.Reg1(Js::OpCode::ChkUndecl, ByteCodeGenerator::ReturnRegister);
    }
}

void ByteCodeGenerator::EmitBaseClassConstructorThisObject(FuncInfo *funcInfo)
{
    this->Writer()->Reg2(Js::OpCode::NewScObjectNoCtorFull, funcInfo->GetThisSymbol()->GetLocation(), funcInfo->GetNewTargetSymbol()->GetLocation());
}

void ByteCodeGenerator::EmitThis(FuncInfo *funcInfo, Js::RegSlot lhsLocation, Js::RegSlot fromRegister)
{
    if (funcInfo->byteCodeFunction->GetIsStrictMode() && !funcInfo->IsGlobalFunction() && !funcInfo->IsLambda())
    {
        m_writer.Reg2(Js::OpCode::StrictLdThis, lhsLocation, fromRegister);
    }
    else
    {
        m_writer.Reg2Int1(Js::OpCode::LdThis, lhsLocation, fromRegister, this->GetModuleID());
    }
}

void ByteCodeGenerator::EmitLoadFormalIntoRegister(ParseNode *pnodeFormal, Js::RegSlot pos, FuncInfo *funcInfo)
{
    if (pnodeFormal->IsVarLetOrConst())
    {
        // Get the param from its argument position into its assigned register.
        // The position should match the location, otherwise, it has been shadowed by parameter with the same name
        Symbol *formal = pnodeFormal->sxVar.sym;
        if (formal->GetLocation() + 1 == pos)
        {
            // Transfer to the frame object, etc., if necessary.
            this->EmitLocalPropInit(formal->GetLocation(), formal, funcInfo);
        }
    }
}

void ByteCodeGenerator::HomeArguments(FuncInfo *funcInfo)
{
    if (ShouldTrackDebuggerMetadata())
    {
        // Add formals to the debugger propertyidcontainer for reg slots
        auto addFormalsToPropertyIdContainer = [funcInfo](ParseNode *pnodeFormal)
        {
            if (pnodeFormal->IsVarLetOrConst())
            {
                Symbol* formal = pnodeFormal->sxVar.sym;
                if (!formal->IsInSlot(funcInfo))
                {
                    Assert(!formal->GetHasInit());
                    funcInfo->GetParsedFunctionBody()->InsertSymbolToRegSlotList(formal->GetName(), formal->GetLocation(), funcInfo->varRegsCount);
                }
            }
        };

        MapFormals(funcInfo->root, addFormalsToPropertyIdContainer);
    }

    // Transfer formal parameters to their home locations on the local frame.
    if (funcInfo->GetHasArguments())
    {
        if (funcInfo->root->sxFnc.pnodeRest != nullptr)
        {
            // Since we don't have to iterate over arguments here, we'll trust the location to be correct.
            EmitLoadFormalIntoRegister(funcInfo->root->sxFnc.pnodeRest, funcInfo->root->sxFnc.pnodeRest->sxVar.sym->GetLocation() + 1, funcInfo);
        }

        // The arguments object creation helper does this work for us.
        return;
    }

    Js::ArgSlot pos = 1;
    auto loadFormal = [&](ParseNode *pnodeFormal)
    {
        EmitLoadFormalIntoRegister(pnodeFormal, pos, funcInfo);
        pos++;
    };
    MapFormals(funcInfo->root, loadFormal);
}

void ByteCodeGenerator::DefineLabels(FuncInfo *funcInfo)
{
    funcInfo->singleExit = m_writer.DefineLabel();
    SList<ParseNode *>::Iterator iter(&funcInfo->targetStatements);
    while (iter.Next())
    {
        ParseNode * node = iter.Data();
        node->sxStmt.breakLabel = m_writer.DefineLabel();
        node->sxStmt.continueLabel = m_writer.DefineLabel();
        node->emitLabels = true;
    }
}

void ByteCodeGenerator::EmitGlobalBody(FuncInfo *funcInfo)
{
    // Emit global code (global scope or eval), fixing up the return register with the implicit
    // return value.
    ParseNode *pnode = funcInfo->root->sxFnc.pnodeBody;
    ParseNode *pnodeLastVal = funcInfo->root->sxProg.pnodeLastValStmt;
    if (pnodeLastVal == nullptr)
    {
        // We're not guaranteed to compute any values, so fix up the return register at the top
        // in case.
        this->m_writer.Reg1(Js::OpCode::LdUndef, ReturnRegister);
    }

    while (pnode->nop == knopList)
    {
        ParseNode *stmt = pnode->sxBin.pnode1;
        if (stmt == pnodeLastVal)
        {
            pnodeLastVal = nullptr;
        }
        if (pnodeLastVal == nullptr && (this->flags & fscrReturnExpression))
        {
            EmitTopLevelStatement(stmt, funcInfo, true);
        }
        else
        {
            // Haven't hit the post-dominating return value yet,
            // so don't bother with the return register.
            EmitTopLevelStatement(stmt, funcInfo, false);
        }
        pnode = pnode->sxBin.pnode2;
    }
    EmitTopLevelStatement(pnode, funcInfo, false);
}

void ByteCodeGenerator::EmitFunctionBody(FuncInfo *funcInfo)
{
    // Emit a function body. Only explicit returns and the implicit "undef" at the bottom
    // get copied to the return register.
    ParseNode *pnodeBody = funcInfo->root->sxFnc.pnodeBody;
    ParseNode *pnode = pnodeBody;
    while (pnode->nop == knopList)
    {
        ParseNode *stmt = pnode->sxBin.pnode1;
        if (stmt->CapturesSyms())
        {
            CapturedSymMap *map = funcInfo->EnsureCapturedSymMap();
            SList<Symbol*> *list = map->Item(stmt);
            FOREACH_SLIST_ENTRY(Symbol*, sym, list)
            {
                if (!sym->GetIsCommittedToSlot())
                {
                    Assert(sym->GetLocation() != Js::Constants::NoProperty);
                    sym->SetIsCommittedToSlot();
                    ParseNode *decl = sym->GetDecl();
                    Assert(decl);
                    if (PHASE_TRACE(Js::DelayCapturePhase, funcInfo->byteCodeFunction))
                    {
                        Output::Print(_u("--- DelayCapture: Committed symbol '%s' to slot.\n"),
                            sym->GetName().GetBuffer());
                        Output::Flush();
                    }
                    // REVIEW[ianhall]: HACK to work around this causing an error due to sym not yet being initialized
                    // what is this doing? Why are we assigning sym to itself?
                    bool old = sym->GetNeedDeclaration();
                    sym->SetNeedDeclaration(false);
                    this->EmitPropStore(sym->GetLocation(), sym, sym->GetPid(), funcInfo, decl->nop == knopLetDecl, decl->nop == knopConstDecl);
                    sym->SetNeedDeclaration(old);
                }
            }
            NEXT_SLIST_ENTRY;
        }
        EmitTopLevelStatement(stmt, funcInfo, false);
        pnode = pnode->sxBin.pnode2;
    }
    Assert(!pnode->CapturesSyms());
    EmitTopLevelStatement(pnode, funcInfo, false);
}

void ByteCodeGenerator::EmitProgram(ParseNode *pnodeProg)
{
    // Indicate that the binding phase is over.
    this->isBinding = false;
    this->trackEnvDepth = true;
    AssignPropertyIds(pnodeProg->sxFnc.funcInfo->byteCodeFunction);

    int32 initSize = this->maxAstSize / AstBytecodeRatioEstimate;

    // Use the temp allocator in bytecode write temp buffer.
    m_writer.InitData(this->alloc, initSize);

#ifdef LOG_BYTECODE_AST_RATIO
    // log the max Ast size
    Output::Print(_u("Max Ast size: %d"), initSize);
#endif

    Assert(pnodeProg && pnodeProg->nop == knopProg);

    if (this->parentScopeInfo)
    {
        // Scope stack is already set up the way we want it, so don't visit the global scope.
        // Start emitting with the nested scope (i.e., the deferred function).
        this->EmitScopeList(pnodeProg->sxProg.pnodeScopes);
    }
    else
    {
        this->EmitScopeList(pnodeProg);
    }
}

void EmitDestructuredObject(ParseNode *lhs, Js::RegSlot rhsLocation, ByteCodeGenerator *byteCodeGenerator, FuncInfo *funcInfo);
void EmitDestructuredValueOrInitializer(ParseNodePtr lhsElementNode, Js::RegSlot rhsLocation, ParseNodePtr initializer, bool isNonPatternAssignmentTarget, ByteCodeGenerator *byteCodeGenerator, FuncInfo *funcInfo);

void ByteCodeGenerator::PopulateFormalsScope(uint beginOffset, FuncInfo *funcInfo, ParseNode *pnode)
{
    Js::DebuggerScope *debuggerScope = nullptr;
    auto processArg = [&](ParseNode *pnodeArg) {
        if (pnodeArg->IsVarLetOrConst())
        {
            if (debuggerScope == nullptr)
            {
                debuggerScope = RecordStartScopeObject(pnode, funcInfo->paramScope && funcInfo->paramScope->GetIsObject() ? Js::DiagParamScopeInObject : Js::DiagParamScope);
                debuggerScope->SetBegin(beginOffset);
            }

            InsertPropertyToDebuggerScope(funcInfo, debuggerScope, pnodeArg->sxVar.sym);
        }
    };

    MapFormals(pnode, processArg);
    MapFormalsFromPattern(pnode, processArg);

    if (debuggerScope != nullptr)
    {
        if (!funcInfo->GetParsedFunctionBody()->IsParamAndBodyScopeMerged())
        {
            InsertPropertyToDebuggerScope(funcInfo, debuggerScope, funcInfo->GetArgumentsSymbol());
        }

        RecordEndScopeObject(pnode);
    }
}

void ByteCodeGenerator::InsertPropertyToDebuggerScope(FuncInfo* funcInfo, Js::DebuggerScope* debuggerScope, Symbol* sym)
{
    if (sym)
    {
        Js::FunctionBody* funcBody = funcInfo->GetParsedFunctionBody();
        Js::DebuggerScopePropertyFlags flag = Js::DebuggerScopePropertyFlags_None;
        Js::RegSlot location = sym->GetLocation();
        if (ShouldTrackDebuggerMetadata() && !funcInfo->IsBodyAndParamScopeMerged() && funcInfo->bodyScope->FindLocalSymbol(sym->GetName()) != nullptr)
        {
            flag |= Js::DebuggerScopePropertyFlags_HasDuplicateInBody;
            location = funcBody->MapRegSlot(location);
        }

        debuggerScope->AddProperty(location, sym->EnsurePosition(funcInfo), flag);
    }
}

void ByteCodeGenerator::EmitDefaultArgs(FuncInfo *funcInfo, ParseNode *pnode)
{
    uint beginOffset = m_writer.GetCurrentOffset();

    auto emitDefaultArg = [&](ParseNode *pnodeArg)
    {
        if (pnodeArg->nop == knopParamPattern)
        {
            this->StartStatement(pnodeArg);

            Assert(pnodeArg->sxParamPattern.location != Js::Constants::NoRegister);
            ParseNodePtr pnode1 = pnodeArg->sxParamPattern.pnode1;

            if (pnode1->IsPattern())
            {
                EmitAssignment(nullptr, pnode1, pnodeArg->sxParamPattern.location, this, funcInfo);
            }
            else
            {
                Assert(pnode1->nop == knopAsg);
                Assert(pnode1->sxBin.pnode1->IsPattern());
                EmitDestructuredValueOrInitializer(pnode1->sxBin.pnode1,
                    pnodeArg->sxParamPattern.location,
                    pnode1->sxBin.pnode2,
                    false /*isNonPatternAssignmentTarget*/,
                    this,
                    funcInfo);
            }
            this->EndStatement(pnodeArg);
            return;
        }
        else if (pnodeArg->IsVarLetOrConst())
        {
            Js::RegSlot location = pnodeArg->sxVar.sym->GetLocation();

            if (pnodeArg->sxVar.pnodeInit == nullptr)
            {
                // Since the formal hasn't been initialized in LdLetHeapArguments, we'll initialize it here.
                pnodeArg->sxVar.sym->SetNeedDeclaration(false);
                EmitPropStore(location, pnodeArg->sxVar.sym, pnodeArg->sxVar.pid, funcInfo, true);

                return;
            }

            // Load the default argument if we got undefined, skip RHS evaluation otherwise.
            Js::ByteCodeLabel noDefaultLabel = this->m_writer.DefineLabel();
            Js::ByteCodeLabel endLabel = this->m_writer.DefineLabel();
            this->StartStatement(pnodeArg);
            // Let us use strict not equal to differentiate between null and undefined
            m_writer.BrReg2(Js::OpCode::BrSrNeq_A, noDefaultLabel, location, funcInfo->undefinedConstantRegister);

            Emit(pnodeArg->sxVar.pnodeInit, this, funcInfo, false);
            pnodeArg->sxVar.sym->SetNeedDeclaration(false); // After emit to prevent foo(a = a)

            if (funcInfo->GetHasArguments() && pnodeArg->sxVar.sym->IsInSlot(funcInfo))
            {
                EmitPropStore(pnodeArg->sxVar.pnodeInit->location, pnodeArg->sxVar.sym, pnodeArg->sxVar.pid, funcInfo, true);

                m_writer.Br(endLabel);
            }
            else
            {
                EmitAssignment(nullptr, pnodeArg, pnodeArg->sxVar.pnodeInit->location, this, funcInfo);
            }

            funcInfo->ReleaseLoc(pnodeArg->sxVar.pnodeInit);

            m_writer.MarkLabel(noDefaultLabel);

            if (funcInfo->GetHasArguments() && pnodeArg->sxVar.sym->IsInSlot(funcInfo))
            {
                EmitPropStore(location, pnodeArg->sxVar.sym, pnodeArg->sxVar.pid, funcInfo, true);

                m_writer.MarkLabel(endLabel);
            }

            this->EndStatement(pnodeArg);
        }
    };

    // If the function is async, we wrap the default arguments in a try catch and reject a Promise in case of error.
    if (pnode->sxFnc.IsAsync())
    {
        uint cacheId;
        Js::ByteCodeLabel catchLabel = m_writer.DefineLabel();
        Js::ByteCodeLabel doneLabel = m_writer.DefineLabel();
        Js::RegSlot catchArgLocation = funcInfo->AcquireTmpRegister();
        Js::RegSlot promiseLocation = funcInfo->AcquireTmpRegister();
        Js::RegSlot rejectLocation = funcInfo->AcquireTmpRegister();

        // try
        m_writer.RecordCrossFrameEntryExitRecord(/* isEnterBlock = */ true);
        m_writer.Br(Js::OpCode::TryCatch, catchLabel);

        // Rest cannot have a default argument, so we ignore it.
        MapFormalsWithoutRest(pnode, emitDefaultArg);

        m_writer.RecordCrossFrameEntryExitRecord(/* isEnterBlock = */ false);
        m_writer.Empty(Js::OpCode::Leave);
        m_writer.Br(doneLabel);

        // catch
        m_writer.MarkLabel(catchLabel);
        m_writer.Reg1(Js::OpCode::Catch, catchArgLocation);

        m_writer.RecordCrossFrameEntryExitRecord(/* isEnterBlock = */ true);
        m_writer.Empty(Js::OpCode::Nop);

        // return Promise.reject(error);
        cacheId = funcInfo->FindOrAddRootObjectInlineCacheId(Js::PropertyIds::Promise, false, false);
        m_writer.PatchableRootProperty(Js::OpCode::LdRootFld, promiseLocation, cacheId, false, false);

        EmitInvoke(rejectLocation, promiseLocation, Js::PropertyIds::reject, this, funcInfo, catchArgLocation);

        m_writer.Reg2(Js::OpCode::Ld_A, ByteCodeGenerator::ReturnRegister, rejectLocation);

        m_writer.RecordCrossFrameEntryExitRecord(/* isEnterBlock = */ false);
        m_writer.Empty(Js::OpCode::Leave);
        m_writer.Br(funcInfo->singleExit);
        m_writer.Empty(Js::OpCode::Leave);

        m_writer.MarkLabel(doneLabel);

        this->SetHasTry(true);

        funcInfo->ReleaseTmpRegister(rejectLocation);
        funcInfo->ReleaseTmpRegister(promiseLocation);
        funcInfo->ReleaseTmpRegister(catchArgLocation);
    }
    else
    {
        // Rest cannot have a default argument, so we ignore it.
        MapFormalsWithoutRest(pnode, emitDefaultArg);
    }

    if (m_writer.GetCurrentOffset() > beginOffset)
    {
        PopulateFormalsScope(beginOffset, funcInfo, pnode);
    }
}

void ByteCodeGenerator::EmitOneFunction(ParseNode *pnode)
{
    Assert(pnode && (pnode->nop == knopProg || pnode->nop == knopFncDecl));
    FuncInfo *funcInfo = pnode->sxFnc.funcInfo;
    Assert(funcInfo != nullptr);

    if (funcInfo->IsFakeGlobalFunction(this->flags))
    {
        return;
    }

    Js::ParseableFunctionInfo* deferParseFunction = funcInfo->byteCodeFunction;
    deferParseFunction->SetGrfscr(deferParseFunction->GetGrfscr() | (this->flags & ~fscrDeferredFncExpression));
    deferParseFunction->SetSourceInfo(this->GetCurrentSourceIndex(),
        funcInfo->root,
        !!(this->flags & fscrEvalCode),
        ((this->flags & fscrDynamicCode) && !(this->flags & fscrEvalCode)));

    deferParseFunction->SetInParamsCount(funcInfo->inArgsCount);
    if (pnode->sxFnc.HasDefaultArguments())
    {
        deferParseFunction->SetReportedInParamsCount(pnode->sxFnc.firstDefaultArg + 1);
    }
    else
    {
        deferParseFunction->SetReportedInParamsCount(funcInfo->inArgsCount);
    }

    // Note: Don't check the actual attributes on the functionInfo here, since CanDefer has been cleared while
    // we're generating byte code.
    if (deferParseFunction->IsDeferred() || (funcInfo->originalAttributes & Js::FunctionInfo::Attributes::CanDefer))
    {
        Js::ScopeInfo::SaveEnclosingScopeInfo(this, funcInfo);
    }

    if (funcInfo->root->sxFnc.pnodeBody == nullptr)
    {
        if (!PHASE_OFF1(Js::SkipNestedDeferredPhase))
        {
            deferParseFunction->BuildDeferredStubs(funcInfo->root);
        }
        Assert(!deferParseFunction->IsFunctionBody() || deferParseFunction->GetFunctionBody()->GetByteCode() != nullptr);
        return;
    }

    Js::FunctionBody* byteCodeFunction = funcInfo->GetParsedFunctionBody();
    // We've now done a full parse of this function, so we no longer need to remember the extents
    // and attributes of the top-level nested functions. (The above code has run for all of those,
    // so they have pointers to the stub sub-trees they need.)
    byteCodeFunction->SetDeferredStubs(nullptr);

    try
    {
        if (!funcInfo->IsGlobalFunction())
        {
            // Note: Do not set the stack nested func flag if the function has been redeferred and recompiled.
            // In that case the flag already has the value we want.
            if (CanStackNestedFunc(funcInfo, true) && byteCodeFunction->GetCompileCount() == 0)
            {
#if DBG
                byteCodeFunction->SetCanDoStackNestedFunc();
#endif
                if (funcInfo->root->sxFnc.astSize <= PnFnc::MaxStackClosureAST)
                {
                    byteCodeFunction->SetStackNestedFunc(true);
                }
            }
        }

        if (byteCodeFunction->DoStackNestedFunc())
        {
            uint nestedCount = byteCodeFunction->GetNestedCount();
            for (uint i = 0; i < nestedCount; i++)
            {
                Js::FunctionProxy * nested = byteCodeFunction->GetNestedFunctionProxy(i);
                if (nested->IsFunctionBody())
                {
                    nested->GetFunctionBody()->SetStackNestedFuncParent(byteCodeFunction->GetFunctionInfo());
                }
            }
        }

        if (byteCodeFunction->GetByteCode() != nullptr)
        {
            // Previously compiled function nested within a re-deferred and re-compiled function.
            return;
        }

        // Bug : 301517
        // In the debug mode the hasOnlyThis optimization needs to be disabled, since user can break in this function
        // and do operation on 'this' and its property, which may not be defined yet.
        if (funcInfo->root->sxFnc.HasOnlyThisStmts() && !IsInDebugMode())
        {
            byteCodeFunction->SetHasOnlyThisStmts(true);
        }

        if (byteCodeFunction->IsInlineApplyDisabled() || this->scriptContext->GetConfig()->IsNoNative())
        {
            if ((pnode->nop == knopFncDecl) && (funcInfo->GetHasHeapArguments()) && (!funcInfo->GetCallsEval()) && ApplyEnclosesArgs(pnode, this))
            {
                bool applyEnclosesArgs = true;
                for (ParseNode* pnodeVar = funcInfo->root->sxFnc.pnodeVars; pnodeVar; pnodeVar = pnodeVar->sxVar.pnodeNext)
                {
                    Symbol* sym = pnodeVar->sxVar.sym;
                    if (sym->GetSymbolType() == STVariable && !sym->IsArguments())
                    {
                        applyEnclosesArgs = false;
                        break;
                    }
                }
                auto constAndLetCheck = [](ParseNode *pnodeBlock, bool *applyEnclosesArgs)
                {
                    if (*applyEnclosesArgs)
                    {
                        for (auto lexvar = pnodeBlock->sxBlock.pnodeLexVars; lexvar; lexvar = lexvar->sxVar.pnodeNext)
                        {
                            Symbol* sym = lexvar->sxVar.sym;
                            if (sym->GetSymbolType() == STVariable && !sym->IsArguments())
                            {
                                *applyEnclosesArgs = false;
                                break;
                            }
                        }
                    }
                };
                constAndLetCheck(funcInfo->root->sxFnc.pnodeScopes, &applyEnclosesArgs);
                constAndLetCheck(funcInfo->root->sxFnc.pnodeBodyScope, &applyEnclosesArgs);
                funcInfo->SetApplyEnclosesArgs(applyEnclosesArgs);
            }
        }

        InitScopeSlotArray(funcInfo);
        FinalizeRegisters(funcInfo, byteCodeFunction);
        DebugOnly(Js::RegSlot firstTmpReg = funcInfo->varRegsCount);

        // Reserve temp registers for the inner scopes. We prefer temps because the JIT will then renumber them
        // and see different lifetimes. (Note that debug mode requires permanent registers. See FinalizeRegisters.)
        // Need to revisit the condition when enabling JitES6Generators.
        uint innerScopeCount = funcInfo->InnerScopeCount();
        if (!this->IsInDebugMode() && !byteCodeFunction->IsCoroutine())
        {
            byteCodeFunction->SetInnerScopeCount(innerScopeCount);
            if (innerScopeCount)
            {
                funcInfo->SetFirstInnerScopeReg(funcInfo->AcquireTmpRegister());
                for (uint i = 1; i < innerScopeCount; i++)
                {
                    funcInfo->AcquireTmpRegister();
                }
            }
        }

        funcInfo->inlineCacheMap = Anew(alloc, FuncInfo::InlineCacheMap,
            alloc,
            funcInfo->RegCount() // Pass the actual register count. // TODO: Check if we can reduce this count
            );
        funcInfo->rootObjectLoadInlineCacheMap = Anew(alloc, FuncInfo::RootObjectInlineCacheIdMap,
            alloc,
            10);
        funcInfo->rootObjectLoadMethodInlineCacheMap = Anew(alloc, FuncInfo::RootObjectInlineCacheIdMap,
            alloc,
            10);
        funcInfo->rootObjectStoreInlineCacheMap = Anew(alloc, FuncInfo::RootObjectInlineCacheIdMap,
            alloc,
            10);
        funcInfo->referencedPropertyIdToMapIndex = Anew(alloc, FuncInfo::RootObjectInlineCacheIdMap,
            alloc,
            10);

        byteCodeFunction->AllocateLiteralRegexArray();
        m_callSiteId = 0;
        m_writer.Begin(byteCodeFunction, alloc, this->DoJitLoopBodies(funcInfo), funcInfo->hasLoop, this->IsInDebugMode());
        this->PushFuncInfo(_u("EmitOneFunction"), funcInfo);

        this->inPrologue = true;

        Scope* paramScope = funcInfo->GetParamScope();
        Scope* bodyScope = funcInfo->GetBodyScope();

        // For now, emit all constant loads at top of function (should instead put in closest dominator of uses).
        LoadAllConstants(funcInfo);
        HomeArguments(funcInfo);

        if (!funcInfo->IsBodyAndParamScopeMerged())
        {
            byteCodeFunction->SetParamAndBodyScopeNotMerged();

            // Pop the body scope before emitting the default args
            PopScope();
            Assert(this->GetCurrentScope() == paramScope);
        }

        if (funcInfo->root->sxFnc.pnodeRest != nullptr)
        {
            byteCodeFunction->SetHasRestParameter();
        }

        if (funcInfo->IsGlobalFunction())
        {
            EnsureNoRedeclarations(pnode->sxFnc.pnodeScopes, funcInfo);
        }

        ::BeginEmitBlock(pnode->sxFnc.pnodeScopes, this, funcInfo);

        DefineLabels(funcInfo);

        // We need to emit the storage for special symbols before we emit the default arguments in case the default
        // argument expressions reference those special names.
        if (pnode->sxFnc.HasNonSimpleParameterList())
        {
            // If the param and body scope are merged, the special symbol vars are located in the body scope so we
            // need to walk over the var list.
            if (funcInfo->IsBodyAndParamScopeMerged())
            {
                for (ParseNodePtr pnodeVar = pnode->sxFnc.pnodeVars; pnodeVar; pnodeVar = pnodeVar->sxVar.pnodeNext)
                {
#if DBG
                    bool reachedEndOfSpecialSymbols = false;
#endif
                    Symbol* sym = pnodeVar->sxVar.sym;

                    if (sym != nullptr && sym->IsSpecialSymbol())
                    {
                        EmitPropStoreForSpecialSymbol(sym->GetLocation(), sym, sym->GetPid(), funcInfo, true);
                        if (ShouldTrackDebuggerMetadata() && !sym->IsInSlot(funcInfo))
                        {
                            byteCodeFunction->InsertSymbolToRegSlotList(sym->GetName(), sym->GetLocation(), funcInfo->varRegsCount);
                        }
                    }
                    else
                    {
#if DBG
                        reachedEndOfSpecialSymbols = true;
#else
                        // All of the special symbols exist at the beginning of the var list (parser guarantees this and debug build asserts this)
                        // so we can quit walking at the first non-special one we see.
                        break;
#endif
                    }

#if DBG
                    if (reachedEndOfSpecialSymbols)
                    {
                        Assert(sym == nullptr || !sym->IsSpecialSymbol());
                    }
#endif
                }
            }
            else
            {
                paramScope->ForEachSymbol([&](Symbol* sym) {
                    if (sym && sym->IsSpecialSymbol())
                    {
                        EmitPropStoreForSpecialSymbol(sym->GetLocation(), sym, sym->GetPid(), funcInfo, true);
                    }
                });
            }
        }

        if (pnode->sxFnc.HasNonSimpleParameterList() || !funcInfo->IsBodyAndParamScopeMerged())
        {
            Assert(pnode->sxFnc.HasNonSimpleParameterList() || CONFIG_FLAG(ForceSplitScope));

            this->InitBlockScopedNonTemps(funcInfo->root->sxFnc.pnodeScopes, funcInfo);

            EmitDefaultArgs(funcInfo, pnode);

            if (!funcInfo->IsBodyAndParamScopeMerged())
            {
                Assert(this->GetCurrentScope() == paramScope);
                // Push the body scope
                PushScope(bodyScope);

                funcInfo->SetCurrentChildScope(bodyScope);

                // Mark the beginning of the body scope so that new scope slots can be created.
                this->Writer()->Empty(Js::OpCode::BeginBodyScope);
            }
        }

        // If the function has non simple parameter list, the params needs to be evaluated when the generator object is created
        // (that is when the function is called). This yield opcode is to mark the  begining of the function body.
        // TODO: Inserting a yield should have almost no impact on perf as it is a direct return from the function. But this needs
        // to be verified. Ideally if the function has simple parameter list then we can avoid inserting the opcode and the additional call.
        if (pnode->sxFnc.IsGenerator())
        {
            Js::RegSlot tempReg = funcInfo->AcquireTmpRegister();
            EmitYield(funcInfo->AssignUndefinedConstRegister(), tempReg, this, funcInfo);
            m_writer.Reg1(Js::OpCode::Unused, tempReg);
            funcInfo->ReleaseTmpRegister(tempReg);
        }

        DefineUserVars(funcInfo);

        // Emit all scope-wide function definitions before emitting function bodies
        // so that calls may reference functions they precede lexically.
        // Note, global eval scope is a fake local scope and is handled as if it were
        // a lexical block instead of a true global scope, so do not define the functions
        // here. They will be defined during BeginEmitBlock.
        if (!(funcInfo->IsGlobalFunction() && this->IsEvalWithNoParentScopeInfo()))
        {
            // This only handles function declarations, which param scope cannot have any.
            DefineFunctions(funcInfo);
        }

        if (pnode->sxFnc.HasNonSimpleParameterList() || !funcInfo->IsBodyAndParamScopeMerged())
        {
            Assert(pnode->sxFnc.HasNonSimpleParameterList() || CONFIG_FLAG(ForceSplitScope));
            this->InitBlockScopedNonTemps(funcInfo->root->sxFnc.pnodeBodyScope, funcInfo);
        }
        else
        {
            this->InitBlockScopedNonTemps(funcInfo->root->sxFnc.pnodeScopes, funcInfo);
        }

        if (!pnode->sxFnc.HasNonSimpleParameterList() && funcInfo->GetHasArguments() && !NeedScopeObjectForArguments(funcInfo, pnode))
        {
            // If we didn't create a scope object and didn't have default args, we still need to transfer the formals to their slots.
            MapFormalsWithoutRest(pnode, [&](ParseNode *pnodeArg) { EmitPropStore(pnodeArg->sxVar.sym->GetLocation(), pnodeArg->sxVar.sym, pnodeArg->sxVar.pid, funcInfo); });
        }

        // Rest needs to trigger use before declaration until all default args have been processed.
        if (pnode->sxFnc.pnodeRest != nullptr)
        {
            pnode->sxFnc.pnodeRest->sxVar.sym->SetNeedDeclaration(false);
        }

        Js::RegSlot formalsUpperBound = Js::Constants::NoRegister; // Needed for tracking the last RegSlot in the param scope
        if (!funcInfo->IsBodyAndParamScopeMerged())
        {
            // Emit bytecode to copy the initial values from param names to their corresponding body bindings.
            // We have to do this after the rest param is marked as false for need declaration.
            Symbol* funcSym = funcInfo->root->sxFnc.GetFuncSymbol();
            paramScope->ForEachSymbol([&](Symbol* param) {
                Symbol* varSym = funcInfo->GetBodyScope()->FindLocalSymbol(param->GetName());
                if ((funcSym == nullptr || funcSym != param)    // Do not copy the symbol over to body as the function expression symbol
                                                                // is expected to stay inside the function expression scope
                    && (varSym && varSym->GetSymbolType() == STVariable && (varSym->IsInSlot(funcInfo) || varSym->GetLocation() != Js::Constants::NoRegister)))
                {
                    if (varSym->GetSymbolType() == STVariable && (varSym->IsInSlot(funcInfo) || varSym->GetLocation() != Js::Constants::NoRegister))
                    {
                        if (!varSym->GetNeedDeclaration())
                        {
                            if (param->IsInSlot(funcInfo))
                            {
                                // Simulating EmitPropLoad here. We can't directly call the method as we have to use the param scope specifically.
                                // Walking the scope chain is not possible at this time.
                                Js::RegSlot tempReg = funcInfo->AcquireTmpRegister();
                                Js::PropertyId slot = param->EnsureScopeSlot(funcInfo);
                                Js::ProfileId profileId = funcInfo->FindOrAddSlotProfileId(paramScope, slot);
                                Js::OpCode op = paramScope->GetIsObject() ? Js::OpCode::LdParamObjSlot : Js::OpCode::LdParamSlot;
                                slot = slot + (paramScope->GetIsObject() ? 0 : Js::ScopeSlots::FirstSlotIndex);

                                this->m_writer.SlotI1(op, tempReg, slot, profileId);

                                this->EmitPropStore(tempReg, varSym, varSym->GetPid(), funcInfo);
                                funcInfo->ReleaseTmpRegister(tempReg);
                            }
                            else if (param->GetLocation() != Js::Constants::NoRegister)
                            {
                                this->EmitPropStore(param->GetLocation(), varSym, varSym->GetPid(), funcInfo);
                            }
                            else
                            {
                                Assert(param->IsArguments() && !funcInfo->GetHasArguments());
                            }
                        }
                        else
                        {
                            // There is a let redeclaration of arguments symbol. Any other var will cause a
                            // re-declaration error.
                            Assert(param->IsArguments());
                        }
                    }
                }

                if (ShouldTrackDebuggerMetadata() && param->GetLocation() != Js::Constants::NoRegister)
                {
                    if (formalsUpperBound == Js::Constants::NoRegister || formalsUpperBound < param->GetLocation())
                    {
                        formalsUpperBound = param->GetLocation();
                    }
                }
            });
        }
        if (ShouldTrackDebuggerMetadata() && byteCodeFunction->GetPropertyIdOnRegSlotsContainer())
        {
            byteCodeFunction->GetPropertyIdOnRegSlotsContainer()->formalsUpperBound = formalsUpperBound;
        }

        if (pnode->sxFnc.pnodeBodyScope != nullptr)
        {
            ::BeginEmitBlock(pnode->sxFnc.pnodeBodyScope, this, funcInfo);
        }

        this->inPrologue = false;

        if (funcInfo->IsGlobalFunction())
        {
            EmitGlobalBody(funcInfo);
        }
        else
        {
            EmitFunctionBody(funcInfo);
        }

        if (pnode->sxFnc.pnodeBodyScope != nullptr)
        {
            ::EndEmitBlock(pnode->sxFnc.pnodeBodyScope, this, funcInfo);
        }
        ::EndEmitBlock(pnode->sxFnc.pnodeScopes, this, funcInfo);

        if (!this->IsInDebugMode())
        {
            // Release the temp registers that we reserved for inner scopes above.
            if (innerScopeCount)
            {
                Js::RegSlot tmpReg = funcInfo->FirstInnerScopeReg() + innerScopeCount - 1;
                for (uint i = 0; i < innerScopeCount; i++)
                {
                    funcInfo->ReleaseTmpRegister(tmpReg);
                    tmpReg--;
                }
            }
        }

        Assert(funcInfo->firstTmpReg == firstTmpReg);
        Assert(funcInfo->curTmpReg == firstTmpReg);
        Assert(byteCodeFunction->GetFirstTmpReg() == firstTmpReg + byteCodeFunction->GetConstantCount());

        byteCodeFunction->CheckAndSetVarCount(funcInfo->varRegsCount);
        byteCodeFunction->CheckAndSetOutParamMaxDepth(funcInfo->outArgsMaxDepth);
        byteCodeFunction->SetForInLoopDepth(funcInfo->GetMaxForInLoopLevel());

        // Do a uint32 add just to verify that we haven't overflowed the reg slot type.
        UInt32Math::Add(funcInfo->varRegsCount, funcInfo->constRegsCount);

#if DBG_DUMP
        if (PHASE_STATS1(Js::ByteCodePhase))
        {
            Output::Print(_u(" BCode: %-10d, Aux: %-10d, AuxC: %-10d Total: %-10d,  %s\n"),
                m_writer.ByteCodeDataSize(),
                m_writer.AuxiliaryDataSize(),
                m_writer.AuxiliaryContextDataSize(),
                m_writer.ByteCodeDataSize() + m_writer.AuxiliaryDataSize() + m_writer.AuxiliaryContextDataSize(),
                funcInfo->name);

            this->scriptContext->byteCodeDataSize += m_writer.ByteCodeDataSize();
            this->scriptContext->byteCodeAuxiliaryDataSize += m_writer.AuxiliaryDataSize();
            this->scriptContext->byteCodeAuxiliaryContextDataSize += m_writer.AuxiliaryContextDataSize();
        }
#endif

        this->MapCacheIdsToPropertyIds(funcInfo);
        this->MapReferencedPropertyIds(funcInfo);

        Assert(this->TopFuncInfo() == funcInfo);
        PopFuncInfo(_u("EmitOneFunction"));
        m_writer.SetCallSiteCount(m_callSiteId);
#ifdef LOG_BYTECODE_AST_RATIO
        m_writer.End(funcInfo->root->sxFnc.astSize, this->maxAstSize);
#else
        m_writer.End();
#endif
    }
    catch (...)
    {
        // Failed to generate byte-code for this function body (likely OOM or stack overflow). Notify the function body so that
        // it can revert intermediate state changes that may have taken place during byte code generation before the failure.
        byteCodeFunction->ResetByteCodeGenState();
        m_writer.Reset();
        throw;
    }

#ifdef PERF_HINT
    if (PHASE_TRACE1(Js::PerfHintPhase) && !byteCodeFunction->GetIsGlobalFunc())
    {
        if (byteCodeFunction->GetHasTry())
        {
            WritePerfHint(PerfHints::HasTryBlock_Verbose, byteCodeFunction);
        }

        if (funcInfo->GetCallsEval())
        {
            WritePerfHint(PerfHints::CallsEval_Verbose, byteCodeFunction);
        }
        else if (funcInfo->GetChildCallsEval())
        {
            WritePerfHint(PerfHints::ChildCallsEval, byteCodeFunction);
        }
    }
#endif

    if (!byteCodeFunction->GetSourceContextInfo()->IsDynamic() && byteCodeFunction->GetIsTopLevel() && !(this->flags & fscrEvalCode))
    {
        // Add the top level of nested functions to the tracking dictionary. Wait until this point so that all nested functions have gone
        // through the Emit API so source info, etc., is initialized, and these are not orphaned functions left behind by an unfinished pass.
        byteCodeFunction->ForEachNestedFunc([&](Js::FunctionProxy * nestedFunc, uint32 i)
        {
            if (nestedFunc && nestedFunc->IsDeferredParseFunction() && nestedFunc->GetParseableFunctionInfo()->GetIsDeclaration())
            {
                byteCodeFunction->GetUtf8SourceInfo()->TrackDeferredFunction(nestedFunc->GetLocalFunctionId(), nestedFunc->GetParseableFunctionInfo());
            }
            return true;
        });
    }

    byteCodeFunction->SetInitialDefaultEntryPoint();
    byteCodeFunction->SetCompileCount(UInt32Math::Add(byteCodeFunction->GetCompileCount(), 1));

#ifdef ENABLE_DEBUG_CONFIG_OPTIONS
    if (byteCodeFunction->IsInDebugMode() != scriptContext->IsScriptContextInDebugMode()) // debug mode mismatch
    {
        if (m_utf8SourceInfo->GetIsLibraryCode())
        {
            Assert(!byteCodeFunction->IsInDebugMode()); // Library script byteCode is never in debug mode
        }
        else
        {
            Js::Throw::FatalInternalError();
        }
    }
#endif

#if DBG_DUMP
    if (PHASE_DUMP(Js::ByteCodePhase, funcInfo->byteCodeFunction) && Js::Configuration::Global.flags.Verbose)
    {
        pnode->Dump();
    }
    if (this->Trace() || PHASE_DUMP(Js::ByteCodePhase, funcInfo->byteCodeFunction))
    {
        Js::ByteCodeDumper::Dump(byteCodeFunction);
    }
    if (PHASE_DUMP(Js::DebuggerScopePhase, funcInfo->byteCodeFunction))
    {
        byteCodeFunction->DumpScopes();
    }
#endif
#if ENABLE_NATIVE_CODEGEN
    if ((!PHASE_OFF(Js::BackEndPhase, funcInfo->byteCodeFunction))
        && !this->forceNoNative
        && !this->scriptContext->GetConfig()->IsNoNative())
    {
        GenerateFunction(this->scriptContext->GetNativeCodeGenerator(), byteCodeFunction);
    }
#endif
}

void ByteCodeGenerator::MapCacheIdsToPropertyIds(FuncInfo *funcInfo)
{
    Js::FunctionBody *functionBody = funcInfo->GetParsedFunctionBody();
    uint rootObjectLoadInlineCacheStart = funcInfo->GetInlineCacheCount();
    uint rootObjectLoadMethodInlineCacheStart = rootObjectLoadInlineCacheStart + funcInfo->GetRootObjectLoadInlineCacheCount();
    uint rootObjectStoreInlineCacheStart = rootObjectLoadMethodInlineCacheStart + funcInfo->GetRootObjectLoadMethodInlineCacheCount();
    uint totalFieldAccessInlineCacheCount = rootObjectStoreInlineCacheStart + funcInfo->GetRootObjectStoreInlineCacheCount();

    functionBody->CreateCacheIdToPropertyIdMap(rootObjectLoadInlineCacheStart, rootObjectLoadMethodInlineCacheStart,
        rootObjectStoreInlineCacheStart, totalFieldAccessInlineCacheCount, funcInfo->GetIsInstInlineCacheCount());

    if (totalFieldAccessInlineCacheCount == 0)
    {
        return;
    }

    funcInfo->inlineCacheMap->Map([functionBody](Js::RegSlot regSlot, FuncInfo::InlineCacheIdMap *inlineCacheIdMap)
    {
        inlineCacheIdMap->Map([functionBody](Js::PropertyId propertyId, FuncInfo::InlineCacheList* inlineCacheList)
        {
            if (inlineCacheList)
            {
                inlineCacheList->Iterate([functionBody, propertyId](InlineCacheUnit cacheUnit)
                {
                    CompileAssert(offsetof(InlineCacheUnit, cacheId) == offsetof(InlineCacheUnit, loadCacheId));
                    if (cacheUnit.loadCacheId != -1)
                    {
                        functionBody->SetPropertyIdForCacheId(cacheUnit.loadCacheId, propertyId);
                    }
                    if (cacheUnit.loadMethodCacheId != -1)
                    {
                        functionBody->SetPropertyIdForCacheId(cacheUnit.loadMethodCacheId, propertyId);
                    }
                    if (cacheUnit.storeCacheId != -1)
                    {
                        functionBody->SetPropertyIdForCacheId(cacheUnit.storeCacheId, propertyId);
                    }
                });
            }
        });
    });

    funcInfo->rootObjectLoadInlineCacheMap->Map([functionBody, rootObjectLoadInlineCacheStart](Js::PropertyId propertyId, uint cacheId)
    {
        functionBody->SetPropertyIdForCacheId(cacheId + rootObjectLoadInlineCacheStart, propertyId);
    });
    funcInfo->rootObjectLoadMethodInlineCacheMap->Map([functionBody, rootObjectLoadMethodInlineCacheStart](Js::PropertyId propertyId, uint cacheId)
    {
        functionBody->SetPropertyIdForCacheId(cacheId + rootObjectLoadMethodInlineCacheStart, propertyId);
    });
    funcInfo->rootObjectStoreInlineCacheMap->Map([functionBody, rootObjectStoreInlineCacheStart](Js::PropertyId propertyId, uint cacheId)
    {
        functionBody->SetPropertyIdForCacheId(cacheId + rootObjectStoreInlineCacheStart, propertyId);
    });

    SListBase<uint>::Iterator valueOfIter(&funcInfo->valueOfStoreCacheIds);
    while (valueOfIter.Next())
    {
        functionBody->SetPropertyIdForCacheId(valueOfIter.Data(), Js::PropertyIds::valueOf);
    }

    SListBase<uint>::Iterator toStringIter(&funcInfo->toStringStoreCacheIds);
    while (toStringIter.Next())
    {
        functionBody->SetPropertyIdForCacheId(toStringIter.Data(), Js::PropertyIds::toString);
    }

#if DBG
    functionBody->VerifyCacheIdToPropertyIdMap();
#endif
}

void ByteCodeGenerator::MapReferencedPropertyIds(FuncInfo * funcInfo)
{
    Js::FunctionBody *functionBody = funcInfo->GetParsedFunctionBody();
    uint referencedPropertyIdCount = funcInfo->GetReferencedPropertyIdCount();
    functionBody->CreateReferencedPropertyIdMap(referencedPropertyIdCount);

    funcInfo->referencedPropertyIdToMapIndex->Map([functionBody](Js::PropertyId propertyId, uint mapIndex)
    {
        functionBody->SetReferencedPropertyIdWithMapIndex(mapIndex, propertyId);
    });

#if DBG
    functionBody->VerifyReferencedPropertyIdMap();
#endif
}

void ByteCodeGenerator::EmitScopeList(ParseNode *pnode, ParseNode *breakOnBodyScopeNode)
{
    while (pnode)
    {
        if (breakOnBodyScopeNode != nullptr && breakOnBodyScopeNode == pnode)
        {
            break;
        }

        switch (pnode->nop)
        {
        case knopFncDecl:
#ifdef ASMJS_PLAT
            if (pnode->sxFnc.GetAsmjsMode())
            {
                Js::ExclusiveContext context(this, GetScriptContext());
                if (Js::AsmJSCompiler::Compile(&context, pnode, pnode->sxFnc.pnodeParams))
                {
                    pnode = pnode->sxFnc.pnodeNext;
                    break;
                }
                else if (CONFIG_FLAG(AsmJsStopOnError))
                {
                    exit(JSERR_AsmJsCompileError);
                }
                else
                {
                    // If deferral is not allowed, throw and reparse everything with asm.js disabled.
                    throw Js::AsmJsParseException();
                }
            }
#endif
            // FALLTHROUGH
        case knopProg:
            if (pnode->sxFnc.funcInfo)
            {
                FuncInfo* funcInfo = pnode->sxFnc.funcInfo;
                Scope* paramScope = funcInfo->GetParamScope();

                if (!funcInfo->IsBodyAndParamScopeMerged())
                {
                    funcInfo->SetCurrentChildScope(paramScope);
                }
                else
                {
                    funcInfo->SetCurrentChildScope(funcInfo->GetBodyScope());
                }
                this->StartEmitFunction(pnode);

                PushFuncInfo(_u("StartEmitFunction"), funcInfo);

                if (!funcInfo->IsBodyAndParamScopeMerged())
                {
                    this->EmitScopeList(pnode->sxFnc.pnodeBodyScope->sxBlock.pnodeScopes);
                }
                else
                {
                    this->EmitScopeList(pnode->sxFnc.pnodeScopes);
                }

                this->EmitOneFunction(pnode);
                this->EndEmitFunction(pnode);

                Assert(pnode->sxFnc.pnodeBody == nullptr || funcInfo->isReused || funcInfo->GetCurrentChildScope() == funcInfo->GetBodyScope());
                funcInfo->SetCurrentChildScope(nullptr);
            }
            pnode = pnode->sxFnc.pnodeNext;
            break;

        case knopBlock:
            this->StartEmitBlock(pnode);
            this->EmitScopeList(pnode->sxBlock.pnodeScopes);
            this->EndEmitBlock(pnode);
            pnode = pnode->sxBlock.pnodeNext;
            break;

        case knopCatch:
            this->StartEmitCatch(pnode);
            this->EmitScopeList(pnode->sxCatch.pnodeScopes);
            this->EndEmitCatch(pnode);
            pnode = pnode->sxCatch.pnodeNext;
            break;

        case knopWith:
            this->StartEmitWith(pnode);
            this->EmitScopeList(pnode->sxWith.pnodeScopes);
            this->EndEmitWith(pnode);
            pnode = pnode->sxWith.pnodeNext;
            break;

        default:
            AssertMsg(false, "Unexpected opcode in tree of scopes");
            break;
        }
    }
}

void EnsureFncDeclScopeSlot(ParseNode *pnodeFnc, FuncInfo *funcInfo)
{
    if (pnodeFnc->sxFnc.pnodeName)
    {
        Assert(pnodeFnc->sxFnc.pnodeName->nop == knopVarDecl);
        Symbol *sym = pnodeFnc->sxFnc.pnodeName->sxVar.sym;
        // If this function is shadowing the arguments symbol in body then skip it.
        // We will allocate scope slot for the arguments symbol during EmitLocalPropInit.
        if (sym && !sym->IsArguments())
        {
            sym->EnsureScopeSlot(funcInfo);
        }
    }
}

// Similar to EnsureFncScopeSlot visitor function, but verifies that a slot is needed before assigning it.
void CheckFncDeclScopeSlot(ParseNode *pnodeFnc, FuncInfo *funcInfo)
{
    if (pnodeFnc->sxFnc.pnodeName && pnodeFnc->sxFnc.pnodeName->nop == knopVarDecl)
    {
        Assert(pnodeFnc->sxFnc.pnodeName->nop == knopVarDecl);
        Symbol *sym = pnodeFnc->sxFnc.pnodeName->sxVar.sym;
        if (sym && sym->NeedsSlotAlloc(funcInfo))
        {
            sym->EnsureScopeSlot(funcInfo);
        }
    }
}

void ByteCodeGenerator::StartEmitFunction(ParseNode *pnodeFnc)
{
    Assert(pnodeFnc->nop == knopFncDecl || pnodeFnc->nop == knopProg);

    FuncInfo *funcInfo = pnodeFnc->sxFnc.funcInfo;
    Scope * const bodyScope = funcInfo->GetBodyScope();
    Scope * const paramScope = funcInfo->GetParamScope();

    if (funcInfo->byteCodeFunction->IsFunctionParsed() && funcInfo->root->sxFnc.pnodeBody != nullptr)
    {
        if (funcInfo->GetParsedFunctionBody()->GetByteCode() == nullptr && !(flags & (fscrEval | fscrImplicitThis | fscrImplicitParents)))
        {
            // Only set the environment depth if it's truly known (i.e., not in eval or event handler).
            funcInfo->GetParsedFunctionBody()->SetEnvDepth(this->envDepth);
        }

        if (funcInfo->GetCallsEval())
        {
            funcInfo->byteCodeFunction->SetDontInline(true);
        }

        Scope * const funcExprScope = funcInfo->funcExprScope;
        if (funcExprScope)
        {
            if (funcInfo->GetCallsEval())
            {
                Assert(funcExprScope->GetIsObject());
            }

            if (funcExprScope->GetIsObject())
            {
                funcExprScope->SetCapturesAll(true);
                funcExprScope->SetMustInstantiate(true);
                PushScope(funcExprScope);
            }
            else
            {
                Symbol *sym = funcInfo->root->sxFnc.GetFuncSymbol();
                if (funcInfo->IsBodyAndParamScopeMerged())
                {
                    funcInfo->bodyScope->AddSymbol(sym);
                }
                else
                {
                    funcInfo->paramScope->AddSymbol(sym);
                }
                sym->EnsureScopeSlot(funcInfo);
            }
        }

        if (pnodeFnc->nop != knopProg)
        {
            if (!bodyScope->GetIsObject() && NeedObjectAsFunctionScope(funcInfo, pnodeFnc))
            {
                Assert(bodyScope->GetIsObject());
            }

            if (bodyScope->GetIsObject())
            {
                bodyScope->SetLocation(funcInfo->frameObjRegister);
            }
            else
            {
                bodyScope->SetLocation(funcInfo->frameSlotsRegister);
            }

            if (!funcInfo->IsBodyAndParamScopeMerged())
            {
                if (paramScope->GetIsObject())
                {
                    paramScope->SetLocation(funcInfo->frameObjRegister);
                }
                else
                {
                    paramScope->SetLocation(funcInfo->frameSlotsRegister);
                }
            }

            if (bodyScope->GetIsObject())
            {
                // Win8 908700: Disable under F12 debugger because there are too many cached scopes holding onto locals.
                funcInfo->SetHasCachedScope(
                    !PHASE_OFF(Js::CachedScopePhase, funcInfo->byteCodeFunction) &&
                    !funcInfo->Escapes() &&
                    funcInfo->frameObjRegister != Js::Constants::NoRegister &&
                    !ApplyEnclosesArgs(pnodeFnc, this) &&
                    funcInfo->IsBodyAndParamScopeMerged() && // There is eval in the param scope
                    !pnodeFnc->sxFnc.HasDefaultArguments() &&
                    !pnodeFnc->sxFnc.HasDestructuredParams() &&
                    (PHASE_FORCE(Js::CachedScopePhase, funcInfo->byteCodeFunction) || !IsInDebugMode())
#if ENABLE_TTD
                    && !funcInfo->GetParsedFunctionBody()->GetScriptContext()->GetThreadContext()->IsRuntimeInTTDMode()
#endif
                );

                if (funcInfo->GetHasCachedScope())
                {
                    Assert(funcInfo->funcObjRegister == Js::Constants::NoRegister);
                    Symbol *funcSym = funcInfo->root->sxFnc.GetFuncSymbol();
                    if (funcSym && funcSym->GetIsFuncExpr())
                    {
                        if (funcSym->GetLocation() == Js::Constants::NoRegister)
                        {
                            funcInfo->funcObjRegister = funcInfo->NextVarRegister();
                        }
                        else
                        {
                            funcInfo->funcObjRegister = funcSym->GetLocation();
                        }
                    }
                    else
                    {
                        funcInfo->funcObjRegister = funcInfo->NextVarRegister();
                    }
                    Assert(funcInfo->funcObjRegister != Js::Constants::NoRegister);
                }

                ParseNode *pnode;
                Symbol *sym;

                if (funcInfo->GetHasArguments())
                {
                    // Process function's formal parameters
                    MapFormals(pnodeFnc, [&](ParseNode *pnode)
                    {
                        if (pnode->IsVarLetOrConst())
                        {
                            pnode->sxVar.sym->EnsureScopeSlot(funcInfo);
                        }
                    });

                    MapFormalsFromPattern(pnodeFnc, [&](ParseNode *pnode) { pnode->sxVar.sym->EnsureScopeSlot(funcInfo); });

                    // Only allocate scope slot for "arguments" when really necessary. "hasDeferredChild"
                    // doesn't require scope slot for "arguments" because inner functions can't access
                    // outer function's arguments directly.
                    sym = funcInfo->GetArgumentsSymbol();
                    Assert(sym);
                    if (sym->NeedsSlotAlloc(funcInfo))
                    {
                        sym->EnsureScopeSlot(funcInfo);
                    }
                }

                sym = funcInfo->root->sxFnc.GetFuncSymbol();

                if (sym && sym->NeedsSlotAlloc(funcInfo))
                {
                    if (funcInfo->funcExprScope && funcInfo->funcExprScope->GetIsObject())
                    {
                        sym->SetScopeSlot(0);
                    }
                    else if (funcInfo->GetFuncExprNameReference())
                    {
                        sym->EnsureScopeSlot(funcInfo);
                    }
                }

                if (!funcInfo->GetHasArguments())
                {
                    Symbol *formal;
                    Js::ArgSlot pos = 1;
                    auto moveArgToReg = [&](ParseNode *pnode)
                    {
                        if (pnode->IsVarLetOrConst())
                        {
                            formal = pnode->sxVar.sym;
                            // Get the param from its argument position into its assigned register.
                            // The position should match the location; otherwise, it has been shadowed by parameter with the same name.
                            if (formal->GetLocation() + 1 == pos)
                            {
                                pnode->sxVar.sym->EnsureScopeSlot(funcInfo);
                            }
                        }
                        pos++;
                    };
                    MapFormals(pnodeFnc, moveArgToReg);
                    MapFormalsFromPattern(pnodeFnc, [&](ParseNode *pnode) { pnode->sxVar.sym->EnsureScopeSlot(funcInfo); });
                }

                for (pnode = pnodeFnc->sxFnc.pnodeVars; pnode; pnode = pnode->sxVar.pnodeNext)
                {
                    sym = pnode->sxVar.sym;
                    if (!(pnode->sxVar.isBlockScopeFncDeclVar && sym->GetIsBlockVar()))
                    {
                        if (sym->GetIsCatch() || (pnode->nop == knopVarDecl && sym->GetIsBlockVar()))
                        {
                            sym = funcInfo->bodyScope->FindLocalSymbol(sym->GetName());
                        }
                        if (sym->GetSymbolType() == STVariable && !sym->IsArguments())
                        {
                            sym->EnsureScopeSlot(funcInfo);
                        }
                    }
                }
                auto ensureFncDeclScopeSlots = [&](ParseNode *pnodeScope)
                {
                    for (pnode = pnodeScope; pnode;)
                    {
                        switch (pnode->nop)
                        {
                        case knopFncDecl:
                            if (pnode->sxFnc.IsDeclaration())
                            {
                                EnsureFncDeclScopeSlot(pnode, funcInfo);
                            }
                            pnode = pnode->sxFnc.pnodeNext;
                            break;
                        case knopBlock:
                            pnode = pnode->sxBlock.pnodeNext;
                            break;
                        case knopCatch:
                            pnode = pnode->sxCatch.pnodeNext;
                            break;
                        case knopWith:
                            pnode = pnode->sxWith.pnodeNext;
                            break;
                        }
                    }
                };
                pnodeFnc->sxFnc.MapContainerScopes(ensureFncDeclScopeSlots);

                if (pnodeFnc->sxFnc.pnodeBody)
                {
                    Assert(pnodeFnc->sxFnc.pnodeScopes->nop == knopBlock);
                    this->EnsureLetConstScopeSlots(pnodeFnc->sxFnc.pnodeBodyScope, funcInfo);
                }
            }
            else
            {
                ParseNode *pnode;
                Symbol *sym;

                pnodeFnc->sxFnc.MapContainerScopes([&](ParseNode *pnodeScope) { this->EnsureFncScopeSlots(pnodeScope, funcInfo); });

                for (pnode = pnodeFnc->sxFnc.pnodeVars; pnode; pnode = pnode->sxVar.pnodeNext)
                {
                    sym = pnode->sxVar.sym;
                    if (!(pnode->sxVar.isBlockScopeFncDeclVar && sym->GetIsBlockVar()))
                    {
                        if (sym->GetIsCatch() || (pnode->nop == knopVarDecl && sym->GetIsBlockVar()))
                        {
                            sym = funcInfo->bodyScope->FindLocalSymbol(sym->GetName());
                        }
                        if (sym->GetSymbolType() == STVariable && sym->NeedsSlotAlloc(funcInfo) && !sym->IsArguments())
                        {
                            sym->EnsureScopeSlot(funcInfo);
                        }
                    }
                }

                auto ensureScopeSlot = [&](ParseNode *pnode)
                {
                    if (pnode->IsVarLetOrConst())
                    {
                        sym = pnode->sxVar.sym;
                        if (sym->GetSymbolType() == STFormal && sym->NeedsSlotAlloc(funcInfo))
                        {
                            sym->EnsureScopeSlot(funcInfo);
                        }
                    }
                };
                // Process function's formal parameters
                MapFormals(pnodeFnc, ensureScopeSlot);
                MapFormalsFromPattern(pnodeFnc, ensureScopeSlot);

                if (funcInfo->GetHasArguments())
                {
                    sym = funcInfo->GetArgumentsSymbol();
                    Assert(sym);

                    // There is no eval so the arguments may be captured in a lambda.
                    // But we cannot relay on slots getting allocated while the lambda is emitted as the function body may be reparsed.
                    sym->EnsureScopeSlot(funcInfo);
                }

                if (pnodeFnc->sxFnc.pnodeBody)
                {
                    this->EnsureLetConstScopeSlots(pnodeFnc->sxFnc.pnodeScopes, funcInfo);
                    this->EnsureLetConstScopeSlots(pnodeFnc->sxFnc.pnodeBodyScope, funcInfo);
                }
            }

            // When we have split scope and body scope does not have any scope slots allocated, we don't have to mark the body scope as mustinstantiate.
            if (funcInfo->frameObjRegister != Js::Constants::NoRegister)
            {
                bodyScope->SetMustInstantiate(true);
            }
            else if (pnodeFnc->sxFnc.IsBodyAndParamScopeMerged() || bodyScope->GetScopeSlotCount() != 0)
            {
                bodyScope->SetMustInstantiate(funcInfo->frameSlotsRegister != Js::Constants::NoRegister);
            }

            if (!pnodeFnc->sxFnc.IsBodyAndParamScopeMerged())
            {
                if (funcInfo->frameObjRegister != Js::Constants::NoRegister)
                {
                    paramScope->SetMustInstantiate(true);
                }
                else
                {
                    // In the case of function expression being captured in the param scope the hasownlocalinclosure will be false for param scope,
                    // as function expression symbol stays in the function expression scope. We don't have to set mustinstantiate for param scope in that case.
                    paramScope->SetMustInstantiate(paramScope->GetHasOwnLocalInClosure());
                }
            }
        }
        else
        {
            bool newScopeForEval = (funcInfo->byteCodeFunction->GetIsStrictMode() && (this->GetFlags() & fscrEval));

            if (newScopeForEval)
            {
                Assert(bodyScope->GetIsObject());
            }
        }
    }

    if (!funcInfo->IsBodyAndParamScopeMerged())
    {
        ParseNodePtr paramBlock = pnodeFnc->sxFnc.pnodeScopes;
        Assert(paramBlock->nop == knopBlock && paramBlock->sxBlock.blockType == Parameter);

        PushScope(paramScope);

        // While emitting the functions we have to stop when we see the body scope block.
        // Otherwise functions defined in the body scope will not be able to get the right references.
        this->EmitScopeList(paramBlock->sxBlock.pnodeScopes, pnodeFnc->sxFnc.pnodeBodyScope);
        Assert(this->GetCurrentScope() == paramScope);
    }

    PushScope(bodyScope);
}

void ByteCodeGenerator::EmitModuleExportAccess(Symbol* sym, Js::OpCode opcode, Js::RegSlot location, FuncInfo* funcInfo)
{
    if (EnsureSymbolModuleSlots(sym, funcInfo))
    {
        this->Writer()->SlotI2(opcode, location, sym->GetModuleIndex(), sym->GetScopeSlot());
    }
    else
    {
        this->Writer()->W1(Js::OpCode::RuntimeReferenceError, SCODE_CODE(ERRInvalidExportName));

        if (opcode == Js::OpCode::LdModuleSlot)
        {
            this->Writer()->Reg1(Js::OpCode::LdUndef, location);
        }
    }
}

bool ByteCodeGenerator::EnsureSymbolModuleSlots(Symbol* sym, FuncInfo* funcInfo)
{
    Assert(sym->GetIsModuleExportStorage());

    if (sym->GetModuleIndex() != Js::Constants::NoProperty && sym->GetScopeSlot() != Js::Constants::NoProperty)
    {
        return true;
    }

    Js::JavascriptLibrary* library = this->GetScriptContext()->GetLibrary();
    library->EnsureModuleRecordList();
    uint moduleIndex = this->GetModuleID();
    uint moduleSlotIndex;
    Js::SourceTextModuleRecord* moduleRecord = library->GetModuleRecord(moduleIndex);

    if (sym->GetIsModuleImport())
    {
        Js::PropertyId localImportNameId = sym->EnsurePosition(funcInfo);
        Js::ModuleNameRecord* moduleNameRecord = nullptr;
        if (!moduleRecord->ResolveImport(localImportNameId, &moduleNameRecord))
        {
            return false;
        }

        AnalysisAssert(moduleNameRecord != nullptr);
        Assert(moduleNameRecord->module->IsSourceTextModuleRecord());
        Js::SourceTextModuleRecord* resolvedModuleRecord =
            (Js::SourceTextModuleRecord*)PointerValue(moduleNameRecord->module);

        moduleIndex = resolvedModuleRecord->GetModuleId();
        moduleSlotIndex = resolvedModuleRecord->GetLocalExportSlotIndexByLocalName(moduleNameRecord->bindingName);
    }
    else
    {
        Js::PropertyId exportNameId = sym->EnsurePosition(funcInfo);
        moduleSlotIndex = moduleRecord->GetLocalExportSlotIndexByLocalName(exportNameId);
    }

    sym->SetModuleIndex(moduleIndex);
    sym->SetScopeSlot(moduleSlotIndex);

    return true;
}

void ByteCodeGenerator::EmitAssignmentToDefaultModuleExport(ParseNode* pnode, FuncInfo* funcInfo)
{
    // We are assigning pnode to the default export of the current module.
    uint moduleIndex = this->GetModuleID();

    Js::JavascriptLibrary* library = this->GetScriptContext()->GetLibrary();
    library->EnsureModuleRecordList();
    Js::SourceTextModuleRecord* moduleRecord = library->GetModuleRecord(moduleIndex);
    uint moduleSlotIndex = moduleRecord->GetLocalExportSlotIndexByExportName(Js::PropertyIds::default_);

    this->Writer()->SlotI2(Js::OpCode::StModuleSlot, pnode->location, moduleIndex, moduleSlotIndex);
}

void ByteCodeGenerator::EnsureLetConstScopeSlots(ParseNode *pnodeBlock, FuncInfo *funcInfo)
{
    bool callsEval = pnodeBlock->sxBlock.GetCallsEval() || pnodeBlock->sxBlock.GetChildCallsEval();
    auto ensureLetConstSlots = ([this, funcInfo, callsEval](ParseNode *pnode)
    {
        Symbol *sym = pnode->sxVar.sym;
        if (callsEval || sym->NeedsSlotAlloc(funcInfo))
        {
            sym->EnsureScopeSlot(funcInfo);
            this->ProcessCapturedSym(sym);
        }
    });
    IterateBlockScopedVariables(pnodeBlock, ensureLetConstSlots);
}

void ByteCodeGenerator::EnsureFncScopeSlots(ParseNode *pnode, FuncInfo *funcInfo)
{
    while (pnode)
    {
        switch (pnode->nop)
        {
        case knopFncDecl:
            if (pnode->sxFnc.IsDeclaration())
            {
                CheckFncDeclScopeSlot(pnode, funcInfo);
            }
            pnode = pnode->sxFnc.pnodeNext;
            break;
        case knopBlock:
            pnode = pnode->sxBlock.pnodeNext;
            break;
        case knopCatch:
            pnode = pnode->sxCatch.pnodeNext;
            break;
        case knopWith:
            pnode = pnode->sxWith.pnodeNext;
            break;
        }
    }
}

void ByteCodeGenerator::EndEmitFunction(ParseNode *pnodeFnc)
{
    Assert(pnodeFnc->nop == knopFncDecl || pnodeFnc->nop == knopProg);
    Assert(pnodeFnc->nop == knopFncDecl && currentScope->GetEnclosingScope() != nullptr || pnodeFnc->nop == knopProg);

    PopScope(); // function body

    FuncInfo *funcInfo = pnodeFnc->sxFnc.funcInfo;

    Scope* paramScope = funcInfo->paramScope;
    if (!funcInfo->IsBodyAndParamScopeMerged())
    {
        Assert(this->GetCurrentScope() == paramScope);
        PopScope(); // Pop the param scope
    }

    Scope *scope = funcInfo->funcExprScope;
    if (scope && scope->GetMustInstantiate())
    {
        Assert(currentScope == scope);
        PopScope();
    }

    if (CONFIG_FLAG(DeferNested))
    {
        Assert(funcInfo == this->TopFuncInfo());
        PopFuncInfo(_u("EndEmitFunction"));
    }
}

void ByteCodeGenerator::StartEmitCatch(ParseNode *pnodeCatch)
{
    Assert(pnodeCatch->nop == knopCatch);

    Scope *scope = pnodeCatch->sxCatch.scope;
    FuncInfo *funcInfo = scope->GetFunc();

    // Catch scope is a dynamic object if it can be passed to a scoped lookup helper (i.e., eval is present or we're in an event handler).
    if (funcInfo->GetCallsEval() || funcInfo->GetChildCallsEval() || (this->flags & (fscrEval | fscrImplicitThis | fscrImplicitParents)))
    {
        scope->SetIsObject();
    }

    if (pnodeCatch->sxCatch.pnodeParam->nop == knopParamPattern)
    {
        scope->SetCapturesAll(funcInfo->GetCallsEval() || funcInfo->GetChildCallsEval());
        scope->SetMustInstantiate(scope->Count() > 0 && (scope->GetMustInstantiate() || scope->GetCapturesAll() || funcInfo->IsGlobalFunction()));

        Parser::MapBindIdentifier(pnodeCatch->sxCatch.pnodeParam->sxParamPattern.pnode1, [&](ParseNodePtr item)
        {
            Symbol *sym = item->sxVar.sym;
            if (funcInfo->IsGlobalFunction())
            {
                sym->SetIsGlobalCatch(true);
            }

            Assert(sym->GetScopeSlot() == Js::Constants::NoProperty);
            if (sym->NeedsSlotAlloc(funcInfo))
            {
                sym->EnsureScopeSlot(funcInfo);
            }
        });

        // In the case of pattern we will always going to push the scope.
        PushScope(scope);
    }
    else
    {
        Symbol *sym = pnodeCatch->sxCatch.pnodeParam->sxPid.sym;

        // Catch object is stored in the catch scope if there may be an ambiguous lookup or a var declaration that hides it.
        scope->SetCapturesAll(funcInfo->GetCallsEval() || funcInfo->GetChildCallsEval() || sym->GetHasNonLocalReference());
        scope->SetMustInstantiate(scope->GetCapturesAll() || funcInfo->IsGlobalFunction());

        if (funcInfo->IsGlobalFunction())
        {
            sym->SetIsGlobalCatch(true);
        }

        if (scope->GetMustInstantiate())
        {
            if (sym->IsInSlot(funcInfo))
            {
                // Since there is only one symbol we are pushing to slot.
                // Also in order to make IsInSlot to return true - forcing the sym-has-non-local-reference.
                this->ProcessCapturedSym(sym);
                sym->EnsureScopeSlot(funcInfo);
            }
        }

        PushScope(scope);
    }
}

void ByteCodeGenerator::EndEmitCatch(ParseNode *pnodeCatch)
{
    Assert(pnodeCatch->nop == knopCatch);
    Assert(currentScope == pnodeCatch->sxCatch.scope);
    PopScope();
}

void ByteCodeGenerator::StartEmitBlock(ParseNode *pnodeBlock)
{
    if (!BlockHasOwnScope(pnodeBlock, this))
    {
        return;
    }

    Assert(pnodeBlock->nop == knopBlock);

    PushBlock(pnodeBlock);

    Scope *scope = pnodeBlock->sxBlock.scope;
    if (pnodeBlock->sxBlock.GetCallsEval() || pnodeBlock->sxBlock.GetChildCallsEval() || (this->flags & (fscrEval | fscrImplicitThis | fscrImplicitParents)))
    {
        Assert(scope->GetIsObject());
    }

    // TODO: Consider nested deferred parsing.
    if (scope->GetMustInstantiate())
    {
        FuncInfo *funcInfo = scope->GetFunc();
        this->EnsureFncScopeSlots(pnodeBlock->sxBlock.pnodeScopes, funcInfo);
        this->EnsureLetConstScopeSlots(pnodeBlock, funcInfo);
        PushScope(scope);
    }
}

void ByteCodeGenerator::EndEmitBlock(ParseNode *pnodeBlock)
{
    if (!BlockHasOwnScope(pnodeBlock, this))
    {
        return;
    }

    Assert(pnodeBlock->nop == knopBlock);

    Scope *scope = pnodeBlock->sxBlock.scope;
    if (scope && scope->GetMustInstantiate())
    {
        Assert(currentScope == pnodeBlock->sxBlock.scope);
        PopScope();
    }

    PopBlock();
}

void ByteCodeGenerator::StartEmitWith(ParseNode *pnodeWith)
{
    Assert(pnodeWith->nop == knopWith);

    Scope *scope = pnodeWith->sxWith.scope;

    AssertOrFailFast(scope->GetIsObject());

    PushScope(scope);
}

void ByteCodeGenerator::EndEmitWith(ParseNode *pnodeWith)
{
    Assert(pnodeWith->nop == knopWith);
    Assert(currentScope == pnodeWith->sxWith.scope);

    PopScope();
}

Js::RegSlot ByteCodeGenerator::PrependLocalScopes(Js::RegSlot evalEnv, Js::RegSlot tempLoc, FuncInfo *funcInfo)
{
    Scope *currScope = this->currentScope;
    Scope *funcScope = funcInfo->GetCurrentChildScope() ? funcInfo->GetCurrentChildScope() : funcInfo->GetBodyScope();

    if (currScope == funcScope)
    {
        return evalEnv;
    }

    bool acquireTempLoc = tempLoc == Js::Constants::NoRegister;
    if (acquireTempLoc)
    {
        tempLoc = funcInfo->AcquireTmpRegister();
    }

    // The with/catch objects must be prepended to the environment we pass to eval() or to a func declared inside with,
    // but the list must first be reversed so that innermost scopes appear first in the list.
    while (currScope != funcScope)
    {
        Scope *innerScope;
        for (innerScope = currScope; innerScope->GetEnclosingScope() != funcScope; innerScope = innerScope->GetEnclosingScope())
            ;
        if (innerScope->GetMustInstantiate())
        {
            if (!innerScope->HasInnerScopeIndex())
            {
                if (evalEnv == funcInfo->GetEnvRegister() || evalEnv == funcInfo->frameDisplayRegister)
                {
                    this->m_writer.Reg2(Js::OpCode::LdInnerFrameDisplayNoParent, tempLoc, innerScope->GetLocation());
                }
                else
                {
                    this->m_writer.Reg3(Js::OpCode::LdInnerFrameDisplay, tempLoc, innerScope->GetLocation(), evalEnv);
                }
            }
            else
            {
                if (evalEnv == funcInfo->GetEnvRegister() || evalEnv == funcInfo->frameDisplayRegister)
                {
                    this->m_writer.Reg1Unsigned1(Js::OpCode::LdIndexedFrameDisplayNoParent, tempLoc, innerScope->GetInnerScopeIndex());
                }
                else
                {
                    this->m_writer.Reg2Int1(Js::OpCode::LdIndexedFrameDisplay, tempLoc, evalEnv, innerScope->GetInnerScopeIndex());
                }
            }
            evalEnv = tempLoc;
        }
        funcScope = innerScope;
    }

    if (acquireTempLoc)
    {
        funcInfo->ReleaseTmpRegister(tempLoc);
    }
    return evalEnv;
}

void ByteCodeGenerator::EmitLoadInstance(Symbol *sym, IdentPtr pid, Js::RegSlot *pThisLocation, Js::RegSlot *pInstLocation, FuncInfo *funcInfo)
{
    Js::ByteCodeLabel doneLabel = 0;
    bool fLabelDefined = false;
    Js::RegSlot scopeLocation = Js::Constants::NoRegister;
    Js::RegSlot thisLocation = *pThisLocation;
    Js::RegSlot instLocation = *pInstLocation;
    Js::PropertyId envIndex = -1;
    Scope *scope = nullptr;
    Scope *symScope = sym ? sym->GetScope() : this->globalScope;
    Assert(symScope);

    if (sym != nullptr && sym->GetIsModuleExportStorage())
    {
        *pInstLocation = Js::Constants::NoRegister;
        return;
    }

    for (;;)
    {
        scope = this->FindScopeForSym(symScope, scope, &envIndex, funcInfo);
        if (scope == this->globalScope)
        {
            break;
        }

        if (scope != symScope)
        {
            // We're not sure where the function is (eval/with/etc).
            // So we're going to need registers to hold the instance where we (dynamically) find
            // the function, and possibly to hold the "this" pointer we will pass to it.
            // Assign them here so that they can't overlap with the scopeLocation assigned below.
            // Otherwise we wind up with temp lifetime confusion in the IRBuilder. (Win8 281689)
            if (instLocation == Js::Constants::NoRegister)
            {
                instLocation = funcInfo->AcquireTmpRegister();
                // The "this" pointer will not be the same as the instance, so give it its own register.
                thisLocation = funcInfo->AcquireTmpRegister();
            }
        }

        if (envIndex == -1)
        {
            Assert(funcInfo == scope->GetFunc());
            scopeLocation = scope->GetLocation();
        }

        if (scope == symScope)
        {
            break;
        }

        // Found a scope to which the property may have been added.
        Assert(scope && scope->GetIsDynamic());

        if (!fLabelDefined)
        {
            fLabelDefined = true;
            doneLabel = this->m_writer.DefineLabel();
        }

        Js::ByteCodeLabel nextLabel = this->m_writer.DefineLabel();
        Js::PropertyId propertyId = sym ? sym->EnsurePosition(this) : pid->GetPropertyId();

        bool unwrapWithObj = scope->GetScopeType() == ScopeType_With && scriptContext->GetConfig()->IsES6UnscopablesEnabled();
        if (envIndex != -1)
        {
            this->m_writer.BrEnvProperty(
                Js::OpCode::BrOnNoEnvProperty, nextLabel,
                funcInfo->FindOrAddReferencedPropertyId(propertyId),
                envIndex + Js::FrameDisplay::GetOffsetOfScopes() / sizeof(Js::Var));

            Js::RegSlot tmpReg = funcInfo->AcquireTmpRegister();

            AssertOrFailFast(scope->GetIsObject());
            this->m_writer.SlotI1(Js::OpCode::LdEnvObj, tmpReg,
                envIndex + Js::FrameDisplay::GetOffsetOfScopes() / sizeof(Js::Var));

            Js::OpCode op = unwrapWithObj ? Js::OpCode::UnwrapWithObj : Js::OpCode::Ld_A;

            this->m_writer.Reg2(op, instLocation, tmpReg);
            if (thisLocation != Js::Constants::NoRegister)
            {
                this->m_writer.Reg2(op, thisLocation, tmpReg);
            }

            funcInfo->ReleaseTmpRegister(tmpReg);
        }
        else if (scopeLocation != Js::Constants::NoRegister && scopeLocation == funcInfo->frameObjRegister)
        {
            this->m_writer.BrLocalProperty(Js::OpCode::BrOnNoLocalProperty, nextLabel,
                funcInfo->FindOrAddReferencedPropertyId(propertyId));

            Assert(!unwrapWithObj);
            AssertOrFailFast(scope->GetIsObject());
            this->m_writer.Reg1(Js::OpCode::LdLocalObj, instLocation);
            if (thisLocation != Js::Constants::NoRegister)
            {
                this->m_writer.Reg1(Js::OpCode::LdLocalObj, thisLocation);
            }
        }
        else
        {
            this->m_writer.BrProperty(Js::OpCode::BrOnNoProperty, nextLabel, scopeLocation,
                funcInfo->FindOrAddReferencedPropertyId(propertyId));

            Js::OpCode op = unwrapWithObj ? Js::OpCode::UnwrapWithObj : Js::OpCode::Ld_A;
            this->m_writer.Reg2(op, instLocation, scopeLocation);
            if (thisLocation != Js::Constants::NoRegister)
            {
                this->m_writer.Reg2(op, thisLocation, scopeLocation);
            }
        }

        this->m_writer.Br(doneLabel);
        this->m_writer.MarkLabel(nextLabel);
    }

    if (sym == nullptr || sym->GetIsGlobal())
    {
        if (this->flags & (fscrEval | fscrImplicitThis | fscrImplicitParents))
        {
            // Load of a symbol with unknown scope from within eval.
            // Get it from the closure environment.
            if (instLocation == Js::Constants::NoRegister)
            {
                instLocation = funcInfo->AcquireTmpRegister();
            }

            // TODO: It should be possible to avoid this double call to ScopedLdInst by having it return both
            // results at once. The reason for the uncertainty here is that we don't know whether the callee
            // belongs to a "with" object. If it does, we have to pass the "with" object as "this"; in all other
            // cases, we pass "undefined". For now, there are apparently no significant performance issues.
            Js::PropertyId propertyId = sym ? sym->EnsurePosition(this) : pid->GetPropertyId();

            if (thisLocation == Js::Constants::NoRegister)
            {
                thisLocation = funcInfo->AcquireTmpRegister();
            }
            this->m_writer.ScopedProperty2(Js::OpCode::ScopedLdInst, instLocation,
                funcInfo->FindOrAddReferencedPropertyId(propertyId), thisLocation);
        }
        else
        {
            if (instLocation == Js::Constants::NoRegister)
            {
                instLocation = ByteCodeGenerator::RootObjectRegister;
            }
            else
            {
                this->m_writer.Reg2(Js::OpCode::Ld_A, instLocation, ByteCodeGenerator::RootObjectRegister);
            }

            if (thisLocation == Js::Constants::NoRegister)
            {
                thisLocation = funcInfo->undefinedConstantRegister;
            }
            else
            {
                this->m_writer.Reg2(Js::OpCode::Ld_A, thisLocation, funcInfo->undefinedConstantRegister);
            }
        }
    }
    else if (instLocation != Js::Constants::NoRegister)
    {
        if (envIndex != -1)
        {
            AssertOrFailFast(scope->GetIsObject());
            this->m_writer.SlotI1(Js::OpCode::LdEnvObj, instLocation,
                envIndex + Js::FrameDisplay::GetOffsetOfScopes() / sizeof(Js::Var));
        }
        else if (scope->HasInnerScopeIndex())
        {
            this->m_writer.Reg1Unsigned1(Js::OpCode::LdInnerScope, instLocation, scope->GetInnerScopeIndex());
        }
        else if (symScope == funcInfo->GetParamScope())
        {
            Assert(funcInfo->frameObjRegister != Js::Constants::NoRegister && !funcInfo->IsBodyAndParamScopeMerged());
            this->m_writer.Reg1(Js::OpCode::LdParamObj, instLocation);
        }
        else if (symScope != funcInfo->GetBodyScope())
        {
            this->m_writer.Reg2(Js::OpCode::Ld_A, instLocation, scopeLocation);
        }
        else
        {
            Assert(funcInfo->frameObjRegister != Js::Constants::NoRegister);
            this->m_writer.Reg1(Js::OpCode::LdLocalObj, instLocation);
        }

        if (thisLocation != Js::Constants::NoRegister)
        {
            this->m_writer.Reg2(Js::OpCode::Ld_A, thisLocation, funcInfo->undefinedConstantRegister);
        }
        else
        {
            thisLocation = funcInfo->undefinedConstantRegister;
        }
    }

    *pThisLocation = thisLocation;
    *pInstLocation = instLocation;

    if (fLabelDefined)
    {
        this->m_writer.MarkLabel(doneLabel);
    }
}

void ByteCodeGenerator::EmitGlobalFncDeclInit(Js::RegSlot rhsLocation, Js::PropertyId propertyId, FuncInfo * funcInfo)
{
    // Note: declared variables and assignments in the global function go to the root object directly.
    if (this->flags & fscrEval)
    {
        // Func decl's always get their init values before any use, so we don't pre-initialize the property to undef.
        // That means that we have to use ScopedInitFld so that we initialize the property on the right instance
        // even if the instance doesn't have the property yet (i.e., collapse the init-to-undef and the store
        // into one operation). See WOOB 1121763 and 1120973.
        this->m_writer.ScopedProperty(Js::OpCode::ScopedInitFunc, rhsLocation,
            funcInfo->FindOrAddReferencedPropertyId(propertyId));
    }
    else
    {
        this->EmitPatchableRootProperty(Js::OpCode::InitRootFld, rhsLocation, propertyId, false, true, funcInfo);
    }
}

void
ByteCodeGenerator::EmitPatchableRootProperty(Js::OpCode opcode,
    Js::RegSlot regSlot, Js::PropertyId propertyId, bool isLoadMethod, bool isStore, FuncInfo * funcInfo)
{
    uint cacheId = funcInfo->FindOrAddRootObjectInlineCacheId(propertyId, isLoadMethod, isStore);
    this->m_writer.PatchableRootProperty(opcode, regSlot, cacheId, isLoadMethod, isStore);
}

void ByteCodeGenerator::EmitLocalPropInit(Js::RegSlot rhsLocation, Symbol *sym, FuncInfo *funcInfo)
{
    Scope *scope = sym->GetScope();

    // Check consistency of sym->IsInSlot.
    Assert(sym->NeedsSlotAlloc(funcInfo) || sym->GetScopeSlot() == Js::Constants::NoProperty);

    // Arrived at the scope in which the property was defined.
    if (sym->NeedsSlotAlloc(funcInfo))
    {
        // The property is in memory rather than register. We'll have to load it from the slots.
        if (scope->GetIsObject())
        {
            Assert(!this->TopFuncInfo()->GetParsedFunctionBody()->DoStackNestedFunc());
            Js::PropertyId propertyId = sym->EnsurePosition(this);
            Js::RegSlot objReg;
            if (scope->HasInnerScopeIndex())
            {
                objReg = funcInfo->InnerScopeToRegSlot(scope);
            }
            else
            {
                objReg = scope->GetLocation();
            }
            uint cacheId = funcInfo->FindOrAddInlineCacheId(objReg, propertyId, false, true);
            Js::OpCode op = this->GetInitFldOp(scope, objReg, funcInfo, sym->GetIsNonSimpleParameter());
            if (objReg != Js::Constants::NoRegister && objReg == funcInfo->frameObjRegister)
            {
                this->m_writer.ElementP(op, rhsLocation, cacheId);
            }
            else if (scope->HasInnerScopeIndex())
            {
                this->m_writer.ElementPIndexed(op, rhsLocation, scope->GetInnerScopeIndex(), cacheId);
            }
            else
            {
                this->m_writer.PatchableProperty(op, rhsLocation, scope->GetLocation(), cacheId);
            }
        }
        else
        {
            // Make sure the property has a slot. This will bump up the size of the slot array if necessary.
            Js::PropertyId slot = sym->EnsureScopeSlot(funcInfo);
            Js::RegSlot slotReg = scope->GetCanMerge() ? funcInfo->frameSlotsRegister : scope->GetLocation();
            // Now store the property to its slot.
            Js::OpCode op = this->GetStSlotOp(scope, -1, slotReg, false, funcInfo);

            if (slotReg != Js::Constants::NoRegister && slotReg == funcInfo->frameSlotsRegister)
            {
                this->m_writer.SlotI1(op, rhsLocation, slot + Js::ScopeSlots::FirstSlotIndex);
            }
            else
            {
                this->m_writer.SlotI2(op, rhsLocation, scope->GetInnerScopeIndex(), slot + Js::ScopeSlots::FirstSlotIndex);
            }
        }
    }
    if (sym->GetLocation() != Js::Constants::NoRegister && rhsLocation != sym->GetLocation())
    {
        this->m_writer.Reg2(Js::OpCode::Ld_A, sym->GetLocation(), rhsLocation);
    }
}

Js::OpCode
ByteCodeGenerator::GetStSlotOp(Scope *scope, int envIndex, Js::RegSlot scopeLocation, bool chkBlockVar, FuncInfo *funcInfo)
{
    Js::OpCode op;

    if (envIndex != -1)
    {
        if (scope->GetIsObject())
        {
            op = Js::OpCode::StEnvObjSlot;
        }
        else
        {
            op = Js::OpCode::StEnvSlot;
        }
    }
    else if (scopeLocation != Js::Constants::NoRegister &&
        scopeLocation == funcInfo->frameSlotsRegister)
    {
        if (scope->GetScopeType() == ScopeType_Parameter && scope != scope->GetFunc()->GetCurrentChildScope())
        {
            // Symbol is from the param scope of a split scope function and we are emitting the body.
            // We should use the param scope's bytecode now.
            Assert(!funcInfo->IsBodyAndParamScopeMerged());
            op = Js::OpCode::StParamSlot;
        }
        else
        {
            op = Js::OpCode::StLocalSlot;
        }
    }
    else if (scopeLocation != Js::Constants::NoRegister &&
        scopeLocation == funcInfo->frameObjRegister)
    {
        if (scope->GetScopeType() == ScopeType_Parameter && scope != scope->GetFunc()->GetCurrentChildScope())
        {
            // Symbol is from the param scope of a split scope function and we are emitting the body.
            // We should use the param scope's bytecode now.
            Assert(!funcInfo->IsBodyAndParamScopeMerged());
            op = Js::OpCode::StParamObjSlot;
        }
        else
        {
            op = Js::OpCode::StLocalObjSlot;
        }
    }
    else
    {
        Assert(scope->HasInnerScopeIndex());
        if (scope->GetIsObject())
        {
            op = Js::OpCode::StInnerObjSlot;
        }
        else
        {
            op = Js::OpCode::StInnerSlot;
        }
    }

    if (chkBlockVar)
    {
        op = this->ToChkUndeclOp(op);
    }

    return op;
}

Js::OpCode
ByteCodeGenerator::GetInitFldOp(Scope *scope, Js::RegSlot scopeLocation, FuncInfo *funcInfo, bool letDecl)
{
    Js::OpCode op;

    if (scopeLocation != Js::Constants::NoRegister &&
        scopeLocation == funcInfo->frameObjRegister)
    {
        op = letDecl ? Js::OpCode::InitLocalLetFld : Js::OpCode::InitLocalFld;
    }
    else if (scope->HasInnerScopeIndex())
    {
        op = letDecl ? Js::OpCode::InitInnerLetFld : Js::OpCode::InitInnerFld;
    }
    else
    {
        op = letDecl ? Js::OpCode::InitLetFld : Js::OpCode::InitFld;
    }

    return op;
}

void ByteCodeGenerator::EmitPropStore(Js::RegSlot rhsLocation, Symbol *sym, IdentPtr pid, FuncInfo *funcInfo, bool isLetDecl, bool isConstDecl, bool isFncDeclVar, bool skipUseBeforeDeclarationCheck)
{
    Js::ByteCodeLabel doneLabel = 0;
    bool fLabelDefined = false;
    Js::PropertyId envIndex = -1;
    Scope *symScope = sym == nullptr || sym->GetIsGlobal() ? this->globalScope : sym->GetScope();
    Assert(symScope);
    // isFncDeclVar denotes that the symbol being stored to here is the var
    // binding of a function declaration and we know we want to store directly
    // to it, skipping over any dynamic scopes that may lie in between.
    Scope *scope = nullptr;
    Js::RegSlot scopeLocation = Js::Constants::NoRegister;
    bool scopeAcquired = false;
    Js::OpCode op;

    if (sym && sym->GetIsModuleExportStorage())
    {
        if (!isConstDecl && sym->GetDecl() && sym->GetDecl()->nop == knopConstDecl)
        {
            this->m_writer.W1(Js::OpCode::RuntimeTypeError, SCODE_CODE(ERRAssignmentToConst));
        }

        EmitModuleExportAccess(sym, Js::OpCode::StModuleSlot, rhsLocation, funcInfo);
        return;
    }

    if (isFncDeclVar)
    {
        // async functions allow for the fncDeclVar to be in the body or parameter scope
        // of the parent function, so we need to calculate envIndex in lieu of the while
        // loop below.
        do
        {
            scope = this->FindScopeForSym(symScope, scope, &envIndex, funcInfo);
        } while (scope != symScope);
        Assert(scope == symScope);
        scopeLocation = scope->GetLocation();
    }

    while (!isFncDeclVar)
    {
        scope = this->FindScopeForSym(symScope, scope, &envIndex, funcInfo);
        if (scope == this->globalScope)
        {
            break;
        }
        if (envIndex == -1)
        {
            Assert(funcInfo == scope->GetFunc());
            scopeLocation = scope->GetLocation();
        }

        if (scope == symScope)
        {
            break;
        }

        // Found a scope to which the property may have been added.
        Assert(scope && scope->GetIsDynamic());

        if (!fLabelDefined)
        {
            fLabelDefined = true;
            doneLabel = this->m_writer.DefineLabel();
        }
        Js::ByteCodeLabel nextLabel = this->m_writer.DefineLabel();
        Js::PropertyId propertyId = sym ? sym->EnsurePosition(this) : pid->GetPropertyId();

        Js::RegSlot unwrappedScopeLocation = scopeLocation;
        bool unwrapWithObj = scope->GetScopeType() == ScopeType_With && scriptContext->GetConfig()->IsES6UnscopablesEnabled();
        if (envIndex != -1)
        {
            this->m_writer.BrEnvProperty(
                Js::OpCode::BrOnNoEnvProperty,
                nextLabel,
                funcInfo->FindOrAddReferencedPropertyId(propertyId),
                envIndex + Js::FrameDisplay::GetOffsetOfScopes() / sizeof(Js::Var));

            Js::RegSlot instLocation = funcInfo->AcquireTmpRegister();

            AssertOrFailFast(scope->GetIsObject());
            this->m_writer.SlotI1(
                Js::OpCode::LdEnvObj,
                instLocation,
                envIndex + Js::FrameDisplay::GetOffsetOfScopes() / sizeof(Js::Var));

            if (unwrapWithObj)
            {
                this->m_writer.Reg2(Js::OpCode::UnwrapWithObj, instLocation, instLocation);
            }

            this->m_writer.PatchableProperty(
                Js::OpCode::StFld,
                rhsLocation,
                instLocation,
                funcInfo->FindOrAddInlineCacheId(instLocation, propertyId, false, true));

            funcInfo->ReleaseTmpRegister(instLocation);
        }
        else if (scopeLocation != Js::Constants::NoRegister && scopeLocation == funcInfo->frameObjRegister)
        {
            this->m_writer.BrLocalProperty(Js::OpCode::BrOnNoLocalProperty, nextLabel,
                funcInfo->FindOrAddReferencedPropertyId(propertyId));

            Assert(!unwrapWithObj);
            this->m_writer.ElementP(Js::OpCode::StLocalFld, rhsLocation,
                funcInfo->FindOrAddInlineCacheId(scopeLocation, propertyId, false, true));
        }
        else
        {
            this->m_writer.BrProperty(Js::OpCode::BrOnNoProperty, nextLabel, scopeLocation,
                funcInfo->FindOrAddReferencedPropertyId(propertyId));

            if (unwrapWithObj)
            {
                unwrappedScopeLocation = funcInfo->AcquireTmpRegister();
                this->m_writer.Reg2(Js::OpCode::UnwrapWithObj, unwrappedScopeLocation, scopeLocation);
                scopeLocation = unwrappedScopeLocation;
            }

            uint cacheId = funcInfo->FindOrAddInlineCacheId(scopeLocation, propertyId, false, true);
            this->m_writer.PatchableProperty(Js::OpCode::StFld, rhsLocation, scopeLocation, cacheId);

            if (unwrapWithObj)
            {
                funcInfo->ReleaseTmpRegister(unwrappedScopeLocation);
            }
        }

        this->m_writer.Br(doneLabel);
        this->m_writer.MarkLabel(nextLabel);
    }

    // Arrived at the scope in which the property was defined.
    if (!skipUseBeforeDeclarationCheck && sym && sym->GetNeedDeclaration() && scope->GetFunc() == funcInfo)
    {
        EmitUseBeforeDeclarationRuntimeError(this, Js::Constants::NoRegister);
        // Intentionally continue on to do normal EmitPropStore behavior so
        // that the bytecode ends up well-formed for the backend.  This is
        // in contrast to EmitPropLoad and EmitPropTypeof where they both
        // tell EmitUseBeforeDeclarationRuntimeError to emit a LdUndef in place
        // of their load and then they skip emitting their own bytecode.
        // Potayto potahto.
    }

    if (sym == nullptr || sym->GetIsGlobal())
    {
        Js::PropertyId propertyId = sym ? sym->EnsurePosition(this) : pid->GetPropertyId();
        bool isConsoleScopeLetConst = this->IsConsoleScopeEval() && (isLetDecl || isConstDecl);
        if (this->flags & fscrEval)
        {
            if (funcInfo->byteCodeFunction->GetIsStrictMode() && funcInfo->IsGlobalFunction())
            {
                uint cacheId = funcInfo->FindOrAddInlineCacheId(funcInfo->frameDisplayRegister, propertyId, false, true);
                this->m_writer.ElementP(GetScopedStFldOpCode(funcInfo, isConsoleScopeLetConst), rhsLocation, cacheId);
            }
            else
            {
                uint cacheId = funcInfo->FindOrAddInlineCacheId(funcInfo->GetEnvRegister(), propertyId, false, true);
                // In "eval", store to a symbol with unknown scope goes through the closure environment.
                this->m_writer.ElementP(GetScopedStFldOpCode(funcInfo, isConsoleScopeLetConst), rhsLocation, cacheId);
            }
        }
        else if (this->flags & (fscrImplicitThis | fscrImplicitParents))
        {
            uint cacheId = funcInfo->FindOrAddInlineCacheId(funcInfo->GetEnvRegister(), propertyId, false, true);

            // In "eval", store to a symbol with unknown scope goes through the closure environment.
            this->m_writer.ElementP(GetScopedStFldOpCode(funcInfo, isConsoleScopeLetConst), rhsLocation, cacheId);
        }
        else
        {
            this->EmitPatchableRootProperty(GetStFldOpCode(funcInfo, true, isLetDecl, isConstDecl, false), rhsLocation, propertyId, false, true, funcInfo);
        }
    }
    else if (sym->GetIsFuncExpr())
    {
        // Store to function expr variable.

        // strict mode: we need to throw type error
        if (funcInfo->byteCodeFunction->GetIsStrictMode())
        {
            // Note that in this case the sym's location belongs to the parent function, so we can't use it.
            // It doesn't matter which register we use, as long as it's valid for this function.
            this->m_writer.W1(Js::OpCode::RuntimeTypeError, SCODE_CODE(JSERR_CantAssignToReadOnly));
        }
    }
    else if (sym->IsInSlot(funcInfo) || envIndex != -1)
    {
        if (!isConstDecl && sym->GetIsConst())
        {
            // This is a case where const reassignment can't be proven statically (e.g., eval, with) so
            // we have to catch it at runtime.
            this->m_writer.W1(
                Js::OpCode::RuntimeTypeError, SCODE_CODE(ERRAssignmentToConst));
        }
        // Make sure the property has a slot. This will bump up the size of the slot array if necessary.
        Js::PropertyId slot = sym->EnsureScopeSlot(funcInfo);
        bool chkBlockVar = !isLetDecl && !isConstDecl && NeedCheckBlockVar(sym, scope, funcInfo);

        // The property is in memory rather than register. We'll have to load it from the slots.
        op = this->GetStSlotOp(scope, envIndex, scopeLocation, chkBlockVar, funcInfo);

        if (envIndex != -1)
        {
            this->m_writer.SlotI2(op, rhsLocation,
                envIndex + Js::FrameDisplay::GetOffsetOfScopes() / sizeof(Js::Var),
                slot + (sym->GetScope()->GetIsObject() ? 0 : Js::ScopeSlots::FirstSlotIndex));
        }
        else if (scopeLocation != Js::Constants::NoRegister &&
            (scopeLocation == funcInfo->frameSlotsRegister || scopeLocation == funcInfo->frameObjRegister))
        {
            this->m_writer.SlotI1(op, rhsLocation,
                slot + (sym->GetScope()->GetIsObject() ? 0 : Js::ScopeSlots::FirstSlotIndex));
        }
        else
        {
            Assert(scope->HasInnerScopeIndex());
            this->m_writer.SlotI2(op, rhsLocation, scope->GetInnerScopeIndex(),
                slot + (sym->GetScope()->GetIsObject() ? 0 : Js::ScopeSlots::FirstSlotIndex));
        }

        if (this->ShouldTrackDebuggerMetadata() && (isLetDecl || isConstDecl))
        {
            Js::PropertyId location = scope->GetIsObject() ? sym->GetLocation() : slot;
            this->UpdateDebuggerPropertyInitializationOffset(location, sym->GetPosition(), false);
        }
    }
    else if (isConstDecl)
    {
        this->m_writer.Reg2(Js::OpCode::InitConst, sym->GetLocation(), rhsLocation);

        if (this->ShouldTrackDebuggerMetadata())
        {
            this->UpdateDebuggerPropertyInitializationOffset(sym->GetLocation(), sym->GetPosition());
        }
    }
    else
    {
        if (!isConstDecl && sym->GetDecl() && sym->GetDecl()->nop == knopConstDecl)
        {
            // This is a case where const reassignment can't be proven statically (e.g., eval, with) so
            // we have to catch it at runtime.
            this->m_writer.W1(Js::OpCode::RuntimeTypeError, SCODE_CODE(ERRAssignmentToConst));
        }
        if (rhsLocation != sym->GetLocation())
        {
            this->m_writer.Reg2(Js::OpCode::Ld_A, sym->GetLocation(), rhsLocation);

            if (this->ShouldTrackDebuggerMetadata() && isLetDecl)
            {
                this->UpdateDebuggerPropertyInitializationOffset(sym->GetLocation(), sym->GetPosition());
            }
        }
    }
    if (fLabelDefined)
    {
        this->m_writer.MarkLabel(doneLabel);
    }

    if (scopeAcquired)
    {
        funcInfo->ReleaseTmpRegister(scopeLocation);
    }
}

Js::OpCode
ByteCodeGenerator::GetLdSlotOp(Scope *scope, int envIndex, Js::RegSlot scopeLocation, FuncInfo *funcInfo)
{
    Js::OpCode op;

    if (envIndex != -1)
    {
        if (scope->GetIsObject())
        {
            op = Js::OpCode::LdEnvObjSlot;
        }
        else
        {
            op = Js::OpCode::LdEnvSlot;
        }
    }
    else if (scopeLocation != Js::Constants::NoRegister &&
        scopeLocation == funcInfo->frameSlotsRegister)
    {
        if (scope->GetScopeType() == ScopeType_Parameter && scope != scope->GetFunc()->GetCurrentChildScope())
        {
            // Symbol is from the param scope of a split scope function and we are emitting the body.
            // We should use the param scope's bytecode now.
            Assert(!funcInfo->IsBodyAndParamScopeMerged());
            op = Js::OpCode::LdParamSlot;
        }
        else
        {
            op = Js::OpCode::LdLocalSlot;
        }
    }
    else if (scopeLocation != Js::Constants::NoRegister &&
        scopeLocation == funcInfo->frameObjRegister)
    {
        if (scope->GetScopeType() == ScopeType_Parameter && scope != scope->GetFunc()->GetCurrentChildScope())
        {
            // Symbol is from the param scope of a split scope function and we are emitting the body.
            // We should use the param scope's bytecode now.
            Assert(!funcInfo->IsBodyAndParamScopeMerged());
            op = Js::OpCode::LdParamObjSlot;
        }
        else
        {
            op = Js::OpCode::LdLocalObjSlot;
        }
    }
    else if (scope->HasInnerScopeIndex())
    {
        if (scope->GetIsObject())
        {
            op = Js::OpCode::LdInnerObjSlot;
        }
        else
        {
            op = Js::OpCode::LdInnerSlot;
        }
    }
    else
    {
        AssertOrFailFast(scope->GetIsObject());
        op = Js::OpCode::LdObjSlot;
    }

    return op;
}

bool ByteCodeGenerator::ShouldLoadConstThis(FuncInfo* funcInfo)
{
#if DBG
    // We should load a const 'this' binding if the following holds
    // - The function has a 'this' name node
    // - We are in a global or global lambda function
    // - The function has no 'this' symbol (an indirect eval would have this symbol)
    if (funcInfo->thisConstantRegister != Js::Constants::NoRegister)
    {
        Assert((funcInfo->IsLambda() || funcInfo->IsGlobalFunction())
            && !funcInfo->GetThisSymbol()
            && !(this->flags & fscrEval));
    }
#endif

    return funcInfo->thisConstantRegister != Js::Constants::NoRegister;
}

void ByteCodeGenerator::EmitPropLoadThis(Js::RegSlot lhsLocation, ParseNode *pnode, FuncInfo *funcInfo, bool chkUndecl)
{
    Symbol* sym = pnode->sxPid.sym;

    if (!sym && this->ShouldLoadConstThis(funcInfo))
    {
        this->Writer()->Reg2(Js::OpCode::Ld_A, lhsLocation, funcInfo->thisConstantRegister);
    }
    else
    {
    this->EmitPropLoad(lhsLocation, pnode->sxPid.sym, pnode->sxPid.pid, funcInfo, true);

    if ((!sym || sym->GetNeedDeclaration()) && chkUndecl)
    {
        this->Writer()->Reg1(Js::OpCode::ChkUndecl, lhsLocation);
    }
}
}

void ByteCodeGenerator::EmitPropStoreForSpecialSymbol(Js::RegSlot rhsLocation, Symbol *sym, IdentPtr pid, FuncInfo *funcInfo, bool init)
{
    if (!funcInfo->IsGlobalFunction() || (this->flags & fscrEval))
    {
        if (init)
        {
            EmitLocalPropInit(rhsLocation, sym, funcInfo);
        }
        else
        {
            EmitPropStore(rhsLocation, sym, pid, funcInfo, false, false, false, true);
        }
    }
}

void ByteCodeGenerator::EmitPropLoad(Js::RegSlot lhsLocation, Symbol *sym, IdentPtr pid, FuncInfo *funcInfo, bool skipUseBeforeDeclarationCheck)
{
    // If sym belongs to a parent frame, get it from the closure environment.
    // If it belongs to this func, but there's a non-local reference, get it from the heap-allocated frame.
    // (TODO: optimize this by getting the sym from its normal location if there are no non-local defs.)
    // Otherwise, just copy the value to the lhsLocation.

    Js::ByteCodeLabel doneLabel = 0;
    bool fLabelDefined = false;
    Js::RegSlot scopeLocation = Js::Constants::NoRegister;
    Js::PropertyId envIndex = -1;
    Scope *scope = nullptr;
    Scope *symScope = sym ? sym->GetScope() : this->globalScope;
    Assert(symScope);

    if (sym && sym->GetIsModuleExportStorage())
    {
        EmitModuleExportAccess(sym, Js::OpCode::LdModuleSlot, lhsLocation, funcInfo);
        return;
    }

    for (;;)
    {
        scope = this->FindScopeForSym(symScope, scope, &envIndex, funcInfo);
        if (scope == this->globalScope)
        {
            break;
        }

        scopeLocation = scope->GetLocation();

        if (scope == symScope)
        {
            break;
        }

        // Found a scope to which the property may have been added.
        Assert(scope && scope->GetIsDynamic());

        if (!fLabelDefined)
        {
            fLabelDefined = true;
            doneLabel = this->m_writer.DefineLabel();
        }

        Js::ByteCodeLabel nextLabel = this->m_writer.DefineLabel();
        Js::PropertyId propertyId = sym ? sym->EnsurePosition(this) : pid->GetPropertyId();

        Js::RegSlot unwrappedScopeLocation = Js::Constants::NoRegister;
        bool unwrapWithObj = scope->GetScopeType() == ScopeType_With && scriptContext->GetConfig()->IsES6UnscopablesEnabled();
        if (envIndex != -1)
        {
            this->m_writer.BrEnvProperty(
                Js::OpCode::BrOnNoEnvProperty,
                nextLabel,
                funcInfo->FindOrAddReferencedPropertyId(propertyId),
                envIndex + Js::FrameDisplay::GetOffsetOfScopes() / sizeof(Js::Var));

            Js::RegSlot instLocation = funcInfo->AcquireTmpRegister();

            AssertOrFailFast(scope->GetIsObject());
            this->m_writer.SlotI1(
                Js::OpCode::LdEnvObj,
                instLocation,
                envIndex + Js::FrameDisplay::GetOffsetOfScopes() / sizeof(Js::Var));

            if (unwrapWithObj)
            {
                this->m_writer.Reg2(Js::OpCode::UnwrapWithObj, instLocation, instLocation);
            }

            this->m_writer.PatchableProperty(
                Js::OpCode::LdFld,
                lhsLocation,
                instLocation,
                funcInfo->FindOrAddInlineCacheId(instLocation, propertyId, false, false));

            funcInfo->ReleaseTmpRegister(instLocation);
        }
        else if (scopeLocation != Js::Constants::NoRegister && scopeLocation == funcInfo->frameObjRegister)
        {
            this->m_writer.BrLocalProperty(Js::OpCode::BrOnNoLocalProperty, nextLabel,
                funcInfo->FindOrAddReferencedPropertyId(propertyId));

            Assert(!unwrapWithObj);
            this->m_writer.ElementP(Js::OpCode::LdLocalFld, lhsLocation,
                funcInfo->FindOrAddInlineCacheId(scopeLocation, propertyId, false, false));
        }
        else
        {
            this->m_writer.BrProperty(Js::OpCode::BrOnNoProperty, nextLabel, scopeLocation,
                funcInfo->FindOrAddReferencedPropertyId(propertyId));

            if (unwrapWithObj)
            {
                unwrappedScopeLocation = funcInfo->AcquireTmpRegister();
                this->m_writer.Reg2(Js::OpCode::UnwrapWithObj, unwrappedScopeLocation, scopeLocation);
                scopeLocation = unwrappedScopeLocation;
            }

            uint cacheId = funcInfo->FindOrAddInlineCacheId(scopeLocation, propertyId, false, false);
            this->m_writer.PatchableProperty(Js::OpCode::LdFld, lhsLocation, scopeLocation, cacheId);

            if (unwrapWithObj)
            {
                funcInfo->ReleaseTmpRegister(unwrappedScopeLocation);
            }
        }

        this->m_writer.Br(doneLabel);
        this->m_writer.MarkLabel(nextLabel);
    }

    // Arrived at the scope in which the property was defined.
    if (sym && sym->GetNeedDeclaration() && scope->GetFunc() == funcInfo && !skipUseBeforeDeclarationCheck)
    {
        // Ensure this symbol has a slot if it needs one.
        if (sym->IsInSlot(funcInfo))
        {
            Js::PropertyId slot = sym->EnsureScopeSlot(funcInfo);
            funcInfo->FindOrAddSlotProfileId(scope, slot);
        }

        if (skipUseBeforeDeclarationCheck)
        {
            if (lhsLocation != Js::Constants::NoRegister)
            {
                this->m_writer.Reg1(Js::OpCode::InitUndecl, lhsLocation);
            }
        }
        else
        {
            EmitUseBeforeDeclarationRuntimeError(this, lhsLocation);
        }
    }
    else if (sym == nullptr || sym->GetIsGlobal())
    {
        Js::PropertyId propertyId = sym ? sym->EnsurePosition(this) : pid->GetPropertyId();
        if (this->flags & fscrEval)
        {
            if (funcInfo->byteCodeFunction->GetIsStrictMode() && funcInfo->IsGlobalFunction())
            {
                uint cacheId = funcInfo->FindOrAddInlineCacheId(funcInfo->frameDisplayRegister, propertyId, false, false);
                this->m_writer.ElementP(Js::OpCode::ScopedLdFld, lhsLocation, cacheId);
            }
            else
            {
                uint cacheId = funcInfo->FindOrAddInlineCacheId(funcInfo->GetEnvRegister(), propertyId, false, false);

                // Load of a symbol with unknown scope from within eval
                // Get it from the closure environment.
                this->m_writer.ElementP(Js::OpCode::ScopedLdFld, lhsLocation, cacheId);
            }
        }
        else if (this->flags & (fscrImplicitThis | fscrImplicitParents))
        {
            uint cacheId = funcInfo->FindOrAddInlineCacheId(funcInfo->GetEnvRegister(), propertyId, false, false);

            // Load of a symbol with unknown scope from within eval or event handler.
            // Get it from the closure environment.
            this->m_writer.ElementP(Js::OpCode::ScopedLdFld, lhsLocation, cacheId);
        }
        else
        {
            // Special case non-writable built-ins
            // TODO: support non-writable global property in general by detecting what attribute the property have current?
            // But can't be done if we are byte code serialized, because the attribute might be different for use fields
            // next time we run. May want to catch that in the JIT.
            Js::OpCode opcode = Js::OpCode::LdRootFld;

            // These properties are non-writable
            switch (propertyId)
            {
            case Js::PropertyIds::NaN:
                opcode = Js::OpCode::LdNaN;
                break;
            case Js::PropertyIds::Infinity:
                opcode = Js::OpCode::LdInfinity;
                break;
            case Js::PropertyIds::undefined:
                opcode = Js::OpCode::LdUndef;
                break;
            case Js::PropertyIds::__chakraLibrary:
                if (CONFIG_FLAG(LdChakraLib)) {
                    opcode = Js::OpCode::LdChakraLib;
                }
                break;
            }

            if (opcode == Js::OpCode::LdRootFld)
            {
                this->EmitPatchableRootProperty(Js::OpCode::LdRootFld, lhsLocation, propertyId, false, false, funcInfo);
            }
            else
            {
                this->Writer()->Reg1(opcode, lhsLocation);
            }
        }
    }
    else if (sym->IsInSlot(funcInfo) || envIndex != -1)
    {
        // Make sure the property has a slot. This will bump up the size of the slot array if necessary.
        Js::PropertyId slot = sym->EnsureScopeSlot(funcInfo);
        Js::ProfileId profileId = funcInfo->FindOrAddSlotProfileId(scope, slot);
        bool chkBlockVar = NeedCheckBlockVar(sym, scope, funcInfo);
        Js::OpCode op;

        // Now get the property from its slot.
        op = this->GetLdSlotOp(scope, envIndex, scopeLocation, funcInfo);
        slot = slot + (sym->GetScope()->GetIsObject() ? 0 : Js::ScopeSlots::FirstSlotIndex);

        if (envIndex != -1)
        {
            this->m_writer.SlotI2(op, lhsLocation, envIndex + Js::FrameDisplay::GetOffsetOfScopes() / sizeof(Js::Var), slot, profileId);
        }
        else if (scopeLocation != Js::Constants::NoRegister &&
            (scopeLocation == funcInfo->frameSlotsRegister || scopeLocation == funcInfo->frameObjRegister))
        {
            this->m_writer.SlotI1(op, lhsLocation, slot, profileId);
        }
        else if (scope->HasInnerScopeIndex())
        {
            this->m_writer.SlotI2(op, lhsLocation, scope->GetInnerScopeIndex(), slot, profileId);
        }
        else
        {
            AssertOrFailFast(scope->GetIsObject());
            this->m_writer.Slot(op, lhsLocation, scopeLocation, slot, profileId);
        }

        if (chkBlockVar)
        {
            this->m_writer.Reg1(Js::OpCode::ChkUndecl, lhsLocation);
        }
    }
    else
    {
        if (lhsLocation != sym->GetLocation())
        {
            this->m_writer.Reg2(Js::OpCode::Ld_A, lhsLocation, sym->GetLocation());
        }
        if (sym->GetIsBlockVar() && ((sym->GetDecl()->nop == knopLetDecl || sym->GetDecl()->nop == knopConstDecl) && sym->GetDecl()->sxVar.isSwitchStmtDecl))
        {
            this->m_writer.Reg1(Js::OpCode::ChkUndecl, lhsLocation);
        }
    }

    if (fLabelDefined)
    {
        this->m_writer.MarkLabel(doneLabel);
    }
}

bool ByteCodeGenerator::NeedCheckBlockVar(Symbol* sym, Scope* scope, FuncInfo* funcInfo) const
{
    bool tdz = sym->GetIsBlockVar()
        && (scope->GetFunc() != funcInfo || ((sym->GetDecl()->nop == knopLetDecl || sym->GetDecl()->nop == knopConstDecl) && sym->GetDecl()->sxVar.isSwitchStmtDecl));

    return tdz || sym->GetIsNonSimpleParameter();
}

void ByteCodeGenerator::EmitPropDelete(Js::RegSlot lhsLocation, Symbol *sym, IdentPtr pid, FuncInfo *funcInfo)
{
    // If sym belongs to a parent frame, delete it from the closure environment.
    // If it belongs to this func, but there's a non-local reference, get it from the heap-allocated frame.
    // (TODO: optimize this by getting the sym from its normal location if there are no non-local defs.)
    // Otherwise, just return false.

    Js::ByteCodeLabel doneLabel = 0;
    bool fLabelDefined = false;
    Js::RegSlot scopeLocation = Js::Constants::NoRegister;
    Js::PropertyId envIndex = -1;
    Scope *scope = nullptr;
    Scope *symScope = sym ? sym->GetScope() : this->globalScope;
    Assert(symScope);

    for (;;)
    {
        scope = this->FindScopeForSym(symScope, scope, &envIndex, funcInfo);
        if (scope == this->globalScope)
        {
            scopeLocation = ByteCodeGenerator::RootObjectRegister;
        }
        else if (envIndex == -1)
        {
            Assert(funcInfo == scope->GetFunc());
            scopeLocation = scope->GetLocation();
        }

        if (scope == symScope)
        {
            break;
        }

        // Found a scope to which the property may have been added.
        Assert(scope && scope->GetIsDynamic());

        if (!fLabelDefined)
        {
            fLabelDefined = true;
            doneLabel = this->m_writer.DefineLabel();
        }

        Js::ByteCodeLabel nextLabel = this->m_writer.DefineLabel();
        Js::PropertyId propertyId = sym ? sym->EnsurePosition(this) : pid->GetPropertyId();
        bool unwrapWithObj = scope->GetScopeType() == ScopeType_With && scriptContext->GetConfig()->IsES6UnscopablesEnabled();
        if (envIndex != -1)
        {
            this->m_writer.BrEnvProperty(
                Js::OpCode::BrOnNoEnvProperty,
                nextLabel,
                funcInfo->FindOrAddReferencedPropertyId(propertyId),
                envIndex + Js::FrameDisplay::GetOffsetOfScopes() / sizeof(Js::Var));

            Js::RegSlot instLocation = funcInfo->AcquireTmpRegister();

            AssertOrFailFast(scope->GetIsObject());
            this->m_writer.SlotI1(
                Js::OpCode::LdEnvObj,
                instLocation,
                envIndex + Js::FrameDisplay::GetOffsetOfScopes() / sizeof(Js::Var));

            if (unwrapWithObj)
            {
                this->m_writer.Reg2(Js::OpCode::UnwrapWithObj, instLocation, instLocation);
            }

            this->m_writer.Property(Js::OpCode::DeleteFld, lhsLocation, instLocation,
                funcInfo->FindOrAddReferencedPropertyId(propertyId));

            funcInfo->ReleaseTmpRegister(instLocation);
        }
        else if (scopeLocation != Js::Constants::NoRegister && scopeLocation == funcInfo->frameObjRegister)
        {
            this->m_writer.BrLocalProperty(Js::OpCode::BrOnNoLocalProperty, nextLabel,
                funcInfo->FindOrAddReferencedPropertyId(propertyId));

            Assert(!unwrapWithObj);
            this->m_writer.ElementU(Js::OpCode::DeleteLocalFld, lhsLocation,
                funcInfo->FindOrAddReferencedPropertyId(propertyId));
        }
        else
        {
            this->m_writer.BrProperty(Js::OpCode::BrOnNoProperty, nextLabel, scopeLocation,
                funcInfo->FindOrAddReferencedPropertyId(propertyId));

            Js::RegSlot unwrappedScopeLocation = Js::Constants::NoRegister;
            if (unwrapWithObj)
            {
                unwrappedScopeLocation = funcInfo->AcquireTmpRegister();
                this->m_writer.Reg2(Js::OpCode::UnwrapWithObj, unwrappedScopeLocation, scopeLocation);
                scopeLocation = unwrappedScopeLocation;
            }

            this->m_writer.Property(Js::OpCode::DeleteFld, lhsLocation, scopeLocation,
                funcInfo->FindOrAddReferencedPropertyId(propertyId));

            if (unwrapWithObj)
            {
                funcInfo->ReleaseTmpRegister(unwrappedScopeLocation);
            }
        }

        this->m_writer.Br(doneLabel);
        this->m_writer.MarkLabel(nextLabel);
    }

    // Arrived at the scope in which the property was defined.
    if (sym == nullptr || sym->GetIsGlobal())
    {
        Js::PropertyId propertyId = sym ? sym->EnsurePosition(this) : pid->GetPropertyId();
        if (this->flags & (fscrEval | fscrImplicitThis | fscrImplicitParents))
        {
            this->m_writer.ScopedProperty(Js::OpCode::ScopedDeleteFld, lhsLocation,
                funcInfo->FindOrAddReferencedPropertyId(propertyId));
        }
        else
        {
            this->m_writer.Property(Js::OpCode::DeleteRootFld, lhsLocation, ByteCodeGenerator::RootObjectRegister,
                funcInfo->FindOrAddReferencedPropertyId(propertyId));
        }
    }
    else
    {
        // The delete will look like a non-local reference, so make sure a slot is reserved.
        sym->EnsureScopeSlot(funcInfo);
        this->m_writer.Reg1(Js::OpCode::LdFalse, lhsLocation);
    }

    if (fLabelDefined)
    {
        this->m_writer.MarkLabel(doneLabel);
    }
}

void ByteCodeGenerator::EmitTypeOfFld(FuncInfo * funcInfo, Js::PropertyId propertyId, Js::RegSlot value, Js::RegSlot instance, Js::OpCode ldFldOp)
{

    uint cacheId;
    Js::RegSlot tmpReg = funcInfo->AcquireTmpRegister();
    switch (ldFldOp)
    {
    case Js::OpCode::LdRootFldForTypeOf:
        cacheId = funcInfo->FindOrAddRootObjectInlineCacheId(propertyId, false, false);
        this->Writer()->PatchableRootProperty(ldFldOp, tmpReg, cacheId, false, false);
        break;

    case Js::OpCode::LdLocalFld:
    case Js::OpCode::ScopedLdFldForTypeOf:
        cacheId = funcInfo->FindOrAddInlineCacheId(instance, propertyId, false, false);
        this->Writer()->ElementP(ldFldOp, tmpReg, cacheId);
        break;

    default:
        cacheId = funcInfo->FindOrAddInlineCacheId(instance, propertyId, false, false);
        this->Writer()->PatchableProperty(ldFldOp, tmpReg, instance, cacheId);
        break;
    }

    this->Writer()->Reg2(Js::OpCode::Typeof, value, tmpReg);
    funcInfo->ReleaseTmpRegister(tmpReg);
}

void ByteCodeGenerator::EmitPropTypeof(Js::RegSlot lhsLocation, Symbol *sym, IdentPtr pid, FuncInfo *funcInfo)
{
    // If sym belongs to a parent frame, delete it from the closure environment.
    // If it belongs to this func, but there's a non-local reference, get it from the heap-allocated frame.
    // (TODO: optimize this by getting the sym from its normal location if there are no non-local defs.)
    // Otherwise, just return false

    Js::ByteCodeLabel doneLabel = 0;
    bool fLabelDefined = false;
    Js::RegSlot scopeLocation = Js::Constants::NoRegister;
    Js::PropertyId envIndex = -1;
    Scope *scope = nullptr;
    Scope *symScope = sym ? sym->GetScope() : this->globalScope;
    Assert(symScope);

    if (sym && sym->GetIsModuleExportStorage())
    {
        Js::RegSlot tmpLocation = funcInfo->AcquireTmpRegister();
        EmitModuleExportAccess(sym, Js::OpCode::LdModuleSlot, tmpLocation, funcInfo);
        this->m_writer.Reg2(Js::OpCode::Typeof, lhsLocation, tmpLocation);
        funcInfo->ReleaseTmpRegister(tmpLocation);
        return;
    }

    for (;;)
    {
        scope = this->FindScopeForSym(symScope, scope, &envIndex, funcInfo);
        if (scope == this->globalScope)
        {
            scopeLocation = ByteCodeGenerator::RootObjectRegister;
        }
        else if (envIndex == -1)
        {
            Assert(funcInfo == scope->GetFunc());
            scopeLocation = scope->GetLocation();
        }

        if (scope == symScope)
        {
            break;
        }

        // Found a scope to which the property may have been added.
        Assert(scope && scope->GetIsDynamic());

        if (!fLabelDefined)
        {
            fLabelDefined = true;
            doneLabel = this->m_writer.DefineLabel();
        }

        Js::ByteCodeLabel nextLabel = this->m_writer.DefineLabel();
        Js::PropertyId propertyId = sym ? sym->EnsurePosition(this) : pid->GetPropertyId();

        bool unwrapWithObj = scope->GetScopeType() == ScopeType_With && scriptContext->GetConfig()->IsES6UnscopablesEnabled();
        if (envIndex != -1)
        {
            this->m_writer.BrEnvProperty(Js::OpCode::BrOnNoEnvProperty, nextLabel,
                funcInfo->FindOrAddReferencedPropertyId(propertyId),
                envIndex + Js::FrameDisplay::GetOffsetOfScopes() / sizeof(Js::Var));

            Js::RegSlot instLocation = funcInfo->AcquireTmpRegister();

            AssertOrFailFast(scope->GetIsObject());
            this->m_writer.SlotI1(Js::OpCode::LdEnvObj,
                instLocation,
                envIndex + Js::FrameDisplay::GetOffsetOfScopes() / sizeof(Js::Var));

            if (unwrapWithObj)
            {
                this->m_writer.Reg2(Js::OpCode::UnwrapWithObj, instLocation, instLocation);
            }

            this->EmitTypeOfFld(funcInfo, propertyId, lhsLocation, instLocation, Js::OpCode::LdFldForTypeOf);

            funcInfo->ReleaseTmpRegister(instLocation);
        }
        else if (scopeLocation != Js::Constants::NoRegister && scopeLocation == funcInfo->frameObjRegister)
        {
            this->m_writer.BrLocalProperty(Js::OpCode::BrOnNoLocalProperty, nextLabel,
                funcInfo->FindOrAddReferencedPropertyId(propertyId));

            Assert(!unwrapWithObj);
            this->EmitTypeOfFld(funcInfo, propertyId, lhsLocation, scopeLocation, Js::OpCode::LdLocalFld);
        }
        else
        {
            this->m_writer.BrProperty(Js::OpCode::BrOnNoProperty, nextLabel, scopeLocation,
                funcInfo->FindOrAddReferencedPropertyId(propertyId));

            Js::RegSlot unwrappedScopeLocation = Js::Constants::NoRegister;
            if (unwrapWithObj)
            {
                unwrappedScopeLocation = funcInfo->AcquireTmpRegister();
                this->m_writer.Reg2(Js::OpCode::UnwrapWithObj, unwrappedScopeLocation, scopeLocation);
                scopeLocation = unwrappedScopeLocation;
            }

            this->EmitTypeOfFld(funcInfo, propertyId, lhsLocation, scopeLocation, Js::OpCode::LdFldForTypeOf);

            if (unwrapWithObj)
            {
                funcInfo->ReleaseTmpRegister(unwrappedScopeLocation);
            }
        }

        this->m_writer.Br(doneLabel);
        this->m_writer.MarkLabel(nextLabel);
    }

    // Arrived at the scope in which the property was defined.
    if (sym && sym->GetNeedDeclaration() && scope->GetFunc() == funcInfo)
    {
        // Ensure this symbol has a slot if it needs one.
        if (sym->IsInSlot(funcInfo))
        {
            Js::PropertyId slot = sym->EnsureScopeSlot(funcInfo);
            funcInfo->FindOrAddSlotProfileId(scope, slot);
        }

        EmitUseBeforeDeclarationRuntimeError(this, lhsLocation);
    }
    else if (sym == nullptr || sym->GetIsGlobal())
    {
        Js::PropertyId propertyId = sym ? sym->EnsurePosition(this) : pid->GetPropertyId();
        if (this->flags & fscrEval)
        {
            if (funcInfo->byteCodeFunction->GetIsStrictMode() && funcInfo->IsGlobalFunction())
            {
                this->EmitTypeOfFld(funcInfo, propertyId, lhsLocation, funcInfo->frameDisplayRegister, Js::OpCode::ScopedLdFldForTypeOf);
            }
            else
            {
                this->EmitTypeOfFld(funcInfo, propertyId, lhsLocation, funcInfo->GetEnvRegister(), Js::OpCode::ScopedLdFldForTypeOf);
            }
        }
        else if (this->flags & (fscrImplicitThis | fscrImplicitParents))
        {
            this->EmitTypeOfFld(funcInfo, propertyId, lhsLocation, funcInfo->GetEnvRegister(), Js::OpCode::ScopedLdFldForTypeOf);
        }
        else
        {
            this->EmitTypeOfFld(funcInfo, propertyId, lhsLocation, ByteCodeGenerator::RootObjectRegister, Js::OpCode::LdRootFldForTypeOf);
        }
    }
    else if (sym->IsInSlot(funcInfo) || envIndex != -1)
    {
        // Make sure the property has a slot. This will bump up the size of the slot array if necessary.
        Js::PropertyId slot = sym->EnsureScopeSlot(funcInfo);
        Js::ProfileId profileId = funcInfo->FindOrAddSlotProfileId(scope, slot);
        Js::RegSlot tmpLocation = funcInfo->AcquireTmpRegister();
        bool chkBlockVar = NeedCheckBlockVar(sym, scope, funcInfo);
        Js::OpCode op;

        op = this->GetLdSlotOp(scope, envIndex, scopeLocation, funcInfo);
        slot = slot + (sym->GetScope()->GetIsObject() ? 0 : Js::ScopeSlots::FirstSlotIndex);

        if (envIndex != -1)
        {
            this->m_writer.SlotI2(op, tmpLocation, envIndex + Js::FrameDisplay::GetOffsetOfScopes() / sizeof(Js::Var), slot, profileId);
        }
        else if (scopeLocation != Js::Constants::NoRegister &&
            (scopeLocation == funcInfo->frameSlotsRegister || scopeLocation == funcInfo->frameObjRegister))
        {
            this->m_writer.SlotI1(op, tmpLocation, slot, profileId);
        }
        else if (scope->HasInnerScopeIndex())
        {
            this->m_writer.SlotI2(op, tmpLocation, scope->GetInnerScopeIndex(), slot, profileId);
        }
        else
        {
            AssertOrFailFast(scope->GetIsObject());
            this->m_writer.Slot(op, tmpLocation, scopeLocation, slot, profileId);
        }

        if (chkBlockVar)
        {
            this->m_writer.Reg1(Js::OpCode::ChkUndecl, tmpLocation);
        }

        this->m_writer.Reg2(Js::OpCode::Typeof, lhsLocation, tmpLocation);
        funcInfo->ReleaseTmpRegister(tmpLocation);
    }
    else
    {
        this->m_writer.Reg2(Js::OpCode::Typeof, lhsLocation, sym->GetLocation());
    }

    if (fLabelDefined)
    {
        this->m_writer.MarkLabel(doneLabel);
    }
}

void ByteCodeGenerator::EnsureNoRedeclarations(ParseNode *pnodeBlock, FuncInfo *funcInfo)
{
    // Emit dynamic runtime checks for variable re-declarations. Only necessary for global functions (script or eval).
    // In eval only var declarations can cause redeclaration, and only in non-strict mode, because let/const variables
    // remain local to the eval code.

    Assert(pnodeBlock->nop == knopBlock);
    Assert(pnodeBlock->sxBlock.blockType == PnodeBlockType::Global || pnodeBlock->sxBlock.scope->GetScopeType() == ScopeType_GlobalEvalBlock);

    if (!(this->flags & fscrEvalCode))
    {
        IterateBlockScopedVariables(pnodeBlock, [this](ParseNode *pnode)
        {
            FuncInfo *funcInfo = this->TopFuncInfo();
            Symbol *sym = pnode->sxVar.sym;

            Assert(sym->GetIsGlobal());

            Js::PropertyId propertyId = sym->EnsurePosition(this);

            this->m_writer.ElementRootU(Js::OpCode::EnsureNoRootFld, funcInfo->FindOrAddReferencedPropertyId(propertyId));
        });
    }

    for (ParseNode *pnode = funcInfo->root->sxFnc.pnodeVars; pnode; pnode = pnode->sxVar.pnodeNext)
    {
        Symbol* sym = pnode->sxVar.sym;

        if (sym == nullptr || pnode->sxVar.isBlockScopeFncDeclVar || sym->IsSpecialSymbol())
            continue;

        if (sym->GetIsCatch() || (pnode->nop == knopVarDecl && sym->GetIsBlockVar()))
        {
            // The init node was bound to the catch object, because it's inside a catch and has the
            // same name as the catch object. But we want to define a user var at function scope,
            // so find the right symbol. (We'll still assign the RHS value to the catch object symbol.)
            // This also applies to a var declaration in the same scope as a let declaration.

            // Assert that catch cannot be at function scope and let and var at function scope is redeclaration error.
            Assert(sym->GetIsCatch() || funcInfo->bodyScope != sym->GetScope());
            sym = funcInfo->bodyScope->FindLocalSymbol(sym->GetName());
            Assert(sym && !sym->GetIsCatch() && !sym->GetIsBlockVar());
        }

        Assert(sym->GetIsGlobal());

        if (sym->GetSymbolType() == STVariable)
        {
            Js::PropertyId propertyId = sym->EnsurePosition(this);

            if (this->flags & fscrEval)
            {
                if (!funcInfo->byteCodeFunction->GetIsStrictMode())
                {
                    this->m_writer.ScopedProperty(Js::OpCode::ScopedEnsureNoRedeclFld, ByteCodeGenerator::RootObjectRegister,
                        funcInfo->FindOrAddReferencedPropertyId(propertyId));
                }
            }
            else
            {
                this->m_writer.ElementRootU(Js::OpCode::EnsureNoRootRedeclFld, funcInfo->FindOrAddReferencedPropertyId(propertyId));
            }
        }
    }
}

void ByteCodeGenerator::RecordAllIntConstants(FuncInfo * funcInfo)
{
    Js::FunctionBody *byteCodeFunction = this->TopFuncInfo()->GetParsedFunctionBody();
    funcInfo->constantToRegister.Map([byteCodeFunction](unsigned int val, Js::RegSlot location)
    {
        byteCodeFunction->RecordIntConstant(byteCodeFunction->MapRegSlot(location), val);
    });
}

void ByteCodeGenerator::RecordAllStrConstants(FuncInfo * funcInfo)
{
    Js::FunctionBody *byteCodeFunction = this->TopFuncInfo()->GetParsedFunctionBody();
    funcInfo->stringToRegister.Map([byteCodeFunction](IdentPtr pid, Js::RegSlot location)
    {
        byteCodeFunction->RecordStrConstant(byteCodeFunction->MapRegSlot(location), pid->Psz(), pid->Cch(), pid->IsUsedInLdElem());
    });
}

void ByteCodeGenerator::RecordAllStringTemplateCallsiteConstants(FuncInfo* funcInfo)
{
    Js::FunctionBody *byteCodeFunction = this->TopFuncInfo()->GetParsedFunctionBody();
    funcInfo->stringTemplateCallsiteRegisterMap.Map([byteCodeFunction](ParseNodePtr pnode, Js::RegSlot location)
    {
        Js::ScriptContext* scriptContext = byteCodeFunction->GetScriptContext();
        Js::JavascriptLibrary* library = scriptContext->GetLibrary();
        Js::RecyclableObject* callsiteObject = library->TryGetStringTemplateCallsiteObject(pnode);

        if (callsiteObject == nullptr)
        {
            Js::RecyclableObject* rawArray = ByteCodeGenerator::BuildArrayFromStringList(pnode->sxStrTemplate.pnodeStringRawLiterals, pnode->sxStrTemplate.countStringLiterals, scriptContext);
            rawArray->Freeze();

            callsiteObject = ByteCodeGenerator::BuildArrayFromStringList(pnode->sxStrTemplate.pnodeStringLiterals, pnode->sxStrTemplate.countStringLiterals, scriptContext);
            callsiteObject->SetPropertyWithAttributes(Js::PropertyIds::raw, rawArray, PropertyNone, nullptr);
            callsiteObject->Freeze();

            library->AddStringTemplateCallsiteObject(callsiteObject);
        }

        byteCodeFunction->RecordConstant(byteCodeFunction->MapRegSlot(location), callsiteObject);
    });
}

bool IsApplyArgs(ParseNode* callNode)
{
    ParseNode* target = callNode->sxCall.pnodeTarget;
    ParseNode* args = callNode->sxCall.pnodeArgs;
    if ((target != nullptr) && (target->nop == knopDot))
    {
        ParseNode* lhsNode = target->sxBin.pnode1;
        if ((lhsNode != nullptr) && ((lhsNode->nop == knopDot) || (lhsNode->nop == knopName)) && !IsArguments(lhsNode))
        {
            ParseNode* nameNode = target->sxBin.pnode2;
            if (nameNode != nullptr)
            {
                bool nameIsApply = nameNode->sxPid.PropertyIdFromNameNode() == Js::PropertyIds::apply;
                if (nameIsApply && args != nullptr && args->nop == knopList)
                {
                    ParseNode* arg1 = args->sxBin.pnode1;
                    ParseNode* arg2 = args->sxBin.pnode2;
                    if ((arg1 != nullptr) && ByteCodeGenerator::IsThis(arg1) && (arg2 != nullptr) && (arg2->nop == knopName) && (arg2->sxPid.sym != nullptr))
                    {
                        return arg2->sxPid.sym->IsArguments();
                    }
                }
            }
        }
    }
    return false;
}

void PostCheckApplyEnclosesArgs(ParseNode* pnode, ByteCodeGenerator* byteCodeGenerator, ApplyCheck* applyCheck)
{
    if ((pnode == nullptr) || (!applyCheck->matches))
    {
        return;
    }

    if (pnode->nop == knopCall)
    {
        if ((!pnode->isUsed) && IsApplyArgs(pnode))
        {
            if (!applyCheck->insideApplyCall)
            {
                applyCheck->matches = false;
            }
            applyCheck->insideApplyCall = false;
        }
    }
}

void CheckApplyEnclosesArgs(ParseNode* pnode, ByteCodeGenerator* byteCodeGenerator, ApplyCheck* applyCheck)
{
    if ((pnode == nullptr) || (!applyCheck->matches))
    {
        return;
    }

    switch (pnode->nop)
    {
    case knopName:
    {
        Symbol* sym = pnode->sxPid.sym;
        if (sym != nullptr)
        {
            if (sym->IsArguments())
            {
                if (!applyCheck->insideApplyCall)
                {
                    applyCheck->matches = false;
                }
            }
        }
        break;
    }

    case knopCall:
        if ((!pnode->isUsed) && IsApplyArgs(pnode))
        {
            // no nested apply calls
            if (applyCheck->insideApplyCall)
            {
                applyCheck->matches = false;
            }
            else
            {
                applyCheck->insideApplyCall = true;
                applyCheck->sawApply = true;
                pnode->sxCall.isApplyCall = true;
            }
        }
        break;
    }
}

unsigned int CountArguments(ParseNode *pnode, BOOL *pSideEffect = nullptr)
{
    // If the caller passed us a pSideEffect, it wants to know whether there are potential
    // side-effects in the argument list. We need to know this so that the call target
    // operands can be preserved if necessary.
    // For now, treat any non-leaf op as a potential side-effect. This causes no detectable slowdowns,
    // but we can be more precise if we need to be.
    if (pSideEffect)
    {
        *pSideEffect = FALSE;
    }

    unsigned int argCount = 1;
    if (pnode != nullptr)
    {
        while (pnode->nop == knopList)
        {
            argCount++;
            if (pSideEffect && !(ParseNode::Grfnop(pnode->sxBin.pnode1->nop) & fnopLeaf))
            {
                *pSideEffect = TRUE;
            }
            pnode = pnode->sxBin.pnode2;
        }
        argCount++;
        if (pSideEffect && !(ParseNode::Grfnop(pnode->nop) & fnopLeaf))
        {
            *pSideEffect = TRUE;
        }
    }

    AssertOrFailFastMsg(argCount < Js::Constants::UShortMaxValue, "Number of allowed arguments are already capped at parser level");

    return argCount;
}

void SaveOpndValue(ParseNode *pnode, FuncInfo *funcInfo)
{
    // Save a local name to a register other than its home location.
    // This guards against side-effects in cases like x.foo(x = bar()).
    Symbol *sym = nullptr;
    if (pnode->nop == knopName)
    {
        sym = pnode->sxPid.sym;
    }
    else if (pnode->nop == knopComputedName)
    {
        ParseNode *pnode1 = pnode->sxUni.pnode1;
        if (pnode1->nop == knopName)
        {
            sym = pnode1->sxPid.sym;
        }
    }

    if (sym == nullptr)
    {
        return;
    }

    // If the target is a local being kept in its home location,
    // protect the target's value in the event the home location is overwritten.
    if (pnode->location != Js::Constants::NoRegister &&
        sym->GetScope()->GetFunc() == funcInfo &&
        pnode->location == sym->GetLocation())
    {
        pnode->location = funcInfo->AcquireTmpRegister();
    }
}

void ByteCodeGenerator::StartStatement(ParseNode* node)
{
    Assert(TopFuncInfo() != nullptr);
    m_writer.StartStatement(node, TopFuncInfo()->curTmpReg - TopFuncInfo()->firstTmpReg);
}

void ByteCodeGenerator::EndStatement(ParseNode* node)
{
    m_writer.EndStatement(node);
}

void ByteCodeGenerator::StartSubexpression(ParseNode* node)
{
    Assert(TopFuncInfo() != nullptr);
    m_writer.StartSubexpression(node);
}

void ByteCodeGenerator::EndSubexpression(ParseNode* node)
{
    m_writer.EndSubexpression(node);
}

void EmitReference(ParseNode *pnode, ByteCodeGenerator *byteCodeGenerator, FuncInfo *funcInfo)
{
    // Generate code for the LHS of an assignment.
    switch (pnode->nop)
    {
    case knopDot:
        Emit(pnode->sxBin.pnode1, byteCodeGenerator, funcInfo, false);
        break;

    case knopIndex:
        Emit(pnode->sxBin.pnode1, byteCodeGenerator, funcInfo, false);
        Emit(pnode->sxBin.pnode2, byteCodeGenerator, funcInfo, false);
        break;

    case knopName:
        break;

    case knopArrayPattern:
    case knopObjectPattern:
        break;

    case knopCall:
    case knopNew:
        // Emit the operands of a call that will be used as a LHS.
        // These have to be emitted before the RHS, but they have to persist until
        // the end of the expression.
        // Emit the call target operands first.
        switch (pnode->sxCall.pnodeTarget->nop)
        {
        case knopDot:
        case knopIndex:
            funcInfo->AcquireLoc(pnode->sxCall.pnodeTarget);
            EmitReference(pnode->sxCall.pnodeTarget, byteCodeGenerator, funcInfo);
            break;

        case knopName:
        {
            Symbol *sym = pnode->sxCall.pnodeTarget->sxPid.sym;
            if (!sym || sym->GetLocation() == Js::Constants::NoRegister)
            {
                funcInfo->AcquireLoc(pnode->sxCall.pnodeTarget);
            }
            if (sym && (sym->IsInSlot(funcInfo) || sym->GetScope()->GetFunc() != funcInfo))
            {
                // Can't get the value from the assigned register, so load it here.
                EmitLoad(pnode->sxCall.pnodeTarget, byteCodeGenerator, funcInfo);
            }
            else
            {
                // EmitLoad will check for needsDeclaration and emit the Use Before Declaration error
                // bytecode op as necessary, but EmitReference does not check this (by design). So we
                // must manually check here.
                EmitUseBeforeDeclaration(pnode->sxCall.pnodeTarget->sxPid.sym, byteCodeGenerator, funcInfo);
                EmitReference(pnode->sxCall.pnodeTarget, byteCodeGenerator, funcInfo);
            }
            break;
        }
        default:
            EmitLoad(pnode->sxCall.pnodeTarget, byteCodeGenerator, funcInfo);
            break;
        }

        // Now the arg list. We evaluate everything now and emit the ArgOut's later.
        if (pnode->sxCall.pnodeArgs)
        {
            ParseNode *pnodeArg = pnode->sxCall.pnodeArgs;
            while (pnodeArg->nop == knopList)
            {
                Emit(pnodeArg->sxBin.pnode1, byteCodeGenerator, funcInfo, false);
                pnodeArg = pnodeArg->sxBin.pnode2;
            }
            Emit(pnodeArg, byteCodeGenerator, funcInfo, false);
        }

        if (pnode->sxCall.isSuperCall)
        {
            Emit(pnode->sxSuperCall.pnodeThis, byteCodeGenerator, funcInfo, false);
            Emit(pnode->sxSuperCall.pnodeNewTarget, byteCodeGenerator, funcInfo, false);
        }
        break;

    default:
        Emit(pnode, byteCodeGenerator, funcInfo, false);
        break;
    }
}

void EmitGetIterator(Js::RegSlot iteratorLocation, Js::RegSlot iterableLocation, ByteCodeGenerator* byteCodeGenerator, FuncInfo* funcInfo);
void EmitIteratorNext(Js::RegSlot itemLocation, Js::RegSlot iteratorLocation, Js::RegSlot nextInputLocation, ByteCodeGenerator* byteCodeGenerator, FuncInfo* funcInfo);
void EmitIteratorClose(Js::RegSlot iteratorLocation, ByteCodeGenerator* byteCodeGenerator, FuncInfo* funcInfo);
void EmitIteratorComplete(Js::RegSlot doneLocation, Js::RegSlot iteratorResultLocation, ByteCodeGenerator* byteCodeGenerator, FuncInfo* funcInfo);
void EmitIteratorValue(Js::RegSlot valueLocation, Js::RegSlot iteratorResultLocation, ByteCodeGenerator* byteCodeGenerator, FuncInfo* funcInfo);

void EmitDestructuredElement(ParseNode *elem, Js::RegSlot sourceLocation, ByteCodeGenerator* byteCodeGenerator, FuncInfo *funcInfo)
{
    switch (elem->nop)
    {
    case knopVarDecl:
    case knopLetDecl:
    case knopConstDecl:
        // We manually need to set NeedDeclaration since the node won't be visited.
        elem->sxVar.sym->SetNeedDeclaration(false);
        break;

    default:
        EmitReference(elem, byteCodeGenerator, funcInfo);
    }

    EmitAssignment(nullptr, elem, sourceLocation, byteCodeGenerator, funcInfo);
    funcInfo->ReleaseReference(elem);
}

void EmitDestructuredRestArray(ParseNode *elem,
    Js::RegSlot iteratorLocation,
    Js::RegSlot shouldCallReturnFunctionLocation,
    Js::RegSlot shouldCallReturnFunctionLocationFinally,
    ByteCodeGenerator *byteCodeGenerator,
    FuncInfo *funcInfo)
{
    Js::RegSlot restArrayLocation = funcInfo->AcquireTmpRegister();
    bool isAssignmentTarget = !(elem->sxUni.pnode1->IsPattern() || elem->sxUni.pnode1->IsVarLetOrConst());

    if (isAssignmentTarget)
    {
        byteCodeGenerator->Writer()->Reg1(Js::OpCode::LdTrue, shouldCallReturnFunctionLocation);
        byteCodeGenerator->Writer()->Reg1(Js::OpCode::LdTrue, shouldCallReturnFunctionLocationFinally);
        EmitReference(elem->sxUni.pnode1, byteCodeGenerator, funcInfo);
        byteCodeGenerator->Writer()->Reg1(Js::OpCode::LdFalse, shouldCallReturnFunctionLocation);
        byteCodeGenerator->Writer()->Reg1(Js::OpCode::LdFalse, shouldCallReturnFunctionLocationFinally);
    }

    byteCodeGenerator->Writer()->Reg1Unsigned1(
        Js::OpCode::NewScArray,
        restArrayLocation,
        ByteCodeGenerator::DefaultArraySize);

    // BytecodeGen can't convey to IRBuilder that some of the temporaries used here are live. When we
    // have a rest parameter, a counter is used in a loop for the array index, but there is no way to
    // convey this is live on the back edge.
    // As a workaround, we have a persistent var reg that is used for the loop counter
    Js::RegSlot counterLocation = elem->location;
    // TODO[ianhall]: Is calling EnregisterConstant() during Emit phase allowed?
    Js::RegSlot zeroConstantReg = byteCodeGenerator->EnregisterConstant(0);
    byteCodeGenerator->Writer()->Reg2(Js::OpCode::Ld_A, counterLocation, zeroConstantReg);

    // loopTop:
    Js::ByteCodeLabel loopTop = byteCodeGenerator->Writer()->DefineLabel();
    byteCodeGenerator->Writer()->MarkLabel(loopTop);

    Js::RegSlot itemLocation = funcInfo->AcquireTmpRegister();

    EmitIteratorNext(itemLocation, iteratorLocation, Js::Constants::NoRegister, byteCodeGenerator, funcInfo);

    Js::RegSlot doneLocation = funcInfo->AcquireTmpRegister();
    EmitIteratorComplete(doneLocation, itemLocation, byteCodeGenerator, funcInfo);

    Js::ByteCodeLabel iteratorDone = byteCodeGenerator->Writer()->DefineLabel();
    byteCodeGenerator->Writer()->BrReg1(Js::OpCode::BrTrue_A, iteratorDone, doneLocation);

    Js::RegSlot valueLocation = funcInfo->AcquireTmpRegister();
    EmitIteratorValue(valueLocation, itemLocation, byteCodeGenerator, funcInfo);

    byteCodeGenerator->Writer()->Reg1(Js::OpCode::LdTrue, shouldCallReturnFunctionLocation);
    byteCodeGenerator->Writer()->Reg1(Js::OpCode::LdTrue, shouldCallReturnFunctionLocationFinally);

    byteCodeGenerator->Writer()->Element(
        ByteCodeGenerator::GetStElemIOpCode(funcInfo),
        valueLocation, restArrayLocation, counterLocation);
    funcInfo->ReleaseTmpRegister(valueLocation);
    funcInfo->ReleaseTmpRegister(doneLocation);
    funcInfo->ReleaseTmpRegister(itemLocation);

    byteCodeGenerator->Writer()->Reg2(Js::OpCode::Incr_A, counterLocation, counterLocation);

    byteCodeGenerator->Writer()->Reg1(Js::OpCode::LdFalse, shouldCallReturnFunctionLocation);
    byteCodeGenerator->Writer()->Reg1(Js::OpCode::LdFalse, shouldCallReturnFunctionLocationFinally);

    byteCodeGenerator->Writer()->Br(loopTop);

    // iteratorDone:
    byteCodeGenerator->Writer()->MarkLabel(iteratorDone);

    ParseNode *restElem = elem->sxUni.pnode1;
    if (isAssignmentTarget)
    {
        EmitAssignment(nullptr, restElem, restArrayLocation, byteCodeGenerator, funcInfo);
        funcInfo->ReleaseReference(restElem);
    }
    else
    {
        EmitDestructuredElement(restElem, restArrayLocation, byteCodeGenerator, funcInfo);
    }

    funcInfo->ReleaseTmpRegister(restArrayLocation);
}

void EmitDestructuredArray(
    ParseNode *lhs,
    Js::RegSlot rhsLocation,
    ByteCodeGenerator *byteCodeGenerator,
    FuncInfo *funcInfo);

void EmitIteratorCloseIfNotDone(Js::RegSlot iteratorLocation, Js::RegSlot doneLocation, ByteCodeGenerator* byteCodeGenerator, FuncInfo* funcInfo)
{
    Js::ByteCodeLabel skipCloseLabel = byteCodeGenerator->Writer()->DefineLabel();
    byteCodeGenerator->Writer()->BrReg1(Js::OpCode::BrTrue_A, skipCloseLabel, doneLocation);

    EmitIteratorClose(iteratorLocation, byteCodeGenerator, funcInfo);

    byteCodeGenerator->Writer()->MarkLabel(skipCloseLabel);
}

/*
  EmitDestructuredArray(lhsArray, rhs):
    iterator = rhs[@@iterator]

    if lhsArray empty
      return

    for each element in lhsArray except rest
      value = iterator.next()
      if element is a nested destructured array
        EmitDestructuredArray(element, value)
      else
        if value is undefined and there is an initializer
          evaluate initializer
          evaluate element reference
          element = initializer
        else
          element = value

    if lhsArray has a rest element
      rest = []
      while iterator is not done
        value = iterator.next()
        rest.append(value)
*/
void EmitDestructuredArrayCore(
    ParseNode *list,
    Js::RegSlot iteratorLocation,
    Js::RegSlot shouldCallReturnFunctionLocation,
    Js::RegSlot shouldCallReturnFunctionLocationFinally,
    ByteCodeGenerator *byteCodeGenerator,
    FuncInfo *funcInfo
    )
{
    Assert(list != nullptr);

    ParseNode *elem = nullptr;
    while (list != nullptr)
    {
        ParseNode *init = nullptr;

        if (list->nop == knopList)
        {
            elem = list->sxBin.pnode1;
        }
        else
        {
            elem = list;
        }

        if (elem->nop == knopEllipsis)
        {
            break;
        }

        switch (elem->nop)
        {
        case knopAsg:
            // An assignment node will always have an initializer
            init = elem->sxBin.pnode2;
            elem = elem->sxBin.pnode1;
            break;

        case knopVarDecl:
        case knopLetDecl:
        case knopConstDecl:
            init = elem->sxVar.pnodeInit;
            break;

        default:
            break;
        }

        byteCodeGenerator->StartStatement(elem);

        bool isAssignmentTarget = !(elem->IsPattern() || elem->IsVarLetOrConst());

        if (isAssignmentTarget)
        {
            byteCodeGenerator->Writer()->Reg1(Js::OpCode::LdTrue, shouldCallReturnFunctionLocation);
            byteCodeGenerator->Writer()->Reg1(Js::OpCode::LdTrue, shouldCallReturnFunctionLocationFinally);
            EmitReference(elem, byteCodeGenerator, funcInfo);
        }

        byteCodeGenerator->Writer()->Reg1(Js::OpCode::LdFalse, shouldCallReturnFunctionLocation);
        byteCodeGenerator->Writer()->Reg1(Js::OpCode::LdFalse, shouldCallReturnFunctionLocationFinally);

        Js::RegSlot itemLocation = funcInfo->AcquireTmpRegister();
        EmitIteratorNext(itemLocation, iteratorLocation, Js::Constants::NoRegister, byteCodeGenerator, funcInfo);

        Js::RegSlot doneLocation = funcInfo->AcquireTmpRegister();
        EmitIteratorComplete(doneLocation, itemLocation, byteCodeGenerator, funcInfo);

        if (elem->nop == knopEmpty)
        {
            if (list->nop == knopList)
            {
                list = list->sxBin.pnode2;
                funcInfo->ReleaseTmpRegister(doneLocation);
                funcInfo->ReleaseTmpRegister(itemLocation);
                continue;
            }
            else
            {
                Assert(list->nop == knopEmpty);
                EmitIteratorCloseIfNotDone(iteratorLocation, doneLocation, byteCodeGenerator, funcInfo);
                funcInfo->ReleaseTmpRegister(doneLocation);
                funcInfo->ReleaseTmpRegister(itemLocation);
                break;
            }
        }

        // If the iterator hasn't completed, skip assigning undefined.
        Js::ByteCodeLabel iteratorAlreadyDone = byteCodeGenerator->Writer()->DefineLabel();
        byteCodeGenerator->Writer()->BrReg1(Js::OpCode::BrTrue_A, iteratorAlreadyDone, doneLocation);

        // We're not done with the iterator, so assign the .next() value.
        Js::RegSlot valueLocation = funcInfo->AcquireTmpRegister();
        EmitIteratorValue(valueLocation, itemLocation, byteCodeGenerator, funcInfo);
        Js::ByteCodeLabel beforeDefaultAssign = byteCodeGenerator->Writer()->DefineLabel();

        byteCodeGenerator->Writer()->Reg1(Js::OpCode::LdTrue, shouldCallReturnFunctionLocation);
        byteCodeGenerator->Writer()->Reg1(Js::OpCode::LdTrue, shouldCallReturnFunctionLocationFinally);
        byteCodeGenerator->Writer()->Br(beforeDefaultAssign);

        // iteratorAlreadyDone:
        byteCodeGenerator->Writer()->MarkLabel(iteratorAlreadyDone);
        byteCodeGenerator->Writer()->Reg2(Js::OpCode::Ld_A, valueLocation, funcInfo->undefinedConstantRegister);

        // beforeDefaultAssign:
        byteCodeGenerator->Writer()->MarkLabel(beforeDefaultAssign);

        if (elem->IsPattern())
        {
            // If we get an undefined value and have an initializer, use it in place of undefined.
            if (init != nullptr)
            {
                /*
                the IR builder uses two symbols for a temp register in the if else path
                R9 <- R3
                if (...)
                R9 <- R2
                R10 = R9.<property>  // error -> IR creates a new lifetime for the if path, and the direct path dest is not referenced
                hence we have to create a new temp

                TEMP REG USED TO FIX THIS PRODUCES THIS
                R9 <- R3
                if (BrEq_A R9, R3)
                R10 <- R2               :
                else
                R10 <- R9               : skipdefault
                ...  = R10[@@iterator]  : loadIter
                */

                // Temp Register
                Js::RegSlot valueLocationTmp = funcInfo->AcquireTmpRegister();
                byteCodeGenerator->StartStatement(init);

                Js::ByteCodeLabel skipDefault = byteCodeGenerator->Writer()->DefineLabel();
                Js::ByteCodeLabel loadIter = byteCodeGenerator->Writer()->DefineLabel();

                // check value is undefined
                byteCodeGenerator->Writer()->BrReg2(Js::OpCode::BrSrNeq_A, skipDefault, valueLocation, funcInfo->undefinedConstantRegister);

                // Evaluate the default expression and assign it.
                Emit(init, byteCodeGenerator, funcInfo, false);
                byteCodeGenerator->Writer()->Reg2(Js::OpCode::Ld_A, valueLocationTmp, init->location);
                funcInfo->ReleaseLoc(init);

                // jmp to loadIter
                byteCodeGenerator->Writer()->Br(loadIter);

                // skipDefault:
                byteCodeGenerator->Writer()->MarkLabel(skipDefault);
                byteCodeGenerator->Writer()->Reg2(Js::OpCode::Ld_A, valueLocationTmp, valueLocation);

                // loadIter:
                // @@iterator
                byteCodeGenerator->Writer()->MarkLabel(loadIter);
                byteCodeGenerator->EndStatement(init);

                if (elem->nop == knopObjectPattern)
                {
                    EmitDestructuredObject(elem, valueLocationTmp, byteCodeGenerator, funcInfo);
                }
                else
                {
                    // Recursively emit a destructured array using the current .next() as the RHS.
                    EmitDestructuredArray(elem, valueLocationTmp, byteCodeGenerator, funcInfo);
                }

                funcInfo->ReleaseTmpRegister(valueLocationTmp);
            }
            else
            {
                if (elem->nop == knopObjectPattern)
                {
                    EmitDestructuredObject(elem, valueLocation, byteCodeGenerator, funcInfo);
                }
                else
                {
                    // Recursively emit a destructured array using the current .next() as the RHS.
                    EmitDestructuredArray(elem, valueLocation, byteCodeGenerator, funcInfo);
                }
            }
        }
        else
        {
            EmitDestructuredValueOrInitializer(elem, valueLocation, init, isAssignmentTarget, byteCodeGenerator, funcInfo);
        }

        byteCodeGenerator->Writer()->Reg1(Js::OpCode::LdFalse, shouldCallReturnFunctionLocation);
        byteCodeGenerator->Writer()->Reg1(Js::OpCode::LdFalse, shouldCallReturnFunctionLocationFinally);

        if (list->nop != knopList)
        {
            EmitIteratorCloseIfNotDone(iteratorLocation, doneLocation, byteCodeGenerator, funcInfo);
        }

        funcInfo->ReleaseTmpRegister(valueLocation);
        funcInfo->ReleaseTmpRegister(doneLocation);
        funcInfo->ReleaseTmpRegister(itemLocation);

        if (isAssignmentTarget)
        {
            funcInfo->ReleaseReference(elem);
        }

        byteCodeGenerator->EndStatement(elem);

        if (list->nop == knopList)
        {
            list = list->sxBin.pnode2;
        }
        else
        {
            break;
        }
    }

    // If we saw a rest element, emit the rest array.
    if (elem != nullptr && elem->nop == knopEllipsis)
    {
        EmitDestructuredRestArray(elem,
            iteratorLocation,
            shouldCallReturnFunctionLocation,
            shouldCallReturnFunctionLocationFinally,
            byteCodeGenerator,
            funcInfo);
    }
}

// Generating
// try {
//    CallIteratorClose
// } catch (e) {
//    do nothing
// }

void EmitTryCatchAroundClose(
    Js::RegSlot iteratorLocation,
    Js::ByteCodeLabel endLabel,
    ByteCodeGenerator *byteCodeGenerator,
    FuncInfo *funcInfo)
{
    Js::ByteCodeLabel catchLabel = byteCodeGenerator->Writer()->DefineLabel();
    byteCodeGenerator->Writer()->Br(Js::OpCode::TryCatch, catchLabel);

    //
    // There is no need to add TryScopeRecord here as we are going to call 'return' function and there is not yield expression here.

    EmitIteratorClose(iteratorLocation, byteCodeGenerator, funcInfo);

    byteCodeGenerator->Writer()->Empty(Js::OpCode::Leave);
    byteCodeGenerator->Writer()->Br(endLabel);

    byteCodeGenerator->Writer()->MarkLabel(catchLabel);
    Js::RegSlot catchParamLocation = funcInfo->AcquireTmpRegister();
    byteCodeGenerator->Writer()->Reg1(Js::OpCode::Catch, catchParamLocation);
    funcInfo->ReleaseTmpRegister(catchParamLocation);

    byteCodeGenerator->Writer()->Empty(Js::OpCode::Leave);
}

struct ByteCodeGenerator::TryScopeRecord : public JsUtil::DoublyLinkedListElement<TryScopeRecord>
{
    Js::OpCode op;
    Js::ByteCodeLabel label;
    Js::RegSlot reg1;
    Js::RegSlot reg2;

    TryScopeRecord(Js::OpCode op, Js::ByteCodeLabel label) : op(op), label(label), reg1(Js::Constants::NoRegister), reg2(Js::Constants::NoRegister) { }
    TryScopeRecord(Js::OpCode op, Js::ByteCodeLabel label, Js::RegSlot r1, Js::RegSlot r2) : op(op), label(label), reg1(r1), reg2(r2) { }
};

// Generating
// catch(e) {
//      if (shouldCallReturn)
//          CallReturnWhichWrappedByTryCatch
//      throw e;
// }
void EmitTopLevelCatch(Js::ByteCodeLabel catchLabel,
    Js::RegSlot iteratorLocation,
    Js::RegSlot shouldCallReturnLocation,
    Js::RegSlot shouldCallReturnLocationFinally,
    ByteCodeGenerator *byteCodeGenerator,
    FuncInfo *funcInfo)
{
    Js::ByteCodeLabel afterCatchBlockLabel = byteCodeGenerator->Writer()->DefineLabel();
    byteCodeGenerator->Writer()->Empty(Js::OpCode::Leave);
    byteCodeGenerator->Writer()->Br(afterCatchBlockLabel);
    byteCodeGenerator->Writer()->MarkLabel(catchLabel);

    Js::RegSlot catchParamLocation = funcInfo->AcquireTmpRegister();
    byteCodeGenerator->Writer()->Reg1(Js::OpCode::Catch, catchParamLocation);

    ByteCodeGenerator::TryScopeRecord tryRecForCatch(Js::OpCode::ResumeCatch, catchLabel);
    if (funcInfo->byteCodeFunction->IsCoroutine())
    {
        byteCodeGenerator->tryScopeRecordsList.LinkToEnd(&tryRecForCatch);
    }

    Js::ByteCodeLabel skipCallCloseLabel = byteCodeGenerator->Writer()->DefineLabel();

    byteCodeGenerator->Writer()->BrReg1(Js::OpCode::BrFalse_A, skipCallCloseLabel, shouldCallReturnLocation);
    byteCodeGenerator->Writer()->Reg1(Js::OpCode::LdFalse, shouldCallReturnLocationFinally);
    EmitTryCatchAroundClose(iteratorLocation, skipCallCloseLabel, byteCodeGenerator, funcInfo);

    byteCodeGenerator->Writer()->MarkLabel(skipCallCloseLabel);

    // Rethrow the exception.
    byteCodeGenerator->Writer()->Reg1(Js::OpCode::Throw, catchParamLocation);

    funcInfo->ReleaseTmpRegister(catchParamLocation);

    if (funcInfo->byteCodeFunction->IsCoroutine())
    {
        byteCodeGenerator->tryScopeRecordsList.UnlinkFromEnd();
    }

    byteCodeGenerator->Writer()->Empty(Js::OpCode::Leave);
    byteCodeGenerator->Writer()->MarkLabel(afterCatchBlockLabel);
}

// Generating
// finally {
//      if (shouldCallReturn)
//          CallReturn
// }

void EmitTopLevelFinally(Js::ByteCodeLabel finallyLabel,
    Js::RegSlot iteratorLocation,
    Js::RegSlot shouldCallReturnLocation,
    Js::RegSlot yieldExceptionLocation,
    Js::RegSlot yieldOffsetLocation,
    ByteCodeGenerator *byteCodeGenerator,
    FuncInfo *funcInfo)
{
    bool isCoroutine = funcInfo->byteCodeFunction->IsCoroutine();

    Js::ByteCodeLabel afterFinallyBlockLabel = byteCodeGenerator->Writer()->DefineLabel();
    byteCodeGenerator->Writer()->Empty(Js::OpCode::Leave);

    byteCodeGenerator->Writer()->RecordCrossFrameEntryExitRecord(false);
    byteCodeGenerator->Writer()->RecordCrossFrameEntryExitRecord(true);

    byteCodeGenerator->Writer()->Br(afterFinallyBlockLabel);
    byteCodeGenerator->Writer()->MarkLabel(finallyLabel);
    byteCodeGenerator->Writer()->Empty(Js::OpCode::Finally);

    ByteCodeGenerator::TryScopeRecord tryRecForFinally(Js::OpCode::ResumeFinally, finallyLabel, yieldExceptionLocation, yieldOffsetLocation);
    if (isCoroutine)
    {
        byteCodeGenerator->tryScopeRecordsList.LinkToEnd(&tryRecForFinally);
    }

    Js::ByteCodeLabel skipCallCloseLabel = byteCodeGenerator->Writer()->DefineLabel();

    byteCodeGenerator->Writer()->BrReg1(Js::OpCode::BrFalse_A, skipCallCloseLabel, shouldCallReturnLocation);
    EmitIteratorClose(iteratorLocation, byteCodeGenerator, funcInfo);

    byteCodeGenerator->Writer()->MarkLabel(skipCallCloseLabel);

    if (isCoroutine)
    {
        byteCodeGenerator->tryScopeRecordsList.UnlinkFromEnd();
        funcInfo->ReleaseTmpRegister(yieldOffsetLocation);
        funcInfo->ReleaseTmpRegister(yieldExceptionLocation);
    }

    byteCodeGenerator->Writer()->RecordCrossFrameEntryExitRecord(false);
    byteCodeGenerator->Writer()->Empty(Js::OpCode::LeaveNull);
    byteCodeGenerator->Writer()->MarkLabel(afterFinallyBlockLabel);
}

void EmitCatchAndFinallyBlocks(Js::ByteCodeLabel catchLabel,
    Js::ByteCodeLabel finallyLabel,
    Js::RegSlot iteratorLocation,
    Js::RegSlot shouldCallReturnFunctionLocation,
    Js::RegSlot shouldCallReturnFunctionLocationFinally,
    Js::RegSlot yieldExceptionLocation,
    Js::RegSlot yieldOffsetLocation,
    ByteCodeGenerator *byteCodeGenerator,
    FuncInfo *funcInfo
    )
{
    bool isCoroutine = funcInfo->byteCodeFunction->IsCoroutine();
    if (isCoroutine)
    {
        byteCodeGenerator->tryScopeRecordsList.UnlinkFromEnd();
    }

    EmitTopLevelCatch(catchLabel,
        iteratorLocation,
        shouldCallReturnFunctionLocation,
        shouldCallReturnFunctionLocationFinally,
        byteCodeGenerator,
        funcInfo);

    if (isCoroutine)
    {
        byteCodeGenerator->tryScopeRecordsList.UnlinkFromEnd();
    }

    EmitTopLevelFinally(finallyLabel,
        iteratorLocation,
        shouldCallReturnFunctionLocationFinally,
        yieldExceptionLocation,
        yieldOffsetLocation,
        byteCodeGenerator,
        funcInfo);

    funcInfo->ReleaseTmpRegister(shouldCallReturnFunctionLocationFinally);
    funcInfo->ReleaseTmpRegister(shouldCallReturnFunctionLocation);
}

// Emit a wrapper try..finaly block around the destructuring elements
void EmitDestructuredArray(
    ParseNode *lhs,
    Js::RegSlot rhsLocation,
    ByteCodeGenerator *byteCodeGenerator,
    FuncInfo *funcInfo)
{
    byteCodeGenerator->StartStatement(lhs);
    Js::RegSlot iteratorLocation = funcInfo->AcquireTmpRegister();

    EmitGetIterator(iteratorLocation, rhsLocation, byteCodeGenerator, funcInfo);

    Assert(lhs->nop == knopArrayPattern);
    ParseNode *list = lhs->sxArrLit.pnode1;

    if (list == nullptr)
    { // Handline this case ([] = obj);
        EmitIteratorClose(iteratorLocation, byteCodeGenerator, funcInfo);

        // No elements to bind or assign.
        funcInfo->ReleaseTmpRegister(iteratorLocation);
        byteCodeGenerator->EndStatement(lhs);
        return;
    }

    // This variable facilitates on when to call the return function (which is Iterator close). When we are emitting bytecode for destructuring element
    // this variable will be set to true.
    Js::RegSlot shouldCallReturnFunctionLocation = funcInfo->AcquireTmpRegister();
    Js::RegSlot shouldCallReturnFunctionLocationFinally = funcInfo->AcquireTmpRegister();
    byteCodeGenerator->Writer()->Reg1(Js::OpCode::LdFalse, shouldCallReturnFunctionLocation);
    byteCodeGenerator->Writer()->Reg1(Js::OpCode::LdFalse, shouldCallReturnFunctionLocationFinally);

    byteCodeGenerator->SetHasFinally(true);
    byteCodeGenerator->SetHasTry(true);
    byteCodeGenerator->TopFuncInfo()->byteCodeFunction->SetDontInline(true);

    Js::RegSlot regException = Js::Constants::NoRegister;
    Js::RegSlot regOffset = Js::Constants::NoRegister;
    bool isCoroutine = funcInfo->byteCodeFunction->IsCoroutine();

    if (isCoroutine)
    {
        regException = funcInfo->AcquireTmpRegister();
        regOffset = funcInfo->AcquireTmpRegister();
    }

    // Insert try node here
    Js::ByteCodeLabel finallyLabel = byteCodeGenerator->Writer()->DefineLabel();
    Js::ByteCodeLabel catchLabel = byteCodeGenerator->Writer()->DefineLabel();
    byteCodeGenerator->Writer()->RecordCrossFrameEntryExitRecord(true);

    ByteCodeGenerator::TryScopeRecord tryRecForTryFinally(Js::OpCode::TryFinallyWithYield, finallyLabel);

    if (isCoroutine)
    {
        byteCodeGenerator->Writer()->BrReg2(Js::OpCode::TryFinallyWithYield, finallyLabel, regException, regOffset);
        tryRecForTryFinally.reg1 = regException;
        tryRecForTryFinally.reg2 = regOffset;
        byteCodeGenerator->tryScopeRecordsList.LinkToEnd(&tryRecForTryFinally);
    }
    else
    {
        byteCodeGenerator->Writer()->Br(Js::OpCode::TryFinally, finallyLabel);
    }

    byteCodeGenerator->Writer()->Br(Js::OpCode::TryCatch, catchLabel);

    ByteCodeGenerator::TryScopeRecord tryRecForTry(Js::OpCode::TryCatch, catchLabel);
    if (isCoroutine)
    {
        byteCodeGenerator->tryScopeRecordsList.LinkToEnd(&tryRecForTry);
    }

    EmitDestructuredArrayCore(list,
        iteratorLocation,
        shouldCallReturnFunctionLocation,
        shouldCallReturnFunctionLocationFinally,
        byteCodeGenerator,
        funcInfo);

    EmitCatchAndFinallyBlocks(catchLabel,
        finallyLabel,
        iteratorLocation,
        shouldCallReturnFunctionLocation,
        shouldCallReturnFunctionLocationFinally,
        regException,
        regOffset,
        byteCodeGenerator,
        funcInfo);

    funcInfo->ReleaseTmpRegister(iteratorLocation);

    byteCodeGenerator->EndStatement(lhs);
}

void EmitNameInvoke(Js::RegSlot lhsLocation,
    Js::RegSlot objectLocation,
    ParseNodePtr nameNode,
    ByteCodeGenerator* byteCodeGenerator,
    FuncInfo* funcInfo)
{
    Assert(nameNode != nullptr);
    if (nameNode->nop == knopComputedName)
    {
        ParseNodePtr pnode1 = nameNode->sxUni.pnode1;
        Emit(pnode1, byteCodeGenerator, funcInfo, false/*isConstructorCall*/);

        byteCodeGenerator->Writer()->Element(Js::OpCode::LdElemI_A, lhsLocation, objectLocation, pnode1->location);
        funcInfo->ReleaseLoc(pnode1);
    }
    else
    {
        Assert(nameNode->nop == knopName || nameNode->nop == knopStr);
        Symbol *sym = nameNode->sxPid.sym;
        Js::PropertyId propertyId = sym ? sym->EnsurePosition(byteCodeGenerator) : nameNode->sxPid.pid->GetPropertyId();

        uint cacheId = funcInfo->FindOrAddInlineCacheId(objectLocation, propertyId, false/*isLoadMethod*/, false/*isStore*/);
        byteCodeGenerator->Writer()->PatchableProperty(Js::OpCode::LdFld, lhsLocation, objectLocation, cacheId);
    }
}

void EmitDestructuredValueOrInitializer(ParseNodePtr lhsElementNode,
    Js::RegSlot rhsLocation,
    ParseNodePtr initializer,
    bool isNonPatternAssignmentTarget,
    ByteCodeGenerator *byteCodeGenerator,
    FuncInfo *funcInfo)
{
    // If we have initializer we need to see if the destructured value is undefined or not - if it is undefined we need to assign initializer

    Js::ByteCodeLabel useDefault = -1;
    Js::ByteCodeLabel end = -1;
    Js::RegSlot rhsLocationTmp = rhsLocation;

    if (initializer != nullptr)
    {
        rhsLocationTmp = funcInfo->AcquireTmpRegister();

        useDefault = byteCodeGenerator->Writer()->DefineLabel();
        end = byteCodeGenerator->Writer()->DefineLabel();

        byteCodeGenerator->Writer()->BrReg2(Js::OpCode::BrSrEq_A, useDefault, rhsLocation, funcInfo->undefinedConstantRegister);
        byteCodeGenerator->Writer()->Reg2(Js::OpCode::Ld_A, rhsLocationTmp, rhsLocation);

        byteCodeGenerator->Writer()->Br(end);
        byteCodeGenerator->Writer()->MarkLabel(useDefault);

        Emit(initializer, byteCodeGenerator, funcInfo, false/*isConstructorCall*/);
        byteCodeGenerator->Writer()->Reg2(Js::OpCode::Ld_A, rhsLocationTmp, initializer->location);
        funcInfo->ReleaseLoc(initializer);

        byteCodeGenerator->Writer()->MarkLabel(end);
    }

    if (lhsElementNode->nop == knopArrayPattern)
    {
        EmitDestructuredArray(lhsElementNode, rhsLocationTmp, byteCodeGenerator, funcInfo);
    }
    else if (lhsElementNode->nop == knopObjectPattern)
    {
        EmitDestructuredObject(lhsElementNode, rhsLocationTmp, byteCodeGenerator, funcInfo);
    }
    else if (isNonPatternAssignmentTarget)
    {
        EmitAssignment(nullptr, lhsElementNode, rhsLocationTmp, byteCodeGenerator, funcInfo);
    }
    else
    {
        EmitDestructuredElement(lhsElementNode, rhsLocationTmp, byteCodeGenerator, funcInfo);
    }

    if (initializer != nullptr)
    {
        funcInfo->ReleaseTmpRegister(rhsLocationTmp);
    }
}

void EmitDestructuredObjectMember(ParseNodePtr memberNode,
    Js::RegSlot rhsLocation,
    ByteCodeGenerator *byteCodeGenerator,
    FuncInfo *funcInfo)
{
    Assert(memberNode->nop == knopObjectPatternMember);

    Js::RegSlot nameLocation = funcInfo->AcquireTmpRegister();
    EmitNameInvoke(nameLocation, rhsLocation, memberNode->sxBin.pnode1, byteCodeGenerator, funcInfo);

    // Imagine we are transforming
    // {x:x1} = {} to x1 = {}.x  (here x1 is the second node of the member but that is our lhsnode)

    ParseNodePtr lhsElementNode = memberNode->sxBin.pnode2;
    ParseNodePtr init = nullptr;
    if (lhsElementNode->IsVarLetOrConst())
    {
        init = lhsElementNode->sxVar.pnodeInit;
    }
    else if (lhsElementNode->nop == knopAsg)
    {
        init = lhsElementNode->sxBin.pnode2;
        lhsElementNode = lhsElementNode->sxBin.pnode1;
    }

    EmitDestructuredValueOrInitializer(lhsElementNode, nameLocation, init, false /*isNonPatternAssignmentTarget*/, byteCodeGenerator, funcInfo);

    funcInfo->ReleaseTmpRegister(nameLocation);
}

void EmitDestructuredObject(ParseNode *lhs,
    Js::RegSlot rhsLocationOrig,
    ByteCodeGenerator *byteCodeGenerator,
    FuncInfo *funcInfo)
{
    Assert(lhs->nop == knopObjectPattern);
    ParseNodePtr pnode1 = lhs->sxUni.pnode1;

    byteCodeGenerator->StartStatement(lhs);

    Js::ByteCodeLabel skipThrow = byteCodeGenerator->Writer()->DefineLabel();
    Js::RegSlot rhsLocation = funcInfo->AcquireTmpRegister();
    byteCodeGenerator->Writer()->Reg2(Js::OpCode::Ld_A, rhsLocation, rhsLocationOrig);
    byteCodeGenerator->Writer()->BrReg2(Js::OpCode::BrNeq_A, skipThrow, rhsLocation, funcInfo->undefinedConstantRegister);
    byteCodeGenerator->Writer()->W1(Js::OpCode::RuntimeTypeError, SCODE_CODE(JSERR_ObjectCoercible));
    byteCodeGenerator->Writer()->MarkLabel(skipThrow);

    if (pnode1 != nullptr)
    {
        Assert(pnode1->nop == knopList || pnode1->nop == knopObjectPatternMember);

        ParseNodePtr current = pnode1;
        while (current->nop == knopList)
        {
            ParseNodePtr memberNode = current->sxBin.pnode1;
            EmitDestructuredObjectMember(memberNode, rhsLocation, byteCodeGenerator, funcInfo);
            current = current->sxBin.pnode2;
        }
        EmitDestructuredObjectMember(current, rhsLocation, byteCodeGenerator, funcInfo);
    }

    funcInfo->ReleaseTmpRegister(rhsLocation);
    byteCodeGenerator->EndStatement(lhs);
}

void EmitAssignment(
    ParseNode *asgnNode,
    ParseNode *lhs,
    Js::RegSlot rhsLocation,
    ByteCodeGenerator *byteCodeGenerator,
    FuncInfo *funcInfo)
{
    switch (lhs->nop)
    {
        // assignment to a local or global variable
    case knopVarDecl:
    case knopLetDecl:
    case knopConstDecl:
    {
        Symbol *sym = lhs->sxVar.sym;
        Assert(sym != nullptr);
        byteCodeGenerator->EmitPropStore(rhsLocation, sym, nullptr, funcInfo, lhs->nop == knopLetDecl, lhs->nop == knopConstDecl);
        break;
    }

    case knopName:
    {
        // Special names like 'this' or 'new.target' cannot be assigned to
        if (lhs->IsSpecialName())
        {
            byteCodeGenerator->Writer()->W1(Js::OpCode::RuntimeReferenceError, SCODE_CODE(JSERR_CantAssignTo));
        }
        else
        {
            byteCodeGenerator->EmitPropStore(rhsLocation, lhs->sxPid.sym, lhs->sxPid.pid, funcInfo);
        }
        break;
    }

    // x.y =
    case knopDot:
    {
        // PutValue(x, "y", rhs)
        Js::PropertyId propertyId = lhs->sxBin.pnode2->sxPid.PropertyIdFromNameNode();

        if (ByteCodeGenerator::IsSuper(lhs->sxBin.pnode1))
        {
            Emit(lhs->sxSuperReference.pnodeThis, byteCodeGenerator, funcInfo, false);
            Js::RegSlot tmpReg = byteCodeGenerator->EmitLdObjProto(Js::OpCode::LdHomeObjProto, lhs->sxBin.pnode1->location, funcInfo);
            funcInfo->ReleaseLoc(lhs->sxSuperReference.pnodeThis);
            uint cacheId = funcInfo->FindOrAddInlineCacheId(tmpReg, propertyId, false, true);
            byteCodeGenerator->Writer()->PatchablePropertyWithThisPtr(Js::OpCode::StSuperFld, rhsLocation, tmpReg, lhs->sxSuperReference.pnodeThis->location, cacheId);
        }
        else
        {
            uint cacheId = funcInfo->FindOrAddInlineCacheId(lhs->sxBin.pnode1->location, propertyId, false, true);
            byteCodeGenerator->Writer()->PatchableProperty(
                ByteCodeGenerator::GetStFldOpCode(funcInfo, false, false, false, false), rhsLocation, lhs->sxBin.pnode1->location, cacheId);
        }

        break;
    }

    case knopIndex:
    {
        Js::RegSlot targetLocation = lhs->sxBin.pnode1->location;

        if (ByteCodeGenerator::IsSuper(lhs->sxBin.pnode1))
        {
            targetLocation = byteCodeGenerator->EmitLdObjProto(Js::OpCode::LdHomeObjProto, targetLocation, funcInfo);
        }

        byteCodeGenerator->Writer()->Element(
            ByteCodeGenerator::GetStElemIOpCode(funcInfo),
            rhsLocation, targetLocation, lhs->sxBin.pnode2->location);

        break;
    }

    case knopObjectPattern:
    {
        Assert(byteCodeGenerator->IsES6DestructuringEnabled());
        // Copy the rhs value to be the result of the assignment if needed.
        if (asgnNode != nullptr)
        {
            byteCodeGenerator->Writer()->Reg2(Js::OpCode::Ld_A, asgnNode->location, rhsLocation);
        }
        return EmitDestructuredObject(lhs, rhsLocation, byteCodeGenerator, funcInfo);
    }

    case knopArrayPattern:
    {
        Assert(byteCodeGenerator->IsES6DestructuringEnabled());
        // Copy the rhs value to be the result of the assignment if needed.
        if (asgnNode != nullptr)
        {
            byteCodeGenerator->Writer()->Reg2(Js::OpCode::Ld_A, asgnNode->location, rhsLocation);
        }
        return EmitDestructuredArray(lhs, rhsLocation, byteCodeGenerator, funcInfo);
    }

    case knopArray:
    case knopObject:
        // Assignment to array/object can get through to byte code gen when the parser fails to convert destructuring
        // assignment to pattern (because of structural mismatch between LHS & RHS?). Revisit when we nail
        // down early vs. runtime errors for destructuring.
        byteCodeGenerator->Writer()->W1(Js::OpCode::RuntimeReferenceError, SCODE_CODE(JSERR_CantAssignTo));
        break;

    default:
        Assert(!PHASE_ON1(Js::EarlyReferenceErrorsPhase));
        byteCodeGenerator->Writer()->W1(Js::OpCode::RuntimeReferenceError, SCODE_CODE(JSERR_CantAssignTo));
        break;
    }

    if (asgnNode != nullptr)
    {
        // We leave it up to the caller to pass this node only if the assignment expression is used.
        if (asgnNode->location != rhsLocation)
        {
            byteCodeGenerator->Writer()->Reg2(Js::OpCode::Ld_A, asgnNode->location, rhsLocation);
        }
    }
}

void EmitLoad(
    ParseNode *lhs,
    ByteCodeGenerator *byteCodeGenerator,
    FuncInfo *funcInfo)
{
    // Emit the instructions to load the value into the LHS location. Do not assign/free any temps
    // in the process.
    // We usually get here as part of an op-equiv expression: x.y += z;
    // In such a case, x has to be emitted first, then the value of x.y loaded (by this function), then z emitted.
    switch (lhs->nop)
    {

        // load of a local or global variable
    case knopName:
    {
        funcInfo->AcquireLoc(lhs);
        byteCodeGenerator->EmitPropLoad(lhs->location, lhs->sxPid.sym, lhs->sxPid.pid, funcInfo);
        break;
    }

    // = x.y
    case knopDot:
    {
        // get field id for "y"
        Js::PropertyId propertyId = lhs->sxBin.pnode2->sxPid.PropertyIdFromNameNode();
        funcInfo->AcquireLoc(lhs);
        EmitReference(lhs, byteCodeGenerator, funcInfo);
        uint cacheId = funcInfo->FindOrAddInlineCacheId(lhs->sxBin.pnode1->location, propertyId, false, false);
        byteCodeGenerator->Writer()->PatchableProperty(Js::OpCode::LdFld, lhs->location, lhs->sxBin.pnode1->location, cacheId);
        break;
    }

    case knopIndex:
        funcInfo->AcquireLoc(lhs);
        EmitReference(lhs, byteCodeGenerator, funcInfo);
        byteCodeGenerator->Writer()->Element(
            Js::OpCode::LdElemI_A, lhs->location, lhs->sxBin.pnode1->location, lhs->sxBin.pnode2->location);
        break;

        // f(x) +=
    case knopCall:
        funcInfo->AcquireLoc(lhs);
        EmitReference(lhs, byteCodeGenerator, funcInfo);
        EmitCall(lhs, byteCodeGenerator, funcInfo, /*fReturnValue=*/ false, /*fEvaluateComponents=*/ false);
        break;

    default:
        funcInfo->AcquireLoc(lhs);
        Emit(lhs, byteCodeGenerator, funcInfo, false);
        break;
    }
}

void EmitList(ParseNode *pnode, ByteCodeGenerator *byteCodeGenerator, FuncInfo *funcInfo)
{
    if (pnode != nullptr)
    {
        while (pnode->nop == knopList)
        {
            byteCodeGenerator->EmitTopLevelStatement(pnode->sxBin.pnode1, funcInfo, false);
            pnode = pnode->sxBin.pnode2;
        }
        byteCodeGenerator->EmitTopLevelStatement(pnode, funcInfo, false);
    }
}

void EmitOneArg(
    ParseNode *pnode,
    BOOL fAssignRegs,
    ByteCodeGenerator *byteCodeGenerator,
    FuncInfo *funcInfo,
    Js::ProfileId callSiteId,
    Js::ArgSlot &argIndex,
    Js::ArgSlot &spreadIndex,
    Js::RegSlot argTempLocation,
    bool emitProfiledArgout,
    Js::AuxArray<uint32> *spreadIndices = nullptr
)
{
    bool noArgOuts = argTempLocation != Js::Constants::NoRegister;

    // If this is a put, the arguments have already been evaluated (see EmitReference).
    // We just need to emit the ArgOut instructions.
    if (fAssignRegs)
    {
        Emit(pnode, byteCodeGenerator, funcInfo, false);
    }

    if (pnode->nop == knopEllipsis)
    {
        Assert(spreadIndices != nullptr);
        spreadIndices->elements[spreadIndex++] = argIndex + 1; // account for 'this'
        Js::RegSlot regVal = funcInfo->AcquireTmpRegister();
        byteCodeGenerator->Writer()->Reg2(Js::OpCode::LdCustomSpreadIteratorList, regVal, pnode->location);
        if (noArgOuts)
        {
            byteCodeGenerator->Writer()->Reg2(Js::OpCode::Ld_A, argTempLocation, regVal);
        }
        else
        {
            byteCodeGenerator->Writer()->ArgOut<true>(argIndex + 1, regVal, callSiteId, emitProfiledArgout);
        }
        funcInfo->ReleaseTmpRegister(regVal);
    }
    else
    {
        if (noArgOuts)
        {
            byteCodeGenerator->Writer()->Reg2(Js::OpCode::Ld_A, argTempLocation, pnode->location);
        }
        else
        {
            byteCodeGenerator->Writer()->ArgOut<true>(argIndex + 1, pnode->location, callSiteId, emitProfiledArgout);
        }
    }
    argIndex++;

    if (fAssignRegs)
    {
        funcInfo->ReleaseLoc(pnode);
    }
}

size_t EmitArgsWithArgOutsAtEnd(
    ParseNode *pnode,
    BOOL fAssignRegs,
    ByteCodeGenerator *byteCodeGenerator,
    FuncInfo *funcInfo,
    Js::ProfileId callSiteId,
    Js::RegSlot thisLocation,
    Js::ArgSlot argsCountForStartCall,
    bool emitProfiledArgouts,
    Js::AuxArray<uint32> *spreadIndices = nullptr
)
{
    AssertOrFailFast(pnode != nullptr);

    Js::ArgSlot argIndex = 0;
    Js::ArgSlot spreadIndex = 0;

    Js::RegSlot argTempLocation = funcInfo->AcquireTmpRegister();
    Js::RegSlot firstArgTempLocation = argTempLocation;

    while (pnode->nop == knopList)
    {
        EmitOneArg(pnode->sxBin.pnode1, fAssignRegs, byteCodeGenerator, funcInfo, callSiteId, argIndex, spreadIndex, argTempLocation, false /*emitProfiledArgout*/, spreadIndices);
        pnode = pnode->sxBin.pnode2;
        argTempLocation = funcInfo->AcquireTmpRegister();
    }

    EmitOneArg(pnode, fAssignRegs, byteCodeGenerator, funcInfo, callSiteId, argIndex, spreadIndex, argTempLocation, false /*emitProfiledArgout*/, spreadIndices);

    byteCodeGenerator->Writer()->StartCall(Js::OpCode::StartCall, argsCountForStartCall);

    // Emit all argOuts now

    if (thisLocation != Js::Constants::NoRegister)
    {
        // Emit the "this" object.
        byteCodeGenerator->Writer()->ArgOut<true>(0, thisLocation, callSiteId, false /*emitProfiledArgouts*/);
    }

    for (Js::ArgSlot index = 0; index < argIndex; index++)
    {
        byteCodeGenerator->Writer()->ArgOut<true>(index + 1, firstArgTempLocation + index, callSiteId, emitProfiledArgouts);
    }

    // Now release all those temps register
    for (Js::ArgSlot index = argIndex; index > 0; index--)
    {
        funcInfo->ReleaseTmpRegister(argTempLocation--);
    }

    return argIndex;
}

size_t EmitArgs(
    ParseNode *pnode,
    BOOL fAssignRegs,
    ByteCodeGenerator *byteCodeGenerator,
    FuncInfo *funcInfo,
    Js::ProfileId callSiteId,
    bool emitProfiledArgouts,
    Js::AuxArray<uint32> *spreadIndices = nullptr
    )
{
    Js::ArgSlot argIndex = 0;
    Js::ArgSlot spreadIndex = 0;

    if (pnode != nullptr)
    {
        while (pnode->nop == knopList)
        {
            EmitOneArg(pnode->sxBin.pnode1, fAssignRegs, byteCodeGenerator, funcInfo, callSiteId, argIndex, spreadIndex, Js::Constants::NoRegister, emitProfiledArgouts, spreadIndices);
            pnode = pnode->sxBin.pnode2;
        }

        EmitOneArg(pnode, fAssignRegs, byteCodeGenerator, funcInfo, callSiteId, argIndex, spreadIndex, Js::Constants::NoRegister, emitProfiledArgouts, spreadIndices);
    }

    return argIndex;
}



void EmitArgListStart(
    Js::RegSlot thisLocation,
    ByteCodeGenerator *byteCodeGenerator,
    FuncInfo *funcInfo,
    Js::ProfileId callSiteId)
{
    if (thisLocation != Js::Constants::NoRegister)
    {
        // Emit the "this" object.
        byteCodeGenerator->Writer()->ArgOut<true>(0, thisLocation, callSiteId, false /*emitProfiledArgout*/);
    }
}

Js::ArgSlot EmitArgListEnd(
    ParseNode *pnode,
    Js::RegSlot thisLocation,
    Js::RegSlot evalLocation,
    Js::RegSlot newTargetLocation,
    ByteCodeGenerator *byteCodeGenerator,
    FuncInfo *funcInfo,
    size_t argIndex,
    Js::ProfileId callSiteId)
{
    BOOL fEvalInModule = false;
    BOOL fIsEval = (evalLocation != Js::Constants::NoRegister);
    BOOL fHasNewTarget = (newTargetLocation != Js::Constants::NoRegister);

    static const size_t maxExtraArgSlot = 4;  // max(extraEvalArg, extraArg), where extraEvalArg==2 (moduleRoot,env), extraArg==4 (this, eval, evalInModule, newTarget)
    AssertOrFailFastMsg(argIndex < Js::Constants::UShortMaxValue - maxExtraArgSlot, "Number of allowed arguments are already capped at parser level");

    Js::ArgSlot argSlotIndex = (Js::ArgSlot) argIndex;
    Js::ArgSlot evalIndex;

    if (fIsEval && argSlotIndex > 0)
    {
        Assert(!fHasNewTarget);

        // Pass the frame display as an extra argument to "eval".
        // Do this only if eval is called with some args
        Js::RegSlot evalEnv;
        if (funcInfo->IsGlobalFunction() && !(funcInfo->GetIsStrictMode() && byteCodeGenerator->GetFlags() & fscrEval))
        {
            // Use current environment as the environment for the function being called when:
            // - this is the root global function (not an eval's global function)
            // - this is an eval's global function that is not in strict mode (see else block)
            evalEnv = funcInfo->GetEnvRegister();
        }
        else
        {
            // Use the frame display as the environment for the function being called when:
            // - this is not a global function and thus it will have its own scope
            // - this is an eval's global function that is in strict mode, since in strict mode the eval's global function
            //   has its own scope
            evalEnv = funcInfo->frameDisplayRegister;
        }

        evalEnv = byteCodeGenerator->PrependLocalScopes(evalEnv, evalLocation, funcInfo);

        // Passing the FrameDisplay as an extra argument
        evalIndex = argSlotIndex + 1;

        if (evalEnv == funcInfo->GetEnvRegister() || evalEnv == funcInfo->frameDisplayRegister)
        {
            byteCodeGenerator->Writer()->ArgOutEnv(evalIndex);
        }
        else
        {
            byteCodeGenerator->Writer()->ArgOut<false>(evalIndex, evalEnv, callSiteId, false /*emitProfiledArgout*/);
        }
    }

    if (fHasNewTarget)
    {
        Assert(!fIsEval);

        byteCodeGenerator->Writer()->ArgOut<true>(argSlotIndex + 1, newTargetLocation, callSiteId, false /*emitProfiledArgout*/);
    }

    Js::ArgSlot argIntCount = argSlotIndex + 1 + (Js::ArgSlot)fIsEval + (Js::ArgSlot)fEvalInModule + (Js::ArgSlot)fHasNewTarget;

    // eval and no args passed, return 1 as argument count
    if (fIsEval && pnode == nullptr)
    {
        return 1;
    }

    return argIntCount;
}

Js::ArgSlot EmitArgList(
    ParseNode *pnode,
    Js::RegSlot thisLocation,
    Js::RegSlot newTargetLocation,
    BOOL fIsEval,
    BOOL fAssignRegs,
    ByteCodeGenerator *byteCodeGenerator,
    FuncInfo *funcInfo,
    Js::ProfileId callSiteId,
    Js::ArgSlot argsCountForStartCall,
    bool emitArgOutsAtEnd,
    bool emitProfiledArgouts,
    uint16 spreadArgCount = 0,
    Js::AuxArray<uint32> **spreadIndices = nullptr)
{
    // This function emits the arguments for a call.
    // ArgOut's with uses immediately following defs.
    if (!emitArgOutsAtEnd)
    {
        byteCodeGenerator->Writer()->StartCall(Js::OpCode::StartCall, argsCountForStartCall);
        EmitArgListStart(thisLocation, byteCodeGenerator, funcInfo, callSiteId);
    }

    Js::RegSlot evalLocation = Js::Constants::NoRegister;

    //
    // If Emitting arguments for eval and assigning registers, get a tmpLocation for eval.
    // This would be used while generating frameDisplay in EmitArgListEnd.
    //
    if (fIsEval)
    {
        evalLocation = funcInfo->AcquireTmpRegister();
    }

    if (spreadArgCount > 0)
    {
        const size_t extraAlloc = UInt32Math::Mul(spreadArgCount, sizeof(uint32));
        Assert(spreadIndices != nullptr);
        *spreadIndices = AnewPlus(byteCodeGenerator->GetAllocator(), extraAlloc, Js::AuxArray<uint32>, spreadArgCount);
    }

    size_t argIndex = 0;
    if (emitArgOutsAtEnd)
    {
        argIndex = EmitArgsWithArgOutsAtEnd(pnode, fAssignRegs, byteCodeGenerator, funcInfo, callSiteId, thisLocation, argsCountForStartCall, emitProfiledArgouts, spreadIndices == nullptr ? nullptr : *spreadIndices);
    }
    else
    {
        argIndex = EmitArgs(pnode, fAssignRegs, byteCodeGenerator, funcInfo, callSiteId, emitProfiledArgouts, spreadIndices == nullptr ? nullptr : *spreadIndices);
    }

    Js::ArgSlot argumentsCount = EmitArgListEnd(pnode, thisLocation, evalLocation, newTargetLocation, byteCodeGenerator, funcInfo, argIndex, callSiteId);

    if (fIsEval)
    {
        funcInfo->ReleaseTmpRegister(evalLocation);
    }

    return argumentsCount;
}

void EmitConstantArgsToVarArray(ByteCodeGenerator *byteCodeGenerator, __out_ecount(argCount) Js::Var *vars, ParseNode *args, uint argCount)
{
    uint index = 0;
    while (args->nop == knopList && index < argCount)
    {
        if (args->sxBin.pnode1->nop == knopInt)
        {
            int value = args->sxBin.pnode1->sxInt.lw;
            vars[index++] = Js::TaggedInt::ToVarUnchecked(value);
        }
        else if (args->sxBin.pnode1->nop == knopFlt)
        {
            Js::Var number = Js::JavascriptNumber::New(args->sxBin.pnode1->sxFlt.dbl, byteCodeGenerator->GetScriptContext());
#if ! FLOATVAR
            byteCodeGenerator->GetScriptContext()->BindReference(number);
#endif
            vars[index++] = number;
        }
        else
        {
            AnalysisAssert(false);
        }
        args = args->sxBin.pnode2;
    }

    if (index == argCount)
    {
        Assert(false);
        Js::Throw::InternalError();
        return;
    }

    if (args->nop == knopInt)
    {
        int value = args->sxInt.lw;
        vars[index++] = Js::TaggedInt::ToVarUnchecked(value);
    }
    else if (args->nop == knopFlt)
    {
        Js::Var number = Js::JavascriptNumber::New(args->sxFlt.dbl, byteCodeGenerator->GetScriptContext());
#if ! FLOATVAR
        byteCodeGenerator->GetScriptContext()->BindReference(number);
#endif
        vars[index++] = number;
    }
    else
    {
        AnalysisAssert(false);
    }
}

void EmitConstantArgsToIntArray(ByteCodeGenerator *byteCodeGenerator, __out_ecount(argCount) int32 *vars, ParseNode *args, uint argCount)
{
    uint index = 0;
    while (args->nop == knopList && index < argCount)
    {
        Assert(args->sxBin.pnode1->nop == knopInt);
        vars[index++] = args->sxBin.pnode1->sxInt.lw;
        args = args->sxBin.pnode2;
    }

    if (index == argCount)
    {
        Assert(false);
        Js::Throw::InternalError();
        return;
    }

    Assert(args->nop == knopInt);
    vars[index++] = args->sxInt.lw;

    Assert(index == argCount);
}

void EmitConstantArgsToFltArray(ByteCodeGenerator *byteCodeGenerator, __out_ecount(argCount) double *vars, ParseNode *args, uint argCount)
{
    uint index = 0;
    while (args->nop == knopList && index < argCount)
    {
        OpCode nop = args->sxBin.pnode1->nop;
        if (nop == knopInt)
        {
            vars[index++] = (double)args->sxBin.pnode1->sxInt.lw;
        }
        else
        {
            Assert(nop == knopFlt);
            vars[index++] = args->sxBin.pnode1->sxFlt.dbl;
        }
        args = args->sxBin.pnode2;
    }

    if (index == argCount)
    {
        Assert(false);
        Js::Throw::InternalError();
        return;
    }

    if (args->nop == knopInt)
    {
        vars[index++] = (double)args->sxInt.lw;
    }
    else
    {
        Assert(args->nop == knopFlt);
        vars[index++] = args->sxFlt.dbl;
    }

    Assert(index == argCount);
}

//
// Called when we have new Ctr(constant, constant...)
//
Js::ArgSlot EmitNewObjectOfConstants(
    ParseNode *pnode,
    ByteCodeGenerator *byteCodeGenerator,
    FuncInfo *funcInfo,
    unsigned int argCount)
{
    EmitArgListStart(Js::Constants::NoRegister, byteCodeGenerator, funcInfo, Js::Constants::NoProfileId);

    // Create the vars array
    Js::VarArrayVarCount *vars = AnewPlus(byteCodeGenerator->GetAllocator(), UInt32Math::Mul((argCount - 1), sizeof(Js::Var)), Js::VarArrayVarCount, Js::TaggedInt::ToVarUnchecked(argCount - 1));

    // Emit all constants to the vars array
    EmitConstantArgsToVarArray(byteCodeGenerator, vars->elements, pnode->sxCall.pnodeArgs, argCount - 1);

    // Finish the arg list
    Js::ArgSlot actualArgCount = EmitArgListEnd(
        pnode->sxCall.pnodeArgs,
        Js::Constants::NoRegister,
        Js::Constants::NoRegister,
        Js::Constants::NoRegister,
        byteCodeGenerator,
        funcInfo,
        argCount - 1,
        Js::Constants::NoProfileId);

    // Make sure the cacheId to regSlot map in the ByteCodeWriter is left in a consistent state after writing NewScObject_A
    byteCodeGenerator->Writer()->RemoveEntryForRegSlotFromCacheIdMap(pnode->sxCall.pnodeTarget->location);

    // Generate the opcode with vars
    byteCodeGenerator->Writer()->AuxiliaryContext(
        Js::OpCode::NewScObject_A,
        funcInfo->AcquireLoc(pnode),
        vars,
        UInt32Math::MulAdd<sizeof(Js::Var), sizeof(Js::VarArray)>((argCount-1)),
        pnode->sxCall.pnodeTarget->location);


        AdeletePlus(byteCodeGenerator->GetAllocator(), UInt32Math::Mul((argCount-1), sizeof(Js::VarArrayVarCount)), vars);

    return actualArgCount;
}

void EmitMethodFld(bool isRoot, bool isScoped, Js::RegSlot location, Js::RegSlot callObjLocation, Js::PropertyId propertyId, ByteCodeGenerator *byteCodeGenerator, FuncInfo *funcInfo, bool registerCacheIdForCall = true)
{
    Js::OpCode opcode;
    if (!isRoot)
    {
        if (callObjLocation == funcInfo->frameObjRegister)
        {
            opcode = Js::OpCode::LdLocalMethodFld;
        }
        else
        {
            opcode = Js::OpCode::LdMethodFld;
        }
    }
    else if (isScoped)
    {
        opcode = Js::OpCode::ScopedLdMethodFld;
    }
    else
    {
        opcode = Js::OpCode::LdRootMethodFld;
    }

    if (isScoped || !isRoot)
    {
        Assert(isScoped || !isRoot || callObjLocation == ByteCodeGenerator::RootObjectRegister);
        uint cacheId = funcInfo->FindOrAddInlineCacheId(callObjLocation, propertyId, true, false);
        if (callObjLocation == funcInfo->frameObjRegister)
        {
            byteCodeGenerator->Writer()->ElementP(opcode, location, cacheId, false /*isCtor*/, registerCacheIdForCall);
        }
        else
        {
            byteCodeGenerator->Writer()->PatchableProperty(opcode, location, callObjLocation, cacheId, false /*isCtor*/, registerCacheIdForCall);
        }
    }
    else
    {
        uint cacheId = funcInfo->FindOrAddRootObjectInlineCacheId(propertyId, true, false);
        byteCodeGenerator->Writer()->PatchableRootProperty(opcode, location, cacheId, true, false, registerCacheIdForCall);
    }
}

void EmitMethodFld(ParseNode *pnode, Js::RegSlot callObjLocation, Js::PropertyId propertyId, ByteCodeGenerator *byteCodeGenerator, FuncInfo *funcInfo, bool registerCacheIdForCall = true)
{
    // Load a call target of the form x.y(). (Call target may be a plain knopName if we're getting it from
    // the global object, etc.)
    bool isRoot = pnode->nop == knopName && (pnode->sxPid.sym == nullptr || pnode->sxPid.sym->GetIsGlobal());
    bool isScoped = (byteCodeGenerator->GetFlags() & fscrEval) != 0 ||
        (isRoot && callObjLocation != ByteCodeGenerator::RootObjectRegister);

    EmitMethodFld(isRoot, isScoped, pnode->location, callObjLocation, propertyId, byteCodeGenerator, funcInfo, registerCacheIdForCall);
}

// lhs.apply(this, arguments);
void EmitApplyCall(ParseNode* pnode, ByteCodeGenerator* byteCodeGenerator, FuncInfo* funcInfo, BOOL fReturnValue)
{
    ParseNode* applyNode = pnode->sxCall.pnodeTarget;
    ParseNode* thisNode = pnode->sxCall.pnodeArgs->sxBin.pnode1;
    Assert(applyNode->nop == knopDot);

    ParseNode* funcNode = applyNode->sxBin.pnode1;
    Js::ByteCodeLabel slowPath = byteCodeGenerator->Writer()->DefineLabel();
    Js::ByteCodeLabel afterSlowPath = byteCodeGenerator->Writer()->DefineLabel();
    Js::ByteCodeLabel argsAlreadyCreated = byteCodeGenerator->Writer()->DefineLabel();

    Assert(applyNode->nop == knopDot);

    Emit(funcNode, byteCodeGenerator, funcInfo, false);

    funcInfo->AcquireLoc(applyNode);
    Js::PropertyId propertyId = applyNode->sxBin.pnode2->sxPid.PropertyIdFromNameNode();

    // As we won't be emitting a call instruction for apply, no need to register the cacheId for apply
    // load to be associated with the call. This is also required, as in the absence of a corresponding
    // call for apply, we won't remove the entry for "apply" cacheId from
    // ByteCodeWriter::callRegToLdFldCacheIndexMap, which is contrary to our assumption that we would
    // have removed an entry from a map upon seeing its corresponding call.
    EmitMethodFld(applyNode, funcNode->location, propertyId, byteCodeGenerator, funcInfo, false /*registerCacheIdForCall*/);

    Symbol *argSym = funcInfo->GetArgumentsSymbol();
    Assert(argSym && argSym->IsArguments());
    Js::RegSlot argumentsLoc = argSym->GetLocation();

    byteCodeGenerator->Writer()->Reg1(Js::OpCode::LdArgumentsFromFrame, argumentsLoc);
    byteCodeGenerator->Writer()->BrReg1(Js::OpCode::BrNotNull_A, argsAlreadyCreated, argumentsLoc);

    // If apply is overridden, bail to slow path.
    byteCodeGenerator->Writer()->BrReg1(Js::OpCode::BrFncNeqApply, slowPath, applyNode->location);

    // Note: acquire and release a temp register for this stack arg pointer instead of trying to stash it
    // in funcInfo->stackArgReg. Otherwise, we'll needlessly load and store it in jitted loop bodies and
    // may crash if we try to unbox it on the store.
    Js::RegSlot stackArgReg = funcInfo->AcquireTmpRegister();
    byteCodeGenerator->Writer()->Reg1(Js::OpCode::LdStackArgPtr, stackArgReg);

    Js::RegSlot argCountLocation = funcInfo->AcquireTmpRegister();

    byteCodeGenerator->Writer()->Reg1(Js::OpCode::LdArgCnt, argCountLocation);
    byteCodeGenerator->Writer()->Reg5(Js::OpCode::ApplyArgs, funcNode->location, funcNode->location, thisNode->location, stackArgReg, argCountLocation);

    funcInfo->ReleaseTmpRegister(argCountLocation);
    funcInfo->ReleaseTmpRegister(stackArgReg);
    funcInfo->ReleaseLoc(applyNode);
    funcInfo->ReleaseLoc(funcNode);

    // Clear these nodes as they are going to be used to re-generate the slow path.
    VisitClearTmpRegs(applyNode, byteCodeGenerator, funcInfo);
    VisitClearTmpRegs(funcNode, byteCodeGenerator, funcInfo);

    byteCodeGenerator->Writer()->Br(afterSlowPath);

    // slow path
    byteCodeGenerator->Writer()->MarkLabel(slowPath);
    if (funcInfo->frameObjRegister != Js::Constants::NoRegister)
    {
        byteCodeGenerator->EmitScopeObjectInit(funcInfo);
    }
    byteCodeGenerator->LoadHeapArguments(funcInfo);

    byteCodeGenerator->Writer()->MarkLabel(argsAlreadyCreated);
    EmitCall(pnode, byteCodeGenerator, funcInfo, fReturnValue, /*fEvaluateComponents*/true);
    byteCodeGenerator->Writer()->MarkLabel(afterSlowPath);
}

void EmitMethodElem(ParseNode *pnode, Js::RegSlot callObjLocation, Js::RegSlot indexLocation, ByteCodeGenerator *byteCodeGenerator)
{
    // Load a call target of the form x[y]().
    byteCodeGenerator->Writer()->Element(Js::OpCode::LdMethodElem, pnode->location, callObjLocation, indexLocation);
}

void EmitCallTargetNoEvalComponents(
    ParseNode *pnodeTarget,
    BOOL fSideEffectArgs,
    Js::RegSlot *thisLocation,
    bool *releaseThisLocation,
    Js::RegSlot *callObjLocation,
    ByteCodeGenerator *byteCodeGenerator,
    FuncInfo *funcInfo)
{
    // We first get a reference to the call target, then evaluate the arguments, then
    // evaluate the call target.

    // - emit reference to target
    //    - copy instance to scratch reg if necessary.
    //    - assign this
    //    - assign instance for dynamic/global name
    // - emit args
    // - do call (CallFld/Elem/I)

    *releaseThisLocation = true;

    switch (pnodeTarget->nop)
    {
    case knopDot:
        *thisLocation = pnodeTarget->sxBin.pnode1->location;
        *callObjLocation = pnodeTarget->sxBin.pnode1->location;
        break;

    case knopIndex:
        *thisLocation = pnodeTarget->sxBin.pnode1->location;
        *callObjLocation = pnodeTarget->sxBin.pnode1->location;
        break;

    case knopName:
        // If the call target is a name, do some extra work to get its instance and the "this" pointer.
        byteCodeGenerator->EmitLoadInstance(pnodeTarget->sxPid.sym, pnodeTarget->sxPid.pid, thisLocation, callObjLocation, funcInfo);
        if (*thisLocation == Js::Constants::NoRegister)
        {
            *thisLocation = funcInfo->undefinedConstantRegister;
        }

        break;

    default:
        *thisLocation = funcInfo->undefinedConstantRegister;
        break;
    }
}

void EmitCallTarget(
    ParseNode *pnodeTarget,
    BOOL fSideEffectArgs,
    Js::RegSlot *thisLocation,
    bool *releaseThisLocation,
    Js::RegSlot *callObjLocation,
    ByteCodeGenerator *byteCodeGenerator,
    FuncInfo *funcInfo)
{
    // - emit target
    //    - assign this
    // - emit args
    // - do call

    // The call target is fully evaluated before the argument list. Note that we're not handling
    // put-call cases here currently, as such cases only apply to host objects
    // and are very unlikely to behave differently depending on the order of evaluation.

    *releaseThisLocation = true;

    switch (pnodeTarget->nop)
    {
    case knopDot:
    {
        funcInfo->AcquireLoc(pnodeTarget);
        // Assign the call target operand(s), putting them into expression temps if necessary to protect
        // them from side-effects.
        if (fSideEffectArgs)
        {
            // Though we're done with target evaluation after this point, still protect opnd1 from
            // arg side-effects as it's the "this" pointer.
            SaveOpndValue(pnodeTarget->sxBin.pnode1, funcInfo);
        }

        if ((pnodeTarget->sxBin.pnode2->nop == knopName) && ((pnodeTarget->sxBin.pnode2->sxPid.PropertyIdFromNameNode() == Js::PropertyIds::apply) || (pnodeTarget->sxBin.pnode2->sxPid.PropertyIdFromNameNode() == Js::PropertyIds::call)))
        {
            pnodeTarget->sxBin.pnode1->SetIsCallApplyTargetLoad();
        }

        Emit(pnodeTarget->sxBin.pnode1, byteCodeGenerator, funcInfo, false);
        Js::PropertyId propertyId = pnodeTarget->sxBin.pnode2->sxPid.PropertyIdFromNameNode();
        Js::RegSlot protoLocation = pnodeTarget->sxBin.pnode1->location;

        if (ByteCodeGenerator::IsSuper(pnodeTarget->sxBin.pnode1))
        {
            Emit(pnodeTarget->sxSuperReference.pnodeThis, byteCodeGenerator, funcInfo, false);
            protoLocation = byteCodeGenerator->EmitLdObjProto(Js::OpCode::LdHomeObjProto, protoLocation, funcInfo);
            funcInfo->ReleaseLoc(pnodeTarget->sxSuperReference.pnodeThis);
            funcInfo->ReleaseLoc(pnodeTarget->sxBin.pnode1);

            // Function calls on the 'super' object should maintain current 'this' pointer
            *thisLocation = pnodeTarget->sxSuperReference.pnodeThis->location;
            *releaseThisLocation = false;
        }
        else
        {
            *thisLocation = pnodeTarget->sxBin.pnode1->location;
        }

        EmitMethodFld(pnodeTarget, protoLocation, propertyId, byteCodeGenerator, funcInfo);
        break;
    }

    case knopIndex:
    {
        funcInfo->AcquireLoc(pnodeTarget);
        // Assign the call target operand(s), putting them into expression temps if necessary to protect
        // them from side-effects.
        if (fSideEffectArgs || !(ParseNode::Grfnop(pnodeTarget->sxBin.pnode2->nop) & fnopLeaf))
        {
            // Though we're done with target evaluation after this point, still protect opnd1 from
            // arg or opnd2 side-effects as it's the "this" pointer.
            SaveOpndValue(pnodeTarget->sxBin.pnode1, funcInfo);
        }
        Emit(pnodeTarget->sxBin.pnode1, byteCodeGenerator, funcInfo, false);
        Emit(pnodeTarget->sxBin.pnode2, byteCodeGenerator, funcInfo, false);

        Js::RegSlot indexLocation = pnodeTarget->sxBin.pnode2->location;
        Js::RegSlot protoLocation = pnodeTarget->sxBin.pnode1->location;

        if (ByteCodeGenerator::IsSuper(pnodeTarget->sxBin.pnode1))
        {
            Emit(pnodeTarget->sxSuperReference.pnodeThis, byteCodeGenerator, funcInfo, false);
            protoLocation = byteCodeGenerator->EmitLdObjProto(Js::OpCode::LdHomeObjProto, protoLocation, funcInfo);
            funcInfo->ReleaseLoc(pnodeTarget->sxSuperReference.pnodeThis);

            // Function calls on the 'super' object should maintain current 'this' pointer
            *thisLocation = pnodeTarget->sxSuperReference.pnodeThis->location;
            *releaseThisLocation = false;
        }
        else
        {
            *thisLocation = pnodeTarget->sxBin.pnode1->location;
        }

        EmitMethodElem(pnodeTarget, protoLocation, indexLocation, byteCodeGenerator);

        funcInfo->ReleaseLoc(pnodeTarget->sxBin.pnode2); // don't release indexLocation until after we use it.

        if (ByteCodeGenerator::IsSuper(pnodeTarget->sxBin.pnode1))
        {
            funcInfo->ReleaseLoc(pnodeTarget->sxBin.pnode1);
        }
        break;
    }

    case knopName:
    {
        if (!pnodeTarget->IsSpecialName())
        {
        funcInfo->AcquireLoc(pnodeTarget);
        // Assign the call target operand(s), putting them into expression temps if necessary to protect
        // them from side-effects.
        if (fSideEffectArgs)
        {
            SaveOpndValue(pnodeTarget, funcInfo);
        }
        byteCodeGenerator->EmitLoadInstance(pnodeTarget->sxPid.sym, pnodeTarget->sxPid.pid, thisLocation, callObjLocation, funcInfo);
        if (*callObjLocation != Js::Constants::NoRegister)
        {
            // Load the call target as a property of the instance.
            Js::PropertyId propertyId = pnodeTarget->sxPid.PropertyIdFromNameNode();
            EmitMethodFld(pnodeTarget, *callObjLocation, propertyId, byteCodeGenerator, funcInfo);
            break;
        }
        }

        // FALL THROUGH to evaluate call target.
    }

    default:
        // Assign the call target operand(s), putting them into expression temps if necessary to protect
        // them from side-effects.
        Emit(pnodeTarget, byteCodeGenerator, funcInfo, false);
        *thisLocation = funcInfo->undefinedConstantRegister;
        break;
    }

    // "This" pointer should have been assigned by the above.
    Assert(*thisLocation != Js::Constants::NoRegister);
}

void EmitCallI(
    ParseNode *pnode,
    BOOL fEvaluateComponents,
    BOOL fIsEval,
    BOOL fHasNewTarget,
    uint32 actualArgCount,
    ByteCodeGenerator *byteCodeGenerator,
    FuncInfo *funcInfo,
    Js::ProfileId callSiteId,
    Js::AuxArray<uint32> *spreadIndices = nullptr)
{
    // Emit a call where the target is in a register, because it's either a local name or an expression we've
    // already evaluated.

    ParseNode *pnodeTarget = pnode->sxBin.pnode1;
    Js::OpCode op;
    Js::CallFlags callFlags = Js::CallFlags::CallFlags_None;
    uint spreadExtraAlloc = 0;
    bool isSuperCall = pnode->sxCall.isSuperCall;

    Js::ArgSlot actualArgSlotCount = (Js::ArgSlot) actualArgCount;

    // check for integer overflow
    if ((size_t)actualArgSlotCount != actualArgCount)
    {
        Js::Throw::OutOfMemory();
    }

    
    if (fEvaluateComponents && !isSuperCall)
    {
        // Release the call target operands we assigned above. If we didn't assign them here,
        // we'll need them later, so we can't re-use them for the result of the call.
        funcInfo->ReleaseLoc(pnodeTarget);
    }
    // Grab a register for the call result.
    if (pnode->isUsed)
    {
        funcInfo->AcquireLoc(pnode);
    }

    if (fIsEval)
    {
        op = Js::OpCode::CallIExtendedFlags;
        callFlags = Js::CallFlags::CallFlags_ExtraArg;
    }
    else
    {
        if (isSuperCall)
        {
            callFlags = Js::CallFlags_New;
        }
        if (fHasNewTarget)
        {
            callFlags = (Js::CallFlags) (callFlags | Js::CallFlags::CallFlags_ExtraArg | Js::CallFlags::CallFlags_NewTarget);
        }

        if (pnode->sxCall.spreadArgCount > 0)
        {
            op = (isSuperCall || fHasNewTarget) ? Js::OpCode::CallIExtendedFlags : Js::OpCode::CallIExtended;
        }
        else
        {
            op = (isSuperCall || fHasNewTarget) ? Js::OpCode::CallIFlags : Js::OpCode::CallI;
        }
    }

    if (op == Js::OpCode::CallI || op == Js::OpCode::CallIFlags)
    {
        if (isSuperCall)
        {
            Js::RegSlot tmpReg = byteCodeGenerator->EmitLdObjProto(Js::OpCode::LdFuncObjProto, pnodeTarget->location, funcInfo);
            byteCodeGenerator->Writer()->CallI(op, pnode->location, tmpReg, actualArgSlotCount, callSiteId, callFlags);
        }
        else
        {
<<<<<<< HEAD
            byteCodeGenerator->Writer()->CallI(op, pnode->location, pnodeTarget->location, actualArgSlotCount, callSiteId, callFlags);
=======
            uint spreadIndicesSize = 0;
            Js::CallIExtendedOptions options = Js::CallIExtended_None;

            if (pnode->sxCall.spreadArgCount > 0)
            {
                Assert(spreadIndices != nullptr);
                spreadExtraAlloc = UInt32Math::Mul(spreadIndices->count, sizeof(uint32));
                spreadIndicesSize = UInt32Math::Add(sizeof(*spreadIndices), spreadExtraAlloc);
                options = Js::CallIExtended_SpreadArgs;
            }

            if (isSuperCall)
            {
                Js::RegSlot tmpReg = byteCodeGenerator->EmitLdObjProto(Js::OpCode::LdFuncObjProto, pnodeTarget->location, funcInfo);
                byteCodeGenerator->Writer()->CallIExtended(op, pnode->location, tmpReg, actualArgSlotCount, options, spreadIndices, spreadIndicesSize, callSiteId, callFlags);
            }
            else
            {
                byteCodeGenerator->Writer()->CallIExtended(op, pnode->location, pnodeTarget->location, actualArgSlotCount, options, spreadIndices, spreadIndicesSize, callSiteId, callFlags);
            }
>>>>>>> f5ab0424
        }
    }
    else
    {
        uint spreadIndicesSize = 0;
        Js::CallIExtendedOptions options = Js::CallIExtended_None;

        if (pnode->sxCall.spreadArgCount > 0)
        {
            Assert(spreadIndices != nullptr);
            spreadExtraAlloc = spreadIndices->count * sizeof(uint32);
            spreadIndicesSize = sizeof(*spreadIndices) + spreadExtraAlloc;
            options = Js::CallIExtended_SpreadArgs;
        }

        if (isSuperCall)
        {
            Js::RegSlot tmpReg = byteCodeGenerator->EmitLdObjProto(Js::OpCode::LdFuncObjProto, pnodeTarget->location, funcInfo);
            byteCodeGenerator->Writer()->CallIExtended(op, pnode->location, tmpReg, actualArgSlotCount, options, spreadIndices, spreadIndicesSize, callSiteId, callFlags);
        }
        else
        {
            byteCodeGenerator->Writer()->CallIExtended(op, pnode->location, pnodeTarget->location, actualArgSlotCount, options, spreadIndices, spreadIndicesSize, callSiteId, callFlags);
        }
    }

    if (pnode->sxCall.spreadArgCount > 0)
    {
        Assert(spreadExtraAlloc != 0);
        AdeletePlus(byteCodeGenerator->GetAllocator(), spreadExtraAlloc, spreadIndices);
    }
}

void EmitCallInstrNoEvalComponents(
    ParseNode *pnode,
    BOOL fIsEval,
    Js::RegSlot thisLocation,
    Js::RegSlot callObjLocation,
    uint32 actualArgCount,
    ByteCodeGenerator *byteCodeGenerator,
    FuncInfo *funcInfo,
    Js::ProfileId callSiteId,
    Js::AuxArray<uint32> *spreadIndices = nullptr)
{
    // Emit the call instruction. The call target is a reference at this point, and we evaluate
    // it as part of doing the actual call.
    // Note that we don't handle the (fEvaluateComponents == TRUE) case in this function.
    // (This function is only called on the !fEvaluateComponents branch in EmitCall.)

    ParseNode *pnodeTarget = pnode->sxBin.pnode1;

    switch (pnodeTarget->nop)
    {
    case knopDot:
    {
        Assert(pnodeTarget->sxBin.pnode2->nop == knopName);
        Js::PropertyId propertyId = pnodeTarget->sxBin.pnode2->sxPid.PropertyIdFromNameNode();

        EmitMethodFld(pnodeTarget, callObjLocation, propertyId, byteCodeGenerator, funcInfo);
        EmitCallI(pnode, /*fEvaluateComponents*/ FALSE, fIsEval, /*fHasNewTarget*/ FALSE, actualArgCount, byteCodeGenerator, funcInfo, callSiteId, spreadIndices);
    }
    break;

    case knopIndex:
    {
        EmitMethodElem(pnodeTarget, pnodeTarget->sxBin.pnode1->location, pnodeTarget->sxBin.pnode2->location, byteCodeGenerator);
        EmitCallI(pnode, /*fEvaluateComponents*/ FALSE, fIsEval, /*fHasNewTarget*/ FALSE, actualArgCount, byteCodeGenerator, funcInfo, callSiteId, spreadIndices);
    }
    break;

    case knopName:
    {
        if (callObjLocation != Js::Constants::NoRegister)
        {
            // We still have to get the property from its instance, so emit CallFld.
            if (thisLocation != callObjLocation)
            {
                funcInfo->ReleaseTmpRegister(thisLocation);
            }
            funcInfo->ReleaseTmpRegister(callObjLocation);

            Js::PropertyId propertyId = pnodeTarget->sxPid.PropertyIdFromNameNode();
            EmitMethodFld(pnodeTarget, callObjLocation, propertyId, byteCodeGenerator, funcInfo);
            EmitCallI(pnode, /*fEvaluateComponents*/ FALSE, fIsEval, /*fHasNewTarget*/ FALSE, actualArgCount, byteCodeGenerator, funcInfo, callSiteId, spreadIndices);
            break;
        }
    }
    // FALL THROUGH

    default:
        EmitCallI(pnode, /*fEvaluateComponents*/ FALSE, fIsEval, /*fHasNewTarget*/ FALSE, actualArgCount, byteCodeGenerator, funcInfo, callSiteId, spreadIndices);
        break;
    }
}

void EmitCallInstr(
    ParseNode *pnode,
    BOOL fIsEval,
    BOOL fHasNewTarget,
    Js::RegSlot thisLocation,
    Js::RegSlot callObjLocation,
    uint32 actualArgCount,
    ByteCodeGenerator *byteCodeGenerator,
    FuncInfo *funcInfo,
    Js::ProfileId callSiteId,
    Js::AuxArray<uint32> *spreadIndices = nullptr)
{
    // Emit a call instruction. The call target has been fully evaluated already, so we always
    // emit a CallI through the register that holds the target value.
    // Note that we don't handle !fEvaluateComponents cases at this point.
    // (This function is only called on the fEvaluateComponents branch in EmitCall.)

    if (thisLocation != Js::Constants::NoRegister)
    {
        funcInfo->ReleaseTmpRegister(thisLocation);
    }

    if (callObjLocation != Js::Constants::NoRegister &&
        callObjLocation != thisLocation)
    {
        funcInfo->ReleaseTmpRegister(callObjLocation);
    }

    EmitCallI(pnode, /*fEvaluateComponents*/ TRUE, fIsEval, fHasNewTarget, actualArgCount, byteCodeGenerator, funcInfo, callSiteId, spreadIndices);
}

void EmitNew(ParseNode* pnode, ByteCodeGenerator* byteCodeGenerator, FuncInfo* funcInfo)
{
    Js::ArgSlot argCount = pnode->sxCall.argCount;
    argCount++; // include "this"

    BOOL fSideEffectArgs = FALSE;
    unsigned int tmpCount = CountArguments(pnode->sxCall.pnodeArgs, &fSideEffectArgs);
    AssertOrFailFastMsg(argCount == tmpCount, "argCount cannot overflow as max args capped at parser level");

    byteCodeGenerator->StartStatement(pnode);

    // Start call, allocate out param space
    funcInfo->StartRecordingOutArgs(argCount);

    // Assign the call target operand(s), putting them into expression temps if necessary to protect
    // them from side-effects.
    if (fSideEffectArgs)
    {
        SaveOpndValue(pnode->sxCall.pnodeTarget, funcInfo);
    }

    Emit(pnode->sxCall.pnodeTarget, byteCodeGenerator, funcInfo, false, true);

    if (pnode->sxCall.pnodeArgs == nullptr)
    {
        funcInfo->ReleaseLoc(pnode->sxCall.pnodeTarget);
        Js::OpCode op = (CreateNativeArrays(byteCodeGenerator, funcInfo)
            && CallTargetIsArray(pnode->sxCall.pnodeTarget))
            ? Js::OpCode::NewScObjArray : Js::OpCode::NewScObject;
        Assert(argCount == 1);

        Js::ProfileId callSiteId = byteCodeGenerator->GetNextCallSiteId(op);
        byteCodeGenerator->Writer()->StartCall(Js::OpCode::StartCall, argCount);
        byteCodeGenerator->Writer()->CallI(op, funcInfo->AcquireLoc(pnode),
            pnode->sxCall.pnodeTarget->location, argCount, callSiteId);
    }
    else
    {
        uint32 actualArgCount = 0;

        if (IsCallOfConstants(pnode))
        {
            byteCodeGenerator->Writer()->StartCall(Js::OpCode::StartCall, argCount);
            funcInfo->ReleaseLoc(pnode->sxCall.pnodeTarget);
            actualArgCount = EmitNewObjectOfConstants(pnode, byteCodeGenerator, funcInfo, argCount);
        }
        else
        {
            Js::OpCode op;
            if ((CreateNativeArrays(byteCodeGenerator, funcInfo) && CallTargetIsArray(pnode->sxCall.pnodeTarget)))
            {
                op = pnode->sxCall.spreadArgCount > 0 ? Js::OpCode::NewScObjArraySpread : Js::OpCode::NewScObjArray;
            }
            else
            {
                op = pnode->sxCall.spreadArgCount > 0 ? Js::OpCode::NewScObjectSpread : Js::OpCode::NewScObject;
            }

            Js::ProfileId callSiteId = byteCodeGenerator->GetNextCallSiteId(op);

            // Only emit profiled argouts if we're going to profile this call.
            bool emitProfiledArgouts = callSiteId != byteCodeGenerator->GetCurrentCallSiteId();

            Js::AuxArray<uint32> *spreadIndices = nullptr;

            actualArgCount = EmitArgList(pnode->sxCall.pnodeArgs, Js::Constants::NoRegister, Js::Constants::NoRegister,
                false, true, byteCodeGenerator, funcInfo, callSiteId, argCount, pnode->sxCall.hasDestructuring, emitProfiledArgouts, pnode->sxCall.spreadArgCount, &spreadIndices);

            funcInfo->ReleaseLoc(pnode->sxCall.pnodeTarget);

            if (pnode->sxCall.spreadArgCount > 0)
            {
                Assert(spreadIndices != nullptr);
                uint spreadExtraAlloc = UInt32Math::Mul(spreadIndices->count, sizeof(uint32));
                uint spreadIndicesSize = UInt32Math::Add(sizeof(*spreadIndices), spreadExtraAlloc);
                byteCodeGenerator->Writer()->CallIExtended(op, funcInfo->AcquireLoc(pnode), pnode->sxCall.pnodeTarget->location,
                    (uint16)actualArgCount, Js::CallIExtended_SpreadArgs,
                    spreadIndices, spreadIndicesSize, callSiteId);
            }
            else
            {
                byteCodeGenerator->Writer()->CallI(op, funcInfo->AcquireLoc(pnode), pnode->sxCall.pnodeTarget->location,
                    (uint16)actualArgCount, callSiteId);
            }
        }

        Assert(argCount == actualArgCount);
    }

    // End call, pop param space
    funcInfo->EndRecordingOutArgs(argCount);
    return;
}

void EmitCall(
    ParseNode* pnode,
    ByteCodeGenerator* byteCodeGenerator,
    FuncInfo* funcInfo,
    BOOL fReturnValue,
    BOOL fEvaluateComponents,
    Js::RegSlot overrideThisLocation,
    Js::RegSlot newTargetLocation)
{
    // If the call returns a float, we'll note this in the byte code.
    Js::RegSlot thisLocation = Js::Constants::NoRegister;
    Js::RegSlot callObjLocation = Js::Constants::NoRegister;
    BOOL fHasNewTarget = newTargetLocation != Js::Constants::NoRegister;
    BOOL fSideEffectArgs = FALSE;
    BOOL fIsSuperCall = pnode->sxCall.isSuperCall;
    ParseNode *pnodeTarget = pnode->sxCall.pnodeTarget;
    ParseNode *pnodeArgs = pnode->sxCall.pnodeArgs;
    uint16 spreadArgCount = pnode->sxCall.spreadArgCount;

    if (CreateNativeArrays(byteCodeGenerator, funcInfo) && CallTargetIsArray(pnode->sxCall.pnodeTarget)) {
        // some minifiers (potentially incorrectly) assume that "v = new Array()" and "v = Array()" are equivalent,
        // and replace the former with the latter to save 4 characters. What that means for us is that it, at least
        // initially, uses the "Call" path. We want to guess that it _is_ just "new Array()" and change over to the
        // "new" path, since then our native array handling can kick in.
        /*EmitNew(pnode, byteCodeGenerator, funcInfo);
        return;*/
    }

    unsigned int argCount = CountArguments(pnode->sxCall.pnodeArgs, &fSideEffectArgs);

    BOOL fIsEval = pnode->sxCall.isEvalCall;
    Js::ArgSlot argSlotCount = (Js::ArgSlot)argCount;

    if (fIsEval)
    {
        Assert(!fHasNewTarget);

        //
        // "eval" takes the closure environment as an extra argument
        // Pass the closure env only if some argument is passed
        // For just eval(), don't pass the closure environment
        //
        if (argCount > 1)
        {
            argCount++;
        }
    }
    else if (fHasNewTarget)
    {
        // When we need to pass new.target explicitly, it is passed as an extra argument.
        // This is similar to how eval passes an extra argument for the frame display and is
        // used to support cases where we need to pass both 'this' and new.target as part of
        // a function call.
        // OpCode::LdNewTarget knows how to look at the call flags and fetch this argument.
        argCount++;
    }

    // argCount indicates the total arguments count including the extra arguments.
    // argSlotCount indicates the actual arguments count. So argCount should always never be les sthan argSlotCount.
    if (argCount < (unsigned int)argSlotCount)
    {
        Js::Throw::OutOfMemory();
    }

    if (fReturnValue)
    {
        pnode->isUsed = true;
    }

    //
    // Set up the call.
    //

    bool releaseThisLocation = true;

    // We already emit the call target for super calls in EmitSuperCall
    if (!fIsSuperCall)
    {
        if (!fEvaluateComponents)
        {
            EmitCallTargetNoEvalComponents(pnodeTarget, fSideEffectArgs, &thisLocation, &releaseThisLocation, &callObjLocation, byteCodeGenerator, funcInfo);
        }
        else
        {
            EmitCallTarget(pnodeTarget, fSideEffectArgs, &thisLocation, &releaseThisLocation, &callObjLocation, byteCodeGenerator, funcInfo);
        }
    }

    // If we are strictly overriding the this location, ignore what the call target set this location to.
    if (overrideThisLocation != Js::Constants::NoRegister)
    {
        thisLocation = overrideThisLocation;
        releaseThisLocation = false;
    }

    // Evaluate the arguments (nothing mode-specific here).
    // Start call, allocate out param space
    // We have to use the arguments count including the extra args to Start Call as we use it to allocated space for all the args
    funcInfo->StartRecordingOutArgs(argCount);

    Js::ProfileId callSiteId = byteCodeGenerator->GetNextCallSiteId(Js::OpCode::CallI);

    // Only emit profiled argouts if we're going to allocate callSiteInfo (on the DynamicProfileInfo) for this call.
    bool emitProfiledArgouts = callSiteId != byteCodeGenerator->GetCurrentCallSiteId();
    Js::AuxArray<uint32> *spreadIndices;
    EmitArgList(pnodeArgs, thisLocation, newTargetLocation, fIsEval, fEvaluateComponents, byteCodeGenerator, funcInfo, callSiteId, (Js::ArgSlot)argCount, pnode->sxCall.hasDestructuring, emitProfiledArgouts, spreadArgCount, &spreadIndices);

    if (!fEvaluateComponents)
    {
        EmitCallInstrNoEvalComponents(pnode, fIsEval, thisLocation, callObjLocation, argSlotCount, byteCodeGenerator, funcInfo, callSiteId, spreadIndices);
    }
    else
    {
        EmitCallInstr(pnode, fIsEval, fHasNewTarget, releaseThisLocation ? thisLocation : Js::Constants::NoRegister, callObjLocation, argSlotCount, byteCodeGenerator, funcInfo, callSiteId, spreadIndices);
    }

    // End call, pop param space
    funcInfo->EndRecordingOutArgs((Js::ArgSlot)argCount);
}

void EmitInvoke(
    Js::RegSlot location,
    Js::RegSlot callObjLocation,
    Js::PropertyId propertyId,
    ByteCodeGenerator* byteCodeGenerator,
    FuncInfo* funcInfo)
{
    EmitMethodFld(false, false, location, callObjLocation, propertyId, byteCodeGenerator, funcInfo);

    funcInfo->StartRecordingOutArgs(1);

    Js::ProfileId callSiteId = byteCodeGenerator->GetNextCallSiteId(Js::OpCode::CallI);

    byteCodeGenerator->Writer()->StartCall(Js::OpCode::StartCall, 1);
    EmitArgListStart(callObjLocation, byteCodeGenerator, funcInfo, callSiteId);

    byteCodeGenerator->Writer()->CallI(Js::OpCode::CallI, location, location, 1, callSiteId);
}

void EmitInvoke(
    Js::RegSlot location,
    Js::RegSlot callObjLocation,
    Js::PropertyId propertyId,
    ByteCodeGenerator* byteCodeGenerator,
    FuncInfo* funcInfo,
    Js::RegSlot arg1Location)
{
    EmitMethodFld(false, false, location, callObjLocation, propertyId, byteCodeGenerator, funcInfo);

    funcInfo->StartRecordingOutArgs(2);

    Js::ProfileId callSiteId = byteCodeGenerator->GetNextCallSiteId(Js::OpCode::CallI);

    byteCodeGenerator->Writer()->StartCall(Js::OpCode::StartCall, 2);
    EmitArgListStart(callObjLocation, byteCodeGenerator, funcInfo, callSiteId);
    byteCodeGenerator->Writer()->ArgOut<true>(1, arg1Location, callSiteId, false /*emitProfiledArgout*/);

    byteCodeGenerator->Writer()->CallI(Js::OpCode::CallI, location, location, 2, callSiteId);
}

void EmitComputedFunctionNameVar(ParseNode *nameNode, ParseNode *exprNode, ByteCodeGenerator *byteCodeGenerator)
{
    AssertMsg(exprNode != nullptr, "callers of this function should pass in a valid expression Node");

    if (nameNode == nullptr)
    {
        return;
    }

    if ((exprNode->nop == knopFncDecl && (exprNode->sxFnc.pnodeName == nullptr || exprNode->sxFnc.pnodeName->nop != knopVarDecl)))
    {
        byteCodeGenerator->Writer()->Reg2(Js::OpCode::SetComputedNameVar, exprNode->location, nameNode->location);
    }
}

void EmitMemberNode(ParseNode *memberNode, Js::RegSlot objectLocation, ByteCodeGenerator *byteCodeGenerator, FuncInfo *funcInfo, ParseNode* parentNode, bool useStore, bool* isObjectEmpty = nullptr)
{
    ParseNode *nameNode = memberNode->sxBin.pnode1;
    ParseNode *exprNode = memberNode->sxBin.pnode2;

    bool isFncDecl = exprNode->nop == knopFncDecl;
    bool isClassMember = isFncDecl && exprNode->sxFnc.IsClassMember();

    // Moved SetComputedNameVar before LdFld of prototype because loading the prototype undefers the function TypeHandler
    // which makes this bytecode too late to influence the function.name.
    if (nameNode->nop == knopComputedName)
    {
        // Computed property name
        // Transparently pass the name expr
        // The Emit will replace this with a temp register if necessary to preserve the value.
        nameNode->location = nameNode->sxUni.pnode1->location;
        EmitBinaryOpnds(nameNode, exprNode, byteCodeGenerator, funcInfo);
        if (isFncDecl && !exprNode->sxFnc.IsClassConstructor())
        {
            EmitComputedFunctionNameVar(nameNode, exprNode, byteCodeGenerator);
        }
    }

    // Classes allocates a RegSlot as part of Instance Methods EmitClassInitializers,
    // but if we don't have any members then we don't need to load the prototype.
    Assert(isClassMember == (isObjectEmpty != nullptr));
    if (isClassMember && *isObjectEmpty)
    {
        *isObjectEmpty = false;
        int cacheId = funcInfo->FindOrAddInlineCacheId(parentNode->location, Js::PropertyIds::prototype, false, false);
        byteCodeGenerator->Writer()->PatchableProperty(Js::OpCode::LdFld, objectLocation, parentNode->location, cacheId);
    }

    if (nameNode->nop == knopComputedName)
    {
        AssertOrFailFast(memberNode->nop == knopGetMember || memberNode->nop == knopSetMember || memberNode->nop == knopMember);

        Js::OpCode setOp = memberNode->nop == knopGetMember ?
            (isClassMember ? Js::OpCode::InitClassMemberGetComputedName : Js::OpCode::InitGetElemI) :
            memberNode->nop == knopSetMember ?
            (isClassMember ? Js::OpCode::InitClassMemberSetComputedName : Js::OpCode::InitSetElemI) :
            (isClassMember ? Js::OpCode::InitClassMemberComputedName : Js::OpCode::InitComputedProperty);

        byteCodeGenerator->Writer()->Element(setOp, exprNode->location, objectLocation, nameNode->location, true);

        // Class and object members need a reference back to the class.
        if (isFncDecl)
        {
            byteCodeGenerator->Writer()->Reg2(Js::OpCode::SetHomeObj, exprNode->location, objectLocation);
        }

        funcInfo->ReleaseLoc(exprNode);
        funcInfo->ReleaseLoc(nameNode);

        return;
    }

    Js::OpCode stFldOpCode = (Js::OpCode)0;
    if (useStore)
    {
        stFldOpCode = ByteCodeGenerator::GetStFldOpCode(funcInfo, false, false, false, isClassMember);
    }

    Emit(exprNode, byteCodeGenerator, funcInfo, false);
    Js::PropertyId propertyId = nameNode->sxPid.PropertyIdFromNameNode();

    if (Js::PropertyIds::name == propertyId
        && exprNode->nop == knopFncDecl
        && exprNode->sxFnc.IsStaticMember()
        && parentNode != nullptr && parentNode->nop == knopClassDecl
        && parentNode->sxClass.pnodeConstructor != nullptr)
    {
        Js::ParseableFunctionInfo* nameFunc = parentNode->sxClass.pnodeConstructor->sxFnc.funcInfo->byteCodeFunction->GetParseableFunctionInfo();
        nameFunc->SetIsStaticNameFunction(true);
    }

    if (memberNode->nop == knopMember || memberNode->nop == knopMemberShort)
    {
        // The internal prototype should be set only if the production is of the form PropertyDefinition : PropertyName : AssignmentExpression
        if (propertyId == Js::PropertyIds::__proto__ && memberNode->nop != knopMemberShort && (exprNode->nop != knopFncDecl || !exprNode->sxFnc.IsMethod()))
        {
            byteCodeGenerator->Writer()->Property(Js::OpCode::InitProto, exprNode->location, objectLocation,
                funcInfo->FindOrAddReferencedPropertyId(propertyId));
        }
        else
        {
            uint cacheId = funcInfo->FindOrAddInlineCacheId(objectLocation, propertyId, false, true);
            Js::OpCode patchablePropertyOpCode;

            if (useStore)
            {
                patchablePropertyOpCode = stFldOpCode;
            }
            else if (isClassMember)
            {
                patchablePropertyOpCode = Js::OpCode::InitClassMember;
            }
            else
            {
                patchablePropertyOpCode = Js::OpCode::InitFld;
            }

            byteCodeGenerator->Writer()->PatchableProperty(patchablePropertyOpCode, exprNode->location, objectLocation, cacheId);
        }
    }
    else
    {
        AssertOrFailFast(memberNode->nop == knopGetMember || memberNode->nop == knopSetMember);

        Js::OpCode setOp = memberNode->nop == knopGetMember ?
            (isClassMember ? Js::OpCode::InitClassMemberGet : Js::OpCode::InitGetFld) :
            (isClassMember ? Js::OpCode::InitClassMemberSet : Js::OpCode::InitSetFld);

        byteCodeGenerator->Writer()->Property(setOp, exprNode->location, objectLocation, funcInfo->FindOrAddReferencedPropertyId(propertyId));
    }

    // Class and object members need a reference back to the class.
    if (isFncDecl)
    {
        byteCodeGenerator->Writer()->Reg2(Js::OpCode::SetHomeObj, exprNode->location, objectLocation);
    }

    funcInfo->ReleaseLoc(exprNode);

    if (propertyId == Js::PropertyIds::valueOf)
    {
        byteCodeGenerator->GetScriptContext()->optimizationOverrides.SetSideEffects(Js::SideEffects_ValueOf);
    }
    else if (propertyId == Js::PropertyIds::toString)
    {
        byteCodeGenerator->GetScriptContext()->optimizationOverrides.SetSideEffects(Js::SideEffects_ToString);
    }
}

void EmitClassInitializers(ParseNode *memberList, Js::RegSlot objectLocation, ByteCodeGenerator *byteCodeGenerator, FuncInfo *funcInfo, ParseNode* parentNode, bool isObjectEmpty)
{
    if (memberList != nullptr)
    {
        while (memberList->nop == knopList)
        {
            ParseNode *memberNode = memberList->sxBin.pnode1;
            EmitMemberNode(memberNode, objectLocation, byteCodeGenerator, funcInfo, parentNode, /*useStore*/ false, &isObjectEmpty);
            memberList = memberList->sxBin.pnode2;
        }
        EmitMemberNode(memberList, objectLocation, byteCodeGenerator, funcInfo, parentNode, /*useStore*/ false, &isObjectEmpty);
    }
}

void EmitObjectInitializers(ParseNode *memberList, Js::RegSlot objectLocation, ByteCodeGenerator *byteCodeGenerator, FuncInfo *funcInfo)
{
    ParseNode *pmemberList = memberList;
    unsigned int argCount = 0;
    uint32  value;
    Js::PropertyId propertyId;

    //
    // 1. Add all non-int property ids to a dictionary propertyIds with value true
    // 2. Get the count of propertyIds
    // 3. Create a propertyId array of size count
    // 4. Put the propIds in the auxiliary area
    // 5. Get the objectLiteralCacheId
    // 6. Generate propId inits with values
    //

    // Handle propertyId collision
    typedef JsUtil::BaseHashSet<Js::PropertyId, ArenaAllocator, PowerOf2SizePolicy> PropertyIdSet;
    PropertyIdSet* propertyIds = Anew(byteCodeGenerator->GetAllocator(), PropertyIdSet, byteCodeGenerator->GetAllocator(), 17);

    bool hasComputedName = false;
    if (memberList != nullptr)
    {
        while (memberList->nop == knopList)
        {
            if (memberList->sxBin.pnode1->sxBin.pnode1->nop == knopComputedName)
            {
                hasComputedName = true;
                break;
            }

            propertyId = memberList->sxBin.pnode1->sxBin.pnode1->sxPid.PropertyIdFromNameNode();
            if (!byteCodeGenerator->GetScriptContext()->IsNumericPropertyId(propertyId, &value))
            {
                propertyIds->Item(propertyId);
            }

            memberList = memberList->sxBin.pnode2;
        }

        if (memberList->sxBin.pnode1->nop != knopComputedName && !hasComputedName)
        {
            propertyId = memberList->sxBin.pnode1->sxPid.PropertyIdFromNameNode();
            if (!byteCodeGenerator->GetScriptContext()->IsNumericPropertyId(propertyId, &value))
            {
                propertyIds->Item(propertyId);
            }
        }
    }

    argCount = propertyIds->Count();

    memberList = pmemberList;
    if ((memberList == nullptr) || (argCount == 0))
    {
        // Empty literal or numeric property only object literal
        byteCodeGenerator->Writer()->Reg1(Js::OpCode::NewScObjectSimple, objectLocation);
    }
    else
    {
        uint32 allocSize = UInt32Math::Mul(argCount, sizeof(Js::PropertyId));
        Js::PropertyIdArray *propIds = AnewPlus(byteCodeGenerator->GetAllocator(), allocSize, Js::PropertyIdArray, argCount, 0);

        if (propertyIds->ContainsKey(Js::PropertyIds::__proto__))
        {
            // Always record whether the initializer contains __proto__ no matter if current environment has it enabled
            // or not, in case the bytecode is later run with __proto__ enabled.
            propIds->has__proto__ = true;
        }

        unsigned int argIndex = 0;
        while (memberList->nop == knopList)
        {
            if (memberList->sxBin.pnode1->sxBin.pnode1->nop == knopComputedName)
            {
                break;
            }
            propertyId = memberList->sxBin.pnode1->sxBin.pnode1->sxPid.PropertyIdFromNameNode();
            if (!byteCodeGenerator->GetScriptContext()->IsNumericPropertyId(propertyId, &value) && propertyIds->Remove(propertyId))
            {
                propIds->elements[argIndex] = propertyId;
                argIndex++;
            }
            memberList = memberList->sxBin.pnode2;
        }

        if (memberList->sxBin.pnode1->nop != knopComputedName && !hasComputedName)
        {
            propertyId = memberList->sxBin.pnode1->sxPid.PropertyIdFromNameNode();
            if (!byteCodeGenerator->GetScriptContext()->IsNumericPropertyId(propertyId, &value) && propertyIds->Remove(propertyId))
            {
                propIds->elements[argIndex] = propertyId;
                argIndex++;
            }
        }

        uint32 literalObjectId = funcInfo->GetParsedFunctionBody()->NewObjectLiteral();

        // Generate the opcode with propIds and cacheId
        byteCodeGenerator->Writer()->Auxiliary(Js::OpCode::NewScObjectLiteral, objectLocation, propIds, UInt32Math::Add(sizeof(Js::PropertyIdArray), allocSize), literalObjectId);

        Adelete(byteCodeGenerator->GetAllocator(), propertyIds);

        AdeletePlus(byteCodeGenerator->GetAllocator(), allocSize, propIds);
    }

    memberList = pmemberList;

    bool useStore = false;
    // Generate the actual assignment to those properties
    if (memberList != nullptr)
    {
        while (memberList->nop == knopList)
        {
            ParseNode *memberNode = memberList->sxBin.pnode1;

            if (memberNode->sxBin.pnode1->nop == knopComputedName)
            {
                useStore = true;
            }

            byteCodeGenerator->StartSubexpression(memberNode);
            EmitMemberNode(memberNode, objectLocation, byteCodeGenerator, funcInfo, nullptr, useStore);
            byteCodeGenerator->EndSubexpression(memberNode);
            memberList = memberList->sxBin.pnode2;
        }

        byteCodeGenerator->StartSubexpression(memberList);
        EmitMemberNode(memberList, objectLocation, byteCodeGenerator, funcInfo, nullptr, useStore);
        byteCodeGenerator->EndSubexpression(memberList);
    }
}

void EmitStringTemplate(ParseNode *pnode, ByteCodeGenerator *byteCodeGenerator, FuncInfo *funcInfo)
{
    Assert(pnode->sxStrTemplate.pnodeStringLiterals);

    // For a tagged string template, we will create the callsite constant object as part of the FunctionBody constants table.
    // We only need to emit code for non-tagged string templates here.
    if (!pnode->sxStrTemplate.isTaggedTemplate)
    {
        // If we have no substitutions and this is not a tagged template, we can emit just the single cooked string.
        if (pnode->sxStrTemplate.pnodeSubstitutionExpressions == nullptr)
        {
            Assert(pnode->sxStrTemplate.pnodeStringLiterals->nop != knopList);

            funcInfo->AcquireLoc(pnode);
            Emit(pnode->sxStrTemplate.pnodeStringLiterals, byteCodeGenerator, funcInfo, false);

            Assert(pnode->location != pnode->sxStrTemplate.pnodeStringLiterals->location);

            byteCodeGenerator->Writer()->Reg2(Js::OpCode::Ld_A, pnode->location, pnode->sxStrTemplate.pnodeStringLiterals->location);
            funcInfo->ReleaseLoc(pnode->sxStrTemplate.pnodeStringLiterals);
        }
        else
        {
            // If we have substitutions but no tag function, we can skip the callSite object construction (and also ignore raw strings).
            funcInfo->AcquireLoc(pnode);

            // First string must be a list node since we have substitutions.
            AssertMsg(pnode->sxStrTemplate.pnodeStringLiterals->nop == knopList, "First string in the list must be a knopList node.");

            ParseNode* stringNodeList = pnode->sxStrTemplate.pnodeStringLiterals;

            // Emit the first string and load that into the pnode location.
            Emit(stringNodeList->sxBin.pnode1, byteCodeGenerator, funcInfo, false);

            Assert(pnode->location != stringNodeList->sxBin.pnode1->location);

            byteCodeGenerator->Writer()->Reg2(Js::OpCode::Ld_A, pnode->location, stringNodeList->sxBin.pnode1->location);
            funcInfo->ReleaseLoc(stringNodeList->sxBin.pnode1);

            ParseNode* expressionNodeList = pnode->sxStrTemplate.pnodeSubstitutionExpressions;
            ParseNode* stringNode;
            ParseNode* expressionNode;

            // Now append the substitution expressions and remaining string constants via normal add operator
            // We will always have one more string constant than substitution expression
            // `strcon1 ${expr1} strcon2 ${expr2} strcon3` = strcon1 + expr1 + strcon2 + expr2 + strcon3
            //
            // strcon1 --- step 1 (above)
            // expr1   \__ step 2
            // strcon2 /
            // expr2   \__ step 3
            // strcon3 /
            while (stringNodeList->nop == knopList)
            {
                // If the current head of the expression list is a list, fetch the node and walk the list.
                if (expressionNodeList->nop == knopList)
                {
                    expressionNode = expressionNodeList->sxBin.pnode1;
                    expressionNodeList = expressionNodeList->sxBin.pnode2;
                }
                else
                {
                    // This is the last element of the expression list.
                    expressionNode = expressionNodeList;
                }

                // Emit the expression and append it to the string we're building.
                Emit(expressionNode, byteCodeGenerator, funcInfo, false);

                Js::RegSlot toStringLocation = funcInfo->AcquireTmpRegister();
                byteCodeGenerator->Writer()->Reg2(Js::OpCode::Conv_Str, toStringLocation, expressionNode->location);
                byteCodeGenerator->Writer()->Reg3(Js::OpCode::Add_A, pnode->location, pnode->location, toStringLocation);
                funcInfo->ReleaseTmpRegister(toStringLocation);
                funcInfo->ReleaseLoc(expressionNode);

                // Move to the next string in the list - we already got ahead of the expressions in the first string literal above.
                stringNodeList = stringNodeList->sxBin.pnode2;

                // If the current head of the string literal list is also a list node, need to fetch the actual string literal node.
                if (stringNodeList->nop == knopList)
                {
                    stringNode = stringNodeList->sxBin.pnode1;
                }
                else
                {
                    // This is the last element of the string literal list.
                    stringNode = stringNodeList;
                }

                // Emit the string node following the previous expression and append it to the string.
                // This is either just some string in the list or it is the last string.
                Emit(stringNode, byteCodeGenerator, funcInfo, false);
                byteCodeGenerator->Writer()->Reg3(Js::OpCode::Add_A, pnode->location, pnode->location, stringNode->location);
                funcInfo->ReleaseLoc(stringNode);
            }
        }
    }
}

void SetNewArrayElements(ParseNode *pnode, Js::RegSlot arrayLocation, ByteCodeGenerator *byteCodeGenerator, FuncInfo *funcInfo)
{
    ParseNode *args = pnode->sxUni.pnode1;
    uint argCount = pnode->sxArrLit.count;
    uint spreadCount = pnode->sxArrLit.spreadCount;
    bool nativeArrays = CreateNativeArrays(byteCodeGenerator, funcInfo);

    bool arrayIntOpt = nativeArrays && pnode->sxArrLit.arrayOfInts;
    if (arrayIntOpt)
    {
        int extraAlloc = 0, auxSize = 0;
        if (Int32Math::Mul(argCount, sizeof(int32), &extraAlloc)
            || Int32Math::Add(sizeof(Js::AuxArray<int>), extraAlloc, &auxSize))
        {
            ::Math::DefaultOverflowPolicy();
        }
        Js::AuxArray<int> *ints = AnewPlus(byteCodeGenerator->GetAllocator(), extraAlloc, Js::AuxArray<int32>, argCount);
        EmitConstantArgsToIntArray(byteCodeGenerator, ints->elements, args, argCount);
        Assert(!pnode->sxArrLit.hasMissingValues);
        byteCodeGenerator->Writer()->Auxiliary(
            Js::OpCode::NewScIntArray,
            pnode->location,
            ints,
            auxSize,
            argCount);
        AdeletePlus(byteCodeGenerator->GetAllocator(), extraAlloc, ints);
        return;
    }

    bool arrayNumOpt = nativeArrays && pnode->sxArrLit.arrayOfNumbers;
    if (arrayNumOpt)
    {
        int extraAlloc = 0, auxSize = 0;
        if (Int32Math::Mul(argCount, sizeof(double), &extraAlloc)
            || Int32Math::Add(sizeof(Js::AuxArray<double>), extraAlloc, &auxSize))
        {
            ::Math::DefaultOverflowPolicy();
        }
        Js::AuxArray<double> *doubles = AnewPlus(byteCodeGenerator->GetAllocator(), extraAlloc, Js::AuxArray<double>, argCount);
        EmitConstantArgsToFltArray(byteCodeGenerator, doubles->elements, args, argCount);
        Assert(!pnode->sxArrLit.hasMissingValues);
        byteCodeGenerator->Writer()->Auxiliary(
            Js::OpCode::NewScFltArray,
            pnode->location,
            doubles,
            auxSize,
            argCount);
        AdeletePlus(byteCodeGenerator->GetAllocator(), extraAlloc, doubles);
        return;
    }

    bool arrayLitOpt = pnode->sxArrLit.arrayOfTaggedInts && pnode->sxArrLit.count > 1;
    Assert(!arrayLitOpt || !nativeArrays);

    Js::RegSlot spreadArrLoc = arrayLocation;
    Js::AuxArray<uint32> *spreadIndices = nullptr;
    const uint extraAlloc = UInt32Math::Mul(spreadCount, sizeof(uint32));
    if (pnode->sxArrLit.spreadCount > 0)
    {
        arrayLocation = funcInfo->AcquireTmpRegister();
        spreadIndices = AnewPlus(byteCodeGenerator->GetAllocator(), extraAlloc, Js::AuxArray<uint32>, spreadCount);
    }

    byteCodeGenerator->Writer()->Reg1Unsigned1(
        pnode->sxArrLit.hasMissingValues ? Js::OpCode::NewScArrayWithMissingValues : Js::OpCode::NewScArray,
        arrayLocation,
        argCount);

    if (args != nullptr)
    {
        Js::OpCode opcode;
        Js::RegSlot arrLoc;
        if (argCount == 1 && !byteCodeGenerator->Writer()->DoProfileNewScArrayOp(Js::OpCode::NewScArray))
        {
            opcode = Js::OpCode::StArrItemC_CI4;
            arrLoc = arrayLocation;
        }
        else if (arrayLitOpt)
        {
            opcode = Js::OpCode::StArrSegItem_A;
            arrLoc = funcInfo->AcquireTmpRegister();
            byteCodeGenerator->Writer()->Reg2(Js::OpCode::LdArrHead, arrLoc, arrayLocation);
        }
        else if (Js::JavascriptArray::HasInlineHeadSegment(argCount))
        {
            // The head segment will be allocated inline as an interior pointer. To keep the array alive, the set operation
            // should be done relative to the array header to keep it alive (instead of the array segment).
            opcode = Js::OpCode::StArrInlineItem_CI4;
            arrLoc = arrayLocation;
        }
        else if (argCount <= Js::JavascriptArray::MaxInitialDenseLength)
        {
            opcode = Js::OpCode::StArrSegItem_CI4;
            arrLoc = funcInfo->AcquireTmpRegister();
            byteCodeGenerator->Writer()->Reg2(Js::OpCode::LdArrHead, arrLoc, arrayLocation);
        }
        else
        {
            opcode = Js::OpCode::StArrItemI_CI4;
            arrLoc = arrayLocation;
        }

        if (arrayLitOpt)
        {
            uint32 allocSize = UInt32Math::Mul(argCount, sizeof(Js::Var));
            Js::VarArray *vars = AnewPlus(byteCodeGenerator->GetAllocator(), allocSize, Js::VarArray, argCount);

            EmitConstantArgsToVarArray(byteCodeGenerator, vars->elements, args, argCount);

            // Generate the opcode with vars
            byteCodeGenerator->Writer()->Auxiliary(Js::OpCode::StArrSegItem_A, arrLoc, vars, UInt32Math::Add(sizeof(Js::VarArray), allocSize), argCount);

            AdeletePlus(byteCodeGenerator->GetAllocator(), allocSize, vars);
        }
        else
        {
            uint i = 0;
            unsigned spreadIndex = 0;
            Js::RegSlot rhsLocation;
            while (args->nop == knopList)
            {
                if (args->sxBin.pnode1->nop != knopEmpty)
                {
                    Emit(args->sxBin.pnode1, byteCodeGenerator, funcInfo, false);
                    rhsLocation = args->sxBin.pnode1->location;
                    Js::RegSlot regVal = rhsLocation;
                    if (args->sxBin.pnode1->nop == knopEllipsis)
                    {
                        AnalysisAssert(spreadIndices);
                        regVal = funcInfo->AcquireTmpRegister();
                        byteCodeGenerator->Writer()->Reg2(Js::OpCode::LdCustomSpreadIteratorList, regVal, rhsLocation);
                        spreadIndices->elements[spreadIndex++] = i;
                    }

                    byteCodeGenerator->Writer()->ElementUnsigned1(opcode, regVal, arrLoc, i);

                    if (args->sxBin.pnode1->nop == knopEllipsis)
                    {
                        funcInfo->ReleaseTmpRegister(regVal);
                    }

                    funcInfo->ReleaseLoc(args->sxBin.pnode1);
                }

                args = args->sxBin.pnode2;
                i++;
            }

            if (args->nop != knopEmpty)
            {
                Emit(args, byteCodeGenerator, funcInfo, false);
                rhsLocation = args->location;
                Js::RegSlot regVal = rhsLocation;
                if (args->nop == knopEllipsis)
                {
                    regVal = funcInfo->AcquireTmpRegister();
                    byteCodeGenerator->Writer()->Reg2(Js::OpCode::LdCustomSpreadIteratorList, regVal, rhsLocation);
                    AnalysisAssert(spreadIndices);
                    spreadIndices->elements[spreadIndex] = i;
                }

                byteCodeGenerator->Writer()->ElementUnsigned1(opcode, regVal, arrLoc, i);

                if (args->nop == knopEllipsis)
                {
                    funcInfo->ReleaseTmpRegister(regVal);
                }

                funcInfo->ReleaseLoc(args);
                i++;
            }
            Assert(i <= argCount);
        }

        if (arrLoc != arrayLocation)
        {
            funcInfo->ReleaseTmpRegister(arrLoc);
        }
    }

    if (pnode->sxArrLit.spreadCount > 0)
    {
        byteCodeGenerator->Writer()->Reg2Aux(Js::OpCode::SpreadArrayLiteral, spreadArrLoc, arrayLocation, spreadIndices, UInt32Math::Add(sizeof(Js::AuxArray<uint32>), extraAlloc), extraAlloc);
        AdeletePlus(byteCodeGenerator->GetAllocator(), extraAlloc, spreadIndices);
        funcInfo->ReleaseTmpRegister(arrayLocation);
    }
}

// FIX: TODO: mixed-mode expressions (arithmetic expressions mixed with boolean expressions); current solution
// will not short-circuit in some cases and is not complete (for example: var i=(x==y))
// This uses Aho and Ullman style double-branch generation (p. 494 ASU); we will need to peephole optimize or replace
// with special case for single-branch style.
void EmitBooleanExpression(ParseNode *expr, Js::ByteCodeLabel trueLabel, Js::ByteCodeLabel falseLabel, ByteCodeGenerator *byteCodeGenerator,
    FuncInfo *funcInfo)
{
    byteCodeGenerator->StartStatement(expr);
    switch (expr->nop)
    {

    case knopLogOr:
    {
        Js::ByteCodeLabel leftFalse = byteCodeGenerator->Writer()->DefineLabel();
        EmitBooleanExpression(expr->sxBin.pnode1, trueLabel, leftFalse, byteCodeGenerator, funcInfo);
        funcInfo->ReleaseLoc(expr->sxBin.pnode1);
        byteCodeGenerator->Writer()->MarkLabel(leftFalse);
        EmitBooleanExpression(expr->sxBin.pnode2, trueLabel, falseLabel, byteCodeGenerator, funcInfo);
        funcInfo->ReleaseLoc(expr->sxBin.pnode2);
        break;
    }

    case knopLogAnd:
    {
        Js::ByteCodeLabel leftTrue = byteCodeGenerator->Writer()->DefineLabel();
        EmitBooleanExpression(expr->sxBin.pnode1, leftTrue, falseLabel, byteCodeGenerator, funcInfo);
        funcInfo->ReleaseLoc(expr->sxBin.pnode1);
        byteCodeGenerator->Writer()->MarkLabel(leftTrue);
        EmitBooleanExpression(expr->sxBin.pnode2, trueLabel, falseLabel, byteCodeGenerator, funcInfo);
        funcInfo->ReleaseLoc(expr->sxBin.pnode2);
        break;
    }

    case knopLogNot:
        EmitBooleanExpression(expr->sxUni.pnode1, falseLabel, trueLabel, byteCodeGenerator, funcInfo);
        funcInfo->ReleaseLoc(expr->sxUni.pnode1);
        break;

    case knopEq:
    case knopEqv:
    case knopNEqv:
    case knopNe:
    case knopLt:
    case knopLe:
    case knopGe:
    case knopGt:
        EmitBinaryOpnds(expr->sxBin.pnode1, expr->sxBin.pnode2, byteCodeGenerator, funcInfo);
        funcInfo->ReleaseLoc(expr->sxBin.pnode2);
        funcInfo->ReleaseLoc(expr->sxBin.pnode1);
        byteCodeGenerator->Writer()->BrReg2(nopToOp[expr->nop], trueLabel, expr->sxBin.pnode1->location,
            expr->sxBin.pnode2->location);
        byteCodeGenerator->Writer()->Br(falseLabel);
        break;
    case knopTrue:
        byteCodeGenerator->Writer()->Br(trueLabel);
        break;
    case knopFalse:
        byteCodeGenerator->Writer()->Br(falseLabel);
        break;
    default:
        // Note: we usually release the temp assigned to a node after we Emit it.
        // But in this case, EmitBooleanExpression is just a wrapper around a normal Emit call,
        // and the caller of EmitBooleanExpression expects to be able to release this register.

        Emit(expr, byteCodeGenerator, funcInfo, false);
        byteCodeGenerator->Writer()->BrReg1(Js::OpCode::BrTrue_A, trueLabel, expr->location);
        byteCodeGenerator->Writer()->Br(falseLabel);
        break;
    }

    byteCodeGenerator->EndStatement(expr);
}

void EmitGeneratingBooleanExpression(ParseNode *expr, Js::ByteCodeLabel trueLabel, bool truefallthrough, Js::ByteCodeLabel falseLabel, bool falsefallthrough, Js::RegSlot writeto,
    ByteCodeGenerator *byteCodeGenerator, FuncInfo *funcInfo)
{
    switch (expr->nop)
    {

    case knopLogOr:
    {
        byteCodeGenerator->StartStatement(expr);
        Js::ByteCodeLabel leftFalse = byteCodeGenerator->Writer()->DefineLabel();
        EmitGeneratingBooleanExpression(expr->sxBin.pnode1, trueLabel, false, leftFalse, true, writeto, byteCodeGenerator, funcInfo);
        funcInfo->ReleaseLoc(expr->sxBin.pnode1);
        byteCodeGenerator->Writer()->MarkLabel(leftFalse);
        EmitGeneratingBooleanExpression(expr->sxBin.pnode2, trueLabel, truefallthrough, falseLabel, falsefallthrough, writeto, byteCodeGenerator, funcInfo);
        funcInfo->ReleaseLoc(expr->sxBin.pnode2);
        byteCodeGenerator->EndStatement(expr);
        break;
    }

    case knopLogAnd:
    {
        byteCodeGenerator->StartStatement(expr);
        Js::ByteCodeLabel leftTrue = byteCodeGenerator->Writer()->DefineLabel();
        EmitGeneratingBooleanExpression(expr->sxBin.pnode1, leftTrue, true, falseLabel, false, writeto, byteCodeGenerator, funcInfo);
        funcInfo->ReleaseLoc(expr->sxBin.pnode1);
        byteCodeGenerator->Writer()->MarkLabel(leftTrue);
        EmitGeneratingBooleanExpression(expr->sxBin.pnode2, trueLabel, truefallthrough, falseLabel, falsefallthrough, writeto, byteCodeGenerator, funcInfo);
        funcInfo->ReleaseLoc(expr->sxBin.pnode2);
        byteCodeGenerator->EndStatement(expr);
        break;
    }

    case knopLogNot:
    {
        byteCodeGenerator->StartStatement(expr);
        // this time we want a boolean expression, since Logical Not is nice and only returns true or false
        Js::ByteCodeLabel emitTrue = byteCodeGenerator->Writer()->DefineLabel();
        Js::ByteCodeLabel emitFalse = byteCodeGenerator->Writer()->DefineLabel();
        EmitBooleanExpression(expr->sxUni.pnode1, emitFalse, emitTrue, byteCodeGenerator, funcInfo);
        byteCodeGenerator->Writer()->MarkLabel(emitTrue);
        byteCodeGenerator->Writer()->Reg1(Js::OpCode::LdTrue, writeto);
        byteCodeGenerator->Writer()->Br(trueLabel);
        byteCodeGenerator->Writer()->MarkLabel(emitFalse);
        byteCodeGenerator->Writer()->Reg1(Js::OpCode::LdFalse, writeto);
        if (!falsefallthrough)
        {
            byteCodeGenerator->Writer()->Br(falseLabel);
        }
        funcInfo->ReleaseLoc(expr->sxUni.pnode1);
        byteCodeGenerator->EndStatement(expr);
        break;
    }
    case knopEq:
    case knopEqv:
    case knopNEqv:
    case knopNe:
    case knopLt:
    case knopLe:
    case knopGe:
    case knopGt:
        byteCodeGenerator->StartStatement(expr);
        EmitBinaryOpnds(expr->sxBin.pnode1, expr->sxBin.pnode2, byteCodeGenerator, funcInfo);
        funcInfo->ReleaseLoc(expr->sxBin.pnode2);
        funcInfo->ReleaseLoc(expr->sxBin.pnode1);
        funcInfo->AcquireLoc(expr);
        byteCodeGenerator->Writer()->Reg3(nopToCMOp[expr->nop], expr->location, expr->sxBin.pnode1->location,
            expr->sxBin.pnode2->location);
        byteCodeGenerator->Writer()->Reg2(Js::OpCode::Ld_A, writeto, expr->location);
        // The inliner likes small bytecode
        if (!(truefallthrough || falsefallthrough))
        {
            byteCodeGenerator->Writer()->BrReg1(Js::OpCode::BrTrue_A, trueLabel, expr->location);
            byteCodeGenerator->Writer()->Br(falseLabel);
        }
        else if (truefallthrough && !falsefallthrough) {
            byteCodeGenerator->Writer()->BrReg1(Js::OpCode::BrFalse_A, falseLabel, expr->location);
        }
        else if (falsefallthrough && !truefallthrough) {
            byteCodeGenerator->Writer()->BrReg1(Js::OpCode::BrTrue_A, trueLabel, expr->location);
        }
        byteCodeGenerator->EndStatement(expr);
        break;
    case knopTrue:
        byteCodeGenerator->StartStatement(expr);
        byteCodeGenerator->Writer()->Reg1(Js::OpCode::LdTrue, writeto);
        if (!truefallthrough)
        {
            byteCodeGenerator->Writer()->Br(trueLabel);
        }
        byteCodeGenerator->EndStatement(expr);
        break;
    case knopFalse:
        byteCodeGenerator->StartStatement(expr);
        byteCodeGenerator->Writer()->Reg1(Js::OpCode::LdFalse, writeto);
        if (!falsefallthrough)
        {
            byteCodeGenerator->Writer()->Br(falseLabel);
        }
        byteCodeGenerator->EndStatement(expr);
        break;
    default:
        // Note: we usually release the temp assigned to a node after we Emit it.
        // But in this case, EmitBooleanExpression is just a wrapper around a normal Emit call,
        // and the caller of EmitBooleanExpression expects to be able to release this register.

        // For diagnostics purposes, register the name and dot to the statement list.
        if (expr->nop == knopName || expr->nop == knopDot)
        {
            byteCodeGenerator->StartStatement(expr);
            Emit(expr, byteCodeGenerator, funcInfo, false);
            byteCodeGenerator->Writer()->Reg2(Js::OpCode::Ld_A, writeto, expr->location);
            // The inliner likes small bytecode
            if (!(truefallthrough || falsefallthrough))
            {
                byteCodeGenerator->Writer()->BrReg1(Js::OpCode::BrTrue_A, trueLabel, expr->location);
                byteCodeGenerator->Writer()->Br(falseLabel);
            }
            else if (truefallthrough && !falsefallthrough) {
                byteCodeGenerator->Writer()->BrReg1(Js::OpCode::BrFalse_A, falseLabel, expr->location);
            }
            else if (falsefallthrough && !truefallthrough) {
                byteCodeGenerator->Writer()->BrReg1(Js::OpCode::BrTrue_A, trueLabel, expr->location);
            }
            byteCodeGenerator->EndStatement(expr);
        }
        else
        {
            Emit(expr, byteCodeGenerator, funcInfo, false);
            byteCodeGenerator->Writer()->Reg2(Js::OpCode::Ld_A, writeto, expr->location);
            // The inliner likes small bytecode
            if (!(truefallthrough || falsefallthrough))
            {
                byteCodeGenerator->Writer()->BrReg1(Js::OpCode::BrTrue_A, trueLabel, expr->location);
                byteCodeGenerator->Writer()->Br(falseLabel);
            }
            else if (truefallthrough && !falsefallthrough) {
                byteCodeGenerator->Writer()->BrReg1(Js::OpCode::BrFalse_A, falseLabel, expr->location);
            }
            else if (falsefallthrough && !truefallthrough) {
                byteCodeGenerator->Writer()->BrReg1(Js::OpCode::BrTrue_A, trueLabel, expr->location);
            }
        }
        break;
    }
}

// used by while and for loops
void EmitLoop(
    ParseNode *loopNode,
    ParseNode *cond,
    ParseNode *body,
    ParseNode *incr,
    ByteCodeGenerator *byteCodeGenerator,
    FuncInfo *funcInfo,
    BOOL fReturnValue,
    BOOL doWhile = FALSE,
    ParseNode *forLoopBlock = nullptr)
{
    // Need to increment loop count whether we are going to profile or not for HasLoop()

    Js::ByteCodeLabel loopEntrance = byteCodeGenerator->Writer()->DefineLabel();
    Js::ByteCodeLabel continuePastLoop = byteCodeGenerator->Writer()->DefineLabel();

    uint loopId = byteCodeGenerator->Writer()->EnterLoop(loopEntrance);
    loopNode->sxLoop.loopId = loopId;

    if (doWhile)
    {
        Emit(body, byteCodeGenerator, funcInfo, fReturnValue);
        funcInfo->ReleaseLoc(body);
        if (loopNode->emitLabels)
        {
            byteCodeGenerator->Writer()->MarkLabel(loopNode->sxStmt.continueLabel);
        }
        if (!ByteCodeGenerator::IsFalse(cond) ||
            byteCodeGenerator->IsInDebugMode())
        {
            EmitBooleanExpression(cond, loopEntrance, continuePastLoop, byteCodeGenerator, funcInfo);
        }
        funcInfo->ReleaseLoc(cond);
    }
    else
    {
        if (cond)
        {
            if (!(cond->nop == knopInt &&
                cond->sxInt.lw != 0))
            {
                Js::ByteCodeLabel trueLabel = byteCodeGenerator->Writer()->DefineLabel();
                EmitBooleanExpression(cond, trueLabel, continuePastLoop, byteCodeGenerator, funcInfo);
                byteCodeGenerator->Writer()->MarkLabel(trueLabel);
            }
            funcInfo->ReleaseLoc(cond);
        }
        Emit(body, byteCodeGenerator, funcInfo, fReturnValue);
        funcInfo->ReleaseLoc(body);

        if (byteCodeGenerator->IsES6ForLoopSemanticsEnabled() &&
            forLoopBlock != nullptr)
        {
            CloneEmitBlock(forLoopBlock, byteCodeGenerator, funcInfo);
        }

        if (loopNode->emitLabels)
        {
            byteCodeGenerator->Writer()->MarkLabel(loopNode->sxStmt.continueLabel);
        }

        if (incr != nullptr)
        {
            Emit(incr, byteCodeGenerator, funcInfo, false);
            funcInfo->ReleaseLoc(incr);
        }

        byteCodeGenerator->Writer()->Br(loopEntrance);
    }

    byteCodeGenerator->Writer()->MarkLabel(continuePastLoop);
    if (loopNode->emitLabels)
    {
        byteCodeGenerator->Writer()->MarkLabel(loopNode->sxStmt.breakLabel);
    }

    byteCodeGenerator->Writer()->ExitLoop(loopId);
}

void ByteCodeGenerator::EmitInvertedLoop(ParseNode* outerLoop, ParseNode* invertedLoop, FuncInfo* funcInfo)
{
    Js::ByteCodeLabel invertedLoopLabel = this->m_writer.DefineLabel();
    Js::ByteCodeLabel afterInvertedLoop = this->m_writer.DefineLabel();

    // emit branch around original
    Emit(outerLoop->sxFor.pnodeInit, this, funcInfo, false);
    funcInfo->ReleaseLoc(outerLoop->sxFor.pnodeInit);
    this->m_writer.BrS(Js::OpCode::BrNotHasSideEffects, invertedLoopLabel, Js::SideEffects_Any);

    // emit original
    EmitLoop(outerLoop, outerLoop->sxFor.pnodeCond, outerLoop->sxFor.pnodeBody,
        outerLoop->sxFor.pnodeIncr, this, funcInfo, false);

    // clear temporary registers since inverted loop may share nodes with
    // emitted original loop
    VisitClearTmpRegs(outerLoop, this, funcInfo);

    // emit branch around inverted
    this->m_writer.Br(afterInvertedLoop);
    this->m_writer.MarkLabel(invertedLoopLabel);

    // Emit a zero trip test for the original outer-loop
    Js::ByteCodeLabel zeroTrip = this->m_writer.DefineLabel();
    ParseNode* testNode = this->GetParser()->CopyPnode(outerLoop->sxFor.pnodeCond);
    EmitBooleanExpression(testNode, zeroTrip, afterInvertedLoop, this, funcInfo);
    this->m_writer.MarkLabel(zeroTrip);
    funcInfo->ReleaseLoc(testNode);

    // emit inverted
    Emit(invertedLoop->sxFor.pnodeInit, this, funcInfo, false);
    funcInfo->ReleaseLoc(invertedLoop->sxFor.pnodeInit);
    EmitLoop(invertedLoop, invertedLoop->sxFor.pnodeCond, invertedLoop->sxFor.pnodeBody,
        invertedLoop->sxFor.pnodeIncr, this, funcInfo, false);
    this->m_writer.MarkLabel(afterInvertedLoop);
}

void EmitGetIterator(Js::RegSlot iteratorLocation, Js::RegSlot iterableLocation, ByteCodeGenerator* byteCodeGenerator, FuncInfo* funcInfo)
{
    // get iterator object from the iterable
    EmitInvoke(iteratorLocation, iterableLocation, Js::PropertyIds::_symbolIterator, byteCodeGenerator, funcInfo);

    // throw TypeError if the result is not an object
    Js::ByteCodeLabel skipThrow = byteCodeGenerator->Writer()->DefineLabel();
    byteCodeGenerator->Writer()->BrReg1(Js::OpCode::BrOnObject_A, skipThrow, iteratorLocation);
    byteCodeGenerator->Writer()->W1(Js::OpCode::RuntimeTypeError, SCODE_CODE(JSERR_NeedObject));
    byteCodeGenerator->Writer()->MarkLabel(skipThrow);
}

void EmitIteratorNext(Js::RegSlot itemLocation, Js::RegSlot iteratorLocation, Js::RegSlot nextInputLocation, ByteCodeGenerator* byteCodeGenerator, FuncInfo* funcInfo)
{
    // invoke next() on the iterator
    if (nextInputLocation == Js::Constants::NoRegister)
    {
        EmitInvoke(itemLocation, iteratorLocation, Js::PropertyIds::next, byteCodeGenerator, funcInfo);
    }
    else
    {
        EmitInvoke(itemLocation, iteratorLocation, Js::PropertyIds::next, byteCodeGenerator, funcInfo, nextInputLocation);
    }

    // throw TypeError if the result is not an object
    Js::ByteCodeLabel skipThrow = byteCodeGenerator->Writer()->DefineLabel();
    byteCodeGenerator->Writer()->BrReg1(Js::OpCode::BrOnObject_A, skipThrow, itemLocation);
    byteCodeGenerator->Writer()->W1(Js::OpCode::RuntimeTypeError, SCODE_CODE(JSERR_NeedObject));
    byteCodeGenerator->Writer()->MarkLabel(skipThrow);
}

// Generating
// if (hasReturnFunction) {
//     value = Call Retrun;
//     if (value != Object)
//        throw TypeError;
// }

void EmitIteratorClose(Js::RegSlot iteratorLocation, ByteCodeGenerator* byteCodeGenerator, FuncInfo* funcInfo)
{
    Js::RegSlot returnLocation = funcInfo->AcquireTmpRegister();

    Js::ByteCodeLabel skipThrow = byteCodeGenerator->Writer()->DefineLabel();
    Js::ByteCodeLabel noReturn = byteCodeGenerator->Writer()->DefineLabel();

    uint cacheId = funcInfo->FindOrAddInlineCacheId(iteratorLocation, Js::PropertyIds::return_, false, false);
    byteCodeGenerator->Writer()->PatchableProperty(Js::OpCode::LdFld, returnLocation, iteratorLocation, cacheId);

    byteCodeGenerator->Writer()->BrReg2(Js::OpCode::BrEq_A, noReturn, returnLocation, funcInfo->undefinedConstantRegister);

    EmitInvoke(returnLocation, iteratorLocation, Js::PropertyIds::return_, byteCodeGenerator, funcInfo);

    // throw TypeError if the result is not an Object
    byteCodeGenerator->Writer()->BrReg1(Js::OpCode::BrOnObject_A, skipThrow, returnLocation);
    byteCodeGenerator->Writer()->W1(Js::OpCode::RuntimeTypeError, SCODE_CODE(JSERR_NeedObject));
    byteCodeGenerator->Writer()->MarkLabel(skipThrow);
    byteCodeGenerator->Writer()->MarkLabel(noReturn);

    funcInfo->ReleaseTmpRegister(returnLocation);
}

void EmitIteratorComplete(Js::RegSlot doneLocation, Js::RegSlot iteratorResultLocation, ByteCodeGenerator* byteCodeGenerator, FuncInfo* funcInfo)
{
    // get the iterator result's "done" property
    uint cacheId = funcInfo->FindOrAddInlineCacheId(iteratorResultLocation, Js::PropertyIds::done, false, false);
    byteCodeGenerator->Writer()->PatchableProperty(Js::OpCode::LdFld, doneLocation, iteratorResultLocation, cacheId);

    // Do not need to do ToBoolean explicitly with current uses of EmitIteratorComplete since BrTrue_A does this.
    // Add a ToBoolean controlled by template flag if needed for new uses later on.
}

void EmitIteratorValue(Js::RegSlot valueLocation, Js::RegSlot iteratorResultLocation, ByteCodeGenerator* byteCodeGenerator, FuncInfo* funcInfo)
{
    // get the iterator result's "value" property
    uint cacheId = funcInfo->FindOrAddInlineCacheId(iteratorResultLocation, Js::PropertyIds::value, false, false);
    byteCodeGenerator->Writer()->PatchableProperty(Js::OpCode::LdFld, valueLocation, iteratorResultLocation, cacheId);
}

void EmitForInOfLoopBody(ParseNode *loopNode,
    Js::ByteCodeLabel loopEntrance,
    Js::ByteCodeLabel continuePastLoop,
    ByteCodeGenerator *byteCodeGenerator,
    FuncInfo *funcInfo,
    BOOL fReturnValue)
{
    if (loopNode->sxForInOrForOf.pnodeLval->nop != knopVarDecl &&
        loopNode->sxForInOrForOf.pnodeLval->nop != knopLetDecl &&
        loopNode->sxForInOrForOf.pnodeLval->nop != knopConstDecl)
    {
        EmitReference(loopNode->sxForInOrForOf.pnodeLval, byteCodeGenerator, funcInfo);
    }
    else
    {
        Symbol * sym = loopNode->sxForInOrForOf.pnodeLval->sxVar.sym;
        sym->SetNeedDeclaration(false);
    }

    if (byteCodeGenerator->IsES6ForLoopSemanticsEnabled())
    {
        BeginEmitBlock(loopNode->sxForInOrForOf.pnodeBlock, byteCodeGenerator, funcInfo);
    }

    EmitAssignment(nullptr, loopNode->sxForInOrForOf.pnodeLval, loopNode->sxForInOrForOf.itemLocation, byteCodeGenerator, funcInfo);

    // The StartStatement is already done in the caller of this function.
    byteCodeGenerator->EndStatement(loopNode->sxForInOrForOf.pnodeLval);

    funcInfo->ReleaseReference(loopNode->sxForInOrForOf.pnodeLval);

    Emit(loopNode->sxForInOrForOf.pnodeBody, byteCodeGenerator, funcInfo, fReturnValue);
    funcInfo->ReleaseLoc(loopNode->sxForInOrForOf.pnodeBody);

    if (byteCodeGenerator->IsES6ForLoopSemanticsEnabled())
    {
        EndEmitBlock(loopNode->sxForInOrForOf.pnodeBlock, byteCodeGenerator, funcInfo);
    }

    funcInfo->ReleaseTmpRegister(loopNode->sxForInOrForOf.itemLocation);
    if (loopNode->emitLabels)
    {
        byteCodeGenerator->Writer()->MarkLabel(loopNode->sxForInOrForOf.continueLabel);
    }
    byteCodeGenerator->Writer()->Br(loopEntrance);
    byteCodeGenerator->Writer()->MarkLabel(continuePastLoop);
    if (loopNode->emitLabels)
    {
        byteCodeGenerator->Writer()->MarkLabel(loopNode->sxForInOrForOf.breakLabel);
    }
}

void EmitForIn(ParseNode *loopNode,
    Js::ByteCodeLabel loopEntrance,
    Js::ByteCodeLabel continuePastLoop,
    ByteCodeGenerator *byteCodeGenerator,
    FuncInfo *funcInfo,
    BOOL fReturnValue)
{
    Assert(loopNode->nop == knopForIn);
    Assert(loopNode->location == Js::Constants::NoRegister);

    // Grab registers for the enumerator and for the current enumerated item.
    // The enumerator register will be released after this call returns.
    loopNode->sxForInOrForOf.itemLocation = funcInfo->AcquireTmpRegister();

    uint forInLoopLevel = funcInfo->AcquireForInLoopLevel();

    // get enumerator from the collection
    byteCodeGenerator->Writer()->Reg1Unsigned1(Js::OpCode::InitForInEnumerator, loopNode->sxForInOrForOf.pnodeObj->location, forInLoopLevel);

    // The StartStatement is already done in the caller of the current function, which is EmitForInOrForOf
    byteCodeGenerator->EndStatement(loopNode);

    // Need to increment loop count whether we are going into profile or not for HasLoop()
    uint loopId = byteCodeGenerator->Writer()->EnterLoop(loopEntrance);
    loopNode->sxForInOrForOf.loopId = loopId;

    // The EndStatement will happen in the EmitForInOfLoopBody function
    byteCodeGenerator->StartStatement(loopNode->sxForInOrForOf.pnodeLval);

    // branch past loop when MoveAndGetNext returns nullptr
    byteCodeGenerator->Writer()->BrReg1Unsigned1(Js::OpCode::BrOnEmpty, continuePastLoop, loopNode->sxForInOrForOf.itemLocation, forInLoopLevel);

    EmitForInOfLoopBody(loopNode, loopEntrance, continuePastLoop, byteCodeGenerator, funcInfo, fReturnValue);

    byteCodeGenerator->Writer()->ExitLoop(loopId);

    funcInfo->ReleaseForInLoopLevel(forInLoopLevel);

    if (!byteCodeGenerator->IsES6ForLoopSemanticsEnabled())
    {
        EndEmitBlock(loopNode->sxForInOrForOf.pnodeBlock, byteCodeGenerator, funcInfo);
    }
}

void EmitForInOrForOf(ParseNode *loopNode, ByteCodeGenerator *byteCodeGenerator, FuncInfo *funcInfo, BOOL fReturnValue)
{
    bool isForIn = (loopNode->nop == knopForIn);
    Assert(isForIn || loopNode->nop == knopForOf);

    BeginEmitBlock(loopNode->sxForInOrForOf.pnodeBlock, byteCodeGenerator, funcInfo);

    byteCodeGenerator->StartStatement(loopNode);
    if (!isForIn)
    {
        funcInfo->AcquireLoc(loopNode);
    }

    // Record the branch bytecode offset.
    // This is used for "ignore exception" and "set next stmt" scenarios. See ProbeContainer::GetNextUserStatementOffsetForAdvance:
    // If there is a branch recorded between current offset and next stmt offset, we'll use offset of the branch recorded,
    // otherwise use offset of next stmt.
    // The idea here is that when we bail out after ignore exception, we need to bail out to the beginning of the ForIn,
    // but currently ForIn stmt starts at the condition part, which is needed for correct handling of break point on ForIn
    // (break every time on the loop back edge) and correct display of current statement under debugger.
    // See WinBlue 231880 for details.
    byteCodeGenerator->Writer()->RecordStatementAdjustment(Js::FunctionBody::SAT_All);
    if (byteCodeGenerator->IsES6ForLoopSemanticsEnabled() &&
        loopNode->sxForInOrForOf.pnodeBlock->sxBlock.HasBlockScopedContent())
    {
        byteCodeGenerator->Writer()->RecordForInOrOfCollectionScope();
    }
    Js::ByteCodeLabel loopEntrance = byteCodeGenerator->Writer()->DefineLabel();
    Js::ByteCodeLabel continuePastLoop = byteCodeGenerator->Writer()->DefineLabel();

    if (loopNode->sxForInOrForOf.pnodeLval->nop == knopVarDecl)
    {
        EmitReference(loopNode->sxForInOrForOf.pnodeLval, byteCodeGenerator, funcInfo);
    }

    Emit(loopNode->sxForInOrForOf.pnodeObj, byteCodeGenerator, funcInfo, false); // evaluate collection expression
    funcInfo->ReleaseLoc(loopNode->sxForInOrForOf.pnodeObj);

    if (byteCodeGenerator->IsES6ForLoopSemanticsEnabled())
    {
        EndEmitBlock(loopNode->sxForInOrForOf.pnodeBlock, byteCodeGenerator, funcInfo);
        if (loopNode->sxForInOrForOf.pnodeBlock->sxBlock.scope != nullptr)
        {
            loopNode->sxForInOrForOf.pnodeBlock->sxBlock.scope->ForEachSymbol([](Symbol *sym) {
                sym->SetIsTrackedForDebugger(false);
            });
        }
    }

    if (isForIn)
    {
        EmitForIn(loopNode, loopEntrance, continuePastLoop, byteCodeGenerator, funcInfo, fReturnValue);

        if (!byteCodeGenerator->IsES6ForLoopSemanticsEnabled())
        {
            EndEmitBlock(loopNode->sxForInOrForOf.pnodeBlock, byteCodeGenerator, funcInfo);
        }

        return;
    }

    Js::ByteCodeLabel skipThrow = byteCodeGenerator->Writer()->DefineLabel();
    byteCodeGenerator->Writer()->BrReg2(Js::OpCode::BrNeq_A, skipThrow, loopNode->sxForInOrForOf.pnodeObj->location, funcInfo->undefinedConstantRegister);
    byteCodeGenerator->Writer()->W1(Js::OpCode::RuntimeTypeError, SCODE_CODE(JSERR_ObjectCoercible));
    byteCodeGenerator->Writer()->MarkLabel(skipThrow);

    Js::RegSlot regException = Js::Constants::NoRegister;
    Js::RegSlot regOffset = Js::Constants::NoRegister;

    // These two temp variables store the information of return function to be called or not.
    // one variable is used for catch block and one is used for finally block. These variable will be set to true when we think that return function
    // to be called on abrupt loop break.
    // Why two variables? since these are temps and JIT does like not flow if single variable is used in multiple blocks.
    Js::RegSlot shouldCallReturnFunctionLocation = funcInfo->AcquireTmpRegister();
    Js::RegSlot shouldCallReturnFunctionLocationFinally = funcInfo->AcquireTmpRegister();

    bool isCoroutine = funcInfo->byteCodeFunction->IsCoroutine();

    if (isCoroutine)
    {
        regException = funcInfo->AcquireTmpRegister();
        regOffset = funcInfo->AcquireTmpRegister();
    }

    // Grab registers for the enumerator and for the current enumerated item.
    // The enumerator register will be released after this call returns.
    loopNode->sxForInOrForOf.itemLocation = funcInfo->AcquireTmpRegister();

    // We want call profile information on the @@iterator call, so instead of adding a GetForOfIterator bytecode op
    // to do all the following work in a helper do it explicitly in bytecode so that the @@iterator call is exposed
    // to the profiler and JIT.

    byteCodeGenerator->SetHasFinally(true);
    byteCodeGenerator->SetHasTry(true);
    byteCodeGenerator->TopFuncInfo()->byteCodeFunction->SetDontInline(true);

    // do a ToObject on the collection
    Js::RegSlot tmpObj = funcInfo->AcquireTmpRegister();
    byteCodeGenerator->Writer()->Reg2(Js::OpCode::Conv_Obj, tmpObj, loopNode->sxForInOrForOf.pnodeObj->location);

    EmitGetIterator(loopNode->location, tmpObj, byteCodeGenerator, funcInfo);
    funcInfo->ReleaseTmpRegister(tmpObj);

    // The whole loop is surrounded with try..catch..finally - in order to capture the abrupt completion.
    Js::ByteCodeLabel finallyLabel = byteCodeGenerator->Writer()->DefineLabel();
    Js::ByteCodeLabel catchLabel = byteCodeGenerator->Writer()->DefineLabel();
    byteCodeGenerator->Writer()->RecordCrossFrameEntryExitRecord(true);

    byteCodeGenerator->Writer()->Reg1(Js::OpCode::LdFalse, shouldCallReturnFunctionLocation);
    byteCodeGenerator->Writer()->Reg1(Js::OpCode::LdFalse, shouldCallReturnFunctionLocationFinally);

    ByteCodeGenerator::TryScopeRecord tryRecForTryFinally(Js::OpCode::TryFinallyWithYield, finallyLabel);

    if (isCoroutine)
    {
        byteCodeGenerator->Writer()->BrReg2(Js::OpCode::TryFinallyWithYield, finallyLabel, regException, regOffset);
        tryRecForTryFinally.reg1 = regException;
        tryRecForTryFinally.reg2 = regOffset;
        byteCodeGenerator->tryScopeRecordsList.LinkToEnd(&tryRecForTryFinally);
    }
    else
    {
        byteCodeGenerator->Writer()->Br(Js::OpCode::TryFinally, finallyLabel);
    }

    byteCodeGenerator->Writer()->Br(Js::OpCode::TryCatch, catchLabel);

    ByteCodeGenerator::TryScopeRecord tryRecForTry(Js::OpCode::TryCatch, catchLabel);
    if (isCoroutine)
    {
        byteCodeGenerator->tryScopeRecordsList.LinkToEnd(&tryRecForTry);
    }

    byteCodeGenerator->EndStatement(loopNode);

    // Need to increment loop count whether we are going into profile or not for HasLoop()
    uint loopId = byteCodeGenerator->Writer()->EnterLoop(loopEntrance);
    loopNode->sxForInOrForOf.loopId = loopId;

    byteCodeGenerator->StartStatement(loopNode->sxForInOrForOf.pnodeLval);

    byteCodeGenerator->Writer()->Reg1(Js::OpCode::LdFalse, shouldCallReturnFunctionLocation);
    byteCodeGenerator->Writer()->Reg1(Js::OpCode::LdFalse, shouldCallReturnFunctionLocationFinally);

    EmitIteratorNext(loopNode->sxForInOrForOf.itemLocation, loopNode->location, Js::Constants::NoRegister, byteCodeGenerator, funcInfo);

    Js::RegSlot doneLocation = funcInfo->AcquireTmpRegister();
    EmitIteratorComplete(doneLocation, loopNode->sxForInOrForOf.itemLocation, byteCodeGenerator, funcInfo);

    // branch past loop if the result's done property is truthy
    byteCodeGenerator->Writer()->BrReg1(Js::OpCode::BrTrue_A, continuePastLoop, doneLocation);
    funcInfo->ReleaseTmpRegister(doneLocation);

    // otherwise put result's value property in itemLocation
    EmitIteratorValue(loopNode->sxForInOrForOf.itemLocation, loopNode->sxForInOrForOf.itemLocation, byteCodeGenerator, funcInfo);

    byteCodeGenerator->Writer()->Reg1(Js::OpCode::LdTrue, shouldCallReturnFunctionLocation);
    byteCodeGenerator->Writer()->Reg1(Js::OpCode::LdTrue, shouldCallReturnFunctionLocationFinally);

    EmitForInOfLoopBody(loopNode, loopEntrance, continuePastLoop, byteCodeGenerator, funcInfo, fReturnValue);

    byteCodeGenerator->Writer()->ExitLoop(loopId);

    EmitCatchAndFinallyBlocks(catchLabel,
        finallyLabel,
        loopNode->location,
        shouldCallReturnFunctionLocation,
        shouldCallReturnFunctionLocationFinally,
        regException,
        regOffset,
        byteCodeGenerator,
        funcInfo);

    if (!byteCodeGenerator->IsES6ForLoopSemanticsEnabled())
    {
        EndEmitBlock(loopNode->sxForInOrForOf.pnodeBlock, byteCodeGenerator, funcInfo);
    }
}

void EmitArrayLiteral(ParseNode *pnode, ByteCodeGenerator *byteCodeGenerator, FuncInfo *funcInfo)
{
    funcInfo->AcquireLoc(pnode);
    ParseNode *args = pnode->sxUni.pnode1;
    if (args == nullptr)
    {
        byteCodeGenerator->Writer()->Reg1Unsigned1(
            pnode->sxArrLit.hasMissingValues ? Js::OpCode::NewScArrayWithMissingValues : Js::OpCode::NewScArray,
            pnode->location,
            ByteCodeGenerator::DefaultArraySize);
    }
    else
    {
        SetNewArrayElements(pnode, pnode->location, byteCodeGenerator, funcInfo);
    }
}

void EmitJumpCleanup(ParseNode *pnode, ParseNode *pnodeTarget, ByteCodeGenerator *byteCodeGenerator, FuncInfo * funcInfo)
{
    for (; pnode != pnodeTarget; pnode = pnode->sxStmt.pnodeOuter)
    {
        switch (pnode->nop)
        {
        case knopTry:
        case knopCatch:
        case knopFinally:
            // We insert OpCode::Leave when there is a 'return' inside try/catch/finally.
            // This is for flow control and does not participate in identifying boundaries of try/catch blocks,
            // thus we shouldn't call RecordCrossFrameEntryExitRecord() here.
            byteCodeGenerator->Writer()->Empty(Js::OpCode::Leave);
            break;

        case knopForOf:
#if ENABLE_PROFILE_INFO
            if (Js::DynamicProfileInfo::EnableImplicitCallFlags(funcInfo->GetParsedFunctionBody()))
            {
                byteCodeGenerator->Writer()->Unsigned1(Js::OpCode::ProfiledLoopEnd, pnode->sxLoop.loopId);
            }
#endif
            // The ForOf loop code is wrapped around try..catch..finally - Forcing couple Leave bytecode over here
            byteCodeGenerator->Writer()->Empty(Js::OpCode::Leave);
            byteCodeGenerator->Writer()->Empty(Js::OpCode::Leave);
            break;

#if ENABLE_PROFILE_INFO
        case knopWhile:
        case knopDoWhile:
        case knopFor:
        case knopForIn:
            if (Js::DynamicProfileInfo::EnableImplicitCallFlags(funcInfo->GetParsedFunctionBody()))
            {
                byteCodeGenerator->Writer()->Unsigned1(Js::OpCode::ProfiledLoopEnd, pnode->sxLoop.loopId);
            }
            break;
#endif

        }
    }
}

void EmitBinaryOpnds(ParseNode *pnode1, ParseNode *pnode2, ByteCodeGenerator *byteCodeGenerator, FuncInfo *funcInfo)
{
    // If opnd2 can overwrite opnd1, make sure the value of opnd1 is stashed away.
    if (MayHaveSideEffectOnNode(pnode1, pnode2))
    {
        SaveOpndValue(pnode1, funcInfo);
    }

    Emit(pnode1, byteCodeGenerator, funcInfo, false);

    if (pnode1->nop == knopComputedName && pnode2->nop == knopClassDecl &&
        (pnode2->sxClass.pnodeConstructor == nullptr || pnode2->sxClass.pnodeConstructor->nop != knopVarDecl))
    {
        Emit(pnode2, byteCodeGenerator, funcInfo, false, false, pnode1);
    }
    else
    {
        Emit(pnode2, byteCodeGenerator, funcInfo, false);
    }
}

void EmitBinaryReference(ParseNode *pnode1, ParseNode *pnode2, ByteCodeGenerator *byteCodeGenerator, FuncInfo *funcInfo, BOOL fLoadLhs)
{
    // Make sure that the RHS of an assignment doesn't kill the opnd's of the expression on the LHS.
    switch (pnode1->nop)
    {
    case knopName:
        if (fLoadLhs && MayHaveSideEffectOnNode(pnode1, pnode2))
        {
            // Given x op y, y may kill x, so stash x.
            // Note that this only matters if we're loading x prior to the op.
            SaveOpndValue(pnode1, funcInfo);
        }
        break;
    case knopDot:
        if (fLoadLhs)
        {
            // We're loading the value of the LHS before the RHS, so make sure the LHS gets a register first.
            funcInfo->AcquireLoc(pnode1);
        }
        if (MayHaveSideEffectOnNode(pnode1->sxBin.pnode1, pnode2))
        {
            // Given x.y op z, z may kill x, so stash x away.
            SaveOpndValue(pnode1->sxBin.pnode1, funcInfo);
        }
        break;
    case knopIndex:
        if (fLoadLhs)
        {
            // We're loading the value of the LHS before the RHS, so make sure the LHS gets a register first.
            funcInfo->AcquireLoc(pnode1);
        }
        if (MayHaveSideEffectOnNode(pnode1->sxBin.pnode1, pnode2) ||
            MayHaveSideEffectOnNode(pnode1->sxBin.pnode1, pnode1->sxBin.pnode2))
        {
            // Given x[y] op z, y or z may kill x, so stash x away.
            SaveOpndValue(pnode1->sxBin.pnode1, funcInfo);
        }
        if (MayHaveSideEffectOnNode(pnode1->sxBin.pnode2, pnode2))
        {
            // Given x[y] op z, z may kill y, so stash y away.
            // But make sure that x gets a register before y.
            funcInfo->AcquireLoc(pnode1->sxBin.pnode1);
            SaveOpndValue(pnode1->sxBin.pnode2, funcInfo);
        }
        break;
    }

    if (fLoadLhs)
    {
        // Emit code to load the value of the LHS.
        EmitLoad(pnode1, byteCodeGenerator, funcInfo);
    }
    else
    {
        // Emit code to evaluate the LHS opnds, but don't load the LHS's value.
        EmitReference(pnode1, byteCodeGenerator, funcInfo);
    }

    // Evaluate the RHS.
    Emit(pnode2, byteCodeGenerator, funcInfo, false);
}

void EmitUseBeforeDeclarationRuntimeError(ByteCodeGenerator * byteCodeGenerator, Js::RegSlot location)
{
    byteCodeGenerator->Writer()->W1(Js::OpCode::RuntimeReferenceError, SCODE_CODE(JSERR_UseBeforeDeclaration));

    if (location != Js::Constants::NoRegister)
    {
        // Optionally load something into register in order to do not confuse IRBuilder. This value will never be used.
        byteCodeGenerator->Writer()->Reg1(Js::OpCode::LdUndef, location);
    }
}

void EmitUseBeforeDeclaration(Symbol *sym, ByteCodeGenerator *byteCodeGenerator, FuncInfo *funcInfo)
{
    // Don't emit static use-before-declaration error in a closure or dynamic scope case. We detect such cases with dynamic checks,
    // if necessary.
    if (sym != nullptr &&
        !sym->GetIsModuleExportStorage() &&
        sym->GetNeedDeclaration() &&
        byteCodeGenerator->GetCurrentScope()->HasStaticPathToAncestor(sym->GetScope()) &&
        sym->GetScope()->GetFunc() == funcInfo)
    {
        EmitUseBeforeDeclarationRuntimeError(byteCodeGenerator, Js::Constants::NoRegister);
    }
}

void EmitBinary(Js::OpCode opcode, ParseNode *pnode, ByteCodeGenerator *byteCodeGenerator, FuncInfo *funcInfo)
{
    byteCodeGenerator->StartStatement(pnode);
    EmitBinaryOpnds(pnode->sxBin.pnode1, pnode->sxBin.pnode2, byteCodeGenerator, funcInfo);
    funcInfo->ReleaseLoc(pnode->sxBin.pnode2);
    funcInfo->ReleaseLoc(pnode->sxBin.pnode1);
    funcInfo->AcquireLoc(pnode);
    byteCodeGenerator->Writer()->Reg3(opcode,
        pnode->location,
        pnode->sxBin.pnode1->location,
        pnode->sxBin.pnode2->location);
    byteCodeGenerator->EndStatement(pnode);
}

bool CollectConcat(ParseNode *pnodeAdd, DListCounted<ParseNode *, ArenaAllocator>& concatOpnds, ArenaAllocator *arenaAllocator)
{
    Assert(pnodeAdd->nop == knopAdd);
    Assert(pnodeAdd->CanFlattenConcatExpr());

    bool doConcatString = false;
    DList<ParseNode*, ArenaAllocator> pnodeStack(arenaAllocator);
    pnodeStack.Prepend(pnodeAdd->sxBin.pnode2);
    ParseNode * pnode = pnodeAdd->sxBin.pnode1;
    while (true)
    {
        if (!pnode->CanFlattenConcatExpr())
        {
            concatOpnds.Append(pnode);
        }
        else if (pnode->nop == knopStr)
        {
            concatOpnds.Append(pnode);

            // Detect if there are any string larger then the append size limit.
            // If there are, we can do concat; otherwise, still use add so we will not lose the AddLeftDead opportunities.
            doConcatString = doConcatString || !Js::CompoundString::ShouldAppendChars(pnode->sxPid.pid->Cch());
        }
        else
        {
            Assert(pnode->nop == knopAdd);
            pnodeStack.Prepend(pnode->sxBin.pnode2);
            pnode = pnode->sxBin.pnode1;
            continue;
        }

        if (pnodeStack.Empty())
        {
            break;
        }

        pnode = pnodeStack.Head();
        pnodeStack.RemoveHead();
    }

    return doConcatString;
}

void EmitConcat3(ParseNode *pnode, ParseNode *pnode1, ParseNode *pnode2, ParseNode *pnode3, ByteCodeGenerator *byteCodeGenerator, FuncInfo *funcInfo)
{
    byteCodeGenerator->StartStatement(pnode);
    if (MayHaveSideEffectOnNode(pnode1, pnode2) || MayHaveSideEffectOnNode(pnode1, pnode3))
    {
        SaveOpndValue(pnode1, funcInfo);
    }

    if (MayHaveSideEffectOnNode(pnode2, pnode3))
    {
        SaveOpndValue(pnode2, funcInfo);
    }

    Emit(pnode1, byteCodeGenerator, funcInfo, false);
    Emit(pnode2, byteCodeGenerator, funcInfo, false);
    Emit(pnode3, byteCodeGenerator, funcInfo, false);
    funcInfo->ReleaseLoc(pnode3);
    funcInfo->ReleaseLoc(pnode2);
    funcInfo->ReleaseLoc(pnode1);
    funcInfo->AcquireLoc(pnode);
    byteCodeGenerator->Writer()->Reg4(Js::OpCode::Concat3,
        pnode->location,
        pnode1->location,
        pnode2->location,
        pnode3->location);
    byteCodeGenerator->EndStatement(pnode);
}

void EmitNewConcatStrMulti(ParseNode *pnode, uint8 count, ParseNode *pnode1, ParseNode *pnode2, ByteCodeGenerator *byteCodeGenerator, FuncInfo *funcInfo)
{
    EmitBinaryOpnds(pnode1, pnode2, byteCodeGenerator, funcInfo);
    funcInfo->ReleaseLoc(pnode2);
    funcInfo->ReleaseLoc(pnode1);
    funcInfo->AcquireLoc(pnode);
    byteCodeGenerator->Writer()->Reg3B1(Js::OpCode::NewConcatStrMulti,
        pnode->location,
        pnode1->location,
        pnode2->location,
        count);
}

void EmitAdd(ParseNode *pnode, ByteCodeGenerator *byteCodeGenerator, FuncInfo *funcInfo)
{
    Assert(pnode->nop == knopAdd);

    if (pnode->CanFlattenConcatExpr())
    {
        // We should only have a string concat if the feature is on.
        Assert(!PHASE_OFF1(Js::ByteCodeConcatExprOptPhase));
        DListCounted<ParseNode*, ArenaAllocator> concatOpnds(byteCodeGenerator->GetAllocator());
        bool doConcatString = CollectConcat(pnode, concatOpnds, byteCodeGenerator->GetAllocator());
        if (doConcatString)
        {
            uint concatCount = concatOpnds.Count();
            Assert(concatCount >= 2);

            // Don't do concatN if the number is too high
            // CONSIDER: although we could have done multiple ConcatNs
            if (concatCount > 2 && concatCount <= UINT8_MAX)
            {
#if DBG
                char16 debugStringBuffer[MAX_FUNCTION_BODY_DEBUG_STRING_SIZE];
#endif
                ParseNode * pnode1 = concatOpnds.Head();
                concatOpnds.RemoveHead();
                ParseNode * pnode2 = concatOpnds.Head();
                concatOpnds.RemoveHead();
                if (concatCount == 3)
                {
                    OUTPUT_TRACE_DEBUGONLY(Js::ByteCodeConcatExprOptPhase, _u("%s(%s) offset:#%d : Concat3\n"),
                        funcInfo->GetParsedFunctionBody()->GetDisplayName(),
                        funcInfo->GetParsedFunctionBody()->GetDebugNumberSet(debugStringBuffer),
                        byteCodeGenerator->Writer()->ByteCodeDataSize());
                    EmitConcat3(pnode, pnode1, pnode2, concatOpnds.Head(), byteCodeGenerator, funcInfo);
                    return;
                }

                OUTPUT_TRACE_DEBUGONLY(Js::ByteCodeConcatExprOptPhase, _u("%s(%s) offset:#%d: ConcatMulti %d\n"),
                    funcInfo->GetParsedFunctionBody()->GetDisplayName(),
                    funcInfo->GetParsedFunctionBody()->GetDebugNumberSet(debugStringBuffer),
                    byteCodeGenerator->Writer()->ByteCodeDataSize(), concatCount);
                byteCodeGenerator->StartStatement(pnode);
                funcInfo->AcquireLoc(pnode);

                // CONSIDER: this may cause the backend not able CSE repeating pattern within the concat.
                EmitNewConcatStrMulti(pnode, (uint8)concatCount, pnode1, pnode2, byteCodeGenerator, funcInfo);

                uint i = 2;
                do
                {
                    ParseNode * currNode = concatOpnds.Head();
                    concatOpnds.RemoveHead();
                    ParseNode * currNode2 = concatOpnds.Head();
                    concatOpnds.RemoveHead();

                    EmitBinaryOpnds(currNode, currNode2, byteCodeGenerator, funcInfo);
                    funcInfo->ReleaseLoc(currNode2);
                    funcInfo->ReleaseLoc(currNode);
                    byteCodeGenerator->Writer()->Reg3B1(
                        Js::OpCode::SetConcatStrMultiItem2, pnode->location, currNode->location, currNode2->location, (uint8)i);
                    i += 2;
                } while (concatOpnds.Count() > 1);

                if (!concatOpnds.Empty())
                {
                    ParseNode * currNode = concatOpnds.Head();
                    Emit(currNode, byteCodeGenerator, funcInfo, false);
                    funcInfo->ReleaseLoc(currNode);
                    byteCodeGenerator->Writer()->Reg2B1(
                        Js::OpCode::SetConcatStrMultiItem, pnode->location, currNode->location, (uint8)i);
                    i++;
                }

                Assert(concatCount == i);
                byteCodeGenerator->EndStatement(pnode);
                return;
            }
        }

        // Since we collected all the node already, let's just emit them instead of doing it recursively.
        byteCodeGenerator->StartStatement(pnode);
        ParseNode * currNode = concatOpnds.Head();
        concatOpnds.RemoveHead();
        ParseNode * currNode2 = concatOpnds.Head();
        concatOpnds.RemoveHead();

        EmitBinaryOpnds(currNode, currNode2, byteCodeGenerator, funcInfo);
        funcInfo->ReleaseLoc(currNode2);
        funcInfo->ReleaseLoc(currNode);
        Js::RegSlot dstReg = funcInfo->AcquireLoc(pnode);
        byteCodeGenerator->Writer()->Reg3(
            Js::OpCode::Add_A, dstReg, currNode->location, currNode2->location);
        while (!concatOpnds.Empty())
        {
            currNode = concatOpnds.Head();
            concatOpnds.RemoveHead();
            Emit(currNode, byteCodeGenerator, funcInfo, false);
            funcInfo->ReleaseLoc(currNode);
            byteCodeGenerator->Writer()->Reg3(
                Js::OpCode::Add_A, dstReg, dstReg, currNode->location);
        }
        byteCodeGenerator->EndStatement(pnode);
    }
    else
    {
        EmitBinary(Js::OpCode::Add_A, pnode, byteCodeGenerator, funcInfo);
    }
}

void ByteCodeGenerator::EmitLeaveOpCodesBeforeYield()
{
    for (TryScopeRecord* node = this->tryScopeRecordsList.Tail(); node != nullptr; node = node->Previous())
    {
        switch (node->op)
        {
        case Js::OpCode::TryFinallyWithYield:
            this->Writer()->Empty(Js::OpCode::LeaveNull);
            break;
        case Js::OpCode::TryCatch:
        case Js::OpCode::ResumeFinally:
        case Js::OpCode::ResumeCatch:
            this->Writer()->Empty(Js::OpCode::Leave);
            break;
        default:
            AssertMsg(false, "Unexpected OpCode before Yield in the Try-Catch-Finally cache for generator!");
            break;
        }
    }
}

void ByteCodeGenerator::EmitTryBlockHeadersAfterYield()
{
    for (TryScopeRecord* node = this->tryScopeRecordsList.Head(); node != nullptr; node = node->Next())
    {
        switch (node->op)
        {
        case Js::OpCode::TryCatch:
            this->Writer()->Br(node->op, node->label);
            break;
        case Js::OpCode::TryFinallyWithYield:
        case Js::OpCode::ResumeFinally:
            this->Writer()->BrReg2(node->op, node->label, node->reg1, node->reg2);
            break;
        case Js::OpCode::ResumeCatch:
            this->Writer()->Empty(node->op);
            break;
        default:
            AssertMsg(false, "Unexpected OpCode after yield in the Try-Catch-Finally cache for generator!");
            break;
        }
    }
}

void EmitYield(Js::RegSlot inputLocation, Js::RegSlot resultLocation, ByteCodeGenerator* byteCodeGenerator, FuncInfo* funcInfo, Js::RegSlot yieldStarIterator)
{
    // If the bytecode emitted by this function is part of 'yield*', inputLocation is the object
    // returned by the iterable's next/return/throw method. Otherwise, it is the yielded value.
    if (yieldStarIterator == Js::Constants::NoRegister)
    {
        byteCodeGenerator->Writer()->Reg1(Js::OpCode::NewScObjectSimple, funcInfo->yieldRegister);

        uint cacheId = funcInfo->FindOrAddInlineCacheId(funcInfo->yieldRegister, Js::PropertyIds::value, false, true);
        byteCodeGenerator->Writer()->PatchableProperty(Js::OpCode::StFld, inputLocation, funcInfo->yieldRegister, cacheId);

        cacheId = funcInfo->FindOrAddInlineCacheId(funcInfo->yieldRegister, Js::PropertyIds::done, false, true);
        byteCodeGenerator->Writer()->PatchableProperty(Js::OpCode::StFld, funcInfo->falseConstantRegister, funcInfo->yieldRegister, cacheId);
    }
    else
    {
        byteCodeGenerator->Writer()->Reg2(Js::OpCode::Ld_A, funcInfo->yieldRegister, inputLocation);
    }

    byteCodeGenerator->EmitLeaveOpCodesBeforeYield();
    byteCodeGenerator->Writer()->Reg2(Js::OpCode::Yield, funcInfo->yieldRegister, funcInfo->yieldRegister);
    byteCodeGenerator->EmitTryBlockHeadersAfterYield();

    if (yieldStarIterator == Js::Constants::NoRegister)
    {
        byteCodeGenerator->Writer()->Reg2(Js::OpCode::ResumeYield, resultLocation, funcInfo->yieldRegister);
    }
    else
    {
        byteCodeGenerator->Writer()->Reg3(Js::OpCode::ResumeYieldStar, resultLocation, funcInfo->yieldRegister, yieldStarIterator);
    }
}

void EmitYieldStar(ParseNode* yieldStarNode, ByteCodeGenerator* byteCodeGenerator, FuncInfo* funcInfo)
{
    funcInfo->AcquireLoc(yieldStarNode);

    Js::ByteCodeLabel loopEntrance = byteCodeGenerator->Writer()->DefineLabel();
    Js::ByteCodeLabel continuePastLoop = byteCodeGenerator->Writer()->DefineLabel();

    Js::RegSlot iteratorLocation = funcInfo->AcquireTmpRegister();

    // Evaluate operand
    Emit(yieldStarNode->sxUni.pnode1, byteCodeGenerator, funcInfo, false);
    funcInfo->ReleaseLoc(yieldStarNode->sxUni.pnode1);

    EmitGetIterator(iteratorLocation, yieldStarNode->sxUni.pnode1->location, byteCodeGenerator, funcInfo);

    // Call the iterator's next()
    EmitIteratorNext(yieldStarNode->location, iteratorLocation, funcInfo->undefinedConstantRegister, byteCodeGenerator, funcInfo);

    uint loopId = byteCodeGenerator->Writer()->EnterLoop(loopEntrance);
    // since a yield* doesn't have a user defined body, we cannot return from this loop
    // which means we don't need to support EmitJumpCleanup() and there do not need to
    // remember the loopId like the loop statements do.

    Js::RegSlot doneLocation = funcInfo->AcquireTmpRegister();
    EmitIteratorComplete(doneLocation, yieldStarNode->location, byteCodeGenerator, funcInfo);

    // branch past the loop if the done property is truthy
    byteCodeGenerator->Writer()->BrReg1(Js::OpCode::BrTrue_A, continuePastLoop, doneLocation);
    funcInfo->ReleaseTmpRegister(doneLocation);

    EmitYield(yieldStarNode->location, yieldStarNode->location, byteCodeGenerator, funcInfo, iteratorLocation);

    funcInfo->ReleaseTmpRegister(iteratorLocation);

    byteCodeGenerator->Writer()->Br(loopEntrance);
    byteCodeGenerator->Writer()->MarkLabel(continuePastLoop);
    byteCodeGenerator->Writer()->ExitLoop(loopId);

    // Put the iterator result's value in yieldStarNode->location.
    // It will be used as the result value of the yield* operator expression.
    EmitIteratorValue(yieldStarNode->location, yieldStarNode->location, byteCodeGenerator, funcInfo);
}

void TrackIntConstantsOnGlobalUserObject(ByteCodeGenerator *byteCodeGenerator, bool isSymGlobalAndSingleAssignment, Js::PropertyId propertyId)
{
    if (isSymGlobalAndSingleAssignment)
    {
        byteCodeGenerator->GetScriptContext()->TrackIntConstPropertyOnGlobalUserObject(propertyId);
    }
}

void TrackIntConstantsOnGlobalObject(ByteCodeGenerator *byteCodeGenerator, bool isSymGlobalAndSingleAssignment, Js::PropertyId propertyId)
{
    if (isSymGlobalAndSingleAssignment)
    {
        byteCodeGenerator->GetScriptContext()->TrackIntConstPropertyOnGlobalObject(propertyId);
    }
}

void TrackIntConstantsOnGlobalObject(ByteCodeGenerator *byteCodeGenerator, Symbol *sym)
{
    if (sym && sym->GetIsGlobal() && sym->IsAssignedOnce())
    {
        Js::PropertyId propertyId = sym->EnsurePosition(byteCodeGenerator);
        byteCodeGenerator->GetScriptContext()->TrackIntConstPropertyOnGlobalObject(propertyId);
    }
}

void TrackMemberNodesInObjectForIntConstants(ByteCodeGenerator *byteCodeGenerator, ParseNodePtr objNode)
{
    Assert(objNode->nop == knopObject);
    Assert(ParseNode::Grfnop(objNode->nop) & fnopUni);

    ParseNodePtr memberList = objNode->sxUni.pnode1;

    while (memberList != nullptr)
    {
        ParseNodePtr memberNode = memberList->nop == knopList ? memberList->sxBin.pnode1 : memberList;
        ParseNodePtr memberNameNode = memberNode->sxBin.pnode1;
        ParseNodePtr memberValNode = memberNode->sxBin.pnode2;

        if (memberNameNode->nop != knopComputedName && memberValNode->nop == knopInt)
        {
            Js::PropertyId propertyId = memberNameNode->sxPid.PropertyIdFromNameNode();
            TrackIntConstantsOnGlobalUserObject(byteCodeGenerator, true, propertyId);
        }

        memberList = memberList->nop == knopList ? memberList->sxBin.pnode2 : nullptr;
    }
}

void TrackGlobalIntAssignmentsForknopDotProps(ParseNodePtr knopDotNode, ByteCodeGenerator * byteCodeGenerator)
{
    Assert(knopDotNode->nop == knopDot);

    ParseNodePtr objectNode = knopDotNode->sxBin.pnode1;
    ParseNodePtr propertyNode = knopDotNode->sxBin.pnode2;
    bool isSymGlobalAndSingleAssignment = false;

    if (objectNode->nop == knopName)
    {
        if (ByteCodeGenerator::IsThis(objectNode))
        {
            // Assume 'this' always refer to GlobalObject
            // Cases like "this.a = "
            isSymGlobalAndSingleAssignment = propertyNode->sxPid.pid->IsSingleAssignment();
            Js::PropertyId propertyId = propertyNode->sxPid.PropertyIdFromNameNode();
            TrackIntConstantsOnGlobalObject(byteCodeGenerator, isSymGlobalAndSingleAssignment, propertyId);
        }
        else
        {
            Symbol * sym = objectNode->sxVar.sym;
            isSymGlobalAndSingleAssignment = sym && sym->GetIsGlobal() && sym->IsAssignedOnce() && propertyNode->sxPid.pid->IsSingleAssignment();
            Js::PropertyId propertyId = propertyNode->sxPid.PropertyIdFromNameNode();
            TrackIntConstantsOnGlobalUserObject(byteCodeGenerator, isSymGlobalAndSingleAssignment, propertyId);
        }
    }
}

void TrackGlobalIntAssignments(ParseNodePtr pnode, ByteCodeGenerator * byteCodeGenerator)
{
    // Track the Global Int Constant properties' assignments here.
    uint nodeType = ParseNode::Grfnop(pnode->nop);
    if (nodeType & fnopAsg)
    {
        if (nodeType & fnopBin)
        {
            ParseNodePtr lhs = pnode->sxBin.pnode1;
            ParseNodePtr rhs = pnode->sxBin.pnode2;

            Assert(lhs && rhs);

            // Don't track other than integers and objects with member nodes.
            if (rhs->nop == knopObject && (ParseNode::Grfnop(rhs->nop) & fnopUni))
            {
                TrackMemberNodesInObjectForIntConstants(byteCodeGenerator, rhs);
            }
            else if (rhs->nop != knopInt &&
                ((rhs->nop != knopLsh && rhs->nop != knopRsh) || (rhs->sxBin.pnode1->nop != knopInt || rhs->sxBin.pnode2->nop != knopInt)))
            {
                return;
            }

            if (lhs->nop == knopName)
            {
                // Handle "a = <Integer>" cases here
                Symbol * sym = lhs->sxVar.sym;
                TrackIntConstantsOnGlobalObject(byteCodeGenerator, sym);
            }
            else if (lhs->nop == knopDot && lhs->sxBin.pnode2->nop == knopName)
            {
                // Cases like "obj.a = <Integer>"
                TrackGlobalIntAssignmentsForknopDotProps(lhs, byteCodeGenerator);
            }
        }
        else if (nodeType & fnopUni)
        {
            ParseNodePtr lhs = pnode->sxUni.pnode1;

            if (lhs->nop == knopName)
            {
                // Cases like "a++"
                Symbol * sym = lhs->sxVar.sym;
                TrackIntConstantsOnGlobalObject(byteCodeGenerator, sym);
            }
            else if (lhs->nop == knopDot && lhs->sxBin.pnode2->nop == knopName)
            {
                // Cases like "obj.a++"
                TrackGlobalIntAssignmentsForknopDotProps(lhs, byteCodeGenerator);
            }
        }
    }
}

void Emit(ParseNode *pnode, ByteCodeGenerator *byteCodeGenerator, FuncInfo *funcInfo, BOOL fReturnValue, bool isConstructorCall, ParseNode * bindPnode, bool isTopLevel)
{
    if (pnode == nullptr)
    {
        return;
    }

    ThreadContext::ProbeCurrentStackNoDispose(Js::Constants::MinStackByteCodeVisitor, byteCodeGenerator->GetScriptContext());

    TrackGlobalIntAssignments(pnode, byteCodeGenerator);

    // printNop(pnode->nop);
    switch (pnode->nop)
    {
    case knopList:
        EmitList(pnode, byteCodeGenerator, funcInfo);
        break;
    case knopInt:
        // currently, these are loaded at the top
        break;
        // PTNODE(knopFlt        , "flt const"    ,None    ,Flt  ,fnopLeaf|fnopConst)
    case knopFlt:
        // currently, these are loaded at the top
        break;
        // PTNODE(knopStr        , "str const"    ,None    ,Pid  ,fnopLeaf|fnopConst)
    case knopStr:
        // TODO: protocol for combining string constants
        break;
        // PTNODE(knopRegExp     , "reg expr"    ,None    ,Pid  ,fnopLeaf|fnopConst)
    case knopRegExp:
        funcInfo->GetParsedFunctionBody()->SetLiteralRegex(pnode->sxPid.regexPatternIndex, pnode->sxPid.regexPattern);
        byteCodeGenerator->Writer()->Reg1Unsigned1(Js::OpCode::NewRegEx, funcInfo->AcquireLoc(pnode), pnode->sxPid.regexPatternIndex);
        break;
        // PTNODE(knopNull       , "null"        ,Null    ,None ,fnopLeaf)
    case knopNull:
        // enregistered
        break;
        // PTNODE(knopFalse      , "false"        ,False   ,None ,fnopLeaf)
    case knopFalse:
        // enregistered
        break;
        // PTNODE(knopTrue       , "true"        ,True    ,None ,fnopLeaf)
    case knopTrue:
        // enregistered
        break;
        // PTNODE(knopEmpty      , "empty"        ,Empty   ,None ,fnopLeaf)
    case knopEmpty:
        break;
        // Unary operators.
    // PTNODE(knopNot        , "~"            ,BitNot  ,Uni  ,fnopUni)
    case knopNot:
        STARTSTATEMENET_IFTOPLEVEL(isTopLevel, pnode);
        Emit(pnode->sxUni.pnode1, byteCodeGenerator, funcInfo, false);
        funcInfo->ReleaseLoc(pnode->sxUni.pnode1);
        byteCodeGenerator->Writer()->Reg2(
            Js::OpCode::Not_A, funcInfo->AcquireLoc(pnode), pnode->sxUni.pnode1->location);
        ENDSTATEMENET_IFTOPLEVEL(isTopLevel, pnode);
        break;
        // PTNODE(knopNeg        , "unary -"    ,Neg     ,Uni  ,fnopUni)
    case knopNeg:
        STARTSTATEMENET_IFTOPLEVEL(isTopLevel, pnode);
        Emit(pnode->sxUni.pnode1, byteCodeGenerator, funcInfo, false);
        funcInfo->ReleaseLoc(pnode->sxUni.pnode1);
        funcInfo->AcquireLoc(pnode);
        byteCodeGenerator->Writer()->Reg2(
            Js::OpCode::Neg_A, pnode->location, pnode->sxUni.pnode1->location);
        ENDSTATEMENET_IFTOPLEVEL(isTopLevel, pnode);
        break;
        // PTNODE(knopPos        , "unary +"    ,Pos     ,Uni  ,fnopUni)
    case knopPos:
        STARTSTATEMENET_IFTOPLEVEL(isTopLevel, pnode);
        Emit(pnode->sxUni.pnode1, byteCodeGenerator, funcInfo, false);
        funcInfo->ReleaseLoc(pnode->sxUni.pnode1);
        byteCodeGenerator->Writer()->Reg2(
            Js::OpCode::Conv_Num, funcInfo->AcquireLoc(pnode), pnode->sxUni.pnode1->location);
        ENDSTATEMENET_IFTOPLEVEL(isTopLevel, pnode);
        break;
        // PTNODE(knopLogNot     , "!"            ,LogNot  ,Uni  ,fnopUni)
    case knopLogNot:
    {
        STARTSTATEMENET_IFTOPLEVEL(isTopLevel, pnode);
        Js::ByteCodeLabel doneLabel = byteCodeGenerator->Writer()->DefineLabel();
        // For boolean expressions that compute a result, we have to burn a register for the result
        // so that the back end can identify it cheaply as a single temp lifetime. Revisit this if we do
        // full-on renaming in the back end.
        funcInfo->AcquireLoc(pnode);
        if (pnode->sxUni.pnode1->nop == knopInt)
        {
            int32 value = pnode->sxUni.pnode1->sxInt.lw;
            Js::OpCode op = value ? Js::OpCode::LdFalse : Js::OpCode::LdTrue;
            byteCodeGenerator->Writer()->Reg1(op, pnode->location);
        }
        else
        {
            Emit(pnode->sxUni.pnode1, byteCodeGenerator, funcInfo, false);
            byteCodeGenerator->Writer()->Reg1(Js::OpCode::LdFalse, pnode->location);
            byteCodeGenerator->Writer()->BrReg1(Js::OpCode::BrTrue_A, doneLabel, pnode->sxUni.pnode1->location);
            byteCodeGenerator->Writer()->Reg1(Js::OpCode::LdTrue, pnode->location);
            byteCodeGenerator->Writer()->MarkLabel(doneLabel);
        }
        funcInfo->ReleaseLoc(pnode->sxUni.pnode1);
        ENDSTATEMENET_IFTOPLEVEL(isTopLevel, pnode);
        break;
    }
    // PTNODE(knopEllipsis     , "..."       ,Spread  ,Uni         , fnopUni)
    case knopEllipsis:
    {
        Emit(pnode->sxUni.pnode1, byteCodeGenerator, funcInfo, false);
        // Transparently pass the location of the array.
        pnode->location = pnode->sxUni.pnode1->location;
        break;
    }
    // PTNODE(knopIncPost    , "post++"    ,Inc     ,Uni  ,fnopUni|fnopAsg)
    case knopIncPost:
    case knopDecPost:
        // FALL THROUGH to the faster pre-inc/dec case if the result of the expression is not needed.
        if (pnode->isUsed || fReturnValue)
        {
            byteCodeGenerator->StartStatement(pnode);
            Js::OpCode op = Js::OpCode::Add_A;
            if (pnode->nop == knopDecPost)
            {
                op = Js::OpCode::Sub_A;
            }
            // Grab a register for the expression result.
            funcInfo->AcquireLoc(pnode);

            // Load the initial value, convert it (this is the expression result), and increment it.
            EmitLoad(pnode->sxUni.pnode1, byteCodeGenerator, funcInfo);
            byteCodeGenerator->Writer()->Reg2(Js::OpCode::Conv_Num, pnode->location, pnode->sxUni.pnode1->location);

            Js::RegSlot incDecResult = pnode->sxUni.pnode1->location;
            if (funcInfo->RegIsConst(incDecResult))
            {
                // Avoid letting the add/sub overwrite a constant reg, as this may actually change the
                // contents of the constant table.
                incDecResult = funcInfo->AcquireTmpRegister();
            }

            Js::RegSlot oneReg = funcInfo->constantToRegister.LookupWithKey(1, Js::Constants::NoRegister);
            Assert(oneReg != Js::Constants::NoRegister);
            byteCodeGenerator->Writer()->Reg3(op, incDecResult, pnode->location, oneReg);

            // Store the incremented value.
            EmitAssignment(nullptr, pnode->sxUni.pnode1, incDecResult, byteCodeGenerator, funcInfo);

            // Release the incremented value and the l-value.
            if (incDecResult != pnode->sxUni.pnode1->location)
            {
                funcInfo->ReleaseTmpRegister(incDecResult);
            }
            funcInfo->ReleaseLoad(pnode->sxUni.pnode1);
            byteCodeGenerator->EndStatement(pnode);

            break;
        }
        else
        {
            pnode->nop = (pnode->nop == knopIncPost) ? knopIncPre : knopDecPre;
        }
        // FALL THROUGH to the fast pre-inc/dec case if the result of the expression is not needed.

    // PTNODE(knopIncPre     , "++ pre"    ,Inc     ,Uni  ,fnopUni|fnopAsg)
    case knopIncPre:
    case knopDecPre:
    {
        byteCodeGenerator->StartStatement(pnode);
        Js::OpCode op = Js::OpCode::Incr_A;
        if (pnode->nop == knopDecPre)
        {
            op = Js::OpCode::Decr_A;
        }

        // Assign a register for the result only if the result is used or the operand can't be assigned to
        // (i.e., is a constant).
        if (pnode->isUsed || fReturnValue)
        {
            funcInfo->AcquireLoc(pnode);

            // Load the initial value and increment it (this is the expression result).
            EmitLoad(pnode->sxUni.pnode1, byteCodeGenerator, funcInfo);
            byteCodeGenerator->Writer()->Reg2(op, pnode->location, pnode->sxUni.pnode1->location);

            // Store the incremented value and release the l-value.
            EmitAssignment(nullptr, pnode->sxUni.pnode1, pnode->location, byteCodeGenerator, funcInfo);
            funcInfo->ReleaseLoad(pnode->sxUni.pnode1);
        }
        else
        {
            // Load the initial value and increment it (this is the expression result).
            EmitLoad(pnode->sxUni.pnode1, byteCodeGenerator, funcInfo);

            Js::RegSlot incDecResult = pnode->sxUni.pnode1->location;
            if (funcInfo->RegIsConst(incDecResult))
            {
                // Avoid letting the add/sub overwrite a constant reg, as this may actually change the
                // contents of the constant table.
                incDecResult = funcInfo->AcquireTmpRegister();
            }

            byteCodeGenerator->Writer()->Reg2(op, incDecResult, pnode->sxUni.pnode1->location);

            // Store the incremented value and release the l-value.
            EmitAssignment(nullptr, pnode->sxUni.pnode1, incDecResult, byteCodeGenerator, funcInfo);
            if (incDecResult != pnode->sxUni.pnode1->location)
            {
                funcInfo->ReleaseTmpRegister(incDecResult);
            }
            funcInfo->ReleaseLoad(pnode->sxUni.pnode1);
        }

        byteCodeGenerator->EndStatement(pnode);
        break;
    }
    // PTNODE(knopTypeof     , "typeof"    ,None    ,Uni  ,fnopUni)
    case knopTypeof:
    {
        STARTSTATEMENET_IFTOPLEVEL(isTopLevel, pnode);
        ParseNode* pnodeOpnd = pnode->sxUni.pnode1;
        switch (pnodeOpnd->nop)
        {
        case knopDot:
        {
            Emit(pnodeOpnd->sxBin.pnode1, byteCodeGenerator, funcInfo, false);
            Js::PropertyId propertyId = pnodeOpnd->sxBin.pnode2->sxPid.PropertyIdFromNameNode();
            Assert(pnodeOpnd->sxBin.pnode2->nop == knopName);
            funcInfo->ReleaseLoc(pnodeOpnd->sxBin.pnode1);
            funcInfo->AcquireLoc(pnode);

            byteCodeGenerator->EmitTypeOfFld(funcInfo, propertyId, pnode->location, pnodeOpnd->sxBin.pnode1->location, Js::OpCode::LdFldForTypeOf);
            break;
        }

        case knopIndex:
        {
            EmitBinaryOpnds(pnodeOpnd->sxBin.pnode1, pnodeOpnd->sxBin.pnode2, byteCodeGenerator, funcInfo);
            funcInfo->ReleaseLoc(pnodeOpnd->sxBin.pnode2);
            funcInfo->ReleaseLoc(pnodeOpnd->sxBin.pnode1);
            funcInfo->AcquireLoc(pnode);
            byteCodeGenerator->Writer()->Element(Js::OpCode::TypeofElem, pnode->location, pnodeOpnd->sxBin.pnode1->location, pnodeOpnd->sxBin.pnode2->location);
            break;
        }
        case knopName:
        {
            funcInfo->AcquireLoc(pnode);
            byteCodeGenerator->EmitPropTypeof(pnode->location, pnodeOpnd->sxPid.sym, pnodeOpnd->sxPid.pid, funcInfo);
            break;
        }

        default:
            Emit(pnodeOpnd, byteCodeGenerator, funcInfo, false);
            funcInfo->ReleaseLoc(pnodeOpnd);
            byteCodeGenerator->Writer()->Reg2(
                Js::OpCode::Typeof, funcInfo->AcquireLoc(pnode), pnodeOpnd->location);
            break;
        }
        ENDSTATEMENET_IFTOPLEVEL(isTopLevel, pnode);
        break;
    }
    // PTNODE(knopVoid       , "void"        ,Void    ,Uni  ,fnopUni)
    case knopVoid:
        Emit(pnode->sxUni.pnode1, byteCodeGenerator, funcInfo, false);
        funcInfo->ReleaseLoc(pnode->sxUni.pnode1);
        byteCodeGenerator->Writer()->Reg1(Js::OpCode::LdUndef, funcInfo->AcquireLoc(pnode));
        break;
        // PTNODE(knopArray      , "arr cnst"    ,None    ,Uni  ,fnopUni)
    case knopArray:
        STARTSTATEMENET_IFTOPLEVEL(isTopLevel, pnode);
        EmitArrayLiteral(pnode, byteCodeGenerator, funcInfo);
        ENDSTATEMENET_IFTOPLEVEL(isTopLevel, pnode);
        break;
        // PTNODE(knopObject     , "obj cnst"    ,None    ,Uni  ,fnopUni)
    case knopObject:
        STARTSTATEMENET_IFTOPLEVEL(isTopLevel, pnode);
        funcInfo->AcquireLoc(pnode);
        EmitObjectInitializers(pnode->sxUni.pnode1, pnode->location, byteCodeGenerator, funcInfo);
        ENDSTATEMENET_IFTOPLEVEL(isTopLevel, pnode);
        break;
        // PTNODE(knopComputedName, "[name]"      ,None    ,Uni  ,fnopUni)
    case knopComputedName:
        Emit(pnode->sxUni.pnode1, byteCodeGenerator, funcInfo, false);
        if (pnode->location == Js::Constants::NoRegister)
        {
            // The name is some expression with no home location. We can just re-use the register.
            pnode->location = pnode->sxUni.pnode1->location;
        }
        else if (pnode->location != pnode->sxUni.pnode1->location)
        {
            // The name had to be protected from side-effects of the RHS.
            byteCodeGenerator->Writer()->Reg2(Js::OpCode::Ld_A, pnode->location, pnode->sxUni.pnode1->location);
        }
        break;
        // Binary and Ternary Operators
    case knopAdd:
        EmitAdd(pnode, byteCodeGenerator, funcInfo);
        break;
    case knopSub:
    case knopMul:
    case knopExpo:
    case knopDiv:
    case knopMod:
    case knopOr:
    case knopXor:
    case knopAnd:
    case knopLsh:
    case knopRsh:
    case knopRs2:
    case knopIn:
        EmitBinary(nopToOp[pnode->nop], pnode, byteCodeGenerator, funcInfo);
        break;
    case knopInstOf:
    {
        STARTSTATEMENET_IFTOPLEVEL(isTopLevel, pnode);
        EmitBinaryOpnds(pnode->sxBin.pnode1, pnode->sxBin.pnode2, byteCodeGenerator, funcInfo);
        funcInfo->ReleaseLoc(pnode->sxBin.pnode2);
        funcInfo->ReleaseLoc(pnode->sxBin.pnode1);
        funcInfo->AcquireLoc(pnode);
        uint cacheId = funcInfo->NewIsInstInlineCache();
        byteCodeGenerator->Writer()->Reg3C(nopToOp[pnode->nop], pnode->location, pnode->sxBin.pnode1->location,
            pnode->sxBin.pnode2->location, cacheId);
        ENDSTATEMENET_IFTOPLEVEL(isTopLevel, pnode);
    }
    break;
    case knopEq:
    case knopEqv:
    case knopNEqv:
    case knopNe:
    case knopLt:
    case knopLe:
    case knopGe:
    case knopGt:
        STARTSTATEMENET_IFTOPLEVEL(isTopLevel, pnode);
        EmitBinaryOpnds(pnode->sxBin.pnode1, pnode->sxBin.pnode2, byteCodeGenerator, funcInfo);
        funcInfo->ReleaseLoc(pnode->sxBin.pnode2);
        funcInfo->ReleaseLoc(pnode->sxBin.pnode1);
        funcInfo->AcquireLoc(pnode);
        byteCodeGenerator->Writer()->Reg3(nopToCMOp[pnode->nop], pnode->location, pnode->sxBin.pnode1->location,
            pnode->sxBin.pnode2->location);
        ENDSTATEMENET_IFTOPLEVEL(isTopLevel, pnode);
        break;
    case knopNew:
    {
        EmitNew(pnode, byteCodeGenerator, funcInfo);

        byteCodeGenerator->EndStatement(pnode);
        break;
    }
    case knopDelete:
    {
        ParseNode *pexpr = pnode->sxUni.pnode1;
        byteCodeGenerator->StartStatement(pnode);
        switch (pexpr->nop)
        {
        case knopName:
        {
            if (pexpr->IsSpecialName())
            {
                funcInfo->AcquireLoc(pnode);
                byteCodeGenerator->Writer()->Reg1(Js::OpCode::LdTrue, pnode->location);
            }
            else
            {
                funcInfo->AcquireLoc(pnode);
                byteCodeGenerator->EmitPropDelete(pnode->location, pexpr->sxPid.sym, pexpr->sxPid.pid, funcInfo);
            }
            break;
        }
        case knopDot:
        {
            if (ByteCodeGenerator::IsSuper(pexpr->sxBin.pnode1))
            {
                byteCodeGenerator->Writer()->W1(Js::OpCode::RuntimeReferenceError, SCODE_CODE(JSERR_DeletePropertyWithSuper));

                funcInfo->AcquireLoc(pnode);
                byteCodeGenerator->Writer()->Reg1(Js::OpCode::LdUndef, pnode->location);
            }
            else
            {
                Emit(pexpr->sxBin.pnode1, byteCodeGenerator, funcInfo, false);

                funcInfo->ReleaseLoc(pexpr->sxBin.pnode1);
                Js::PropertyId propertyId = pexpr->sxBin.pnode2->sxPid.PropertyIdFromNameNode();
                funcInfo->AcquireLoc(pnode);
                byteCodeGenerator->Writer()->Property(Js::OpCode::DeleteFld, pnode->location, pexpr->sxBin.pnode1->location,
                    funcInfo->FindOrAddReferencedPropertyId(propertyId));
            }

            break;
        }
        case knopIndex:
        {
            EmitBinaryOpnds(pexpr->sxBin.pnode1, pexpr->sxBin.pnode2, byteCodeGenerator, funcInfo);
            funcInfo->ReleaseLoc(pexpr->sxBin.pnode2);
            funcInfo->ReleaseLoc(pexpr->sxBin.pnode1);
            funcInfo->AcquireLoc(pnode);
            byteCodeGenerator->Writer()->Element(Js::OpCode::DeleteElemI_A, pnode->location, pexpr->sxBin.pnode1->location, pexpr->sxBin.pnode2->location);
            break;
        }
        default:
        {
            Emit(pexpr, byteCodeGenerator, funcInfo, false);
            funcInfo->ReleaseLoc(pexpr);
            byteCodeGenerator->Writer()->Reg2(
                Js::OpCode::Delete_A, funcInfo->AcquireLoc(pnode), pexpr->location);
            break;
        }
        }
        byteCodeGenerator->EndStatement(pnode);
        break;
    }
    case knopCall:
    {
        byteCodeGenerator->StartStatement(pnode);

        if (pnode->sxCall.isSuperCall)
        {
            byteCodeGenerator->EmitSuperCall(funcInfo, pnode, fReturnValue);
        }
        else if (pnode->sxCall.pnodeTarget->nop == knopImport)
        {
            ParseNodePtr args = pnode->sxCall.pnodeArgs;
            Assert(CountArguments(args) == 2); // import() takes one argument
            Emit(args, byteCodeGenerator, funcInfo, false);
            funcInfo->ReleaseLoc(args);
            funcInfo->AcquireLoc(pnode);
            byteCodeGenerator->Writer()->Reg2(Js::OpCode::ImportCall, pnode->location, args->location);
        }
        else
        {
            if (pnode->sxCall.isApplyCall && funcInfo->GetApplyEnclosesArgs())
            {
                // TODO[ianhall]: Can we remove the ApplyCall bytecode gen time optimization?
                EmitApplyCall(pnode, byteCodeGenerator, funcInfo, fReturnValue);
            }
            else
            {
                EmitCall(pnode, byteCodeGenerator, funcInfo, fReturnValue, /*fEvaluateComponents*/ true);
            }
        }

        byteCodeGenerator->EndStatement(pnode);
        break;
    }
    case knopIndex:
    {
        STARTSTATEMENET_IFTOPLEVEL(isTopLevel, pnode);
        EmitBinaryOpnds(pnode->sxBin.pnode1, pnode->sxBin.pnode2, byteCodeGenerator, funcInfo);

        Js::RegSlot callObjLocation = pnode->sxBin.pnode1->location;
        Js::RegSlot protoLocation = callObjLocation;

        if (ByteCodeGenerator::IsSuper(pnode->sxBin.pnode1))
        {
            Emit(pnode->sxSuperReference.pnodeThis, byteCodeGenerator, funcInfo, false);
            protoLocation = byteCodeGenerator->EmitLdObjProto(Js::OpCode::LdHomeObjProto, callObjLocation, funcInfo);
            funcInfo->ReleaseLoc(pnode->sxSuperReference.pnodeThis);
        }

        funcInfo->ReleaseLoc(pnode->sxBin.pnode2);
        funcInfo->ReleaseLoc(pnode->sxBin.pnode1);
        funcInfo->AcquireLoc(pnode);

        byteCodeGenerator->Writer()->Element(
            Js::OpCode::LdElemI_A, pnode->location, protoLocation, pnode->sxBin.pnode2->location);

        ENDSTATEMENET_IFTOPLEVEL(isTopLevel, pnode);
        break;
    }
    // this is MemberExpression as rvalue
    case knopDot:
    {
        Emit(pnode->sxBin.pnode1, byteCodeGenerator, funcInfo, false);
        funcInfo->ReleaseLoc(pnode->sxBin.pnode1);
        funcInfo->AcquireLoc(pnode);
        Js::PropertyId propertyId = pnode->sxBin.pnode2->sxPid.PropertyIdFromNameNode();

        Js::RegSlot callObjLocation = pnode->sxBin.pnode1->location;
        Js::RegSlot protoLocation = callObjLocation;

        if (pnode->IsCallApplyTargetLoad())
        {
            if (ByteCodeGenerator::IsSuper(pnode->sxBin.pnode1))
            {
                Emit(pnode->sxSuperReference.pnodeThis, byteCodeGenerator, funcInfo, false);
                protoLocation = byteCodeGenerator->EmitLdObjProto(Js::OpCode::LdHomeObjProto, callObjLocation, funcInfo);
                funcInfo->ReleaseLoc(pnode->sxSuperReference.pnodeThis);
            }
            uint cacheId = funcInfo->FindOrAddInlineCacheId(protoLocation, propertyId, false, false);
            byteCodeGenerator->Writer()->PatchableProperty(Js::OpCode::LdFldForCallApplyTarget, pnode->location, protoLocation, cacheId);
        }
        else
        {
            if (ByteCodeGenerator::IsSuper(pnode->sxBin.pnode1))
            {
                Emit(pnode->sxSuperReference.pnodeThis, byteCodeGenerator, funcInfo, false);
                protoLocation = byteCodeGenerator->EmitLdObjProto(Js::OpCode::LdHomeObjProto, callObjLocation, funcInfo);
                funcInfo->ReleaseLoc(pnode->sxSuperReference.pnodeThis);
                uint cacheId = funcInfo->FindOrAddInlineCacheId(protoLocation, propertyId, false, false);
                byteCodeGenerator->Writer()->PatchablePropertyWithThisPtr(Js::OpCode::LdSuperFld, pnode->location, protoLocation, pnode->sxSuperReference.pnodeThis->location, cacheId, isConstructorCall);
            }
            else
            {
                uint cacheId = funcInfo->FindOrAddInlineCacheId(callObjLocation, propertyId, false, false);
                byteCodeGenerator->Writer()->PatchableProperty(Js::OpCode::LdFld, pnode->location, callObjLocation, cacheId, isConstructorCall);
            }
        }

        break;
    }

    // PTNODE(knopAsg        , "="            ,None    ,Bin  ,fnopBin|fnopAsg)
    case knopAsg:
    {
        ParseNode *lhs = pnode->sxBin.pnode1;
        ParseNode *rhs = pnode->sxBin.pnode2;
        byteCodeGenerator->StartStatement(pnode);
        if (pnode->isUsed || fReturnValue)
        {
            // If the assignment result is used, grab a register to hold it and pass it to EmitAssignment,
            // which will copy the assigned value there.
            funcInfo->AcquireLoc(pnode);
            EmitBinaryReference(lhs, rhs, byteCodeGenerator, funcInfo, false);
            EmitAssignment(pnode, lhs, rhs->location, byteCodeGenerator, funcInfo);
        }
        else
        {
            EmitBinaryReference(lhs, rhs, byteCodeGenerator, funcInfo, false);
            EmitAssignment(nullptr, lhs, rhs->location, byteCodeGenerator, funcInfo);
        }
        funcInfo->ReleaseLoc(rhs);
        if (!(byteCodeGenerator->IsES6DestructuringEnabled() && (lhs->IsPattern())))
        {
            funcInfo->ReleaseReference(lhs);
        }
        byteCodeGenerator->EndStatement(pnode);
        break;
    }

    case knopName:
        funcInfo->AcquireLoc(pnode);

        if (ByteCodeGenerator::IsThis(pnode))
        {
            byteCodeGenerator->EmitPropLoadThis(pnode->location, pnode, funcInfo, true);
        }
        else
        {
            byteCodeGenerator->EmitPropLoad(pnode->location, pnode->sxPid.sym, pnode->sxPid.pid, funcInfo);
        }
        break;

    case knopComma:
    {
        STARTSTATEMENET_IFTOPLEVEL(isTopLevel, pnode);
        // The parser marks binary opnd pnodes as used, but value of the first opnd of a comma is not used.
        // Easier to correct this here than to check every binary op in the parser.
        ParseNode *pnode1 = pnode->sxBin.pnode1;
        pnode1->isUsed = false;
        if (pnode1->nop == knopComma)
        {
            // Spot fix for giant comma expressions that send us into OOS if we use a simple recursive
            // algorithm. Instead of recursing on comma LHS's, iterate over them, pushing the RHS's onto
            // a stack. (This suggests a model for removing recursion from Emit altogether...)
            ArenaAllocator *alloc = byteCodeGenerator->GetAllocator();
            SList<ParseNode *> rhsStack(alloc);
            do
            {
                rhsStack.Push(pnode1->sxBin.pnode2);
                pnode1 = pnode1->sxBin.pnode1;
                pnode1->isUsed = false;
            } while (pnode1->nop == knopComma);

            Emit(pnode1, byteCodeGenerator, funcInfo, false);
            if (funcInfo->IsTmpReg(pnode1->location))
            {
                byteCodeGenerator->Writer()->Reg1(Js::OpCode::Unused, pnode1->location);
            }

            while (!rhsStack.Empty())
            {
                ParseNode *pnodeRhs = rhsStack.Pop();
                pnodeRhs->isUsed = false;
                Emit(pnodeRhs, byteCodeGenerator, funcInfo, false);
                if (funcInfo->IsTmpReg(pnodeRhs->location))
                {
                    byteCodeGenerator->Writer()->Reg1(Js::OpCode::Unused, pnodeRhs->location);
                }
                funcInfo->ReleaseLoc(pnodeRhs);
            }
        }
        else
        {
            Emit(pnode1, byteCodeGenerator, funcInfo, false);
            if (funcInfo->IsTmpReg(pnode1->location))
            {
                byteCodeGenerator->Writer()->Reg1(Js::OpCode::Unused, pnode1->location);
            }
        }
        funcInfo->ReleaseLoc(pnode1);

        pnode->sxBin.pnode2->isUsed = pnode->isUsed || fReturnValue;
        Emit(pnode->sxBin.pnode2, byteCodeGenerator, funcInfo, false);
        funcInfo->ReleaseLoc(pnode->sxBin.pnode2);
        funcInfo->AcquireLoc(pnode);
        if (pnode->sxBin.pnode2->isUsed && pnode->location != pnode->sxBin.pnode2->location)
        {
            byteCodeGenerator->Writer()->Reg2(Js::OpCode::Ld_A, pnode->location, pnode->sxBin.pnode2->location);
        }
        ENDSTATEMENET_IFTOPLEVEL(isTopLevel, pnode);
    }
    break;

    // The binary logical ops && and || resolve to the value of the left-hand expression if its
    // boolean value short-circuits the operation, and to the value of the right-hand expression
    // otherwise. (In other words, the "truth" of the right-hand expression is never tested.)
    // PTNODE(knopLogOr      , "||"        ,None    ,Bin  ,fnopBin)
    case knopLogOr:
    {
        STARTSTATEMENET_IFTOPLEVEL(isTopLevel, pnode);
        Js::ByteCodeLabel doneLabel = byteCodeGenerator->Writer()->DefineLabel();
        // We use a single dest here for the whole generating boolean expr, because we were poorly
        // optimizing the previous version where we had a dest for each level
        funcInfo->AcquireLoc(pnode);
        EmitGeneratingBooleanExpression(pnode, doneLabel, true, doneLabel, true, pnode->location, byteCodeGenerator, funcInfo);
        byteCodeGenerator->Writer()->MarkLabel(doneLabel);
        ENDSTATEMENET_IFTOPLEVEL(isTopLevel, pnode);
        break;
    }
    // PTNODE(knopLogAnd     , "&&"        ,None    ,Bin  ,fnopBin)
    case knopLogAnd:
    {
        STARTSTATEMENET_IFTOPLEVEL(isTopLevel, pnode);
        Js::ByteCodeLabel doneLabel = byteCodeGenerator->Writer()->DefineLabel();
        // We use a single dest here for the whole generating boolean expr, because we were poorly
        // optimizing the previous version where we had a dest for each level
        funcInfo->AcquireLoc(pnode);
        EmitGeneratingBooleanExpression(pnode, doneLabel, true, doneLabel, true, pnode->location, byteCodeGenerator, funcInfo);
        byteCodeGenerator->Writer()->MarkLabel(doneLabel);
        ENDSTATEMENET_IFTOPLEVEL(isTopLevel, pnode);
        break;
    }
    // PTNODE(knopQmark      , "?"            ,None    ,Tri  ,fnopBin)
    case knopQmark:
    {
        Js::ByteCodeLabel trueLabel = byteCodeGenerator->Writer()->DefineLabel();
        Js::ByteCodeLabel falseLabel = byteCodeGenerator->Writer()->DefineLabel();
        Js::ByteCodeLabel skipLabel = byteCodeGenerator->Writer()->DefineLabel();
        EmitBooleanExpression(pnode->sxTri.pnode1, trueLabel, falseLabel, byteCodeGenerator, funcInfo);
        byteCodeGenerator->Writer()->MarkLabel(trueLabel);
        funcInfo->ReleaseLoc(pnode->sxTri.pnode1);

        // For boolean expressions that compute a result, we have to burn a register for the result
        // so that the back end can identify it cheaply as a single temp lifetime. Revisit this if we do
        // full-on renaming in the back end.
        funcInfo->AcquireLoc(pnode);

        Emit(pnode->sxTri.pnode2, byteCodeGenerator, funcInfo, false);
        byteCodeGenerator->Writer()->Reg2(Js::OpCode::Ld_A, pnode->location, pnode->sxTri.pnode2->location);
        funcInfo->ReleaseLoc(pnode->sxTri.pnode2);

        // Record the branch bytecode offset
        byteCodeGenerator->Writer()->RecordStatementAdjustment(Js::FunctionBody::SAT_FromCurrentToNext);

        byteCodeGenerator->Writer()->Br(skipLabel);

        byteCodeGenerator->Writer()->MarkLabel(falseLabel);
        Emit(pnode->sxTri.pnode3, byteCodeGenerator, funcInfo, false);
        byteCodeGenerator->Writer()->Reg2(Js::OpCode::Ld_A, pnode->location, pnode->sxTri.pnode3->location);
        funcInfo->ReleaseLoc(pnode->sxTri.pnode3);

        byteCodeGenerator->Writer()->MarkLabel(skipLabel);

        break;
    }

    case knopAsgAdd:
    case knopAsgSub:
    case knopAsgMul:
    case knopAsgDiv:
    case knopAsgExpo:
    case knopAsgMod:
    case knopAsgAnd:
    case knopAsgXor:
    case knopAsgOr:
    case knopAsgLsh:
    case knopAsgRsh:
    case knopAsgRs2:
        byteCodeGenerator->StartStatement(pnode);
        // Assign a register for the result only if the result is used or the LHS can't be assigned to
        // (i.e., is a constant).
        if (pnode->isUsed || fReturnValue || funcInfo->RegIsConst(pnode->sxBin.pnode1->location))
        {
            // If the assign-op result is used, grab a register to hold it.
            funcInfo->AcquireLoc(pnode);

            // Grab a register for the initial value and load it.
            EmitBinaryReference(pnode->sxBin.pnode1, pnode->sxBin.pnode2, byteCodeGenerator, funcInfo, true);
            funcInfo->ReleaseLoc(pnode->sxBin.pnode2);
            // Do the arithmetic, store the result, and release the l-value.
            byteCodeGenerator->Writer()->Reg3(nopToOp[pnode->nop], pnode->location, pnode->sxBin.pnode1->location,
                pnode->sxBin.pnode2->location);

            EmitAssignment(pnode, pnode->sxBin.pnode1, pnode->location, byteCodeGenerator, funcInfo);
        }
        else
        {
            // Grab a register for the initial value and load it.
            EmitBinaryReference(pnode->sxBin.pnode1, pnode->sxBin.pnode2, byteCodeGenerator, funcInfo, true);
            funcInfo->ReleaseLoc(pnode->sxBin.pnode2);
            // Do the arithmetic, store the result, and release the l-value.
            byteCodeGenerator->Writer()->Reg3(nopToOp[pnode->nop], pnode->sxBin.pnode1->location, pnode->sxBin.pnode1->location,
                pnode->sxBin.pnode2->location);
            EmitAssignment(nullptr, pnode->sxBin.pnode1, pnode->sxBin.pnode1->location, byteCodeGenerator, funcInfo);
        }
        funcInfo->ReleaseLoad(pnode->sxBin.pnode1);

        byteCodeGenerator->EndStatement(pnode);
        break;

        // General nodes.
        // PTNODE(knopTempRef      , "temp ref"  ,None   ,Uni ,fnopUni)
    case knopTempRef:
        // TODO: check whether mov is necessary
        funcInfo->AcquireLoc(pnode);
        byteCodeGenerator->Writer()->Reg2(Js::OpCode::Ld_A, pnode->location, pnode->sxUni.pnode1->location);
        break;
        // PTNODE(knopTemp      , "temp"        ,None   ,None ,fnopLeaf)
    case knopTemp:
        // Emit initialization code
        if (pnode->sxVar.pnodeInit != nullptr)
        {
            byteCodeGenerator->StartStatement(pnode);
            Emit(pnode->sxVar.pnodeInit, byteCodeGenerator, funcInfo, false);
            byteCodeGenerator->Writer()->Reg2(Js::OpCode::Ld_A, pnode->location, pnode->sxVar.pnodeInit->location);
            funcInfo->ReleaseLoc(pnode->sxVar.pnodeInit);
            byteCodeGenerator->EndStatement(pnode);
        }
        break;
        // PTNODE(knopVarDecl    , "varDcl"    ,None    ,Var  ,fnopNone)
    case knopVarDecl:
    case knopConstDecl:
    case knopLetDecl:
    {
        // Emit initialization code
        ParseNodePtr initNode = pnode->sxVar.pnodeInit;
        AssertMsg(pnode->nop != knopConstDecl || initNode != nullptr, "knopConstDecl expected to have an initializer");

        if (initNode != nullptr || pnode->nop == knopLetDecl)
        {
            Symbol *sym = pnode->sxVar.sym;
            Js::RegSlot rhsLocation;

            byteCodeGenerator->StartStatement(pnode);

            if (initNode != nullptr)
            {
                Emit(initNode, byteCodeGenerator, funcInfo, false);
                rhsLocation = initNode->location;

                if (initNode->nop == knopObject)
                {
                    TrackMemberNodesInObjectForIntConstants(byteCodeGenerator, initNode);
                }
                else if (initNode->nop == knopInt)
                {
                    TrackIntConstantsOnGlobalObject(byteCodeGenerator, sym);
                }
            }
            else
            {
                Assert(pnode->nop == knopLetDecl);
                rhsLocation = funcInfo->AcquireTmpRegister();
                byteCodeGenerator->Writer()->Reg1(Js::OpCode::LdUndef, rhsLocation);
            }

            if (pnode->nop != knopVarDecl)
            {
                Assert(sym->GetDecl() == pnode || (sym->IsArguments() && !funcInfo->GetHasArguments()));
                sym->SetNeedDeclaration(false);
            }

            EmitAssignment(nullptr, pnode, rhsLocation, byteCodeGenerator, funcInfo);
            funcInfo->ReleaseTmpRegister(rhsLocation);

            byteCodeGenerator->EndStatement(pnode);
        }
        break;
    }
    // PTNODE(knopFncDecl    , "fncDcl"    ,None    ,Fnc  ,fnopLeaf)
    case knopFncDecl:
        // The "function declarations" were emitted in DefineFunctions()
        if (!pnode->sxFnc.IsDeclaration())
        {
            byteCodeGenerator->DefineOneFunction(pnode, funcInfo, false);
        }
        break;
        // PTNODE(knopClassDecl, "class"    ,None    ,None ,fnopLeaf)
    case knopClassDecl:
    {
        funcInfo->AcquireLoc(pnode);

        Assert(pnode->sxClass.pnodeConstructor);
        pnode->sxClass.pnodeConstructor->location = pnode->location;

        BeginEmitBlock(pnode->sxClass.pnodeBlock, byteCodeGenerator, funcInfo);

        // Extends
        if (pnode->sxClass.pnodeExtends)
        {
            // We can't do StartStatement/EndStatement for pnodeExtends here because the load locations may differ between
            // defer and nondefer parse modes.
            Emit(pnode->sxClass.pnodeExtends, byteCodeGenerator, funcInfo, false);
        }

        // Constructor
        Emit(pnode->sxClass.pnodeConstructor, byteCodeGenerator, funcInfo, false);
        EmitComputedFunctionNameVar(bindPnode, pnode->sxClass.pnodeConstructor, byteCodeGenerator);
        if (pnode->sxClass.pnodeExtends)
        {
            byteCodeGenerator->StartStatement(pnode->sxClass.pnodeExtends);
            byteCodeGenerator->Writer()->InitClass(pnode->location, pnode->sxClass.pnodeExtends->location);
            byteCodeGenerator->EndStatement(pnode->sxClass.pnodeExtends);
        }
        else
        {
            byteCodeGenerator->Writer()->InitClass(pnode->location);
        }

        Js::RegSlot protoLoc = funcInfo->AcquireTmpRegister(); //register set if we have Instance Methods
        int cacheId = funcInfo->FindOrAddInlineCacheId(pnode->location, Js::PropertyIds::prototype, false, false);
        byteCodeGenerator->Writer()->PatchableProperty(Js::OpCode::LdFld, protoLoc, pnode->location, cacheId);
        byteCodeGenerator->Writer()->Reg2(Js::OpCode::SetHomeObj, pnode->location, protoLoc);

        // Static Methods
        EmitClassInitializers(pnode->sxClass.pnodeStaticMembers, pnode->location, byteCodeGenerator, funcInfo, pnode, /*isObjectEmpty*/ false);

        // Instance Methods
        EmitClassInitializers(pnode->sxClass.pnodeMembers, protoLoc, byteCodeGenerator, funcInfo, pnode, /*isObjectEmpty*/ true);
        funcInfo->ReleaseTmpRegister(protoLoc);

        // Emit name binding.
        if (pnode->sxClass.pnodeName)
        {
            Symbol * sym = pnode->sxClass.pnodeName->sxVar.sym;
            sym->SetNeedDeclaration(false);
            byteCodeGenerator->EmitPropStore(pnode->location, sym, nullptr, funcInfo, false, true);
        }

        EndEmitBlock(pnode->sxClass.pnodeBlock, byteCodeGenerator, funcInfo);

        if (pnode->sxClass.pnodeExtends)
        {
            funcInfo->ReleaseLoc(pnode->sxClass.pnodeExtends);
        }

        if (pnode->sxClass.pnodeDeclName)
        {
            Symbol * sym = pnode->sxClass.pnodeDeclName->sxVar.sym;
            sym->SetNeedDeclaration(false);
            byteCodeGenerator->EmitPropStore(pnode->location, sym, nullptr, funcInfo, true, false);
        }

        if (pnode->sxClass.IsDefaultModuleExport())
        {
            byteCodeGenerator->EmitAssignmentToDefaultModuleExport(pnode, funcInfo);
        }

        break;
    }
    case knopStrTemplate:
        STARTSTATEMENET_IFTOPLEVEL(isTopLevel, pnode);
        EmitStringTemplate(pnode, byteCodeGenerator, funcInfo);
        ENDSTATEMENET_IFTOPLEVEL(isTopLevel, pnode);
        break;
    case knopEndCode:
        byteCodeGenerator->Writer()->RecordStatementAdjustment(Js::FunctionBody::SAT_All);

        // load undefined for the fallthrough case:
        if (!funcInfo->IsGlobalFunction())
        {
            if (funcInfo->IsClassConstructor())
            {
                // For class constructors, we need to explicitly load 'this' into the return register.
                byteCodeGenerator->EmitClassConstructorEndCode(funcInfo);
            }
            else
            {
                // In the global function, implicit return values are copied to the return register, and if
                // necessary the return register is initialized at the top. Don't clobber the value here.
                byteCodeGenerator->Writer()->Reg1(Js::OpCode::LdUndef, ByteCodeGenerator::ReturnRegister);
            }
        }

        // Label for non-fall-through return
        byteCodeGenerator->Writer()->MarkLabel(funcInfo->singleExit);

        if (funcInfo->GetHasCachedScope())
        {
            byteCodeGenerator->Writer()->Empty(Js::OpCode::CommitScope);
        }
        byteCodeGenerator->StartStatement(pnode);
        byteCodeGenerator->Writer()->Empty(Js::OpCode::Ret);
        byteCodeGenerator->EndStatement(pnode);
        break;
        // PTNODE(knopDebugger   , "debugger"    ,None    ,None ,fnopNone)
    case knopDebugger:
        byteCodeGenerator->StartStatement(pnode);
        byteCodeGenerator->Writer()->Empty(Js::OpCode::Break);
        byteCodeGenerator->EndStatement(pnode);
        break;
        // PTNODE(knopFor        , "for"        ,None    ,For  ,fnopBreak|fnopContinue)
    case knopFor:
        if (pnode->sxFor.pnodeInverted != nullptr)
        {
            byteCodeGenerator->EmitInvertedLoop(pnode, pnode->sxFor.pnodeInverted, funcInfo);
        }
        else
        {
            BeginEmitBlock(pnode->sxFor.pnodeBlock, byteCodeGenerator, funcInfo);
            Emit(pnode->sxFor.pnodeInit, byteCodeGenerator, funcInfo, false);
            funcInfo->ReleaseLoc(pnode->sxFor.pnodeInit);
            if (byteCodeGenerator->IsES6ForLoopSemanticsEnabled())
            {
                CloneEmitBlock(pnode->sxFor.pnodeBlock, byteCodeGenerator, funcInfo);
            }
            EmitLoop(pnode,
                pnode->sxFor.pnodeCond,
                pnode->sxFor.pnodeBody,
                pnode->sxFor.pnodeIncr,
                byteCodeGenerator,
                funcInfo,
                fReturnValue,
                FALSE,
                pnode->sxFor.pnodeBlock);
            EndEmitBlock(pnode->sxFor.pnodeBlock, byteCodeGenerator, funcInfo);
        }
        break;
        // PTNODE(knopIf         , "if"        ,None    ,If   ,fnopNone)
    case knopIf:
    {
        byteCodeGenerator->StartStatement(pnode);

        Js::ByteCodeLabel trueLabel = byteCodeGenerator->Writer()->DefineLabel();
        Js::ByteCodeLabel falseLabel = byteCodeGenerator->Writer()->DefineLabel();
        EmitBooleanExpression(pnode->sxIf.pnodeCond, trueLabel, falseLabel, byteCodeGenerator, funcInfo);
        funcInfo->ReleaseLoc(pnode->sxIf.pnodeCond);

        byteCodeGenerator->EndStatement(pnode);

        byteCodeGenerator->Writer()->MarkLabel(trueLabel);
        Emit(pnode->sxIf.pnodeTrue, byteCodeGenerator, funcInfo, fReturnValue);
        funcInfo->ReleaseLoc(pnode->sxIf.pnodeTrue);
        if (pnode->sxIf.pnodeFalse != nullptr)
        {
            // has else clause
            Js::ByteCodeLabel skipLabel = byteCodeGenerator->Writer()->DefineLabel();

            // Record the branch bytecode offset
            byteCodeGenerator->Writer()->RecordStatementAdjustment(Js::FunctionBody::SAT_FromCurrentToNext);

            // then clause skips else clause
            byteCodeGenerator->Writer()->Br(skipLabel);
            // generate code for else clause
            byteCodeGenerator->Writer()->MarkLabel(falseLabel);
            Emit(pnode->sxIf.pnodeFalse, byteCodeGenerator, funcInfo, fReturnValue);
            funcInfo->ReleaseLoc(pnode->sxIf.pnodeFalse);
            byteCodeGenerator->Writer()->MarkLabel(skipLabel);
        }
        else
        {
            byteCodeGenerator->Writer()->MarkLabel(falseLabel);
        }

        if (pnode->emitLabels)
        {
            byteCodeGenerator->Writer()->MarkLabel(pnode->sxStmt.breakLabel);
        }
        break;
    }
    case knopWhile:
        EmitLoop(pnode,
            pnode->sxWhile.pnodeCond,
            pnode->sxWhile.pnodeBody,
            nullptr,
            byteCodeGenerator,
            funcInfo,
            fReturnValue);
        break;
        // PTNODE(knopDoWhile    , "do-while"    ,None    ,While,fnopBreak|fnopContinue)
    case knopDoWhile:
        EmitLoop(pnode,
            pnode->sxWhile.pnodeCond,
            pnode->sxWhile.pnodeBody,
            nullptr,
            byteCodeGenerator,
            funcInfo,
            fReturnValue,
            true);
        break;
        // PTNODE(knopForIn      , "for in"    ,None    ,ForIn,fnopBreak|fnopContinue|fnopCleanup)
    case knopForIn:
        EmitForInOrForOf(pnode, byteCodeGenerator, funcInfo, fReturnValue);
        break;
    case knopForOf:
        EmitForInOrForOf(pnode, byteCodeGenerator, funcInfo, fReturnValue);
        break;
        // PTNODE(knopReturn     , "return"    ,None    ,Uni  ,fnopNone)
    case knopReturn:
        byteCodeGenerator->StartStatement(pnode);
        if (pnode->sxReturn.pnodeExpr != nullptr)
        {
            if (pnode->sxReturn.pnodeExpr->location == Js::Constants::NoRegister)
            {
                // No need to burn a register for the return value. If we need a temp, use R0 directly.
                pnode->sxReturn.pnodeExpr->location = ByteCodeGenerator::ReturnRegister;
            }
            Emit(pnode->sxReturn.pnodeExpr, byteCodeGenerator, funcInfo, fReturnValue);
            if (pnode->sxReturn.pnodeExpr->location != ByteCodeGenerator::ReturnRegister)
            {
                byteCodeGenerator->Writer()->Reg2(Js::OpCode::Ld_A, ByteCodeGenerator::ReturnRegister, pnode->sxReturn.pnodeExpr->location);
            }
            funcInfo->GetParsedFunctionBody()->SetHasNoExplicitReturnValue(false);
        }
        else
        {
            byteCodeGenerator->Writer()->Reg1(Js::OpCode::LdUndef, ByteCodeGenerator::ReturnRegister);
        }
        if (funcInfo->IsClassConstructor())
        {
            // return expr; // becomes like below:
            //
            // if (IsObject(expr)) {
            //   return expr;
            // } else if (IsBaseClassConstructor) {
            //   return this;
            // } else if (!IsUndefined(expr)) {
            //   throw TypeError;
            // }

            Js::ByteCodeLabel returnExprLabel = byteCodeGenerator->Writer()->DefineLabel();
            byteCodeGenerator->Writer()->BrReg1(Js::OpCode::BrOnObject_A, returnExprLabel, ByteCodeGenerator::ReturnRegister);

            if (funcInfo->IsBaseClassConstructor())
            {
                byteCodeGenerator->Writer()->Reg2(Js::OpCode::Ld_A, ByteCodeGenerator::ReturnRegister, funcInfo->GetThisSymbol()->GetLocation());
            }
            else
            {
                Js::ByteCodeLabel returnThisLabel = byteCodeGenerator->Writer()->DefineLabel();
                byteCodeGenerator->Writer()->BrReg2(Js::OpCode::BrSrEq_A, returnThisLabel, ByteCodeGenerator::ReturnRegister, funcInfo->undefinedConstantRegister);
                byteCodeGenerator->Writer()->W1(Js::OpCode::RuntimeTypeError, SCODE_CODE(JSERR_ClassDerivedConstructorInvalidReturnType));
                byteCodeGenerator->Writer()->MarkLabel(returnThisLabel);
                byteCodeGenerator->EmitClassConstructorEndCode(funcInfo);
            }

            byteCodeGenerator->Writer()->MarkLabel(returnExprLabel);
        }
        if (pnode->sxStmt.grfnop & fnopCleanup)
        {
            EmitJumpCleanup(pnode, nullptr, byteCodeGenerator, funcInfo);
        }

        byteCodeGenerator->Writer()->Br(funcInfo->singleExit);
        byteCodeGenerator->EndStatement(pnode);
        break;
    case knopLabel:
        break;
        // PTNODE(knopBlock      , "{}"        ,None    ,Block,fnopNone)
    case knopBlock:
        if (pnode->sxBlock.pnodeStmt != nullptr)
        {
            EmitBlock(pnode, byteCodeGenerator, funcInfo, fReturnValue);
            if (pnode->emitLabels)
            {
                byteCodeGenerator->Writer()->MarkLabel(pnode->sxStmt.breakLabel);
            }
        }
        break;
        // PTNODE(knopWith       , "with"        ,None    ,With ,fnopCleanup)
    case knopWith:
    {
        Assert(pnode->sxWith.pnodeObj != nullptr);
        byteCodeGenerator->StartStatement(pnode);
        // Copy the with object to a temp register (the location assigned to pnode) so that if the with object
        // is overwritten in the body, the lookups are not affected.
        funcInfo->AcquireLoc(pnode);
        Emit(pnode->sxWith.pnodeObj, byteCodeGenerator, funcInfo, false);

        Js::RegSlot regVal = (byteCodeGenerator->GetScriptContext()->GetConfig()->IsES6UnscopablesEnabled()) ? funcInfo->AcquireTmpRegister() : pnode->location;
        byteCodeGenerator->Writer()->Reg2(Js::OpCode::Conv_Obj, regVal, pnode->sxWith.pnodeObj->location);
        if (byteCodeGenerator->GetScriptContext()->GetConfig()->IsES6UnscopablesEnabled())
        {
            byteCodeGenerator->Writer()->Reg2(Js::OpCode::NewWithObject, pnode->location, regVal);
        }
        byteCodeGenerator->EndStatement(pnode);

#ifdef PERF_HINT
        if (PHASE_TRACE1(Js::PerfHintPhase))
        {
            WritePerfHint(PerfHints::HasWithBlock, funcInfo->byteCodeFunction->GetFunctionBody(), byteCodeGenerator->Writer()->GetCurrentOffset() - 1);
        }
#endif
        if (pnode->sxWith.pnodeBody != nullptr)
        {
            Scope *scope = pnode->sxWith.scope;
            scope->SetLocation(pnode->location);
            byteCodeGenerator->PushScope(scope);

            Js::DebuggerScope *debuggerScope = byteCodeGenerator->RecordStartScopeObject(pnode, Js::DiagExtraScopesType::DiagWithScope, regVal);

            if (byteCodeGenerator->ShouldTrackDebuggerMetadata())
            {
                byteCodeGenerator->Writer()->AddPropertyToDebuggerScope(debuggerScope, regVal, Js::Constants::NoProperty, /*shouldConsumeRegister*/ true, Js::DebuggerScopePropertyFlags_WithObject);
            }

            Emit(pnode->sxWith.pnodeBody, byteCodeGenerator, funcInfo, fReturnValue);
            funcInfo->ReleaseLoc(pnode->sxWith.pnodeBody);
            byteCodeGenerator->PopScope();

            byteCodeGenerator->RecordEndScopeObject(pnode);
        }
        if (pnode->emitLabels)
        {
            byteCodeGenerator->Writer()->MarkLabel(pnode->sxStmt.breakLabel);
        }
        if (byteCodeGenerator->GetScriptContext()->GetConfig()->IsES6UnscopablesEnabled())
        {
            funcInfo->ReleaseTmpRegister(regVal);
        }
        funcInfo->ReleaseLoc(pnode->sxWith.pnodeObj);
        break;
    }
    // PTNODE(knopBreak      , "break"        ,None    ,Jump ,fnopNone)
    case knopBreak:
        Assert(pnode->sxJump.pnodeTarget->emitLabels);
        byteCodeGenerator->StartStatement(pnode);
        if (pnode->sxStmt.grfnop & fnopCleanup)
        {
            EmitJumpCleanup(pnode, pnode->sxJump.pnodeTarget, byteCodeGenerator, funcInfo);
        }
        byteCodeGenerator->Writer()->Br(pnode->sxJump.pnodeTarget->sxStmt.breakLabel);
        if (pnode->emitLabels)
        {
            byteCodeGenerator->Writer()->MarkLabel(pnode->sxStmt.breakLabel);
        }
        byteCodeGenerator->EndStatement(pnode);
        break;
    case knopContinue:
        Assert(pnode->sxJump.pnodeTarget->emitLabels);
        byteCodeGenerator->StartStatement(pnode);
        if (pnode->sxStmt.grfnop & fnopCleanup)
        {
            EmitJumpCleanup(pnode, pnode->sxJump.pnodeTarget, byteCodeGenerator, funcInfo);
        }
        byteCodeGenerator->Writer()->Br(pnode->sxJump.pnodeTarget->sxStmt.continueLabel);
        byteCodeGenerator->EndStatement(pnode);
        break;
        // PTNODE(knopContinue   , "continue"    ,None    ,Jump ,fnopNone)
    case knopSwitch:
    {
        BOOL fHasDefault = false;
        Assert(pnode->sxSwitch.pnodeVal != nullptr);
        byteCodeGenerator->StartStatement(pnode);
        Emit(pnode->sxSwitch.pnodeVal, byteCodeGenerator, funcInfo, false);

        Js::RegSlot regVal = funcInfo->AcquireTmpRegister();

        byteCodeGenerator->Writer()->Reg2(Js::OpCode::BeginSwitch, regVal, pnode->sxSwitch.pnodeVal->location);

        BeginEmitBlock(pnode->sxSwitch.pnodeBlock, byteCodeGenerator, funcInfo);

        byteCodeGenerator->EndStatement(pnode);

        // TODO: if all cases are compile-time constants, emit a switch statement in the byte
        // code so the BE can optimize it.

        ParseNode *pnodeCase;
        for (pnodeCase = pnode->sxSwitch.pnodeCases; pnodeCase; pnodeCase = pnodeCase->sxCase.pnodeNext)
        {
            // Jump to the first case body if this one doesn't match. Make sure any side-effects of the case
            // expression take place regardless.
            pnodeCase->sxCase.labelCase = byteCodeGenerator->Writer()->DefineLabel();
            if (pnodeCase == pnode->sxSwitch.pnodeDefault)
            {
                fHasDefault = true;
                continue;
            }
            Emit(pnodeCase->sxCase.pnodeExpr, byteCodeGenerator, funcInfo, false);
            byteCodeGenerator->Writer()->BrReg2(
                Js::OpCode::Case, pnodeCase->sxCase.labelCase, regVal, pnodeCase->sxCase.pnodeExpr->location);
            funcInfo->ReleaseLoc(pnodeCase->sxCase.pnodeExpr);
        }

        // No explicit case value matches. Jump to the default arm (if any) or break out altogether.
        if (fHasDefault)
        {
            byteCodeGenerator->Writer()->Br(Js::OpCode::EndSwitch, pnode->sxSwitch.pnodeDefault->sxCase.labelCase);
        }
        else
        {
            if (!pnode->emitLabels)
            {
                pnode->sxStmt.breakLabel = byteCodeGenerator->Writer()->DefineLabel();
            }
            byteCodeGenerator->Writer()->Br(Js::OpCode::EndSwitch, pnode->sxStmt.breakLabel);
        }
        // Now emit the case arms to which we jump on matching a case value.
        for (pnodeCase = pnode->sxSwitch.pnodeCases; pnodeCase; pnodeCase = pnodeCase->sxCase.pnodeNext)
        {
            byteCodeGenerator->Writer()->MarkLabel(pnodeCase->sxCase.labelCase);
            Emit(pnodeCase->sxCase.pnodeBody, byteCodeGenerator, funcInfo, fReturnValue);
            funcInfo->ReleaseLoc(pnodeCase->sxCase.pnodeBody);
        }

        EndEmitBlock(pnode->sxSwitch.pnodeBlock, byteCodeGenerator, funcInfo);
        funcInfo->ReleaseTmpRegister(regVal);
        funcInfo->ReleaseLoc(pnode->sxSwitch.pnodeVal);

        if (!fHasDefault || pnode->emitLabels)
        {
            byteCodeGenerator->Writer()->MarkLabel(pnode->sxStmt.breakLabel);
        }
        break;
    }

    case knopTryCatch:
    {
        Js::ByteCodeLabel catchLabel = (Js::ByteCodeLabel) - 1;

        ParseNode *pnodeTry = pnode->sxTryCatch.pnodeTry;
        Assert(pnodeTry);
        ParseNode *pnodeCatch = pnode->sxTryCatch.pnodeCatch;
        Assert(pnodeCatch);

        catchLabel = byteCodeGenerator->Writer()->DefineLabel();

        // Note: try uses OpCode::Leave which causes a return to parent interpreter thunk,
        // same for catch block. Thus record cross interpreter frame entry/exit records for them.
        byteCodeGenerator->Writer()->RecordCrossFrameEntryExitRecord(/* isEnterBlock = */ true);

        byteCodeGenerator->Writer()->Br(Js::OpCode::TryCatch, catchLabel);

        ByteCodeGenerator::TryScopeRecord tryRecForTry(Js::OpCode::TryCatch, catchLabel);
        if (funcInfo->byteCodeFunction->IsCoroutine())
        {
            byteCodeGenerator->tryScopeRecordsList.LinkToEnd(&tryRecForTry);
        }

        Emit(pnodeTry->sxTry.pnodeBody, byteCodeGenerator, funcInfo, fReturnValue);
        funcInfo->ReleaseLoc(pnodeTry->sxTry.pnodeBody);

        if (funcInfo->byteCodeFunction->IsCoroutine())
        {
            byteCodeGenerator->tryScopeRecordsList.UnlinkFromEnd();
        }

        byteCodeGenerator->Writer()->RecordCrossFrameEntryExitRecord(/* isEnterBlock = */ false);

        byteCodeGenerator->Writer()->Empty(Js::OpCode::Leave);
        byteCodeGenerator->Writer()->Br(pnode->sxStmt.breakLabel);
        byteCodeGenerator->Writer()->MarkLabel(catchLabel);
        Assert(pnodeCatch->sxCatch.pnodeParam);
        ParseNode *pnodeObj = pnodeCatch->sxCatch.pnodeParam;
        Js::RegSlot location;

        bool acquiredTempLocation = false;

        Js::DebuggerScope *debuggerScope = nullptr;
        Js::DebuggerScopePropertyFlags debuggerPropertyFlags = Js::DebuggerScopePropertyFlags_CatchObject;

        bool isPattern = pnodeObj->nop == knopParamPattern;

        if (isPattern)
        {
            location = pnodeObj->sxParamPattern.location;
        }
        else
        {
            location = pnodeObj->sxPid.sym->GetLocation();
        }

        if (location == Js::Constants::NoRegister)
        {
            location = funcInfo->AcquireLoc(pnodeObj);
            acquiredTempLocation = true;
        }
        byteCodeGenerator->Writer()->Reg1(Js::OpCode::Catch, location);

        Scope *scope = pnodeCatch->sxCatch.scope;
        byteCodeGenerator->PushScope(scope);

        if (scope->GetMustInstantiate())
        {
            Assert(scope->GetLocation() == Js::Constants::NoRegister);
            if (scope->GetIsObject())
            {
                debuggerScope = byteCodeGenerator->RecordStartScopeObject(pnode, Js::DiagCatchScopeInObject, funcInfo->InnerScopeToRegSlot(scope));
                byteCodeGenerator->Writer()->Unsigned1(Js::OpCode::NewPseudoScope, scope->GetInnerScopeIndex());
            }
            else
            {

                int index = Js::DebuggerScope::InvalidScopeIndex;
                debuggerScope = byteCodeGenerator->RecordStartScopeObject(pnode, Js::DiagCatchScopeInSlot, funcInfo->InnerScopeToRegSlot(scope), &index);
                byteCodeGenerator->Writer()->Num3(Js::OpCode::NewInnerScopeSlots, scope->GetInnerScopeIndex(), scope->GetScopeSlotCount() + Js::ScopeSlots::FirstSlotIndex, index);
            }
        }
        else
        {
            debuggerScope = byteCodeGenerator->RecordStartScopeObject(pnode, Js::DiagCatchScopeDirect, location);
        }

        auto ParamTrackAndInitialization = [&](Symbol *sym, bool initializeParam, Js::RegSlot location)
        {
            if (sym->IsInSlot(funcInfo))
            {
                Assert(scope->GetMustInstantiate());
                if (scope->GetIsObject())
                {
                    Js::OpCode op = (sym->GetDecl()->nop == knopLetDecl) ? Js::OpCode::InitUndeclLetFld :
                        byteCodeGenerator->GetInitFldOp(scope, scope->GetLocation(), funcInfo, false);

                    Js::PropertyId propertyId = sym->EnsurePosition(byteCodeGenerator);
                    uint cacheId = funcInfo->FindOrAddInlineCacheId(funcInfo->InnerScopeToRegSlot(scope), propertyId, false, true);
                    byteCodeGenerator->Writer()->ElementPIndexed(op, location, scope->GetInnerScopeIndex(), cacheId);

                    byteCodeGenerator->TrackActivationObjectPropertyForDebugger(debuggerScope, sym, debuggerPropertyFlags);
                }
                else
                {
                    byteCodeGenerator->TrackSlotArrayPropertyForDebugger(debuggerScope, sym, sym->EnsurePosition(byteCodeGenerator), debuggerPropertyFlags);
                    if (initializeParam)
                    {
                        byteCodeGenerator->EmitLocalPropInit(location, sym, funcInfo);
                    }
                    else
                    {
                        Js::RegSlot tmpReg = funcInfo->AcquireTmpRegister();
                        byteCodeGenerator->Writer()->Reg1(Js::OpCode::InitUndecl, tmpReg);
                        byteCodeGenerator->EmitLocalPropInit(tmpReg, sym, funcInfo);
                        funcInfo->ReleaseTmpRegister(tmpReg);
                    }
                }
            }
            else
            {
                byteCodeGenerator->TrackRegisterPropertyForDebugger(debuggerScope, sym, funcInfo, debuggerPropertyFlags);
                if (initializeParam)
                {
                    byteCodeGenerator->EmitLocalPropInit(location, sym, funcInfo);
                }
                else
                {
                    byteCodeGenerator->Writer()->Reg1(Js::OpCode::InitUndecl, location);
                }
            }
        };

        if (isPattern)
        {
            Parser::MapBindIdentifier(pnodeObj->sxParamPattern.pnode1, [&](ParseNodePtr item)
            {
                Js::RegSlot itemLocation = item->sxVar.sym->GetLocation();
                if (itemLocation == Js::Constants::NoRegister)
                {
                    // The var has no assigned register, meaning it's captured, so we have no reg to write to.
                    // Emit the designated return reg in the byte code to avoid asserting on bad register.
                    itemLocation = ByteCodeGenerator::ReturnRegister;
                }
                ParamTrackAndInitialization(item->sxVar.sym, false /*initializeParam*/, itemLocation);
            });
            byteCodeGenerator->Writer()->RecordCrossFrameEntryExitRecord(true);

            // Now emitting bytecode for destructuring pattern
            byteCodeGenerator->StartStatement(pnodeCatch);
            ParseNodePtr pnode1 = pnodeObj->sxParamPattern.pnode1;
            Assert(pnode1->IsPattern());

            ByteCodeGenerator::TryScopeRecord tryRecForCatch(Js::OpCode::ResumeCatch, catchLabel);
            if (funcInfo->byteCodeFunction->IsCoroutine())
            {
                byteCodeGenerator->tryScopeRecordsList.LinkToEnd(&tryRecForCatch);
            }

            EmitAssignment(nullptr, pnode1, location, byteCodeGenerator, funcInfo);
            byteCodeGenerator->EndStatement(pnodeCatch);
        }
        else
        {
            ParamTrackAndInitialization(pnodeObj->sxPid.sym, true /*initializeParam*/, location);
            if (scope->GetMustInstantiate())
            {
                pnodeObj->sxPid.sym->SetIsGlobalCatch(true);
            }
            byteCodeGenerator->Writer()->RecordCrossFrameEntryExitRecord(true);

            // Allow a debugger to stop on the 'catch (e)'
            byteCodeGenerator->StartStatement(pnodeCatch);
            byteCodeGenerator->Writer()->Empty(Js::OpCode::Nop);
            byteCodeGenerator->EndStatement(pnodeCatch);

            ByteCodeGenerator::TryScopeRecord tryRecForCatch(Js::OpCode::ResumeCatch, catchLabel);
            if (funcInfo->byteCodeFunction->IsCoroutine())
            {
                byteCodeGenerator->tryScopeRecordsList.LinkToEnd(&tryRecForCatch);
            }
        }

        Emit(pnodeCatch->sxCatch.pnodeBody, byteCodeGenerator, funcInfo, fReturnValue);

        if (funcInfo->byteCodeFunction->IsCoroutine())
        {
            byteCodeGenerator->tryScopeRecordsList.UnlinkFromEnd();
        }

        byteCodeGenerator->PopScope();

        byteCodeGenerator->RecordEndScopeObject(pnode);

        funcInfo->ReleaseLoc(pnodeCatch->sxCatch.pnodeBody);

        if (acquiredTempLocation)
        {
            funcInfo->ReleaseLoc(pnodeObj);
        }

        byteCodeGenerator->Writer()->RecordCrossFrameEntryExitRecord(false);

        byteCodeGenerator->Writer()->Empty(Js::OpCode::Leave);
        byteCodeGenerator->Writer()->MarkLabel(pnode->sxStmt.breakLabel);
        break;
    }

    case knopTryFinally:
    {
        Js::ByteCodeLabel finallyLabel = (Js::ByteCodeLabel) - 1;

        ParseNode *pnodeTry = pnode->sxTryFinally.pnodeTry;
        Assert(pnodeTry);
        ParseNode *pnodeFinally = pnode->sxTryFinally.pnodeFinally;
        Assert(pnodeFinally);

        // If we yield from the finally block after an exception, we have to store the exception object for the future next call.
        // When we yield from the Try-Finally the offset to the end of the Try block is needed for the branch instruction.
        Js::RegSlot regException = Js::Constants::NoRegister;
        Js::RegSlot regOffset = Js::Constants::NoRegister;

        finallyLabel = byteCodeGenerator->Writer()->DefineLabel();
        byteCodeGenerator->Writer()->RecordCrossFrameEntryExitRecord(true);

        // [CONSIDER][aneeshd] Ideally the TryFinallyWithYield opcode needs to be used only if there is a yield expression.
        // For now, if the function is generator we are using the TryFinallyWithYield.
        ByteCodeGenerator::TryScopeRecord tryRecForTry(Js::OpCode::TryFinallyWithYield, finallyLabel);
        if (funcInfo->byteCodeFunction->IsCoroutine())
        {
            regException = funcInfo->AcquireTmpRegister();
            regOffset = funcInfo->AcquireTmpRegister();
            byteCodeGenerator->Writer()->BrReg2(Js::OpCode::TryFinallyWithYield, finallyLabel, regException, regOffset);
            tryRecForTry.reg1 = regException;
            tryRecForTry.reg2 = regOffset;
            byteCodeGenerator->tryScopeRecordsList.LinkToEnd(&tryRecForTry);
        }
        else
        {
            byteCodeGenerator->Writer()->Br(Js::OpCode::TryFinally, finallyLabel);
        }

        // Increasing the stack as we will be storing the additional values when we enter try..finally.
        funcInfo->StartRecordingOutArgs(1);

        Emit(pnodeTry->sxTry.pnodeBody, byteCodeGenerator, funcInfo, fReturnValue);
        funcInfo->ReleaseLoc(pnodeTry->sxTry.pnodeBody);

        if (funcInfo->byteCodeFunction->IsCoroutine())
        {
            byteCodeGenerator->tryScopeRecordsList.UnlinkFromEnd();
        }

        byteCodeGenerator->Writer()->Empty(Js::OpCode::Leave);
        byteCodeGenerator->Writer()->RecordCrossFrameEntryExitRecord(false);

        // Note: although we don't use OpCode::Leave for finally block,
        // OpCode::LeaveNull causes a return to parent interpreter thunk.
        // This has to be on offset prior to offset of 1st statement of finally.
        byteCodeGenerator->Writer()->RecordCrossFrameEntryExitRecord(true);

        byteCodeGenerator->Writer()->Br(pnode->sxStmt.breakLabel);
        byteCodeGenerator->Writer()->MarkLabel(finallyLabel);
        byteCodeGenerator->Writer()->Empty(Js::OpCode::Finally);

        ByteCodeGenerator::TryScopeRecord tryRecForFinally(Js::OpCode::ResumeFinally, finallyLabel, regException, regOffset);
        if (funcInfo->byteCodeFunction->IsCoroutine())
        {
            byteCodeGenerator->tryScopeRecordsList.LinkToEnd(&tryRecForFinally);
        }

        Emit(pnodeFinally->sxFinally.pnodeBody, byteCodeGenerator, funcInfo, fReturnValue);
        funcInfo->ReleaseLoc(pnodeFinally->sxFinally.pnodeBody);

        if (funcInfo->byteCodeFunction->IsCoroutine())
        {
            byteCodeGenerator->tryScopeRecordsList.UnlinkFromEnd();
            funcInfo->ReleaseTmpRegister(regOffset);
            funcInfo->ReleaseTmpRegister(regException);
        }

        funcInfo->EndRecordingOutArgs(1);

        byteCodeGenerator->Writer()->RecordCrossFrameEntryExitRecord(false);

        byteCodeGenerator->Writer()->Empty(Js::OpCode::LeaveNull);

        byteCodeGenerator->Writer()->MarkLabel(pnode->sxStmt.breakLabel);
        break;
    }
    case knopThrow:
        byteCodeGenerator->StartStatement(pnode);
        Emit(pnode->sxUni.pnode1, byteCodeGenerator, funcInfo, false);
        byteCodeGenerator->Writer()->Reg1(Js::OpCode::Throw, pnode->sxUni.pnode1->location);
        funcInfo->ReleaseLoc(pnode->sxUni.pnode1);
        byteCodeGenerator->EndStatement(pnode);
        break;
    case knopYieldLeaf:
        byteCodeGenerator->StartStatement(pnode);
        funcInfo->AcquireLoc(pnode);
        EmitYield(funcInfo->undefinedConstantRegister, pnode->location, byteCodeGenerator, funcInfo);
        byteCodeGenerator->EndStatement(pnode);
        break;
    case knopAwait:
    case knopYield:
        byteCodeGenerator->StartStatement(pnode);
        funcInfo->AcquireLoc(pnode);
        Emit(pnode->sxUni.pnode1, byteCodeGenerator, funcInfo, false);
        EmitYield(pnode->sxUni.pnode1->location, pnode->location, byteCodeGenerator, funcInfo);
        funcInfo->ReleaseLoc(pnode->sxUni.pnode1);
        byteCodeGenerator->EndStatement(pnode);
        break;
    case knopYieldStar:
        byteCodeGenerator->StartStatement(pnode);
        EmitYieldStar(pnode, byteCodeGenerator, funcInfo);
        byteCodeGenerator->EndStatement(pnode);
        break;
    case knopExportDefault:
        Emit(pnode->sxExportDefault.pnodeExpr, byteCodeGenerator, funcInfo, false);
        byteCodeGenerator->EmitAssignmentToDefaultModuleExport(pnode->sxExportDefault.pnodeExpr, funcInfo);
        funcInfo->ReleaseLoc(pnode->sxExportDefault.pnodeExpr);
        pnode = pnode->sxExportDefault.pnodeExpr;
        break;
    default:
        AssertMsg(0, "emit unhandled pnode op");
        break;
    }

    if (fReturnValue && IsExpressionStatement(pnode, byteCodeGenerator->GetScriptContext()))
    {
        // If this statement may produce the global function's return value, copy its result to the return register.
        // fReturnValue implies global function, which implies that "return" is a parse error.
        Assert(funcInfo->IsGlobalFunction());
        Assert(pnode->nop != knopReturn);
        byteCodeGenerator->Writer()->Reg2(Js::OpCode::Ld_A, ByteCodeGenerator::ReturnRegister, pnode->location);
    }
}<|MERGE_RESOLUTION|>--- conflicted
+++ resolved
@@ -7765,30 +7765,7 @@
         }
         else
         {
-<<<<<<< HEAD
             byteCodeGenerator->Writer()->CallI(op, pnode->location, pnodeTarget->location, actualArgSlotCount, callSiteId, callFlags);
-=======
-            uint spreadIndicesSize = 0;
-            Js::CallIExtendedOptions options = Js::CallIExtended_None;
-
-            if (pnode->sxCall.spreadArgCount > 0)
-            {
-                Assert(spreadIndices != nullptr);
-                spreadExtraAlloc = UInt32Math::Mul(spreadIndices->count, sizeof(uint32));
-                spreadIndicesSize = UInt32Math::Add(sizeof(*spreadIndices), spreadExtraAlloc);
-                options = Js::CallIExtended_SpreadArgs;
-            }
-
-            if (isSuperCall)
-            {
-                Js::RegSlot tmpReg = byteCodeGenerator->EmitLdObjProto(Js::OpCode::LdFuncObjProto, pnodeTarget->location, funcInfo);
-                byteCodeGenerator->Writer()->CallIExtended(op, pnode->location, tmpReg, actualArgSlotCount, options, spreadIndices, spreadIndicesSize, callSiteId, callFlags);
-            }
-            else
-            {
-                byteCodeGenerator->Writer()->CallIExtended(op, pnode->location, pnodeTarget->location, actualArgSlotCount, options, spreadIndices, spreadIndicesSize, callSiteId, callFlags);
-            }
->>>>>>> f5ab0424
         }
     }
     else
@@ -7799,8 +7776,8 @@
         if (pnode->sxCall.spreadArgCount > 0)
         {
             Assert(spreadIndices != nullptr);
-            spreadExtraAlloc = spreadIndices->count * sizeof(uint32);
-            spreadIndicesSize = sizeof(*spreadIndices) + spreadExtraAlloc;
+            spreadExtraAlloc = UInt32Math::Mul(spreadIndices->count, sizeof(uint32));
+            spreadIndicesSize = UInt32Math::Add(sizeof(*spreadIndices), spreadExtraAlloc);
             options = Js::CallIExtended_SpreadArgs;
         }
 
