--- conflicted
+++ resolved
@@ -1506,13 +1506,8 @@
                 }
                 auto fnInit = [this, funcInfo](ParseNode *pnode)
                 {
-<<<<<<< HEAD
                     Symbol *sym = pnode->AsParseNodeVar()->sym;
-                    if (!sym->IsInSlot(funcInfo) && !sym->GetIsGlobal() && !sym->GetIsModuleImport())
-=======
-                    Symbol *sym = pnode->sxVar.sym;
                     if (!sym->IsInSlot(this, funcInfo) && !sym->GetIsGlobal() && !sym->GetIsModuleImport())
->>>>>>> 495de1a7
                     {
                         this->m_writer.Reg1(Js::OpCode::InitUndecl, pnode->AsParseNodeVar()->sym->GetLocation());
                     }
@@ -1612,11 +1607,7 @@
         MapFormalsWithoutRest(pnodeFnc, initArg);
 
         // If the rest is in the slot - we need to keep that slot.
-<<<<<<< HEAD
-        if (pnodeFnc->pnodeRest != nullptr && pnodeFnc->pnodeRest->sym->IsInSlot(funcInfo))
-=======
-        if (pnodeFnc->sxFnc.pnodeRest != nullptr && pnodeFnc->sxFnc.pnodeRest->sxVar.sym->IsInSlot(this, funcInfo))
->>>>>>> 495de1a7
+        if (pnodeFnc->pnodeRest != nullptr && pnodeFnc->pnodeRest->sym->IsInSlot(this, funcInfo))
         {
             Symbol::SaveToPropIdArray(pnodeFnc->pnodeRest->sym, propIds, this);
         }
@@ -2383,13 +2374,8 @@
         {
             if (pnodeFormal->IsVarLetOrConst())
             {
-<<<<<<< HEAD
                 Symbol* formal = pnodeFormal->AsParseNodeVar()->sym;
-                if (!formal->IsInSlot(funcInfo))
-=======
-                Symbol* formal = pnodeFormal->sxVar.sym;
                 if (!formal->IsInSlot(this, funcInfo))
->>>>>>> 495de1a7
                 {
                     Assert(!formal->GetHasInit());
                     funcInfo->GetParsedFunctionBody()->InsertSymbolToRegSlotList(formal->GetName(), formal->GetLocation(), funcInfo->varRegsCount);
@@ -2649,11 +2635,7 @@
             Emit(pnodeArg->AsParseNodeVar()->pnodeInit, this, funcInfo, false);
             pnodeArg->AsParseNodeVar()->sym->SetNeedDeclaration(false); // After emit to prevent foo(a = a)
 
-<<<<<<< HEAD
-            if (funcInfo->GetHasArguments() && pnodeArg->AsParseNodeVar()->sym->IsInSlot(funcInfo))
-=======
-            if (funcInfo->GetHasArguments() && pnodeArg->sxVar.sym->IsInSlot(this, funcInfo))
->>>>>>> 495de1a7
+            if (funcInfo->GetHasArguments() && pnodeArg->AsParseNodeVar()->sym->IsInSlot(this, funcInfo))
             {
                 EmitPropStore(pnodeArg->AsParseNodeVar()->pnodeInit->location, pnodeArg->AsParseNodeVar()->sym, pnodeArg->AsParseNodeVar()->pid, funcInfo, true);
 
@@ -2668,11 +2650,7 @@
 
             m_writer.MarkLabel(noDefaultLabel);
 
-<<<<<<< HEAD
-            if (funcInfo->GetHasArguments() && pnodeArg->AsParseNodeVar()->sym->IsInSlot(funcInfo))
-=======
-            if (funcInfo->GetHasArguments() && pnodeArg->sxVar.sym->IsInSlot(this, funcInfo))
->>>>>>> 495de1a7
+            if (funcInfo->GetHasArguments() && pnodeArg->AsParseNodeVar()->sym->IsInSlot(this, funcInfo))
             {
                 EmitPropStore(location, pnodeArg->AsParseNodeVar()->sym, pnodeArg->AsParseNodeVar()->pid, funcInfo, true);
 
@@ -3476,11 +3454,7 @@
     }
 }
 
-<<<<<<< HEAD
-void EnsureFncDeclScopeSlot(ParseNodeFnc *pnodeFnc, FuncInfo *funcInfo)
-=======
-void ByteCodeGenerator::EnsureFncDeclScopeSlot(ParseNode *pnodeFnc, FuncInfo *funcInfo)
->>>>>>> 495de1a7
+void ByteCodeGenerator::EnsureFncDeclScopeSlot(ParseNodeFnc *pnodeFnc, FuncInfo *funcInfo)
 {
     if (pnodeFnc->pnodeName)
     {
@@ -3496,22 +3470,12 @@
 }
 
 // Similar to EnsureFncScopeSlot visitor function, but verifies that a slot is needed before assigning it.
-<<<<<<< HEAD
-void CheckFncDeclScopeSlot(ParseNodeFnc *pnodeFnc, FuncInfo *funcInfo)
-=======
-void ByteCodeGenerator::CheckFncDeclScopeSlot(ParseNode *pnodeFnc, FuncInfo *funcInfo)
->>>>>>> 495de1a7
+void ByteCodeGenerator::CheckFncDeclScopeSlot(ParseNodeFnc *pnodeFnc, FuncInfo *funcInfo)
 {
     if (pnodeFnc->pnodeName && pnodeFnc->pnodeName->nop == knopVarDecl)
     {
-<<<<<<< HEAD
         Symbol *sym = pnodeFnc->pnodeName->AsParseNodeVar()->sym;
-        if (sym && sym->NeedsSlotAlloc(funcInfo))
-=======
-        Assert(pnodeFnc->sxFnc.pnodeName->nop == knopVarDecl);
-        Symbol *sym = pnodeFnc->sxFnc.pnodeName->sxVar.sym;
         if (sym && sym->NeedsSlotAlloc(this, funcInfo))
->>>>>>> 495de1a7
         {
             sym->EnsureScopeSlot(this, funcInfo);
         }
@@ -3649,19 +3613,11 @@
                     {
                         if (pnode->IsVarLetOrConst())
                         {
-<<<<<<< HEAD
-                            pnode->AsParseNodeVar()->sym->EnsureScopeSlot(funcInfo);
+                            pnode->AsParseNodeVar()->sym->EnsureScopeSlot(this, funcInfo);
                         }
                     });
 
-                    MapFormalsFromPattern(pnodeFnc, [&](ParseNode *pnode) { pnode->AsParseNodeVar()->sym->EnsureScopeSlot(funcInfo); });
-=======
-                            pnode->sxVar.sym->EnsureScopeSlot(this, funcInfo);
-                        }
-                    });
-
-                    MapFormalsFromPattern(pnodeFnc, [&](ParseNode *pnode) { pnode->sxVar.sym->EnsureScopeSlot(this, funcInfo); });
->>>>>>> 495de1a7
+                    MapFormalsFromPattern(pnodeFnc, [&](ParseNode *pnode) { pnode->AsParseNodeVar()->sym->EnsureScopeSlot(this, funcInfo); });
 
                     // Only allocate scope slot for "arguments" when really necessary. "hasDeferredChild"
                     // doesn't require scope slot for "arguments" because inner functions can't access
@@ -3701,21 +3657,13 @@
                             // The position should match the location; otherwise, it has been shadowed by parameter with the same name.
                             if (formal->GetLocation() + 1 == pos)
                             {
-<<<<<<< HEAD
-                                pnode->AsParseNodeVar()->sym->EnsureScopeSlot(funcInfo);
-=======
-                                pnode->sxVar.sym->EnsureScopeSlot(this, funcInfo);
->>>>>>> 495de1a7
+                                pnode->AsParseNodeVar()->sym->EnsureScopeSlot(this, funcInfo);
                             }
                         }
                         pos++;
                     };
                     MapFormals(pnodeFnc, moveArgToReg);
-<<<<<<< HEAD
-                    MapFormalsFromPattern(pnodeFnc, [&](ParseNode *pnode) { pnode->AsParseNodeVar()->sym->EnsureScopeSlot(funcInfo); });
-=======
-                    MapFormalsFromPattern(pnodeFnc, [&](ParseNode *pnode) { pnode->sxVar.sym->EnsureScopeSlot(this, funcInfo); });
->>>>>>> 495de1a7
+                    MapFormalsFromPattern(pnodeFnc, [&](ParseNode *pnode) { pnode->AsParseNodeVar()->sym->EnsureScopeSlot(this, funcInfo); });
                 }
 
                 for (pnode = pnodeFnc->pnodeVars; pnode; pnode = pnode->AsParseNodeVar()->pnodeNext)
@@ -3793,13 +3741,8 @@
                 {
                     if (pnode->IsVarLetOrConst())
                     {
-<<<<<<< HEAD
                         sym = pnode->AsParseNodeVar()->sym;
-                        if (sym->GetSymbolType() == STFormal && sym->NeedsSlotAlloc(funcInfo))
-=======
-                        sym = pnode->sxVar.sym;
                         if (sym->GetSymbolType() == STFormal && sym->NeedsSlotAlloc(this, funcInfo))
->>>>>>> 495de1a7
                         {
                             sym->EnsureScopeSlot(this, funcInfo);
                         }
@@ -3956,13 +3899,8 @@
     bool callsEval = pnodeBlock->GetCallsEval() || pnodeBlock->GetChildCallsEval();
     auto ensureLetConstSlots = ([this, funcInfo, callsEval](ParseNode *pnode)
     {
-<<<<<<< HEAD
         Symbol *sym = pnode->AsParseNodeVar()->sym;
-        if (callsEval || sym->NeedsSlotAlloc(funcInfo))
-=======
-        Symbol *sym = pnode->sxVar.sym;
         if (callsEval || sym->NeedsSlotAlloc(this, funcInfo))
->>>>>>> 495de1a7
         {
             sym->EnsureScopeSlot(this, funcInfo);
             this->ProcessCapturedSym(sym);
