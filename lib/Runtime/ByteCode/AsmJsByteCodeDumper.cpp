--- conflicted
+++ resolved
@@ -942,181 +942,6 @@
         DumpIntReg(data->I2);
     }
 
-<<<<<<< HEAD
-=======
-    // Float32x4
-    template <class T>
-    void AsmJsByteCodeDumper::DumpFloat32x4_2(OpCodeAsmJs op, const unaligned T * data, FunctionBody * dumpFunction, ByteCodeReader& reader)
-    {
-        DumpFloat32x4Reg(data->F4_0);
-        DumpFloat32x4Reg(data->F4_1);
-    }
-
-    template <class T>
-    void AsmJsByteCodeDumper::DumpFloat32x4_3(OpCodeAsmJs op, const unaligned T * data, FunctionBody * dumpFunction, ByteCodeReader& reader)
-    {
-        DumpFloat32x4Reg(data->F4_0);
-        DumpFloat32x4Reg(data->F4_1);
-        DumpFloat32x4Reg(data->F4_2);
-    }
-
-    template <class T>
-    void AsmJsByteCodeDumper::DumpBool32x4_1Float32x4_2(OpCodeAsmJs op, const unaligned T * data, FunctionBody * dumpFunction, ByteCodeReader& reader)
-    {
-        DumpBool32x4Reg(data->B4_0);
-        DumpFloat32x4Reg(data->F4_1);
-        DumpFloat32x4Reg(data->F4_2);
-    }
-
-    template <class T>
-    void AsmJsByteCodeDumper::DumpFloat32x4_1Bool32x4_1Float32x4_2(OpCodeAsmJs op, const unaligned T * data, FunctionBody * dumpFunction, ByteCodeReader& reader)
-    {
-        DumpFloat32x4Reg(data->F4_0);
-        DumpBool32x4Reg(data->B4_1);
-        DumpFloat32x4Reg(data->F4_2);
-        DumpFloat32x4Reg(data->F4_3);
-    }
-
-    template <class T>
-    void AsmJsByteCodeDumper::DumpFloat32x4_4(OpCodeAsmJs op, const unaligned T * data, FunctionBody * dumpFunction, ByteCodeReader& reader)
-    {
-        DumpFloat32x4Reg(data->F4_0);
-        DumpFloat32x4Reg(data->F4_1);
-        DumpFloat32x4Reg(data->F4_2);
-        DumpFloat32x4Reg(data->F4_3);
-    }
-
-    template <class T>
-    void AsmJsByteCodeDumper::DumpFloat32x4_1Float4(OpCodeAsmJs op, const unaligned T * data, FunctionBody * dumpFunction, ByteCodeReader& reader)
-    {
-        DumpFloat32x4Reg(data->F4_0);
-        DumpFloatReg(data->F1);
-        DumpFloatReg(data->F2);
-        DumpFloatReg(data->F3);
-        DumpFloatReg(data->F4);
-    }
-
-    template <class T>
-    void AsmJsByteCodeDumper::DumpFloat32x4_2Int4(OpCodeAsmJs op, const unaligned T * data, FunctionBody * dumpFunction, ByteCodeReader& reader)
-    {
-        DumpFloat32x4Reg(data->F4_0);
-        DumpFloat32x4Reg(data->F4_1);
-        DumpIntReg(data->I2);
-        DumpIntReg(data->I3);
-        DumpIntReg(data->I4);
-        DumpIntReg(data->I5);
-    }
-
-    template <class T>
-    void AsmJsByteCodeDumper::DumpFloat32x4_3Int4(OpCodeAsmJs op, const unaligned T * data, FunctionBody * dumpFunction, ByteCodeReader& reader)
-    {
-        DumpFloat32x4Reg(data->F4_0);
-        DumpFloat32x4Reg(data->F4_1);
-        DumpFloat32x4Reg(data->F4_2);
-        DumpIntReg(data->I3);
-        DumpIntReg(data->I4);
-        DumpIntReg(data->I5);
-        DumpIntReg(data->I6);
-    }
-
-    template <class T>
-    void AsmJsByteCodeDumper::DumpFloat32x4_1Float1(OpCodeAsmJs op, const unaligned T * data, FunctionBody * dumpFunction, ByteCodeReader& reader)
-    {
-        DumpFloat32x4Reg(data->F4_0);
-        DumpFloatReg(data->F1);
-    }
-
-    template <class T>
-    void AsmJsByteCodeDumper::DumpFloat32x4_2Float1(OpCodeAsmJs op, const unaligned T * data, FunctionBody * dumpFunction, ByteCodeReader& reader)
-    {
-        DumpFloat32x4Reg(data->F4_0);
-        DumpFloat32x4Reg(data->F4_1);
-        DumpFloatReg(data->F2);
-    }
-
-    template <class T>
-    void AsmJsByteCodeDumper::DumpFloat32x4_1Int32x4_1(OpCodeAsmJs op, const unaligned T * data, FunctionBody * dumpFunction, ByteCodeReader& reader)
-    {
-        DumpFloat32x4Reg(data->F4_0);
-        DumpInt32x4Reg(data->I4_1);
-    }
-
-    template <class T>
-    void AsmJsByteCodeDumper::DumpFloat32x4_1Uint32x4_1(OpCodeAsmJs op, const unaligned T * data, FunctionBody * dumpFunction, ByteCodeReader& reader)
-    {
-        DumpFloat32x4Reg(data->F4_0);
-        DumpUint32x4Reg(data->U4_1);
-    }
-
-    template <class T>
-    void AsmJsByteCodeDumper::DumpFloat32x4_1Int16x8_1(OpCodeAsmJs op, const unaligned T * data, FunctionBody * dumpFunction, ByteCodeReader& reader)
-    {
-        DumpFloat32x4Reg(data->F4_0);
-        DumpInt16x8Reg(data->I8_1);
-    }
-
-    template <class T>
-    void AsmJsByteCodeDumper::DumpFloat32x4_1Uint16x8_1(OpCodeAsmJs op, const unaligned T * data, FunctionBody * dumpFunction, ByteCodeReader& reader)
-    {
-        DumpFloat32x4Reg(data->F4_0);
-        DumpUint16x8Reg(data->U8_1);
-    }
-
-    template <class T>
-    void AsmJsByteCodeDumper::DumpFloat32x4_1Int8x16_1(OpCodeAsmJs op, const unaligned T * data, FunctionBody * dumpFunction, ByteCodeReader& reader)
-    {
-        DumpFloat32x4Reg(data->F4_0);
-        DumpInt8x16Reg(data->I16_1);
-    }
-
-    template <class T>
-    void AsmJsByteCodeDumper::DumpFloat32x4_1Uint8x16_1(OpCodeAsmJs op, const unaligned T * data, FunctionBody * dumpFunction, ByteCodeReader& reader)
-    {
-        DumpFloat32x4Reg(data->F4_0);
-        DumpUint8x16Reg(data->U16_1);
-    }
-
-    template <class T>
-    void AsmJsByteCodeDumper::DumpReg1Float32x4_1(OpCodeAsmJs op, const unaligned T * data, FunctionBody * dumpFunction, ByteCodeReader& reader)
-    {
-        DumpReg(data->R0);
-        DumpFloat32x4Reg(data->F4_1);
-    }
-
-    // Int32x4
-    template <class T>
-    void AsmJsByteCodeDumper::DumpInt32x4_2(OpCodeAsmJs op, const unaligned T * data, FunctionBody * dumpFunction, ByteCodeReader& reader)
-    {
-        DumpInt32x4Reg(data->I4_0);
-        DumpInt32x4Reg(data->I4_1);
-    }
-
-    template <class T>
-    void AsmJsByteCodeDumper::DumpInt32x4_3(OpCodeAsmJs op, const unaligned T * data, FunctionBody * dumpFunction, ByteCodeReader& reader)
-    {
-        DumpInt32x4Reg(data->I4_0);
-        DumpInt32x4Reg(data->I4_1);
-        DumpInt32x4Reg(data->I4_2);
-    }
-
-    template <class T>
-    void AsmJsByteCodeDumper::DumpBool32x4_1Int32x4_2(OpCodeAsmJs op, const unaligned T * data, FunctionBody * dumpFunction, ByteCodeReader& reader)
-    {
-        DumpBool32x4Reg(data->B4_0);
-        DumpInt32x4Reg(data->I4_1);
-        DumpInt32x4Reg(data->I4_2);
-    }
-
-    template <class T>
-    void AsmJsByteCodeDumper::DumpInt32x4_1Bool32x4_1Int32x4_2(OpCodeAsmJs op, const unaligned T * data, FunctionBody * dumpFunction, ByteCodeReader& reader)
-    {
-        DumpInt32x4Reg(data->I4_0);
-        DumpBool32x4Reg(data->B4_1);
-        DumpInt32x4Reg(data->I4_2);
-        DumpInt32x4Reg(data->I4_3);
-    }
-
->>>>>>> 1692d76f
     template <class T>
     void AsmJsByteCodeDumper::DumpBrInt1Const1(OpCodeAsmJs op, const unaligned T * data, FunctionBody * dumpFunction, ByteCodeReader& reader)
     {
@@ -1126,1268 +951,6 @@
     }
 
     template <class T>
-<<<<<<< HEAD
-=======
-    void AsmJsByteCodeDumper::DumpInt1Int32x4_1Int1(OpCodeAsmJs op, const unaligned T * data, FunctionBody * dumpFunction, ByteCodeReader& reader)
-    {
-        DumpIntReg(data->I0);
-        DumpInt32x4Reg(data->I4_1);
-        DumpIntReg(data->I2);
-    }
-
-    template <class T>
-    void AsmJsByteCodeDumper::DumpFloat32x4_2Int1Float1(OpCodeAsmJs op, const unaligned T * data, FunctionBody * dumpFunction, ByteCodeReader& reader)
-    {
-        DumpFloat32x4Reg(data->F4_0);
-        DumpFloat32x4Reg(data->F4_1);
-        DumpIntReg(data->I2);
-        DumpFloatReg(data->F3);
-    }
-
-    template <class T>
-    void AsmJsByteCodeDumper::DumpFloat1Float32x4_1Int1(OpCodeAsmJs op, const unaligned T * data, FunctionBody * dumpFunction, ByteCodeReader& reader)
-    {
-        DumpFloatReg(data->F0);
-        DumpFloat32x4Reg(data->F4_1);
-        DumpIntReg(data->I2);
-    }
-
-    template <class T>
-    void AsmJsByteCodeDumper::DumpInt32x4_3Int4(OpCodeAsmJs op, const unaligned T * data, FunctionBody * dumpFunction, ByteCodeReader& reader)
-    {
-        DumpInt32x4Reg(data->I4_0);
-        DumpInt32x4Reg(data->I4_1);
-        DumpInt32x4Reg(data->I4_2);
-        DumpIntReg(data->I3);
-        DumpIntReg(data->I4);
-        DumpIntReg(data->I5);
-        DumpIntReg(data->I6);
-    }
-
-    template <class T>
-    void AsmJsByteCodeDumper::DumpInt32x4_1Int1(OpCodeAsmJs op, const unaligned T * data, FunctionBody * dumpFunction, ByteCodeReader& reader)
-    {
-        DumpInt32x4Reg(data->I4_0);
-        DumpIntReg(data->I1);
-    }
-
-    template <class T>
-    void AsmJsByteCodeDumper::DumpInt32x4_2Int1(OpCodeAsmJs op, const unaligned T * data, FunctionBody * dumpFunction, ByteCodeReader& reader)
-    {
-        DumpInt32x4Reg(data->I4_0);
-        DumpInt32x4Reg(data->I4_1);
-        DumpIntReg(data->I2);
-    }
-
-    template <class T>
-    void AsmJsByteCodeDumper::DumpReg1Int32x4_1(OpCodeAsmJs op, const unaligned T * data, FunctionBody * dumpFunction, ByteCodeReader& reader)
-    {
-        DumpReg(data->R0);
-        DumpInt32x4Reg(data->I4_1);
-    }
-
-    template <class T>
-    void AsmJsByteCodeDumper::DumpInt32x4_1Float32x4_1(OpCodeAsmJs op, const unaligned T * data, FunctionBody * dumpFunction, ByteCodeReader& reader)
-    {
-        DumpInt32x4Reg(data->I4_0);
-        DumpFloat32x4Reg(data->F4_1);
-    }
-
-    template <class T>
-    void AsmJsByteCodeDumper::DumpInt32x4_1Uint32x4_1(OpCodeAsmJs op, const unaligned T * data, FunctionBody * dumpFunction, ByteCodeReader& reader)
-    {
-        DumpInt32x4Reg(data->I4_0);
-        DumpFloat32x4Reg(data->U4_1);
-    }
-
-    template <class T>
-    void AsmJsByteCodeDumper::DumpInt32x4_1Int16x8_1(OpCodeAsmJs op, const unaligned T * data, FunctionBody * dumpFunction, ByteCodeReader& reader)
-    {
-        DumpInt32x4Reg(data->I4_0);
-        DumpInt16x8Reg(data->I8_1);
-    }
-
-    template <class T>
-    void AsmJsByteCodeDumper::DumpInt32x4_1Uint16x8_1(OpCodeAsmJs op, const unaligned T * data, FunctionBody * dumpFunction, ByteCodeReader& reader)
-    {
-        DumpInt32x4Reg(data->I4_0);
-        DumpUint16x8Reg(data->U8_1);
-    }
-
-    template <class T>
-    void AsmJsByteCodeDumper::DumpInt32x4_1Int8x16_1(OpCodeAsmJs op, const unaligned T * data, FunctionBody * dumpFunction, ByteCodeReader& reader)
-    {
-        DumpInt32x4Reg(data->I4_0);
-        DumpInt8x16Reg(data->I16_1);
-    }
-
-    template <class T>
-    void AsmJsByteCodeDumper::DumpInt32x4_1Uint8x16_1(OpCodeAsmJs op, const unaligned T * data, FunctionBody * dumpFunction, ByteCodeReader& reader)
-    {
-        DumpInt32x4Reg(data->I4_0);
-        DumpUint8x16Reg(data->U16_1);
-    }
-
-
-
-
-    // Bool32x4
-    template <class T>
-    void AsmJsByteCodeDumper::DumpBool32x4_1Int4(OpCodeAsmJs op, const unaligned T * data, FunctionBody * dumpFunction, ByteCodeReader& reader)
-    {
-        DumpBool32x4Reg(data->B4_0);
-        DumpIntReg(data->I1);
-        DumpIntReg(data->I2);
-        DumpIntReg(data->I3);
-        DumpIntReg(data->I4);
-    }
-
-    template <class T>
-    void AsmJsByteCodeDumper::DumpInt1Bool32x4_1(OpCodeAsmJs op, const unaligned T * data, FunctionBody * dumpFunction, ByteCodeReader& reader)
-    {
-        DumpIntReg(data->I0);
-        DumpBool8x16Reg(data->B4_1);
-    }
-
-    template <class T>
-    void AsmJsByteCodeDumper::DumpBool32x4_2Int2(OpCodeAsmJs op, const unaligned T * data, FunctionBody * dumpFunction, ByteCodeReader& reader)
-    {
-        DumpBool32x4Reg(data->B4_0);
-        DumpBool32x4Reg(data->B4_1);
-        DumpIntReg(data->I2);
-        DumpIntReg(data->I3);
-    }
-
-    template <class T>
-    void AsmJsByteCodeDumper::DumpInt1Bool32x4_1Int1(OpCodeAsmJs op, const unaligned T * data, FunctionBody * dumpFunction, ByteCodeReader& reader)
-    {
-        DumpIntReg(data->I0);
-        DumpBool32x4Reg(data->B4_1);
-        DumpIntReg(data->I2);
-    }
-
-    template <class T>
-    void AsmJsByteCodeDumper::DumpBool32x4_2(OpCodeAsmJs op, const unaligned T * data, FunctionBody * dumpFunction, ByteCodeReader& reader)
-    {
-        DumpBool32x4Reg(data->B4_0);
-        DumpBool32x4Reg(data->B4_1);
-    }
-
-    template <class T>
-    void AsmJsByteCodeDumper::DumpBool32x4_3(OpCodeAsmJs op, const unaligned T * data, FunctionBody * dumpFunction, ByteCodeReader& reader)
-    {
-        DumpBool32x4Reg(data->B4_0);
-        DumpBool32x4Reg(data->B4_1);
-        DumpBool32x4Reg(data->B4_2);
-    }
-
-    template <class T>
-    void AsmJsByteCodeDumper::DumpReg1Bool32x4_1(OpCodeAsmJs op, const unaligned T * data, FunctionBody * dumpFunction, ByteCodeReader& reader)
-    {
-        DumpReg(data->R0);
-        DumpBool32x4Reg(data->B4_1);
-    }
-
-    // Bool16x8
-    template <class T>
-    void AsmJsByteCodeDumper::DumpBool16x8_1Int8(OpCodeAsmJs op, const unaligned T * data, FunctionBody * dumpFunction, ByteCodeReader& reader)
-    {
-        DumpBool16x8Reg(data->B8_0);
-        DumpIntReg(data->I1);
-        DumpIntReg(data->I2);
-        DumpIntReg(data->I3);
-        DumpIntReg(data->I4);
-        DumpIntReg(data->I5);
-        DumpIntReg(data->I6);
-        DumpIntReg(data->I7);
-        DumpIntReg(data->I8);
-    }
-
-    template <class T>
-    void AsmJsByteCodeDumper::DumpInt1Bool16x8_1(OpCodeAsmJs op, const unaligned T * data, FunctionBody * dumpFunction, ByteCodeReader& reader)
-    {
-        DumpIntReg(data->I0);
-        DumpBool16x8Reg(data->B8_1);
-    }
-
-    template <class T>
-    void AsmJsByteCodeDumper::DumpBool16x8_2Int2(OpCodeAsmJs op, const unaligned T * data, FunctionBody * dumpFunction, ByteCodeReader& reader)
-    {
-        DumpBool16x8Reg(data->B8_0);
-        DumpBool16x8Reg(data->B8_1);
-        DumpIntReg(data->I2);
-        DumpIntReg(data->I3);
-    }
-
-    template <class T>
-    void AsmJsByteCodeDumper::DumpInt1Bool16x8_1Int1(OpCodeAsmJs op, const unaligned T * data, FunctionBody * dumpFunction, ByteCodeReader& reader)
-    {
-        DumpIntReg(data->I0);
-        DumpBool16x8Reg(data->B8_1);
-        DumpIntReg(data->I2);
-    }
-
-    template <class T>
-    void AsmJsByteCodeDumper::DumpBool16x8_2(OpCodeAsmJs op, const unaligned T * data, FunctionBody * dumpFunction, ByteCodeReader& reader)
-    {
-        DumpBool16x8Reg(data->B8_0);
-        DumpBool16x8Reg(data->B8_1);
-    }
-
-    template <class T>
-    void AsmJsByteCodeDumper::DumpBool16x8_3(OpCodeAsmJs op, const unaligned T * data, FunctionBody * dumpFunction, ByteCodeReader& reader)
-    {
-        DumpBool16x8Reg(data->B8_0);
-        DumpBool16x8Reg(data->B8_1);
-        DumpBool16x8Reg(data->B8_2);
-    }
-
-    template <class T>
-    void AsmJsByteCodeDumper::DumpReg1Bool16x8_1(OpCodeAsmJs op, const unaligned T * data, FunctionBody * dumpFunction, ByteCodeReader& reader)
-    {
-        DumpReg(data->R0);
-        DumpBool16x8Reg(data->B8_1);
-    }
-
-    // Bool8x16
-    template <class T>
-    void AsmJsByteCodeDumper::DumpBool8x16_1Int16(OpCodeAsmJs op, const unaligned T * data, FunctionBody * dumpFunction, ByteCodeReader& reader)
-    {
-        DumpBool8x16Reg(data->B16_0);
-        DumpIntReg(data->I1);
-        DumpIntReg(data->I2);
-        DumpIntReg(data->I3);
-        DumpIntReg(data->I4);
-        DumpIntReg(data->I5);
-        DumpIntReg(data->I6);
-        DumpIntReg(data->I7);
-        DumpIntReg(data->I8);
-        DumpIntReg(data->I9);
-        DumpIntReg(data->I10);
-        DumpIntReg(data->I11);
-        DumpIntReg(data->I12);
-        DumpIntReg(data->I13);
-        DumpIntReg(data->I14);
-        DumpIntReg(data->I15);
-        DumpIntReg(data->I16);
-    }
-
-    template <class T>
-    void AsmJsByteCodeDumper::DumpInt1Bool8x16_1(OpCodeAsmJs op, const unaligned T * data, FunctionBody * dumpFunction, ByteCodeReader& reader)
-    {
-        DumpIntReg(data->I0);
-        DumpBool8x16Reg(data->B16_1);
-    }
-
-    template <class T>
-    void AsmJsByteCodeDumper::DumpBool8x16_2Int2(OpCodeAsmJs op, const unaligned T * data, FunctionBody * dumpFunction, ByteCodeReader& reader)
-    {
-        DumpBool8x16Reg(data->B16_0);
-        DumpBool8x16Reg(data->B16_1);
-        DumpIntReg(data->I2);
-        DumpIntReg(data->I3);
-    }
-
-    template <class T>
-    void AsmJsByteCodeDumper::DumpInt1Bool8x16_1Int1(OpCodeAsmJs op, const unaligned T * data, FunctionBody * dumpFunction, ByteCodeReader& reader)
-    {
-        DumpIntReg(data->I0);
-        DumpBool8x16Reg(data->B16_1);
-        DumpIntReg(data->I2);
-    }
-
-    template <class T>
-    void AsmJsByteCodeDumper::DumpBool8x16_2(OpCodeAsmJs op, const unaligned T * data, FunctionBody * dumpFunction, ByteCodeReader& reader)
-    {
-        DumpBool8x16Reg(data->B16_0);
-        DumpBool8x16Reg(data->B16_1);
-    }
-
-    template <class T>
-    void AsmJsByteCodeDumper::DumpBool8x16_3(OpCodeAsmJs op, const unaligned T * data, FunctionBody * dumpFunction, ByteCodeReader& reader)
-    {
-        DumpBool8x16Reg(data->B16_0);
-        DumpBool8x16Reg(data->B16_1);
-        DumpBool8x16Reg(data->B16_2);
-    }
-
-    template <class T>
-    void AsmJsByteCodeDumper::DumpReg1Bool8x16_1(OpCodeAsmJs op, const unaligned T * data, FunctionBody * dumpFunction, ByteCodeReader& reader)
-    {
-        DumpReg(data->R0);
-        DumpBool8x16Reg(data->B16_1);
-    }
-
-    // Int8x16
-    template <class T>
-    void AsmJsByteCodeDumper::DumpInt8x16_2(OpCodeAsmJs op, const unaligned T * data, FunctionBody * dumpFunction, ByteCodeReader& reader)
-    {
-        DumpInt8x16Reg(data->I16_0);
-        DumpInt8x16Reg(data->I16_1);
-    }
-
-    template <class T>
-    void AsmJsByteCodeDumper::DumpInt8x16_3(OpCodeAsmJs op, const unaligned T * data, FunctionBody * dumpFunction, ByteCodeReader& reader)
-    {
-        DumpInt8x16Reg(data->I16_0);
-        DumpInt8x16Reg(data->I16_1);
-        DumpInt8x16Reg(data->I16_2);
-    }
-
-    template <class T>
-    void AsmJsByteCodeDumper::DumpInt8x16_1Int16(OpCodeAsmJs op, const unaligned T * data, FunctionBody * dumpFunction, ByteCodeReader& reader)
-    {
-        DumpInt8x16Reg(data->I16_0);
-        DumpIntReg(data->I1);
-        DumpIntReg(data->I2);
-        DumpIntReg(data->I3);
-        DumpIntReg(data->I4);
-        DumpIntReg(data->I5);
-        DumpIntReg(data->I6);
-        DumpIntReg(data->I7);
-        DumpIntReg(data->I8);
-        DumpIntReg(data->I9);
-        DumpIntReg(data->I10);
-        DumpIntReg(data->I11);
-        DumpIntReg(data->I12);
-        DumpIntReg(data->I13);
-        DumpIntReg(data->I14);
-        DumpIntReg(data->I15);
-        DumpIntReg(data->I16);
-    }
-
-    template <class T>
-    void AsmJsByteCodeDumper::DumpInt8x16_3Int16(OpCodeAsmJs op, const unaligned T * data, FunctionBody * dumpFunction, ByteCodeReader& reader)
-    {
-        DumpInt8x16Reg(data->I16_0);
-        DumpInt8x16Reg(data->I16_1);
-        DumpInt8x16Reg(data->I16_2);
-        DumpIntReg(data->I3);
-        DumpIntReg(data->I4);
-        DumpIntReg(data->I5);
-        DumpIntReg(data->I6);
-        DumpIntReg(data->I7);
-        DumpIntReg(data->I8);
-        DumpIntReg(data->I9);
-        DumpIntReg(data->I10);
-        DumpIntReg(data->I11);
-        DumpIntReg(data->I12);
-        DumpIntReg(data->I13);
-        DumpIntReg(data->I14);
-        DumpIntReg(data->I15);
-        DumpIntReg(data->I16);
-        DumpIntReg(data->I17);
-        DumpIntReg(data->I18);
-    }
-
-    template <class T>
-    void AsmJsByteCodeDumper::DumpInt8x16_2Int16(OpCodeAsmJs op, const unaligned T * data, FunctionBody * dumpFunction, ByteCodeReader& reader)
-    {
-        DumpInt8x16Reg(data->I16_0);
-        DumpInt8x16Reg(data->I16_1);
-        DumpIntReg(data->I2);
-        DumpIntReg(data->I3);
-        DumpIntReg(data->I4);
-        DumpIntReg(data->I5);
-        DumpIntReg(data->I6);
-        DumpIntReg(data->I7);
-        DumpIntReg(data->I8);
-        DumpIntReg(data->I9);
-        DumpIntReg(data->I10);
-        DumpIntReg(data->I11);
-        DumpIntReg(data->I12);
-        DumpIntReg(data->I13);
-        DumpIntReg(data->I14);
-        DumpIntReg(data->I15);
-        DumpIntReg(data->I16);
-        DumpIntReg(data->I17);
-    }
-
-    template <class T>
-    void AsmJsByteCodeDumper::DumpBool8x16_1Int8x16_2(OpCodeAsmJs op, const unaligned T * data, FunctionBody * dumpFunction, ByteCodeReader& reader)
-    {
-        DumpBool8x16Reg(data->B16_0);
-        DumpInt8x16Reg(data->I16_1);
-        DumpInt8x16Reg(data->I16_2);
-    }
-
-    template <class T>
-    void AsmJsByteCodeDumper::DumpInt8x16_1Bool8x16_1Int8x16_2(OpCodeAsmJs op, const unaligned T * data, FunctionBody * dumpFunction, ByteCodeReader& reader)
-    {
-        DumpInt8x16Reg(data->I16_0);
-        DumpBool8x16Reg(data->B16_1);
-        DumpInt8x16Reg(data->I16_2);
-        DumpInt8x16Reg(data->I16_3);
-    }
-
-    template <class T>
-    void AsmJsByteCodeDumper::DumpInt8x16_2Int2(OpCodeAsmJs op, const unaligned T * data, FunctionBody * dumpFunction, ByteCodeReader& reader)
-    {
-        DumpInt8x16Reg(data->I16_0);
-        DumpInt8x16Reg(data->I16_1);
-        DumpIntReg(data->I2);
-        DumpIntReg(data->I3);
-    }
-
-    template <class T>
-    void AsmJsByteCodeDumper::DumpInt1Int8x16_1Int1(OpCodeAsmJs op, const unaligned T * data, FunctionBody * dumpFunction, ByteCodeReader& reader)
-    {
-        DumpIntReg(data->I0);
-        DumpInt8x16Reg(data->I16_1);
-        DumpIntReg(data->I2);
-    }
-
-    template <class T>
-    void AsmJsByteCodeDumper::DumpInt8x16_1Int1(OpCodeAsmJs op, const unaligned T * data, FunctionBody * dumpFunction, ByteCodeReader& reader)
-    {
-        DumpInt8x16Reg(data->I16_0);
-        DumpIntReg(data->I1);
-    }
-
-    template <class T>
-    void AsmJsByteCodeDumper::DumpInt8x16_2Int1(OpCodeAsmJs op, const unaligned T * data, FunctionBody * dumpFunction, ByteCodeReader& reader)
-    {
-        DumpInt8x16Reg(data->I16_0);
-        DumpInt8x16Reg(data->I16_1);
-        DumpIntReg(data->I2);
-    }
-
-    template <class T>
-    void AsmJsByteCodeDumper::DumpReg1Int8x16_1(OpCodeAsmJs op, const unaligned T * data, FunctionBody * dumpFunction, ByteCodeReader& reader)
-    {
-        DumpReg(data->R0);
-        DumpInt8x16Reg(data->I16_1);
-    }
-
-    template <class T>
-    void AsmJsByteCodeDumper::DumpInt8x16_1Float32x4_1(OpCodeAsmJs op, const unaligned T * data, FunctionBody * dumpFunction, ByteCodeReader& reader)
-    {
-        DumpInt8x16Reg(data->I16_0);
-        DumpFloat32x4Reg(data->F4_1);
-    }
-
-    template <class T>
-    void AsmJsByteCodeDumper::DumpInt8x16_1Int32x4_1(OpCodeAsmJs op, const unaligned T * data, FunctionBody * dumpFunction, ByteCodeReader& reader)
-    {
-        DumpInt8x16Reg(data->I16_0);
-        DumpInt32x4Reg(data->I4_1);
-    }
-
-    template <class T>
-    void AsmJsByteCodeDumper::DumpInt8x16_1Int16x8_1(OpCodeAsmJs op, const unaligned T * data, FunctionBody * dumpFunction, ByteCodeReader& reader)
-    {
-        DumpInt8x16Reg(data->I16_0);
-        DumpInt16x8Reg(data->I8_1);
-    }
-
-    template <class T>
-    void AsmJsByteCodeDumper::DumpInt8x16_1Uint32x4_1(OpCodeAsmJs op, const unaligned T * data, FunctionBody * dumpFunction, ByteCodeReader& reader)
-    {
-        DumpInt8x16Reg(data->I16_0);
-        DumpUint32x4Reg(data->U4_1);
-    }
-
-    template <class T>
-    void AsmJsByteCodeDumper::DumpInt8x16_1Uint16x8_1(OpCodeAsmJs op, const unaligned T * data, FunctionBody * dumpFunction, ByteCodeReader& reader)
-    {
-        DumpInt8x16Reg(data->I16_0);
-        DumpUint16x8Reg(data->U8_1);
-    }
-
-    template <class T>
-    void AsmJsByteCodeDumper::DumpInt8x16_1Uint8x16_1(OpCodeAsmJs op, const unaligned T * data, FunctionBody * dumpFunction, ByteCodeReader& reader)
-    {
-        DumpInt8x16Reg(data->I16_0);
-        DumpUint8x16Reg(data->U16_1);
-    }
-
-// Disabled for now
-#if 0
-    // Float64x2
-    template <class T>
-    void AsmJsByteCodeDumper::DumpInt32x4_1Float64x2_1(OpCodeAsmJs op, const unaligned T * data, FunctionBody * dumpFunction, ByteCodeReader& reader)
-    {
-        DumpInt32x4Reg(data->I4_0);
-        DumpFloat64x2Reg(data->D2_1);
-    }
-    template <class T>
-    void AsmJsByteCodeDumper::DumpFloat32x4_1Float64x2_1(OpCodeAsmJs op, const unaligned T * data, FunctionBody * dumpFunction, ByteCodeReader& reader)
-    {
-        DumpFloat32x4Reg(data->F4_0);
-        DumpFloat64x2Reg(data->D2_1);
-    }
-
-    template <class T>
-    void AsmJsByteCodeDumper::DumpFloat64x2_2(OpCodeAsmJs op, const unaligned T * data, FunctionBody * dumpFunction, ByteCodeReader& reader)
-    {
-        DumpFloat64x2Reg(data->D2_0);
-        DumpFloat64x2Reg(data->D2_1);
-    }
-
-    template <class T>
-    void AsmJsByteCodeDumper::DumpFloat64x2_3(OpCodeAsmJs op, const unaligned T * data, FunctionBody * dumpFunction, ByteCodeReader& reader)
-    {
-        DumpFloat64x2Reg(data->D2_0);
-        DumpFloat64x2Reg(data->D2_1);
-        DumpFloat64x2Reg(data->D2_2);
-    }
-
-    template <class T>
-    void AsmJsByteCodeDumper::DumpFloat64x2_4(OpCodeAsmJs op, const unaligned T * data, FunctionBody * dumpFunction, ByteCodeReader& reader)
-    {
-        DumpFloat64x2Reg(data->D2_0);
-        DumpFloat64x2Reg(data->D2_1);
-        DumpFloat64x2Reg(data->D2_2);
-        DumpFloat64x2Reg(data->D2_3);
-    }
-
-    template <class T>
-    void AsmJsByteCodeDumper::DumpFloat64x2_1Double2(OpCodeAsmJs op, const unaligned T * data, FunctionBody * dumpFunction, ByteCodeReader& reader)
-    {
-        DumpFloat64x2Reg(data->D2_0);
-        DumpDoubleReg(data->D1);
-        DumpDoubleReg(data->D2);
-    }
-
-    template <class T>
-    void AsmJsByteCodeDumper::DumpFloat64x2_1Double1(OpCodeAsmJs op, const unaligned T * data, FunctionBody * dumpFunction, ByteCodeReader& reader)
-    {
-        DumpFloat64x2Reg(data->D2_0);
-        DumpDoubleReg(data->D1);
-    }
-
-    template <class T>
-    void AsmJsByteCodeDumper::DumpFloat64x2_2Double1(OpCodeAsmJs op, const unaligned T * data, FunctionBody * dumpFunction, ByteCodeReader& reader)
-    {
-        DumpFloat64x2Reg(data->D2_0);
-        DumpFloat64x2Reg(data->D2_1);
-        DumpDoubleReg(data->D2);
-    }
-
-    template <class T>
-    void AsmJsByteCodeDumper::DumpFloat64x2_2Int2(OpCodeAsmJs op, const unaligned T * data, FunctionBody * dumpFunction, ByteCodeReader& reader)
-    {
-        DumpFloat64x2Reg(data->D2_0);
-        DumpFloat64x2Reg(data->D2_1);
-        DumpIntReg(data->I2);
-        DumpIntReg(data->I3);
-    }
-
-    template <class T>
-    void AsmJsByteCodeDumper::DumpFloat64x2_3Int2(OpCodeAsmJs op, const unaligned T * data, FunctionBody * dumpFunction, ByteCodeReader& reader)
-    {
-        DumpFloat64x2Reg(data->D2_0);
-        DumpFloat64x2Reg(data->D2_1);
-        DumpFloat64x2Reg(data->D2_2);
-        DumpIntReg(data->I3);
-        DumpIntReg(data->I4);
-    }
-
-    template <class T>
-    void AsmJsByteCodeDumper::DumpFloat64x2_1Float32x4_1(OpCodeAsmJs op, const unaligned T * data, FunctionBody * dumpFunction, ByteCodeReader& reader)
-    {
-        DumpFloat64x2Reg(data->D2_0);
-        DumpFloat32x4Reg(data->F4_1);
-    }
-
-    template <class T>
-    void AsmJsByteCodeDumper::DumpFloat64x2_1Int32x4_1(OpCodeAsmJs op, const unaligned T * data, FunctionBody * dumpFunction, ByteCodeReader& reader)
-    {
-        DumpFloat64x2Reg(data->D2_0);
-        DumpInt32x4Reg(data->I4_1);
-    }
-
-    template <class T>
-    void AsmJsByteCodeDumper::DumpFloat64x2_1Int32x4_1Float64x2_2(OpCodeAsmJs op, const unaligned T * data, FunctionBody * dumpFunction, ByteCodeReader& reader)
-    {
-        DumpFloat64x2Reg(data->D2_0);
-        DumpInt32x4Reg(data->I4_1);
-        DumpFloat64x2Reg(data->D2_2);
-        DumpFloat64x2Reg(data->D2_3);
-    }
-
-    template <class T>
-    void AsmJsByteCodeDumper::DumpReg1Float64x2_1(OpCodeAsmJs op, const unaligned T * data, FunctionBody * dumpFunction, ByteCodeReader& reader)
-    {
-        DumpReg(data->R0);
-        DumpFloat64x2Reg(data->D2_1);
-    }
-#endif
-    // Int16x8
-    template <class T>
-    void AsmJsByteCodeDumper::DumpInt16x8_1Int8(OpCodeAsmJs op, const unaligned T * data, FunctionBody * dumpFunction, ByteCodeReader& reader)
-    {
-        DumpInt16x8Reg(data->I8_0);
-        DumpIntReg(data->I1);
-        DumpIntReg(data->I2);
-        DumpIntReg(data->I3);
-        DumpIntReg(data->I4);
-        DumpIntReg(data->I5);
-        DumpIntReg(data->I6);
-        DumpIntReg(data->I7);
-        DumpIntReg(data->I8);
-    }
-
-    template <class T>
-    void AsmJsByteCodeDumper::DumpInt16x8_2(OpCodeAsmJs op, const unaligned T * data, FunctionBody * dumpFunction, ByteCodeReader& reader)
-    {
-        DumpInt16x8Reg(data->I8_0);
-        DumpInt16x8Reg(data->I8_1);
-    }
-
-    template <class T>
-    void AsmJsByteCodeDumper::DumpReg1Int16x8_1(OpCodeAsmJs op, const unaligned T * data, FunctionBody * dumpFunction, ByteCodeReader& reader)
-    {
-        DumpReg(data->R0);
-        DumpInt16x8Reg(data->I8_1);
-    }
-
-    template <class T>
-    void AsmJsByteCodeDumper::DumpInt1Int16x8_1Int1(OpCodeAsmJs op, const unaligned T * data, FunctionBody * dumpFunction, ByteCodeReader& reader)
-    {
-        DumpIntReg(data->I0);
-        DumpInt16x8Reg(data->I8_1);
-        DumpIntReg(data->I2);
-    }
-
-    template <class T>
-    void AsmJsByteCodeDumper::DumpInt16x8_2Int8(OpCodeAsmJs op, const unaligned T * data, FunctionBody * dumpFunction, ByteCodeReader& reader)
-    {
-        DumpInt16x8Reg(data->I8_0);
-        DumpInt16x8Reg(data->I8_1);
-        DumpIntReg(data->I2);
-        DumpIntReg(data->I3);
-        DumpIntReg(data->I4);
-        DumpIntReg(data->I5);
-        DumpIntReg(data->I6);
-        DumpIntReg(data->I7);
-        DumpIntReg(data->I8);
-        DumpIntReg(data->I9);
-    }
-
-    template <class T>
-    void AsmJsByteCodeDumper::DumpInt16x8_3Int8(OpCodeAsmJs op, const unaligned T * data, FunctionBody * dumpFunction, ByteCodeReader& reader)
-    {
-        DumpInt16x8Reg(data->I8_0);
-        DumpInt16x8Reg(data->I8_1);
-        DumpInt16x8Reg(data->I8_2);
-        DumpIntReg(data->I3);
-        DumpIntReg(data->I4);
-        DumpIntReg(data->I5);
-        DumpIntReg(data->I6);
-        DumpIntReg(data->I7);
-        DumpIntReg(data->I8);
-        DumpIntReg(data->I9);
-        DumpIntReg(data->I10);
-    }
-
-    template <class T>
-    void AsmJsByteCodeDumper::DumpInt16x8_1Int1(OpCodeAsmJs op, const unaligned T * data, FunctionBody * dumpFunction, ByteCodeReader& reader)
-    {
-        DumpInt16x8Reg(data->I8_0);
-        DumpIntReg(data->I1);
-    }
-
-    template <class T>
-    void AsmJsByteCodeDumper::DumpInt16x8_2Int2(OpCodeAsmJs op, const unaligned T * data, FunctionBody * dumpFunction, ByteCodeReader& reader)
-    {
-        DumpInt16x8Reg(data->I8_0);
-        DumpInt16x8Reg(data->I8_1);
-        DumpIntReg(data->I2);
-        DumpIntReg(data->I3);
-    }
-
-    template <class T>
-    void AsmJsByteCodeDumper::DumpInt16x8_3(OpCodeAsmJs op, const unaligned T * data, FunctionBody * dumpFunction, ByteCodeReader& reader)
-    {
-        DumpInt16x8Reg(data->I8_0);
-        DumpInt16x8Reg(data->I8_1);
-        DumpInt16x8Reg(data->I8_2);
-    }
-
-    template <class T>
-    void AsmJsByteCodeDumper::DumpBool16x8_1Int16x8_2(OpCodeAsmJs op, const unaligned T * data, FunctionBody * dumpFunction, ByteCodeReader& reader)
-    {
-        DumpBool16x8Reg(data->B8_0);
-        DumpInt16x8Reg(data->I8_1);
-        DumpInt16x8Reg(data->I8_2);
-    }
-
-    template <class T>
-    void AsmJsByteCodeDumper::DumpInt16x8_1Bool16x8_1Int16x8_2(OpCodeAsmJs op, const unaligned T * data, FunctionBody * dumpFunction, ByteCodeReader& reader)
-    {
-        DumpInt16x8Reg(data->I8_0);
-        DumpBool16x8Reg(data->B8_1);
-        DumpInt16x8Reg(data->I8_2);
-        DumpInt16x8Reg(data->I8_3);
-    }
-
-    template <class T>
-    void AsmJsByteCodeDumper::DumpInt16x8_2Int1(OpCodeAsmJs op, const unaligned T * data, FunctionBody * dumpFunction, ByteCodeReader& reader)
-    {
-        DumpInt16x8Reg(data->I8_0);
-        DumpInt16x8Reg(data->I8_1);
-        DumpIntReg(data->I2);
-    }
-
-    template <class T>
-    void AsmJsByteCodeDumper::DumpInt16x8_1Float32x4_1(OpCodeAsmJs op, const unaligned T * data, FunctionBody * dumpFunction, ByteCodeReader& reader)
-    {
-        DumpInt16x8Reg(data->I8_0);
-        DumpFloat32x4Reg(data->F4_1);
-    }
-
-    template <class T>
-    void AsmJsByteCodeDumper::DumpInt16x8_1Int32x4_1(OpCodeAsmJs op, const unaligned T * data, FunctionBody * dumpFunction, ByteCodeReader& reader)
-    {
-        DumpInt16x8Reg(data->I8_0);
-        DumpInt32x4Reg(data->I4_1);
-    }
-
-    template <class T>
-    void AsmJsByteCodeDumper::DumpInt16x8_1Int8x16_1(OpCodeAsmJs op, const unaligned T * data, FunctionBody * dumpFunction, ByteCodeReader& reader)
-    {
-        DumpInt16x8Reg(data->I8_0);
-        DumpInt8x16Reg(data->I16_1);
-    }
-
-    template <class T>
-    void AsmJsByteCodeDumper::DumpInt16x8_1Uint32x4_1(OpCodeAsmJs op, const unaligned T * data, FunctionBody * dumpFunction, ByteCodeReader& reader)
-    {
-        DumpInt16x8Reg(data->I8_0);
-        DumpUint32x4Reg(data->U4_1);
-    }
-
-    template <class T>
-    void AsmJsByteCodeDumper::DumpInt16x8_1Uint16x8_1(OpCodeAsmJs op, const unaligned T * data, FunctionBody * dumpFunction, ByteCodeReader& reader)
-    {
-        DumpInt16x8Reg(data->I8_0);
-        DumpUint16x8Reg(data->U8_1);
-    }
-
-    template <class T>
-    void AsmJsByteCodeDumper::DumpInt16x8_1Uint8x16_1(OpCodeAsmJs op, const unaligned T * data, FunctionBody * dumpFunction, ByteCodeReader& reader)
-    {
-        DumpInt16x8Reg(data->I8_0);
-        DumpUint8x16Reg(data->U16_1);
-    }
-
-    // Uint32x4
-    template <class T>
-    void AsmJsByteCodeDumper::DumpUint32x4_1Int4(OpCodeAsmJs op, const unaligned T * data, FunctionBody * dumpFunction, ByteCodeReader& reader)
-    {
-        DumpUint32x4Reg(data->U4_0);
-        DumpIntReg(data->I1);
-        DumpIntReg(data->I2);
-        DumpIntReg(data->I3);
-        DumpIntReg(data->I4);
-    }
-
-    template <class T>
-    void AsmJsByteCodeDumper::DumpUint32x4_2(OpCodeAsmJs op, const unaligned T * data, FunctionBody * dumpFunction, ByteCodeReader& reader)
-    {
-        DumpUint32x4Reg(data->U4_0);
-        DumpUint32x4Reg(data->U4_1);
-    }
-
-    template <class T>
-    void AsmJsByteCodeDumper::DumpReg1Uint32x4_1(OpCodeAsmJs op, const unaligned T * data, FunctionBody * dumpFunction, ByteCodeReader& reader)
-    {
-        DumpReg(data->R0);
-        DumpUint32x4Reg(data->U4_1);
-    }
-
-    template <class T>
-    void AsmJsByteCodeDumper::DumpInt1Uint32x4_1Int1(OpCodeAsmJs op, const unaligned T * data, FunctionBody * dumpFunction, ByteCodeReader& reader)
-    {
-        DumpIntReg(data->I0);
-        DumpUint32x4Reg(data->U4_1);
-        DumpIntReg(data->I2);
-    }
-
-    template <class T>
-    void AsmJsByteCodeDumper::DumpUint32x4_2Int4(OpCodeAsmJs op, const unaligned T * data, FunctionBody * dumpFunction, ByteCodeReader& reader)
-    {
-        DumpUint32x4Reg(data->U4_0);
-        DumpUint32x4Reg(data->U4_1);
-        DumpIntReg(data->I2);
-        DumpIntReg(data->I3);
-        DumpIntReg(data->I4);
-        DumpIntReg(data->I5);
-    }
-
-    template <class T>
-    void AsmJsByteCodeDumper::DumpUint32x4_3Int4(OpCodeAsmJs op, const unaligned T * data, FunctionBody * dumpFunction, ByteCodeReader& reader)
-    {
-        DumpUint32x4Reg(data->U4_0);
-        DumpUint32x4Reg(data->U4_1);
-        DumpUint32x4Reg(data->U4_2);
-        DumpIntReg(data->I3);
-        DumpIntReg(data->I4);
-        DumpIntReg(data->I5);
-        DumpIntReg(data->I6);
-    }
-
-    template <class T>
-    void AsmJsByteCodeDumper::DumpUint32x4_1Int1(OpCodeAsmJs op, const unaligned T * data, FunctionBody * dumpFunction, ByteCodeReader& reader)
-    {
-        DumpUint32x4Reg(data->U4_0);
-        DumpIntReg(data->I1);
-    }
-
-    template <class T>
-    void AsmJsByteCodeDumper::DumpUint32x4_2Int2(OpCodeAsmJs op, const unaligned T * data, FunctionBody * dumpFunction, ByteCodeReader& reader)
-    {
-        DumpUint32x4Reg(data->U4_0);
-        DumpUint32x4Reg(data->U4_1);
-        DumpIntReg(data->I2);
-        DumpIntReg(data->I3);
-    }
-
-    template <class T>
-    void AsmJsByteCodeDumper::DumpUint32x4_3(OpCodeAsmJs op, const unaligned T * data, FunctionBody * dumpFunction, ByteCodeReader& reader)
-    {
-        DumpUint32x4Reg(data->U4_0);
-        DumpUint32x4Reg(data->U4_1);
-        DumpUint32x4Reg(data->U4_2);
-    }
-
-    template <class T>
-    void AsmJsByteCodeDumper::DumpBool32x4_1Uint32x4_2(OpCodeAsmJs op, const unaligned T * data, FunctionBody * dumpFunction, ByteCodeReader& reader)
-    {
-        DumpBool32x4Reg(data->B4_0);
-        DumpUint32x4Reg(data->U4_1);
-        DumpUint32x4Reg(data->U4_2);
-    }
-
-    template <class T>
-    void AsmJsByteCodeDumper::DumpUint32x4_1Bool32x4_1Uint32x4_2(OpCodeAsmJs op, const unaligned T * data, FunctionBody * dumpFunction, ByteCodeReader& reader)
-    {
-        DumpUint32x4Reg(data->U4_0);
-        DumpBool32x4Reg(data->B4_1);
-        DumpUint32x4Reg(data->U4_2);
-        DumpUint32x4Reg(data->U4_3);
-    }
-
-    template <class T>
-    void AsmJsByteCodeDumper::DumpUint32x4_2Int1(OpCodeAsmJs op, const unaligned T * data, FunctionBody * dumpFunction, ByteCodeReader& reader)
-    {
-        DumpUint32x4Reg(data->U4_0);
-        DumpUint32x4Reg(data->U4_1);
-        DumpIntReg(data->I2);
-    }
-
-    template <class T>
-    void AsmJsByteCodeDumper::DumpUint32x4_1Float32x4_1(OpCodeAsmJs op, const unaligned T * data, FunctionBody * dumpFunction, ByteCodeReader& reader)
-    {
-        DumpUint32x4Reg(data->U4_0);
-        DumpFloat32x4Reg(data->F4_1);
-    }
-
-    template <class T>
-    void AsmJsByteCodeDumper::DumpUint32x4_1Int32x4_1(OpCodeAsmJs op, const unaligned T * data, FunctionBody * dumpFunction, ByteCodeReader& reader)
-    {
-        DumpUint32x4Reg(data->U4_0);
-        DumpInt32x4Reg(data->I4_1);
-    }
-
-    template <class T>
-    void AsmJsByteCodeDumper::DumpUint32x4_1Int16x8_1(OpCodeAsmJs op, const unaligned T * data, FunctionBody * dumpFunction, ByteCodeReader& reader)
-    {
-        DumpUint32x4Reg(data->U4_0);
-        DumpInt16x8Reg(data->I8_1);
-    }
-
-    template <class T>
-    void AsmJsByteCodeDumper::DumpUint32x4_1Int8x16_1(OpCodeAsmJs op, const unaligned T * data, FunctionBody * dumpFunction, ByteCodeReader& reader)
-    {
-        DumpUint32x4Reg(data->U4_0);
-        DumpInt8x16Reg(data->I16_1);
-    }
-
-    template <class T>
-    void AsmJsByteCodeDumper::DumpUint32x4_1Uint16x8_1(OpCodeAsmJs op, const unaligned T * data, FunctionBody * dumpFunction, ByteCodeReader& reader)
-    {
-        DumpUint32x4Reg(data->U4_0);
-        DumpUint16x8Reg(data->U8_1);
-    }
-
-    template <class T>
-    void AsmJsByteCodeDumper::DumpUint32x4_1Uint8x16_1(OpCodeAsmJs op, const unaligned T * data, FunctionBody * dumpFunction, ByteCodeReader& reader)
-    {
-        DumpInt16x8Reg(data->U4_0);
-        DumpUint8x16Reg(data->U16_1);
-    }
-
-    // Uint16x8
-    template <class T>
-    void AsmJsByteCodeDumper::DumpUint16x8_1Int8(OpCodeAsmJs op, const unaligned T * data, FunctionBody * dumpFunction, ByteCodeReader& reader)
-    {
-        DumpUint16x8Reg(data->U8_0);
-        DumpIntReg(data->I1);
-        DumpIntReg(data->I2);
-        DumpIntReg(data->I3);
-        DumpIntReg(data->I4);
-        DumpIntReg(data->I5);
-        DumpIntReg(data->I6);
-        DumpIntReg(data->I7);
-        DumpIntReg(data->I8);
-    }
-
-    template <class T>
-    void AsmJsByteCodeDumper::DumpUint16x8_2(OpCodeAsmJs op, const unaligned T * data, FunctionBody * dumpFunction, ByteCodeReader& reader)
-    {
-        DumpUint16x8Reg(data->U8_0);
-        DumpUint16x8Reg(data->U8_1);
-    }
-
-    template <class T>
-    void AsmJsByteCodeDumper::DumpReg1Uint16x8_1(OpCodeAsmJs op, const unaligned T * data, FunctionBody * dumpFunction, ByteCodeReader& reader)
-    {
-        DumpReg(data->R0);
-        DumpUint16x8Reg(data->U8_1);
-    }
-
-    template <class T>
-    void AsmJsByteCodeDumper::DumpInt1Uint16x8_1Int1(OpCodeAsmJs op, const unaligned T * data, FunctionBody * dumpFunction, ByteCodeReader& reader)
-    {
-        DumpIntReg(data->I0);
-        DumpUint16x8Reg(data->U8_1);
-        DumpIntReg(data->I2);
-    }
-
-    template <class T>
-    void AsmJsByteCodeDumper::DumpUint16x8_2Int8(OpCodeAsmJs op, const unaligned T * data, FunctionBody * dumpFunction, ByteCodeReader& reader)
-    {
-        DumpUint16x8Reg(data->U8_0);
-        DumpUint16x8Reg(data->U8_1);
-        DumpIntReg(data->I2);
-        DumpIntReg(data->I3);
-        DumpIntReg(data->I4);
-        DumpIntReg(data->I5);
-        DumpIntReg(data->I6);
-        DumpIntReg(data->I7);
-        DumpIntReg(data->I8);
-        DumpIntReg(data->I9);
-    }
-
-    template <class T>
-    void AsmJsByteCodeDumper::DumpUint16x8_3Int8(OpCodeAsmJs op, const unaligned T * data, FunctionBody * dumpFunction, ByteCodeReader& reader)
-    {
-        DumpUint16x8Reg(data->U8_0);
-        DumpUint16x8Reg(data->U8_1);
-        DumpUint16x8Reg(data->U8_2);
-        DumpIntReg(data->I3);
-        DumpIntReg(data->I4);
-        DumpIntReg(data->I5);
-        DumpIntReg(data->I6);
-        DumpIntReg(data->I7);
-        DumpIntReg(data->I8);
-        DumpIntReg(data->I9);
-        DumpIntReg(data->I10);
-    }
-
-    template <class T>
-    void AsmJsByteCodeDumper::DumpUint16x8_1Int1(OpCodeAsmJs op, const unaligned T * data, FunctionBody * dumpFunction, ByteCodeReader& reader)
-    {
-        DumpUint16x8Reg(data->U8_0);
-        DumpIntReg(data->I1);
-    }
-
-    template <class T>
-    void AsmJsByteCodeDumper::DumpUint16x8_2Int2(OpCodeAsmJs op, const unaligned T * data, FunctionBody * dumpFunction, ByteCodeReader& reader)
-    {
-        DumpUint16x8Reg(data->U8_0);
-        DumpUint16x8Reg(data->U8_1);
-        DumpIntReg(data->I2);
-        DumpIntReg(data->I3);
-    }
-
-    template <class T>
-    void AsmJsByteCodeDumper::DumpUint16x8_3(OpCodeAsmJs op, const unaligned T * data, FunctionBody * dumpFunction, ByteCodeReader& reader)
-    {
-        DumpUint16x8Reg(data->U8_0);
-        DumpUint16x8Reg(data->U8_1);
-        DumpUint16x8Reg(data->U8_2);
-    }
-
-    template <class T>
-    void AsmJsByteCodeDumper::DumpBool16x8_1Uint16x8_2(OpCodeAsmJs op, const unaligned T * data, FunctionBody * dumpFunction, ByteCodeReader& reader)
-    {
-        DumpBool16x8Reg(data->B8_0);
-        DumpUint16x8Reg(data->U8_1);
-        DumpUint16x8Reg(data->U8_2);
-    }
-
-    template <class T>
-    void AsmJsByteCodeDumper::DumpUint16x8_1Bool16x8_1Uint16x8_2(OpCodeAsmJs op, const unaligned T * data, FunctionBody * dumpFunction, ByteCodeReader& reader)
-    {
-        DumpUint16x8Reg(data->U8_0);
-        DumpBool16x8Reg(data->B8_1);
-        DumpUint16x8Reg(data->U8_2);
-        DumpUint16x8Reg(data->U8_3);
-    }
-
-    template <class T>
-    void AsmJsByteCodeDumper::DumpUint16x8_2Int1(OpCodeAsmJs op, const unaligned T * data, FunctionBody * dumpFunction, ByteCodeReader& reader)
-    {
-        DumpUint16x8Reg(data->U8_0);
-        DumpUint16x8Reg(data->U8_1);
-        DumpIntReg(data->I2);
-    }
-
-    template <class T>
-    void AsmJsByteCodeDumper::DumpUint16x8_1Float32x4_1(OpCodeAsmJs op, const unaligned T * data, FunctionBody * dumpFunction, ByteCodeReader& reader)
-    {
-        DumpUint16x8Reg(data->U8_0);
-        DumpFloat32x4Reg(data->F4_1);
-    }
-
-    template <class T>
-    void AsmJsByteCodeDumper::DumpUint16x8_1Int32x4_1(OpCodeAsmJs op, const unaligned T * data, FunctionBody * dumpFunction, ByteCodeReader& reader)
-    {
-        DumpUint16x8Reg(data->U8_0);
-        DumpInt32x4Reg(data->I4_1);
-    }
-
-    template <class T>
-    void AsmJsByteCodeDumper::DumpUint16x8_1Int16x8_1(OpCodeAsmJs op, const unaligned T * data, FunctionBody * dumpFunction, ByteCodeReader& reader)
-    {
-        DumpUint16x8Reg(data->U8_0);
-        DumpInt16x8Reg(data->I8_1);
-    }
-
-    template <class T>
-    void AsmJsByteCodeDumper::DumpUint16x8_1Int8x16_1(OpCodeAsmJs op, const unaligned T * data, FunctionBody * dumpFunction, ByteCodeReader& reader)
-    {
-        DumpUint16x8Reg(data->U8_0);
-        DumpInt8x16Reg(data->I16_1);
-    }
-
-    template <class T>
-    void AsmJsByteCodeDumper::DumpUint16x8_1Uint32x4_1(OpCodeAsmJs op, const unaligned T * data, FunctionBody * dumpFunction, ByteCodeReader& reader)
-    {
-        DumpUint16x8Reg(data->U8_0);
-        DumpUint32x4Reg(data->U4_1);
-    }
-
-    template <class T>
-    void AsmJsByteCodeDumper::DumpUint16x8_1Uint8x16_1(OpCodeAsmJs op, const unaligned T * data, FunctionBody * dumpFunction, ByteCodeReader& reader)
-    {
-        DumpUint16x8Reg(data->U8_0);
-        DumpUint8x16Reg(data->U16_1);
-    }
-
-    // Uint8x16
-    template <class T>
-    void AsmJsByteCodeDumper::DumpUint8x16_1Int16(OpCodeAsmJs op, const unaligned T * data, FunctionBody * dumpFunction, ByteCodeReader& reader)
-    {
-        DumpUint8x16Reg(data->U16_0);
-        DumpIntReg(data->I1);
-        DumpIntReg(data->I2);
-        DumpIntReg(data->I3);
-        DumpIntReg(data->I4);
-        DumpIntReg(data->I5);
-        DumpIntReg(data->I6);
-        DumpIntReg(data->I7);
-        DumpIntReg(data->I8);
-        DumpIntReg(data->I9);
-        DumpIntReg(data->I10);
-        DumpIntReg(data->I11);
-        DumpIntReg(data->I12);
-        DumpIntReg(data->I13);
-        DumpIntReg(data->I14);
-        DumpIntReg(data->I15);
-        DumpIntReg(data->I16);
-    }
-
-    template <class T>
-    void AsmJsByteCodeDumper::DumpUint8x16_2(OpCodeAsmJs op, const unaligned T * data, FunctionBody * dumpFunction, ByteCodeReader& reader)
-    {
-        DumpUint8x16Reg(data->U16_0);
-        DumpUint8x16Reg(data->U16_1);
-    }
-
-    template <class T>
-    void AsmJsByteCodeDumper::DumpReg1Uint8x16_1(OpCodeAsmJs op, const unaligned T * data, FunctionBody * dumpFunction, ByteCodeReader& reader)
-    {
-        DumpReg(data->R0);
-        DumpUint8x16Reg(data->U16_1);
-    }
-
-    template <class T>
-    void AsmJsByteCodeDumper::DumpInt1Uint8x16_1Int1(OpCodeAsmJs op, const unaligned T * data, FunctionBody * dumpFunction, ByteCodeReader& reader)
-    {
-        DumpIntReg(data->I0);
-        DumpUint8x16Reg(data->U16_1);
-        DumpIntReg(data->I2);
-    }
-
-    template <class T>
-    void AsmJsByteCodeDumper::DumpUint8x16_2Int16(OpCodeAsmJs op, const unaligned T * data, FunctionBody * dumpFunction, ByteCodeReader& reader)
-    {
-        DumpUint8x16Reg(data->U16_0);
-        DumpUint8x16Reg(data->U16_1);
-        DumpIntReg(data->I2);
-        DumpIntReg(data->I3);
-        DumpIntReg(data->I4);
-        DumpIntReg(data->I5);
-        DumpIntReg(data->I6);
-        DumpIntReg(data->I7);
-        DumpIntReg(data->I8);
-        DumpIntReg(data->I9);
-        DumpIntReg(data->I10);
-        DumpIntReg(data->I11);
-        DumpIntReg(data->I12);
-        DumpIntReg(data->I13);
-        DumpIntReg(data->I14);
-        DumpIntReg(data->I15);
-        DumpIntReg(data->I16);
-        DumpIntReg(data->I17);
-    }
-
-    template <class T>
-    void AsmJsByteCodeDumper::DumpUint8x16_3Int16(OpCodeAsmJs op, const unaligned T * data, FunctionBody * dumpFunction, ByteCodeReader& reader)
-    {
-        DumpUint8x16Reg(data->U16_0);
-        DumpUint8x16Reg(data->U16_1);
-        DumpUint8x16Reg(data->U16_2);
-        DumpIntReg(data->I3);
-        DumpIntReg(data->I4);
-        DumpIntReg(data->I5);
-        DumpIntReg(data->I6);
-        DumpIntReg(data->I7);
-        DumpIntReg(data->I8);
-        DumpIntReg(data->I9);
-        DumpIntReg(data->I10);
-        DumpIntReg(data->I11);
-        DumpIntReg(data->I12);
-        DumpIntReg(data->I13);
-        DumpIntReg(data->I14);
-        DumpIntReg(data->I15);
-        DumpIntReg(data->I16);
-        DumpIntReg(data->I17);
-        DumpIntReg(data->I18);
-    }
-
-    template <class T>
-    void AsmJsByteCodeDumper::DumpUint8x16_1Int1(OpCodeAsmJs op, const unaligned T * data, FunctionBody * dumpFunction, ByteCodeReader& reader)
-    {
-        DumpUint8x16Reg(data->U16_0);
-        DumpIntReg(data->I1);
-    }
-
-    template <class T>
-    void AsmJsByteCodeDumper::DumpUint8x16_2Int2(OpCodeAsmJs op, const unaligned T * data, FunctionBody * dumpFunction, ByteCodeReader& reader)
-    {
-        DumpUint8x16Reg(data->U16_0);
-        DumpUint8x16Reg(data->U16_1);
-        DumpIntReg(data->I2);
-        DumpIntReg(data->I3);
-
-    }
-
-    template <class T>
-    void AsmJsByteCodeDumper::DumpUint8x16_3(OpCodeAsmJs op, const unaligned T * data, FunctionBody * dumpFunction, ByteCodeReader& reader)
-    {
-        DumpUint8x16Reg(data->U16_0);
-        DumpUint8x16Reg(data->U16_1);
-        DumpUint8x16Reg(data->U16_2);
-    }
-
-    template <class T>
-    void AsmJsByteCodeDumper::DumpBool8x16_1Uint8x16_2(OpCodeAsmJs op, const unaligned T * data, FunctionBody * dumpFunction, ByteCodeReader& reader)
-    {
-        DumpBool8x16Reg(data->B16_0);
-        DumpUint8x16Reg(data->U16_1);
-        DumpUint8x16Reg(data->U16_2);
-    }
-
-    template <class T>
-    void AsmJsByteCodeDumper::DumpUint8x16_1Bool8x16_1Uint8x16_2(OpCodeAsmJs op, const unaligned T * data, FunctionBody * dumpFunction, ByteCodeReader& reader)
-    {
-        DumpUint8x16Reg(data->U16_0);
-        DumpBool8x16Reg(data->B16_1);
-        DumpUint8x16Reg(data->U16_2);
-        DumpUint8x16Reg(data->U16_3);
-    }
-
-    template <class T>
-    void AsmJsByteCodeDumper::DumpUint8x16_2Int1(OpCodeAsmJs op, const unaligned T * data, FunctionBody * dumpFunction, ByteCodeReader& reader)
-    {
-        DumpUint8x16Reg(data->U16_0);
-        DumpUint8x16Reg(data->U16_1);
-        DumpIntReg(data->I2);
-    }
-
-    template <class T>
-    void AsmJsByteCodeDumper::DumpUint8x16_1Float32x4_1(OpCodeAsmJs op, const unaligned T * data, FunctionBody * dumpFunction, ByteCodeReader& reader)
-    {
-        DumpUint8x16Reg(data->U16_0);
-        DumpFloat32x4Reg(data->F4_1);
-    }
-
-    template <class T>
-    void AsmJsByteCodeDumper::DumpUint8x16_1Int32x4_1(OpCodeAsmJs op, const unaligned T * data, FunctionBody * dumpFunction, ByteCodeReader& reader)
-    {
-        DumpUint8x16Reg(data->U16_0);
-        DumpInt32x4Reg(data->I4_1);
-    }
-
-    template <class T>
-    void AsmJsByteCodeDumper::DumpUint8x16_1Int16x8_1(OpCodeAsmJs op, const unaligned T * data, FunctionBody * dumpFunction, ByteCodeReader& reader)
-    {
-        DumpUint8x16Reg(data->U16_0);
-        DumpInt16x8Reg(data->I8_1);
-    }
-
-    template <class T>
-    void AsmJsByteCodeDumper::DumpUint8x16_1Int8x16_1(OpCodeAsmJs op, const unaligned T * data, FunctionBody * dumpFunction, ByteCodeReader& reader)
-    {
-        DumpUint8x16Reg(data->U16_0);
-        DumpInt8x16Reg(data->I16_1);
-    }
-
-    template <class T>
-    void AsmJsByteCodeDumper::DumpUint8x16_1Uint32x4_1(OpCodeAsmJs op, const unaligned T * data, FunctionBody * dumpFunction, ByteCodeReader& reader)
-    {
-        DumpUint8x16Reg(data->U16_0);
-        DumpUint32x4Reg(data->U4_1);
-    }
-
-    template <class T>
-    void AsmJsByteCodeDumper::DumpUint8x16_1Uint16x8_1(OpCodeAsmJs op, const unaligned T * data, FunctionBody * dumpFunction, ByteCodeReader& reader)
-    {
-        DumpUint8x16Reg(data->U16_0);
-        DumpUint16x8Reg(data->U8_1);
-    }
-
-    // bool32x4
-    template <class T>
-    void AsmJsByteCodeDumper::DumpBool32x4_1Int1(OpCodeAsmJs op, const unaligned T * data, FunctionBody * dumpFunction, ByteCodeReader& reader)
-    {
-        DumpBool32x4Reg(data->B4_0);
-        DumpIntReg(data->I1);
-    }
-
-    // bool16x8
-    template <class T>
-    void AsmJsByteCodeDumper::DumpBool16x8_1Int1(OpCodeAsmJs op, const unaligned T * data, FunctionBody * dumpFunction, ByteCodeReader& reader)
-    {
-        DumpBool16x8Reg(data->B8_0);
-        DumpIntReg(data->I1);
-    }
-
-    // bool8x16
-    template <class T>
-    void AsmJsByteCodeDumper::DumpBool8x16_1Int1(OpCodeAsmJs op, const unaligned T * data, FunctionBody * dumpFunction, ByteCodeReader& reader)
-    {
-        DumpBool8x16Reg(data->B16_0);
-        DumpIntReg(data->I1);
-    }
-
-    template <class T>
->>>>>>> 1692d76f
     void AsmJsByteCodeDumper::DumpAsmSimdTypedArr(OpCodeAsmJs op, const unaligned T * data, FunctionBody * dumpFunction, ByteCodeReader& reader)
     {
         const char16* heapTag = nullptr;
