//-------------------------------------------------------------------------------------------------------
// Copyright (C) Microsoft. All rights reserved.
// Licensed under the MIT license. See LICENSE.txt file in the project root for full license information.
//-------------------------------------------------------------------------------------------------------
#pragma once

namespace Js
{
    struct ByteCodeWriter
    {
    protected:
        struct DataChunk
        {
        private:
            byte* currentByte;
            byte* buffer;
            uint byteSize;
        public:
            DataChunk* nextChunk;
            DataChunk(ArenaAllocator* allocator, uint initSize) :
                nextChunk(nullptr),
                byteSize(initSize)
            {
                buffer = AnewArray(allocator, byte, initSize);
                currentByte = buffer;
            }
            inline uint GetSize()
            {
                return byteSize;
            }
            inline const byte* GetBuffer()
            {
                return buffer;
            }
            inline void Reset()
            {
                currentByte = buffer;
            }
            inline uint RemainingBytes()
            {
                Assert(byteSize >= GetCurrentOffset());
                return byteSize - GetCurrentOffset();
            }
            inline uint GetCurrentOffset()
            {
                Assert(currentByte >= buffer);
                return (uint) (currentByte - buffer);
            }
            inline void SetCurrentOffset(uint offset)
            {
                currentByte = buffer + offset;
            }

            // This does not do check if there is enough space for the copy to succeed.
            inline void WriteUnsafe(__in_bcount(byteSize) const void* data, __in uint byteSize)
            {
                AssertMsg(RemainingBytes() >= byteSize, "We do not have enough room");

                js_memcpy_s(currentByte, this->RemainingBytes(), data, byteSize);
                currentByte += byteSize;
            }
        };

        // This is a linked list of data chunks. It is designed to be allocated
        // once and re-used. After a call to Reset(), this data structure can be reused to
        // store more data.
        struct Data
        {
        private:
            ArenaAllocator* tempAllocator;
            DataChunk* head;     // First chunk to be written to
            DataChunk* current;  // The current chunk being written to
            uint currentOffset;  // The global offset of last byte written to in the linked data structure
            bool fixedGrowthPolicy;

            inline uint Write(__in_bcount(byteSize) const void* data, __in uint byteSize);
            __declspec(noinline) void SlowWrite(__in_bcount(byteSize) const void* data, __in uint byteSize);
            void AddChunk(uint byteSize);

        public:
            Data(bool fixedGrowthPolicy = false) : head(nullptr),
                current(nullptr),
                tempAllocator(nullptr),
                currentOffset(0),
                fixedGrowthPolicy(fixedGrowthPolicy)
            {
            }
            void Create(uint initSize, ArenaAllocator* tmpAlloc);
            inline uint GetCurrentOffset() const { return currentOffset; }
            inline DataChunk * GetCurrentChunk() const { return &(*current); }
            void SetCurrent(uint offset, DataChunk* currChunk);
            void Copy(Recycler* alloc, ByteBlock ** finalBlock);
            uint Encode(OpCode op, ByteCodeWriter* writer)
            {
                return EncodeT<Js::SmallLayout>(op, writer);
            }
            uint Encode(OpCode op, const void * rawData, int byteSize, ByteCodeWriter* writer)
            {
                return EncodeT<Js::SmallLayout>(op, rawData, byteSize, writer);
            }
            uint Encode(const void * rawData, int byteSize);

            template <LayoutSize layoutSize> uint EncodeT(OpCode op, ByteCodeWriter* writer);
            template <> uint EncodeT<SmallLayout>(OpCode op, ByteCodeWriter* writer);
            template <LayoutSize layoutSize> uint EncodeT(OpCode op, const void * rawData, int byteSize, ByteCodeWriter* writer);
            // asm.js encoding
            uint Encode(OpCodeAsmJs op, ByteCodeWriter* writer){ return EncodeT<Js::SmallLayout>(op, writer, /*isPatching*/false); }
            uint Encode(OpCodeAsmJs op, const void * rawData, int byteSize, ByteCodeWriter* writer, bool isPatching = false){ return EncodeT<Js::SmallLayout>(op, rawData, byteSize, writer, isPatching); }
            template <LayoutSize layoutSize> uint EncodeT(OpCodeAsmJs op, ByteCodeWriter* writer, bool isPatching = false);
            template <> uint EncodeT<SmallLayout>(OpCodeAsmJs op, ByteCodeWriter* writer, bool isPatching);
            template <LayoutSize layoutSize> uint EncodeT(OpCodeAsmJs op, const void * rawData, int byteSize, ByteCodeWriter* writer, bool isPatching = false);

            void Reset();
        };

        struct LoopHeaderData {
            uint startOffset;
            uint endOffset;
            bool isNested;
            LoopHeaderData() {}
            LoopHeaderData(uint startOffset, uint endOffset, bool isNested) : startOffset(startOffset), endOffset(endOffset), isNested(isNested){}
        };

        JsUtil::List<uint, ArenaAllocator> * m_labelOffsets;          // Label offsets, once defined
        struct JumpInfo
        {
            ByteCodeLabel labelId;
            uint patchOffset;
        };
#ifdef BYTECODE_BRANCH_ISLAND
        bool useBranchIsland;
        JsUtil::List<JumpInfo, ArenaAllocator> * m_longJumpOffsets;
        Js::OpCode lastOpcode;
        bool inEnsureLongBranch;
        uint firstUnknownJumpInfo;
        int nextBranchIslandOffset;

        // Size of emitting a jump around byte code instruction
        static size_t const JumpAroundSize = sizeof(byte) + sizeof(OpLayoutBr);
        // Size of emitting a long jump byte code instruction
        CompileAssert(OpCodeInfo<Js::OpCode::BrLong>::IsExtendedOpcode);    // extended opcode, opcode size is always sizeof(OpCode)
        static size_t const LongBranchSize = sizeof(OpCode) + sizeof(OpLayoutBrLong);
#endif
        JsUtil::List<JumpInfo, ArenaAllocator> * m_jumpOffsets;             // Offsets to replace "ByteCodeLabel" with actual destination
        JsUtil::List<LoopHeaderData, ArenaAllocator> * m_loopHeaders;       // Start/End offsets for loops
        SListBase<size_t>  rootObjectLoadInlineCacheOffsets;                // load inline cache offsets
        SListBase<size_t>  rootObjectStoreInlineCacheOffsets;               // load inline cache offsets
        SListBase<size_t>  rootObjectLoadMethodInlineCacheOffsets;

        FunctionBody* m_functionWrite;  // Function being written
        Data m_byteCodeData;            // Accumulated byte-code
        Data m_auxiliaryData;           // Optional accumulated auxiliary data
        Data m_auxContextData;          // Optional accumulated auxiliary ScriptContext specific data
        uint m_beginCodeSpan;           // Debug Info for where in  bytecode the current statement starts. (Statements do not nest.)
        ParseNode* m_pMatchingNode;     // Parse node for statement we are tracking debugInfo for.
        // This ref count mechanism ensures that nested Start/End Statement with matching parse node will not mess-up the upper Start/End balance.
        // This count will be incremented/decremented when the nested Start/End has the same m_pMatchingNode.
        int m_matchingNodeRefCount;
        struct SubexpressionNode
        {
            ParseNode* node;
            int beginCodeSpan;

            SubexpressionNode() {}
            SubexpressionNode(ParseNode* node, int beginCodeSpan) : node(node), beginCodeSpan(beginCodeSpan) {}
        };
        JsUtil::Stack<SubexpressionNode> * m_subexpressionNodesStack; // Parse nodes for Subexpressions not participating in debug-stepping actions
        SmallSpanSequenceIter spanIter;
        int m_loopNest;
        uint m_byteCodeCount;
        uint m_byteCodeWithoutLDACount; // Number of total bytecodes except LD_A and LdUndef
        uint m_byteCodeInLoopCount;
        uint32 m_tmpRegCount;
        bool m_doJitLoopBodies;
        bool m_hasLoop;
        bool m_isInDebugMode;
        bool m_doInterruptProbe;
    public:
        struct CacheIdUnit {
            uint cacheId;
            bool isRootObjectCache;
            CacheIdUnit() {}
            CacheIdUnit(uint cacheId, bool isRootObjectCache = false) : cacheId(cacheId), isRootObjectCache(isRootObjectCache) {}
        };

    protected:
        // A map of, bytecode register in which the function to be called is, to the inline cache index associated with the load of the function.
        typedef JsUtil::BaseDictionary<Js::RegSlot, CacheIdUnit, ArenaAllocator, PrimeSizePolicy> CallRegToLdFldCacheIndexMap;
        CallRegToLdFldCacheIndexMap* callRegToLdFldCacheIndexMap;

        // Debugger fields.
        Js::DebuggerScope* m_currentDebuggerScope;

#if DBG
        bool isInitialized;
        bool isInUse;
#endif

        void IncreaseByteCodeCount();
        void AddJumpOffset(Js::OpCode op, ByteCodeLabel labelId, uint fieldByteOffset);

        RegSlot ConsumeReg(RegSlot reg);

        inline void CheckOpen();
        inline void CheckLabel(ByteCodeLabel labelID);
        inline void CheckOp(OpCode op, OpLayoutType layoutType);
        inline void CheckReg(RegSlot registerID);

        bool DoDynamicProfileOpcode(Phase tag, bool noHeuristics = false) const;

        template <typename T>
        void PatchJumpOffset(JsUtil::List<JumpInfo, ArenaAllocator> * jumpOffsets, byte * byteBuffer, uint byteCount);

#ifdef BYTECODE_BRANCH_ISLAND
        static int32 GetBranchLimit();
        void AddLongJumpOffset(ByteCodeLabel labelId, uint fieldByteOffset);
        void EnsureLongBranch(Js::OpCode op);
        void UpdateNextBranchIslandOffset(uint firstUnknownJumpInfo, uint firstUnknownJumpOffset);
#endif

        // Debugger methods.
        void PushDebuggerScope(Js::DebuggerScope* debuggerScope);
        void PopDebuggerScope();

    public:
        ByteCodeWriter() : m_byteCodeCount(/*fixedGrowthPolicy=*/ true), m_currentDebuggerScope(nullptr) {}
#if DBG
        ~ByteCodeWriter() { Assert(!isInUse); }
#endif

        void Create();
<<<<<<< HEAD
        void InitData(ArenaAllocator* alloc, long initCodeBufferSize);
        void Begin(FunctionBody* functionWrite, ArenaAllocator* alloc, bool doJitLoopBodies, bool hasLoop, bool inDebugMode);
=======
        void InitData(ArenaAllocator* alloc, int32 initCodeBufferSize);
        void Begin(ByteCodeGenerator* byteCodeGenerator, FunctionBody* functionWrite, ArenaAllocator* alloc, bool doJitLoopBodies, bool hasLoop);
>>>>>>> d5884b5a
#ifdef LOG_BYTECODE_AST_RATIO
        void End(int32 currentAstSize, int32 maxAstSize);
#else
        void End();
#endif
        void Reset();

        void AllocateLoopHeaders();

#if DBG_DUMP
        uint ByteCodeDataSize();
        uint AuxiliaryDataSize();
        uint AuxiliaryContextDataSize();
#endif
        void Empty(OpCode op);
        void Reg1(OpCode op, RegSlot R0);
        void Reg2(OpCode op, RegSlot R0, RegSlot R1);
        void Reg3(OpCode op, RegSlot R0, RegSlot R1, RegSlot R2);
        void Reg3C(OpCode op, RegSlot R0, RegSlot R1, RegSlot R2, uint cacheId);
        void Reg4(OpCode op, RegSlot R0, RegSlot R1, RegSlot R2, RegSlot R3);
        void Reg1Unsigned1(OpCode op, RegSlot R0, uint C1);
        void Reg2B1(OpCode op, RegSlot R0, RegSlot R1, uint8 B3);
        void Reg3B1(OpCode op, RegSlot R0, RegSlot R1, RegSlot R2, uint8 B3);
        void Reg5(OpCode op, RegSlot R0, RegSlot R1, RegSlot R2, RegSlot R3, RegSlot R4);
        void ArgIn0(RegSlot arg);
        template <bool isVar>
        void ArgOut(ArgSlot arg, RegSlot reg, ProfileId callSiteId);
        void ArgOutEnv(ArgSlot arg);
#ifdef BYTECODE_BRANCH_ISLAND
        void BrLong(OpCode op, ByteCodeLabel labelID);
#endif
        void Br(ByteCodeLabel labelID);
        void Br(OpCode op, ByteCodeLabel labelID);
        void BrReg1(OpCode op, ByteCodeLabel labelID, RegSlot R1);
        void BrS(OpCode op, ByteCodeLabel labelID, byte val);
        void BrReg2(OpCode op, ByteCodeLabel labelID, RegSlot R1, RegSlot R2);
        void BrProperty(OpCode op, ByteCodeLabel labelID, RegSlot R1, PropertyIdIndexType propertyIdIndex);
        void BrLocalProperty(OpCode op, ByteCodeLabel labelID, PropertyIdIndexType propertyIdIndex);
        void BrEnvProperty(OpCode op, ByteCodeLabel labelID, PropertyIdIndexType propertyIdIndex, int32 slotIndex);
        void StartCall(OpCode op, ArgSlot ArgCount);
        void CallI(OpCode op, RegSlot returnValueRegister, RegSlot functionRegister, ArgSlot givenArgCount, ProfileId callSiteId, CallFlags callFlags = CallFlags_None);
        void CallIExtended(OpCode op, RegSlot returnValueRegister, RegSlot functionRegister, ArgSlot givenArgCount, CallIExtendedOptions options, const void *buffer, uint byteCount, ProfileId callSiteId, CallFlags callFlags = CallFlags_None);
        void RemoveEntryForRegSlotFromCacheIdMap(RegSlot functionRegister);
        void Element(OpCode op, RegSlot value, RegSlot instance, RegSlot element, bool instanceAtReturnRegOK = false);
        void ElementUnsigned1(OpCode op, RegSlot value, RegSlot instance, uint32 element);
        void Property(OpCode op, RegSlot Value, RegSlot Instance, PropertyIdIndexType propertyIdIndex);
        void ScopedProperty(OpCode op, RegSlot Value, PropertyIdIndexType propertyIdIndex);
        void Slot(OpCode op, RegSlot value, RegSlot instance, int32 slotId);
        void Slot(OpCode op, RegSlot value, RegSlot instance, int32 slotId, ProfileId profileId);
        void SlotI1(OpCode op, RegSlot value, int32 slotId1);
        void SlotI1(OpCode op, RegSlot value, int32 slotId1, ProfileId profileId);
        void SlotI2(OpCode op, RegSlot value, int32 slotId1, int32 slotId2);
        void SlotI2(OpCode op, RegSlot value, int32 slotId1, int32 slotId2, ProfileId profileId);
        void ElementU(OpCode op, RegSlot instance, PropertyIdIndexType propertyIdIndex);
        void ElementScopedU(OpCode op, PropertyIdIndexType propertyIdIndex);
        void ElementRootU(OpCode op, PropertyIdIndexType propertyIdIndex);
        void ElementP(OpCode op, RegSlot value, uint cacheId, bool isCtor = false, bool registerCacheIdForCall = true);
        void ElementPIndexed(OpCode op, RegSlot value, uint cacheId, uint32 scopeIndex);
        void PatchableRootProperty(OpCode op, RegSlot value, uint cacheId, bool isLoadMethod, bool isStore, bool registerCacheIdForCall = true);
        void PatchableProperty(OpCode op, RegSlot value, RegSlot instance, uint cacheId, bool isCtor = false, bool registerCacheIdForCall = true);
        void PatchablePropertyWithThisPtr(OpCode op, RegSlot value, RegSlot instance, RegSlot thisInstance, uint cacheId, bool isCtor = false, bool registerCacheIdForCall = true);
        void ScopedProperty2(OpCode op, RegSlot Value, PropertyIdIndexType propertyIdIndex, RegSlot R2);
        void W1(OpCode op, unsigned short C1);
        void Reg1Int2(OpCode op, RegSlot R0, int C1, int C2);
        void Reg2Int1(OpCode op, RegSlot R0, RegSlot R1, int C1);
        void Unsigned1(OpCode op, uint C1);
        void Num3(OpCode op, RegSlot C0, RegSlot C1, RegSlot C2);

        template <typename SizePolicy> bool TryWriteReg1(OpCode op, RegSlot R0);
        template <typename SizePolicy> bool TryWriteReg2(OpCode op, RegSlot R0, RegSlot R1);
        template <typename SizePolicy> bool TryWriteReg2WithICIndex(OpCode op, RegSlot R0, RegSlot R1, uint32 inlineCacheIndex, bool isRootLoad);
        template <typename SizePolicy> bool TryWriteReg3(OpCode op, RegSlot R0, RegSlot R1, RegSlot R2);
        template <typename SizePolicy> bool TryWriteReg3C(OpCode op, RegSlot R0, RegSlot R1, RegSlot R2, CacheId cacheId);
        template <typename SizePolicy> bool TryWriteReg4(OpCode op, RegSlot R0, RegSlot R1, RegSlot R2, RegSlot R3);
        template <typename SizePolicy> bool TryWriteReg2B1(OpCode op, RegSlot R0, RegSlot R1, uint8 B2);
        template <typename SizePolicy> bool TryWriteReg3B1(OpCode op, RegSlot R0, RegSlot R1, RegSlot R2, uint8 B3);
        template <typename SizePolicy> bool TryWriteReg5(OpCode op, RegSlot R0, RegSlot R1, RegSlot R2, RegSlot R3, RegSlot R4);
        template <typename SizePolicy> bool TryWriteUnsigned1(OpCode op, uint C1);
        template <typename SizePolicy> bool TryWriteArg(OpCode op, ArgSlot arg, RegSlot reg);
        template <typename SizePolicy> bool TryWriteArgNoSrc(OpCode op, ArgSlot arg);
        template <typename SizePolicy> bool TryWriteBrReg1(OpCode op, ByteCodeLabel labelID, RegSlot R1);
        template <typename SizePolicy> bool TryWriteBrReg2(OpCode op, ByteCodeLabel labelID, RegSlot R1, RegSlot R2);
        template <typename SizePolicy> bool TryWriteCallI(OpCode op, RegSlot returnValueRegister, RegSlot functionRegister, ArgSlot givenArgCount);
        template <typename SizePolicy> bool TryWriteCallIFlags(OpCode op, RegSlot returnValueRegister, RegSlot functionRegister, ArgSlot givenArgCount, CallFlags callFlags);
        template <typename SizePolicy> bool TryWriteCallIWithICIndex(OpCode op, RegSlot returnValueRegister, RegSlot functionRegister, ArgSlot givenArgCount, uint32 inlineCacheIndex, bool isRootLoad);
        template <typename SizePolicy> bool TryWriteCallIFlagsWithICIndex(OpCode op, RegSlot returnValueRegister, RegSlot functionRegister, ArgSlot givenArgCount, uint32 inlineCacheIndex, bool isRootLoad, CallFlags callFlags);
        template <typename SizePolicy> bool TryWriteCallIExtended(OpCode op, RegSlot returnValueRegister, RegSlot functionRegister, ArgSlot givenArgCount, CallIExtendedOptions options, uint32 spreadArgsOffset);
        template <typename SizePolicy> bool TryWriteCallIExtendedWithICIndex(OpCode op, RegSlot returnValueRegister, RegSlot functionRegister, ArgSlot givenArgCount, InlineCacheIndex inlineCacheIndex, bool isRootLoad, CallIExtendedOptions options, uint32 spreadArgsOffset);
        template <typename SizePolicy> bool TryWriteCallIExtendedFlags(OpCode op, RegSlot returnValueRegister, RegSlot functionRegister, ArgSlot givenArgCount, CallIExtendedOptions options, uint32 spreadArgsOffset, CallFlags callFlags);
        template <typename SizePolicy> bool TryWriteCallIExtendedFlagsWithICIndex(OpCode op, RegSlot returnValueRegister, RegSlot functionRegister, ArgSlot givenArgCount, InlineCacheIndex inlineCacheIndex, bool isRootLoad, CallIExtendedOptions options, uint32 spreadArgsOffset, CallFlags callFlags);
        template <typename SizePolicy> bool TryWriteElementI(OpCode op, RegSlot Value, RegSlot Instance, RegSlot Element);
        template <typename SizePolicy> bool TryWriteElementUnsigned1(OpCode op, RegSlot Value, RegSlot Instance, uint32 Element);
        template <typename SizePolicy> bool TryWriteElementC(OpCode op, RegSlot value, RegSlot instance, PropertyIdIndexType propertyIdIndex);
        template <typename SizePolicy> bool TryWriteElementScopedC(OpCode op, RegSlot value, PropertyIdIndexType propertyIdIndex);
        template <typename SizePolicy> bool TryWriteElementSlot(OpCode op, RegSlot value, RegSlot instance, int32 slotId);
        template <typename SizePolicy> bool TryWriteElementSlotI1(OpCode op, RegSlot value, int32 slotId);
        template <typename SizePolicy> bool TryWriteElementSlotI2(OpCode op, RegSlot value, int32 slotId1, int32 slotId2);
        template <typename SizePolicy> bool TryWriteElementU(OpCode op, RegSlot instance, PropertyIdIndexType index);
        template <typename SizePolicy> bool TryWriteElementScopedU(OpCode op, PropertyIdIndexType index);
        template <typename SizePolicy> bool TryWriteElementRootU(OpCode op, PropertyIdIndexType index);
        template <typename SizePolicy> bool TryWriteElementRootCP(OpCode op, RegSlot value, uint cacheId, bool isLoadMethod, bool isStore);
        template <typename SizePolicy> bool TryWriteElementP(OpCode op, RegSlot value, CacheId cacheId);
        template <typename SizePolicy> bool TryWriteElementPIndexed(OpCode op, RegSlot value, uint32 scopeIndex, CacheId cacheId);
        template <typename SizePolicy> bool TryWriteElementCP(OpCode op, RegSlot value, RegSlot instance, CacheId cacheId);
        template <typename SizePolicy> bool TryWriteElementScopedC2(OpCode op, RegSlot value, PropertyIdIndexType propertyIdIndex, RegSlot instance2);
        template <typename SizePolicy> bool TryWriteElementC2(OpCode op, RegSlot value, RegSlot instance, PropertyIdIndexType propertyIdIndex, RegSlot instance2);
        template <typename SizePolicy> bool TryWriteClass(OpCode op, RegSlot constructor, RegSlot extends);
        template <typename SizePolicy> bool TryWriteReg1Unsigned1(OpCode op, RegSlot R0, uint C1);
        template <typename SizePolicy> bool TryWriteReg2Int1(OpCode op, RegSlot R0, RegSlot R1, int C1);

        void AuxiliaryContext(OpCode op, RegSlot destinationRegister, const void* buffer, int byteCount, Js::RegSlot C1);
        int Auxiliary(OpCode op, RegSlot destinationRegister, const void* buffer, int byteCount, int size);
        void Auxiliary(OpCode op, RegSlot destinationRegister, uint byteOffset, int size);
        int AuxNoReg(OpCode op, const void* buffer, int byteCount, int size);
        void AuxNoReg(OpCode op, uint byteOffset, int size);
        int Reg2Aux(OpCode op, RegSlot R0, RegSlot R1, const void* buffer, int byteCount, int size);
        void Reg2Aux(OpCode op, RegSlot R0, RegSlot R1, uint byteOffset, int size);
        uint InsertAuxiliaryData(const void* buffer, uint byteCount);

        void InitClass(RegSlot constructor, RegSlot extends = Js::Constants::NoRegister);
        void NewFunction(RegSlot destinationRegister, uint index, bool isGenerator);
        void NewInnerFunction(RegSlot destinationRegister, uint index, RegSlot environmentRegister, bool isGenerator);
        ByteCodeLabel DefineLabel();
        void MarkLabel(ByteCodeLabel labelID);
        void StartStatement(ParseNode* node, uint32 tmpRegCount);
        void EndStatement(ParseNode* node);
        void StartSubexpression(ParseNode* node);
        void EndSubexpression(ParseNode* node);
        void RecordFrameDisplayRegister(RegSlot slot);
        void RecordObjectRegister(RegSlot slot);
        uint GetCurrentOffset() const { return (uint)m_byteCodeData.GetCurrentOffset(); }
        DataChunk * GetCurrentChunk() const { return m_byteCodeData.GetCurrentChunk(); }
        void SetCurrent(uint offset, DataChunk * chunk) { m_byteCodeData.SetCurrent(offset, chunk); }
        bool ShouldIncrementCallSiteId(OpCode op);
        inline void SetCallSiteCount(Js::ProfileId callSiteId) { this->m_functionWrite->SetProfiledCallSiteCount(callSiteId); }

        // Debugger methods.
        DebuggerScope* RecordStartScopeObject(DiagExtraScopesType scopeType, RegSlot scopeLocation = Js::Constants::NoRegister, int* index = nullptr);
        void AddPropertyToDebuggerScope(DebuggerScope* debuggerScope, RegSlot location, Js::PropertyId propertyId, bool shouldConsumeRegister = true, DebuggerScopePropertyFlags flags = DebuggerScopePropertyFlags_None, bool isFunctionDeclaration = false);
        void RecordEndScopeObject();
        DebuggerScope* GetCurrentDebuggerScope() const { return m_currentDebuggerScope; }
        void UpdateDebuggerPropertyInitializationOffset(Js::DebuggerScope* currentDebuggerScope, Js::RegSlot location, Js::PropertyId propertyId, bool shouldConsumeRegister = true, int byteCodeOffset = Constants::InvalidOffset, bool isFunctionDeclaration = false);
        FunctionBody* GetFunctionWrite() const { return m_functionWrite; }

        void RecordStatementAdjustment(FunctionBody::StatementAdjustmentType type);
        void RecordCrossFrameEntryExitRecord(bool isEnterBlock);
        void RecordForInOrOfCollectionScope();

        uint EnterLoop(Js::ByteCodeLabel loopEntrance);
        void ExitLoop(uint loopId);

        bool DoJitLoopBodies() const { return m_doJitLoopBodies; }
        bool DoInterruptProbes() const { return m_doInterruptProbe; }

        static bool DoProfileCallOp(OpCode op)
        {
            return op >= OpCode::CallI && op <= OpCode::CallIExtendedFlags;
        }

        bool DoProfileNewScObjectOp(OpCode op)
        {
            return
                !PHASE_OFF(InlineConstructorsPhase, m_functionWrite) &&
                (op == OpCode::NewScObject || op == OpCode::NewScObjectSpread);
        }

        bool DoProfileNewScObjArrayOp(OpCode op)
        {
            return
                !PHASE_OFF(NativeArrayPhase, m_functionWrite) &&
                !m_functionWrite->IsInDebugMode() &&
                (op == OpCode::NewScObjArray || op == OpCode::NewScObjArraySpread);
        }

        bool DoProfileNewScArrayOp(OpCode op)
        {
            return
                !PHASE_OFF(NativeArrayPhase, m_functionWrite) &&
                !PHASE_OFF(NativeNewScArrayPhase, m_functionWrite) &&
                !m_functionWrite->IsInDebugMode() &&
                (op == OpCode::NewScIntArray || op == OpCode::NewScFltArray || op == OpCode::NewScArray);
        }

        uint ByteCodeWriter::GetTotalSize()
        {
            return m_byteCodeData.GetCurrentOffset() + m_auxiliaryData.GetCurrentOffset() + m_auxContextData.GetCurrentOffset();
        }

#if DBG
        bool IsInitialized() const { return isInitialized; }
        bool IsInUse() const { return isInUse; }
#endif
    };
}

namespace JsUtil
{
    template <>
    class ValueEntry<Js::ByteCodeWriter::CacheIdUnit>: public BaseValueEntry<Js::ByteCodeWriter::CacheIdUnit>
    {
    public:
        void Clear()
        {
            this->value = 0;
        }
    };
};<|MERGE_RESOLUTION|>--- conflicted
+++ resolved
@@ -229,13 +229,8 @@
 #endif
 
         void Create();
-<<<<<<< HEAD
-        void InitData(ArenaAllocator* alloc, long initCodeBufferSize);
+        void InitData(ArenaAllocator* alloc, int32 initCodeBufferSize);
         void Begin(FunctionBody* functionWrite, ArenaAllocator* alloc, bool doJitLoopBodies, bool hasLoop, bool inDebugMode);
-=======
-        void InitData(ArenaAllocator* alloc, int32 initCodeBufferSize);
-        void Begin(ByteCodeGenerator* byteCodeGenerator, FunctionBody* functionWrite, ArenaAllocator* alloc, bool doJitLoopBodies, bool hasLoop);
->>>>>>> d5884b5a
 #ifdef LOG_BYTECODE_AST_RATIO
         void End(int32 currentAstSize, int32 maxAstSize);
 #else
