//-------------------------------------------------------------------------------------------------------
// Copyright (C) Microsoft. All rights reserved.
// Licensed under the MIT license. See LICENSE.txt file in the project root for full license information.
//-------------------------------------------------------------------------------------------------------
#include "RuntimeBasePch.h"
#include "ByteCode/ByteCodeApi.h"
#include "ByteCode/ByteCodeDumper.h"
#include "Language/AsmJsTypes.h"
#include "Language/AsmJsModule.h"
#include "ByteCode/ByteCodeSerializer.h"
#include "Language/FunctionCodeGenRuntimeData.h"

#include "ByteCode/ScopeInfo.h"
#include "Base/EtwTrace.h"
#ifdef VTUNE_PROFILING
#include "Base/VTuneChakraProfile.h"
#endif

#ifdef DYNAMIC_PROFILE_MUTATOR
#include "Language/DynamicProfileMutator.h"
#endif
#include "Language/SourceDynamicProfileManager.h"

#include "Debug/ProbeContainer.h"
#include "Debug/DebugContext.h"

#include "Parser.h"
#include "RegexCommon.h"
#include "RegexPattern.h"
#include "Library/RegexHelper.h"

#include "Language/InterpreterStackFrame.h"
#include "Library/ModuleRoot.h"
#include "Types/PathTypeHandler.h"
#include "Common/MathUtil.h"

namespace Js
{
    // The VS2013 linker treats this as a redefinition of an already
    // defined constant and complains. So skip the declaration if we're compiling
    // with VS2013 or below.
#if !defined(_MSC_VER) || _MSC_VER >= 1900
    uint const ScopeSlots::MaxEncodedSlotCount;
#endif

    CriticalSection FunctionProxy::GlobalLock;

#ifdef FIELD_ACCESS_STATS
    void FieldAccessStats::Add(FieldAccessStats* other)
    {
        Assert(other != nullptr);
        this->totalInlineCacheCount += other->totalInlineCacheCount;
        this->noInfoInlineCacheCount += other->noInfoInlineCacheCount;
        this->monoInlineCacheCount += other->monoInlineCacheCount;
        this->emptyMonoInlineCacheCount += other->emptyMonoInlineCacheCount;
        this->polyInlineCacheCount += other->polyInlineCacheCount;
        this->nullPolyInlineCacheCount += other->nullPolyInlineCacheCount;
        this->emptyPolyInlineCacheCount += other->emptyPolyInlineCacheCount;
        this->ignoredPolyInlineCacheCount += other->ignoredPolyInlineCacheCount;
        this->highUtilPolyInlineCacheCount += other->highUtilPolyInlineCacheCount;
        this->lowUtilPolyInlineCacheCount += other->lowUtilPolyInlineCacheCount;
        this->equivPolyInlineCacheCount += other->equivPolyInlineCacheCount;
        this->nonEquivPolyInlineCacheCount += other->nonEquivPolyInlineCacheCount;
        this->disabledPolyInlineCacheCount += other->disabledPolyInlineCacheCount;
        this->clonedMonoInlineCacheCount += other->clonedMonoInlineCacheCount;
        this->clonedPolyInlineCacheCount += other->clonedPolyInlineCacheCount;
    }
#endif

    // FunctionProxy methods
    FunctionProxy::FunctionProxy(ScriptContext* scriptContext, Utf8SourceInfo* utf8SourceInfo, uint functionNumber):
        m_isTopLevel(false),
        m_isPublicLibraryCode(false),
        m_scriptContext(scriptContext),
        m_utf8SourceInfo(utf8SourceInfo),
        m_functionNumber(functionNumber),
        m_defaultEntryPointInfo(nullptr),
        m_displayNameIsRecyclerAllocated(false),
        m_tag11(true)
    {
        PERF_COUNTER_INC(Code, TotalFunction);
    }

    bool FunctionProxy::IsWasmFunction() const
    {
        return GetFunctionInfo()->HasParseableInfo() &&
            GetFunctionInfo()->GetFunctionBody()->IsWasmFunction();
    }

    Recycler* FunctionProxy::GetRecycler() const
    {
        return m_scriptContext->GetRecycler();
    }

    void* FunctionProxy::GetAuxPtr(AuxPointerType e) const
    {
        if (this->auxPtrs == nullptr)
        {
            return nullptr;
        }

        // On process detach this can be called from another thread but the ThreadContext should be locked
        Assert(ThreadContext::GetContextForCurrentThread() || ThreadContext::GetCriticalSection()->IsLocked());
        return AuxPtrsT::GetAuxPtr(this, e);
    }

    void* FunctionProxy::GetAuxPtrWithLock(AuxPointerType e) const
    {
        if (this->auxPtrs == nullptr)
        {
            return nullptr;
        }
#if DBG && ENABLE_NATIVE_CODEGEN
        // the lock for work item queue should not be locked while accessing AuxPtrs in background thread
        auto jobProcessorCS = this->GetScriptContext()->GetThreadContext()->GetJobProcessor()->GetCriticalSection();
        Assert(!jobProcessorCS || !jobProcessorCS->IsLocked());
#endif
        AutoCriticalSection autoCS(&GlobalLock);
        return AuxPtrsT::GetAuxPtr(this, e);
    }

    void FunctionProxy::SetAuxPtr(AuxPointerType e, void* ptr)
    {
        // On process detach this can be called from another thread but the ThreadContext should be locked
        Assert(ThreadContext::GetContextForCurrentThread() || ThreadContext::GetCriticalSection()->IsLocked());

        if (ptr == nullptr && GetAuxPtr(e) == nullptr)
        {
            return;
        }

        // when setting ptr to null we never need to promote
        AutoCriticalSection aucoCS(&GlobalLock);
        AuxPtrsT::SetAuxPtr(this, e, ptr);
    }

    uint FunctionProxy::GetSourceContextId() const
    {
        return this->GetUtf8SourceInfo()->GetSrcInfo()->sourceContextInfo->sourceContextId;
    }

    char16* FunctionProxy::GetDebugNumberSet(wchar(&bufferToWriteTo)[MAX_FUNCTION_BODY_DEBUG_STRING_SIZE]) const
    {
        // (#%u.%u), #%u --> (source file Id . function Id) , function Number
        int len = swprintf_s(bufferToWriteTo, MAX_FUNCTION_BODY_DEBUG_STRING_SIZE, _u(" (#%d.%u), #%u"),
            (int)this->GetSourceContextId(), this->GetLocalFunctionId(), this->GetFunctionNumber());
        Assert(len > 8);
        return bufferToWriteTo;
    }

    bool
    FunctionProxy::IsFunctionBody() const
    {
        return !IsDeferredDeserializeFunction() && GetParseableFunctionInfo()->IsFunctionParsed();
    }

    uint
    ParseableFunctionInfo::GetSourceIndex() const
    {
        return this->m_sourceIndex;
    }

    LPCUTF8
    ParseableFunctionInfo::GetSource(const char16* reason) const
    {
        return this->GetUtf8SourceInfo()->GetSource(reason == nullptr ? _u("ParseableFunctionInfo::GetSource") : reason) + this->StartOffset();
    }

    LPCUTF8
    ParseableFunctionInfo::GetStartOfDocument(const char16* reason) const
    {
        return this->GetUtf8SourceInfo()->GetSource(reason == nullptr ? _u("ParseableFunctionInfo::GetStartOfDocument") : reason);
    }

    bool
    ParseableFunctionInfo::IsDynamicFunction() const
    {
        return this->m_isDynamicFunction;
    }

    bool
    ParseableFunctionInfo::IsDynamicScript() const
    {
        return this->GetSourceContextInfo()->IsDynamic();
    }

    charcount_t
    ParseableFunctionInfo::StartInDocument() const
    {
        return this->m_cchStartOffset;
    }

    uint
    ParseableFunctionInfo::StartOffset() const
    {
        return this->m_cbStartOffset;
    }

    void ParseableFunctionInfo::RegisterFuncToDiag(ScriptContext * scriptContext, char16 const * pszTitle)
    {
        // Register the function to the PDM as eval code (the debugger app will show file as 'eval code')
        scriptContext->GetDebugContext()->RegisterFunction(this, pszTitle);
    }

    // Given an offset into the source buffer, determine if the end of this SourceInfo
    // lies after the given offset.
    bool
    ParseableFunctionInfo::EndsAfter(size_t offset) const
    {
        return offset < this->StartOffset() + this->LengthInBytes();
    }

    void
    FunctionBody::RecordStatementMap(StatementMap* pStatementMap)
    {
        Assert(!this->m_sourceInfo.pSpanSequence);
        Recycler* recycler = this->m_scriptContext->GetRecycler();
        StatementMapList * statementMaps = this->GetStatementMaps();
        if (!statementMaps)
        {
            statementMaps = RecyclerNew(recycler, StatementMapList, recycler);
            this->SetStatementMaps(statementMaps);
        }

        statementMaps->Add(pStatementMap);
    }

    void
    FunctionBody::RecordStatementMap(SmallSpanSequenceIter &iter, StatementData * data)
    {
        Assert(!this->GetStatementMaps());

        if (!this->m_sourceInfo.pSpanSequence)
        {
            this->m_sourceInfo.pSpanSequence = HeapNew(SmallSpanSequence);
        }

        this->m_sourceInfo.pSpanSequence->RecordARange(iter, data);
    }

    void
    FunctionBody::RecordStatementAdjustment(uint offset, StatementAdjustmentType adjType)
    {
        this->EnsureAuxStatementData();

        Recycler* recycler = this->m_scriptContext->GetRecycler();
        if (this->GetStatementAdjustmentRecords() == nullptr)
        {
            m_sourceInfo.m_auxStatementData->m_statementAdjustmentRecords = RecyclerNew(recycler, StatementAdjustmentRecordList, recycler);
        }

        StatementAdjustmentRecord record(adjType, offset);
        this->GetStatementAdjustmentRecords()->Add(record); // Will copy stack value and put the copy into the container.
    }

    BOOL
    FunctionBody::GetBranchOffsetWithin(uint start, uint end, StatementAdjustmentRecord* record)
    {
        Assert(start < end);

        if (!this->GetStatementAdjustmentRecords())
        {
            // No Offset
            return FALSE;
        }

        int count = this->GetStatementAdjustmentRecords()->Count();
        for (int i = 0; i < count; i++)
        {
            StatementAdjustmentRecord item = this->GetStatementAdjustmentRecords()->Item(i);
            if (item.GetByteCodeOffset() > start && item.GetByteCodeOffset() < end)
            {
                *record = item;
                return TRUE;
            }
        }

        // No offset found in the range.
        return FALSE;
    }

    ScriptContext* EntryPointInfo::GetScriptContext()
    {
        Assert(!IsCleanedUp());
        return this->library->GetScriptContext();
    }

#if DBG_DUMP | defined(VTUNE_PROFILING)
    void
    EntryPointInfo::RecordNativeMap(uint32 nativeOffset, uint32 statementIndex)
    {
        int count = nativeOffsetMaps.Count();
        if (count)
        {
            NativeOffsetMap* previous = &nativeOffsetMaps.Item(count-1);
            // Check if the range is still not finished.
            if (previous->nativeOffsetSpan.begin == previous->nativeOffsetSpan.end)
            {
                if (previous->statementIndex == statementIndex)
                {
                    // If the statement index is the same, we can continue with the previous range
                    return;
                }

                // If the range is empty, replace the previous range.
                if ((uint32)previous->nativeOffsetSpan.begin == nativeOffset)
                {
                    if (statementIndex == Js::Constants::NoStatementIndex)
                    {
                        nativeOffsetMaps.RemoveAtEnd();
                    }
                    else
                    {
                        previous->statementIndex = statementIndex;
                    }
                    return;
                }

                // Close the previous range
                previous->nativeOffsetSpan.end = nativeOffset;
            }
        }

        if (statementIndex == Js::Constants::NoStatementIndex)
        {
            // We do not explicitly record the offsets that do not map to user code.
            return;
        }

        NativeOffsetMap map;
        map.statementIndex = statementIndex;
        map.nativeOffsetSpan.begin = nativeOffset;
        map.nativeOffsetSpan.end = nativeOffset;

        nativeOffsetMaps.Add(map);
    }

#endif

    void
    FunctionBody::CopySourceInfo(ParseableFunctionInfo* originalFunctionInfo)
    {
        this->FinishSourceInfo();
    }

    // When sourceInfo is complete, register this functionBody to utf8SourceInfo. This ensures we never
    // put incomplete functionBody into utf8SourceInfo map. (Previously we do it in FunctionBody constructor.
    // If an error occurs thereafter before SetSourceInfo, e.g. OOM, we'll have an incomplete functionBody
    // in utf8SourceInfo map whose source range is unknown and can't be reparsed.)
    void FunctionBody::FinishSourceInfo()
    {
        this->GetUtf8SourceInfo()->SetFunctionBody(this);
    }

    RegSlot FunctionBody::GetFrameDisplayRegister() const
    {
        return this->m_sourceInfo.frameDisplayRegister;
    }

    void FunctionBody::SetFrameDisplayRegister(RegSlot frameDisplayRegister)
    {
        this->m_sourceInfo.frameDisplayRegister = frameDisplayRegister;
    }

    RegSlot FunctionBody::GetObjectRegister() const
    {
        return this->m_sourceInfo.objectRegister;
    }

    void FunctionBody::SetObjectRegister(RegSlot objectRegister)
    {
        this->m_sourceInfo.objectRegister = objectRegister;
    }

    ScopeObjectChain *FunctionBody::GetScopeObjectChain() const
    {
        return this->m_sourceInfo.pScopeObjectChain;
    }

    void FunctionBody::SetScopeObjectChain(ScopeObjectChain *pScopeObjectChain)
    {
        this->m_sourceInfo.pScopeObjectChain = pScopeObjectChain;
    }

    ByteBlock *FunctionBody::GetProbeBackingBlock()
    {
        return this->m_sourceInfo.m_probeBackingBlock;
    }

    void FunctionBody::SetProbeBackingBlock(ByteBlock* probeBackingBlock)
    {
        this->m_sourceInfo.m_probeBackingBlock = probeBackingBlock;
    }

    FunctionBody * FunctionBody::NewFromRecycler(ScriptContext * scriptContext, const char16 * displayName, uint displayNameLength, uint displayShortNameOffset, uint nestedCount,
        Utf8SourceInfo* sourceInfo, uint uScriptId, Js::LocalFunctionId functionId, Js::PropertyRecordList* boundPropertyRecords, FunctionInfo::Attributes attributes, FunctionBodyFlags flags
#ifdef PERF_COUNTERS
            , bool isDeserializedFunction
#endif
            )
    {
            return FunctionBody::NewFromRecycler(scriptContext, displayName, displayNameLength, displayShortNameOffset, nestedCount, sourceInfo,
            scriptContext->GetThreadContext()->NewFunctionNumber(), uScriptId, functionId, boundPropertyRecords, attributes, flags
#ifdef PERF_COUNTERS
            , isDeserializedFunction
#endif
            );
    }

    FunctionBody * FunctionBody::NewFromRecycler(ScriptContext * scriptContext, const char16 * displayName, uint displayNameLength, uint displayShortNameOffset, uint nestedCount,
        Utf8SourceInfo* sourceInfo, uint uFunctionNumber, uint uScriptId, Js::LocalFunctionId  functionId, Js::PropertyRecordList* boundPropertyRecords, FunctionInfo::Attributes attributes, FunctionBodyFlags flags
#ifdef PERF_COUNTERS
            , bool isDeserializedFunction
#endif
            )
    {
#ifdef PERF_COUNTERS
            return RecyclerNewWithBarrierFinalized(scriptContext->GetRecycler(), FunctionBody, scriptContext, displayName, displayNameLength, displayShortNameOffset, nestedCount, sourceInfo, uFunctionNumber, uScriptId, functionId, boundPropertyRecords, attributes, flags, isDeserializedFunction);
#else
            return RecyclerNewWithBarrierFinalized(scriptContext->GetRecycler(), FunctionBody, scriptContext, displayName, displayNameLength, displayShortNameOffset, nestedCount, sourceInfo, uFunctionNumber, uScriptId, functionId, boundPropertyRecords, attributes, flags);
#endif
    }

    FunctionBody *
    FunctionBody::NewFromParseableFunctionInfo(ParseableFunctionInfo * parseableFunctionInfo, PropertyRecordList * boundPropertyRecords)
    {
        ScriptContext * scriptContext = parseableFunctionInfo->GetScriptContext();
        uint nestedCount = parseableFunctionInfo->GetNestedCount();

        FunctionBody * functionBody = RecyclerNewWithBarrierFinalized(scriptContext->GetRecycler(),
            FunctionBody,
            parseableFunctionInfo);
        if (!functionBody->GetBoundPropertyRecords())
        {
            functionBody->SetBoundPropertyRecords(boundPropertyRecords);
        }

        // Initialize nested function array, update back pointers
        for (uint i = 0; i < nestedCount; i++)
        {
            FunctionInfo * nestedInfo = parseableFunctionInfo->GetNestedFunc(i);
            functionBody->SetNestedFunc(nestedInfo, i, 0);
        }

        return functionBody;
    }

    FunctionBody::FunctionBody(ScriptContext* scriptContext, const char16* displayName, uint displayNameLength, uint displayShortNameOffset, uint nestedCount,
        Utf8SourceInfo* utf8SourceInfo, uint uFunctionNumber, uint uScriptId,
        Js::LocalFunctionId  functionId, Js::PropertyRecordList* boundPropertyRecords, FunctionInfo::Attributes attributes, FunctionBodyFlags flags
#ifdef PERF_COUNTERS
        , bool isDeserializedFunction
#endif
        ) :
        ParseableFunctionInfo(scriptContext->CurrentThunk, nestedCount, functionId, utf8SourceInfo, scriptContext, uFunctionNumber, displayName, displayNameLength, displayShortNameOffset, attributes, boundPropertyRecords, flags),
        counters(this),
        m_uScriptId(uScriptId),
        cleanedUp(false),
        sourceInfoCleanedUp(false),
        profiledLdElemCount(0),
        profiledStElemCount(0),
        profiledCallSiteCount(0),
        profiledArrayCallSiteCount(0),
        profiledDivOrRemCount(0),
        profiledSwitchCount(0),
        profiledReturnTypeCount(0),
        profiledSlotCount(0),
        m_isFuncRegistered(false),
        m_isFuncRegisteredToDiag(false),
        m_hasBailoutInstrInJittedCode(false),
        m_depth(0),
        inlineDepth(0),
        m_pendingLoopHeaderRelease(false),
        hasCachedScopePropIds(false),
        m_argUsedForBranch(0),
        m_envDepth((uint16)-1),
        interpretedCount(0),
        lastInterpretedCount(0),
        loopInterpreterLimit(CONFIG_FLAG(LoopInterpretCount)),
        savedPolymorphicCacheState(0),
        debuggerScopeIndex(0),
        m_hasFinally(false),
#if ENABLE_PROFILE_INFO
        dynamicProfileInfo(nullptr),
#endif
        savedInlinerVersion(0),
#if ENABLE_NATIVE_CODEGEN
        savedImplicitCallsFlags(ImplicitCall_HasNoInfo),
#endif
        hasExecutionDynamicProfileInfo(false),
        m_hasAllNonLocalReferenced(false),
        m_hasSetIsObject(false),
        m_hasFunExprNameReference(false),
        m_CallsEval(false),
        m_ChildCallsEval(false),
        m_hasReferenceableBuiltInArguments(false),
        m_isParamAndBodyScopeMerged(true),
        m_firstFunctionObject(true),
        m_inlineCachesOnFunctionObject(false),
        m_hasDoneAllNonLocalReferenced(false),
        m_hasFunctionCompiledSent(false),
        byteCodeCache(nullptr),
        m_hasLocalClosureRegister(false),
        m_hasParamClosureRegister(false),
        m_hasLocalFrameDisplayRegister(false),
        m_hasEnvRegister(false),
        m_hasThisRegisterForEventHandler(false),
        m_hasFirstInnerScopeRegister(false),
        m_hasFuncExprScopeRegister(false),
        m_hasFirstTmpRegister(false),
        m_hasActiveReference(false),
        m_tag31(true),
        m_tag32(true),
        m_tag33(true),
        m_nativeEntryPointUsed(FALSE),
        bailOnMisingProfileCount(0),
        bailOnMisingProfileRejitCount(0),
        byteCodeBlock(nullptr),
        entryPoints(nullptr),
        m_constTable(nullptr),
        inlineCaches(nullptr),
        cacheIdToPropertyIdMap(nullptr),
        executionMode(ExecutionMode::Interpreter),
        interpreterLimit(0),
        autoProfilingInterpreter0Limit(0),
        profilingInterpreter0Limit(0),
        autoProfilingInterpreter1Limit(0),
        simpleJitLimit(0),
        profilingInterpreter1Limit(0),
        fullJitThreshold(0),
        fullJitRequeueThreshold(0),
        committedProfiledIterations(0),
        wasCalledFromLoop(false),
        hasScopeObject(false),
        hasNestedLoop(false),
        recentlyBailedOutOfJittedLoopBody(false),
        m_isAsmJsScheduledForFullJIT(false),
        m_asmJsTotalLoopCount(0)
        //
        // Even if the function does not require any locals, we must always have "R0" to propagate
        // a return value.  By enabling this here, we avoid unnecessary conditionals during execution.
        //
#ifdef IR_VIEWER
        ,m_isIRDumpEnabled(false)
        ,m_irDumpBaseObject(nullptr)
#endif /* IR_VIEWER */
        , m_isFromNativeCodeModule(false)
        , hasHotLoop(false)
        , m_isPartialDeserializedFunction(false)
#if DBG
        , m_isSerialized(false)
#endif
#ifdef PERF_COUNTERS
        , m_isDeserializedFunction(isDeserializedFunction)
#endif
#if DBG
        , m_DEBUG_executionCount(0)
        , m_nativeEntryPointIsInterpreterThunk(false)
        , m_canDoStackNestedFunc(false)
        , m_inlineCacheTypes(nullptr)
        , m_iProfileSession(-1)
        , initializedExecutionModeAndLimits(false)
#endif
#if ENABLE_DEBUG_CONFIG_OPTIONS
        , regAllocLoadCount(0)
        , regAllocStoreCount(0)
        , callCountStats(0)
#endif
    {
        SetCountField(CounterFields::ConstantCount, 1);

        this->SetDefaultFunctionEntryPointInfo((FunctionEntryPointInfo*) this->GetDefaultEntryPointInfo(), DefaultEntryThunk);
        this->m_hasBeenParsed = true;

#ifdef PERF_COUNTERS
        if (isDeserializedFunction)
        {
            PERF_COUNTER_INC(Code, DeserializedFunctionBody);
        }
#endif
        Assert(!utf8SourceInfo || m_uScriptId == utf8SourceInfo->GetSrcInfo()->sourceContextInfo->sourceContextId);

        // Sync entryPoints changes to etw rundown lock
        CriticalSection* syncObj = scriptContext->GetThreadContext()->GetEtwRundownCriticalSection();
        this->entryPoints = RecyclerNew(this->m_scriptContext->GetRecycler(), FunctionEntryPointList, this->m_scriptContext->GetRecycler(), syncObj);

        this->AddEntryPointToEntryPointList(this->GetDefaultFunctionEntryPointInfo());

        Assert(this->GetDefaultEntryPointInfo()->jsMethod != nullptr);

        InitDisableInlineApply();
        InitDisableInlineSpread();
    }

    FunctionBody::FunctionBody(ParseableFunctionInfo * proxy) :
        ParseableFunctionInfo(proxy),
        counters(this),
        m_uScriptId(proxy->GetUtf8SourceInfo()->GetSrcInfo()->sourceContextInfo->sourceContextId),
        cleanedUp(false),
        sourceInfoCleanedUp(false),
        profiledLdElemCount(0),
        profiledStElemCount(0),
        profiledCallSiteCount(0),
        profiledArrayCallSiteCount(0),
        profiledDivOrRemCount(0),
        profiledSwitchCount(0),
        profiledReturnTypeCount(0),
        profiledSlotCount(0),
        m_isFuncRegistered(false),
        m_isFuncRegisteredToDiag(false),
        m_hasBailoutInstrInJittedCode(false),
        m_depth(0),
        inlineDepth(0),
        m_pendingLoopHeaderRelease(false),
        hasCachedScopePropIds(false),
        m_argUsedForBranch(0),
        m_envDepth((uint16)-1),
        interpretedCount(0),
        lastInterpretedCount(0),
        loopInterpreterLimit(CONFIG_FLAG(LoopInterpretCount)),
        savedPolymorphicCacheState(0),
        debuggerScopeIndex(0),
        m_hasFinally(false),
#if ENABLE_PROFILE_INFO
        dynamicProfileInfo(nullptr),
#endif
        savedInlinerVersion(0),
#if ENABLE_NATIVE_CODEGEN
        savedImplicitCallsFlags(ImplicitCall_HasNoInfo),
#endif
        hasExecutionDynamicProfileInfo(false),
        m_hasAllNonLocalReferenced(false),
        m_hasSetIsObject(false),
        m_hasFunExprNameReference(false),
        m_CallsEval(false),
        m_ChildCallsEval(false),
        m_hasReferenceableBuiltInArguments(false),
        m_isParamAndBodyScopeMerged(true),
        m_firstFunctionObject(true),
        m_inlineCachesOnFunctionObject(false),
        m_hasDoneAllNonLocalReferenced(false),
        m_hasFunctionCompiledSent(false),
        byteCodeCache(nullptr),
        m_hasLocalClosureRegister(false),
        m_hasParamClosureRegister(false),
        m_hasLocalFrameDisplayRegister(false),
        m_hasEnvRegister(false),
        m_hasThisRegisterForEventHandler(false),
        m_hasFirstInnerScopeRegister(false),
        m_hasFuncExprScopeRegister(false),
        m_hasFirstTmpRegister(false),
        m_hasActiveReference(false),
        m_tag31(true),
        m_tag32(true),
        m_tag33(true),
        m_nativeEntryPointUsed(false),
        bailOnMisingProfileCount(0),
        bailOnMisingProfileRejitCount(0),
        byteCodeBlock(nullptr),
        entryPoints(nullptr),
        m_constTable(nullptr),
        inlineCaches(nullptr),
        cacheIdToPropertyIdMap(nullptr),
        executionMode(ExecutionMode::Interpreter),
        interpreterLimit(0),
        autoProfilingInterpreter0Limit(0),
        profilingInterpreter0Limit(0),
        autoProfilingInterpreter1Limit(0),
        simpleJitLimit(0),
        profilingInterpreter1Limit(0),
        fullJitThreshold(0),
        fullJitRequeueThreshold(0),
        committedProfiledIterations(0),
        wasCalledFromLoop(false),
        hasScopeObject(false),
        hasNestedLoop(false),
        recentlyBailedOutOfJittedLoopBody(false),
        m_isAsmJsScheduledForFullJIT(false),
        m_asmJsTotalLoopCount(0)
        //
        // Even if the function does not require any locals, we must always have "R0" to propagate
        // a return value.  By enabling this here, we avoid unnecessary conditionals during execution.
        //
#ifdef IR_VIEWER
        ,m_isIRDumpEnabled(false)
        ,m_irDumpBaseObject(nullptr)
#endif /* IR_VIEWER */
        , m_isFromNativeCodeModule(false)
        , hasHotLoop(false)
        , m_isPartialDeserializedFunction(false)
#if DBG
        , m_isSerialized(false)
#endif
#ifdef PERF_COUNTERS
        , m_isDeserializedFunction(false)
#endif
#if DBG
        , m_DEBUG_executionCount(0)
        , m_nativeEntryPointIsInterpreterThunk(false)
        , m_canDoStackNestedFunc(false)
        , m_inlineCacheTypes(nullptr)
        , m_iProfileSession(-1)
        , initializedExecutionModeAndLimits(false)
#endif
#if ENABLE_DEBUG_CONFIG_OPTIONS
        , regAllocLoadCount(0)
        , regAllocStoreCount(0)
        , callCountStats(0)
#endif
    {
        ScriptContext * scriptContext = proxy->GetScriptContext();

        SetCountField(CounterFields::ConstantCount, 1);

        proxy->UpdateFunctionBodyImpl(this);
        this->SetDeferredStubs(proxy->GetDeferredStubs());

        void* validationCookie = nullptr;

#if ENABLE_NATIVE_CODEGEN
        validationCookie = (void*)scriptContext->GetNativeCodeGenerator();
#endif

        this->m_defaultEntryPointInfo = RecyclerNewFinalized(scriptContext->GetRecycler(),
            FunctionEntryPointInfo, this, scriptContext->CurrentThunk, scriptContext->GetThreadContext(), validationCookie);

        this->SetDefaultFunctionEntryPointInfo((FunctionEntryPointInfo*) this->GetDefaultEntryPointInfo(), DefaultEntryThunk);
        this->m_hasBeenParsed = true;

        Assert(!proxy->GetUtf8SourceInfo() || m_uScriptId == proxy->GetUtf8SourceInfo()->GetSrcInfo()->sourceContextInfo->sourceContextId);

        // Sync entryPoints changes to etw rundown lock
        CriticalSection* syncObj = scriptContext->GetThreadContext()->GetEtwRundownCriticalSection();
        this->entryPoints = RecyclerNew(scriptContext->GetRecycler(), FunctionEntryPointList, scriptContext->GetRecycler(), syncObj);

        this->AddEntryPointToEntryPointList(this->GetDefaultFunctionEntryPointInfo());

        Assert(this->GetDefaultEntryPointInfo()->jsMethod != nullptr);

        InitDisableInlineApply();
        InitDisableInlineSpread();
    }

    bool FunctionBody::InterpretedSinceCallCountCollection() const
    {
        return this->interpretedCount != this->lastInterpretedCount;
    }

    void FunctionBody::CollectInterpretedCounts()
    {
        this->lastInterpretedCount = this->interpretedCount;
    }

    void FunctionBody::IncrInactiveCount(uint increment)
    {
        this->inactiveCount = UInt32Math::Add(this->inactiveCount, increment);
    }

    bool FunctionBody::IsActiveFunction(ActiveFunctionSet * pActiveFuncs) const
    {
        return !!pActiveFuncs->Test(this->GetFunctionNumber());
    }

    bool FunctionBody::TestAndUpdateActiveFunctions(ActiveFunctionSet * pActiveFuncs) const
    {
        return !!pActiveFuncs->TestAndSet(this->GetFunctionNumber());
    }

    void FunctionBody::UpdateActiveFunctionsForOneDataSet(ActiveFunctionSet *pActiveFuncs, FunctionCodeGenRuntimeData *parentData, Field(FunctionCodeGenRuntimeData*)* dataSet, uint count) const
    {
        FunctionCodeGenRuntimeData *inlineeData;
        for (uint i = 0; i < count; i++)
        {
            for (inlineeData = dataSet[i]; inlineeData; inlineeData = inlineeData->GetNext())
            {
                // inlineeData == parentData indicates a cycle in the structure. We've already processed parentData, so don't descend.
                if (inlineeData != parentData)
                {
                    inlineeData->GetFunctionBody()->UpdateActiveFunctionSet(pActiveFuncs, inlineeData);
                }
            }
        }
    }

    void FunctionBody::UpdateActiveFunctionSet(ActiveFunctionSet *pActiveFuncs, FunctionCodeGenRuntimeData *callSiteData) const
    {
        // Always walk the inlinee and ldFldInlinee data (if we have them), as they are different at each call site.
        if (callSiteData)
        {
            if (callSiteData->GetInlinees())
            {
                this->UpdateActiveFunctionsForOneDataSet(pActiveFuncs, callSiteData, callSiteData->GetInlinees(), this->GetProfiledCallSiteCount());
            }
            if (callSiteData->GetLdFldInlinees())
            {
                this->UpdateActiveFunctionsForOneDataSet(pActiveFuncs, callSiteData, callSiteData->GetLdFldInlinees(), this->GetInlineCacheCount());
            }
        }

        // Now walk the top-level data, but only do it once, since it's always the same.

        if (this->TestAndUpdateActiveFunctions(pActiveFuncs))
        {
            return;
        }
        {
            Field(FunctionCodeGenRuntimeData*)* data = this->GetCodeGenRuntimeData();
            if (data != nullptr)
            {
                this->UpdateActiveFunctionsForOneDataSet(pActiveFuncs, nullptr, data, this->GetProfiledCallSiteCount());
            }
        }
        {
            Field(FunctionCodeGenRuntimeData*)* data = this->GetCodeGenGetSetRuntimeData();
            if (data != nullptr)
            {
                this->UpdateActiveFunctionsForOneDataSet(pActiveFuncs, nullptr, data, this->GetInlineCacheCount());
            }
        }
    }

    bool FunctionBody::DoRedeferFunction(uint inactiveThreshold) const
    {
        if (!(this->GetFunctionInfo()->GetFunctionProxy() == this &&
              this->CanBeDeferred() &&
              this->GetByteCode() &&
              this->GetCanDefer()))
        {
            return false;
        }

        if (!PHASE_FORCE(Js::RedeferralPhase, this) && !PHASE_STRESS(Js::RedeferralPhase, this))
        {
            uint tmpThreshold;
            auto fn = [&](){ tmpThreshold = 0xFFFFFFFF; };
            tmpThreshold = UInt32Math::Mul(inactiveThreshold, this->GetCompileCount(), fn);
            if (this->GetInactiveCount() < tmpThreshold)
            {
                return false;
            }
        }

        // Make sure the function won't be jitted
        bool isJitModeFunction = !this->IsInterpreterExecutionMode();
        bool isJitCandidate = false;
        isJitCandidate = MapEntryPointsUntil([=](int index, FunctionEntryPointInfo *entryPointInfo)
        {
            if ((entryPointInfo->IsCodeGenPending() && isJitModeFunction) || entryPointInfo->IsCodeGenQueued() || entryPointInfo->IsCodeGenRecorded() || (entryPointInfo->IsCodeGenDone() && !entryPointInfo->nativeEntryPointProcessed))
            {
                return true;
            }
            return false;
        });

        if (!isJitCandidate)
        {
            // Now check loop body entry points
            isJitCandidate = MapLoopHeadersUntil([=](uint loopNumber, LoopHeader* header)
            {
                return header->MapEntryPointsUntil([&](int index, LoopEntryPointInfo* entryPointInfo)
                {
                    if (entryPointInfo->IsCodeGenPending() || entryPointInfo->IsCodeGenQueued() || entryPointInfo->IsCodeGenRecorded() || (entryPointInfo->IsCodeGenDone() && !entryPointInfo->nativeEntryPointProcessed))
                    {
                        return true;
                    }
                    return false;
                });
            });
        }

        return !isJitCandidate;
    }

    void FunctionBody::RedeferFunction()
    {
        Assert(this->CanBeDeferred());

#if DBG
        if (PHASE_STATS(RedeferralPhase, this))
        {
            ThreadContext * threadContext = this->GetScriptContext()->GetThreadContext();
            threadContext->redeferredFunctions++;
            threadContext->recoveredBytes += sizeof(*this) + this->GetInlineCacheCount() * sizeof(InlineCache);
            if (this->byteCodeBlock)
            {
                threadContext->recoveredBytes += this->byteCodeBlock->GetLength();
                if (this->GetAuxiliaryData())
                {
                    threadContext->recoveredBytes += this->GetAuxiliaryData()->GetLength();
                }
            }
            this->MapEntryPoints([&](int index, FunctionEntryPointInfo * info) {
                threadContext->recoveredBytes += sizeof(info);
            });

            // TODO: Get size of polymorphic caches, jitted code, etc.
        }

        // We can't get here if the function is being jitted. Jitting was either completed or not begun.
        this->counters.bgThreadCallStarted = false;
#endif

        PHASE_PRINT_TRACE(Js::RedeferralPhase, this, _u("Redeferring function %d.%d: %s\n"),
                          GetSourceContextId(), GetLocalFunctionId(),
                          GetDisplayName() ? GetDisplayName() : _u("Anonymous function)"));

        ParseableFunctionInfo * parseableFunctionInfo =
            Js::ParseableFunctionInfo::NewDeferredFunctionFromFunctionBody(this);
        FunctionInfo * functionInfo = this->GetFunctionInfo();

        this->MapFunctionObjectTypes([&](DynamicType* type)
        {
            Assert(type->GetTypeId() == TypeIds_Function);

            ScriptFunctionType* functionType = (ScriptFunctionType*)type;
            if (!CrossSite::IsThunk(functionType->GetEntryPoint()))
            {
                functionType->SetEntryPoint(GetScriptContext()->DeferredParsingThunk);
            }
            if (!CrossSite::IsThunk(functionType->GetEntryPointInfo()->jsMethod))
            {
                functionType->GetEntryPointInfo()->jsMethod = GetScriptContext()->DeferredParsingThunk;
            }
        });

        this->Cleanup(false);
        if (GetIsFuncRegistered())
        {
            this->GetUtf8SourceInfo()->RemoveFunctionBody(this);
        }

        // New allocation is done at this point, so update existing structures
        // Adjust functionInfo attributes, point to new proxy
        functionInfo->SetAttributes((FunctionInfo::Attributes)(functionInfo->GetAttributes() | FunctionInfo::Attributes::DeferredParse));
        functionInfo->SetFunctionProxy(parseableFunctionInfo);
        functionInfo->SetOriginalEntryPoint(DefaultEntryThunk);
    }

    void FunctionBody::SetDefaultFunctionEntryPointInfo(FunctionEntryPointInfo* entryPointInfo, const JavascriptMethod originalEntryPoint)
    {
        Assert(entryPointInfo);

        // Need to set twice since ProxyEntryPointInfo cast points to an interior pointer
        this->m_defaultEntryPointInfo = (ProxyEntryPointInfo*) entryPointInfo;
        this->defaultFunctionEntryPointInfo = entryPointInfo;
        SetOriginalEntryPoint(originalEntryPoint);
    }

    Var
    FunctionBody::GetFormalsPropIdArrayOrNullObj()
    {
        Var formalsPropIdArray = this->GetAuxPtrWithLock(AuxPointerType::FormalsPropIdArray);
        if (formalsPropIdArray == nullptr)
        {
            return GetScriptContext()->GetLibrary()->GetNull();
        }
        return formalsPropIdArray;
    }

    PropertyIdArray*
    FunctionBody::GetFormalsPropIdArray(bool checkForNull)
    {
        if (checkForNull)
        {
            Assert(this->GetAuxPtrWithLock(AuxPointerType::FormalsPropIdArray));
        }
        return static_cast<PropertyIdArray*>(this->GetAuxPtrWithLock(AuxPointerType::FormalsPropIdArray));
    }

    void
    FunctionBody::SetFormalsPropIdArray(PropertyIdArray * propIdArray)
    {
        AssertMsg(propIdArray == nullptr || this->GetAuxPtrWithLock(AuxPointerType::FormalsPropIdArray) == nullptr, "Already set?");
        this->SetAuxPtr(AuxPointerType::FormalsPropIdArray, propIdArray);
    }

    ByteBlock*
    FunctionBody::GetByteCode() const
    {
        return this->byteCodeBlock;
    }

    // Returns original bytecode without probes (such as BPs).
    ByteBlock*
    FunctionBody::GetOriginalByteCode()
    {
        if (m_sourceInfo.m_probeBackingBlock)
        {
            return m_sourceInfo.m_probeBackingBlock;
        }
        else
        {
            return this->GetByteCode();
        }
    }

    const char16* ParseableFunctionInfo::GetExternalDisplayName() const
    {
        return GetExternalDisplayName(this);
    }

    RegSlot
    FunctionBody::GetLocalsCount()
    {
        return GetConstantCount() + GetVarCount();
    }

    RegSlot
    FunctionBody::GetVarCount()
    {
        return this->GetCountField(CounterFields::VarCount);
    }

    // Returns the number of non-temp local vars.
    uint32
    FunctionBody::GetNonTempLocalVarCount()
    {
        Assert(this->GetEndNonTempLocalIndex() >= this->GetFirstNonTempLocalIndex());
        return this->GetEndNonTempLocalIndex() - this->GetFirstNonTempLocalIndex();
    }

    uint32
    FunctionBody::GetFirstNonTempLocalIndex()
    {
        // First local var starts when the const vars end.
        return GetConstantCount();
    }

    uint32
    FunctionBody::GetEndNonTempLocalIndex()
    {
        // It will give the index on which current non temp locals ends, which is a first temp reg.
        RegSlot firstTmpReg = GetFirstTmpRegister();
        return firstTmpReg != Constants::NoRegister ? firstTmpReg : GetLocalsCount();
    }

    bool
    FunctionBody::IsNonTempLocalVar(uint32 varIndex)
    {
        return GetFirstNonTempLocalIndex() <= varIndex && varIndex < GetEndNonTempLocalIndex();
    }

    bool
    FunctionBody::GetSlotOffset(RegSlot slotId, int32 * slotOffset, bool allowTemp)
    {
        if (IsNonTempLocalVar(slotId) || allowTemp)
        {
            *slotOffset = (slotId - GetFirstNonTempLocalIndex()) * DIAGLOCALSLOTSIZE;
            return true;
        }
        return false;
    }

    void
    FunctionBody::CheckAndSetConstantCount(RegSlot cNewConstants) // New register count
    {
        CheckNotExecuting();
        AssertMsg(GetConstantCount() <= cNewConstants, "Cannot shrink register usage");

        this->SetConstantCount(cNewConstants);
    }
    void
    FunctionBody::SetConstantCount(RegSlot cNewConstants) // New register count
    {
        this->SetCountField(CounterFields::ConstantCount, cNewConstants);
    }
    void
    FunctionBody::CheckAndSetVarCount(RegSlot cNewVars)
    {
        CheckNotExecuting();
        AssertMsg(this->GetVarCount() <= cNewVars, "Cannot shrink register usage");
        this->SetVarCount(cNewVars);
    }
    void
    FunctionBody::SetVarCount(RegSlot cNewVars) // New register count
    {
        this->SetCountField(FunctionBody::CounterFields::VarCount, cNewVars);
    }

    RegSlot
    FunctionBody::GetYieldRegister()
    {
        return GetEndNonTempLocalIndex() - 1;
    }

    RegSlot
    FunctionBody::GetFirstTmpReg()
    {
        AssertMsg(GetFirstTmpRegister() != Constants::NoRegister, "First temp hasn't been set yet");
        return GetFirstTmpRegister();
    }

    void
    FunctionBody::SetFirstTmpReg(
        RegSlot firstTmpReg)
    {
        CheckNotExecuting();
        AssertMsg(GetFirstTmpRegister() == Constants::NoRegister, "Should not be resetting the first temp");

        SetFirstTmpRegister(firstTmpReg);
    }

    RegSlot
    FunctionBody::GetTempCount()
    {
        return GetLocalsCount() - GetFirstTmpRegister();
    }

    void
    FunctionBody::SetOutParamMaxDepth(RegSlot cOutParamsDepth)
    {
        SetCountField(CounterFields::OutParamMaxDepth, cOutParamsDepth);
    }

    void
    FunctionBody::CheckAndSetOutParamMaxDepth(RegSlot cOutParamsDepth)
    {
        CheckNotExecuting();
        SetOutParamMaxDepth(cOutParamsDepth);
    }

    RegSlot
    FunctionBody::GetOutParamMaxDepth()
    {
        return GetCountField(CounterFields::OutParamMaxDepth);
    }

    ModuleID
    FunctionBody::GetModuleID() const
    {
        return this->GetHostSrcInfo()->moduleID;
    }

    ///----------------------------------------------------------------------------
    ///
    /// FunctionBody::BeginExecution
    ///
    /// BeginExecution() is called by InterpreterStackFrame when a function begins execution.
    /// - Once started execution, the function may not be modified, as it would
    ///   change the stack-frame layout:
    /// - This is a debug-only check because of the runtime cost.  At release time,
    ///   a stack-walk will be performed by GC to determine which functions are
    ///   executing.
    ///
    ///----------------------------------------------------------------------------

    void
    FunctionBody::BeginExecution()
    {
#if DBG
        m_DEBUG_executionCount++;
#endif
        // Don't allow loop headers to be released while the function is executing
        ::InterlockedIncrement(&this->m_depth);
    }


    ///----------------------------------------------------------------------------
    ///
    /// FunctionBody::CheckEmpty
    ///
    /// CheckEmpty() validates that the given instance has not been given an
    /// implementation yet.
    ///
    ///----------------------------------------------------------------------------

    void
    FunctionBody::CheckEmpty()
    {
        AssertMsg((this->byteCodeBlock == nullptr) && (this->GetAuxiliaryData() == nullptr) && (this->GetAuxiliaryContextData() == nullptr), "Function body may only be set once");
    }


    ///----------------------------------------------------------------------------
    ///
    /// FunctionBody::CheckNotExecuting
    ///
    /// CheckNotExecuting() checks that function is not currently executing when it
    /// is being modified.  See BeginExecution() for details.
    ///
    ///----------------------------------------------------------------------------

    void
    FunctionBody::CheckNotExecuting()
    {
        AssertMsg(m_DEBUG_executionCount == 0, "Function cannot be executing when modified");
    }

    ///----------------------------------------------------------------------------
    ///
    /// FunctionBody::EndExecution
    ///
    /// EndExecution() is called by InterpreterStackFrame when a function ends execution.
    /// See BeginExecution() for details.
    ///
    ///----------------------------------------------------------------------------

    void
    FunctionBody::EndExecution()
    {
#if DBG
        AssertMsg(m_DEBUG_executionCount > 0, "Must have a previous execution to end");

        m_DEBUG_executionCount--;
#endif
        uint depth = ::InterlockedDecrement(&this->m_depth);

        // If loop headers were determined to be no longer needed
        // during the execution of the function, we release them now
        if (depth == 0 && this->m_pendingLoopHeaderRelease)
        {
            this->m_pendingLoopHeaderRelease = false;
            ReleaseLoopHeaders();
        }
    }

    void FunctionBody::AddEntryPointToEntryPointList(FunctionEntryPointInfo* entryPointInfo)
    {
        ThreadContext::AutoDisableExpiration disableExpiration(this->m_scriptContext->GetThreadContext());

        Recycler* recycler = this->m_scriptContext->GetRecycler();
        entryPointInfo->entryPointIndex = this->entryPoints->Add(recycler->CreateWeakReferenceHandle(entryPointInfo));
    }

#if DBG
    BOOL FunctionBody::IsInterpreterThunk() const
    {
        bool isInterpreterThunk = this->GetOriginalEntryPoint_Unchecked() == DefaultEntryThunk;
#if DYNAMIC_INTERPRETER_THUNK
        isInterpreterThunk = isInterpreterThunk || IsDynamicInterpreterThunk();
#endif
        return isInterpreterThunk;
    }

    BOOL FunctionBody::IsDynamicInterpreterThunk() const
    {
#if DYNAMIC_INTERPRETER_THUNK
        return this->GetScriptContext()->IsDynamicInterpreterThunk(this->GetOriginalEntryPoint_Unchecked());
#else
        return FALSE;
#endif
    }
#endif

    FunctionEntryPointInfo * FunctionBody::TryGetEntryPointInfo(int index) const
    {
        // If we've already freed the recyclable data, we're shutting down the script context so skip clean up
        if (this->entryPoints == nullptr) return 0;

        Assert(index < this->entryPoints->Count());
        FunctionEntryPointInfo* entryPoint = this->entryPoints->Item(index)->Get();

        return entryPoint;
    }

    FunctionEntryPointInfo * FunctionBody::GetEntryPointInfo(int index) const
    {
        FunctionEntryPointInfo* entryPoint = TryGetEntryPointInfo(index);
        Assert(entryPoint);

        return entryPoint;
    }

    uint32 FunctionBody::GetFrameHeight(EntryPointInfo* entryPointInfo) const
    {
        return entryPointInfo->frameHeight;
    }

    void FunctionBody::SetFrameHeight(EntryPointInfo* entryPointInfo, uint32 frameHeight)
    {
        entryPointInfo->frameHeight = frameHeight;
    }

#if ENABLE_NATIVE_CODEGEN
    void
    FunctionBody::SetNativeThrowSpanSequence(SmallSpanSequence *seq, uint loopNum, LoopEntryPointInfo* entryPoint)
    {
        Assert(loopNum != LoopHeader::NoLoop);
        LoopHeader *loopHeader = this->GetLoopHeaderWithLock(loopNum);
        Assert(loopHeader);
        Assert(entryPoint->loopHeader == loopHeader);

        entryPoint->SetNativeThrowSpanSequence(seq);
    }

    void
    FunctionBody::RecordNativeThrowMap(SmallSpanSequenceIter& iter, uint32 nativeOffset, uint32 statementIndex, EntryPointInfo* entryPoint, uint loopNum)
    {
        SmallSpanSequence *pSpanSequence;

        pSpanSequence = entryPoint->GetNativeThrowSpanSequence();

        if (!pSpanSequence)
        {
            if (statementIndex == -1)
            {
                return; // No need to initialize native throw map for non-user code
            }

            pSpanSequence = HeapNew(SmallSpanSequence);
            if (loopNum == LoopHeader::NoLoop)
            {
                ((FunctionEntryPointInfo*) entryPoint)->SetNativeThrowSpanSequence(pSpanSequence);
            }
            else
            {
                this->SetNativeThrowSpanSequence(pSpanSequence, loopNum, (LoopEntryPointInfo*) entryPoint);
            }
        }
        else if (iter.accumulatedSourceBegin == static_cast<int>(statementIndex))
        {
            return; // Compress adjacent spans which share the same statementIndex
        }

        StatementData data;
        data.sourceBegin = static_cast<int>(statementIndex); // sourceBegin represents statementIndex here
        data.bytecodeBegin = static_cast<int>(nativeOffset); // bytecodeBegin represents nativeOffset here

        pSpanSequence->RecordARange(iter, &data);
    }
#endif

    bool
    ParseableFunctionInfo::IsTrackedPropertyId(PropertyId pid)
    {
        Assert(this->GetBoundPropertyRecords() != nullptr);

        PropertyRecordList* trackedProperties = this->GetBoundPropertyRecords();
        const PropertyRecord* prop = nullptr;
        if (trackedProperties->TryGetValue(pid, &prop))
        {
            Assert(prop != nullptr);

            return true;
        }

        return this->m_scriptContext->IsTrackedPropertyId(pid);
    }

    PropertyId
    ParseableFunctionInfo::GetOrAddPropertyIdTracked(JsUtil::CharacterBuffer<WCHAR> const& propName)
    {
        Assert(this->GetBoundPropertyRecords() != nullptr);

        const Js::PropertyRecord* propRecord = nullptr;

        this->m_scriptContext->GetOrAddPropertyRecord(propName, &propRecord);

        PropertyId pid = propRecord->GetPropertyId();
        this->GetBoundPropertyRecords()->Item(pid, propRecord);

        return pid;
    }

    SmallSpanSequence::SmallSpanSequence()
        : pStatementBuffer(nullptr),
        pActualOffsetList(nullptr),
        baseValue(0)
    {
    }

    BOOL SmallSpanSequence::RecordARange(SmallSpanSequenceIter &iter, StatementData * data)
    {
        Assert(data);

        if (!this->pStatementBuffer)
        {
            this->pStatementBuffer = JsUtil::GrowingUint32HeapArray::Create(4);
            baseValue = data->sourceBegin;
            Reset(iter);
        }

        SmallSpan span(0);

        span.sourceBegin = GetDiff(data->sourceBegin, iter.accumulatedSourceBegin);
        span.bytecodeBegin = GetDiff(data->bytecodeBegin, iter.accumulatedBytecodeBegin);

        this->pStatementBuffer->Add((uint32)span);

        // Update iterator for the next set

        iter.accumulatedSourceBegin = data->sourceBegin;
        iter.accumulatedBytecodeBegin = data->bytecodeBegin;

        return TRUE;
    }

    // FunctionProxy methods
    ScriptContext*
    FunctionProxy::GetScriptContext() const
    {
        return m_scriptContext;
    }

    void FunctionProxy::Copy(FunctionProxy* other)
    {
        Assert(other);

        other->SetIsTopLevel(this->m_isTopLevel);

        if (this->IsPublicLibraryCode())
        {
            other->SetIsPublicLibraryCode();
        }
    }

    void ParseableFunctionInfo::Copy(ParseableFunctionInfo * other)
    {
#define CopyDeferParseField(field) other->field = this->field;
        CopyDeferParseField(flags);
        CopyDeferParseField(m_isDeclaration);
        CopyDeferParseField(m_isAccessor);
        CopyDeferParseField(m_isStrictMode);
        CopyDeferParseField(m_isGlobalFunc);
        CopyDeferParseField(m_doBackendArgumentsOptimization);
        CopyDeferParseField(m_doScopeObjectCreation);
        CopyDeferParseField(m_usesArgumentsObject);
        CopyDeferParseField(m_isEval);
        CopyDeferParseField(m_isDynamicFunction);
        CopyDeferParseField(m_hasImplicitArgIns);
        CopyDeferParseField(m_dontInline);
        CopyDeferParseField(m_inParamCount);
        CopyDeferParseField(m_grfscr);
        other->SetScopeInfo(this->GetScopeInfo());
        CopyDeferParseField(m_utf8SourceHasBeenSet);
#if DBG
        CopyDeferParseField(deferredParseNextFunctionId);
        CopyDeferParseField(scopeObjectSize);
#endif
        CopyDeferParseField(scopeSlotArraySize);
        CopyDeferParseField(paramScopeSlotArraySize);
        other->SetCachedSourceString(this->GetCachedSourceString());
        CopyDeferParseField(m_isAsmjsMode);
        CopyDeferParseField(m_isAsmJsFunction);

        other->SetFunctionObjectTypeList(this->GetFunctionObjectTypeList());

        CopyDeferParseField(m_sourceIndex);
        CopyDeferParseField(m_cchStartOffset);
        CopyDeferParseField(m_cchLength);
        CopyDeferParseField(m_lineNumber);
        CopyDeferParseField(m_columnNumber);
        CopyDeferParseField(m_cbStartOffset);
        CopyDeferParseField(m_cbLength);

        this->CopyNestedArray(other);
#undef CopyDeferParseField
   }

    void ParseableFunctionInfo::Copy(FunctionBody* other)
    {
        this->Copy(static_cast<ParseableFunctionInfo*>(other));
        other->CopySourceInfo(this);
    }

    void ParseableFunctionInfo::CopyNestedArray(ParseableFunctionInfo * other)
    {
        NestedArray * thisNestedArray = this->GetNestedArray();
        NestedArray * otherNestedArray = other->GetNestedArray();
        if (thisNestedArray == nullptr)
        {
            Assert(otherNestedArray == nullptr);
            return;
        }
        Assert(otherNestedArray->nestedCount == thisNestedArray->nestedCount);

        for (uint i = 0; i < thisNestedArray->nestedCount; i++)
        {
            otherNestedArray->functionInfoArray[i] = thisNestedArray->functionInfoArray[i];
        }
    }

    // DeferDeserializeFunctionInfo methods

    DeferDeserializeFunctionInfo::DeferDeserializeFunctionInfo(int nestedCount, LocalFunctionId functionId, ByteCodeCache* byteCodeCache, const byte* serializedFunction, Utf8SourceInfo* sourceInfo, ScriptContext* scriptContext, uint functionNumber, const char16* displayName, uint displayNameLength, uint displayShortNameOffset, NativeModule *nativeModule, FunctionInfo::Attributes attributes) :
        FunctionProxy(scriptContext, sourceInfo, functionNumber),
        m_cache(byteCodeCache),
        m_functionBytes(serializedFunction),
        m_displayName(nullptr),
        m_displayNameLength(0),
        m_nativeModule(nativeModule)
    {
        this->functionInfo = RecyclerNew(scriptContext->GetRecycler(), FunctionInfo, DefaultDeferredDeserializeThunk, (FunctionInfo::Attributes)(attributes | FunctionInfo::Attributes::DeferredDeserialize), functionId, this);
        this->m_defaultEntryPointInfo = RecyclerNew(scriptContext->GetRecycler(), ProxyEntryPointInfo, DefaultDeferredDeserializeThunk);
        PERF_COUNTER_INC(Code, DeferDeserializeFunctionProxy);

        SetDisplayName(displayName, displayNameLength, displayShortNameOffset, FunctionProxy::SetDisplayNameFlagsDontCopy);
    }

    DeferDeserializeFunctionInfo* DeferDeserializeFunctionInfo::New(ScriptContext* scriptContext, int nestedCount, LocalFunctionId functionId, ByteCodeCache* byteCodeCache, const byte* serializedFunction, Utf8SourceInfo* sourceInfo, const char16* displayName, uint displayNameLength, uint displayShortNameOffset, NativeModule *nativeModule, FunctionInfo::Attributes attributes)
    {
        return RecyclerNewFinalized(scriptContext->GetRecycler(),
            DeferDeserializeFunctionInfo,
            nestedCount,
            functionId,
            byteCodeCache,
            serializedFunction,
            sourceInfo,
            scriptContext,
            scriptContext->GetThreadContext()->NewFunctionNumber(),
            displayName,
            displayNameLength,
            displayShortNameOffset,
            nativeModule,
            attributes);
    }

    const char16*
    DeferDeserializeFunctionInfo::GetDisplayName() const
    {
        return this->m_displayName;
    }

    // ParseableFunctionInfo methods
    ParseableFunctionInfo::ParseableFunctionInfo(JavascriptMethod entryPoint, int nestedCount,
        LocalFunctionId functionId, Utf8SourceInfo* sourceInfo, ScriptContext* scriptContext, uint functionNumber,
        const char16* displayName, uint displayNameLength, uint displayShortNameOffset, FunctionInfo::Attributes attributes, Js::PropertyRecordList* propertyRecords, FunctionBodyFlags flags) :
      FunctionProxy(scriptContext, sourceInfo, functionNumber),
#if DYNAMIC_INTERPRETER_THUNK
      m_dynamicInterpreterThunk(nullptr),
#endif
      flags(flags),
      m_hasBeenParsed(false),
      m_isGlobalFunc(false),
      m_isDeclaration(false),
      m_isNamedFunctionExpression(false),
      m_isNameIdentifierRef (true),
      m_isStaticNameFunction(false),
      m_doBackendArgumentsOptimization(true),
      m_doScopeObjectCreation(true),
      m_usesArgumentsObject(false),
      m_isStrictMode(false),
      m_isAsmjsMode(false),
      m_dontInline(false),
      m_hasImplicitArgIns(true),
      m_grfscr(0),
      m_inParamCount(0),
      m_reportedInParamCount(0),
      m_sourceIndex(Js::Constants::InvalidSourceIndex),
      m_utf8SourceHasBeenSet(false),
      m_cchLength(0),
      m_cbLength(0),
      m_cchStartOffset(0),
      m_cbStartOffset(0),
      m_lineNumber(0),
      m_columnNumber(0),
      m_isEval(false),
      m_isDynamicFunction(false),
      m_displayName(nullptr),
      m_displayNameLength(0),
      m_displayShortNameOffset(0),
      scopeSlotArraySize(0),
      paramScopeSlotArraySize(0),
      m_reparsed(false),
      m_isAsmJsFunction(false),
      m_tag21(true)
#if DBG
      ,m_wasEverAsmjsMode(false)
      ,scopeObjectSize(0)
#endif
    {
        this->functionInfo = RecyclerNew(scriptContext->GetRecycler(), FunctionInfo, entryPoint, attributes, functionId, this);

        if (nestedCount > 0)
        {
            nestedArray = RecyclerNewPlusZ(m_scriptContext->GetRecycler(),
                nestedCount*sizeof(FunctionProxy*), NestedArray, nestedCount);
        }
        else
        {
            nestedArray = nullptr;
        }

        SetBoundPropertyRecords(propertyRecords);
        if ((attributes & Js::FunctionInfo::DeferredParse) == 0)
        {
            void* validationCookie = nullptr;

#if ENABLE_NATIVE_CODEGEN
            validationCookie = (void*)scriptContext->GetNativeCodeGenerator();
#endif

            this->m_defaultEntryPointInfo = RecyclerNewFinalized(scriptContext->GetRecycler(),
                FunctionEntryPointInfo, this, entryPoint, scriptContext->GetThreadContext(), validationCookie);
        }
        else
        {
            this->m_defaultEntryPointInfo = RecyclerNew(scriptContext->GetRecycler(), ProxyEntryPointInfo, entryPoint);
        }

        SetDisplayName(displayName, displayNameLength, displayShortNameOffset);
        this->SetOriginalEntryPoint(DefaultEntryThunk);
    }

    ParseableFunctionInfo::ParseableFunctionInfo(ParseableFunctionInfo * proxy) :
      FunctionProxy(proxy->GetScriptContext(), proxy->GetUtf8SourceInfo(), proxy->GetFunctionNumber()),
#if DYNAMIC_INTERPRETER_THUNK
      m_dynamicInterpreterThunk(nullptr),
#endif
      m_hasBeenParsed(false),
      m_isNamedFunctionExpression(proxy->GetIsNamedFunctionExpression()),
      m_isNameIdentifierRef (proxy->GetIsNameIdentifierRef()),
      m_isStaticNameFunction(proxy->GetIsStaticNameFunction()),
      m_reportedInParamCount(proxy->GetReportedInParamsCount()),
      m_reparsed(proxy->IsReparsed()),
      m_tag21(true)
#if DBG
      ,m_wasEverAsmjsMode(proxy->m_wasEverAsmjsMode)
#endif
    {
        FunctionInfo * functionInfo = proxy->GetFunctionInfo();
        this->functionInfo = functionInfo;

        uint nestedCount = proxy->GetNestedCount();
        if (nestedCount > 0)
        {
            nestedArray = RecyclerNewPlusZ(m_scriptContext->GetRecycler(),
                nestedCount*sizeof(FunctionProxy*), NestedArray, nestedCount);
        }
        else
        {
            nestedArray = nullptr;
        }

        proxy->Copy(this);

        SetBoundPropertyRecords(proxy->GetBoundPropertyRecords());
        SetDisplayName(proxy->GetDisplayName(), proxy->GetDisplayNameLength(), proxy->GetShortDisplayNameOffset());
    }

    ParseableFunctionInfo* ParseableFunctionInfo::New(ScriptContext* scriptContext, int nestedCount,
        LocalFunctionId functionId, Utf8SourceInfo* sourceInfo, const char16* displayName, uint displayNameLength, uint displayShortNameOffset, Js::PropertyRecordList* propertyRecords, FunctionInfo::Attributes attributes, FunctionBodyFlags flags)
    {
#if defined(ENABLE_SCRIPT_PROFILING) || defined(ENABLE_SCRIPT_DEBUGGING)
        Assert(
            scriptContext->DeferredParsingThunk == ProfileDeferredParsingThunk ||
            scriptContext->DeferredParsingThunk == DefaultDeferredParsingThunk);
#else
        Assert(scriptContext->DeferredParsingThunk == DefaultDeferredParsingThunk);
#endif

#ifdef PERF_COUNTERS
        PERF_COUNTER_INC(Code, DeferredFunction);
#endif
        uint newFunctionNumber = scriptContext->GetThreadContext()->NewFunctionNumber();
        if (!sourceInfo->GetSourceContextInfo()->IsDynamic())
        {
            PHASE_PRINT_TESTTRACE1(Js::DeferParsePhase, _u("Function was deferred from parsing - ID: %d; Display Name: %s; Utf8SourceInfo ID: %d; Source Length: %d; Source Url:%s\n"), newFunctionNumber, displayName, sourceInfo->GetSourceInfoId(), sourceInfo->GetCchLength(), sourceInfo->GetSourceContextInfo()->url);
        }
        else
        {
            PHASE_PRINT_TESTTRACE1(Js::DeferParsePhase, _u("Function was deferred from parsing - ID: %d; Display Name: %s; Utf8SourceInfo ID: %d; Source Length: %d;\n"), newFunctionNumber, displayName, sourceInfo->GetSourceInfoId(), sourceInfo->GetCchLength());
        }

        // When generating a new defer parse function, we always use a new function number
        return RecyclerNewWithBarrierFinalized(scriptContext->GetRecycler(),
            ParseableFunctionInfo,
            scriptContext->DeferredParsingThunk,
            nestedCount,
            functionId,
            sourceInfo,
            scriptContext,
            newFunctionNumber,
            displayName,
            displayNameLength,
            displayShortNameOffset,
            (FunctionInfo::Attributes)(attributes | FunctionInfo::Attributes::DeferredParse),
            propertyRecords,
            flags);
    }

    ParseableFunctionInfo *
    ParseableFunctionInfo::NewDeferredFunctionFromFunctionBody(FunctionBody * functionBody)
    {
        ScriptContext * scriptContext = functionBody->GetScriptContext();
        uint nestedCount = functionBody->GetNestedCount();

        ParseableFunctionInfo * info = RecyclerNewWithBarrierFinalized(scriptContext->GetRecycler(),
            ParseableFunctionInfo,
            functionBody);

        // Create new entry point info
        info->m_defaultEntryPointInfo = RecyclerNew(scriptContext->GetRecycler(), ProxyEntryPointInfo, scriptContext->DeferredParsingThunk);

        // Initialize nested function array, update back pointers
        for (uint i = 0; i < nestedCount; i++)
        {
            FunctionInfo * nestedInfo = functionBody->GetNestedFunc(i);
            info->SetNestedFunc(nestedInfo, i, 0);
        }

        // Update function objects

        return info;
    }

    DWORD_PTR FunctionProxy::GetSecondaryHostSourceContext() const
    {
        return this->GetUtf8SourceInfo()->GetSecondaryHostSourceContext();
    }

    DWORD_PTR FunctionProxy::GetHostSourceContext() const
    {
        return this->GetSourceContextInfo()->dwHostSourceContext;
    }

    SourceContextInfo * FunctionProxy::GetSourceContextInfo() const
    {
        return this->GetHostSrcInfo()->sourceContextInfo;
    }

    SRCINFO const * FunctionProxy::GetHostSrcInfo() const
    {
        return this->GetUtf8SourceInfo()->GetSrcInfo();
    }

    //
    // Returns the start line for the script buffer (code buffer for the entire script tag) of this current function.
    // We subtract the lnMinHost because it is the number of lines we have added to augment scriptlets passed through
    // ParseProcedureText to have a function name.
    //
    ULONG FunctionProxy::GetHostStartLine() const
    {
        return this->GetHostSrcInfo()->dlnHost - this->GetHostSrcInfo()->lnMinHost;
    }

    //
    // Returns the start column of the first line for the script buffer of this current function.
    //
    ULONG FunctionProxy::GetHostStartColumn() const
    {
        return this->GetHostSrcInfo()->ulColumnHost;
    }

    //
    // Returns line number in unmodified host buffer (i.e. without extra scriptlet code added by ParseProcedureText --
    // when e.g. we add extra code for event handlers, such as "function onclick(event)\n{\n").
    //
    ULONG FunctionProxy::GetLineNumberInHostBuffer(ULONG relativeLineNumber) const
    {
        ULONG lineNumber = relativeLineNumber;
        if (lineNumber >= this->GetHostSrcInfo()->lnMinHost)
        {
            lineNumber -= this->GetHostSrcInfo()->lnMinHost;
        }
        // Note that '<' is still a valid case -- that would be the case for onclick scriptlet function itself (lineNumber == 0).

        return lineNumber;
    }

    ULONG FunctionProxy::ComputeAbsoluteLineNumber(ULONG relativeLineNumber) const
    {
        // We add 1 because the line numbers start from 0.
        return this->GetHostSrcInfo()->dlnHost + GetLineNumberInHostBuffer(relativeLineNumber) + 1;
    }

    ULONG FunctionProxy::ComputeAbsoluteColumnNumber(ULONG relativeLineNumber, ULONG relativeColumnNumber) const
    {
        if (this->GetLineNumberInHostBuffer(relativeLineNumber) == 0)
        {
            // The host column matters only for the first line.
            return this->GetHostStartColumn() + relativeColumnNumber + 1;
        }

        // We add 1 because the column numbers start from 0.
        return relativeColumnNumber + 1;
    }

    //
    // Returns the line number of the function declaration in the source file.
    //
    ULONG
    ParseableFunctionInfo::GetLineNumber() const
    {
        return this->ComputeAbsoluteLineNumber(this->m_lineNumber);

    }

    //
    // Returns the column number of the function declaration in the source file.
    //
    ULONG
    ParseableFunctionInfo::GetColumnNumber() const
    {
        return ComputeAbsoluteColumnNumber(this->m_lineNumber, m_columnNumber);
    }

    LPCWSTR
    ParseableFunctionInfo::GetSourceName() const
    {
        return GetSourceName(this->GetSourceContextInfo());
    }

    void
    ParseableFunctionInfo::SetGrfscr(uint32 grfscr)
    {
        this->m_grfscr = grfscr;
    }

    uint32
    ParseableFunctionInfo::GetGrfscr() const
    {
        return this->m_grfscr;
    }

    ProxyEntryPointInfo*
    FunctionProxy::GetDefaultEntryPointInfo() const
    {
        return this->m_defaultEntryPointInfo;
    }

    FunctionEntryPointInfo*
    FunctionBody::GetDefaultFunctionEntryPointInfo() const
    {
        Assert(((ProxyEntryPointInfo*) this->defaultFunctionEntryPointInfo) == this->m_defaultEntryPointInfo);
        return this->defaultFunctionEntryPointInfo;
    }

    void
    ParseableFunctionInfo::SetInParamsCount(ArgSlot newInParamCount)
    {
        AssertMsg(m_inParamCount <= newInParamCount, "Cannot shrink register usage");

        m_inParamCount = newInParamCount;

        if (newInParamCount <= 1)
        {
            SetHasImplicitArgIns(false);
        }
    }

    ArgSlot
    ParseableFunctionInfo::GetReportedInParamsCount() const
    {
        return m_reportedInParamCount;
    }

    void
    ParseableFunctionInfo::SetReportedInParamsCount(ArgSlot newInParamCount)
    {
        AssertMsg(m_reportedInParamCount <= newInParamCount, "Cannot shrink register usage");

        m_reportedInParamCount = newInParamCount;
    }

    void
    ParseableFunctionInfo::ResetInParams()
    {
        m_inParamCount = 0;
        m_reportedInParamCount = 0;
    }

    const char16*
    ParseableFunctionInfo::GetDisplayName() const
    {
        return this->m_displayName;
    }

    void ParseableFunctionInfo::BuildDeferredStubs(ParseNode *pnodeFnc)
    {
        Assert(pnodeFnc->nop == knopFncDecl);

        Recycler *recycler = GetScriptContext()->GetRecycler();
        this->SetDeferredStubs(BuildDeferredStubTree(pnodeFnc, recycler));
    }

    FunctionInfoArray ParseableFunctionInfo::GetNestedFuncArray()
    {
        Assert(GetNestedArray() != nullptr);
        return GetNestedArray()->functionInfoArray;
    }

    void ParseableFunctionInfo::SetNestedFunc(FunctionInfo* nestedFunc, uint index, uint32 flags)
    {
        AssertMsg(index < this->GetNestedCount(), "Trying to write past the nested func array");

        FunctionInfoArray nested = this->GetNestedFuncArray();
        nested[index] = nestedFunc;

        if (nestedFunc)
        {
            if (!this->GetSourceContextInfo()->IsDynamic() && nestedFunc->IsDeferredParseFunction() && nestedFunc->GetParseableFunctionInfo()->GetIsDeclaration() && this->GetIsTopLevel() && !(flags & fscrEvalCode))
            {
                this->GetUtf8SourceInfo()->TrackDeferredFunction(nestedFunc->GetLocalFunctionId(), nestedFunc->GetParseableFunctionInfo());
            }
        }

    }

    FunctionInfo* ParseableFunctionInfo::GetNestedFunc(uint index)
    {
        return *(GetNestedFuncReference(index));
    }

    FunctionProxy* ParseableFunctionInfo::GetNestedFunctionProxy(uint index)
    {
        FunctionInfo *info = GetNestedFunc(index);
        return info ? info->GetFunctionProxy() : nullptr;
    }

    FunctionInfoPtrPtr ParseableFunctionInfo::GetNestedFuncReference(uint index)
    {
        AssertMsg(index < this->GetNestedCount(), "Trying to write past the nested func array");

        FunctionInfoArray nested = this->GetNestedFuncArray();
        return &nested[index];
    }

    ParseableFunctionInfo* ParseableFunctionInfo::GetNestedFunctionForExecution(uint index)
    {
        FunctionInfo* currentNestedFunction = this->GetNestedFunc(index);
        Assert(currentNestedFunction);
        if (currentNestedFunction->IsDeferredDeserializeFunction())
        {
            currentNestedFunction->GetFunctionProxy()->EnsureDeserialized();
        }

        return currentNestedFunction->GetParseableFunctionInfo();
    }

    void
    FunctionProxy::UpdateFunctionBodyImpl(FunctionBody * body)
    {
        FunctionInfo *functionInfo = this->GetFunctionInfo();
        Assert(functionInfo->GetFunctionProxy() == this);
        Assert(!this->IsFunctionBody() || body == this);
        functionInfo->SetFunctionProxy(body);
        body->SetFunctionInfo(functionInfo);
        body->SetAttributes((FunctionInfo::Attributes)(functionInfo->GetAttributes() & ~(FunctionInfo::Attributes::DeferredParse | FunctionInfo::Attributes::DeferredDeserialize)));
    }

    //
    // This method gets a function body for the purposes of execution
    // It has an if within it to avoid making it a virtual- it's called from the interpreter
    // It will cause the function info to get deserialized if it hasn't been deserialized
    // already
    //
    ParseableFunctionInfo * FunctionProxy::EnsureDeserialized()
    {
        Assert(this == this->GetFunctionInfo()->GetFunctionProxy());
        FunctionProxy * executionFunctionBody = this;

        if (IsDeferredDeserializeFunction())
        {
            // No need to deserialize function body if scriptContext closed because we can't execute it.
            // Bigger problem is the script engine might have released bytecode file mapping and we can't deserialize.
            Assert(!m_scriptContext->IsClosed());

            executionFunctionBody = ((DeferDeserializeFunctionInfo*) this)->Deserialize();
            this->GetFunctionInfo()->SetFunctionProxy(executionFunctionBody);
            Assert(executionFunctionBody->GetFunctionInfo()->HasBody());
            Assert(executionFunctionBody != this);
        }

        return (ParseableFunctionInfo *)executionFunctionBody;
    }

    ScriptFunctionType * FunctionProxy::GetDeferredPrototypeType() const
    {
        return deferredPrototypeType;
    }

    ScriptFunctionType * FunctionProxy::EnsureDeferredPrototypeType()
    {
        Assert(this->GetFunctionInfo()->GetFunctionProxy() == this);
        return deferredPrototypeType != nullptr ?
            static_cast<ScriptFunctionType*>(deferredPrototypeType) : AllocDeferredPrototypeType();
    }

    ScriptFunctionType * FunctionProxy::AllocDeferredPrototypeType()
    {
        Assert(deferredPrototypeType == nullptr);
        ScriptFunctionType * type = ScriptFunctionType::New(this, true);
        deferredPrototypeType = type;
        return type;
    }

    JavascriptMethod FunctionProxy::GetDirectEntryPoint(ProxyEntryPointInfo* entryPoint) const
    {
        Assert(entryPoint->jsMethod != nullptr);
        return entryPoint->jsMethod;
    }

    // Function object type list methods
    FunctionProxy::FunctionTypeWeakRefList* FunctionProxy::GetFunctionObjectTypeList() const
    {
        return static_cast<FunctionTypeWeakRefList*>(this->GetAuxPtr(AuxPointerType::FunctionObjectTypeList));
    }

    void FunctionProxy::SetFunctionObjectTypeList(FunctionProxy::FunctionTypeWeakRefList* list)
    {
        this->SetAuxPtr(AuxPointerType::FunctionObjectTypeList, list);
    }

    template <typename Fn>
    void FunctionProxy::MapFunctionObjectTypes(Fn func)
    {
        FunctionTypeWeakRefList* functionObjectTypeList = this->GetFunctionObjectTypeList();
        if (functionObjectTypeList != nullptr)
        {
            functionObjectTypeList->Map([&](int, FunctionTypeWeakRef* typeWeakRef)
            {
                if (typeWeakRef)
                {
                    DynamicType* type = typeWeakRef->Get();
                    if (type)
                    {
                        func(type);
                    }
                }
            });
        }

        if (this->deferredPrototypeType)
        {
            func(this->deferredPrototypeType);
        }
    }

    FunctionProxy::FunctionTypeWeakRefList* FunctionProxy::EnsureFunctionObjectTypeList()
    {
        FunctionTypeWeakRefList* functionObjectTypeList = this->GetFunctionObjectTypeList();
        if (functionObjectTypeList == nullptr)
        {
            Recycler* recycler = this->GetScriptContext()->GetRecycler();
            functionObjectTypeList = RecyclerNew(recycler, FunctionTypeWeakRefList, recycler);
            this->SetFunctionObjectTypeList(functionObjectTypeList);
        }

        return functionObjectTypeList;
    }

    void FunctionProxy::RegisterFunctionObjectType(DynamicType* functionType)
    {
        FunctionTypeWeakRefList* typeList = EnsureFunctionObjectTypeList();

        Assert(functionType != deferredPrototypeType);
        Recycler * recycler = this->GetScriptContext()->GetRecycler();
        FunctionTypeWeakRef* weakRef = recycler->CreateWeakReferenceHandle(functionType);
        typeList->SetAtFirstFreeSpot(weakRef);
        OUTPUT_TRACE(Js::ExpirableCollectPhase, _u("Registered type 0x%p on function body %p, count = %d\n"), functionType, this, typeList->Count());
    }

    void DeferDeserializeFunctionInfo::SetDisplayName(const char16* displayName)
    {
        size_t len = wcslen(displayName);
        if (len > UINT_MAX)
        {
            // Can't support display name that big
            Js::Throw::OutOfMemory();
        }
        SetDisplayName(displayName, (uint)len, 0);
    }

    void DeferDeserializeFunctionInfo::SetDisplayName(const char16* pszDisplayName, uint displayNameLength, uint displayShortNameOffset, SetDisplayNameFlags flags /* default to None */)
    {
        this->m_displayNameLength = displayNameLength;
        this->m_displayShortNameOffset = displayShortNameOffset;
        this->m_displayNameIsRecyclerAllocated = FunctionProxy::SetDisplayName(pszDisplayName, &this->m_displayName, displayNameLength, m_scriptContext, flags);
    }

    LPCWSTR DeferDeserializeFunctionInfo::GetSourceInfo(int& lineNumber, int& columnNumber) const
    {
        // Read all the necessary information from the serialized byte code
        int lineNumberField, columnNumberField;
        bool m_isEval, m_isDynamicFunction;
        ByteCodeSerializer::ReadSourceInfo(this, lineNumberField, columnNumberField, m_isEval, m_isDynamicFunction);

        // Decode them
        lineNumber = ComputeAbsoluteLineNumber(lineNumberField);
        columnNumber = ComputeAbsoluteColumnNumber(lineNumberField, columnNumberField);
        return Js::ParseableFunctionInfo::GetSourceName<SourceContextInfo*>(this->GetSourceContextInfo(), m_isEval, m_isDynamicFunction);
    }

    void DeferDeserializeFunctionInfo::Finalize(bool isShutdown)
    {
        __super::Finalize(isShutdown);
        PERF_COUNTER_DEC(Code, DeferDeserializeFunctionProxy);
    }

    FunctionBody* DeferDeserializeFunctionInfo::Deserialize()
    {
        Assert(this->GetFunctionInfo()->GetFunctionProxy() == this);

        FunctionBody * body = ByteCodeSerializer::DeserializeFunction(this->m_scriptContext, this);
        this->SetLocalFunctionId(body->GetLocalFunctionId());
        this->SetOriginalEntryPoint(body->GetOriginalEntryPoint());
        this->Copy(body);
        this->UpdateFunctionBodyImpl(body);

        Assert(body->GetFunctionBody() == body);
        return body;
    }

    //
    // hrParse can be one of the following from deferred re-parse (check CompileScriptException::ProcessError):
    //      E_OUTOFMEMORY
    //      E_UNEXPECTED
    //      SCRIPT_E_RECORDED,
    //          with ei.scode: ERRnoMemory, VBSERR_OutOfStack, E_OUTOFMEMORY, E_FAIL
    //          Any other ei.scode shouldn't appear in deferred re-parse.
    //
    // Map errors like OOM/SOE, return it and clean hrParse. Any other error remaining in hrParse is an internal error.
    //
    HRESULT ParseableFunctionInfo::MapDeferredReparseError(HRESULT& hrParse, const CompileScriptException& se)
    {
        HRESULT hrMapped = NO_ERROR;

        switch (hrParse)
        {
        case E_OUTOFMEMORY:
            hrMapped = E_OUTOFMEMORY;
            break;

        case SCRIPT_E_RECORDED:
            switch (se.ei.scode)
            {
            case ERRnoMemory:
            case E_OUTOFMEMORY:
            case VBSERR_OutOfMemory:
                hrMapped = E_OUTOFMEMORY;
                break;

            case VBSERR_OutOfStack:
                hrMapped = VBSERR_OutOfStack;
                break;
            }
        }

        if (FAILED(hrMapped))
        {
            // If we have mapped error, clear hrParse. We'll throw error from hrMapped.
            hrParse = NO_ERROR;
        }

        return hrMapped;
    }

    FunctionBody* ParseableFunctionInfo::Parse(ScriptFunction ** functionRef, bool isByteCodeDeserialization)
    {
        Assert(this == this->GetFunctionInfo()->GetFunctionProxy());
        if (!IsDeferredParseFunction())
        {
            // If not deferredparsed, the functionBodyImpl and this will be the same, just return the current functionBody.
            Assert(GetFunctionBody()->IsFunctionParsed());
            return GetFunctionBody();
        }

        bool asmjsParseFailed = false;
        BOOL fParsed = FALSE;
        FunctionBody* returnFunctionBody = nullptr;
        ENTER_PINNED_SCOPE(Js::PropertyRecordList, propertyRecordList);
        Recycler* recycler = this->m_scriptContext->GetRecycler();
        propertyRecordList = RecyclerNew(recycler, Js::PropertyRecordList, recycler);

        bool isDebugOrAsmJsReparse = false;
        FunctionBody* funcBody = nullptr;

        {
            AutoRestoreFunctionInfo autoRestoreFunctionInfo(this, DefaultEntryThunk);
            

            // If m_hasBeenParsed = true, one of the following things happened things happened:
            // - We had multiple function objects which were all defer-parsed, but with the same function body and one of them
            //   got the body to be parsed before another was called
            // - We are in debug mode and had our thunks switched to DeferParseThunk
            // - This is an already parsed asm.js module, which has been invalidated at link time and must be reparsed as a non-asm.js function
            if (!this->m_hasBeenParsed)
            {
            this->GetUtf8SourceInfo()->StopTrackingDeferredFunction(this->GetLocalFunctionId());
            funcBody = FunctionBody::NewFromParseableFunctionInfo(this, propertyRecordList);
                autoRestoreFunctionInfo.funcBody = funcBody;

<<<<<<< HEAD
            PERF_COUNTER_DEC(Code, DeferredFunction);

            if (!this->GetSourceContextInfo()->IsDynamic())
            {
                PHASE_PRINT_TESTTRACE1(Js::DeferParsePhase, _u("TestTrace: Deferred function parsed - ID: %d; Display Name: %s; Length: %d; Nested Function Count: %d; Utf8SourceInfo: %d; Source Length: %d; Is Top Level: %s; Source Url: %s\n"), m_functionNumber, this->GetDisplayName(), this->m_cchLength, this->GetNestedCount(), this->m_utf8SourceInfo->GetSourceInfoId(), this->m_utf8SourceInfo->GetCchLength(), this->GetIsTopLevel() ? _u("True") : _u("False"), this->GetSourceContextInfo()->url);
            }
            else
            {
                PHASE_PRINT_TESTTRACE1(Js::DeferParsePhase, _u("TestTrace: Deferred function parsed - ID: %d; Display Name: %s; Length: %d; Nested Function Count: %d; Utf8SourceInfo: %d; Source Length: %d\n; Is Top Level: %s;"), m_functionNumber, this->GetDisplayName(), this->m_cchLength, this->GetNestedCount(),  this->m_utf8SourceInfo->GetSourceInfoId(), this->m_utf8SourceInfo->GetCchLength(), this->GetIsTopLevel() ? _u("True") : _u("False"));
            }

            if (!this->GetIsTopLevel() &&
                !this->GetSourceContextInfo()->IsDynamic() &&
                this->m_scriptContext->DoUndeferGlobalFunctions())
            {
                this->GetUtf8SourceInfo()->UndeferGlobalFunctions([this](const Utf8SourceInfo::DeferredFunctionsDictionary::EntryType& func)
=======
                PERF_COUNTER_DEC(Code, DeferredFunction);

                if (!this->GetSourceContextInfo()->IsDynamic())
                {
                    PHASE_PRINT_TESTTRACE1(Js::DeferParsePhase, _u("TestTrace: Deferred function parsed - ID: %d; Display Name: %s; Length: %d; Nested Function Count: %d; Utf8SourceInfo: %d; Source Length: %d; Is Top Level: %s; Source Url: %s\n"), m_functionNumber, m_displayName, this->m_cchLength, this->GetNestedCount(), this->m_utf8SourceInfo->GetSourceInfoId(), this->m_utf8SourceInfo->GetCchLength(), this->GetIsTopLevel() ? _u("True") : _u("False"), this->GetSourceContextInfo()->url);
                }
                else
>>>>>>> 6c529db8
                {
                    PHASE_PRINT_TESTTRACE1(Js::DeferParsePhase, _u("TestTrace: Deferred function parsed - ID: %d; Display Name: %s; Length: %d; Nested Function Count: %d; Utf8SourceInfo: %d; Source Length: %d\n; Is Top Level: %s;"), m_functionNumber, m_displayName, this->m_cchLength, this->GetNestedCount(), this->m_utf8SourceInfo->GetSourceInfoId(), this->m_utf8SourceInfo->GetCchLength(), this->GetIsTopLevel() ? _u("True") : _u("False"));
                }

                if (!this->GetIsTopLevel() &&
                    !this->GetSourceContextInfo()->IsDynamic() &&
                    this->m_scriptContext->DoUndeferGlobalFunctions())
                {
                    this->GetUtf8SourceInfo()->UndeferGlobalFunctions([this](JsUtil::SimpleDictionaryEntry<Js::LocalFunctionId, Js::ParseableFunctionInfo*> func)
                    {
                        Js::ParseableFunctionInfo *nextFunc = func.Value();
                        JavascriptExceptionObject* pExceptionObject = nullptr;

                        if (nextFunc != nullptr && this != nextFunc)
                        {
                            try
                            {
                                nextFunc->Parse();
                            }
                            catch (OutOfMemoryException) {}
                            catch (StackOverflowException) {}
                            catch (const Js::JavascriptException& err)
                            {
                                pExceptionObject = err.GetAndClear();
                            }

                            // Do not do anything with an OOM or SOE, returning true is fine, it will then be undeferred (or attempted to again when called)
                            if (pExceptionObject)
                            {
                                if (pExceptionObject != ThreadContext::GetContextForCurrentThread()->GetPendingOOMErrorObject() &&
                                    pExceptionObject != ThreadContext::GetContextForCurrentThread()->GetPendingSOErrorObject())
                                {
                                    JavascriptExceptionOperators::DoThrow(pExceptionObject, /*scriptContext*/nullptr);
                                }
                            }
                        }

                        return true;
                    });
                }
            }
            else
            {
                bool isDebugReparse = m_scriptContext->IsScriptContextInSourceRundownOrDebugMode() && !this->GetUtf8SourceInfo()->GetIsLibraryCode();
                bool isAsmJsReparse = m_isAsmjsMode && !isDebugReparse;

                isDebugOrAsmJsReparse = isAsmJsReparse || isDebugReparse;

                funcBody = this->GetFunctionBody();

                if (isDebugOrAsmJsReparse)
                {
#if ENABLE_DEBUG_CONFIG_OPTIONS
                    char16 debugStringBuffer[MAX_FUNCTION_BODY_DEBUG_STRING_SIZE];
#endif
#if DBG
                    Assert(
                        funcBody->IsReparsed()
                        || m_scriptContext->IsScriptContextInSourceRundownOrDebugMode()
                        || m_isAsmjsMode);
#endif
                    OUTPUT_TRACE(Js::DebuggerPhase, _u("Full nested reparse of function: %s (%s)\n"), funcBody->GetDisplayName(), funcBody->GetDebugNumberSet(debugStringBuffer));

                    if (funcBody->GetByteCode())
                    {
                        // The current function needs to be cleaned up before getting generated in the debug mode.
                        funcBody->CleanupToReparse();
                    }

                }
            }

            // Note that we may be trying to re-gen an already-completed function. (This can happen, for instance,
            // in the case of named function expressions inside "with" statements in compat mode.)
            // In such a case, there's no work to do.
            if (funcBody->GetByteCode() == nullptr)
            {
#if ENABLE_PROFILE_INFO
                Assert(!funcBody->HasExecutionDynamicProfileInfo());
#endif
                // In debug or asm.js mode, the scriptlet will be asked to recompile again.
                AssertMsg(isDebugOrAsmJsReparse || funcBody->GetGrfscr() & fscrGlobalCode || CONFIG_FLAG(DeferNested), "Deferred parsing of non-global procedure?");

                HRESULT hr = NO_ERROR;
                HRESULT hrParser = NO_ERROR;
                HRESULT hrParseCodeGen = NO_ERROR;

                BEGIN_LEAVE_SCRIPT_INTERNAL(m_scriptContext)
                {
                    bool isCesu8 = m_scriptContext->GetSource(funcBody->GetSourceIndex())->IsCesu8();

                    size_t offset = this->StartOffset();
                    charcount_t charOffset = this->StartInDocument();
                    size_t length = this->LengthInBytes();

                    LPCUTF8 pszStart = this->GetStartOfDocument();

                    uint32 grfscr = funcBody->GetGrfscr() | fscrDeferredFnc;

                    // For the global function we want to re-use the glo functionbody which is already created in the non-debug mode
                    if (!funcBody->GetIsGlobalFunc())
                    {
                        grfscr &= ~fscrGlobalCode;
                    }

                    if (!funcBody->GetIsDeclaration() && !funcBody->GetIsGlobalFunc()) // No refresh may reparse global function (e.g. eval code)
                    {
                        // Notify the parser that the top-level function was defined in an expression,
                        // (not a function declaration statement).
                        grfscr |= fscrDeferredFncExpression;
                    }
                    if (!CONFIG_FLAG(DeferNested) || isDebugOrAsmJsReparse)
                    {
                        grfscr &= ~fscrDeferFncParse; // Disable deferred parsing if not DeferNested, or doing a debug/asm.js re-parse
                    }

<<<<<<< HEAD
                        bool forceNoNative = isDebugOrAsmJsReparse ? this->GetScriptContext()->IsInterpreted() : false;

                        ParseableFunctionInfo* rootFunc = funcBody->GetParseableFunctionInfo();
                        hrParseCodeGen = GenerateByteCode(parseTree, grfscr, m_scriptContext,
                            &rootFunc, funcBody->GetSourceIndex(),
                            forceNoNative, &ps, &se, funcBody->GetScopeInfo(), functionRef);
                        funcBody->SetParseableFunctionInfo(rootFunc);
=======
                    if (isDebugOrAsmJsReparse)
                    {
                        grfscr |= fscrNoAsmJs; // Disable asm.js when debugging or if linking failed
                    }
>>>>>>> 6c529db8

                    BEGIN_TRANSLATE_EXCEPTION_TO_HRESULT
                    {
                        CompileScriptException se;
                        Parser ps(m_scriptContext, funcBody->GetIsStrictMode() ? TRUE : FALSE);
                        ParseNodePtr parseTree;

                        uint nextFunctionId = funcBody->GetLocalFunctionId();
                        hrParser = ps.ParseSourceWithOffset(&parseTree, pszStart, offset, length, charOffset, isCesu8, grfscr, &se,
                            &nextFunctionId, funcBody->GetRelativeLineNumber(), funcBody->GetSourceContextInfo(),
                            funcBody);
                        // Assert(FAILED(hrParser) || nextFunctionId == funcBody->deferredParseNextFunctionId || isDebugOrAsmJsReparse || isByteCodeDeserialization);

                        if (FAILED(hrParser))
                        {
                            hrParseCodeGen = MapDeferredReparseError(hrParser, se); // Map certain errors like OOM/SOE
                            AssertMsg(FAILED(hrParseCodeGen) && SUCCEEDED(hrParser), "Syntax errors should never be detected on deferred re-parse");
                        }
                        else
                        {
                            TRACE_BYTECODE(_u("\nDeferred parse %s\n"), funcBody->GetDisplayName());
                            Js::AutoDynamicCodeReference dynamicFunctionReference(m_scriptContext);

                            bool forceNoNative = isDebugOrAsmJsReparse ? this->GetScriptContext()->IsInterpreted() : false;
                            hrParseCodeGen = GenerateByteCode(parseTree, grfscr, m_scriptContext,
                                funcBody->GetParseableFunctionInfoRef(), funcBody->GetSourceIndex(),
                                forceNoNative, &ps, &se, funcBody->GetScopeInfo(), functionRef);

                            if (SUCCEEDED(hrParseCodeGen))
                            {
                                fParsed = TRUE;
                            }
                            else
                            {
                                Assert(hrParseCodeGen == SCRIPT_E_RECORDED);
                                hrParseCodeGen = se.ei.scode;
                            }
                        }
                    }
                    END_TRANSLATE_EXCEPTION_TO_HRESULT(hr);
                }
                END_LEAVE_SCRIPT_INTERNAL(m_scriptContext);

                THROW_KNOWN_HRESULT_EXCEPTIONS(hr, m_scriptContext);

                Assert(hr == NO_ERROR);

                if (!SUCCEEDED(hrParser))
                {
                    JavascriptError::ThrowError(m_scriptContext, VBSERR_InternalError);
                }
                else if (!SUCCEEDED(hrParseCodeGen))
                {
                    /*
                     * VBSERR_OutOfStack is of type kjstError but we throw a (more specific) StackOverflowError when a hard stack
                     * overflow occurs. To keep the behavior consistent I'm special casing it here.
                     */
                    if (hrParseCodeGen == VBSERR_OutOfStack)
                    {
                        JavascriptError::ThrowStackOverflowError(m_scriptContext);
                    }
                    else if (hrParseCodeGen == JSERR_AsmJsCompileError)
                    {
                        asmjsParseFailed = true;
                    }
                    else
                    {
                        JavascriptError::MapAndThrowError(m_scriptContext, hrParseCodeGen);
                    }
                }
            }
            else
            {
                fParsed = FALSE;
            }

            if (!asmjsParseFailed)
            {
                autoRestoreFunctionInfo.Clear();
            }
        }

        if (fParsed == TRUE)
        {
            // Restore if the function has nameIdentifier reference, as that name on the left side will not be parsed again while deferparse.
            funcBody->SetIsNameIdentifierRef(this->GetIsNameIdentifierRef());

            this->m_hasBeenParsed = true;
            returnFunctionBody = funcBody;
        }
        else if(!asmjsParseFailed)
        {
            returnFunctionBody = this->GetFunctionBody();
        }

        LEAVE_PINNED_SCOPE();

        if (asmjsParseFailed)
        {
            // disable asm.js and reparse on failure
            m_grfscr |= fscrNoAsmJs;
            return Parse(functionRef, isByteCodeDeserialization);
        }

        return returnFunctionBody;
    }

#ifdef ASMJS_PLAT
    FunctionBody* ParseableFunctionInfo::ParseAsmJs(Parser * ps, __out CompileScriptException * se, __out ParseNodePtr * parseTree)
    {
        Assert(IsDeferredParseFunction());
        Assert(m_isAsmjsMode);

        FunctionBody* returnFunctionBody = nullptr;
        ENTER_PINNED_SCOPE(Js::PropertyRecordList, propertyRecordList);
        Recycler* recycler = this->m_scriptContext->GetRecycler();
        propertyRecordList = RecyclerNew(recycler, Js::PropertyRecordList, recycler);

        FunctionBody* funcBody = nullptr;

        funcBody = FunctionBody::NewFromRecycler(
            this->m_scriptContext,
            this->m_displayName,
            this->m_displayNameLength,
            this->m_displayShortNameOffset,
            this->GetNestedCount(),
            this->GetUtf8SourceInfo(),
            this->m_functionNumber,
            this->GetUtf8SourceInfo()->GetSrcInfo()->sourceContextInfo->sourceContextId,
            this->GetLocalFunctionId(),
            propertyRecordList,
            (FunctionInfo::Attributes)(this->GetAttributes() & ~(FunctionInfo::Attributes::DeferredDeserialize | FunctionInfo::Attributes::DeferredParse)),
            Js::FunctionBody::FunctionBodyFlags::Flags_HasNoExplicitReturnValue
#ifdef PERF_COUNTERS
            , false /* is function from deferred deserialized proxy */
#endif
            );

        this->Copy(funcBody);
        PERF_COUNTER_DEC(Code, DeferredFunction);

        if (!this->GetSourceContextInfo()->IsDynamic())
        {
            PHASE_PRINT_TESTTRACE1(Js::DeferParsePhase, _u("TestTrace: Deferred function parsed - ID: %d; Display Name: %s; Length: %d; Nested Function Count: %d; Utf8SourceInfo: %d; Source Length: %d; Is Top Level: %s; Source Url: %s\n"), m_functionNumber, this->GetDisplayName(), this->m_cchLength, this->GetNestedCount(), this->m_utf8SourceInfo->GetSourceInfoId(), this->m_utf8SourceInfo->GetCchLength(), this->GetIsTopLevel() ? _u("True") : _u("False"), this->GetSourceContextInfo()->url);
        }
        else
        {
            PHASE_PRINT_TESTTRACE1(Js::DeferParsePhase, _u("TestTrace: Deferred function parsed - ID: %d; Display Name: %s; Length: %d; Nested Function Count: %d; Utf8SourceInfo: %d; Source Length: %d\n; Is Top Level: %s;"), m_functionNumber, this->GetDisplayName(), this->m_cchLength, this->GetNestedCount(), this->m_utf8SourceInfo->GetSourceInfoId(), this->m_utf8SourceInfo->GetCchLength(), this->GetIsTopLevel() ? _u("True") : _u("False"));
        }

#if ENABLE_PROFILE_INFO
        Assert(!funcBody->HasExecutionDynamicProfileInfo());
#endif

        HRESULT hrParser = NO_ERROR;
        HRESULT hrParseCodeGen = NO_ERROR;

        bool isCesu8 = m_scriptContext->GetSource(funcBody->GetSourceIndex())->IsCesu8();

        size_t offset = this->StartOffset();
        charcount_t charOffset = this->StartInDocument();
        size_t length = this->LengthInBytes();

        LPCUTF8 pszStart = this->GetStartOfDocument();

        uint32 grfscr = funcBody->GetGrfscr() | fscrDeferredFnc | fscrDeferredFncExpression;

        uint nextFunctionId = funcBody->GetLocalFunctionId();

        // if parser throws, it will be caught by function trying to bytecode gen the asm.js module, so don't need to catch/rethrow here
        hrParser = ps->ParseSourceWithOffset(parseTree, pszStart, offset, length, charOffset, isCesu8, grfscr, se,
                    &nextFunctionId, funcBody->GetRelativeLineNumber(), funcBody->GetSourceContextInfo(),
                    funcBody);

        Assert(FAILED(hrParser) || funcBody->deferredParseNextFunctionId == nextFunctionId);
        if (FAILED(hrParser))
        {
            hrParseCodeGen = MapDeferredReparseError(hrParser, *se); // Map certain errors like OOM/SOE
            AssertMsg(FAILED(hrParseCodeGen) && SUCCEEDED(hrParser), "Syntax errors should never be detected on deferred re-parse");
        }

        if (!SUCCEEDED(hrParser))
        {
            Throw::InternalError();
        }
        else if (!SUCCEEDED(hrParseCodeGen))
        {
            if (hrParseCodeGen == VBSERR_OutOfStack)
            {
                Throw::StackOverflow(m_scriptContext, nullptr);
            }
            else
            {
                Assert(hrParseCodeGen == E_OUTOFMEMORY);
                Throw::OutOfMemory();
            }
        }

        UpdateFunctionBodyImpl(funcBody);
        m_hasBeenParsed = true;

        Assert(funcBody->GetFunctionBody() == funcBody);

        returnFunctionBody = funcBody;

        LEAVE_PINNED_SCOPE();

        return returnFunctionBody;
    }
#endif

    void ParseableFunctionInfo::Finalize(bool isShutdown)
    {
        __super::Finalize(isShutdown);
        if (this->GetFunctionInfo())
        {
            // (If function info was never set, then initialization didn't finish, so there's nothing to remove from the dictionary.)
            this->GetUtf8SourceInfo()->StopTrackingDeferredFunction(this->GetLocalFunctionId());
        }
        if (!this->m_hasBeenParsed)
        {
            PERF_COUNTER_DEC(Code, DeferredFunction);
        }
    }

    bool ParseableFunctionInfo::IsFakeGlobalFunc(uint32 flags) const
    {
        return GetIsGlobalFunc() && !(flags & fscrGlobalCode);
    }

    bool ParseableFunctionInfo::GetExternalDisplaySourceName(BSTR* sourceName)
    {
        Assert(sourceName);

        if (IsDynamicScript() && GetUtf8SourceInfo()->GetDebugDocumentName(sourceName))
        {
            return true;
        }

        *sourceName = ::SysAllocString(GetSourceName());
        return *sourceName != nullptr;
    }

    const char16* FunctionProxy::WrapWithBrackets(const char16* name, charcount_t sz, ScriptContext* scriptContext)
    {
        char16 * wrappedName = RecyclerNewArrayLeaf(scriptContext->GetRecycler(), char16, sz + 3); //[]\0
        wrappedName[0] = _u('[');
        char16 *next = wrappedName;
        js_wmemcpy_s(++next, sz, name, sz);
        wrappedName[sz + 1] = _u(']');
        wrappedName[sz + 2] = _u('\0');
        return wrappedName;

    }

    const char16* FunctionProxy::GetShortDisplayName(charcount_t * shortNameLength)
    {
        const char16* name = this->GetDisplayName();
        uint nameLength = this->GetDisplayNameLength();

        if (name == nullptr)
        {
            *shortNameLength = 0;
            return Constants::Empty;
        }

        if (IsConstantFunctionName(name))
        {
            *shortNameLength = nameLength;
            return name;
        }
        uint shortNameOffset = this->GetShortDisplayNameOffset();
        const char16 * shortName = name + shortNameOffset;
        bool isBracketCase = shortNameOffset != 0 && name[shortNameOffset-1] == '[';
        Assert(nameLength >= shortNameOffset);
        *shortNameLength = nameLength - shortNameOffset;

        if (!isBracketCase)
        {
            return shortName;
        }

        Assert(name[nameLength - 1] == ']');
        char16 * finalshorterName = RecyclerNewArrayLeaf(this->GetScriptContext()->GetRecycler(), char16, *shortNameLength);
        js_wmemcpy_s(finalshorterName, *shortNameLength, shortName, *shortNameLength - 1); // we don't want the last character in shorterName
        finalshorterName[*shortNameLength - 1] = _u('\0');
        *shortNameLength = *shortNameLength - 1;
        return finalshorterName;
    }

    /*static*/
    bool FunctionProxy::IsConstantFunctionName(const char16* srcName)
    {
        if (srcName == Js::Constants::GlobalFunction ||
            srcName == Js::Constants::AnonymousFunction ||
            srcName == Js::Constants::GlobalCode ||
            srcName == Js::Constants::Anonymous ||
            srcName == Js::Constants::UnknownScriptCode ||
            srcName == Js::Constants::FunctionCode)
        {
            return true;
        }
        return false;
    }

    /*static */
    /*Return value: Whether the target value is a recycler pointer or not*/
    bool FunctionProxy::SetDisplayName(const char16* srcName, const char16** destName, uint displayNameLength,  ScriptContext * scriptContext, SetDisplayNameFlags flags /* default to None */)
    {
        Assert(destName);
        Assert(scriptContext);

        if (srcName == nullptr)
        {
            *destName = (_u(""));
            return false;
        }
        else if (IsConstantFunctionName(srcName) || (flags & SetDisplayNameFlagsDontCopy) != 0)
        {
            *destName = srcName;
            return (flags & SetDisplayNameFlagsRecyclerAllocated) != 0; // Return true if array is recycler allocated
        }
        else
        {
            uint  numCharacters =  displayNameLength + 1;
            Assert((flags & SetDisplayNameFlagsDontCopy) == 0);

            *destName = RecyclerNewArrayLeaf(scriptContext->GetRecycler(), char16, numCharacters);
            js_wmemcpy_s((char16 *)*destName, numCharacters, srcName, numCharacters);
            ((char16 *)(*destName))[numCharacters - 1] = _u('\0');

            return true;
        }
    }

    bool FunctionProxy::SetDisplayName(const char16* srcName, WriteBarrierPtr<const char16>* destName, uint displayNameLength, ScriptContext * scriptContext, SetDisplayNameFlags flags /* default to None */)
    {
        const char16* dest = nullptr;
        bool targetIsRecyclerMemory = SetDisplayName(srcName, &dest, displayNameLength, scriptContext, flags);

        if (targetIsRecyclerMemory)
        {
            *destName = dest;
        }
        else
        {
            destName->NoWriteBarrierSet(dest);
        }
        return targetIsRecyclerMemory;
    }
    void ParseableFunctionInfo::SetDisplayName(const char16* pszDisplayName)
    {
        size_t len = wcslen(pszDisplayName);
        if (len > UINT_MAX)
        {
            // Can't support display name that big
            Js::Throw::OutOfMemory();
        }
        SetDisplayName(pszDisplayName, (uint)len, 0);
    }
    void ParseableFunctionInfo::SetDisplayName(const char16* pszDisplayName, uint displayNameLength, uint displayShortNameOffset, SetDisplayNameFlags flags /* default to None */)
    {
        this->m_displayNameLength = displayNameLength;
        this->m_displayShortNameOffset = displayShortNameOffset;

        this->m_displayNameIsRecyclerAllocated = FunctionProxy::SetDisplayName(pszDisplayName, &this->m_displayName, displayNameLength, m_scriptContext, flags);
    }

    // SourceInfo methods

    /* static */
    template <typename TStatementMapList>
    FunctionBody::StatementMap * FunctionBody::GetNextNonSubexpressionStatementMap(TStatementMapList *statementMapList, int & startingAtIndex)
    {
        AssertMsg(statementMapList != nullptr, "Must have valid statementMapList to execute");

        FunctionBody::StatementMap *map = statementMapList->Item(startingAtIndex);
        while (map->isSubexpression && startingAtIndex < statementMapList->Count() - 1)
        {
            map = statementMapList->Item(++startingAtIndex);
        }
        if (map->isSubexpression)   // Didn't find any non inner maps
        {
            return nullptr;
        }
        return map;
    }
    // explicitly instantiate template
    template FunctionBody::StatementMap *
    FunctionBody::GetNextNonSubexpressionStatementMap<FunctionBody::ArenaStatementMapList>(FunctionBody::ArenaStatementMapList *statementMapList, int & startingAtIndex);
    template FunctionBody::StatementMap *
    FunctionBody::GetNextNonSubexpressionStatementMap<FunctionBody::StatementMapList>(FunctionBody::StatementMapList *statementMapList, int & startingAtIndex);

    /* static */ FunctionBody::StatementMap * FunctionBody::GetPrevNonSubexpressionStatementMap(StatementMapList *statementMapList, int & startingAtIndex)
    {
        AssertMsg(statementMapList != nullptr, "Must have valid statementMapList to execute");

        StatementMap *map = statementMapList->Item(startingAtIndex);
        while (startingAtIndex && map->isSubexpression)
        {
            map = statementMapList->Item(--startingAtIndex);
        }
        if (map->isSubexpression)   // Didn't find any non inner maps
        {
            return nullptr;
        }
        return map;
    }

    void ParseableFunctionInfo::SetSourceInfo(uint sourceIndex, ParseNodePtr node, bool isEval, bool isDynamicFunction)
    {
        if (!m_utf8SourceHasBeenSet)
        {
            this->m_sourceIndex = sourceIndex;
            this->m_cchStartOffset = node->ichMin;
            this->m_cchLength = node->LengthInCodepoints();
            this->m_lineNumber = node->sxFnc.lineNumber;
            this->m_columnNumber = node->sxFnc.columnNumber;
            this->m_isEval = isEval;
            this->m_isDynamicFunction = isDynamicFunction;

            // It would have been better if we detect and reject large source buffer earlier before parsing
            size_t cbMin = node->sxFnc.cbMin;
            size_t lengthInBytes = node->sxFnc.LengthInBytes();
            if (cbMin > UINT_MAX || lengthInBytes > UINT_MAX)
            {
                Js::Throw::OutOfMemory();
            }
            this->m_cbStartOffset = (uint)cbMin;
            this->m_cbLength = (uint)lengthInBytes;

            Assert(this->m_utf8SourceInfo != nullptr);
            this->m_utf8SourceHasBeenSet = true;

            if (this->IsFunctionBody())
            {
                this->GetFunctionBody()->FinishSourceInfo();
            }
        }
#if DBG
        else
        {
            AssertMsg(this->m_sourceIndex == sourceIndex, "Mismatched source index");
            if (!this->GetIsGlobalFunc())
            {
                // In the global function case with a @cc_on, we modify some of these values so it might
                // not match on reparse (see ParseableFunctionInfo::Parse()).
                AssertMsg(this->StartOffset() == node->sxFnc.cbMin, "Mismatched source start offset");
                AssertMsg(this->m_cchStartOffset == node->ichMin, "Mismatched source character start offset");
                AssertMsg(this->m_cchLength == node->LengthInCodepoints(), "Mismatched source length");
                AssertMsg(this->LengthInBytes() == node->sxFnc.LengthInBytes(), "Mismatched source encoded byte length");
            }

            AssertMsg(this->m_isEval == isEval, "Mismatched source type");
            AssertMsg(this->m_isDynamicFunction == isDynamicFunction, "Mismatch source type");
       }
#endif

#if DBG_DUMP
        if (PHASE_TRACE1(Js::FunctionSourceInfoParsePhase))
        {
            Assert(this->GetFunctionInfo()->HasBody());
            if (this->IsFunctionBody())
            {
                FunctionBody* functionBody = this->GetFunctionBody();
                Assert( functionBody != nullptr );

                functionBody->PrintStatementSourceLineFromStartOffset(functionBody->StartInDocument());
                Output::Flush();
            }
        }
#endif
    }

    void ParseableFunctionInfo::SetSourceInfo(uint sourceIndex)
    {
        // TODO (michhol): how do we want to handle wasm source?
        if (!m_utf8SourceHasBeenSet)
        {
            this->m_sourceIndex = sourceIndex;
            this->m_cchStartOffset = 0;
            this->m_cchLength = 0;
            this->m_lineNumber = 0;
            this->m_columnNumber = 0;

            this->m_cbStartOffset = 0;
            this->m_cbLength = 0;

            this->m_utf8SourceHasBeenSet = true;

            if (this->IsFunctionBody())
            {
                this->GetFunctionBody()->FinishSourceInfo();
            }
        }
#if DBG
        else
        {
            AssertMsg(this->m_sourceIndex == sourceIndex, "Mismatched source index");
        }
#endif
    }

    bool FunctionBody::Is(void* ptr)
    {
        if(!ptr)
        {
            return false;
        }
        return VirtualTableInfo<FunctionBody>::HasVirtualTable(ptr);
    }

    bool FunctionBody::HasLineBreak() const
    {
        return this->HasLineBreak(this->StartOffset(), this->m_cchStartOffset + this->m_cchLength);
    }

    bool FunctionBody::HasLineBreak(charcount_t start, charcount_t end) const
    {
        if (start > end) return false;
        charcount_t cchLength = end - start;
        if (start < this->m_cchStartOffset || cchLength > this->m_cchLength) return false;
        LPCUTF8 src = this->GetSource(_u("FunctionBody::HasLineBreak"));
        LPCUTF8 last = src + this->LengthInBytes();
        size_t offset = this->LengthInBytes() == this->m_cchLength ?
            start - this->m_cchStartOffset :
            utf8::CharacterIndexToByteIndex(src, this->LengthInBytes(), start - this->m_cchStartOffset, utf8::doAllowThreeByteSurrogates);
        src = src + offset;

        utf8::DecodeOptions options = utf8::doAllowThreeByteSurrogates;

        for (charcount_t cch = cchLength; cch > 0; --cch)
        {
            switch (utf8::Decode(src, last, options))
            {
            case '\r':
            case '\n':
            case 0x2028:
            case 0x2029:
                return true;
            }
        }

        return false;
    }

    FunctionBody::StatementMap* FunctionBody::GetMatchingStatementMapFromByteCode(int byteCodeOffset, bool ignoreSubexpressions /* = false */)
    {
        StatementMapList * pStatementMaps = this->GetStatementMaps();
        if (pStatementMaps)
        {
            Assert(m_sourceInfo.pSpanSequence == nullptr);
            for (int index = 0; index < pStatementMaps->Count(); index++)
            {
                FunctionBody::StatementMap* pStatementMap = pStatementMaps->Item(index);

                if (!(ignoreSubexpressions && pStatementMap->isSubexpression) &&  pStatementMap->byteCodeSpan.Includes(byteCodeOffset))
                {
                    return pStatementMap;
                }
            }
        }
        return nullptr;
    }

    // Returns the StatementMap for the offset.
    // 1. Current statementMap if bytecodeoffset falls within bytecode's span
    // 2. Previous if the bytecodeoffset is in between previous's end to current's begin
    FunctionBody::StatementMap* FunctionBody::GetEnclosingStatementMapFromByteCode(int byteCodeOffset, bool ignoreSubexpressions /* = false */)
    {
        int index = GetEnclosingStatementIndexFromByteCode(byteCodeOffset, ignoreSubexpressions);
        if (index != -1)
        {
            return this->GetStatementMaps()->Item(index);
        }
        return nullptr;
    }

    // Returns the index of StatementMap for
    // 1. Current statementMap if bytecodeoffset falls within bytecode's span
    // 2. Previous if the bytecodeoffset is in between previous's end to current's begin
    // 3. -1 of the failures.
    int FunctionBody::GetEnclosingStatementIndexFromByteCode(int byteCodeOffset, bool ignoreSubexpressions /* = false */)
    {
        StatementMapList * pStatementMaps = this->GetStatementMaps();
        if (pStatementMaps == nullptr)
        {
            // e.g. internal library.
            return -1;
        }

        Assert(m_sourceInfo.pSpanSequence == nullptr);

        for (int index = 0; index < pStatementMaps->Count(); index++)
        {
            FunctionBody::StatementMap* pStatementMap = pStatementMaps->Item(index);

            if (!(ignoreSubexpressions && pStatementMap->isSubexpression) && pStatementMap->byteCodeSpan.Includes(byteCodeOffset))
            {
                return index;
            }
            else if (!pStatementMap->isSubexpression && byteCodeOffset < pStatementMap->byteCodeSpan.begin) // We always ignore sub expressions when checking if we went too far
            {
                return index > 0 ? index - 1 : 0;
            }
        }

        return pStatementMaps->Count() - 1;
    }

    // In some cases in legacy mode, due to the state scriptContext->windowIdList, the parser might not detect an eval call in the first parse but do so in the reparse
    // This fixes up the state at the start of reparse
    void FunctionBody::SaveState(ParseNodePtr pnode)
    {
        Assert(!this->IsReparsed());
        this->SetChildCallsEval(!!pnode->sxFnc.ChildCallsEval());
        this->SetCallsEval(!!pnode->sxFnc.CallsEval());
        this->SetHasReferenceableBuiltInArguments(!!pnode->sxFnc.HasReferenceableBuiltInArguments());
    }

    void FunctionBody::RestoreState(ParseNodePtr pnode)
    {
        Assert(this->IsReparsed());
#if ENABLE_DEBUG_CONFIG_OPTIONS
        char16 debugStringBuffer[MAX_FUNCTION_BODY_DEBUG_STRING_SIZE];
#endif
        if(!!pnode->sxFnc.ChildCallsEval() != this->GetChildCallsEval())
        {
            OUTPUT_VERBOSE_TRACE(Js::DebuggerPhase, _u("Child calls eval is different on debug reparse: %s(%s)\n"), this->GetExternalDisplayName(), this->GetDebugNumberSet(debugStringBuffer));
        }
        if(!!pnode->sxFnc.CallsEval() != this->GetCallsEval())
        {
            OUTPUT_VERBOSE_TRACE(Js::DebuggerPhase, _u("Calls eval is different on debug reparse: %s(%s)\n"), this->GetExternalDisplayName(), this->GetDebugNumberSet(debugStringBuffer));
        }
        if(!!pnode->sxFnc.HasReferenceableBuiltInArguments() != this->HasReferenceableBuiltInArguments())
        {
            OUTPUT_VERBOSE_TRACE(Js::DebuggerPhase, _u("Referenceable Built in args is different on debug reparse: %s(%s)\n"), this->GetExternalDisplayName(), this->GetDebugNumberSet(debugStringBuffer));
        }

        pnode->sxFnc.SetChildCallsEval(this->GetChildCallsEval());
        pnode->sxFnc.SetCallsEval(this->GetCallsEval());
        pnode->sxFnc.SetHasReferenceableBuiltInArguments(this->HasReferenceableBuiltInArguments());
    }

    // Retrieves statement map for given byte code offset.
    // Parameters:
    // - sourceOffset: byte code offset to get map for.
    // - mapIndex: if not NULL, receives the index of found map.
    FunctionBody::StatementMap* FunctionBody::GetMatchingStatementMapFromSource(int sourceOffset, int* pMapIndex /* = nullptr */)
    {
        StatementMapList * pStatementMaps = this->GetStatementMaps();
        if (pStatementMaps && pStatementMaps->Count() > 0)
        {
            Assert(m_sourceInfo.pSpanSequence == nullptr);
            for (int index = pStatementMaps->Count() - 1; index >= 0; index--)
            {
                FunctionBody::StatementMap* pStatementMap = pStatementMaps->Item(index);

                if (!pStatementMap->isSubexpression && pStatementMap->sourceSpan.Includes(sourceOffset))
                {
                    if (pMapIndex)
                    {
                        *pMapIndex = index;
                    }
                    return pStatementMap;
                }
            }
        }

        if (pMapIndex)
        {
            *pMapIndex = 0;
        }
        return nullptr;
    }

    //
    // The function determine the line and column for a bytecode offset within the current script buffer.
    //
    bool FunctionBody::GetLineCharOffset(int byteCodeOffset, ULONG* _line, LONG* _charOffset, bool canAllocateLineCache /*= true*/)
    {
        Assert(!this->GetUtf8SourceInfo()->GetIsLibraryCode());

        int startCharOfStatement = this->m_cchStartOffset; // Default to the start of this function

        if (m_sourceInfo.pSpanSequence)
        {
            SmallSpanSequenceIter iter;
            m_sourceInfo.pSpanSequence->Reset(iter);

            StatementData data;

            if (m_sourceInfo.pSpanSequence->GetMatchingStatementFromBytecode(byteCodeOffset, iter, data)
                && EndsAfter(data.sourceBegin))
            {
                startCharOfStatement = data.sourceBegin;
            }
        }
        else
        {
            Js::FunctionBody::StatementMap* map = this->GetEnclosingStatementMapFromByteCode(byteCodeOffset, false);
            if (map && EndsAfter(map->sourceSpan.begin))
            {
                startCharOfStatement = map->sourceSpan.begin;
            }
        }

        return this->GetLineCharOffsetFromStartChar(startCharOfStatement, _line, _charOffset, canAllocateLineCache);
    }

    bool FunctionBody::GetLineCharOffsetFromStartChar(int startCharOfStatement, ULONG* _line, LONG* _charOffset, bool canAllocateLineCache /*= true*/)
    {
        Assert(!this->GetUtf8SourceInfo()->GetIsLibraryCode());

        // The following adjusts for where the script is within the document
        ULONG line = this->GetHostStartLine();
        charcount_t column = 0;
        ULONG lineCharOffset = 0;
        charcount_t lineByteOffset = 0;

        if (startCharOfStatement > 0)
        {
            bool doSlowLookup = !canAllocateLineCache;
            if (canAllocateLineCache)
            {
                HRESULT hr = this->GetUtf8SourceInfo()->EnsureLineOffsetCacheNoThrow();
                if (FAILED(hr))
                {
                    if (hr != E_OUTOFMEMORY)
                    {
                        Assert(hr == E_ABORT); // The only other possible error we know about is ScriptAbort from QueryContinue.
                        return false;
                    }

                    // Clear the cache so it is not used.
                    this->GetUtf8SourceInfo()->DeleteLineOffsetCache();

                    // We can try and do the slow lookup below
                    doSlowLookup = true;
                }
            }

            charcount_t cacheLine = 0;
            this->GetUtf8SourceInfo()->GetLineInfoForCharPosition(startCharOfStatement, &cacheLine, &column, &lineByteOffset, doSlowLookup);

            // Update the tracking variables to jump to the line position (only need to jump if not on the first line).
            if (cacheLine > 0)
            {
                line += cacheLine;
                lineCharOffset = startCharOfStatement - column;
            }
        }

        if (this->GetSourceContextInfo()->IsDynamic() && this->m_isDynamicFunction)
        {
            line -= JavascriptFunction::numberLinesPrependedToAnonymousFunction;
        }

        if(_line)
        {
            *_line = line;
        }

        if(_charOffset)
        {
            *_charOffset = column;

            // If we are at the beginning of the host code, adjust the offset based on the host provided offset
            if (this->GetHostSrcInfo()->dlnHost == line)
            {
                *_charOffset += (LONG)this->GetHostStartColumn();
            }
        }

        return true;
    }

    bool FunctionBody::GetStatementIndexAndLengthAt(int byteCodeOffset, UINT32* statementIndex, UINT32* statementLength)
    {
        Assert(statementIndex != nullptr);
        Assert(statementLength != nullptr);

        Assert(this->IsInDebugMode());

        StatementMap * statement = GetEnclosingStatementMapFromByteCode(byteCodeOffset, false);
        Assert(statement != nullptr);

        // Bailout if we are unable to find a statement.
        // We shouldn't be missing these when a debugger is attached but we don't want to AV on retail builds.
        if (statement == nullptr)
        {
            return false;
        }

        Assert(m_utf8SourceInfo);
        const SRCINFO * srcInfo = GetUtf8SourceInfo()->GetSrcInfo();

        // Offset from the beginning of the document minus any host-supplied source characters.
        // Host supplied characters are inserted (for example) around onload:
        //      onload="foo('somestring', 0)" -> function onload(event).{.foo('somestring', 0).}
        ULONG offsetFromDocumentBegin = srcInfo ? srcInfo->ulCharOffset - srcInfo->ichMinHost : 0;

        *statementIndex = statement->sourceSpan.Begin() + offsetFromDocumentBegin;
        *statementLength = statement->sourceSpan.End() - statement->sourceSpan.Begin();
        return true;
    }

    void FunctionBody::RecordFrameDisplayRegister(RegSlot slot)
    {
        AssertMsg(slot != 0, "The assumption that the Frame Display Register cannot be at the 0 slot is wrong.");
        SetFrameDisplayRegister(slot);
    }

    void FunctionBody::RecordObjectRegister(RegSlot slot)
    {
        AssertMsg(slot != 0, "The assumption that the Object Register cannot be at the 0 slot is wrong.");
        SetObjectRegister(slot);
    }

    Js::RootObjectBase * FunctionBody::GetRootObject() const
    {
        // Safe to be used by the JIT thread
        Assert(this->GetConstTable() != nullptr);
        return (Js::RootObjectBase *)PointerValue(this->GetConstTable()[Js::FunctionBody::RootObjectRegSlot - FunctionBody::FirstRegSlot]);
    }

    Js::RootObjectBase * FunctionBody::LoadRootObject() const
    {
        if ((this->GetGrfscr() & fscrIsModuleCode) == fscrIsModuleCode || this->GetModuleID() == kmodGlobal)
        {
            return JavascriptOperators::OP_LdRoot(this->GetScriptContext());
        }
        return JavascriptOperators::GetModuleRoot(this->GetModuleID(), this->GetScriptContext());
    }

#if ENABLE_NATIVE_CODEGEN
    FunctionEntryPointInfo * FunctionBody::GetEntryPointFromNativeAddress(DWORD_PTR codeAddress)
    {
        FunctionEntryPointInfo * entryPoint = nullptr;
        this->MapEntryPoints([&entryPoint, &codeAddress](int index, FunctionEntryPointInfo * currentEntryPoint)
        {
            // We need to do a second check for IsNativeCode because the entry point could be in the process of
            // being recorded on the background thread
            if (currentEntryPoint->IsInNativeAddressRange(codeAddress))
            {
                entryPoint = currentEntryPoint;
            }
        });

        return entryPoint;
    }

    LoopEntryPointInfo * FunctionBody::GetLoopEntryPointInfoFromNativeAddress(DWORD_PTR codeAddress, uint loopNum) const
    {
        LoopEntryPointInfo * entryPoint = nullptr;

        LoopHeader * loopHeader = this->GetLoopHeader(loopNum);
        Assert(loopHeader);

        loopHeader->MapEntryPoints([&](int index, LoopEntryPointInfo * currentEntryPoint)
        {
            if (currentEntryPoint->IsCodeGenDone() &&
                codeAddress >= currentEntryPoint->GetNativeAddress() &&
                codeAddress < currentEntryPoint->GetNativeAddress() + currentEntryPoint->GetCodeSize())
            {
                entryPoint = currentEntryPoint;
            }
        });

        return entryPoint;
    }

    int FunctionBody::GetStatementIndexFromNativeOffset(SmallSpanSequence *pThrowSpanSequence, uint32 nativeOffset)
    {
        int statementIndex = -1;
        if (pThrowSpanSequence)
        {
            SmallSpanSequenceIter iter;
            StatementData tmpData;
            if (pThrowSpanSequence->GetMatchingStatementFromBytecode(nativeOffset, iter, tmpData))
            {
                statementIndex = tmpData.sourceBegin; // sourceBegin represents statementIndex here
            }
            else
            {
                // If nativeOffset falls on the last span, GetMatchingStatement would miss it because SmallSpanSequence
                // does not know about the last span end. Since we checked that codeAddress is within our range,
                // we can safely consider it matches the last span.
                statementIndex = iter.accumulatedSourceBegin;
            }
        }

        return statementIndex;
    }

    int FunctionBody::GetStatementIndexFromNativeAddress(SmallSpanSequence *pThrowSpanSequence, DWORD_PTR codeAddress, DWORD_PTR nativeBaseAddress)
    {
        uint32 nativeOffset = (uint32)(codeAddress - nativeBaseAddress);

        return GetStatementIndexFromNativeOffset(pThrowSpanSequence, nativeOffset);
    }
#endif

    BOOL FunctionBody::GetMatchingStatementMap(StatementData &data, int statementIndex, FunctionBody *inlinee)
    {
        SourceInfo *si = &this->m_sourceInfo;
        if (inlinee)
        {
            si = &inlinee->m_sourceInfo;
            Assert(si);
        }

        if (statementIndex >= 0)
        {
            SmallSpanSequence *pSpanSequence = si->pSpanSequence;
            if (pSpanSequence)
            {
                SmallSpanSequenceIter iter;
                pSpanSequence->Reset(iter);

                if (pSpanSequence->Item(statementIndex, iter, data))
                {
                    return TRUE;
                }
            }
            else
            {
                StatementMapList* pStatementMaps = GetStatementMaps();
                Assert(pStatementMaps);
                if (statementIndex >= pStatementMaps->Count())
                {
                    return FALSE;
                }

                data.sourceBegin = pStatementMaps->Item(statementIndex)->sourceSpan.begin;
                data.bytecodeBegin = pStatementMaps->Item(statementIndex)->byteCodeSpan.begin;
                return TRUE;
            }
        }

        return FALSE;
    }

    void FunctionBody::FindClosestStatements(int32 characterOffset, StatementLocation *firstStatementLocation, StatementLocation *secondStatementLocation)
    {
        auto statementMaps = this->GetStatementMaps();
        if (statementMaps)
        {
            for(int i = 0; i < statementMaps->Count(); i++)
            {
                regex::Interval* pSourceSpan = &(statementMaps->Item(i)->sourceSpan);
                if (FunctionBody::IsDummyGlobalRetStatement(pSourceSpan))
                {
                    // Workaround for handling global return, which is an empty range.
                    continue;
                }

                if (pSourceSpan->begin < characterOffset
                    && (firstStatementLocation->function == nullptr || firstStatementLocation->statement.begin < pSourceSpan->begin))
                {
                    firstStatementLocation->function = this;
                    firstStatementLocation->statement = *pSourceSpan;
                    firstStatementLocation->bytecodeSpan = statementMaps->Item(i)->byteCodeSpan;
                }
                else if (pSourceSpan->begin >= characterOffset
                    && (secondStatementLocation->function == nullptr || secondStatementLocation->statement.begin > pSourceSpan->begin))
                {
                    secondStatementLocation->function = this;
                    secondStatementLocation->statement = *pSourceSpan;
                    secondStatementLocation->bytecodeSpan = statementMaps->Item(i)->byteCodeSpan;
                }
            }
        }
    }

#if ENABLE_NATIVE_CODEGEN
    BOOL FunctionBody::GetMatchingStatementMapFromNativeAddress(DWORD_PTR codeAddress, StatementData &data, uint loopNum, FunctionBody *inlinee /* = nullptr */)
    {
        SmallSpanSequence * spanSequence = nullptr;
        DWORD_PTR nativeBaseAddress = NULL;

        EntryPointInfo * entryPoint;
        if (loopNum == -1)
        {
            entryPoint = GetEntryPointFromNativeAddress(codeAddress);
        }
        else
        {
            entryPoint = GetLoopEntryPointInfoFromNativeAddress(codeAddress, loopNum);
        }

        if (entryPoint != nullptr)
        {
            spanSequence = entryPoint->GetNativeThrowSpanSequence();
            nativeBaseAddress = entryPoint->GetNativeAddress();
        }

        int statementIndex = GetStatementIndexFromNativeAddress(spanSequence, codeAddress, nativeBaseAddress);

        return GetMatchingStatementMap(data, statementIndex, inlinee);
    }

    BOOL FunctionBody::GetMatchingStatementMapFromNativeOffset(DWORD_PTR codeAddress, uint32 offset, StatementData &data, uint loopNum, FunctionBody *inlinee /* = nullptr */)
    {
        EntryPointInfo * entryPoint;

        if (loopNum == -1)
        {
            entryPoint = GetEntryPointFromNativeAddress(codeAddress);
        }
        else
        {
            entryPoint = GetLoopEntryPointInfoFromNativeAddress(codeAddress, loopNum);
        }

        SmallSpanSequence *spanSequence = entryPoint ? entryPoint->GetNativeThrowSpanSequence() : nullptr;
        int statementIndex = GetStatementIndexFromNativeOffset(spanSequence, offset);

        return GetMatchingStatementMap(data, statementIndex, inlinee);
    }
#endif

#if ENABLE_PROFILE_INFO
    void FunctionBody::LoadDynamicProfileInfo()
    {
        SourceDynamicProfileManager * sourceDynamicProfileManager = GetSourceContextInfo()->sourceDynamicProfileManager;
        if (sourceDynamicProfileManager != nullptr)
        {
            this->dynamicProfileInfo = sourceDynamicProfileManager->GetDynamicProfileInfo(this);
#if DBG_DUMP
            if(this->dynamicProfileInfo)
            {
                if (Configuration::Global.flags.Dump.IsEnabled(DynamicProfilePhase, this->GetSourceContextId(), this->GetLocalFunctionId()))
                {
                    Output::Print(_u("Loaded:"));
                    this->dynamicProfileInfo->Dump(this);
                }
            }
#endif
        }

#ifdef DYNAMIC_PROFILE_MUTATOR
        DynamicProfileMutator::Mutate(this);
#endif
    }

    bool FunctionBody::NeedEnsureDynamicProfileInfo() const
    {
        // Only need to ensure dynamic profile if we don't already have link up the dynamic profile info
        // and dynamic profile collection is enabled
        return
            !this->m_isFromNativeCodeModule &&
            !this->m_isAsmJsFunction &&
#ifdef ASMJS_PLAT
            !this->GetAsmJsModuleInfo() &&
#endif
            !this->HasExecutionDynamicProfileInfo() &&
            DynamicProfileInfo::IsEnabled(this);
    }

    DynamicProfileInfo * FunctionBody::EnsureDynamicProfileInfo()
    {
        if (this->NeedEnsureDynamicProfileInfo())
        {
            m_scriptContext->AddDynamicProfileInfo(this, this->dynamicProfileInfo);
            Assert(!this->HasExecutionDynamicProfileInfo());
            this->hasExecutionDynamicProfileInfo = true;
        }

        return this->dynamicProfileInfo;
    }

    DynamicProfileInfo* FunctionBody::AllocateDynamicProfile()
    {
        return DynamicProfileInfo::New(m_scriptContext->GetRecycler(), this);
    }
#endif

    BOOL FunctionBody::IsNativeOriginalEntryPoint() const
    {
#if ENABLE_NATIVE_CODEGEN
        return this->GetScriptContext()->IsNativeAddress((void*)this->GetOriginalEntryPoint_Unchecked());
#else
        return false;
#endif
    }

    bool FunctionBody::IsSimpleJitOriginalEntryPoint() const
    {
        const FunctionEntryPointInfo *const simpleJitEntryPointInfo = GetSimpleJitEntryPointInfo();
        return
            simpleJitEntryPointInfo &&
            reinterpret_cast<Js::JavascriptMethod>(simpleJitEntryPointInfo->GetNativeAddress()) == GetOriginalEntryPoint_Unchecked();
    }

    void FunctionProxy::Finalize(bool isShutdown)
    {
        this->CleanupFunctionProxyCounters();
    }

#if DBG
    bool FunctionBody::HasValidSourceInfo()
    {
        SourceContextInfo* sourceContextInfo;

        if (m_scriptContext->GetSourceContextInfoMap())
        {
            if(m_scriptContext->GetSourceContextInfoMap()->TryGetValue(this->GetHostSourceContext(), &sourceContextInfo) &&
                sourceContextInfo == this->GetSourceContextInfo())
            {
                return true;
            }
        }
        Assert(this->IsDynamicScript());

        if(m_scriptContext->GetDynamicSourceContextInfoMap())
        {
            if(m_scriptContext->GetDynamicSourceContextInfoMap()->TryGetValue(this->GetSourceContextInfo()->hash, &sourceContextInfo) &&
                sourceContextInfo == this->GetSourceContextInfo())
            {
                return true;
            }
        }

        // The SourceContextInfo will not be added to the dynamicSourceContextInfoMap, if they are host provided dynamic code. But they are valid source context info
        if (this->GetSourceContextInfo()->isHostDynamicDocument)
        {
            return true;
        }
        return m_scriptContext->IsNoContextSourceContextInfo(this->GetSourceContextInfo());
    }

    // originalEntryPoint: DefaultDeferredParsingThunk, DefaultDeferredDeserializeThunk, DefaultEntryThunk, dynamic interpreter thunk or native entry point
    // directEntryPoint:
    //      if (!profiled) - DefaultDeferredParsingThunk, DefaultDeferredDeserializeThunk, DefaultEntryThunk, CheckCodeGenThunk,
    //                       dynamic interpreter thunk, native entry point
    //      if (profiling) - ProfileDeferredParsingThunk, ProfileDeferredDeserializeThunk, ProfileEntryThunk, CheckCodeGenThunk
    bool FunctionProxy::HasValidNonProfileEntryPoint() const
    {
        JavascriptMethod directEntryPoint = this->GetDefaultEntryPointInfo()->jsMethod;
        JavascriptMethod originalEntryPoint = this->GetOriginalEntryPoint_Unchecked();

        // Check the direct entry point to see if it is codegen thunk
        // if it is not, the background codegen thread has updated both original entry point and direct entry point
        // and they should still match, same as cases other then code gen
        return IsIntermediateCodeGenThunk(directEntryPoint) || originalEntryPoint == directEntryPoint
#if ENABLE_PROFILE_INFO
            || (directEntryPoint == DynamicProfileInfo::EnsureDynamicProfileInfoThunk &&
            this->IsFunctionBody() && this->GetFunctionBody()->IsNativeOriginalEntryPoint())
#ifdef ENABLE_WASM
            || (GetFunctionBody()->IsWasmFunction() &&
                (directEntryPoint == WasmLibrary::WasmDeferredParseInternalThunk || directEntryPoint == WasmLibrary::WasmLazyTrapCallback))
#endif
#ifdef ASMJS_PLAT
            || (GetFunctionBody()->GetIsAsmJsFunction() && directEntryPoint == AsmJsDefaultEntryThunk)
            || IsAsmJsCodeGenThunk(directEntryPoint)
#endif
#endif
        ;
    }
#if defined(ENABLE_SCRIPT_PROFILING) || defined(ENABLE_SCRIPT_DEBUGGING)
    bool FunctionProxy::HasValidProfileEntryPoint() const
    {
        JavascriptMethod directEntryPoint = this->GetDefaultEntryPointInfo()->jsMethod;
        JavascriptMethod originalEntryPoint = this->GetOriginalEntryPoint_Unchecked();

        if (originalEntryPoint == DefaultDeferredParsingThunk)
        {
            return directEntryPoint == ProfileDeferredParsingThunk;
        }
        if (originalEntryPoint == DefaultDeferredDeserializeThunk)
        {
            return directEntryPoint == ProfileDeferredDeserializeThunk;
        }
        if (!this->IsFunctionBody())
        {
            return false;
        }

#if ENABLE_PROFILE_INFO
        FunctionBody * functionBody = this->GetFunctionBody();
        if (functionBody->IsInterpreterThunk() || functionBody->IsSimpleJitOriginalEntryPoint())
        {
            return directEntryPoint == ProfileEntryThunk || IsIntermediateCodeGenThunk(directEntryPoint);
        }

#if ENABLE_NATIVE_CODEGEN
        // In the profiler mode, the EnsureDynamicProfileInfoThunk is valid as we would be assigning to appropriate thunk when that thunk called.
        return functionBody->IsNativeOriginalEntryPoint() &&
            (directEntryPoint == DynamicProfileInfo::EnsureDynamicProfileInfoThunk || directEntryPoint == ProfileEntryThunk);
#endif
#else
        return true;
#endif
    }
#endif

    bool FunctionProxy::HasValidEntryPoint() const
    {
        if (this->IsWasmFunction() ||
            (!m_scriptContext->HadProfiled() &&
            !(this->m_scriptContext->IsScriptContextInDebugMode() && m_scriptContext->IsExceptionWrapperForBuiltInsEnabled())))
        {
            return this->HasValidNonProfileEntryPoint();
        }
#if defined(ENABLE_SCRIPT_PROFILING) || defined(ENABLE_SCRIPT_DEBUGGING)
        if (m_scriptContext->IsProfiling())
        {
            return this->HasValidProfileEntryPoint();
        }

        return this->HasValidNonProfileEntryPoint() || this->HasValidProfileEntryPoint();
#else
        return this->HasValidNonProfileEntryPoint();
#endif
    }

#endif
    void ParseableFunctionInfo::SetDeferredParsingEntryPoint()
    {
#if defined(ENABLE_SCRIPT_PROFILING) || defined(ENABLE_SCRIPT_DEBUGGING)
        Assert(m_scriptContext->DeferredParsingThunk == ProfileDeferredParsingThunk
            || m_scriptContext->DeferredParsingThunk == DefaultDeferredParsingThunk);
#else
        Assert(m_scriptContext->DeferredParsingThunk == DefaultDeferredParsingThunk);
#endif

        this->SetEntryPoint(this->GetDefaultEntryPointInfo(), m_scriptContext->DeferredParsingThunk);
        this->SetOriginalEntryPoint(DefaultDeferredParsingThunk);
    }

    void ParseableFunctionInfo::SetInitialDefaultEntryPoint()
    {
#if defined(ENABLE_SCRIPT_PROFILING) || defined(ENABLE_SCRIPT_DEBUGGING)
        Assert(m_scriptContext->CurrentThunk == ProfileEntryThunk || m_scriptContext->CurrentThunk == DefaultEntryThunk);
        Assert(this->GetOriginalEntryPoint_Unchecked() == DefaultDeferredParsingThunk ||
               this->GetOriginalEntryPoint_Unchecked() == ProfileDeferredParsingThunk ||
               this->GetOriginalEntryPoint_Unchecked() == DefaultDeferredDeserializeThunk ||
               this->GetOriginalEntryPoint_Unchecked() == ProfileDeferredDeserializeThunk ||
               this->GetOriginalEntryPoint_Unchecked() == DefaultEntryThunk ||
               this->GetOriginalEntryPoint_Unchecked() == ProfileEntryThunk);
#else
        Assert(m_scriptContext->CurrentThunk == DefaultEntryThunk);
        Assert(this->GetOriginalEntryPoint_Unchecked() == DefaultDeferredParsingThunk ||
               this->GetOriginalEntryPoint_Unchecked() == DefaultDeferredDeserializeThunk ||
               this->GetOriginalEntryPoint_Unchecked() == DefaultEntryThunk);
#endif
        Assert(this->m_defaultEntryPointInfo != nullptr);

        // CONSIDER: we can optimize this to generate the dynamic interpreter thunk up front
        // If we know that we are in the defer parsing thunk already
        this->SetEntryPoint(this->GetDefaultEntryPointInfo(), m_scriptContext->CurrentThunk);
        this->SetOriginalEntryPoint(DefaultEntryThunk);
    }

    void FunctionBody::SetCheckCodeGenEntryPoint(FunctionEntryPointInfo* entryPointInfo, JavascriptMethod entryPoint)
    {
        Assert(IsIntermediateCodeGenThunk(entryPoint));
        Assert(
            this->GetEntryPoint(entryPointInfo) == m_scriptContext->CurrentThunk ||
            (entryPointInfo == this->m_defaultEntryPointInfo && this->IsInterpreterThunk()) ||
            (
                GetSimpleJitEntryPointInfo() &&
                GetEntryPoint(entryPointInfo) == reinterpret_cast<void *>(GetSimpleJitEntryPointInfo()->GetNativeAddress())
            ));
        this->SetEntryPoint(entryPointInfo, entryPoint);
    }

#if DYNAMIC_INTERPRETER_THUNK
    void FunctionBody::GenerateDynamicInterpreterThunk()
    {
        if (this->m_dynamicInterpreterThunk == nullptr)
        {
            // NOTE: Etw rundown thread may be reading this->dynamicInterpreterThunk concurrently. We don't need to synchronize
            // access as it is ok for etw rundown to get either null or updated new value.

            if (m_isAsmJsFunction)
            {
                this->SetOriginalEntryPoint(this->m_scriptContext->GetNextDynamicAsmJsInterpreterThunk(&this->m_dynamicInterpreterThunk));
            }
            else
            {
                this->SetOriginalEntryPoint(this->m_scriptContext->GetNextDynamicInterpreterThunk(&this->m_dynamicInterpreterThunk));
            }
            JS_ETW(EtwTrace::LogMethodInterpreterThunkLoadEvent(this));
        }
        else
        {
            this->SetOriginalEntryPoint((JavascriptMethod)InterpreterThunkEmitter::ConvertToEntryPoint(this->m_dynamicInterpreterThunk));
        }
    }

    JavascriptMethod FunctionBody::EnsureDynamicInterpreterThunk(FunctionEntryPointInfo* entryPointInfo)
    {
        // This may be first call to the function, make sure we have dynamic profile info
        //
        // We need to ensure dynamic profile info even if we didn't generate a dynamic interpreter thunk
        // This happens when we go through CheckCodeGen thunk, to DelayDynamicInterpreterThunk, to here
        // but the background codegen thread updated the entry point with the native entry point.

        this->EnsureDynamicProfileInfo();

        Assert(HasValidEntryPoint());
        if (InterpreterStackFrame::IsDelayDynamicInterpreterThunk(this->GetEntryPoint(entryPointInfo)))
        {
            // We are not doing code gen on this function, just change the entry point directly
            Assert(InterpreterStackFrame::IsDelayDynamicInterpreterThunk(this->GetOriginalEntryPoint_Unchecked()));
            GenerateDynamicInterpreterThunk();
            this->SetEntryPoint(entryPointInfo, this->GetOriginalEntryPoint_Unchecked());
        }
        else if (this->GetEntryPoint(entryPointInfo) == ProfileEntryThunk)
        {
            // We are not doing codegen on this function, just change the entry point directly
            // Don't replace the profile entry thunk
            Assert(InterpreterStackFrame::IsDelayDynamicInterpreterThunk(this->GetOriginalEntryPoint_Unchecked()));
            GenerateDynamicInterpreterThunk();
        }
        else if (InterpreterStackFrame::IsDelayDynamicInterpreterThunk(this->GetOriginalEntryPoint_Unchecked()))
        {
            JsUtil::JobProcessor * jobProcessor = this->GetScriptContext()->GetThreadContext()->GetJobProcessor();
            if (jobProcessor->ProcessesInBackground())
            {
                JsUtil::BackgroundJobProcessor * backgroundJobProcessor = static_cast<JsUtil::BackgroundJobProcessor *>(jobProcessor);
                AutoCriticalSection autocs(backgroundJobProcessor->GetCriticalSection());
                // Check again under lock
                if (InterpreterStackFrame::IsDelayDynamicInterpreterThunk(this->GetOriginalEntryPoint_Unchecked()))
                {
                    // If the original entry point is DelayDynamicInterpreterThunk then there must be a version of this
                    // function being codegen'd.
                    Assert(IsIntermediateCodeGenThunk((JavascriptMethod)this->GetEntryPoint(this->GetDefaultEntryPointInfo())) || IsAsmJsCodeGenThunk((JavascriptMethod)this->GetEntryPoint(this->GetDefaultEntryPointInfo())));
                    GenerateDynamicInterpreterThunk();
                }
            }
            else
            {
                // If the original entry point is DelayDynamicInterpreterThunk then there must be a version of this
                // function being codegen'd.
                Assert(IsIntermediateCodeGenThunk((JavascriptMethod)this->GetEntryPoint(this->GetDefaultEntryPointInfo())) || IsAsmJsCodeGenThunk((JavascriptMethod)this->GetEntryPoint(this->GetDefaultEntryPointInfo())));
                GenerateDynamicInterpreterThunk();
            }
        }
        return this->GetOriginalEntryPoint_Unchecked();
    }
#endif

#if ENABLE_NATIVE_CODEGEN
    void FunctionBody::SetNativeEntryPoint(FunctionEntryPointInfo* entryPointInfo, JavascriptMethod originalEntryPoint, JavascriptMethod directEntryPoint)
    {
        if(entryPointInfo->nativeEntryPointProcessed)
        {
            return;
        }
        bool isAsmJs = this->GetIsAsmjsMode();
        Assert(IsIntermediateCodeGenThunk(entryPointInfo->jsMethod) || CONFIG_FLAG(Prejit) || this->m_isFromNativeCodeModule || isAsmJs);
        entryPointInfo->EnsureIsReadyToCall();

        // keep originalEntryPoint updated with the latest known good native entry point
        if (entryPointInfo == this->GetDefaultEntryPointInfo())
        {
            this->SetOriginalEntryPoint(originalEntryPoint);
        }

        if (entryPointInfo->entryPointIndex == 0 && this->NeedEnsureDynamicProfileInfo())
        {
            entryPointInfo->jsMethod = DynamicProfileInfo::EnsureDynamicProfileInfoThunk;
        }
        else
        {
            entryPointInfo->jsMethod = directEntryPoint;
        }
#ifdef ASMJS_PLAT
        if (isAsmJs)
        {
            // release the old entrypointinfo if available
            FunctionEntryPointInfo* oldEntryPointInfo = entryPointInfo->GetOldFunctionEntryPointInfo();
            if (oldEntryPointInfo)
            {
                this->GetScriptContext()->GetThreadContext()->QueueFreeOldEntryPointInfoIfInScript(oldEntryPointInfo);
                oldEntryPointInfo = nullptr;
            }
        }
#endif
        this->CaptureDynamicProfileState(entryPointInfo);

        if(entryPointInfo->GetJitMode() == ExecutionMode::SimpleJit)
        {
            Assert(GetExecutionMode() == ExecutionMode::SimpleJit);
            SetSimpleJitEntryPointInfo(entryPointInfo);
            ResetSimpleJitCallCount();
        }
        else
        {
            Assert(entryPointInfo->GetJitMode() == ExecutionMode::FullJit);
            Assert(isAsmJs || GetExecutionMode() == ExecutionMode::FullJit);
            entryPointInfo->callsCount =
                static_cast<uint8>(
                    min(
                        static_cast<uint>(static_cast<uint8>(CONFIG_FLAG(MinBailOutsBeforeRejit))) *
                            (Js::FunctionEntryPointInfo::GetDecrCallCountPerBailout() - 1),
                        0xffu));
        }
        TraceExecutionMode();

        JS_ETW(EtwTrace::LogMethodNativeLoadEvent(this, entryPointInfo));
#ifdef VTUNE_PROFILING
        VTuneChakraProfile::LogMethodNativeLoadEvent(this, entryPointInfo);
#endif

#ifdef _M_ARM
        // For ARM we need to make sure that pipeline is synchronized with memory/cache for newly jitted code.
        _InstructionSynchronizationBarrier();
#endif

        entryPointInfo->nativeEntryPointProcessed = true;
    }

    void FunctionBody::DefaultSetNativeEntryPoint(FunctionEntryPointInfo* entryPointInfo, FunctionBody * functionBody, JavascriptMethod entryPoint)
    {
        Assert(functionBody->m_scriptContext->CurrentThunk == DefaultEntryThunk);
        functionBody->SetNativeEntryPoint(entryPointInfo, entryPoint, entryPoint);
    }


    void FunctionBody::ProfileSetNativeEntryPoint(FunctionEntryPointInfo* entryPointInfo, FunctionBody * functionBody, JavascriptMethod entryPoint)
    {
#ifdef ENABLE_WASM
        // Do not profile WebAssembly functions
        if (functionBody->IsWasmFunction())
        {
            functionBody->SetNativeEntryPoint(entryPointInfo, entryPoint, entryPoint);
            return;
        }
#endif
        Assert(functionBody->m_scriptContext->CurrentThunk == ProfileEntryThunk);
        functionBody->SetNativeEntryPoint(entryPointInfo, entryPoint, ProfileEntryThunk);
    }

    Js::JavascriptMethod FunctionBody::GetLoopBodyEntryPoint(Js::LoopHeader * loopHeader, int entryPointIndex)
    {
#if DBG
        this->GetLoopNumber(loopHeader);
#endif
        return loopHeader->GetEntryPointInfo(entryPointIndex)->jsMethod;
    }

    void FunctionBody::SetLoopBodyEntryPoint(Js::LoopHeader * loopHeader, EntryPointInfo* entryPointInfo, Js::JavascriptMethod entryPoint, uint loopNum)
    {
#if DBG_DUMP
        if (PHASE_TRACE1(Js::JITLoopBodyPhase))
        {
            DumpFunctionId(true);
            Output::Print(_u(": %-20s LoopBody EntryPt  Loop: %2d Address : %x\n"), GetDisplayName(), loopNum, entryPoint);
            Output::Flush();
        }
#endif
        Assert(((LoopEntryPointInfo*)entryPointInfo)->loopHeader == loopHeader);
        Assert(reinterpret_cast<void*>(entryPointInfo->jsMethod) == nullptr);
        entryPointInfo->jsMethod = entryPoint;

        ((Js::LoopEntryPointInfo*)entryPointInfo)->totalJittedLoopIterations =
            static_cast<uint8>(
                min(
                    static_cast<uint>(static_cast<uint8>(CONFIG_FLAG(MinBailOutsBeforeRejitForLoops))) *
                    (Js::LoopEntryPointInfo::GetDecrLoopCountPerBailout() - 1),
                    0xffu));

        // reset the counter to 1 less than the threshold for TJLoopBody
        if (loopHeader->GetCurrentEntryPointInfo()->GetIsAsmJSFunction())
        {
            loopHeader->interpretCount = entryPointInfo->GetFunctionBody()->GetLoopInterpretCount(loopHeader) - 1;
        }
        JS_ETW(EtwTrace::LogLoopBodyLoadEvent(this, loopHeader, ((LoopEntryPointInfo*)entryPointInfo), ((uint16)loopNum)));
#ifdef VTUNE_PROFILING
        VTuneChakraProfile::LogLoopBodyLoadEvent(this, loopHeader, ((LoopEntryPointInfo*)entryPointInfo), ((uint16)loopNum));
#endif
    }
#endif

    void FunctionBody::MarkScript(ByteBlock *byteCodeBlock, ByteBlock* auxBlock, ByteBlock* auxContextBlock,
        uint byteCodeCount, uint byteCodeInLoopCount, uint byteCodeWithoutLDACount)
    {
        CheckNotExecuting();
        CheckEmpty();

#ifdef PERF_COUNTERS
        DWORD byteCodeSize = byteCodeBlock->GetLength()
            + (auxBlock? auxBlock->GetLength() : 0)
            + (auxContextBlock? auxContextBlock->GetLength() : 0);
        PERF_COUNTER_ADD(Code, DynamicByteCodeSize, byteCodeSize);
#endif

        SetByteCodeCount(byteCodeCount);
        SetByteCodeInLoopCount(byteCodeInLoopCount);
        SetByteCodeWithoutLDACount(byteCodeWithoutLDACount);

        InitializeExecutionModeAndLimits();

        this->SetAuxiliaryData(auxBlock);
        this->SetAuxiliaryContextData(auxContextBlock);

        // Memory barrier needed here to make sure the background codegen thread's inliner
        // gets all the assignment before it sees that the function has been parse
        MemoryBarrier();

        this->byteCodeBlock = byteCodeBlock;
        PERF_COUNTER_ADD(Code, TotalByteCodeSize, byteCodeSize);

        // If this is a defer parse function body, we would not have registered it
        // on the function bodies list so we should register it now
        if (!this->m_isFuncRegistered)
        {
            this->GetUtf8SourceInfo()->SetFunctionBody(this);
        }
    }

    uint
    FunctionBody::GetLoopNumber(LoopHeader const * loopHeader) const
    {
        LoopHeader* loopHeaderArray = this->GetLoopHeaderArray();
        Assert(loopHeader >= loopHeaderArray);
        uint loopNum = (uint)(loopHeader - loopHeaderArray);
        Assert(loopNum < GetLoopCount());
        return loopNum;
    }
    uint
    FunctionBody::GetLoopNumberWithLock(LoopHeader const * loopHeader) const
    {
        LoopHeader* loopHeaderArray = this->GetLoopHeaderArrayWithLock();
        Assert(loopHeader >= loopHeaderArray);
        uint loopNum = (uint)(loopHeader - loopHeaderArray);
        Assert(loopNum < GetLoopCount());
        return loopNum;
    }

    bool FunctionBody::InstallProbe(int offset)
    {
        if (offset < 0 || ((uint)offset + 1) >= byteCodeBlock->GetLength())
        {
            return false;
        }

        byte* pbyteCodeBlockBuffer = this->byteCodeBlock->GetBuffer();

        if(!GetProbeBackingBlock())
        {
            // The probe backing block is set on a different thread than the main thread
            // The recycler doesn't like allocations from a different thread, so we allocate
            // the backing byte code block in the arena
            ArenaAllocator *pArena = m_scriptContext->AllocatorForDiagnostics();
            AssertMem(pArena);
            ByteBlock* probeBackingBlock = ByteBlock::NewFromArena(pArena, pbyteCodeBlockBuffer, byteCodeBlock->GetLength());
            SetProbeBackingBlock(probeBackingBlock);
        }

        // Make sure Break opcode only need one byte
        Assert(OpCodeUtil::IsSmallEncodedOpcode(OpCode::Break));
#if ENABLE_NATIVE_CODEGEN
        Assert(!OpCodeAttr::HasMultiSizeLayout(OpCode::Break));
#endif
        *(byte *)(pbyteCodeBlockBuffer + offset) = (byte)OpCode::Break;

        ++m_sourceInfo.m_probeCount;

        return true;
    }

    bool FunctionBody::UninstallProbe(int offset)
    {
        if (offset < 0 || ((uint)offset + 1) >= byteCodeBlock->GetLength())
        {
            return false;
        }
        byte* pbyteCodeBlockBuffer = byteCodeBlock->GetBuffer();

        Js::OpCode originalOpCode = ByteCodeReader::PeekByteOp(GetProbeBackingBlock()->GetBuffer() + offset);
        *(pbyteCodeBlockBuffer + offset) = (byte)originalOpCode;

        --m_sourceInfo.m_probeCount;
        AssertMsg(m_sourceInfo.m_probeCount >= 0, "Probe (Break Point) count became negative!");

        return true;
    }

    bool FunctionBody::ProbeAtOffset(int offset, OpCode* pOriginalOpcode)
    {
        if (!GetProbeBackingBlock())
        {
            return false;
        }

        if (offset < 0 || ((uint)offset + 1) >= this->byteCodeBlock->GetLength())
        {
            AssertMsg(false, "ProbeAtOffset called with out of bounds offset");
            return false;
        }

        Js::OpCode runningOpCode = ByteCodeReader::PeekByteOp(this->byteCodeBlock->GetBuffer() + offset);
        Js::OpCode originalOpcode = ByteCodeReader::PeekByteOp(GetProbeBackingBlock()->GetBuffer() + offset);

        if ( runningOpCode != originalOpcode)
        {
            *pOriginalOpcode = originalOpcode;
            return true;
        }
        else
        {
            // e.g. inline break or a step hit and is checking for a bp
            return false;
        }
    }

    void FunctionBody::SetStackNestedFuncParent(FunctionInfo * parentFunctionInfo)
    {
        FunctionBody * parentFunctionBody = parentFunctionInfo->GetFunctionBody();
        RecyclerWeakReference<FunctionInfo>* parent = this->GetStackNestedFuncParent();
        if (parent != nullptr)
        {
            Assert(parent->Get() == parentFunctionInfo);
            return;
        }
//      Redeferral invalidates this assertion, as we may be recompiling with a different view of nested functions and
//      thus making different stack-nested-function decisions. I'm inclined to allow this, since things that have been
//      re-deferred will likely not be executed again, so it makes sense to exclude them from our analysis.
//        Assert(CanDoStackNestedFunc());
        Assert(parentFunctionBody->DoStackNestedFunc());

        this->SetAuxPtr(AuxPointerType::StackNestedFuncParent, this->GetScriptContext()->GetRecycler()->CreateWeakReferenceHandle(parentFunctionInfo));
    }

    FunctionInfo * FunctionBody::GetStackNestedFuncParentStrongRef()
    {
        Assert(this->GetStackNestedFuncParent() != nullptr);
        return this->GetStackNestedFuncParent()->Get();
    }

    RecyclerWeakReference<FunctionInfo> * FunctionBody::GetStackNestedFuncParent()
    {
        return static_cast<RecyclerWeakReference<FunctionInfo>*>(this->GetAuxPtr(AuxPointerType::StackNestedFuncParent));
    }

    FunctionInfo * FunctionBody::GetAndClearStackNestedFuncParent()
    {
        if (this->GetAuxPtr(AuxPointerType::StackNestedFuncParent))
        {
            FunctionInfo * parentFunctionInfo = GetStackNestedFuncParentStrongRef();
            ClearStackNestedFuncParent();
            return parentFunctionInfo;
        }
        return nullptr;
    }

    void FunctionBody::ClearStackNestedFuncParent()
    {
        this->SetAuxPtr(AuxPointerType::StackNestedFuncParent, nullptr);
    }

    void FunctionBody::CreateCacheIdToPropertyIdMap(uint rootObjectLoadInlineCacheStart, uint rootObjectLoadMethodInlineCacheStart,
        uint rootObjectStoreInlineCacheStart,
        uint totalFieldAccessInlineCacheCount, uint isInstInlineCacheCount)
    {
        Assert(this->GetRootObjectLoadInlineCacheStart() == 0);
        Assert(this->GetRootObjectLoadMethodInlineCacheStart() == 0);
        Assert(this->GetRootObjectStoreInlineCacheStart() == 0);
        Assert(this->GetInlineCacheCount() == 0);
        Assert(this->GetIsInstInlineCacheCount() == 0);

        this->SetRootObjectLoadInlineCacheStart(rootObjectLoadInlineCacheStart);
        this->SetRootObjectLoadMethodInlineCacheStart(rootObjectLoadMethodInlineCacheStart);
        this->SetRootObjectStoreInlineCacheStart(rootObjectStoreInlineCacheStart);
        this->SetInlineCacheCount(totalFieldAccessInlineCacheCount);
        this->SetIsInstInlineCacheCount(isInstInlineCacheCount);

        this->CreateCacheIdToPropertyIdMap();
    }

    void FunctionBody::CreateCacheIdToPropertyIdMap()
    {
        Assert(this->cacheIdToPropertyIdMap == nullptr);
        Assert(this->inlineCaches == nullptr);
        uint count = this->GetInlineCacheCount() ;
        if (count!= 0)
        {
            this->cacheIdToPropertyIdMap =
                RecyclerNewArrayLeaf(this->m_scriptContext->GetRecycler(), PropertyId, count);
#if DBG
            for (uint i = 0; i < count; i++)
            {
                this->cacheIdToPropertyIdMap[i] = Js::Constants::NoProperty;
            }
#endif
        }

    }

#if DBG
    void FunctionBody::VerifyCacheIdToPropertyIdMap()
    {
        uint count = this->GetInlineCacheCount();
        for (uint i = 0; i < count; i++)
        {
            Assert(this->cacheIdToPropertyIdMap[i] != Js::Constants::NoProperty);
        }
    }
#endif

    void FunctionBody::SetPropertyIdForCacheId(uint cacheId, PropertyId propertyId)
    {
        Assert(this->cacheIdToPropertyIdMap != nullptr);
        Assert(cacheId < this->GetInlineCacheCount());
        Assert(this->cacheIdToPropertyIdMap[cacheId] == Js::Constants::NoProperty);

        this->cacheIdToPropertyIdMap[cacheId] = propertyId;
    }

    void FunctionBody::CreateReferencedPropertyIdMap(uint referencedPropertyIdCount)
    {
        this->SetReferencedPropertyIdCount(referencedPropertyIdCount);
        this->CreateReferencedPropertyIdMap();
    }

    void FunctionBody::CreateReferencedPropertyIdMap()
    {
        Assert(this->GetReferencedPropertyIdMap() == nullptr);
        uint count = this->GetReferencedPropertyIdCount();
        if (count!= 0)
        {
            this->SetReferencedPropertyIdMap(RecyclerNewArrayLeaf(this->m_scriptContext->GetRecycler(), PropertyId, count));
#if DBG
            for (uint i = 0; i < count; i++)
            {
                this->GetReferencedPropertyIdMap()[i] = Js::Constants::NoProperty;
            }
#endif
        }
    }

#if DBG
    void FunctionBody::VerifyReferencedPropertyIdMap()
    {
        uint count = this->GetReferencedPropertyIdCount();
        for (uint i = 0; i < count; i++)
        {
            Assert(this->GetReferencedPropertyIdMap()[i] != Js::Constants::NoProperty);
        }
    }
#endif

    PropertyId FunctionBody::GetReferencedPropertyId(uint index)
    {
        if (index < (uint)TotalNumberOfBuiltInProperties)
        {
            return index;
        }
        uint mapIndex = index - TotalNumberOfBuiltInProperties;
        return GetReferencedPropertyIdWithMapIndex(mapIndex);
    }

    PropertyId FunctionBody::GetReferencedPropertyIdWithLock(uint index)
    {
        if (index < (uint)TotalNumberOfBuiltInProperties)
        {
            return index;
        }
        uint mapIndex = index - TotalNumberOfBuiltInProperties;
        return GetReferencedPropertyIdWithMapIndexWithLock(mapIndex);
    }

    PropertyId FunctionBody::GetReferencedPropertyIdWithMapIndex(uint mapIndex)
    {
        Assert(this->GetReferencedPropertyIdMap());
        Assert(mapIndex < this->GetReferencedPropertyIdCount());
        return this->GetReferencedPropertyIdMap()[mapIndex];
    }

    PropertyId FunctionBody::GetReferencedPropertyIdWithMapIndexWithLock(uint mapIndex)
    {
        Assert(this->GetReferencedPropertyIdMapWithLock());
        Assert(mapIndex < this->GetReferencedPropertyIdCount());
        return this->GetReferencedPropertyIdMapWithLock()[mapIndex];
    }

    void FunctionBody::SetReferencedPropertyIdWithMapIndex(uint mapIndex, PropertyId propertyId)
    {
        Assert(propertyId >= TotalNumberOfBuiltInProperties);
        Assert(mapIndex < this->GetReferencedPropertyIdCount());
        Assert(this->GetReferencedPropertyIdMap() != nullptr);
        Assert(this->GetReferencedPropertyIdMap()[mapIndex] == Js::Constants::NoProperty);
        this->GetReferencedPropertyIdMap()[mapIndex] = propertyId;
    }

    void FunctionBody::CreateConstantTable()
    {
        Assert(this->GetConstTable() == nullptr);
        Assert(GetConstantCount() > FirstRegSlot);

        this->SetConstTable(RecyclerNewArrayZ(this->m_scriptContext->GetRecycler(), Field(Var), GetConstantCount()));

        // Initialize with the root object, which will always be recorded here.
        Js::RootObjectBase * rootObject = this->LoadRootObject();
        if (rootObject)
        {
            this->RecordConstant(RootObjectRegSlot, rootObject);
        }
        else
        {
            Assert(false);
            this->RecordConstant(RootObjectRegSlot, this->m_scriptContext->GetLibrary()->GetUndefined());
        }

    }

    void FunctionBody::RecordConstant(RegSlot location, Var var)
    {
        Assert(location < GetConstantCount());
        Assert(this->GetConstTable());
        Assert(var != nullptr);
        Assert(this->GetConstTable()[location - FunctionBody::FirstRegSlot] == nullptr);
        this->GetConstTable()[location - FunctionBody::FirstRegSlot] = var;
    }

    void FunctionBody::RecordNullObject(RegSlot location)
    {
        ScriptContext *scriptContext = this->GetScriptContext();
        Var nullObject = JavascriptOperators::OP_LdNull(scriptContext);
        this->RecordConstant(location, nullObject);
    }

    void FunctionBody::RecordUndefinedObject(RegSlot location)
    {
        ScriptContext *scriptContext = this->GetScriptContext();
        Var undefObject = JavascriptOperators::OP_LdUndef(scriptContext);
        this->RecordConstant(location, undefObject);
    }

    void FunctionBody::RecordTrueObject(RegSlot location)
    {
        ScriptContext *scriptContext = this->GetScriptContext();
        Var trueObject = JavascriptBoolean::OP_LdTrue(scriptContext);
        this->RecordConstant(location, trueObject);
    }

    void FunctionBody::RecordFalseObject(RegSlot location)
    {
        ScriptContext *scriptContext = this->GetScriptContext();
        Var falseObject = JavascriptBoolean::OP_LdFalse(scriptContext);
        this->RecordConstant(location, falseObject);
    }

    void FunctionBody::RecordIntConstant(RegSlot location, unsigned int val)
    {
        ScriptContext *scriptContext = this->GetScriptContext();
        Var intConst = JavascriptNumber::ToVar((int32)val, scriptContext);
        this->RecordConstant(location, intConst);
    }

    void FunctionBody::RecordStrConstant(RegSlot location, LPCOLESTR psz, uint32 cch)
    {
        ScriptContext *scriptContext = this->GetScriptContext();
        PropertyRecord const * propertyRecord;
        scriptContext->FindPropertyRecord(psz, cch, &propertyRecord);
        Var str;
        if (propertyRecord == nullptr)
        {
            str = JavascriptString::NewCopyBuffer(psz, cch, scriptContext);
        }
        else
        {
            // If a particular string constant already has a propertyId, just create a property string for it
            // as it might be likely that it is used for a property lookup
            str = scriptContext->GetPropertyString(propertyRecord->GetPropertyId());
        }
        this->RecordConstant(location, str);
    }

    void FunctionBody::RecordFloatConstant(RegSlot location, double d)
    {
        ScriptContext *scriptContext = this->GetScriptContext();
        Var floatConst = JavascriptNumber::ToVarIntCheck(d, scriptContext);

        this->RecordConstant(location, floatConst);
    }

    void FunctionBody::RecordNullDisplayConstant(RegSlot location)
    {
        this->RecordConstant(location, (Js::Var)&Js::NullFrameDisplay);
    }

    void FunctionBody::RecordStrictNullDisplayConstant(RegSlot location)
    {
        this->RecordConstant(location, (Js::Var)&Js::StrictNullFrameDisplay);
    }

    void FunctionBody::InitConstantSlots(Var *dstSlots)
    {
        // Initialize the given slots from the constant table.
        uint32 constCount = GetConstantCount();
        Assert(constCount > FunctionBody::FirstRegSlot);

        js_memcpy_s(dstSlots, (constCount - FunctionBody::FirstRegSlot) * sizeof(Var),
            this->GetConstTable(), (constCount - FunctionBody::FirstRegSlot) * sizeof(Var));
    }


    Var FunctionBody::GetConstantVar(RegSlot location)
    {
        Assert(this->GetConstTable());
        Assert(location < GetConstantCount());
        Assert(location != 0);

        return this->GetConstTable()[location - FunctionBody::FirstRegSlot];
    }

#if DBG_DUMP
    void FunctionBody::Dump()
    {
        Js::ByteCodeDumper::Dump(this);
    }

    void FunctionBody::DumpScopes()
    {
        if(this->GetScopeObjectChain())
        {
            char16 debugStringBuffer[MAX_FUNCTION_BODY_DEBUG_STRING_SIZE];

            Output::Print(_u("%s (%s) :\n"), this->GetDisplayName(), this->GetDebugNumberSet(debugStringBuffer));
            this->GetScopeObjectChain()->pScopeChain->Map( [=] (uint index, DebuggerScope* scope )
            {
                scope->Dump();
            });
        }
    }

#if ENABLE_NATIVE_CODEGEN
    void EntryPointInfo::DumpNativeOffsetMaps()
    {
        // Native Offsets
        if (this->nativeOffsetMaps.Count() > 0)
        {
            Output::Print(_u("Native Map: baseAddr: 0x%0Ix, size: 0x%0Ix\nstatementId, offset range, address range\n"),
                          this->GetNativeAddress(),
                          this->GetCodeSize());


            int count = this->nativeOffsetMaps.Count();
            for(int i = 0; i < count; i++)
            {
                const NativeOffsetMap* map = &this->nativeOffsetMaps.Item(i);

                Output::Print(_u("S%4d, (%5d, %5d)  (0x%012Ix, 0x%012Ix)\n"), map->statementIndex,
                                                      map->nativeOffsetSpan.begin,
                                                      map->nativeOffsetSpan.end,
                                                      map->nativeOffsetSpan.begin + this->GetNativeAddress(),
                                                      map->nativeOffsetSpan.end + this->GetNativeAddress());
            }
        }
    }
#endif

    void FunctionBody::DumpStatementMaps()
    {
        // Source Map to ByteCode
        StatementMapList * pStatementMaps = this->GetStatementMaps();
        if (pStatementMaps)
        {
            Output::Print(_u("Statement Map:\nstatementId, SourceSpan, ByteCodeSpan\n"));
            int count = pStatementMaps->Count();
            for(int i = 0; i < count; i++)
            {
                StatementMap* map = pStatementMaps->Item(i);

                Output::Print(_u("S%4d, (C%5d, C%5d)  (B%5d, B%5d) Inner=%d\n"), i,
                                                      map->sourceSpan.begin,
                                                      map->sourceSpan.end,
                                                      map->byteCodeSpan.begin,
                                                      map->byteCodeSpan.end,
                                                      map->isSubexpression);
            }
        }
    }

#if ENABLE_NATIVE_CODEGEN
    void EntryPointInfo::DumpNativeThrowSpanSequence()
    {
        // Native Throw Map
        if (this->nativeThrowSpanSequence)
        {
            Output::Print(_u("Native Throw Map: baseAddr: 0x%0Ix, size: 0x%Ix\nstatementId, offset range, address range\n"),
                          this->GetNativeAddress(),
                          this->GetCodeSize());

            int count = this->nativeThrowSpanSequence->Count();
            SmallSpanSequenceIter iter;
            for (int i = 0; i < count; i++)
            {
                StatementData data;
                if (this->nativeThrowSpanSequence->Item(i, iter, data))
                {
                    Output::Print(_u("S%4d, (%5d -----)  (0x%012Ix --------)\n"), data.sourceBegin, // statementIndex
                        data.bytecodeBegin, // nativeOffset
                        data.bytecodeBegin + this->GetNativeAddress());
                }
            }
        }
    }
#endif

    void FunctionBody::PrintStatementSourceLine(uint statementIndex)
    {
        if (m_isWasmFunction)
        {
            // currently no source view support for wasm
            return;
        }

        const uint startOffset = GetStatementStartOffset(statementIndex);

        // startOffset should only be 0 if statementIndex is 0, otherwise it is EOF and we should skip printing anything
        if (startOffset != 0 || statementIndex == 0)
        {
            PrintStatementSourceLineFromStartOffset(startOffset);
        }
    }

    void FunctionBody::PrintStatementSourceLineFromStartOffset(uint cchStartOffset)
    {
        ULONG line;
        LONG col;

        LPCUTF8 source = GetStartOfDocument(_u("FunctionBody::PrintStatementSourceLineFromStartOffset"));
        Utf8SourceInfo* sourceInfo = this->GetUtf8SourceInfo();
        Assert(sourceInfo != nullptr);
        LPCUTF8 sourceInfoSrc = sourceInfo->GetSource(_u("FunctionBody::PrintStatementSourceLineFromStartOffset"));
        if(!sourceInfoSrc)
        {
            Assert(sourceInfo->GetIsLibraryCode());
            return;
        }
        if( source != sourceInfoSrc )
        {
            Output::Print(_u("\nDETECTED MISMATCH:\n"));
            Output::Print(_u("GetUtf8SourceInfo()->GetSource(): 0x%08X: %.*s ...\n"), sourceInfo, 16, sourceInfo);
            Output::Print(_u("GetStartOfDocument():             0x%08X: %.*s ...\n"), source, 16, source);

            AssertMsg(false, "Non-matching start of document");
        }

        GetLineCharOffsetFromStartChar(cchStartOffset, &line, &col, false /*canAllocateLineCache*/);

        WORD color = 0;
        if (Js::Configuration::Global.flags.DumpLineNoInColor)
        {
            color = Output::SetConsoleForeground(12);
        }
        Output::Print(_u("\n\n  Line %3d: "), line + 1);
        // Need to match up cchStartOffset to appropriate cbStartOffset given function's cbStartOffset and cchStartOffset
        size_t i = utf8::CharacterIndexToByteIndex(source, sourceInfo->GetCbLength(), cchStartOffset, this->m_cbStartOffset, this->m_cchStartOffset);

        size_t lastOffset = StartOffset() + LengthInBytes();
        for (;i < lastOffset && source[i] != '\n' && source[i] != '\r'; i++)
        {
            Output::Print(_u("%C"), source[i]);
        }
        Output::Print(_u("\n"));
        Output::Print(_u("  Col %4d:%s^\n"), col + 1, ((col+1)<10000) ? _u(" ") : _u(""));

        if (color != 0)
        {
            Output::SetConsoleForeground(color);
        }
    }
#endif // DBG_DUMP

    /**
     * Get the source code offset for the given <statementIndex>.
     */
    uint FunctionBody::GetStatementStartOffset(const uint statementIndex)
    {
        uint startOffset = 0;

        if (statementIndex != Js::Constants::NoStatementIndex)
        {
            const Js::FunctionBody::SourceInfo * sourceInfo = &(this->m_sourceInfo);
            if (sourceInfo->pSpanSequence != nullptr)
            {
                Js::SmallSpanSequenceIter iter;
                sourceInfo->pSpanSequence->Reset(iter);
                Js::StatementData data;
                sourceInfo->pSpanSequence->Item(statementIndex, iter, data);
                startOffset = data.sourceBegin;
            }
            else
            {
                int index = statementIndex;
                Js::FunctionBody::StatementMap * statementMap = GetNextNonSubexpressionStatementMap(GetStatementMaps(), index);
                startOffset = statementMap->sourceSpan.Begin();
            }
        }

        return startOffset;
    }

#ifdef IR_VIEWER
/* BEGIN potentially reusable code */

/*
    This code could be reused for locating source code in a debugger or to
    retrieve the text of source statements.

    Currently this code is used to retrieve the text of a source code statement
    in the IR_VIEWER feature.
*/

    /**
     * Given a statement's starting offset in the source code, calculate the beginning and end of a statement,
     * as well as the line and column number where the statement appears.
     *
     * @param startOffset (input) The offset into the source code where this statement begins.
     * @param sourceBegin (output) The beginning of the statement in the source string.
     * @param sourceEnd (output) The end of the statement in the source string.
     * @param line (output) The line number where the statement appeared in the source.
     * @param col (output) The column number where the statement appeared in the source.
     */
    void FunctionBody::GetSourceLineFromStartOffset(const uint startOffset, LPCUTF8 *sourceBegin, LPCUTF8 *sourceEnd,
                                                    ULONG * line, LONG * col)
    {
        //
        // get source info
        //

        LPCUTF8 source = GetStartOfDocument(_u("IR Viewer FunctionBody::GetSourceLineFromStartOffset"));
        Utf8SourceInfo* sourceInfo = this->GetUtf8SourceInfo();
        Assert(sourceInfo != nullptr);
        LPCUTF8 sourceInfoSrc = sourceInfo->GetSource(_u("IR Viewer FunctionBody::GetSourceLineFromStartOffset"));
        if (!sourceInfoSrc)
        {
            Assert(sourceInfo->GetIsLibraryCode());
            return;
        }
        if (source != sourceInfoSrc)
        {
            Output::Print(_u("\nDETECTED MISMATCH:\n"));
            Output::Print(_u("GetUtf8SourceInfo()->GetSource(): 0x%08X: %.*s ...\n"), sourceInfo, 16, sourceInfo);
            Output::Print(_u("GetStartOfDocument():             0x%08X: %.*s ...\n"), source, 16, source);

            AssertMsg(false, "Non-matching start of document");
        }

        //
        // calculate source line info
        //

        size_t cbStartOffset = utf8::CharacterIndexToByteIndex(source, sourceInfo->GetCbLength(), (const charcount_t)startOffset, (size_t)this->m_cbStartOffset, (charcount_t)this->m_cchStartOffset);
        GetLineCharOffsetFromStartChar(startOffset, line, col);

        size_t lastOffset = StartOffset() + LengthInBytes();
        size_t i = 0;
        for (i = cbStartOffset; i < lastOffset && source[i] != '\n' && source[i] != '\r'; i++)
        {
            // do nothing; scan until end of statement
        }
        size_t cbEndOffset = i;

        //
        // return
        //

        *sourceBegin = &source[cbStartOffset];
        *sourceEnd = &source[cbEndOffset];
    }

    /**
     * Given a statement index and output parameters, calculate the beginning and end of a statement,
     * as well as the line and column number where the statement appears.
     *
     * @param statementIndex (input) The statement's index (as used by the StatementBoundary pragma).
     * @param sourceBegin (output) The beginning of the statement in the source string.
     * @param sourceEnd (output) The end of the statement in the source string.
     * @param line (output) The line number where the statement appeared in the source.
     * @param col (output) The column number where the statement appeared in the source.
     */
    void FunctionBody::GetStatementSourceInfo(const uint statementIndex, LPCUTF8 *sourceBegin, LPCUTF8 *sourceEnd,
        ULONG * line, LONG * col)
    {
        const size_t startOffset = GetStatementStartOffset(statementIndex);

        // startOffset should only be 0 if statementIndex is 0, otherwise it is EOF and we should return empty string
        if (startOffset != 0 || statementIndex == 0)
        {
            GetSourceLineFromStartOffset(startOffset, sourceBegin, sourceEnd, line, col);
        }
        else
        {
            *sourceBegin = nullptr;
            *sourceEnd = nullptr;
            *line = 0;
            *col = 0;
            return;
        }
    }

/* END potentially reusable code */
#endif /* IR_VIEWER */

#if ENABLE_TTD
    void FunctionBody::GetSourceLineFromStartOffset_TTD(const uint startOffset, ULONG* line, LONG* col)
    {
        GetLineCharOffsetFromStartChar(startOffset, line, col);
    }
#endif

#ifdef IR_VIEWER
    Js::DynamicObject * FunctionBody::GetIRDumpBaseObject()
    {
        if (!this->m_irDumpBaseObject)
        {
            this->m_irDumpBaseObject = this->m_scriptContext->GetLibrary()->CreateObject();
        }
        return this->m_irDumpBaseObject;
    }
#endif /* IR_VIEWER */

#ifdef VTUNE_PROFILING
#include "jitprofiling.h"

    int EntryPointInfo::GetNativeOffsetMapCount() const
    {
        return this->nativeOffsetMaps.Count();
    }

    uint EntryPointInfo::PopulateLineInfo(void* pInfo, FunctionBody* body)
    {
        LineNumberInfo* pLineInfo = (LineNumberInfo*)pInfo;
        ULONG functionLineNumber = body->GetLineNumber();
        pLineInfo[0].Offset = 0;
        pLineInfo[0].LineNumber = functionLineNumber;

        int lineNumber = 0;
        int j = 1; // start with 1 since offset 0 has already been populated with function line number
        int count = this->nativeOffsetMaps.Count();
        for(int i = 0; i < count; i++)
        {
            const NativeOffsetMap* map = &this->nativeOffsetMaps.Item(i);
            uint32 statementIndex = map->statementIndex;
            if (statementIndex == 0)
            {
                // statementIndex is 0, first line in the function, populate with function line number
                pLineInfo[j].Offset = map->nativeOffsetSpan.begin;
                pLineInfo[j].LineNumber = functionLineNumber;
                j++;
            }

            lineNumber = body->GetSourceLineNumber(statementIndex);
            if (lineNumber != 0)
            {
                pLineInfo[j].Offset = map->nativeOffsetSpan.end;
                pLineInfo[j].LineNumber = lineNumber;
                j++;
            }
        }

        return j;
    }

    ULONG FunctionBody::GetSourceLineNumber(uint statementIndex)
    {
        ULONG line = 0;
        if (statementIndex != Js::Constants::NoStatementIndex)
        {
            uint startOffset = GetStartOffset(statementIndex);

            if (startOffset != 0 || statementIndex == 0)
            {
                GetLineCharOffsetFromStartChar(startOffset, &line, nullptr, false /*canAllocateLineCache*/);
                line = line + 1;
            }
        }

        return line;
    }

    uint FunctionBody::GetStartOffset(uint statementIndex) const
    {
        uint startOffset = 0;

        const Js::FunctionBody::SourceInfo * sourceInfo = &this->m_sourceInfo;
        if (sourceInfo->pSpanSequence != nullptr)
        {
            Js::SmallSpanSequenceIter iter;
            sourceInfo->pSpanSequence->Reset(iter);
            Js::StatementData data;
            sourceInfo->pSpanSequence->Item(statementIndex, iter, data);
            startOffset = data.sourceBegin;
        }
        else
        {
            int index = statementIndex;
            Js::FunctionBody::StatementMap * statementMap = GetNextNonSubexpressionStatementMap(GetStatementMaps(), index);
            startOffset = statementMap->sourceSpan.Begin();
        }

        return startOffset;
    }
#endif

    void ParseableFunctionInfo::SetIsNonUserCode(bool set)
    {
        // Mark current function as a non-user code, so that we can distinguish cases where exceptions are
        // caught in non-user code (see ProbeContainer::HasAllowedForException).
        SetFlags(set, Flags_NonUserCode);

        // Propagate setting for all functions in this scope (nested).
        this->ForEachNestedFunc([&](FunctionProxy* proxy, uint32 index)
        {
            ParseableFunctionInfo * pBody = proxy->GetParseableFunctionInfo();
            if (pBody != nullptr)
            {
                pBody->SetIsNonUserCode(set);
            }
            return true;
        });
    }

    void FunctionBody::InsertSymbolToRegSlotList(JsUtil::CharacterBuffer<WCHAR> const& propName, RegSlot reg, RegSlot totalRegsCount)
    {
        if (totalRegsCount > 0)
        {
            PropertyId propertyId = GetOrAddPropertyIdTracked(propName);
            InsertSymbolToRegSlotList(reg, propertyId, totalRegsCount);
        }
    }

    void FunctionBody::InsertSymbolToRegSlotList(RegSlot reg, PropertyId propertyId, RegSlot totalRegsCount)
    {
        if (totalRegsCount > 0)
        {
            if (this->GetPropertyIdOnRegSlotsContainer() == nullptr)
            {
                this->SetPropertyIdOnRegSlotsContainer(PropertyIdOnRegSlotsContainer::New(m_scriptContext->GetRecycler()));
            }

            if (this->GetPropertyIdOnRegSlotsContainer()->propertyIdsForRegSlots == nullptr)
            {
                this->GetPropertyIdOnRegSlotsContainer()->CreateRegSlotsArray(m_scriptContext->GetRecycler(), totalRegsCount);
            }

            Assert(this->GetPropertyIdOnRegSlotsContainer() != nullptr);
            this->GetPropertyIdOnRegSlotsContainer()->Insert(reg, propertyId);
        }
    }

    void FunctionBody::SetPropertyIdsOfFormals(PropertyIdArray * formalArgs)
    {
        Assert(formalArgs);
        if (this->GetPropertyIdOnRegSlotsContainer() == nullptr)
        {
            this->SetPropertyIdOnRegSlotsContainer(PropertyIdOnRegSlotsContainer::New(m_scriptContext->GetRecycler()));
        }
        this->GetPropertyIdOnRegSlotsContainer()->SetFormalArgs(formalArgs);
    }

#ifdef ENABLE_SCRIPT_PROFILING
    HRESULT FunctionBody::RegisterFunction(BOOL fChangeMode, BOOL fOnlyCurrent)
    {
        if (!this->IsFunctionParsed())
        {
            return S_OK;
        }

        HRESULT hr = this->ReportFunctionCompiled();
        if (FAILED(hr))
        {
            return hr;
        }

        if (fChangeMode)
        {
            this->SetEntryToProfileMode();
        }

        if (!fOnlyCurrent)
        {
            for (uint uIndex = 0; uIndex < this->GetNestedCount(); uIndex++)
            {
                Js::ParseableFunctionInfo * pBody = this->GetNestedFunctionForExecution(uIndex);
                if (pBody == nullptr || !pBody->IsFunctionParsed())
                {
                    continue;
                }

                hr = pBody->GetFunctionBody()->RegisterFunction(fChangeMode);
                if (FAILED(hr))
                {
                    break;
                }
            }
        }
        return hr;
    }

    HRESULT FunctionBody::ReportScriptCompiled()
    {
        AssertMsg(m_scriptContext != nullptr, "Script Context is null when reporting function information");

        PROFILER_SCRIPT_TYPE type = IsDynamicScript() ? PROFILER_SCRIPT_TYPE_DYNAMIC : PROFILER_SCRIPT_TYPE_USER;

        IDebugDocumentContext *pDebugDocumentContext = nullptr;
        this->m_scriptContext->GetDocumentContext(this->m_scriptContext, this, &pDebugDocumentContext);

        HRESULT hr = m_scriptContext->OnScriptCompiled((PROFILER_TOKEN) this->GetUtf8SourceInfo()->GetSourceInfoId(), type, pDebugDocumentContext);

        RELEASEPTR(pDebugDocumentContext);

        return hr;
    }

    HRESULT FunctionBody::ReportFunctionCompiled()
    {
        // Some assumptions by Logger interface.
        // to send NULL as a name in case the name is anonymous and hint is anonymous code.
        const char16 *pwszName = GetExternalDisplayName();

        IDebugDocumentContext *pDebugDocumentContext = nullptr;
        this->m_scriptContext->GetDocumentContext(this->m_scriptContext, this, &pDebugDocumentContext);

        SetHasFunctionCompiledSent(true);

        HRESULT hr = m_scriptContext->OnFunctionCompiled(m_functionNumber, (PROFILER_TOKEN) this->GetUtf8SourceInfo()->GetSourceInfoId(), pwszName, nullptr, pDebugDocumentContext);
        RELEASEPTR(pDebugDocumentContext);

#if DBG
        if (m_iProfileSession >= m_scriptContext->GetProfileSession())
        {
            OUTPUT_TRACE_DEBUGONLY(Js::ScriptProfilerPhase, _u("FunctionBody::ReportFunctionCompiled, Duplicate compile event (%d < %d) for FunctionNumber : %d\n"),
                m_iProfileSession, m_scriptContext->GetProfileSession(), m_functionNumber);
        }

        AssertMsg(m_iProfileSession < m_scriptContext->GetProfileSession(), "Duplicate compile event sent");
        m_iProfileSession = m_scriptContext->GetProfileSession();
#endif

        return hr;
    }

    void FunctionBody::SetEntryToProfileMode()
    {
#if ENABLE_NATIVE_CODEGEN
        AssertMsg(this->m_scriptContext->CurrentThunk == ProfileEntryThunk, "ScriptContext not in profile mode");
#if DBG
        AssertMsg(m_iProfileSession == m_scriptContext->GetProfileSession(), "Changing mode to profile for function that didn't send compile event");
#endif
        // This is always done when bg thread is paused hence we don't need any kind of thread-synchronization at this point.

        // Change entry points to Profile Thunk
        //  If the entrypoint is CodeGenOnDemand or CodeGen - then we don't change the entry points
        ProxyEntryPointInfo* defaultEntryPointInfo = this->GetDefaultEntryPointInfo();

        if (!IsIntermediateCodeGenThunk(defaultEntryPointInfo->jsMethod)
            && defaultEntryPointInfo->jsMethod != DynamicProfileInfo::EnsureDynamicProfileInfoThunk)
        {
            if (this->GetOriginalEntryPoint_Unchecked() == DefaultDeferredParsingThunk)
            {
                defaultEntryPointInfo->jsMethod = ProfileDeferredParsingThunk;
            }
            else if (this->GetOriginalEntryPoint_Unchecked() == DefaultDeferredDeserializeThunk)
            {
                defaultEntryPointInfo->jsMethod = ProfileDeferredDeserializeThunk;
            }
            else
            {
                defaultEntryPointInfo->jsMethod = ProfileEntryThunk;
            }
        }

        // Update old entry points on the deferred prototype type so that they match current defaultEntryPointInfo.
        // to make sure that new JavascriptFunction instances use profile thunk.
        if (this->deferredPrototypeType)
        {
            this->deferredPrototypeType->SetEntryPoint(this->GetDefaultEntryPointInfo()->jsMethod);
            this->deferredPrototypeType->SetEntryPointInfo(this->GetDefaultEntryPointInfo());
        }

#if DBG
        if (!this->HasValidEntryPoint())
        {
            OUTPUT_TRACE_DEBUGONLY(Js::ScriptProfilerPhase, _u("FunctionBody::SetEntryToProfileMode, Assert due to HasValidEntryPoint(), directEntrypoint : 0x%0IX, originalentrypoint : 0x%0IX\n"),
                this->GetDefaultEntryPointInfo()->jsMethod, this->GetOriginalEntryPoint());

            AssertMsg(false, "Not a valid EntryPoint");
        }
#endif

#endif //ENABLE_NATIVE_CODEGEN
    }
#endif // ENABLE_SCRIPT_PROFILING

#if DBG
    void FunctionBody::MustBeInDebugMode()
    {
        Assert(GetUtf8SourceInfo()->IsInDebugMode());
        Assert(m_sourceInfo.pSpanSequence == nullptr);
        Assert(this->GetStatementMaps() != nullptr);
    }
#endif

    void FunctionBody::CleanupToReparse()
    {
#if DBG
        bool isCleaningUpOldValue = this->counters.isCleaningUp;
        this->counters.isCleaningUp = true;
#endif
        // The current function is already compiled. In order to prep this function to ready for debug mode, most of the previous information need to be thrown away.
        // Clean up the nested functions
        this->ForEachNestedFunc([&](FunctionProxy* proxy, uint32 index)
        {
            if (proxy && proxy->IsFunctionBody())
            {
                proxy->GetFunctionBody()->CleanupToReparse();
            }
            return true;
        });

        CleanupRecyclerData(/* isShutdown */ false, true /* capture entry point cleanup stack trace */);

        this->entryPoints->ClearAndZero();

#if DYNAMIC_INTERPRETER_THUNK
        if (m_isAsmJsFunction && m_dynamicInterpreterThunk)
        {
            m_scriptContext->ReleaseDynamicAsmJsInterpreterThunk((BYTE*)this->m_dynamicInterpreterThunk, true);
            this->m_dynamicInterpreterThunk = nullptr;
        }
#endif

        // Store the originalEntryPoint to restore it back immediately.
        JavascriptMethod originalEntryPoint = this->GetOriginalEntryPoint_Unchecked();
        this->CreateNewDefaultEntryPoint();
        this->SetOriginalEntryPoint(originalEntryPoint);
        if (this->m_defaultEntryPointInfo)
        {
            this->GetDefaultFunctionEntryPointInfo()->entryPointIndex = 0;
        }

        this->SetAuxiliaryData(nullptr);
        this->SetAuxiliaryContextData(nullptr);
        this->byteCodeBlock = nullptr;
        this->SetLoopHeaderArray(nullptr);
        this->SetConstTable(nullptr);
        this->SetScopeInfo(nullptr);
        this->SetCodeGenRuntimeData(nullptr);
        this->cacheIdToPropertyIdMap = nullptr;
        this->SetFormalsPropIdArray(nullptr);
        this->SetReferencedPropertyIdMap(nullptr);
        this->SetLiteralRegexs(nullptr);
        this->SetPropertyIdsForScopeSlotArray(nullptr, 0);
        this->SetStatementMaps(nullptr);
        this->SetCodeGenGetSetRuntimeData(nullptr);
        this->SetPropertyIdOnRegSlotsContainer(nullptr);
        this->profiledLdElemCount = 0;
        this->profiledStElemCount = 0;
        this->profiledCallSiteCount = 0;
        this->profiledArrayCallSiteCount = 0;
        this->profiledDivOrRemCount = 0;
        this->profiledSwitchCount = 0;
        this->profiledReturnTypeCount = 0;
        this->profiledSlotCount = 0;
        this->SetLoopCount(0);

        this->m_envDepth = (uint16)-1;

        this->SetByteCodeCount(0);
        this->SetByteCodeWithoutLDACount(0);
        this->SetByteCodeInLoopCount(0);

#if ENABLE_PROFILE_INFO
        this->dynamicProfileInfo = nullptr;
#endif
        this->hasExecutionDynamicProfileInfo = false;

        this->SetFirstTmpRegister(Constants::NoRegister);
        this->SetVarCount(0);
        this->SetConstantCount(0);
        this->SetLocalClosureRegister(Constants::NoRegister);
        this->SetParamClosureRegister(Constants::NoRegister);
        this->SetLocalFrameDisplayRegister(Constants::NoRegister);
        this->SetEnvRegister(Constants::NoRegister);
        this->SetThisRegisterForEventHandler(Constants::NoRegister);
        this->SetFirstInnerScopeRegister(Constants::NoRegister);
        this->SetFuncExprScopeRegister(Constants::NoRegister);
        this->SetInnerScopeCount(0);
        this->hasCachedScopePropIds = false;

        this->ResetObjectLiteralTypes();

        this->SetInlineCacheCount(0);
        this->SetRootObjectLoadInlineCacheStart(0);
        this->SetRootObjectLoadMethodInlineCacheStart(0);
        this->SetRootObjectStoreInlineCacheStart(0);
        this->SetIsInstInlineCacheCount(0);
        this->m_inlineCachesOnFunctionObject = false;
        this->SetReferencedPropertyIdCount(0);
#if ENABLE_PROFILE_INFO
        this->SetPolymorphicCallSiteInfoHead(nullptr);
#endif

        this->SetInterpretedCount(0);

        this->m_hasDoneAllNonLocalReferenced = false;

        this->SetDebuggerScopeIndex(0);
        this->GetUtf8SourceInfo()->DeleteLineOffsetCache();

        // Reset to default.
        this->flags = this->IsClassConstructor() ? Flags_None : Flags_HasNoExplicitReturnValue;

        ResetInParams();

        this->m_isAsmjsMode = false;
        this->m_isAsmJsFunction = false;
        this->m_isAsmJsScheduledForFullJIT = false;
        this->m_asmJsTotalLoopCount = 0;

        recentlyBailedOutOfJittedLoopBody = false;

        SetLoopInterpreterLimit(CONFIG_FLAG(LoopInterpretCount));
        ReinitializeExecutionModeAndLimits();

        Assert(this->m_sourceInfo.m_probeCount == 0);
        this->m_sourceInfo.m_probeBackingBlock = nullptr;

#if DBG
        // This could be non-zero if the function threw exception before. Reset it.
        this->m_DEBUG_executionCount = 0;
#endif
        if (this->m_sourceInfo.pSpanSequence != nullptr)
        {
            HeapDelete(this->m_sourceInfo.pSpanSequence);
            this->m_sourceInfo.pSpanSequence = nullptr;
        }

        if (this->m_sourceInfo.m_auxStatementData != nullptr)
        {
            // This must be consistent with how we allocate the data for this and inner structures.
            // We are using recycler, thus it's enough just to set to NULL.
            Assert(m_scriptContext->GetRecycler()->IsValidObject(m_sourceInfo.m_auxStatementData));
            m_sourceInfo.m_auxStatementData = nullptr;
        }

#if DBG
        this->counters.isCleaningUp = isCleaningUpOldValue;
#endif
    }

    void FunctionBody::SetEntryToDeferParseForDebugger()
    {
        ProxyEntryPointInfo* defaultEntryPointInfo = this->GetDefaultEntryPointInfo();
        if (defaultEntryPointInfo->jsMethod != DefaultDeferredParsingThunk
#if defined(ENABLE_SCRIPT_PROFILING) || defined(ENABLE_SCRIPT_DEBUGGING)
            && defaultEntryPointInfo->jsMethod != ProfileDeferredParsingThunk
#endif
            )
        {
#if defined(ENABLE_SCRIPT_PROFILING) || defined(ENABLE_SCRIPT_DEBUGGING)
            // Just change the thunk, the cleanup will be done once the function gets called.
            if (this->m_scriptContext->CurrentThunk == ProfileEntryThunk)
            {
                defaultEntryPointInfo->jsMethod = ProfileDeferredParsingThunk;
            }
            else
#endif
            {
                defaultEntryPointInfo->jsMethod = DefaultDeferredParsingThunk;
            }

            this->SetOriginalEntryPoint(DefaultDeferredParsingThunk);

            // Abandon the shared type so a new function will get a new one
            this->deferredPrototypeType = nullptr;
            this->SetAttributes((FunctionInfo::Attributes) (this->GetAttributes() | FunctionInfo::Attributes::DeferredParse));
        }

        // Set other state back to before parse as well
        this->SetStackNestedFunc(false);
        this->SetAuxPtr(AuxPointerType::StackNestedFuncParent, nullptr);
        this->SetReparsed(true);
#if DBG
        char16 debugStringBuffer[MAX_FUNCTION_BODY_DEBUG_STRING_SIZE];
        OUTPUT_VERBOSE_TRACE(Js::DebuggerPhase, _u("Regenerate Due To Debug Mode: function %s (%s) from script context %p\n"),
            this->GetDisplayName(), this->GetDebugNumberSet(debugStringBuffer), m_scriptContext);

        this->counters.bgThreadCallStarted = false; // asuming background jit is stopped and allow the counter setters access again
#endif
    }

    void FunctionBody::ClearEntryPoints()
    {
        if (this->entryPoints)
        {
            this->MapEntryPoints([] (int index, FunctionEntryPointInfo* entryPoint)
            {
                if (nullptr != entryPoint)
                {
                    // Finalize = Free up work item if it hasn't been released yet + entry point clean up
                    // isShutdown is false because cleanup is called only in the !isShutdown case
                    entryPoint->Finalize(/*isShutdown*/ false);
                }
            });

            this->MapLoopHeaders([] (uint loopNumber, LoopHeader* header)
            {
                header->MapEntryPoints([] (int index, LoopEntryPointInfo* entryPoint)
                {
                    entryPoint->Cleanup(/*isShutdown*/ false, true /* capture cleanup stack */);
                });
            });
        }

        this->entryPoints->ClearAndZero();
    }

    //
    // For library code all references to jitted entry points need to be removed
    //
    void FunctionBody::ResetEntryPoint()
    {
        ClearEntryPoints();
        this->CreateNewDefaultEntryPoint();
        this->SetOriginalEntryPoint(DefaultEntryThunk);
        m_defaultEntryPointInfo->jsMethod = m_scriptContext->CurrentThunk;

        if (this->deferredPrototypeType)
        {
            // Update old entry points on the deferred prototype type,
            // as they may point to old native code gen regions which age gone now.
            this->deferredPrototypeType->SetEntryPoint(this->GetDefaultEntryPointInfo()->jsMethod);
            this->deferredPrototypeType->SetEntryPointInfo(this->GetDefaultEntryPointInfo());
        }
        ReinitializeExecutionModeAndLimits();
    }

    void FunctionBody::AddDeferParseAttribute()
    {
        this->SetAttributes((FunctionInfo::Attributes) (this->GetAttributes() | FunctionInfo::Attributes::DeferredParse));
    }

    void FunctionBody::RemoveDeferParseAttribute()
    {
        this->SetAttributes((FunctionInfo::Attributes) (this->GetAttributes() & (~FunctionInfo::Attributes::DeferredParse)));
    }

    Js::DebuggerScope * FunctionBody::GetDiagCatchScopeObjectAt(int byteCodeOffset)
    {
        if (GetScopeObjectChain())
        {
            for (int i = 0; i < GetScopeObjectChain()->pScopeChain->Count(); i++)
            {
                Js::DebuggerScope *debuggerScope = GetScopeObjectChain()->pScopeChain->Item(i);
                Assert(debuggerScope);

                if (debuggerScope->IsCatchScope() && debuggerScope->IsOffsetInScope(byteCodeOffset))
                {
                    return debuggerScope;
                }
            }
        }
        return nullptr;
    }


    ushort SmallSpanSequence::GetDiff(int current, int prev)
    {
        int diff = current - prev;

        if ((diff) < SHRT_MIN  || (diff) >= SHRT_MAX)
        {
            diff = SHRT_MAX;

            if (!this->pActualOffsetList)
            {
                this->pActualOffsetList = JsUtil::GrowingUint32HeapArray::Create(4);
            }

            this->pActualOffsetList->Add(current);
        }

        return (ushort)diff;
    }

    // Get Values of the beginning of the statement at particular index.
    BOOL SmallSpanSequence::GetRangeAt(int index, SmallSpanSequenceIter &iter, int * pCountOfMissed, StatementData & data)
    {
        Assert((uint32)index < pStatementBuffer->Count());

        SmallSpan span(pStatementBuffer->ItemInBuffer((uint32)index));

        int countOfMissed = 0;

        if ((short)span.sourceBegin == SHRT_MAX)
        {
            // Look in ActualOffset store
            Assert(this->pActualOffsetList);
            Assert(this->pActualOffsetList->Count() > 0);
            Assert(this->pActualOffsetList->Count() > (uint32)iter.indexOfActualOffset);

            data.sourceBegin = this->pActualOffsetList->ItemInBuffer((uint32)iter.indexOfActualOffset);
            countOfMissed++;
        }
        else
        {
            data.sourceBegin = iter.accumulatedSourceBegin + (short)span.sourceBegin;
        }

        if (span.bytecodeBegin == SHRT_MAX)
        {
            // Look in ActualOffset store
            Assert(this->pActualOffsetList);
            Assert(this->pActualOffsetList->Count() > 0);
            Assert(this->pActualOffsetList->Count() > (uint32)(iter.indexOfActualOffset + countOfMissed));

            data.bytecodeBegin = this->pActualOffsetList->ItemInBuffer((uint32)iter.indexOfActualOffset + countOfMissed);
            countOfMissed++;
        }
        else
        {
            data.bytecodeBegin = iter.accumulatedBytecodeBegin + span.bytecodeBegin;
        }

        if (pCountOfMissed)
        {
            *pCountOfMissed = countOfMissed;
        }

        return TRUE;
    }

    void SmallSpanSequence::Reset(SmallSpanSequenceIter &iter)
    {
        iter.accumulatedIndex = 0;
        iter.accumulatedSourceBegin = baseValue;
        iter.accumulatedBytecodeBegin = 0;
        iter.indexOfActualOffset = 0;
    }

    BOOL SmallSpanSequence::GetMatchingStatementFromBytecode(int bytecode, SmallSpanSequenceIter &iter, StatementData & data)
    {
        if (Count() > 0 && bytecode >= 0)
        {
            // Support only in forward direction
            if (bytecode < iter.accumulatedBytecodeBegin
                || iter.accumulatedIndex <= 0 || (uint32)iter.accumulatedIndex >= Count())
            {
                // re-initialize the accumulators
                Reset(iter);
            }

            while ((uint32)iter.accumulatedIndex < Count())
            {
                int countOfMissed = 0;
                if (!GetRangeAt(iter.accumulatedIndex, iter, &countOfMissed, data))
                {
                    Assert(FALSE);
                    break;
                }

                if (data.bytecodeBegin >= bytecode)
                {
                    if (data.bytecodeBegin > bytecode)
                    {
                        // Not exactly at the current bytecode, so it falls in between previous statement.
                        data.sourceBegin = iter.accumulatedSourceBegin;
                        data.bytecodeBegin = iter.accumulatedBytecodeBegin;
                    }

                    return TRUE;
                }

                // Look for the next
                iter.accumulatedSourceBegin = data.sourceBegin;
                iter.accumulatedBytecodeBegin = data.bytecodeBegin;
                iter.accumulatedIndex++;

                if (countOfMissed)
                {
                    iter.indexOfActualOffset += countOfMissed;
                }
            }

            if (iter.accumulatedIndex != -1)
            {
                // Give the last one.
                Assert(data.bytecodeBegin < bytecode);
                return TRUE;
            }
        }

        // Failed to give the correct one, init to default
        iter.accumulatedIndex = -1;
        return FALSE;
    }

    BOOL SmallSpanSequence::Item(int index, SmallSpanSequenceIter &iter, StatementData & data)
    {
        if (!pStatementBuffer || (uint32)index >= pStatementBuffer->Count())
        {
            return FALSE;
        }

        if (iter.accumulatedIndex <= 0 || iter.accumulatedIndex > index)
        {
            Reset(iter);
        }

        while (iter.accumulatedIndex <= index)
        {
            Assert((uint32)iter.accumulatedIndex < pStatementBuffer->Count());

            int countOfMissed = 0;
            if (!GetRangeAt(iter.accumulatedIndex, iter, &countOfMissed, data))
            {
                Assert(FALSE);
                break;
            }

            // We store the next index
            iter.accumulatedSourceBegin = data.sourceBegin;
            iter.accumulatedBytecodeBegin = data.bytecodeBegin;

            iter.accumulatedIndex++;

            if (countOfMissed)
            {
                iter.indexOfActualOffset += countOfMissed;
            }

            if ((iter.accumulatedIndex - 1) == index)
            {
                return TRUE;
            }
        }

        return FALSE;
    }

    BOOL SmallSpanSequence::Seek(int index, StatementData & data)
    {
        // This method will not alter any state of the variables, so this will just do plain search
        // from the beginning to look for that index.

        SmallSpanSequenceIter iter;
        Reset(iter);

        return Item(index, iter, data);
    }

    PropertyIdOnRegSlotsContainer * PropertyIdOnRegSlotsContainer::New(Recycler * recycler)
    {
        return RecyclerNew(recycler, PropertyIdOnRegSlotsContainer);
    }

    PropertyIdOnRegSlotsContainer::PropertyIdOnRegSlotsContainer()
        :  propertyIdsForRegSlots(nullptr), length(0), propertyIdsForFormalArgs(nullptr)
    {
    }

    void PropertyIdOnRegSlotsContainer::CreateRegSlotsArray(Recycler * recycler, uint _length)
    {
        Assert(propertyIdsForRegSlots == nullptr);
        propertyIdsForRegSlots = RecyclerNewArrayLeafZ(recycler, PropertyId, _length);
        length = _length;
    }

    void PropertyIdOnRegSlotsContainer::SetFormalArgs(PropertyIdArray * formalArgs)
    {
        propertyIdsForFormalArgs = formalArgs;
    }

    //
    // Helper methods for PropertyIdOnRegSlotsContainer

    void PropertyIdOnRegSlotsContainer::Insert(RegSlot reg, PropertyId propId)
    {
        //
        // Reg is being used as an index;

        Assert(propertyIdsForRegSlots);
        Assert(reg < length);

        //
        // the current reg is unaccounted for const reg count. while fetching calculate the actual regslot value.

        Assert(propertyIdsForRegSlots[reg] == 0 || propertyIdsForRegSlots[reg] == propId);
        propertyIdsForRegSlots[reg] = propId;
    }

    void PropertyIdOnRegSlotsContainer::FetchItemAt(uint index, FunctionBody *pFuncBody, __out PropertyId *pPropId, __out RegSlot *pRegSlot)
    {
        Assert(index < length);
        Assert(pPropId);
        Assert(pRegSlot);
        Assert(pFuncBody);

        *pPropId = propertyIdsForRegSlots[index];
        *pRegSlot = pFuncBody->MapRegSlot(index);
    }

    bool PropertyIdOnRegSlotsContainer::IsRegSlotFormal(RegSlot reg)
    {
        if (propertyIdsForFormalArgs != nullptr && reg < length)
        {
            PropertyId propId = propertyIdsForRegSlots[reg];
            for (uint32 i = 0; i < propertyIdsForFormalArgs->count; i++)
            {
                if (propertyIdsForFormalArgs->elements[i] == propId)
                {
                    return true;
                }
            }
        }

        return false;
    }

    ScopeType FrameDisplay::GetScopeType(void* scope)
    {
        if(Js::ActivationObject::Is(scope))
        {
            return ScopeType_ActivationObject;
        }
        if(Js::ScopeSlots::Is(scope))
        {
            return ScopeType_SlotArray;
        }
        return ScopeType_WithScope;
    }

    // DebuggerScope

    // Get the sibling for the current debugger scope.
    DebuggerScope * DebuggerScope::GetSiblingScope(RegSlot location, FunctionBody *functionBody)
    {
        bool isBlockSlotOrObject = scopeType == Js::DiagExtraScopesType::DiagBlockScopeInSlot || scopeType == Js::DiagExtraScopesType::DiagBlockScopeInObject;
        bool isCatchSlotOrObject = scopeType == Js::DiagExtraScopesType::DiagCatchScopeInSlot || scopeType == Js::DiagExtraScopesType::DiagCatchScopeInObject;

        // This is expected to be called only when the current scope is either slot or activation object.
        Assert(isBlockSlotOrObject || isCatchSlotOrObject);

        if (siblingScope == nullptr)
        {
            // If the sibling isn't there, attempt to retrieve it if we're reparsing or create it anew if this is the first parse.
            siblingScope = functionBody->RecordStartScopeObject(isBlockSlotOrObject ? Js::DiagExtraScopesType::DiagBlockScopeDirect : Js::DiagExtraScopesType::DiagCatchScopeDirect, GetStart(), location);
        }

        return siblingScope;
    }

    // Adds a new property to be tracked in the debugger scope.
    // location     - The slot array index or register slot location of where the property is stored.
    // propertyId   - The property ID of the property.
    // flags        - Flags that help describe the property.
    void DebuggerScope::AddProperty(RegSlot location, Js::PropertyId propertyId, DebuggerScopePropertyFlags flags)
    {
        DebuggerScopeProperty scopeProperty;

        scopeProperty.location = location;
        scopeProperty.propId = propertyId;

        // This offset is uninitialized until the property is initialized (with a ld opcode, for example).
        scopeProperty.byteCodeInitializationOffset = Constants::InvalidByteCodeOffset;
        scopeProperty.flags = flags;

        // Delay allocate the property list so we don't take up memory if there are no properties in this scope.
        // Scopes are created during non-debug mode as well so we want to keep them as small as possible.
        this->EnsurePropertyListIsAllocated();

        // The property doesn't exist yet, so add it.
        this->scopeProperties->Add(scopeProperty);
    }

    bool DebuggerScope::HasProperty(Js::PropertyId propertyId)
    {
        int i = -1;
        return GetPropertyIndex(propertyId, i);
    }

    bool DebuggerScope::GetPropertyIndex(Js::PropertyId propertyId, int& index)
    {
        if (!this->HasProperties())
        {
            index = -1;
            return false;
        }

        bool found = this->scopeProperties->MapUntil( [&](int i, const DebuggerScopeProperty& scopeProperty) {
            if(scopeProperty.propId == propertyId)
            {
                index = scopeProperty.location;
                return true;
            }
            return false;
        });

        if(!found)
        {
            return false;
        }
        return true;
    }
#if DBG
    void DebuggerScope::Dump()
    {
        int indent = (GetScopeDepth() - 1) * 4;

        Output::Print(indent, _u("Begin scope: Address: %p Type: %s Location: %d Sibling: %p Range: [%d, %d]\n "), this, GetDebuggerScopeTypeString(scopeType), scopeLocation, PointerValue(this->siblingScope), range.begin, range.end);
        if (this->HasProperties())
        {
            this->scopeProperties->Map( [=] (int i, Js::DebuggerScopeProperty& scopeProperty) {
                Output::Print(indent, _u("%s(%d) Location: %d Const: %s Initialized: %d\n"), ThreadContext::GetContextForCurrentThread()->GetPropertyName(scopeProperty.propId)->GetBuffer(),
                    scopeProperty.propId, scopeProperty.location, scopeProperty.IsConst() ? _u("true"): _u("false"), scopeProperty.byteCodeInitializationOffset);
            });
        }

        Output::Print(_u("\n"));
    }

    // Returns the debugger scope type in string format.
    PCWSTR DebuggerScope::GetDebuggerScopeTypeString(DiagExtraScopesType scopeType)
    {
        switch (scopeType)
        {
        case DiagExtraScopesType::DiagBlockScopeDirect:
            return _u("DiagBlockScopeDirect");
        case DiagExtraScopesType::DiagBlockScopeInObject:
            return _u("DiagBlockScopeInObject");
        case DiagExtraScopesType::DiagBlockScopeInSlot:
            return _u("DiagBlockScopeInSlot");
        case DiagExtraScopesType::DiagBlockScopeRangeEnd:
            return _u("DiagBlockScopeRangeEnd");
        case DiagExtraScopesType::DiagCatchScopeDirect:
            return _u("DiagCatchScopeDirect");
        case DiagExtraScopesType::DiagCatchScopeInObject:
            return _u("DiagCatchScopeInObject");
        case DiagExtraScopesType::DiagCatchScopeInSlot:
            return _u("DiagCatchScopeInSlot");
        case DiagExtraScopesType::DiagUnknownScope:
            return _u("DiagUnknownScope");
        case DiagExtraScopesType::DiagWithScope:
            return _u("DiagWithScope");
        case DiagExtraScopesType::DiagParamScope:
            return _u("DiagParamScope");
        case DiagExtraScopesType::DiagParamScopeInObject:
            return _u("DiagParamScopeInObject");
        default:
            AssertMsg(false, "Missing a debug scope type.");
            return _u("");
        }
    }
#endif

#if ENABLE_TTD
    Js::PropertyId DebuggerScope::GetPropertyIdForSlotIndex_TTD(uint32 slotIndex) const
    {
        const Js::DebuggerScopeProperty& scopeProperty = this->scopeProperties->Item(slotIndex);
        return scopeProperty.propId;
    }
#endif

    // Updates the current offset of where the property is first initialized.  This is used to
    // detect whether or not a property is in a dead zone when broken in the debugger.
    // location                 - The slot array index or register slot location of where the property is stored.
    // propertyId               - The property ID of the property.
    // byteCodeOffset           - The offset to set the initialization point at.
    // isFunctionDeclaration    - Whether or not the property is a function declaration or not.  Used for verification.
    // <returns>        - True if the property was found and updated for the current scope, else false.
    bool DebuggerScope::UpdatePropertyInitializationOffset(
        RegSlot location,
        Js::PropertyId propertyId,
        int byteCodeOffset,
        bool isFunctionDeclaration /*= false*/)
    {
        if (UpdatePropertyInitializationOffsetInternal(location, propertyId, byteCodeOffset, isFunctionDeclaration))
        {
            return true;
        }
        if (siblingScope != nullptr && siblingScope->UpdatePropertyInitializationOffsetInternal(location, propertyId, byteCodeOffset, isFunctionDeclaration))
        {
            return true;
        }
        return false;
    }

    bool DebuggerScope::UpdatePropertyInitializationOffsetInternal(
        RegSlot location,
        Js::PropertyId propertyId,
        int byteCodeOffset,
        bool isFunctionDeclaration /*= false*/)
    {
        if (scopeProperties == nullptr)
        {
            return false;
        }

        for (int i = 0; i < scopeProperties->Count(); ++i)
        {
            DebuggerScopeProperty propertyItem = scopeProperties->Item(i);
            if (propertyItem.propId == propertyId && propertyItem.location == location)
            {
                if (propertyItem.byteCodeInitializationOffset == Constants::InvalidByteCodeOffset)
                {
                    propertyItem.byteCodeInitializationOffset = byteCodeOffset;
                    scopeProperties->SetExistingItem(i, propertyItem);
                }
#if DBG
                else
                {
                    // If the bytecode initialization offset is not Constants::InvalidByteCodeOffset,
                    // it means we have two or more functions declared in the same scope with the same name
                    // and one has already been marked.  We track each location with a property entry
                    // on the debugging side (when calling DebuggerScope::AddProperty()) as opposed to scanning
                    // and checking if the property already exists each time we add in order to avoid duplicates.
                    AssertMsg(isFunctionDeclaration, "Only function declarations can be defined more than once in the same scope with the same name.");
                    AssertMsg(propertyItem.byteCodeInitializationOffset == byteCodeOffset, "The bytecode offset for all function declarations should be identical for this scope.");
                }
#endif // DBG

                return true;
            }
        }

        return false;
    }

    // Updates the debugger scopes fields due to a regeneration of bytecode (happens during debugger attach or detach, for
    // example).
    void DebuggerScope::UpdateDueToByteCodeRegeneration(DiagExtraScopesType scopeType, int start, RegSlot scopeLocation)
    {
#if DBG
        if (this->scopeType != Js::DiagUnknownScope)
        {
            // If the scope is unknown, it was deserialized without a scope type.  Otherwise, it should not have changed.
            // The scope type can change on a re-parse in certain scenarios related to eval detection in legacy mode -> Winblue: 272122
            AssertMsg(this->scopeType == scopeType, "The debugger scope type should not have changed when generating bytecode again.");
        }
#endif // DBG

        this->scopeType = scopeType;
        this->SetBegin(start);
        if(this->scopeProperties)
        {
            this->scopeProperties->Clear();
        }

        // Reset the scope location as it may have changed during bytecode generation from the last run.
        this->SetScopeLocation(scopeLocation);

        if (siblingScope)
        {
            // If we had a sibling scope during initial parsing, clear it now so that it will be reset
            // when it is retrieved during this bytecode generation pass, in GetSiblingScope().
            // GetSiblingScope() will ensure that the FunctionBody currentDebuggerScopeIndex value is
            // updated accordingly to account for future scopes coming after the sibling.
            // Calling of GetSiblingScope() will happen when register properties are added to this scope
            // via TrackRegisterPropertyForDebugger().
            siblingScope = nullptr;
        }
    }

    void DebuggerScope::UpdatePropertiesInForInOrOfCollectionScope()
    {
        if (this->scopeProperties != nullptr)
        {
            this->scopeProperties->All([&](Js::DebuggerScopeProperty& propertyItem)
            {
                propertyItem.flags |= DebuggerScopePropertyFlags_ForInOrOfCollection;
                return true;
            });
        }
    }

    void DebuggerScope::EnsurePropertyListIsAllocated()
    {
        if (this->scopeProperties == nullptr)
        {
            this->scopeProperties = RecyclerNew(this->recycler, DebuggerScopePropertyList, this->recycler);
        }
    }

    // Checks if the passed in ByteCodeGenerator offset is in this scope's being/end range.
    bool DebuggerScope::IsOffsetInScope(int offset) const
    {
        Assert(this->range.end != -1);
        return this->range.Includes(offset);
    }

    // Determines if the DebuggerScope contains a property with the passed in ID and
    // location in the internal property list.
    // propertyId       - The ID of the property to search for.
    // location         - The slot array index or register to search for.
    // outScopeProperty - Optional parameter that will return the property, if found.
    bool DebuggerScope::Contains(Js::PropertyId propertyId, RegSlot location) const
    {
        DebuggerScopeProperty tempProperty;
        return TryGetProperty(propertyId, location, &tempProperty);
    }

    // Gets whether or not the scope is a block scope (non-catch or with).
    bool DebuggerScope::IsBlockScope() const
    {
        AssertMsg(this->scopeType != Js::DiagBlockScopeRangeEnd, "Debugger scope type should never be set to range end - only reserved for marking the end of a scope (not persisted).");
        return this->scopeType == Js::DiagBlockScopeDirect
            || this->scopeType == Js::DiagBlockScopeInObject
            || this->scopeType == Js::DiagBlockScopeInSlot
            || this->scopeType == Js::DiagBlockScopeRangeEnd;
    }

    // Gets whether or not the scope is a catch block scope.
    bool DebuggerScope::IsCatchScope() const
    {
        return this->scopeType == Js::DiagCatchScopeDirect
            || this->scopeType == Js::DiagCatchScopeInObject
            || this->scopeType == Js::DiagCatchScopeInSlot;
    }

    // Gets whether or not the scope is a with block scope.
    bool DebuggerScope::IsWithScope() const
    {
        return this->scopeType == Js::DiagWithScope;
    }

    // Gets whether or not the scope is a slot array scope.
    bool DebuggerScope::IsSlotScope() const
    {
        return this->scopeType == Js::DiagBlockScopeInSlot
            || this->scopeType == Js::DiagCatchScopeInSlot;
    }

    bool DebuggerScope::IsParamScope() const
    {
        return this->scopeType == Js::DiagParamScope
            || this->scopeType == Js::DiagParamScopeInObject;
    }

    // Gets whether or not the scope has any properties in it.
    bool DebuggerScope::HasProperties() const
    {
        return this->scopeProperties && this->scopeProperties->Count() > 0;
    }

    // Checks if this scope is an ancestor of the passed in scope.
    bool DebuggerScope::IsAncestorOf(const DebuggerScope* potentialChildScope)
    {
        if (potentialChildScope == nullptr)
        {
            // If the child scope is null, it represents the global scope which
            // cannot be a child of anything.
            return false;
        }

        const DebuggerScope* currentScope = potentialChildScope;
        while (currentScope)
        {
            if (currentScope->GetParentScope() == this)
            {
                return true;
            }

            currentScope = currentScope->GetParentScope();
        }

        return false;
    }

    // Checks if all properties of the scope are currently in a dead zone given the specified offset.
    bool DebuggerScope::AreAllPropertiesInDeadZone(int byteCodeOffset) const
    {
        if (!this->HasProperties())
        {
            return false;
        }

        return this->scopeProperties->All([&](Js::DebuggerScopeProperty& propertyItem)
            {
                return propertyItem.IsInDeadZone(byteCodeOffset);
            });
    }

    // Attempts to get the specified property.  Returns true if the property was copied to the structure; false otherwise.
    bool DebuggerScope::TryGetProperty(Js::PropertyId propertyId, RegSlot location, DebuggerScopeProperty* outScopeProperty) const
    {
        Assert(outScopeProperty);

        if (scopeProperties == nullptr)
        {
            return false;
        }

        for (int i = 0; i < scopeProperties->Count(); ++i)
        {
            DebuggerScopeProperty propertyItem = scopeProperties->Item(i);
            if (propertyItem.propId == propertyId && propertyItem.location == location)
            {
                *outScopeProperty = propertyItem;
                return true;
            }
        }

        return false;
    }

    bool DebuggerScope::TryGetValidProperty(Js::PropertyId propertyId, RegSlot location, int offset, DebuggerScopeProperty* outScopeProperty, bool* isInDeadZone) const
    {
        if (TryGetProperty(propertyId, location, outScopeProperty))
        {
            if (IsOffsetInScope(offset))
            {
                if (isInDeadZone != nullptr)
                {
                    *isInDeadZone = outScopeProperty->IsInDeadZone(offset);
                }

                return true;
            }
        }

        return false;
    }

    void DebuggerScope::SetBegin(int begin)
    {
        range.begin = begin;
        if (siblingScope != nullptr)
        {
            siblingScope->SetBegin(begin);
        }
    }

    void DebuggerScope::SetEnd(int end)
    {
        range.end = end;
        if (siblingScope != nullptr)
        {
            siblingScope->SetEnd(end);
        }
    }

    // Finds the common ancestor scope between this scope and the passed in scope.
    // Returns nullptr if the scopes are part of different trees.
    DebuggerScope* DebuggerScope::FindCommonAncestor(DebuggerScope* debuggerScope)
    {
        AnalysisAssert(debuggerScope);

        if (this == debuggerScope)
        {
            return debuggerScope;
        }

        if (this->IsAncestorOf(debuggerScope))
        {
            return this;
        }

        if (debuggerScope->IsAncestorOf(this))
        {
            return debuggerScope;
        }

        DebuggerScope* firstNode = this;
        DebuggerScope* secondNode = debuggerScope;

        int firstDepth = firstNode->GetScopeDepth();
        int secondDepth = secondNode->GetScopeDepth();

        // Calculate the depth difference in order to bring the deep node up to the sibling
        // level of the shorter node.
        int depthDifference = abs(firstDepth - secondDepth);

        DebuggerScope*& nodeToBringUp = firstDepth > secondDepth ? firstNode : secondNode;
        while (depthDifference > 0)
        {
            AnalysisAssert(nodeToBringUp);
            nodeToBringUp = nodeToBringUp->GetParentScope();
            --depthDifference;
        }

        // Move up the tree and see where the nodes meet.
        while (firstNode && secondNode)
        {
            if (firstNode == secondNode)
            {
                return firstNode;
            }

            firstNode = firstNode->GetParentScope();
            secondNode = secondNode->GetParentScope();
        }

        // The nodes are not part of the same scope tree.
        return nullptr;
    }

    // Gets the depth of the scope in the parent link tree.
    int DebuggerScope::GetScopeDepth() const
    {
        int depth = 0;
        const DebuggerScope* currentDebuggerScope = this;
        while (currentDebuggerScope)
        {
            currentDebuggerScope = currentDebuggerScope->GetParentScope();
            ++depth;
        }

        return depth;
    }

    bool ScopeObjectChain::TryGetDebuggerScopePropertyInfo(PropertyId propertyId, RegSlot location, int offset, bool* isPropertyInDebuggerScope, bool *isConst, bool* isInDeadZone)
    {
        Assert(pScopeChain);
        Assert(isPropertyInDebuggerScope);
        Assert(isConst);

        *isPropertyInDebuggerScope = false;
        *isConst = false;

        // Search through each block scope until we find the current scope.  If the register was found
        // in any of the scopes going down until we reach the scope of the debug break, then it's in scope.
        // if found but not in the scope, the out param will be updated (since it is actually a let or const), so that caller can make a call accordingly.
        for (int i = 0; i < pScopeChain->Count(); i++)
        {
            Js::DebuggerScope *debuggerScope = pScopeChain->Item(i);
            DebuggerScopeProperty debuggerScopeProperty;
            if (!debuggerScope->IsParamScope() && debuggerScope->TryGetProperty(propertyId, location, &debuggerScopeProperty))
            {
                bool isOffsetInScope = debuggerScope->IsOffsetInScope(offset);

                // For the Object scope, all the properties will have the same location (-1) so they can match. Use further check below to determine the propertyInDebuggerScope
                *isPropertyInDebuggerScope = isOffsetInScope || !debuggerScope->IsBlockObjectScope();

                if (isOffsetInScope)
                {
                    if (isInDeadZone != nullptr)
                    {
                        *isInDeadZone = debuggerScopeProperty.IsInDeadZone(offset);
                    }

                    *isConst = debuggerScopeProperty.IsConst();
                    return true;
                }
            }
        }

        return false;
    }

    void FunctionBody::AllocateForInCache()
    {
        uint profiledForInLoopCount = this->GetProfiledForInLoopCount();
        if (profiledForInLoopCount == 0)
        {
            return;
        }
        this->SetAuxPtr(AuxPointerType::ForInCacheArray, AllocatorNewArrayZ(CacheAllocator, this->GetScriptContext()->ForInCacheAllocator(), ForInCache, profiledForInLoopCount));
    }

    ForInCache * FunctionBody::GetForInCache(uint index)
    {
        Assert(index < this->GetProfiledForInLoopCount());
        return &((ForInCache *)this->GetAuxPtr(AuxPointerType::ForInCacheArray))[index];
    }

    ForInCache * FunctionBody::GetForInCacheArray()
    {
        return ((ForInCache *)this->GetAuxPtrWithLock(AuxPointerType::ForInCacheArray));
    }

    void FunctionBody::CleanUpForInCache(bool isShutdown)
    {
        uint profiledForInLoopCount = this->GetProfiledForInLoopCount();
        if (profiledForInLoopCount == 0)
        {
            return;
        }
        ForInCache * forInCacheArray = (ForInCache *)this->GetAuxPtr(AuxPointerType::ForInCacheArray);
        if (forInCacheArray)
        {
            if (isShutdown)
            {
                memset(forInCacheArray, 0, sizeof(ForInCache) * profiledForInLoopCount);
            }
            else
            {
                AllocatorDeleteArray(CacheAllocator, this->GetScriptContext()->ForInCacheAllocator(), profiledForInLoopCount, forInCacheArray);
                this->SetAuxPtr(AuxPointerType::ForInCacheArray, nullptr);
            }
        }
    }

    void FunctionBody::AllocateInlineCache()
    {
        Assert(this->inlineCaches == nullptr);
        uint isInstInlineCacheStart = this->GetInlineCacheCount();
        uint totalCacheCount = isInstInlineCacheStart + GetIsInstInlineCacheCount();

        if (totalCacheCount != 0)
        {
            // Root object inline cache are not leaf
            void ** inlineCaches = RecyclerNewArrayZ(this->m_scriptContext->GetRecycler(),
                void*, totalCacheCount);
#if DBG
            this->m_inlineCacheTypes = RecyclerNewArrayLeafZ(this->m_scriptContext->GetRecycler(),
                byte, totalCacheCount);
#endif
            uint i = 0;
            uint plainInlineCacheEnd = GetRootObjectLoadInlineCacheStart();
            __analysis_assume(plainInlineCacheEnd <= totalCacheCount);
            for (; i < plainInlineCacheEnd; i++)
            {
                inlineCaches[i] = AllocatorNewZ(InlineCacheAllocator,
                    this->m_scriptContext->GetInlineCacheAllocator(), InlineCache);
            }
            Js::RootObjectBase * rootObject = this->GetRootObject();
            ThreadContext * threadContext = this->GetScriptContext()->GetThreadContext();
            uint rootObjectLoadInlineCacheEnd = GetRootObjectLoadMethodInlineCacheStart();
            __analysis_assume(rootObjectLoadInlineCacheEnd <= totalCacheCount);
            for (; i < rootObjectLoadInlineCacheEnd; i++)
            {
                inlineCaches[i] = rootObject->GetInlineCache(
                    threadContext->GetPropertyName(this->GetPropertyIdFromCacheId(i)), false, false);
            }
            uint rootObjectLoadMethodInlineCacheEnd = GetRootObjectStoreInlineCacheStart();
            __analysis_assume(rootObjectLoadMethodInlineCacheEnd <= totalCacheCount);
            for (; i < rootObjectLoadMethodInlineCacheEnd; i++)
            {
                inlineCaches[i] = rootObject->GetInlineCache(
                    threadContext->GetPropertyName(this->GetPropertyIdFromCacheId(i)), true, false);
            }
            uint rootObjectStoreInlineCacheEnd = isInstInlineCacheStart;
            __analysis_assume(rootObjectStoreInlineCacheEnd <= totalCacheCount);
            for (; i < rootObjectStoreInlineCacheEnd; i++)
            {
#pragma prefast(suppress:6386, "The analysis assume didn't help prefast figure out this is in range")
                inlineCaches[i] = rootObject->GetInlineCache(
                    threadContext->GetPropertyName(this->GetPropertyIdFromCacheId(i)), false, true);
            }
            for (; i < totalCacheCount; i++)
            {
                inlineCaches[i] = AllocatorNewStructZ(CacheAllocator,
                    this->m_scriptContext->GetIsInstInlineCacheAllocator(), IsInstInlineCache);
            }
#if DBG
            this->m_inlineCacheTypes = RecyclerNewArrayLeafZ(this->m_scriptContext->GetRecycler(),
                byte, totalCacheCount);
#endif
            this->inlineCaches = inlineCaches;
        }
    }

    InlineCache *FunctionBody::GetInlineCache(uint index)
    {
        Assert(this->inlineCaches != nullptr);
        Assert(index < this->GetInlineCacheCount());
#if DBG
        Assert(this->m_inlineCacheTypes[index] == InlineCacheTypeNone ||
            this->m_inlineCacheTypes[index] == InlineCacheTypeInlineCache);
        this->m_inlineCacheTypes[index] = InlineCacheTypeInlineCache;
#endif
        return reinterpret_cast<InlineCache *>(this->inlineCaches[index]);
    }

    bool FunctionBody::CanFunctionObjectHaveInlineCaches()
    {
        if (this->DoStackNestedFunc() || this->IsCoroutine())
        {
            return false;
        }

        uint totalCacheCount = this->GetInlineCacheCount() + this->GetIsInstInlineCacheCount();
        if (PHASE_FORCE(Js::ScriptFunctionWithInlineCachePhase, this) && totalCacheCount > 0)
        {
            return true;
        }

        // Only have inline caches on function object for possible inlining candidates.
        // Since we don't know the size of the top function, check against the maximum possible inline threshold
        // Negative inline byte code size threshold will disable inline cache on function object.
        const int byteCodeSizeThreshold = CONFIG_FLAG(InlineThreshold) + CONFIG_FLAG(InlineThresholdAdjustCountInSmallFunction);
        if (byteCodeSizeThreshold < 0 || this->GetByteCodeWithoutLDACount() > (uint)byteCodeSizeThreshold)
        {
            return false;
        }
        // Negative FuncObjectInlineCacheThreshold will disable inline cache on function object.
        if (CONFIG_FLAG(FuncObjectInlineCacheThreshold) < 0 || totalCacheCount > (uint)CONFIG_FLAG(FuncObjectInlineCacheThreshold) || totalCacheCount == 0)
        {
            return false;
        }

        return true;
    }

    void** FunctionBody::GetInlineCaches()
    {
        return this->inlineCaches;
    }

#if DBG
    byte* FunctionBody::GetInlineCacheTypes()
    {
        return this->m_inlineCacheTypes;
    }
#endif

    IsInstInlineCache *FunctionBody::GetIsInstInlineCache(uint index)
    {
        Assert(this->inlineCaches != nullptr);
        Assert(index < GetIsInstInlineCacheCount());
        index += this->GetInlineCacheCount();
#if DBG
        Assert(this->m_inlineCacheTypes[index] == InlineCacheTypeNone ||
            this->m_inlineCacheTypes[index] == InlineCacheTypeIsInst);
        this->m_inlineCacheTypes[index] = InlineCacheTypeIsInst;
#endif
        return reinterpret_cast<IsInstInlineCache *>(this->inlineCaches[index]);
    }

    PolymorphicInlineCache * FunctionBody::GetPolymorphicInlineCache(uint index)
    {
        return this->polymorphicInlineCaches.GetInlineCache(this, index);
    }

    PolymorphicInlineCache * FunctionBody::CreateNewPolymorphicInlineCache(uint index, PropertyId propertyId, InlineCache * inlineCache)
    {
        Assert(GetPolymorphicInlineCache(index) == nullptr);
        // Only create polymorphic inline caches for non-root inline cache indexes
        if (index < GetRootObjectLoadInlineCacheStart()
#if DBG
            && !PHASE_OFF1(Js::PolymorphicInlineCachePhase)
#endif
            )
        {
            PolymorphicInlineCache * polymorphicInlineCache = CreatePolymorphicInlineCache(index, PolymorphicInlineCache::GetInitialSize());
#ifdef ENABLE_DEBUG_CONFIG_OPTIONS
            if (PHASE_VERBOSE_TRACE1(Js::PolymorphicInlineCachePhase))
            {
                this->DumpFullFunctionName();
                Output::Print(_u(": New PIC, index = %d, size = %d\n"), index, PolymorphicInlineCache::GetInitialSize());
            }

#endif
#if PHASE_PRINT_INTRUSIVE_TESTTRACE1
            char16 debugStringBuffer[MAX_FUNCTION_BODY_DEBUG_STRING_SIZE];
#endif
            PHASE_PRINT_INTRUSIVE_TESTTRACE1(
                Js::PolymorphicInlineCachePhase,
                _u("TestTrace PIC:  New, Function %s (%s), 0x%x, index = %d, size = %d\n"), this->GetDisplayName(), this->GetDebugNumberSet(debugStringBuffer), polymorphicInlineCache, index, PolymorphicInlineCache::GetInitialSize());

            uint indexInPolymorphicCache = polymorphicInlineCache->GetInlineCacheIndexForType(inlineCache->GetType());
            inlineCache->CopyTo(propertyId, m_scriptContext, &(polymorphicInlineCache->GetInlineCaches()[indexInPolymorphicCache]));
            polymorphicInlineCache->UpdateInlineCachesFillInfo(indexInPolymorphicCache, true /*set*/);

            return polymorphicInlineCache;
        }
        return nullptr;
    }

    PolymorphicInlineCache * FunctionBody::CreateBiggerPolymorphicInlineCache(uint index, PropertyId propertyId)
    {
        PolymorphicInlineCache * polymorphicInlineCache = GetPolymorphicInlineCache(index);
        Assert(polymorphicInlineCache && polymorphicInlineCache->CanAllocateBigger());
        uint16 polymorphicInlineCacheSize = polymorphicInlineCache->GetSize();
        uint16 newPolymorphicInlineCacheSize = PolymorphicInlineCache::GetNextSize(polymorphicInlineCacheSize);
        Assert(newPolymorphicInlineCacheSize > polymorphicInlineCacheSize);
        PolymorphicInlineCache * newPolymorphicInlineCache = CreatePolymorphicInlineCache(index, newPolymorphicInlineCacheSize);
        polymorphicInlineCache->CopyTo(propertyId, m_scriptContext, newPolymorphicInlineCache);
#ifdef ENABLE_DEBUG_CONFIG_OPTIONS
        if (PHASE_VERBOSE_TRACE1(Js::PolymorphicInlineCachePhase))
        {
            this->DumpFullFunctionName();
            Output::Print(_u(": Bigger PIC, index = %d, oldSize = %d, newSize = %d\n"), index, polymorphicInlineCacheSize, newPolymorphicInlineCacheSize);
        }
#endif
#if PHASE_PRINT_INTRUSIVE_TESTTRACE1
        char16 debugStringBuffer[MAX_FUNCTION_BODY_DEBUG_STRING_SIZE];
#endif
        PHASE_PRINT_INTRUSIVE_TESTTRACE1(
            Js::PolymorphicInlineCachePhase,
            _u("TestTrace PIC:  Bigger, Function %s (%s), 0x%x, index = %d, size = %d\n"), this->GetDisplayName(), this->GetDebugNumberSet(debugStringBuffer), newPolymorphicInlineCache, index, newPolymorphicInlineCacheSize);
        return newPolymorphicInlineCache;
    }

    void FunctionBody::ResetInlineCaches()
    {
        SetInlineCacheCount(0);
        SetRootObjectLoadInlineCacheStart(0);
        SetRootObjectStoreInlineCacheStart(0);
        SetIsInstInlineCacheCount(0);
        this->inlineCaches = nullptr;
        this->polymorphicInlineCaches.Reset();
    }

    PolymorphicInlineCache * FunctionBody::CreatePolymorphicInlineCache(uint index, uint16 size)
    {
        Recycler * recycler = this->m_scriptContext->GetRecycler();
        PolymorphicInlineCache * newPolymorphicInlineCache = PolymorphicInlineCache::New(size, this);
        this->polymorphicInlineCaches.SetInlineCache(recycler, this, index, newPolymorphicInlineCache);
        return newPolymorphicInlineCache;
    }

    uint FunctionBody::NewObjectLiteral()
    {
        Assert(this->GetObjectLiteralTypes() == nullptr);
        return IncObjLiteralCount();
    }

    Field(DynamicType*)* FunctionBody::GetObjectLiteralTypeRef(uint index)
    {
        Assert(index < GetObjLiteralCount());
        auto literalTypes = this->GetObjectLiteralTypes();
        Assert(literalTypes != nullptr);
        return literalTypes + index;
    }
    Field(DynamicType*)* FunctionBody::GetObjectLiteralTypeRefWithLock(uint index)
    {
        Assert(index < GetObjLiteralCount());
        auto literalTypes = this->GetObjectLiteralTypesWithLock();
        Assert(literalTypes != nullptr);
        return literalTypes + index;
    }

    void FunctionBody::AllocateObjectLiteralTypeArray()
    {
        Assert(this->GetObjectLiteralTypes() == nullptr);
        uint objLiteralCount = GetObjLiteralCount();
        if (objLiteralCount == 0)
        {
            return;
        }

        this->SetObjectLiteralTypes(RecyclerNewArrayZ(this->GetScriptContext()->GetRecycler(), DynamicType *, objLiteralCount));
    }

    uint FunctionBody::NewLiteralRegex()
    {
        if (this->GetLiteralRegexes() != nullptr)
        {
            // This is a function nested in a redeferred function, so we won't regenerate byte code and won't make use of the index.
            // The regex count is already correct, so don't increment it.
            return 0;
        }
        return IncLiteralRegexCount();
    }


    void FunctionBody::AllocateLiteralRegexArray()
    {
        Assert(!this->GetLiteralRegexes());
        uint32 literalRegexCount = GetLiteralRegexCount();
        if (literalRegexCount == 0)
        {
            return;
        }

        this->SetLiteralRegexs(RecyclerNewArrayZ(m_scriptContext->GetRecycler(), UnifiedRegex::RegexPattern *, literalRegexCount));
    }

#ifdef ASMJS_PLAT
    AsmJsFunctionInfo* FunctionBody::AllocateAsmJsFunctionInfo()
    {
        Assert( !this->GetAsmJsFunctionInfo() );
        this->SetAuxPtr(AuxPointerType::AsmJsFunctionInfo, RecyclerNew( m_scriptContext->GetRecycler(), AsmJsFunctionInfo));
        return this->GetAsmJsFunctionInfo();
    }

    AsmJsModuleInfo* FunctionBody::AllocateAsmJsModuleInfo()
    {
        Assert( !this->GetAsmJsModuleInfo() );
        Recycler* rec = m_scriptContext->GetRecycler();
        this->SetAuxPtr(AuxPointerType::AsmJsModuleInfo, RecyclerNew(rec, AsmJsModuleInfo, rec));
        return this->GetAsmJsModuleInfo();
    }
#endif

    PropertyIdArray * FunctionBody::AllocatePropertyIdArrayForFormals(uint32 size, uint32 count, byte extraSlots)
    {
        //TODO: saravind: Should the allocation be a Leaf Allocation?
        PropertyIdArray * formalsPropIdArray = RecyclerNewPlus(GetScriptContext()->GetRecycler(), size, Js::PropertyIdArray, count, extraSlots);
        SetFormalsPropIdArray(formalsPropIdArray);
        return formalsPropIdArray;
    }

    UnifiedRegex::RegexPattern *FunctionBody::GetLiteralRegex(const uint index)
    {
        Assert(index < GetLiteralRegexCount());
        Assert(this->GetLiteralRegexes());

        return this->GetLiteralRegexes()[index];
    }

    UnifiedRegex::RegexPattern *FunctionBody::GetLiteralRegexWithLock(const uint index)
    {
        Assert(index < GetLiteralRegexCount());
        Assert(this->GetLiteralRegexesWithLock());

        return this->GetLiteralRegexesWithLock()[index];
    }

    void FunctionBody::SetLiteralRegex(const uint index, UnifiedRegex::RegexPattern *const pattern)
    {
        Assert(index < GetLiteralRegexCount());
        Assert(this->GetLiteralRegexes());

        auto literalRegexes = this->GetLiteralRegexes();
        if (literalRegexes[index] && literalRegexes[index] == pattern)
        {
            return;
        }
        Assert(!literalRegexes[index]);

        literalRegexes[index] = pattern;
    }

    void FunctionBody::ResetObjectLiteralTypes()
    {
        this->SetObjectLiteralTypes(nullptr);
        this->SetObjLiteralCount(0);
    }

    void FunctionBody::ResetLiteralRegexes()
    {
        SetLiteralRegexCount(0);
        this->SetLiteralRegexs(nullptr);
    }

    void FunctionBody::ResetProfileIds()
    {
#if ENABLE_PROFILE_INFO
        Assert(!HasDynamicProfileInfo()); // profile data relies on the profile ID counts; it should not have been created yet
        Assert(!this->GetCodeGenRuntimeData()); // relies on 'profiledCallSiteCount'

        profiledCallSiteCount = 0;
        profiledArrayCallSiteCount = 0;
        profiledReturnTypeCount = 0;
        profiledSlotCount = 0;
        profiledLdElemCount = 0;
        profiledStElemCount = 0;
#endif
    }

    void FunctionBody::ResetByteCodeGenState()
    {
        // Byte code generation failed for this function. Revert any intermediate state being tracked in the function body, in
        // case byte code generation is attempted again for this function body.

        ResetInlineCaches();
        ResetObjectLiteralTypes();
        ResetLiteralRegexes();
        ResetLoops();
        ResetProfileIds();

        SetFirstTmpRegister(Constants::NoRegister);
        SetLocalClosureRegister(Constants::NoRegister);
        SetParamClosureRegister(Constants::NoRegister);
        SetLocalFrameDisplayRegister(Constants::NoRegister);
        SetEnvRegister(Constants::NoRegister);
        SetThisRegisterForEventHandler(Constants::NoRegister);
        SetFirstInnerScopeRegister(Constants::NoRegister);
        SetFuncExprScopeRegister(Constants::NoRegister);
        SetInnerScopeCount(0);
        hasCachedScopePropIds = false;
        this->SetConstantCount(0);
        this->SetConstTable(nullptr);
        this->byteCodeBlock = nullptr;

        // Also, remove the function body from the source info to prevent any further processing 
        // of the function such as attempts to set breakpoints.
        if (GetIsFuncRegistered())
        {
            this->GetUtf8SourceInfo()->RemoveFunctionBody(this);
        }

        // There is other state that is set by the byte code generator but the state should be the same each time byte code
        // generation is done for the function, so it doesn't need to be reverted
    }

    void FunctionBody::ResetByteCodeGenVisitState()
    {
        // This function body is about to be visited by the byte code generator after defer-parsing it. Since the previous visit
        // pass may have failed, we need to restore state that is tracked on the function body by the visit pass.
        // Note: do not reset literal regexes if the function has already been compiled (e.g., is a parsed function enclosed by a
        // redeferred function) as we will not use the count of literals anyway, and the counters may be accessed by the background thread.
        if (this->byteCodeBlock == nullptr)
        {
            ResetLiteralRegexes();
        }
    }

#if ENABLE_NATIVE_CODEGEN
    const FunctionCodeGenRuntimeData *FunctionBody::GetInlineeCodeGenRuntimeData(const ProfileId profiledCallSiteId) const
    {
        Assert(profiledCallSiteId < profiledCallSiteCount);

        auto codeGenRuntimeData = this->GetCodeGenRuntimeDataWithLock();
        return codeGenRuntimeData ? codeGenRuntimeData[profiledCallSiteId] : nullptr;
    }

    const FunctionCodeGenRuntimeData *FunctionBody::GetInlineeCodeGenRuntimeDataForTargetInlinee(const ProfileId profiledCallSiteId, Js::FunctionBody *inlineeFuncBody) const
    {
        Assert(profiledCallSiteId < profiledCallSiteCount);

        auto codeGenRuntimeData = this->GetCodeGenRuntimeDataWithLock();
        if (!codeGenRuntimeData)
        {
            return nullptr;
        }
        const FunctionCodeGenRuntimeData *runtimeData = codeGenRuntimeData[profiledCallSiteId];
        while (runtimeData && runtimeData->GetFunctionBody() != inlineeFuncBody)
        {
            runtimeData = runtimeData->GetNext();
        }
        return runtimeData;
    }

    FunctionCodeGenRuntimeData *FunctionBody::EnsureInlineeCodeGenRuntimeData(
        Recycler *const recycler,
        __in_range(0, profiledCallSiteCount - 1) const ProfileId profiledCallSiteId,
        FunctionBody *const inlinee)
    {
        Assert(recycler);
        Assert(profiledCallSiteId < profiledCallSiteCount);
        Assert(inlinee);

        if(!this->GetCodeGenRuntimeData())
        {
            const auto codeGenRuntimeData = RecyclerNewArrayZ(recycler, FunctionCodeGenRuntimeData *, profiledCallSiteCount);
            this->SetCodeGenRuntimeData(codeGenRuntimeData);
        }

        auto codeGenRuntimeData = this->GetCodeGenRuntimeData();
        const auto inlineeData = codeGenRuntimeData[profiledCallSiteId];

        if(!inlineeData)
        {
            return codeGenRuntimeData[profiledCallSiteId] = RecyclerNew(recycler, FunctionCodeGenRuntimeData, inlinee);
        }

        // Find the right code gen runtime data
        FunctionCodeGenRuntimeData *next = inlineeData;

        while(next && (next->GetFunctionBody() != inlinee))
        {
            next = next->GetNext();
        }

        if (next)
        {
            return next;
        }

        FunctionCodeGenRuntimeData *runtimeData = RecyclerNew(recycler, FunctionCodeGenRuntimeData, inlinee);
        runtimeData->SetupRuntimeDataChain(inlineeData);
        return codeGenRuntimeData[profiledCallSiteId] = runtimeData;
    }

    const FunctionCodeGenRuntimeData *FunctionBody::GetLdFldInlineeCodeGenRuntimeData(const InlineCacheIndex inlineCacheIndex) const
    {
        Assert(inlineCacheIndex < this->GetInlineCacheCount());

        auto data = this->GetCodeGenGetSetRuntimeDataWithLock();
        return (data != nullptr) ? data[inlineCacheIndex] : nullptr;
    }

    FunctionCodeGenRuntimeData *FunctionBody::EnsureLdFldInlineeCodeGenRuntimeData(
        Recycler *const recycler,
        const InlineCacheIndex inlineCacheIndex,
        FunctionBody *const inlinee)
    {
        Assert(recycler);
        Assert(inlineCacheIndex < this->GetInlineCacheCount());
        Assert(inlinee);

        if (this->GetCodeGenGetSetRuntimeData() == nullptr)
        {
            const auto codeGenRuntimeData = RecyclerNewArrayZ(recycler, FunctionCodeGenRuntimeData *, this->GetInlineCacheCount());
            this->SetCodeGenGetSetRuntimeData(codeGenRuntimeData);
        }

        auto codeGenGetSetRuntimeData = this->GetCodeGenGetSetRuntimeData();
        const auto inlineeData = codeGenGetSetRuntimeData[inlineCacheIndex];
        if (inlineeData)
        {
            return inlineeData;
        }

        return codeGenGetSetRuntimeData[inlineCacheIndex] = RecyclerNew(recycler, FunctionCodeGenRuntimeData, inlinee);
    }
#endif

    void FunctionBody::AllocateLoopHeaders()
    {
        Assert(this->GetLoopHeaderArray() == nullptr);

        uint loopCount = GetLoopCount();
        if (loopCount != 0)
        {
            this->SetLoopHeaderArray(RecyclerNewArrayZ(this->m_scriptContext->GetRecycler(), LoopHeader, loopCount));
            auto loopHeaderArray = this->GetLoopHeaderArray();
            for (uint i = 0; i < loopCount; i++)
            {
                loopHeaderArray[i].Init(this);
            }
        }
    }

    void FunctionBody::ReleaseLoopHeaders()
    {
#if ENABLE_NATIVE_CODEGEN
        this->MapLoopHeaders([](uint loopNumber, LoopHeader * loopHeader)
        {
            loopHeader->ReleaseEntryPoints();
        });
#endif
    }

    void FunctionBody::ResetLoops()
    {
        SetLoopCount(0);
        this->SetLoopHeaderArray(nullptr);
    }

    void FunctionBody::RestoreOldDefaultEntryPoint(FunctionEntryPointInfo* oldEntryPointInfo,
        JavascriptMethod oldOriginalEntryPoint,
        FunctionEntryPointInfo* newEntryPointInfo)
    {
        Assert(newEntryPointInfo);

        this->SetDefaultFunctionEntryPointInfo(oldEntryPointInfo, oldOriginalEntryPoint);
        this->entryPoints->RemoveAt(newEntryPointInfo->entryPointIndex);
    }

    FunctionEntryPointInfo* FunctionBody::CreateNewDefaultEntryPoint()
    {
        Recycler *const recycler = this->m_scriptContext->GetRecycler();
        const JavascriptMethod currentThunk = m_scriptContext->CurrentThunk;

        void* validationCookie = nullptr;
#if ENABLE_NATIVE_CODEGEN
        validationCookie = (void*)m_scriptContext->GetNativeCodeGenerator();
#endif

        FunctionEntryPointInfo *const entryPointInfo =
            RecyclerNewFinalized(
                recycler,
                FunctionEntryPointInfo,
                this,
                currentThunk,
                m_scriptContext->GetThreadContext(),
                validationCookie);

        AddEntryPointToEntryPointList(entryPointInfo);

        {
            // Allocations in this region may trigger expiry and cause unexpected changes to state
            AUTO_NO_EXCEPTION_REGION;

            FunctionEntryPointInfo *const simpleJitEntryPointInfo = GetSimpleJitEntryPointInfo();
            Js::JavascriptMethod originalEntryPoint, directEntryPoint;
            if(simpleJitEntryPointInfo && GetExecutionMode() == ExecutionMode::FullJit)
            {
                directEntryPoint =
                    originalEntryPoint = reinterpret_cast<Js::JavascriptMethod>(simpleJitEntryPointInfo->GetNativeAddress());
            }
            else
            {
#if DYNAMIC_INTERPRETER_THUNK
                // If the dynamic interpreter thunk hasn't been created yet, then the entry point can be set to
                // the default entry point. Otherwise, since the new default entry point is being created to
                // move back to the interpreter, the original entry point is going to be the dynamic interpreter thunk
                originalEntryPoint =
                    m_dynamicInterpreterThunk
                        ? reinterpret_cast<JavascriptMethod>(InterpreterThunkEmitter::ConvertToEntryPoint(m_dynamicInterpreterThunk))
                        : DefaultEntryThunk;
#else
                originalEntryPoint = DefaultEntryThunk;
#endif

                directEntryPoint = currentThunk == DefaultEntryThunk ? originalEntryPoint : currentThunk;
            }

            entryPointInfo->jsMethod = directEntryPoint;
            SetDefaultFunctionEntryPointInfo(entryPointInfo, originalEntryPoint);
        }

        return entryPointInfo;
    }

    LoopHeader *FunctionBody::GetLoopHeader(uint index) const
    {
        Assert(this->GetLoopHeaderArray() != nullptr);
        Assert(index < GetLoopCount());
        return &this->GetLoopHeaderArray()[index];
    }

    LoopHeader *FunctionBody::GetLoopHeaderWithLock(uint index) const
    {
        Assert(this->GetLoopHeaderArrayWithLock() != nullptr);
        Assert(index < GetLoopCount());
        return &this->GetLoopHeaderArrayWithLock()[index];
    }
    FunctionEntryPointInfo *FunctionBody::GetSimpleJitEntryPointInfo() const
    {
        return static_cast<FunctionEntryPointInfo *>(this->GetAuxPtr(AuxPointerType::SimpleJitEntryPointInfo));
    }

    void FunctionBody::SetSimpleJitEntryPointInfo(FunctionEntryPointInfo *const entryPointInfo)
    {
        this->SetAuxPtr(AuxPointerType::SimpleJitEntryPointInfo, entryPointInfo);
    }

    void FunctionBody::VerifyExecutionMode(const ExecutionMode executionMode) const
    {
#if DBG
        Assert(initializedExecutionModeAndLimits);
        Assert(executionMode < ExecutionMode::Count);

        switch(executionMode)
        {
            case ExecutionMode::Interpreter:
                Assert(!DoInterpreterProfile());
                break;

            case ExecutionMode::AutoProfilingInterpreter:
                Assert(DoInterpreterProfile());
                Assert(DoInterpreterAutoProfile());
                break;

            case ExecutionMode::ProfilingInterpreter:
                Assert(DoInterpreterProfile());
                break;

            case ExecutionMode::SimpleJit:
                Assert(DoSimpleJit());
                break;

            case ExecutionMode::FullJit:
                Assert(!PHASE_OFF(FullJitPhase, this));
                break;

            default:
                Assert(false);
                __assume(false);
        }
#endif
    }

    ExecutionMode FunctionBody::GetDefaultInterpreterExecutionMode() const
    {
        if(!DoInterpreterProfile())
        {
            VerifyExecutionMode(ExecutionMode::Interpreter);
            return ExecutionMode::Interpreter;
        }
        if(DoInterpreterAutoProfile())
        {
            VerifyExecutionMode(ExecutionMode::AutoProfilingInterpreter);
            return ExecutionMode::AutoProfilingInterpreter;
        }
        VerifyExecutionMode(ExecutionMode::ProfilingInterpreter);
        return ExecutionMode::ProfilingInterpreter;
    }

    ExecutionMode FunctionBody::GetExecutionMode() const
    {
        VerifyExecutionMode(executionMode);
        return executionMode;
    }

    ExecutionMode FunctionBody::GetInterpreterExecutionMode(const bool isPostBailout)
    {
        Assert(initializedExecutionModeAndLimits);

        if(isPostBailout && DoInterpreterProfile())
        {
            return ExecutionMode::ProfilingInterpreter;
        }

        switch(GetExecutionMode())
        {
            case ExecutionMode::Interpreter:
            case ExecutionMode::AutoProfilingInterpreter:
            case ExecutionMode::ProfilingInterpreter:
                return GetExecutionMode();

            case ExecutionMode::SimpleJit:
                if(CONFIG_FLAG(NewSimpleJit))
                {
                    return GetDefaultInterpreterExecutionMode();
                }
                // fall through

            case ExecutionMode::FullJit:
            {
                const ExecutionMode executionMode =
                    DoInterpreterProfile() ? ExecutionMode::ProfilingInterpreter : ExecutionMode::Interpreter;
                VerifyExecutionMode(executionMode);
                return executionMode;
            }

            default:
                Assert(false);
                __assume(false);
        }
    }

    void FunctionBody::SetExecutionMode(const ExecutionMode executionMode)
    {
        VerifyExecutionMode(executionMode);
        this->executionMode = executionMode;
    }

    bool FunctionBody::IsInterpreterExecutionMode() const
    {
        return GetExecutionMode() <= ExecutionMode::ProfilingInterpreter;
    }

    bool FunctionBody::TryTransitionToNextExecutionMode()
    {
        Assert(initializedExecutionModeAndLimits);

        switch(GetExecutionMode())
        {
            case ExecutionMode::Interpreter:
                if(GetInterpretedCount() < interpreterLimit)
                {
                    VerifyExecutionMode(GetExecutionMode());
                    return false;
                }
                CommitExecutedIterations(interpreterLimit, interpreterLimit);
                goto TransitionToFullJit;

            TransitionToAutoProfilingInterpreter:
                if(autoProfilingInterpreter0Limit != 0 || autoProfilingInterpreter1Limit != 0)
                {
                    SetExecutionMode(ExecutionMode::AutoProfilingInterpreter);
                    SetInterpretedCount(0);
                    return true;
                }
                goto TransitionFromAutoProfilingInterpreter;

            case ExecutionMode::AutoProfilingInterpreter:
            {
                uint16 &autoProfilingInterpreterLimit =
                    autoProfilingInterpreter0Limit == 0 && profilingInterpreter0Limit == 0
                        ? autoProfilingInterpreter1Limit
                        : autoProfilingInterpreter0Limit;
                if(GetInterpretedCount() < autoProfilingInterpreterLimit)
                {
                    VerifyExecutionMode(GetExecutionMode());
                    return false;
                }
                CommitExecutedIterations(autoProfilingInterpreterLimit, autoProfilingInterpreterLimit);
                // fall through
            }

            TransitionFromAutoProfilingInterpreter:
                Assert(autoProfilingInterpreter0Limit == 0 || autoProfilingInterpreter1Limit == 0);
                if(profilingInterpreter0Limit == 0 && autoProfilingInterpreter1Limit == 0)
                {
                    goto TransitionToSimpleJit;
                }
                // fall through

            TransitionToProfilingInterpreter:
                if(profilingInterpreter0Limit != 0 || profilingInterpreter1Limit != 0)
                {
                    SetExecutionMode(ExecutionMode::ProfilingInterpreter);
                    SetInterpretedCount(0);
                    return true;
                }
                goto TransitionFromProfilingInterpreter;

            case ExecutionMode::ProfilingInterpreter:
            {
                uint16 &profilingInterpreterLimit =
                    profilingInterpreter0Limit == 0 && autoProfilingInterpreter1Limit == 0 && simpleJitLimit == 0
                        ? profilingInterpreter1Limit
                        : profilingInterpreter0Limit;
                if(GetInterpretedCount() < profilingInterpreterLimit)
                {
                    VerifyExecutionMode(GetExecutionMode());
                    return false;
                }
                CommitExecutedIterations(profilingInterpreterLimit, profilingInterpreterLimit);
                // fall through
            }

            TransitionFromProfilingInterpreter:
                Assert(profilingInterpreter0Limit == 0 || profilingInterpreter1Limit == 0);
                if(autoProfilingInterpreter1Limit == 0 && simpleJitLimit == 0 && profilingInterpreter1Limit == 0)
                {
                    goto TransitionToFullJit;
                }
                goto TransitionToAutoProfilingInterpreter;

            TransitionToSimpleJit:
                if(simpleJitLimit != 0)
                {
                    SetExecutionMode(ExecutionMode::SimpleJit);

                    // Zero the interpreted count here too, so that we can determine how many interpreter iterations ran
                    // while waiting for simple JIT
                    SetInterpretedCount(0);
                    return true;
                }
                goto TransitionToProfilingInterpreter;

            case ExecutionMode::SimpleJit:
            {
                FunctionEntryPointInfo *const simpleJitEntryPointInfo = GetSimpleJitEntryPointInfo();
                if(!simpleJitEntryPointInfo || simpleJitEntryPointInfo->callsCount != 0)
                {
                    VerifyExecutionMode(GetExecutionMode());
                    return false;
                }
                CommitExecutedIterations(simpleJitLimit, simpleJitLimit);
                goto TransitionToProfilingInterpreter;
            }

            TransitionToFullJit:
                if(!PHASE_OFF(FullJitPhase, this))
                {
                    SetExecutionMode(ExecutionMode::FullJit);
                    return true;
                }
                // fall through

            case ExecutionMode::FullJit:
                VerifyExecutionMode(GetExecutionMode());
                return false;

            default:
                Assert(false);
                __assume(false);
        }
    }

    void FunctionBody::TryTransitionToNextInterpreterExecutionMode()
    {
        Assert(IsInterpreterExecutionMode());

        TryTransitionToNextExecutionMode();
        SetExecutionMode(GetInterpreterExecutionMode(false));
    }

    void FunctionBody::SetIsSpeculativeJitCandidate()
    {
        // This function is a candidate for speculative JIT. Ensure that it is profiled immediately by transitioning out of the
        // auto-profiling interpreter mode.
        if(GetExecutionMode() != ExecutionMode::AutoProfilingInterpreter || GetProfiledIterations() != 0)
        {
            return;
        }

        TraceExecutionMode("IsSpeculativeJitCandidate (before)");

        if(autoProfilingInterpreter0Limit != 0)
        {
            (profilingInterpreter0Limit == 0 ? profilingInterpreter0Limit : autoProfilingInterpreter1Limit) +=
                autoProfilingInterpreter0Limit;
            autoProfilingInterpreter0Limit = 0;
        }
        else if(profilingInterpreter0Limit == 0)
        {
            profilingInterpreter0Limit += autoProfilingInterpreter1Limit;
            autoProfilingInterpreter1Limit = 0;
        }

        TraceExecutionMode("IsSpeculativeJitCandidate");
        TryTransitionToNextInterpreterExecutionMode();
    }

    bool FunctionBody::TryTransitionToJitExecutionMode()
    {
        const ExecutionMode previousExecutionMode = GetExecutionMode();

        TryTransitionToNextExecutionMode();
        switch(GetExecutionMode())
        {
            case ExecutionMode::SimpleJit:
                break;

            case ExecutionMode::FullJit:
                if(fullJitRequeueThreshold == 0)
                {
                    break;
                }
                --fullJitRequeueThreshold;
                return false;

            default:
                return false;
        }

        if(GetExecutionMode() != previousExecutionMode)
        {
            TraceExecutionMode();
        }
        return true;
    }

    void FunctionBody::TransitionToSimpleJitExecutionMode()
    {
        CommitExecutedIterations();

        interpreterLimit = 0;
        autoProfilingInterpreter0Limit = 0;
        profilingInterpreter0Limit = 0;
        autoProfilingInterpreter1Limit = 0;
        fullJitThreshold = simpleJitLimit + profilingInterpreter1Limit;

        VerifyExecutionModeLimits();
        SetExecutionMode(ExecutionMode::SimpleJit);
    }

    void FunctionBody::TransitionToFullJitExecutionMode()
    {
        CommitExecutedIterations();

        interpreterLimit = 0;
        autoProfilingInterpreter0Limit = 0;
        profilingInterpreter0Limit = 0;
        autoProfilingInterpreter1Limit = 0;
        simpleJitLimit = 0;
        profilingInterpreter1Limit = 0;
        fullJitThreshold = 0;

        VerifyExecutionModeLimits();
        SetExecutionMode(ExecutionMode::FullJit);
    }

    void FunctionBody::VerifyExecutionModeLimits()
    {
        Assert(initializedExecutionModeAndLimits);
        Assert(
            (
                interpreterLimit +
                autoProfilingInterpreter0Limit +
                profilingInterpreter0Limit +
                autoProfilingInterpreter1Limit +
                simpleJitLimit +
                profilingInterpreter1Limit
            ) == fullJitThreshold);
    }

    void FunctionBody::InitializeExecutionModeAndLimits()
    {
        DebugOnly(initializedExecutionModeAndLimits = true);

        const ConfigFlagsTable &configFlags = Configuration::Global.flags;

        interpreterLimit = 0;
        autoProfilingInterpreter0Limit = static_cast<uint16>(configFlags.AutoProfilingInterpreter0Limit);
        profilingInterpreter0Limit = static_cast<uint16>(configFlags.ProfilingInterpreter0Limit);
        autoProfilingInterpreter1Limit = static_cast<uint16>(configFlags.AutoProfilingInterpreter1Limit);
        simpleJitLimit = static_cast<uint16>(configFlags.SimpleJitLimit);
        profilingInterpreter1Limit = static_cast<uint16>(configFlags.ProfilingInterpreter1Limit);

        // Based on which execution modes are disabled, calculate the number of additional iterations that need to be covered by
        // the execution mode that will scale with the full JIT threshold
        uint16 scale = 0;
        const bool doInterpreterProfile = DoInterpreterProfile();
        if(!doInterpreterProfile)
        {
            scale +=
                autoProfilingInterpreter0Limit +
                profilingInterpreter0Limit +
                autoProfilingInterpreter1Limit +
                profilingInterpreter1Limit;
            autoProfilingInterpreter0Limit = 0;
            profilingInterpreter0Limit = 0;
            autoProfilingInterpreter1Limit = 0;
            profilingInterpreter1Limit = 0;
        }
        else if(!DoInterpreterAutoProfile())
        {
            scale += autoProfilingInterpreter0Limit + autoProfilingInterpreter1Limit;
            autoProfilingInterpreter0Limit = 0;
            autoProfilingInterpreter1Limit = 0;
            if(!CONFIG_FLAG(NewSimpleJit))
            {
                simpleJitLimit += profilingInterpreter0Limit;
                profilingInterpreter0Limit = 0;
            }
        }
        if(!DoSimpleJit())
        {
            if(!CONFIG_FLAG(NewSimpleJit) && doInterpreterProfile)
            {
                // The old simple JIT is off, but since it does profiling, it will be replaced with the profiling interpreter
                profilingInterpreter1Limit += simpleJitLimit;
            }
            else
            {
                scale += simpleJitLimit;
            }
            simpleJitLimit = 0;
        }
        if(PHASE_OFF(FullJitPhase, this))
        {
            scale += profilingInterpreter1Limit;
            profilingInterpreter1Limit = 0;
        }

        uint16 fullJitThreshold =
            static_cast<uint16>(
                configFlags.AutoProfilingInterpreter0Limit +
                configFlags.ProfilingInterpreter0Limit +
                configFlags.AutoProfilingInterpreter1Limit +
                configFlags.SimpleJitLimit +
                configFlags.ProfilingInterpreter1Limit);
        if(!configFlags.EnforceExecutionModeLimits)
        {
            /*
            Scale the full JIT threshold based on some heuristics:
                - If the % of code in loops is > 50, scale by 1
                - Byte-code size of code outside loops
                    - If the size is < 50, scale by 1.2
                    - If the size is < 100, scale by 1.4
                    - If the size is >= 100, scale by 1.6
            */
            const uint loopPercentage = GetByteCodeInLoopCount() * 100 / max(1u, GetByteCodeCount());
            const int byteCodeSizeThresholdForInlineCandidate = CONFIG_FLAG(LoopInlineThreshold);
            bool delayFullJITThisFunc =
                (CONFIG_FLAG(DelayFullJITSmallFunc) > 0) && (this->GetByteCodeWithoutLDACount() <= (uint)byteCodeSizeThresholdForInlineCandidate);

            if(loopPercentage <= 50 || delayFullJITThisFunc)
            {
                const uint straightLineSize = GetByteCodeCount() - GetByteCodeInLoopCount();
                double fullJitDelayMultiplier;
                if (delayFullJITThisFunc)
                {
                    fullJitDelayMultiplier = CONFIG_FLAG(DelayFullJITSmallFunc) / 10.0;
                }
                else if(straightLineSize < 50)
                {
                    fullJitDelayMultiplier = 1.2;
                }
                else if(straightLineSize < 100)
                {
                    fullJitDelayMultiplier = 1.4;
                }
                else
                {
                    fullJitDelayMultiplier = 1.6;
                }

                const uint16 newFullJitThreshold = static_cast<uint16>(fullJitThreshold * fullJitDelayMultiplier);
                scale += newFullJitThreshold - fullJitThreshold;
                fullJitThreshold = newFullJitThreshold;
            }
        }

        Assert(fullJitThreshold >= scale);
        this->fullJitThreshold = fullJitThreshold - scale;
        SetInterpretedCount(0);
        SetExecutionMode(GetDefaultInterpreterExecutionMode());
        SetFullJitThreshold(fullJitThreshold);
        TryTransitionToNextInterpreterExecutionMode();
    }

    void FunctionBody::ReinitializeExecutionModeAndLimits()
    {
        wasCalledFromLoop = false;
        fullJitRequeueThreshold = 0;
        committedProfiledIterations = 0;
        InitializeExecutionModeAndLimits();
    }

    void FunctionBody::SetFullJitThreshold(const uint16 newFullJitThreshold, const bool skipSimpleJit)
    {
        Assert(initializedExecutionModeAndLimits);
        Assert(GetExecutionMode() != ExecutionMode::FullJit);

        int scale = newFullJitThreshold - fullJitThreshold;
        if(scale == 0)
        {
            VerifyExecutionModeLimits();
            return;
        }
        fullJitThreshold = newFullJitThreshold;

        const auto ScaleLimit = [&](uint16 &limit) -> bool
        {
            Assert(scale != 0);
            const int limitScale = max(-static_cast<int>(limit), scale);
            const int newLimit = limit + limitScale;
            Assert(static_cast<int>(static_cast<uint16>(newLimit)) == newLimit);
            limit = static_cast<uint16>(newLimit);
            scale -= limitScale;
            Assert(limit == 0 || scale == 0);

            if(&limit == &simpleJitLimit)
            {
                FunctionEntryPointInfo *const simpleJitEntryPointInfo = GetSimpleJitEntryPointInfo();
                if(GetDefaultFunctionEntryPointInfo() == simpleJitEntryPointInfo)
                {
                    Assert(GetExecutionMode() == ExecutionMode::SimpleJit);
                    const int newSimpleJitCallCount = max(0, (int)simpleJitEntryPointInfo->callsCount + limitScale);
                    Assert(static_cast<int>(static_cast<uint16>(newSimpleJitCallCount)) == newSimpleJitCallCount);
                    SetSimpleJitCallCount(static_cast<uint16>(newSimpleJitCallCount));
                }
            }

            return scale == 0;
        };

        /*
        Determine which execution mode's limit scales with the full JIT threshold, in order of preference:
            - New simple JIT
            - Auto-profiling interpreter 1
            - Auto-profiling interpreter 0
            - Interpreter
            - Profiling interpreter 0 (when using old simple JIT)
            - Old simple JIT
            - Profiling interpreter 1
            - Profiling interpreter 0 (when using new simple JIT)
        */
        const bool doSimpleJit = DoSimpleJit();
        const bool doInterpreterProfile = DoInterpreterProfile();
        const bool fullyScaled =
            (CONFIG_FLAG(NewSimpleJit) && doSimpleJit && ScaleLimit(simpleJitLimit)) ||
            (
                doInterpreterProfile
                    ?   DoInterpreterAutoProfile() &&
                        (ScaleLimit(autoProfilingInterpreter1Limit) || ScaleLimit(autoProfilingInterpreter0Limit))
                    :   ScaleLimit(interpreterLimit)
            ) ||
            (
                CONFIG_FLAG(NewSimpleJit)
                    ?   doInterpreterProfile &&
                        (ScaleLimit(profilingInterpreter1Limit) || ScaleLimit(profilingInterpreter0Limit))
                    :   (doInterpreterProfile && ScaleLimit(profilingInterpreter0Limit)) ||
                        (doSimpleJit && ScaleLimit(simpleJitLimit)) ||
                        (doInterpreterProfile && ScaleLimit(profilingInterpreter1Limit))
            );
        Assert(fullyScaled);
        Assert(scale == 0);

        if(GetExecutionMode() != ExecutionMode::SimpleJit)
        {
            Assert(IsInterpreterExecutionMode());
            if(simpleJitLimit != 0 &&
                (skipSimpleJit || simpleJitLimit < DEFAULT_CONFIG_MinSimpleJitIterations) &&
                !PHASE_FORCE(Phase::SimpleJitPhase, this))
            {
                // Simple JIT code has not yet been generated, and was either requested to be skipped, or the limit was scaled
                // down too much. Skip simple JIT by moving any remaining iterations to an equivalent interpreter execution
                // mode.
                (CONFIG_FLAG(NewSimpleJit) ? autoProfilingInterpreter1Limit : profilingInterpreter1Limit) += simpleJitLimit;
                simpleJitLimit = 0;
                TryTransitionToNextInterpreterExecutionMode();
            }
        }

        VerifyExecutionModeLimits();
    }

    void FunctionBody::CommitExecutedIterations()
    {
        Assert(initializedExecutionModeAndLimits);

        switch(GetExecutionMode())
        {
            case ExecutionMode::Interpreter:
                CommitExecutedIterations(interpreterLimit, GetInterpretedCount());
                break;

            case ExecutionMode::AutoProfilingInterpreter:
                CommitExecutedIterations(
                    autoProfilingInterpreter0Limit == 0 && profilingInterpreter0Limit == 0
                        ? autoProfilingInterpreter1Limit
                        : autoProfilingInterpreter0Limit,
                    GetInterpretedCount());
                break;

            case ExecutionMode::ProfilingInterpreter:
                CommitExecutedIterations(
                    GetSimpleJitEntryPointInfo()
                        ? profilingInterpreter1Limit
                        : profilingInterpreter0Limit,
                    GetInterpretedCount());
                break;

            case ExecutionMode::SimpleJit:
                CommitExecutedIterations(simpleJitLimit, GetSimpleJitExecutedIterations());
                break;

            case ExecutionMode::FullJit:
                break;

            default:
                Assert(false);
                __assume(false);
        }
    }

    void FunctionBody::CommitExecutedIterations(uint16 &limit, const uint executedIterations)
    {
        Assert(initializedExecutionModeAndLimits);
        Assert(
            &limit == &interpreterLimit ||
            &limit == &autoProfilingInterpreter0Limit ||
            &limit == &profilingInterpreter0Limit ||
            &limit == &autoProfilingInterpreter1Limit ||
            &limit == &simpleJitLimit ||
            &limit == &profilingInterpreter1Limit);

        const uint16 clampedExecutedIterations = executedIterations >= limit ? limit : static_cast<uint16>(executedIterations);
        Assert(fullJitThreshold >= clampedExecutedIterations);
        fullJitThreshold -= clampedExecutedIterations;
        limit -= clampedExecutedIterations;
        VerifyExecutionModeLimits();

        if(&limit == &profilingInterpreter0Limit ||
            (!CONFIG_FLAG(NewSimpleJit) && &limit == &simpleJitLimit) ||
            &limit == &profilingInterpreter1Limit)
        {
            const uint16 newCommittedProfiledIterations = committedProfiledIterations + clampedExecutedIterations;
            committedProfiledIterations =
                newCommittedProfiledIterations >= committedProfiledIterations ? newCommittedProfiledIterations : UINT16_MAX;
        }
    }

    uint16 FunctionBody::GetSimpleJitExecutedIterations() const
    {
        Assert(initializedExecutionModeAndLimits);
        Assert(GetExecutionMode() == ExecutionMode::SimpleJit);

        FunctionEntryPointInfo *const simpleJitEntryPointInfo = GetSimpleJitEntryPointInfo();
        if(!simpleJitEntryPointInfo)
        {
            return 0;
        }

        // Simple JIT counts down and transitions on overflow
        const uint32 callCount = simpleJitEntryPointInfo->callsCount;
        Assert(simpleJitLimit == 0 ? callCount == 0 : simpleJitLimit > callCount);
        return callCount == 0 ?
            static_cast<uint16>(simpleJitLimit) :
            static_cast<uint16>(simpleJitLimit) - static_cast<uint16>(callCount) - 1;
    }

    void FunctionBody::ResetSimpleJitLimitAndCallCount()
    {
        Assert(initializedExecutionModeAndLimits);
        Assert(GetExecutionMode() == ExecutionMode::SimpleJit);
        Assert(GetDefaultFunctionEntryPointInfo() == GetSimpleJitEntryPointInfo());

        const uint16 simpleJitNewLimit = static_cast<uint8>(Configuration::Global.flags.SimpleJitLimit);
        Assert(simpleJitNewLimit == Configuration::Global.flags.SimpleJitLimit);
        if(simpleJitLimit < simpleJitNewLimit)
        {
            fullJitThreshold += simpleJitNewLimit - simpleJitLimit;
            simpleJitLimit = simpleJitNewLimit;
        }

        SetInterpretedCount(0);
        ResetSimpleJitCallCount();
    }

    void FunctionBody::SetSimpleJitCallCount(const uint16 simpleJitLimit) const
    {
        Assert(GetExecutionMode() == ExecutionMode::SimpleJit);
        Assert(GetDefaultFunctionEntryPointInfo() == GetSimpleJitEntryPointInfo());

        // Simple JIT counts down and transitions on overflow
        const uint8 limit = static_cast<uint8>(min(0xffui16, simpleJitLimit));
        GetSimpleJitEntryPointInfo()->callsCount = limit == 0 ? 0 : limit - 1;
    }

    void FunctionBody::ResetSimpleJitCallCount()
    {
        uint32 interpretedCount = GetInterpretedCount();
        SetSimpleJitCallCount(
            simpleJitLimit > interpretedCount
                ? simpleJitLimit - static_cast<uint16>(interpretedCount)
                : 0ui16);
    }

    uint16 FunctionBody::GetProfiledIterations() const
    {
        Assert(initializedExecutionModeAndLimits);

        uint16 profiledIterations = committedProfiledIterations;
        switch(GetExecutionMode())
        {
            case ExecutionMode::ProfilingInterpreter:
            {
                uint32 interpretedCount = GetInterpretedCount();
                const uint16 clampedInterpretedCount =
                    interpretedCount <= UINT16_MAX
                        ? static_cast<uint16>(interpretedCount)
                        : UINT16_MAX;
                const uint16 newProfiledIterations = profiledIterations + clampedInterpretedCount;
                profiledIterations = newProfiledIterations >= profiledIterations ? newProfiledIterations : UINT16_MAX;
                break;
            }

            case ExecutionMode::SimpleJit:
                if(!CONFIG_FLAG(NewSimpleJit))
                {
                    const uint16 newProfiledIterations = profiledIterations + GetSimpleJitExecutedIterations();
                    profiledIterations = newProfiledIterations >= profiledIterations ? newProfiledIterations : UINT16_MAX;
                }
                break;
        }
        return profiledIterations;
    }

    void FunctionBody::OnFullJitDequeued(const FunctionEntryPointInfo *const entryPointInfo)
    {
        Assert(initializedExecutionModeAndLimits);
        Assert(GetExecutionMode() == ExecutionMode::FullJit);
        Assert(entryPointInfo);

        if(entryPointInfo != GetDefaultFunctionEntryPointInfo())
        {
            return;
        }

        // Re-queue the full JIT work item after this many iterations
        fullJitRequeueThreshold = static_cast<uint16>(DEFAULT_CONFIG_FullJitRequeueThreshold);
    }

    void FunctionBody::TraceExecutionMode(const char *const eventDescription) const
    {
        Assert(initializedExecutionModeAndLimits);

        if(PHASE_TRACE(Phase::ExecutionModePhase, this))
        {
            DoTraceExecutionMode(eventDescription);
        }
    }

    void FunctionBody::TraceInterpreterExecutionMode() const
    {
        Assert(initializedExecutionModeAndLimits);

        if(!PHASE_TRACE(Phase::ExecutionModePhase, this))
        {
            return;
        }

        switch(GetExecutionMode())
        {
            case ExecutionMode::Interpreter:
            case ExecutionMode::AutoProfilingInterpreter:
            case ExecutionMode::ProfilingInterpreter:
                DoTraceExecutionMode(nullptr);
                break;
        }
    }

    void FunctionBody::DoTraceExecutionMode(const char *const eventDescription) const
    {
        Assert(PHASE_TRACE(Phase::ExecutionModePhase, this));
        Assert(initializedExecutionModeAndLimits);

        char16 functionIdString[MAX_FUNCTION_BODY_DEBUG_STRING_SIZE];
        Output::Print(
            _u("ExecutionMode - ")
                _u("function: %s (%s), ")
                _u("mode: %S, ")
                _u("size: %u, ")
                _u("limits: %hu.%hu.%hu.%hu.%hu = %hu"),
            GetDisplayName(),
                GetDebugNumberSet(functionIdString),
            ExecutionModeName(executionMode),
            GetByteCodeCount(),
            interpreterLimit + autoProfilingInterpreter0Limit,
                profilingInterpreter0Limit,
                autoProfilingInterpreter1Limit,
                simpleJitLimit,
                profilingInterpreter1Limit,
                fullJitThreshold);

        if(eventDescription)
        {
            Output::Print(_u(", event: %S"), eventDescription);
        }

        Output::Print(_u("\n"));
        Output::Flush();
    }

    bool FunctionBody::DoSimpleJit() const
    {
        return
            !PHASE_OFF(Js::SimpleJitPhase, this) &&
            !GetScriptContext()->GetConfig()->IsNoNative() &&
            !GetScriptContext()->IsScriptContextInDebugMode() &&
            DoInterpreterProfile() &&
#pragma warning(suppress: 6235) // (<non-zero constant> || <expression>) is always a non-zero constant.
            (!CONFIG_FLAG(NewSimpleJit) || DoInterpreterAutoProfile()) &&
            !IsCoroutine(); // Generator JIT requires bailout which SimpleJit cannot do since it skips GlobOpt
    }

    bool FunctionBody::DoSimpleJitWithLock() const
    {
        return
            !PHASE_OFF(Js::SimpleJitPhase, this) &&
            !GetScriptContext()->GetConfig()->IsNoNative() &&
            !this->IsInDebugMode() &&
            DoInterpreterProfileWithLock() &&
#pragma warning(suppress: 6235) // (<non-zero constant> || <expression>) is always a non-zero constant.
            (!CONFIG_FLAG(NewSimpleJit) || DoInterpreterAutoProfile()) &&
            !IsCoroutine(); // Generator JIT requires bailout which SimpleJit cannot do since it skips GlobOpt
    }

    bool FunctionBody::DoSimpleJitDynamicProfile() const
    {
        Assert(DoSimpleJitWithLock());

        return !PHASE_OFF(Js::SimpleJitDynamicProfilePhase, this) && !CONFIG_FLAG(NewSimpleJit);
    }

    bool FunctionBody::DoInterpreterProfile() const
    {
#if ENABLE_PROFILE_INFO
#ifdef ASMJS_PLAT
        // Switch off profiling is asmJsFunction
        if (this->GetIsAsmJsFunction() || this->GetAsmJsModuleInfo())
        {
            return false;
        }
        else
#endif
        {
            return !PHASE_OFF(InterpreterProfilePhase, this) && DynamicProfileInfo::IsEnabled(this);
        }
#else
        return false;
#endif
    }

    bool FunctionBody::DoInterpreterProfileWithLock() const
    {
#if ENABLE_PROFILE_INFO
#ifdef ASMJS_PLAT
        // Switch off profiling is asmJsFunction
        if (this->GetIsAsmJsFunction() || this->GetAsmJsModuleInfoWithLock())
        {
            return false;
        }
        else
#endif
        {
            return !PHASE_OFF(InterpreterProfilePhase, this) && DynamicProfileInfo::IsEnabled(this);
        }
#else
        return false;
#endif
    }

    bool FunctionBody::DoInterpreterAutoProfile() const
    {
        Assert(DoInterpreterProfile());

        return !PHASE_OFF(InterpreterAutoProfilePhase, this) && !this->IsInDebugMode();
    }

    bool FunctionBody::WasCalledFromLoop() const
    {
        return wasCalledFromLoop;
    }

    void FunctionBody::SetWasCalledFromLoop()
    {
        if(wasCalledFromLoop)
        {
            return;
        }
        wasCalledFromLoop = true;

        if(Configuration::Global.flags.EnforceExecutionModeLimits)
        {
            if(PHASE_TRACE(Phase::ExecutionModePhase, this))
            {
                CommitExecutedIterations();
                TraceExecutionMode("WasCalledFromLoop (before)");
            }
        }
        else
        {
            // This function is likely going to be called frequently since it's called from a loop. Reduce the full JIT
            // threshold to realize the full JIT perf benefit sooner.
            CommitExecutedIterations();
            TraceExecutionMode("WasCalledFromLoop (before)");
            if(fullJitThreshold > 1)
            {
                SetFullJitThreshold(fullJitThreshold / 2, !CONFIG_FLAG(NewSimpleJit));
            }
        }

        {
            // Reduce the loop interpreter limit too, for the same reasons as above
            const uint oldLoopInterpreterLimit = GetLoopInterpreterLimit();
            const uint newLoopInterpreterLimit = GetReducedLoopInterpretCount();
            Assert(newLoopInterpreterLimit <= oldLoopInterpreterLimit);
            SetLoopInterpreterLimit(newLoopInterpreterLimit);

            // Adjust loop headers' interpret counts to ensure that loops will still be profiled a number of times before
            // loop bodies are jitted
            const uint oldLoopProfileThreshold = GetLoopProfileThreshold(oldLoopInterpreterLimit);
            const uint newLoopProfileThreshold = GetLoopProfileThreshold(newLoopInterpreterLimit);
            MapLoopHeaders([=](const uint index, LoopHeader *const loopHeader)
            {
                const uint interpretedCount = loopHeader->interpretCount;
                if(interpretedCount <= newLoopProfileThreshold || interpretedCount >= oldLoopInterpreterLimit)
                {
                    // The loop hasn't been profiled yet and wouldn't have started profiling even with the new profile
                    // threshold, or it has already been profiled the necessary minimum number of times based on the old limit
                    return;
                }

                if(interpretedCount <= oldLoopProfileThreshold)
                {
                    // The loop hasn't been profiled yet, but would have started profiling with the new profile threshold. Start
                    // profiling on the next iteration.
                    loopHeader->interpretCount = newLoopProfileThreshold;
                    return;
                }

                // The loop has been profiled some already. Preserve the number of profiled iterations.
                loopHeader->interpretCount = newLoopProfileThreshold + (interpretedCount - oldLoopProfileThreshold);
            });
        }

        TraceExecutionMode("WasCalledFromLoop");
    }

    bool FunctionBody::RecentlyBailedOutOfJittedLoopBody() const
    {
        return recentlyBailedOutOfJittedLoopBody;
    }

    void FunctionBody::SetRecentlyBailedOutOfJittedLoopBody(const bool value)
    {
        recentlyBailedOutOfJittedLoopBody = value;
    }

    uint16 FunctionBody::GetMinProfileIterations()
    {
        return
            static_cast<uint>(
                CONFIG_FLAG(NewSimpleJit)
                    ? DEFAULT_CONFIG_MinProfileIterations
                    : DEFAULT_CONFIG_MinProfileIterations_OldSimpleJit);
    }

    uint16 FunctionBody::GetMinFunctionProfileIterations()
    {
        return GetMinProfileIterations();
    }

    uint FunctionBody::GetMinLoopProfileIterations(const uint loopInterpreterLimit)
    {
        return min(static_cast<uint>(GetMinProfileIterations()), loopInterpreterLimit);
    }

    uint FunctionBody::GetLoopProfileThreshold(const uint loopInterpreterLimit) const
    {
        return
            DoInterpreterProfile()
                ? DoInterpreterAutoProfile()
                    ? loopInterpreterLimit - GetMinLoopProfileIterations(loopInterpreterLimit)
                    : 0
                : static_cast<uint>(-1);
    }

    uint FunctionBody::GetReducedLoopInterpretCount()
    {
        const uint loopInterpretCount = CONFIG_FLAG(LoopInterpretCount);
        if(CONFIG_ISENABLED(LoopInterpretCountFlag))
        {
            return loopInterpretCount;
        }
        return max(loopInterpretCount / 3, GetMinLoopProfileIterations(loopInterpretCount));
    }

    uint FunctionBody::GetLoopInterpretCount(LoopHeader* loopHeader) const
    {
        if(loopHeader->isNested)
        {
            Assert(GetLoopInterpreterLimit() >= GetReducedLoopInterpretCount());
            return GetReducedLoopInterpretCount();
        }
        return GetLoopInterpreterLimit();
    }

    bool FunctionBody::DoObjectHeaderInlining()
    {
        return !PHASE_OFF1(ObjectHeaderInliningPhase);
    }

    bool FunctionBody::DoObjectHeaderInliningForConstructors()
    {
        return !PHASE_OFF1(ObjectHeaderInliningForConstructorsPhase) && DoObjectHeaderInlining();
    }

    bool FunctionBody::DoObjectHeaderInliningForConstructor(const uint32 inlineSlotCapacity)
    {
        return inlineSlotCapacity == 0 ? DoObjectHeaderInliningForEmptyObjects() : DoObjectHeaderInliningForConstructors();
    }

    bool FunctionBody::DoObjectHeaderInliningForObjectLiterals()
    {
        return !PHASE_OFF1(ObjectHeaderInliningForObjectLiteralsPhase) && DoObjectHeaderInlining();
    }

    bool FunctionBody::DoObjectHeaderInliningForObjectLiteral(const uint32 inlineSlotCapacity)
    {
        return
            inlineSlotCapacity == 0
                ?   DoObjectHeaderInliningForEmptyObjects()
                :   DoObjectHeaderInliningForObjectLiterals() &&
                    inlineSlotCapacity <= static_cast<uint32>(MaxPreInitializedObjectHeaderInlinedTypeInlineSlotCount);
    }

    bool FunctionBody::DoObjectHeaderInliningForObjectLiteral(
        const PropertyIdArray *const propIds)
    {
        Assert(propIds);

        return
            DoObjectHeaderInliningForObjectLiteral(propIds->count) &&
            PathTypeHandlerBase::UsePathTypeHandlerForObjectLiteral(propIds);
    }

    bool FunctionBody::DoObjectHeaderInliningForEmptyObjects()
    {
        #pragma prefast(suppress:6237, "(<zero> && <expression>) is always zero. <expression> is never evaluated and might have side effects.")
        return PHASE_ON1(ObjectHeaderInliningForEmptyObjectsPhase) && DoObjectHeaderInlining();
    }

    void FunctionBody::Finalize(bool isShutdown)
    {
#if ENABLE_DEBUG_CONFIG_OPTIONS
        if (Js::Configuration::Global.flags.Instrument.IsEnabled(Js::LinearScanPhase, this->GetSourceContextId(), this->GetLocalFunctionId()))
        {
            this->DumpRegStats(this);
        }
#endif
        this->Cleanup(isShutdown);
        this->CleanupSourceInfo(isShutdown);
        this->CleanupFunctionProxyCounters();
    }

    void FunctionBody::OnMark()
    {
        this->m_hasActiveReference = true;
    }

    void FunctionBody::CleanupSourceInfo(bool isScriptContextClosing)
    {
        Assert(this->cleanedUp);

        if (!sourceInfoCleanedUp)
        {
            if (GetIsFuncRegistered() && !isScriptContextClosing)
            {
                // If our function is registered, then there must
                // be a Utf8SourceInfo pinned by it.
                Assert(this->m_utf8SourceInfo);

                this->GetUtf8SourceInfo()->RemoveFunctionBody(this);
            }

            if (this->m_sourceInfo.pSpanSequence != nullptr)
            {
                HeapDelete(this->m_sourceInfo.pSpanSequence);
                this->m_sourceInfo.pSpanSequence = nullptr;
            }

            sourceInfoCleanedUp = true;
        }
    }

    template<bool IsScriptContextShutdown>
    void FunctionBody::CleanUpInlineCaches()
    {
        uint unregisteredInlineCacheCount = 0;

        if (nullptr != this->inlineCaches)
        {
            // Inline caches are in this order
            //      plain inline cache
            //      root object load inline cache
            //      root object store inline cache
            //      isInst inline cache
            // The inlineCacheCount includes all but isInst inline cache

            uint i = 0;
            uint plainInlineCacheEnd = GetRootObjectLoadInlineCacheStart();
            for (; i < plainInlineCacheEnd; i++)
            {
                if (nullptr != this->inlineCaches[i])
                {
                    InlineCache* inlineCache = (InlineCache*)this->inlineCaches[i];
                    if (IsScriptContextShutdown)
                    {
                        memset(inlineCache, 0, sizeof(InlineCache));
                    }
                    else
                    {
                        if (inlineCache->RemoveFromInvalidationList())
                        {
                            unregisteredInlineCacheCount++;
                        }
                        AllocatorDelete(InlineCacheAllocator, this->m_scriptContext->GetInlineCacheAllocator(), inlineCache);
                    }
                }
            }

            RootObjectBase * rootObjectBase = this->GetRootObject();
            uint rootObjectLoadInlineCacheEnd = GetRootObjectLoadMethodInlineCacheStart();
            for (; i < rootObjectLoadInlineCacheEnd; i++)
            {
                if (nullptr != this->inlineCaches[i])
                {
                    InlineCache* inlineCache = (InlineCache*)this->inlineCaches[i];
                    if (IsScriptContextShutdown)
                    {
                        memset(inlineCache, 0, sizeof(InlineCache));
                    }
                    else
                    {
                        // A single root object inline caches for a given property is shared by all functions.  It is ref counted
                        // and doesn't get released to the allocator until there are no more outstanding references.  Thus we don't need
                        // to (and, in fact, cannot) remove it from the invalidation list here.  Instead, we'll do it in ReleaseInlineCache
                        // when there are no more outstanding references.
                        rootObjectBase->ReleaseInlineCache(this->GetPropertyIdFromCacheId(i), false, false, IsScriptContextShutdown);
                    }
                }
            }

            uint rootObjectLoadMethodInlineCacheEnd = GetRootObjectStoreInlineCacheStart();
            for (; i < rootObjectLoadMethodInlineCacheEnd; i++)
            {
                if (nullptr != this->inlineCaches[i])
                {
                    InlineCache* inlineCache = (InlineCache*)this->inlineCaches[i];
                    if (IsScriptContextShutdown)
                    {
                        memset(inlineCache, 0, sizeof(InlineCache));
                    }
                    else
                    {
                        // A single root object inline caches for a given property is shared by all functions.  It is ref counted
                        // and doesn't get released to the allocator until there are no more outstanding references.  Thus we don't need
                        // to (and, in fact, cannot) remove it from the invalidation list here.  Instead, we'll do it in ReleaseInlineCache
                        // when there are no more outstanding references.
                        rootObjectBase->ReleaseInlineCache(this->GetPropertyIdFromCacheId(i), true, false, IsScriptContextShutdown);
                    }
                }
            }

            uint rootObjectStoreInlineCacheEnd = this->GetInlineCacheCount();
            for (; i < rootObjectStoreInlineCacheEnd; i++)
            {
                if (nullptr != this->inlineCaches[i])
                {
                    InlineCache* inlineCache = (InlineCache*)this->inlineCaches[i];
                    if (IsScriptContextShutdown)
                    {
                        memset(inlineCache, 0, sizeof(InlineCache));
                    }
                    else
                    {
                        // A single root object inline caches for a given property is shared by all functions.  It is ref counted
                        // and doesn't get released to the allocator until there are no more outstanding references.  Thus we don't need
                        // to (and, in fact, cannot) remove it from the invalidation list here.  Instead, we'll do it in ReleaseInlineCache
                        // when there are no more outstanding references.
                        rootObjectBase->ReleaseInlineCache(this->GetPropertyIdFromCacheId(i), false, true, IsScriptContextShutdown);
                    }
                }
            }

            uint totalCacheCount = GetInlineCacheCount() + GetIsInstInlineCacheCount();
            for (; i < totalCacheCount; i++)
            {
                if (nullptr != this->inlineCaches[i])
                {
                    IsInstInlineCache* inlineCache = (IsInstInlineCache*)this->inlineCaches[i];
                    if (IsScriptContextShutdown)
                    {
                        memset(inlineCache, 0, sizeof(IsInstInlineCache));
                    }
                    else
                    {
                        inlineCache->Unregister(this->m_scriptContext);
                        AllocatorDelete(CacheAllocator, this->m_scriptContext->GetIsInstInlineCacheAllocator(), inlineCache);
                    }
                }
            }

            this->inlineCaches = nullptr;

        }

        auto codeGenRuntimeData = this->GetCodeGenRuntimeData();
        if (nullptr != codeGenRuntimeData)
        {
            for (ProfileId i = 0; i < this->profiledCallSiteCount; i++)
            {
                const FunctionCodeGenRuntimeData* runtimeData = codeGenRuntimeData[i];
                if (nullptr != runtimeData)
                {
                    runtimeData->MapInlineCaches([&](InlineCache* inlineCache)
                    {
                        if (nullptr != inlineCache)
                        {
                            if (IsScriptContextShutdown)
                            {
                                memset(inlineCache, 0, sizeof(InlineCache));
                            }
                            else
                            {
                                if (inlineCache->RemoveFromInvalidationList())
                                {
                                    unregisteredInlineCacheCount++;
                                }
                                AllocatorDelete(InlineCacheAllocator, this->m_scriptContext->GetInlineCacheAllocator(), inlineCache);
                            }
                        }
                    });
                }
            }
        }

        auto codeGenGetSetRuntimeData = this->GetCodeGenGetSetRuntimeData();
        if (codeGenGetSetRuntimeData != nullptr)
        {
            for (uint i = 0; i < this->GetInlineCacheCount(); i++)
            {
                auto runtimeData = codeGenGetSetRuntimeData[i];
                if (nullptr != runtimeData)
                {
                    runtimeData->MapInlineCaches([&](InlineCache* inlineCache)
                    {
                        if (nullptr != inlineCache)
                        {
                            if (IsScriptContextShutdown)
                            {
                                memset(inlineCache, 0, sizeof(InlineCache));
                            }
                            else
                            {
                                if (inlineCache->RemoveFromInvalidationList())
                                {
                                    unregisteredInlineCacheCount++;
                                }
                                AllocatorDelete(InlineCacheAllocator, this->m_scriptContext->GetInlineCacheAllocator(), inlineCache);
                            }
                        }
                    });
                }
            }
        }

        if (unregisteredInlineCacheCount > 0)
        {
            AssertMsg(!IsScriptContextShutdown, "Unregistration of inlineCache should only be done if this is not scriptContext shutdown.");
            ThreadContext* threadContext = this->m_scriptContext->GetThreadContext();
            threadContext->NotifyInlineCacheBatchUnregistered(unregisteredInlineCacheCount);
        }

        while (this->GetPolymorphicInlineCachesHead())
        {
            this->GetPolymorphicInlineCachesHead()->Finalize(IsScriptContextShutdown);
        }
        polymorphicInlineCaches.Reset();
    }

    void FunctionBody::CleanupRecyclerData(bool isShutdown, bool doEntryPointCleanupCaptureStack)
    {
        // If we're not shutting down (i.e closing the script context), we need to remove our inline caches from
        // thread context's invalidation lists, and release memory back to the arena.  During script context shutdown,
        // we leave everything in place, because the inline cache arena will stay alive until script context is destroyed
        // (i.e it's destructor has been called) and thus the invalidation lists are safe to keep references to caches from this
        // script context.  We will, however, zero all inline caches so that we don't have to process them on subsequent
        // collections, which may still happen from other script contexts.

        if (isShutdown)
        {
            CleanUpInlineCaches<true>();
        }
        else
        {
            CleanUpInlineCaches<false>();
        }

        if (this->entryPoints)
        {
#if defined(ENABLE_DEBUG_CONFIG_OPTIONS) && !(DBG)
            // On fretest builds, capture the stack only if the FreTestDiagMode switch is on
            doEntryPointCleanupCaptureStack = doEntryPointCleanupCaptureStack && Js::Configuration::Global.flags.FreTestDiagMode;
#endif

            this->MapEntryPoints([=](int index, FunctionEntryPointInfo* entryPoint)
            {
                if (nullptr != entryPoint)
                {
                    // Finalize = Free up work item if it hasn't been released yet + entry point clean up
                    // isShutdown is false because cleanup is called only in the !isShutdown case
                    entryPoint->Finalize(isShutdown);

#if ENABLE_DEBUG_STACK_BACK_TRACE
                    // Do this separately since calling EntryPoint::Finalize doesn't capture the stack trace
                    // and in some calls to CleanupRecyclerData, we do want the stack trace captured.

                    if (doEntryPointCleanupCaptureStack)
                    {
                        entryPoint->CaptureCleanupStackTrace();
                    }
#endif
                }
            });

            this->MapLoopHeaders([=](uint loopNumber, LoopHeader* header)
            {
                bool shuttingDown = isShutdown;
                header->MapEntryPoints([=](int index, LoopEntryPointInfo* entryPoint)
                {
                    entryPoint->Cleanup(shuttingDown, doEntryPointCleanupCaptureStack);
                });
            });
        }

#ifdef PERF_COUNTERS
        this->CleanupPerfCounter();
#endif
    }

    //
    // Removes all references of the function body and causes clean up of entry points.
    // If the cleanup has already occurred before this would be a no-op.
    //
    void FunctionBody::Cleanup(bool isScriptContextClosing)
    {
        if (cleanedUp)
        {
            return;
        }
#if DBG
        this->counters.isCleaningUp = true;
#endif

        CleanupRecyclerData(isScriptContextClosing, false /* capture entry point cleanup stack trace */);
        CleanUpForInCache(isScriptContextClosing);

        this->ResetObjectLiteralTypes();

        // Manually clear these values to break any circular references
        // that might prevent the script context from being disposed
        this->SetAuxiliaryData(nullptr);
        this->SetAuxiliaryContextData(nullptr);
        this->byteCodeBlock = nullptr;
        this->entryPoints = nullptr;
        this->SetLoopHeaderArray(nullptr);
        this->SetConstTable(nullptr);
        this->SetCodeGenRuntimeData(nullptr);
        this->SetCodeGenGetSetRuntimeData(nullptr);
        this->SetPropertyIdOnRegSlotsContainer(nullptr);
        this->inlineCaches = nullptr;
        this->polymorphicInlineCaches.Reset();
        this->SetPolymorphicInlineCachesHead(nullptr);
        this->cacheIdToPropertyIdMap = nullptr;
        this->SetFormalsPropIdArray(nullptr);
        this->SetReferencedPropertyIdMap(nullptr);
        this->SetLiteralRegexs(nullptr);
        this->SetPropertyIdsForScopeSlotArray(nullptr, 0);

#if DYNAMIC_INTERPRETER_THUNK
        if (this->HasInterpreterThunkGenerated())
        {
            JS_ETW(EtwTrace::LogMethodInterpreterThunkUnloadEvent(this));

            if (!isScriptContextClosing)
            {
                if (m_isAsmJsFunction)
                {
                    m_scriptContext->ReleaseDynamicAsmJsInterpreterThunk((BYTE*)this->m_dynamicInterpreterThunk, /*addtoFreeList*/!isScriptContextClosing);
                }
                else
                {
                    m_scriptContext->ReleaseDynamicInterpreterThunk((BYTE*)this->m_dynamicInterpreterThunk, /*addtoFreeList*/!isScriptContextClosing);
                }
            }
        }
#endif

#if ENABLE_PROFILE_INFO
        this->SetPolymorphicCallSiteInfoHead(nullptr);
#endif

        this->cleanedUp = true;
    }


#ifdef PERF_COUNTERS
    void FunctionBody::CleanupPerfCounter()
    {
        // We might not have the byte code block yet if we defer parsed.
        DWORD byteCodeSize = (this->byteCodeBlock? this->byteCodeBlock->GetLength() : 0)
            + (this->GetAuxiliaryData() ? this->GetAuxiliaryData()->GetLength() : 0)
            + (this->GetAuxiliaryContextData() ? this->GetAuxiliaryContextData()->GetLength() : 0);
        PERF_COUNTER_SUB(Code, DynamicByteCodeSize, byteCodeSize);

        if (this->m_isDeserializedFunction)
        {
            PERF_COUNTER_DEC(Code, DeserializedFunctionBody);
        }

        PERF_COUNTER_SUB(Code, TotalByteCodeSize, byteCodeSize);
    }
#endif

    void FunctionBody::CaptureDynamicProfileState(FunctionEntryPointInfo* entryPointInfo)
    {
        // DisableJIT-TODO: Move this to be under if DYNAMIC_PROFILE
#if ENABLE_NATIVE_CODEGEN
        // (See also the FunctionBody member written in CaptureDynamicProfileState.)
        this->SetSavedPolymorphicCacheState(entryPointInfo->GetPendingPolymorphicCacheState());
        this->savedInlinerVersion = entryPointInfo->GetPendingInlinerVersion();
        this->savedImplicitCallsFlags = entryPointInfo->GetPendingImplicitCallFlags();
#endif
    }

#if ENABLE_NATIVE_CODEGEN
    BYTE FunctionBody::GetSavedInlinerVersion() const
    {
        Assert(this->dynamicProfileInfo != nullptr);
        return this->savedInlinerVersion;
    }

    uint32 FunctionBody::GetSavedPolymorphicCacheState() const
    {
        Assert(this->dynamicProfileInfo != nullptr);
        return this->savedPolymorphicCacheState;
    }
    void FunctionBody::SetSavedPolymorphicCacheState(uint32 state)
    {
        this->savedPolymorphicCacheState = state;
    }
#endif

    void FunctionBody::SetHasHotLoop()
    {
        if(hasHotLoop)
        {
            return;
        }
        hasHotLoop = true;

        if(Configuration::Global.flags.EnforceExecutionModeLimits)
        {
            return;
        }

        CommitExecutedIterations();
        TraceExecutionMode("HasHotLoop (before)");
        if(fullJitThreshold > 1)
        {
            SetFullJitThreshold(1, true);
        }
        TraceExecutionMode("HasHotLoop");
    }

    bool FunctionBody::IsInlineApplyDisabled()
    {
        return this->disableInlineApply;
    }

    void FunctionBody::SetDisableInlineApply(bool set)
    {
        this->disableInlineApply = set;
    }

    void FunctionBody::InitDisableInlineApply()
    {
        SetDisableInlineApply(
            (this->GetLocalFunctionId() != Js::Constants::NoFunctionId && PHASE_OFF(Js::InlinePhase, this)) ||
            PHASE_OFF(Js::InlineApplyPhase, this));
    }

    bool FunctionBody::CheckCalleeContextForInlining(FunctionProxy* calleeFunctionProxy)
    {
        if (this->GetScriptContext() == calleeFunctionProxy->GetScriptContext())
        {
            if (this->GetHostSourceContext() == calleeFunctionProxy->GetHostSourceContext() &&
                this->GetSecondaryHostSourceContext() == calleeFunctionProxy->GetSecondaryHostSourceContext())
            {
                return true;
            }
        }
        return false;
    }

#if ENABLE_NATIVE_CODEGEN
    ImplicitCallFlags FunctionBody::GetSavedImplicitCallsFlags() const
    {
        Assert(this->dynamicProfileInfo != nullptr);
        return this->savedImplicitCallsFlags;
    }

    bool FunctionBody::HasNonBuiltInCallee()
    {
        for (ProfileId i = 0; i < profiledCallSiteCount; i++)
        {
            Assert(HasDynamicProfileInfo());
            bool ctor;
            bool isPolymorphic;
            FunctionInfo *info = dynamicProfileInfo->GetCallSiteInfo(this, i, &ctor, &isPolymorphic);
            if (info == nullptr || info->HasBody())
            {
                return true;
            }
        }
        return false;
    }
#endif

    void FunctionBody::CheckAndRegisterFuncToDiag(ScriptContext *scriptContext)
    {
        // We will register function if, this is not host managed and it was not registered before.
        if (GetHostSourceContext() == Js::Constants::NoHostSourceContext
            && !m_isFuncRegisteredToDiag
            && !scriptContext->GetDebugContext()->GetProbeContainer()->IsContextRegistered(GetSecondaryHostSourceContext()))
        {
            FunctionBody *pFunc = scriptContext->GetDebugContext()->GetProbeContainer()->GetGlobalFunc(scriptContext, GetSecondaryHostSourceContext());
            if (pFunc)
            {
                // Existing behavior here is to ignore the OOM and since RegisterFuncToDiag
                // can throw now, we simply ignore the OOM here
                try
                {
                    // Register the function to the PDM as eval code (the debugger app will show file as 'eval code')
                    pFunc->RegisterFuncToDiag(scriptContext, Constants::EvalCode);
                }
                catch (Js::OutOfMemoryException)
                {
                }

                scriptContext->GetDebugContext()->GetProbeContainer()->RegisterContextToDiag(GetSecondaryHostSourceContext(), scriptContext->AllocatorForDiagnostics());

                m_isFuncRegisteredToDiag = true;
            }
        }
        else
        {
            m_isFuncRegisteredToDiag = true;
        }

    }

    DebuggerScope* FunctionBody::RecordStartScopeObject(DiagExtraScopesType scopeType, int start, RegSlot scopeLocation, int* index)
    {
        Recycler* recycler = m_scriptContext->GetRecycler();

        if (!GetScopeObjectChain())
        {
            SetScopeObjectChain(RecyclerNew(recycler, ScopeObjectChain, recycler));
        }

        // Check if we need to create the scope object or if it already exists from a previous bytecode
        // generator pass.
        DebuggerScope* debuggerScope = nullptr;
        int currentDebuggerScopeIndex = this->GetNextDebuggerScopeIndex();
        if (!this->TryGetDebuggerScopeAt(currentDebuggerScopeIndex, debuggerScope))
        {
            // Create a new debugger scope.
            debuggerScope = AddScopeObject(scopeType, start, scopeLocation);
        }
        else
        {
            debuggerScope->UpdateDueToByteCodeRegeneration(scopeType, start, scopeLocation);
        }

        if(index)
        {
            *index = currentDebuggerScopeIndex;
        }

        return debuggerScope;
    }

    void FunctionBody::RecordEndScopeObject(DebuggerScope* currentScope, int end)
    {
        AssertMsg(currentScope, "No current debugger scope passed in.");
        currentScope->SetEnd(end);
    }

    DebuggerScope * FunctionBody::AddScopeObject(DiagExtraScopesType scopeType, int start, RegSlot scopeLocation)
    {
        Assert(GetScopeObjectChain());

        DebuggerScope *scopeObject = RecyclerNew(m_scriptContext->GetRecycler(), DebuggerScope, m_scriptContext->GetRecycler(), scopeType, scopeLocation, start);
        GetScopeObjectChain()->pScopeChain->Add(scopeObject);

        return scopeObject;
    }

    // Tries to retrieve the debugger scope at the specified index.  If the index is out of range, nullptr
    // is returned.
    bool FunctionBody::TryGetDebuggerScopeAt(int index, DebuggerScope*& debuggerScope)
    {
        AssertMsg(this->GetScopeObjectChain(), "TryGetDebuggerScopeAt should only be called with a valid scope chain in place.");
        Assert(index >= 0);

        const Js::ScopeObjectChain::ScopeObjectChainList* scopeChain = this->GetScopeObjectChain()->pScopeChain;
        if (index < scopeChain->Count())
        {
            debuggerScope = scopeChain->Item(index);
            return true;
        }

        return false;
    }

#if DYNAMIC_INTERPRETER_THUNK
    DWORD FunctionBody::GetDynamicInterpreterThunkSize() const
    {
        return InterpreterThunkEmitter::ThunkSize;
    }
#endif

#ifdef ENABLE_DEBUG_CONFIG_OPTIONS
    void
    FunctionBody::DumpFullFunctionName()
    {
        char16 debugStringBuffer[MAX_FUNCTION_BODY_DEBUG_STRING_SIZE];

        Output::Print(_u("Function %s (%s)"), this->GetDisplayName(), this->GetDebugNumberSet(debugStringBuffer));
    }

    void FunctionBody::DumpFunctionId(bool pad)
    {
        uint sourceContextId = this->GetSourceContextInfo()->sourceContextId;
        if (sourceContextId == Js::Constants::NoSourceContext)
        {
            if (this->IsDynamicScript())
            {
                Output::Print(pad? _u("Dy.%-3d") : _u("Dyn#%d"), this->GetLocalFunctionId());
            }
            else
            {
                // Function from LoadFile
                Output::Print(pad? _u("%-5d") : _u("#%d"), this->GetLocalFunctionId());
            }
        }
        else
        {
            Output::Print(pad? _u("%2d.%-3d") : _u("#%d.%d"), sourceContextId, this->GetLocalFunctionId());
        }
    }

#endif

    void FunctionBody::EnsureAuxStatementData()
    {
        if (m_sourceInfo.m_auxStatementData == nullptr)
        {
            Recycler* recycler = m_scriptContext->GetRecycler();

            // Note: allocating must be consistent with clean up in CleanupToReparse.
            m_sourceInfo.m_auxStatementData = RecyclerNew(recycler, AuxStatementData);
        }
    }

    /*static*/
    void FunctionBody::GetShortNameFromUrl(__in LPCWSTR pchUrl, _Out_writes_z_(cchBuffer) LPWSTR pchShortName, __in size_t cchBuffer)
    {
        LPCWSTR pchFile = wcsrchr(pchUrl, _u('/'));
        if (pchFile == nullptr)
        {
            pchFile = wcsrchr(pchUrl, _u('\\'));
        }

        LPCWSTR pchToCopy = pchUrl;

        if (pchFile != nullptr)
        {
            pchToCopy = pchFile + 1;
        }

        wcscpy_s(pchShortName, cchBuffer, pchToCopy);
    }

    FunctionBody::StatementAdjustmentRecordList* FunctionBody::GetStatementAdjustmentRecords()
    {
        if (m_sourceInfo.m_auxStatementData)
        {
            return m_sourceInfo.m_auxStatementData->m_statementAdjustmentRecords;
        }
        return nullptr;
    }

    FunctionBody::CrossFrameEntryExitRecordList* FunctionBody::GetCrossFrameEntryExitRecords()
    {
        if (m_sourceInfo.m_auxStatementData)
        {
            return m_sourceInfo.m_auxStatementData->m_crossFrameBlockEntryExisRecords;
        }
        return nullptr;
    }

    void FunctionBody::RecordCrossFrameEntryExitRecord(uint byteCodeOffset, bool isEnterBlock)
    {
        this->EnsureAuxStatementData();

        Recycler* recycler = this->m_scriptContext->GetRecycler();
        if (this->GetCrossFrameEntryExitRecords() == nullptr)
        {
            m_sourceInfo.m_auxStatementData->m_crossFrameBlockEntryExisRecords = RecyclerNew(recycler, CrossFrameEntryExitRecordList, recycler);
        }
        Assert(this->GetCrossFrameEntryExitRecords());

        CrossFrameEntryExitRecord record(byteCodeOffset, isEnterBlock);
        this->GetCrossFrameEntryExitRecords()->Add(record); // Will copy stack value and put the copy into the container.
    }

    FunctionBody::AuxStatementData::AuxStatementData() : m_statementAdjustmentRecords(nullptr), m_crossFrameBlockEntryExisRecords(nullptr)
    {
    }

    FunctionBody::StatementAdjustmentRecord::StatementAdjustmentRecord() :
        m_byteCodeOffset((uint)Constants::InvalidOffset), m_adjustmentType(SAT_None)
    {
    }

    FunctionBody::StatementAdjustmentRecord::StatementAdjustmentRecord(StatementAdjustmentType type, int byteCodeOffset) :
        m_adjustmentType(type), m_byteCodeOffset(byteCodeOffset)
    {
        Assert(SAT_None <= type && type <= SAT_All);
    }

    FunctionBody::StatementAdjustmentRecord::StatementAdjustmentRecord(const StatementAdjustmentRecord& other) :
        m_byteCodeOffset(other.m_byteCodeOffset), m_adjustmentType(other.m_adjustmentType)
    {
    }

    uint FunctionBody::StatementAdjustmentRecord::GetByteCodeOffset()
    {
        Assert(m_byteCodeOffset != Constants::InvalidOffset);
        return m_byteCodeOffset;
    }

    FunctionBody::StatementAdjustmentType FunctionBody::StatementAdjustmentRecord::GetAdjustmentType()
    {
        Assert(this->m_adjustmentType != SAT_None);
        return m_adjustmentType;
    }

    FunctionBody::CrossFrameEntryExitRecord::CrossFrameEntryExitRecord() :
        m_byteCodeOffset((uint)Constants::InvalidOffset), m_isEnterBlock(false)
    {
    }

    FunctionBody::CrossFrameEntryExitRecord::CrossFrameEntryExitRecord(uint byteCodeOffset, bool isEnterBlock) :
        m_byteCodeOffset(byteCodeOffset), m_isEnterBlock(isEnterBlock)
    {
    }

    FunctionBody::CrossFrameEntryExitRecord::CrossFrameEntryExitRecord(const CrossFrameEntryExitRecord& other) :
        m_byteCodeOffset(other.m_byteCodeOffset), m_isEnterBlock(other.m_isEnterBlock)
    {
    }

    uint FunctionBody::CrossFrameEntryExitRecord::GetByteCodeOffset() const
    {
        Assert(m_byteCodeOffset != Constants::InvalidOffset);
        return m_byteCodeOffset;
    }

    bool FunctionBody::CrossFrameEntryExitRecord::GetIsEnterBlock()
    {
        return m_isEnterBlock;
    }

    EntryPointPolymorphicInlineCacheInfo::EntryPointPolymorphicInlineCacheInfo(FunctionBody * functionBody) :
        selfInfo(functionBody),
        inlineeInfo(functionBody->GetRecycler())
    {
    }

    PolymorphicInlineCacheInfo * EntryPointPolymorphicInlineCacheInfo::GetInlineeInfo(FunctionBody * inlineeFunctionBody)
    {
        SListCounted<PolymorphicInlineCacheInfo*, Recycler>::Iterator iter(&inlineeInfo);
        while (iter.Next())
        {
            PolymorphicInlineCacheInfo * info = iter.Data();
            if (info->GetFunctionBody() == inlineeFunctionBody)
            {
                return info;
            }
        }

        return nullptr;
    }

    PolymorphicInlineCacheInfo * EntryPointPolymorphicInlineCacheInfo::EnsureInlineeInfo(Recycler * recycler, FunctionBody * inlineeFunctionBody)
    {
        PolymorphicInlineCacheInfo * info = GetInlineeInfo(inlineeFunctionBody);
        if (!info)
        {
            info = RecyclerNew(recycler, PolymorphicInlineCacheInfo, inlineeFunctionBody);
            inlineeInfo.Prepend(info);
        }
        return info;
    }

    void EntryPointPolymorphicInlineCacheInfo::SetPolymorphicInlineCache(FunctionBody * functionBody, uint index, PolymorphicInlineCache * polymorphicInlineCache, bool isInlinee, byte polyCacheUtil)
    {
        if (!isInlinee)
        {
            SetPolymorphicInlineCache(&selfInfo, functionBody, index, polymorphicInlineCache, polyCacheUtil);
            Assert(functionBody == selfInfo.GetFunctionBody());
        }
        else
        {
            SetPolymorphicInlineCache(EnsureInlineeInfo(functionBody->GetScriptContext()->GetRecycler(), functionBody), functionBody, index, polymorphicInlineCache, polyCacheUtil);
            Assert(functionBody == GetInlineeInfo(functionBody)->GetFunctionBody());
        }
    }

    void EntryPointPolymorphicInlineCacheInfo::SetPolymorphicInlineCache(PolymorphicInlineCacheInfo * polymorphicInlineCacheInfo, FunctionBody * functionBody, uint index, PolymorphicInlineCache * polymorphicInlineCache, byte polyCacheUtil)
    {
        polymorphicInlineCacheInfo->GetPolymorphicInlineCaches()->SetInlineCache(functionBody->GetScriptContext()->GetRecycler(), functionBody, index, polymorphicInlineCache);
        polymorphicInlineCacheInfo->GetUtilArray()->SetUtil(functionBody, index, polyCacheUtil);
    }

    void PolymorphicCacheUtilizationArray::SetUtil(Js::FunctionBody* functionBody, uint index, byte util)
    {
        Assert(functionBody);
        Assert(index < functionBody->GetInlineCacheCount());

        EnsureUtilArray(functionBody->GetScriptContext()->GetRecycler(), functionBody);
        this->utilArray[index] = util;
    }

    byte PolymorphicCacheUtilizationArray::GetUtil(Js::FunctionBody* functionBody, uint index)
    {
        Assert(index < functionBody->GetInlineCacheCount());
        return this->utilArray[index];
    }

    void PolymorphicCacheUtilizationArray::EnsureUtilArray(Recycler * const recycler, Js::FunctionBody * functionBody)
    {
        Assert(recycler);
        Assert(functionBody);
        Assert(functionBody->GetInlineCacheCount() != 0);

        if(this->utilArray)
        {
            return;
        }

        this->utilArray = RecyclerNewArrayLeafZ(recycler, byte, functionBody->GetInlineCacheCount());
    }

#if ENABLE_NATIVE_CODEGEN
    void EntryPointInfo::AddWeakFuncRef(RecyclerWeakReference<FunctionBody> *weakFuncRef, Recycler *recycler)
    {
        Assert(this->state == CodeGenPending);

        this->weakFuncRefSet = this->EnsureWeakFuncRefSet(recycler);
        this->weakFuncRefSet->AddNew(weakFuncRef);
    }

    EntryPointInfo::WeakFuncRefSet *
    EntryPointInfo::EnsureWeakFuncRefSet(Recycler *recycler)
    {
        if (this->weakFuncRefSet == nullptr)
        {
            this->weakFuncRefSet = RecyclerNew(recycler, WeakFuncRefSet, recycler);
        }

        return this->weakFuncRefSet;
    }

    void EntryPointInfo::EnsureIsReadyToCall()
    {
        ProcessJitTransferData();

#if !FLOATVAR
        if (this->numberPageSegments)
        {
            auto numberArray = this->GetScriptContext()->GetThreadContext()
                ->GetXProcNumberPageSegmentManager()->RegisterSegments(this->numberPageSegments);
            this->SetNumberArray(numberArray);
            this->numberPageSegments = nullptr;
        }
#endif
    }

    void EntryPointInfo::ProcessJitTransferData()
    {
        Assert(!IsCleanedUp());

        auto jitTransferData = GetJitTransferData();
        if (jitTransferData == nullptr)
        {
            return;
        }

        class AutoCleanup
        {
            EntryPointInfo *entryPointInfo;
        public:
            AutoCleanup(EntryPointInfo *entryPointInfo) : entryPointInfo(entryPointInfo)
            {
            }

            void Done()
            {
                entryPointInfo = nullptr;
            }
            ~AutoCleanup()
            {
                if (entryPointInfo)
                {
                    entryPointInfo->OnNativeCodeInstallFailure();
                }
            }
        } autoCleanup(this);


        ScriptContext* scriptContext = GetScriptContext();

        if (jitTransferData->GetIsReady())
        {
            PinTypeRefs(scriptContext);
            InstallGuards(scriptContext);
            FreeJitTransferData();
        }

        autoCleanup.Done();
    }

    EntryPointInfo::JitTransferData* EntryPointInfo::EnsureJitTransferData(Recycler* recycler)
    {
        if (this->jitTransferData == nullptr)
        {
            this->jitTransferData = RecyclerNew(recycler, EntryPointInfo::JitTransferData);
        }
        return this->jitTransferData;
    }

    void EntryPointInfo::OnNativeCodeInstallFailure()
    {
        // If more data is transferred from the background thread to the main thread in ProcessJitTransferData,
        // corresponding fields on the entryPointInfo should be rolled back here.
        this->runtimeTypeRefs = nullptr;
        this->FreePropertyGuards();
        this->equivalentTypeCacheCount = 0;
        this->equivalentTypeCaches = nullptr;
        this->UnregisterEquivalentTypeCaches();

        this->ResetOnNativeCodeInstallFailure();
    }

#ifdef FIELD_ACCESS_STATS
    FieldAccessStats* EntryPointInfo::EnsureFieldAccessStats(Recycler* recycler)
    {
        if (this->fieldAccessStats == nullptr)
        {
            this->fieldAccessStats = RecyclerNew(recycler, FieldAccessStats);
        }
        return this->fieldAccessStats;
    }
#endif

    void EntryPointInfo::JitTransferData::AddJitTimeTypeRef(void* typeRef, Recycler* recycler)
    {
        Assert(typeRef != nullptr);
        EnsureJitTimeTypeRefs(recycler);
        this->jitTimeTypeRefs->AddNew(typeRef);
    }

    void EntryPointInfo::JitTransferData::EnsureJitTimeTypeRefs(Recycler* recycler)
    {
        if (this->jitTimeTypeRefs == nullptr)
        {
            this->jitTimeTypeRefs = RecyclerNew(recycler, TypeRefSet, recycler);
        }
    }

    void EntryPointInfo::PinTypeRefs(ScriptContext* scriptContext)
    {
        Assert(this->jitTransferData != nullptr && this->jitTransferData->GetIsReady());

        Recycler* recycler = scriptContext->GetRecycler();
        if (this->jitTransferData->GetRuntimeTypeRefs() != nullptr)
        {
            // Copy pinned types from a heap allocated array created on the background thread
            // to a recycler allocated array which will live as long as this EntryPointInfo.
            // The original heap allocated array will be freed at the end of NativeCodeGenerator::CheckCodeGenDone
            void** jitPinnedTypeRefs = this->jitTransferData->GetRuntimeTypeRefs();
            size_t jitPinnedTypeRefCount = this->jitTransferData->GetRuntimeTypeRefCount();
            this->runtimeTypeRefs = RecyclerNewArray(recycler, Field(void*), jitPinnedTypeRefCount + 1);
            //js_memcpy_s(this->runtimeTypeRefs, jitPinnedTypeRefCount * sizeof(void*), jitPinnedTypeRefs, jitPinnedTypeRefCount * sizeof(void*));
            for (size_t i = 0; i < jitPinnedTypeRefCount; i++)
            {
                this->runtimeTypeRefs[i] = jitPinnedTypeRefs[i];
            }
            this->runtimeTypeRefs[jitPinnedTypeRefCount] = nullptr;
        }
    }

    void EntryPointInfo::InstallGuards(ScriptContext* scriptContext)
    {
        Assert(this->jitTransferData != nullptr && this->jitTransferData->GetIsReady());
        Assert(this->equivalentTypeCacheCount == 0 && this->equivalentTypeCaches == nullptr);
        Assert(this->propertyGuardCount == 0 && this->propertyGuardWeakRefs == nullptr);

        for (int i = 0; i < this->jitTransferData->lazyBailoutPropertyCount; i++)
        {
            Assert(this->jitTransferData->lazyBailoutProperties != nullptr);

            Js::PropertyId propertyId = this->jitTransferData->lazyBailoutProperties[i];
            Js::PropertyGuard* sharedPropertyGuard;
            bool hasSharedPropertyGuard = TryGetSharedPropertyGuard(propertyId, sharedPropertyGuard);
            Assert(hasSharedPropertyGuard);
            bool isValid = hasSharedPropertyGuard ? sharedPropertyGuard->IsValid() : false;
            if (isValid)
            {
                scriptContext->GetThreadContext()->RegisterLazyBailout(propertyId, this);
            }
            else
            {
                OUTPUT_TRACE2(Js::LazyBailoutPhase, this->GetFunctionBody(), _u("Lazy bailout - Invalidation due to property: %s \n"), scriptContext->GetPropertyName(propertyId)->GetBuffer());
                this->Invalidate(true);
                return;
            }
        }


        // in-proc JIT
        if (this->jitTransferData->equivalentTypeGuardCount > 0)
        {
            Assert(jitTransferData->equivalentTypeGuardOffsets == nullptr);
            Assert(this->jitTransferData->equivalentTypeGuards != nullptr);

            Recycler* recycler = scriptContext->GetRecycler();

            int guardCount = this->jitTransferData->equivalentTypeGuardCount;
            JitEquivalentTypeGuard** guards = this->jitTransferData->equivalentTypeGuards;

            // Create an array of equivalent type caches on the entry point info to ensure they are kept
            // alive for the lifetime of the entry point.
            this->equivalentTypeCacheCount = guardCount;

            // No need to zero-initialize, since we will populate all data slots.
            // We used to let the recycler scan the types in the cache, but we no longer do. See
            // ThreadContext::ClearEquivalentTypeCaches for an explanation.
            this->equivalentTypeCaches = RecyclerNewArrayLeafZ(recycler, EquivalentTypeCache, guardCount);

            this->RegisterEquivalentTypeCaches();

            EquivalentTypeCache* cache = this->equivalentTypeCaches;

            for (JitEquivalentTypeGuard** guard = guards; guard < guards + guardCount; guard++)
            {
                EquivalentTypeCache* oldCache = (*guard)->GetCache();
                // Copy the contents of the heap-allocated cache to the recycler-allocated version to make sure the types are
                // kept alive. Allow the properties pointer to refer to the heap-allocated arrays. It will stay alive as long
                // as the entry point is alive, and property entries contain no pointers to other recycler allocated objects.
                (*cache) = (*oldCache);
                // Set the recycler-allocated cache on the (heap-allocated) guard.
                (*guard)->SetCache(cache);

                for(uint i = 0; i < EQUIVALENT_TYPE_CACHE_SIZE; i++)
                {
                    if((*cache).types[i] != nullptr)
                    {
                        (*cache).types[i]->SetHasBeenCached();
                    }
                }
                cache++;
            }
        }

        if (jitTransferData->equivalentTypeGuardOffsets)
        {
            Recycler* recycler = scriptContext->GetRecycler();

            // InstallGuards
            int guardCount = jitTransferData->equivalentTypeGuardOffsets->count;

            // Create an array of equivalent type caches on the entry point info to ensure they are kept
            // alive for the lifetime of the entry point.
            this->equivalentTypeCacheCount = guardCount;

            // No need to zero-initialize, since we will populate all data slots.
            // We used to let the recycler scan the types in the cache, but we no longer do. See
            // ThreadContext::ClearEquivalentTypeCaches for an explanation.
            this->equivalentTypeCaches = RecyclerNewArrayLeafZ(recycler, EquivalentTypeCache, guardCount);

            this->RegisterEquivalentTypeCaches();
            EquivalentTypeCache* cache = this->equivalentTypeCaches;

            for (int i = 0; i < guardCount; i++)
            {
                auto& cacheIDL = jitTransferData->equivalentTypeGuardOffsets->guards[i].cache;
                auto guardOffset = jitTransferData->equivalentTypeGuardOffsets->guards[i].offset;
                JitEquivalentTypeGuard* guard = (JitEquivalentTypeGuard*)(this->GetNativeDataBuffer() + guardOffset);
                cache[i].guard = guard;
                cache[i].hasFixedValue = cacheIDL.hasFixedValue != 0;
                cache[i].isLoadedFromProto = cacheIDL.isLoadedFromProto != 0;
                cache[i].nextEvictionVictim = cacheIDL.nextEvictionVictim;
                cache[i].record.propertyCount = cacheIDL.record.propertyCount;
                cache[i].record.properties = (EquivalentPropertyEntry*)(this->GetNativeDataBuffer() + cacheIDL.record.propertyOffset);
                for (int j = 0; j < EQUIVALENT_TYPE_CACHE_SIZE; j++)
                {
                    cache[i].types[j] = (Js::Type*)cacheIDL.types[j];
                }
                guard->SetCache(&cache[i]);
            }
        }

        // OOP JIT
        if (jitTransferData->typeGuardTransferData.entries != nullptr)
        {
            this->propertyGuardCount = jitTransferData->typeGuardTransferData.propertyGuardCount;
            this->propertyGuardWeakRefs = RecyclerNewArrayZ(scriptContext->GetRecycler(), Field(FakePropertyGuardWeakReference*), this->propertyGuardCount);
            ThreadContext* threadContext = scriptContext->GetThreadContext();
            auto next = &jitTransferData->typeGuardTransferData.entries;
            while (*next)
            {
                Js::PropertyId propertyId = (*next)->propId;
                Js::PropertyGuard* sharedPropertyGuard;

                // We use the shared guard created during work item creation to ensure that the condition we assumed didn't change while
                // we were JIT-ing. If we don't have a shared property guard for this property then we must not need to protect it,
                // because it exists on the instance.  Unfortunately, this means that if we have a bug and fail to create a shared
                // guard for some property during work item creation, we won't find out about it here.
                bool isNeeded = TryGetSharedPropertyGuard(propertyId, sharedPropertyGuard);
                bool isValid = isNeeded ? sharedPropertyGuard->IsValid() : false;
                if (isNeeded)
                {
                    for (unsigned int i = 0; i < (*next)->guardsCount; i++)
                    {
                        Js::JitIndexedPropertyGuard* guard = (Js::JitIndexedPropertyGuard*)(this->nativeDataBuffer + (*next)->guardOffsets[i]);
                        int guardIndex = guard->GetIndex();
                        Assert(guardIndex >= 0 && guardIndex < this->propertyGuardCount);
                        // We use the shared guard here to make sure the conditions we assumed didn't change while we were JIT-ing.
                        // If they did, we proactively invalidate the guard here, so that we bail out if we try to call this code.
                        if (isValid)
                        {
                            auto propertyGuardWeakRef = this->propertyGuardWeakRefs[guardIndex];
                            if (propertyGuardWeakRef == nullptr)
                            {
                                propertyGuardWeakRef = Js::FakePropertyGuardWeakReference::New(scriptContext->GetRecycler(), guard);
                                this->propertyGuardWeakRefs[guardIndex] = propertyGuardWeakRef;
                            }
                            Assert(propertyGuardWeakRef->Get() == guard);
                            threadContext->RegisterUniquePropertyGuard(propertyId, propertyGuardWeakRef);
                        }
                        else
                        {
                            guard->Invalidate();
                        }
                    }
                }
                *next = (*next)->next;
            }
        }

        // in-proc JIT
        // The propertyGuardsByPropertyId structure is temporary and serves only to register the type guards for the correct
        // properties.  If we've done code gen for this EntryPointInfo, typePropertyGuardsByPropertyId will have been used and nulled out.
        if (this->jitTransferData->propertyGuardsByPropertyId != nullptr)
        {
            this->propertyGuardCount = this->jitTransferData->propertyGuardCount;
            this->propertyGuardWeakRefs = RecyclerNewArrayZ(scriptContext->GetRecycler(), Field(FakePropertyGuardWeakReference*), this->propertyGuardCount);

            ThreadContext* threadContext = scriptContext->GetThreadContext();

            Js::TypeGuardTransferEntry* entry = this->jitTransferData->propertyGuardsByPropertyId;
            while (entry->propertyId != Js::Constants::NoProperty)
            {
                Js::PropertyId propertyId = entry->propertyId;
                Js::PropertyGuard* sharedPropertyGuard;

                // We use the shared guard created during work item creation to ensure that the condition we assumed didn't change while
                // we were JIT-ing. If we don't have a shared property guard for this property then we must not need to protect it,
                // because it exists on the instance.  Unfortunately, this means that if we have a bug and fail to create a shared
                // guard for some property during work item creation, we won't find out about it here.
                bool isNeeded = TryGetSharedPropertyGuard(propertyId, sharedPropertyGuard);
                bool isValid = isNeeded ? sharedPropertyGuard->IsValid() : false;
                int entryGuardIndex = 0;
                while (entry->guards[entryGuardIndex] != nullptr)
                {
                    if (isNeeded)
                    {
                        Js::JitIndexedPropertyGuard* guard = entry->guards[entryGuardIndex];
                        int guardIndex = guard->GetIndex();
                        Assert(guardIndex >= 0 && guardIndex < this->propertyGuardCount);
                        // We use the shared guard here to make sure the conditions we assumed didn't change while we were JIT-ing.
                        // If they did, we proactively invalidate the guard here, so that we bail out if we try to call this code.
                        if (isValid)
                        {
                            auto propertyGuardWeakRef = this->propertyGuardWeakRefs[guardIndex];
                            if (propertyGuardWeakRef == nullptr)
                            {
                                propertyGuardWeakRef = Js::FakePropertyGuardWeakReference::New(scriptContext->GetRecycler(), guard);
                                this->propertyGuardWeakRefs[guardIndex] = propertyGuardWeakRef;
                            }
                            Assert(propertyGuardWeakRef->Get() == guard);
                            threadContext->RegisterUniquePropertyGuard(propertyId, propertyGuardWeakRef);
                        }
                        else
                        {
                            guard->Invalidate();
                        }
                    }
                    entryGuardIndex++;
                }
                entry = reinterpret_cast<Js::TypeGuardTransferEntry*>(&entry->guards[++entryGuardIndex]);
            }
        }


        // The ctorCacheGuardsByPropertyId structure is temporary and serves only to register the constructor cache guards for the correct
        // properties.  If we've done code gen for this EntryPointInfo, ctorCacheGuardsByPropertyId will have been used and nulled out.
        // Unlike type property guards, constructor cache guards use the live constructor caches associated with function objects. These are
        // recycler allocated and are kept alive by the constructorCaches field, where they were inserted during work item creation.

        // OOP JIT
        if (jitTransferData->ctorCacheTransferData.entries != nullptr)
        {
            ThreadContext* threadContext = scriptContext->GetThreadContext();

            CtorCacheTransferEntryIDL ** entries = this->jitTransferData->ctorCacheTransferData.entries;
            for (uint i = 0; i < this->jitTransferData->ctorCacheTransferData.ctorCachesCount; ++i)
            {
                Js::PropertyId propertyId = entries[i]->propId;
                Js::PropertyGuard* sharedPropertyGuard;

                // We use the shared guard created during work item creation to ensure that the condition we assumed didn't change while
                // we were JIT-ing. If we don't have a shared property guard for this property then we must not need to protect it,
                // because it exists on the instance.  Unfortunately, this means that if we have a bug and fail to create a shared
                // guard for some property during work item creation, we won't find out about it here.
                bool isNeeded = TryGetSharedPropertyGuard(propertyId, sharedPropertyGuard);
                bool isValid = isNeeded ? sharedPropertyGuard->IsValid() : false;

                if (isNeeded)
                {
                    for (uint j = 0; j < entries[i]->cacheCount; ++j)
                    {
                        Js::ConstructorCache* cache = (Js::ConstructorCache*)(entries[i]->caches[j]);
                        // We use the shared cache here to make sure the conditions we assumed didn't change while we were JIT-ing.
                        // If they did, we proactively invalidate the cache here, so that we bail out if we try to call this code.
                        if (isValid)
                        {
                            threadContext->RegisterConstructorCache(propertyId, cache);
                        }
                        else
                        {
                            cache->InvalidateAsGuard();
                        }
                    }
                }
            }
        }

        if (this->jitTransferData->ctorCacheGuardsByPropertyId != nullptr)
        {
            ThreadContext* threadContext = scriptContext->GetThreadContext();

            Js::CtorCacheGuardTransferEntry* entry = this->jitTransferData->ctorCacheGuardsByPropertyId;
            while (entry->propertyId != Js::Constants::NoProperty)
            {
                Js::PropertyId propertyId = entry->propertyId;
                Js::PropertyGuard* sharedPropertyGuard;

                // We use the shared guard created during work item creation to ensure that the condition we assumed didn't change while
                // we were JIT-ing. If we don't have a shared property guard for this property then we must not need to protect it,
                // because it exists on the instance.  Unfortunately, this means that if we have a bug and fail to create a shared
                // guard for some property during work item creation, we won't find out about it here.
                bool isNeeded = TryGetSharedPropertyGuard(propertyId, sharedPropertyGuard);
                bool isValid = isNeeded ? sharedPropertyGuard->IsValid() : false;
                int entryCacheIndex = 0;
                while (entry->caches[entryCacheIndex] != 0)
                {
                    if (isNeeded)
                    {
                        Js::ConstructorCache* cache = (Js::ConstructorCache*)(entry->caches[entryCacheIndex]);
                        // We use the shared cache here to make sure the conditions we assumed didn't change while we were JIT-ing.
                        // If they did, we proactively invalidate the cache here, so that we bail out if we try to call this code.
                        if (isValid)
                        {
                            threadContext->RegisterConstructorCache(propertyId, cache);
                        }
                        else
                        {
                            cache->InvalidateAsGuard();
                        }
                    }
                    entryCacheIndex++;
                }
                entry = reinterpret_cast<Js::CtorCacheGuardTransferEntry*>(&entry->caches[++entryCacheIndex]);
            }
        }

        if (PHASE_ON(Js::FailNativeCodeInstallPhase, this->GetFunctionBody()))
        {
            Js::Throw::OutOfMemory();
        }
    }

    PropertyGuard* EntryPointInfo::RegisterSharedPropertyGuard(Js::PropertyId propertyId, ScriptContext* scriptContext)
    {
        if (this->sharedPropertyGuards == nullptr)
        {
            Recycler* recycler = scriptContext->GetRecycler();
            this->sharedPropertyGuards = RecyclerNew(recycler, SharedPropertyGuardDictionary, recycler);
        }

        PropertyGuard* guard = nullptr;
        if (!this->sharedPropertyGuards->TryGetValue(propertyId, &guard))
        {
            ThreadContext* threadContext = scriptContext->GetThreadContext();
            guard = threadContext->RegisterSharedPropertyGuard(propertyId);
            this->sharedPropertyGuards->Add(propertyId, guard);
        }
        return guard;
    }

    Js::PropertyId* EntryPointInfo::GetSharedPropertyGuards(_Out_ unsigned int& count)
    {
        Js::PropertyId* sharedPropertyGuards = nullptr;
        unsigned int guardCount = 0;

        if (this->sharedPropertyGuards != nullptr)
        {
            const unsigned int sharedPropertyGuardsCount = (unsigned int)this->sharedPropertyGuards->Count();
            Js::PropertyId* guards = RecyclerNewArray(this->GetScriptContext()->GetRecycler(), Js::PropertyId, sharedPropertyGuardsCount);
            auto sharedGuardIter = this->sharedPropertyGuards->GetIterator();

            while (sharedGuardIter.IsValid())
            {
                AnalysisAssert(guardCount < sharedPropertyGuardsCount);
                guards[guardCount] = sharedGuardIter.CurrentKey();
                sharedGuardIter.MoveNext();
                ++guardCount;
            }
            AnalysisAssert(guardCount == sharedPropertyGuardsCount);

            sharedPropertyGuards = guards;
        }

        count = guardCount;
        return sharedPropertyGuards;
    }

    bool EntryPointInfo::TryGetSharedPropertyGuard(Js::PropertyId propertyId, Js::PropertyGuard*& guard)
    {
        return this->sharedPropertyGuards != nullptr ? this->sharedPropertyGuards->TryGetValue(propertyId, &guard) : false;
    }

    void EntryPointInfo::RecordTypeGuards(int typeGuardCount, TypeGuardTransferEntry* typeGuardTransferRecord, size_t typeGuardTransferPlusSize)
    {
        Assert(this->jitTransferData != nullptr);

        this->jitTransferData->propertyGuardCount = typeGuardCount;
        this->jitTransferData->propertyGuardsByPropertyId = typeGuardTransferRecord;
        this->jitTransferData->propertyGuardsByPropertyIdPlusSize = typeGuardTransferPlusSize;
    }

    void EntryPointInfo::RecordCtorCacheGuards(CtorCacheGuardTransferEntry* ctorCacheTransferRecord, size_t ctorCacheTransferPlusSize)
    {
        Assert(this->jitTransferData != nullptr);

        this->jitTransferData->ctorCacheGuardsByPropertyId = ctorCacheTransferRecord;
        this->jitTransferData->ctorCacheGuardsByPropertyIdPlusSize = ctorCacheTransferPlusSize;
    }

    void EntryPointInfo::FreePropertyGuards()
    {
        // While typePropertyGuardWeakRefs are allocated via NativeCodeData::Allocator and will be automatically freed to the heap,
        // we must zero out the fake weak references so that property guard invalidation doesn't access freed memory.
        if (this->propertyGuardWeakRefs != nullptr)
        {
            for (int i = 0; i < this->propertyGuardCount; i++)
            {
                if (this->propertyGuardWeakRefs[i] != nullptr)
                {
                    this->propertyGuardWeakRefs[i]->Zero();
                }
            }
            this->propertyGuardCount = 0;
            this->propertyGuardWeakRefs = nullptr;
        }
    }

    void EntryPointInfo::RecordBailOutMap(JsUtil::List<LazyBailOutRecord, ArenaAllocator>* bailoutMap)
    {
        Assert(this->bailoutRecordMap == nullptr);
        this->bailoutRecordMap = HeapNew(BailOutRecordMap, &HeapAllocator::Instance);
        this->bailoutRecordMap->Copy(bailoutMap);
    }

    void EntryPointInfo::RecordInlineeFrameMap(JsUtil::List<NativeOffsetInlineeFramePair, ArenaAllocator>* tempInlineeFrameMap)
    {
        Assert(this->inlineeFrameMap == nullptr);
        if (tempInlineeFrameMap->Count() > 0)
        {
            this->inlineeFrameMap = HeapNew(InlineeFrameMap, &HeapAllocator::Instance);
            this->inlineeFrameMap->Copy(tempInlineeFrameMap);
        }
    }
    void EntryPointInfo::RecordInlineeFrameOffsetsInfo(unsigned int offsetsArrayOffset, unsigned int offsetsArrayCount)
    {
        this->inlineeFrameOffsetArrayOffset = offsetsArrayOffset;
        this->inlineeFrameOffsetArrayCount = offsetsArrayCount;
    }

    InlineeFrameRecord* EntryPointInfo::FindInlineeFrame(void* returnAddress)
    {
        if (this->nativeDataBuffer == nullptr) // in-proc JIT
        {
            if (this->inlineeFrameMap == nullptr)
            {
                return nullptr;
            }

            size_t offset = (size_t)((BYTE*)returnAddress - (BYTE*)this->GetNativeAddress());
            int index = this->inlineeFrameMap->BinarySearch([=](const NativeOffsetInlineeFramePair& pair, int index) {
                if (pair.offset >= offset)
                {
                    if (index == 0 || (index > 0 && this->inlineeFrameMap->Item(index - 1).offset < offset))
                    {
                        return 0;
                    }
                    else
                    {
                        return 1;
                    }
                }
                return -1;
            });

            if (index == -1)
            {
                return nullptr;
            }
            return this->inlineeFrameMap->Item(index).record;
        }
        else // OOP JIT
        {
            NativeOffsetInlineeFrameRecordOffset* offsets = (NativeOffsetInlineeFrameRecordOffset*)(this->nativeDataBuffer + this->inlineeFrameOffsetArrayOffset);
            size_t offset = (size_t)((BYTE*)returnAddress - (BYTE*)this->GetNativeAddress());

            if (this->inlineeFrameOffsetArrayCount == 0)
            {
                return nullptr;
            }

            uint fromIndex = 0;
            uint toIndex = this->inlineeFrameOffsetArrayCount - 1;
            while (fromIndex <= toIndex)
            {
                uint midIndex = fromIndex + (toIndex - fromIndex) / 2;
                auto item = offsets[midIndex];

                if (item.offset >= offset)
                {
                    if (midIndex == 0 || (midIndex > 0 && offsets[midIndex - 1].offset < offset))
                    {
                        if (offsets[midIndex].recordOffset == NativeOffsetInlineeFrameRecordOffset::InvalidRecordOffset)
                        {
                            return nullptr;
                        }
                        else
                        {
                            return (InlineeFrameRecord*)(this->nativeDataBuffer + offsets[midIndex].recordOffset);
                        }
                    }
                    else
                    {
                        toIndex = midIndex - 1;
                    }
                }
                else
                {
                    fromIndex = midIndex + 1;
                }
            }
            return nullptr;
        }
    }

    void EntryPointInfo::DoLazyBailout(BYTE** addressOfInstructionPointer, Js::FunctionBody* functionBody, const PropertyRecord* propertyRecord)
    {
        BYTE* instructionPointer = *addressOfInstructionPointer;
        Assert(instructionPointer > (BYTE*)this->nativeAddress && instructionPointer < ((BYTE*)this->nativeAddress + this->codeSize));
        size_t offset = instructionPointer - (BYTE*)this->nativeAddress;
        int found = this->bailoutRecordMap->BinarySearch([=](const LazyBailOutRecord& record, int index)
        {
            // find the closest entry which is greater than the current offset.
            if (record.offset >= offset)
            {
                if (index == 0 || (index > 0 && this->bailoutRecordMap->Item(index - 1).offset < offset))
                {
                    return 0;
                }
                else
                {
                    return 1;
                }
            }
            return -1;
        });
        if (found != -1)
        {
            LazyBailOutRecord& record = this->bailoutRecordMap->Item(found);
            *addressOfInstructionPointer = record.instructionPointer;
            record.SetBailOutKind();
            if (PHASE_TRACE1(Js::LazyBailoutPhase))
            {
                Output::Print(_u("On stack lazy bailout. Property: %s Old IP: 0x%x New IP: 0x%x "), propertyRecord->GetBuffer(), instructionPointer, record.instructionPointer);
#if DBG
                record.Dump(functionBody);
#endif
                Output::Print(_u("\n"));
            }
        }
        else
        {
            AssertMsg(false, "Lazy Bailout address mapping missing");
        }
    }

    void EntryPointInfo::FreeJitTransferData()
    {
        JitTransferData* jitTransferData = this->jitTransferData;
        this->jitTransferData = nullptr;

        if (jitTransferData != nullptr)
        {
            // This dictionary is recycler allocated so it doesn't need to be explicitly freed.
            jitTransferData->jitTimeTypeRefs = nullptr;

            if (jitTransferData->lazyBailoutProperties != nullptr)
            {
                HeapDeleteArray(jitTransferData->lazyBailoutPropertyCount, jitTransferData->lazyBailoutProperties);
                jitTransferData->lazyBailoutProperties = nullptr;
            }

            // All structures below are heap allocated and need to be freed explicitly.
            if (jitTransferData->runtimeTypeRefs != nullptr)
            {
                if (jitTransferData->runtimeTypeRefs->isOOPJIT)
                {
                    midl_user_free(jitTransferData->runtimeTypeRefs);
                }
                else
                {
                    HeapDeletePlus(offsetof(PinnedTypeRefsIDL, typeRefs) + sizeof(void*)*jitTransferData->runtimeTypeRefs->count - sizeof(PinnedTypeRefsIDL),
                        PointerValue(jitTransferData->runtimeTypeRefs));
                }
                jitTransferData->runtimeTypeRefs = nullptr;
            }

            if (jitTransferData->propertyGuardsByPropertyId != nullptr)
            {
                HeapDeletePlus(jitTransferData->propertyGuardsByPropertyIdPlusSize, jitTransferData->propertyGuardsByPropertyId);
                jitTransferData->propertyGuardsByPropertyId = nullptr;
            }
            jitTransferData->propertyGuardCount = 0;
            jitTransferData->propertyGuardsByPropertyIdPlusSize = 0;

            if (jitTransferData->ctorCacheGuardsByPropertyId != nullptr)
            {
                HeapDeletePlus(jitTransferData->ctorCacheGuardsByPropertyIdPlusSize, jitTransferData->ctorCacheGuardsByPropertyId);
                jitTransferData->ctorCacheGuardsByPropertyId = nullptr;
            }
            jitTransferData->ctorCacheGuardsByPropertyIdPlusSize = 0;

            if (jitTransferData->equivalentTypeGuards != nullptr)
            {
                HeapDeleteArray(jitTransferData->equivalentTypeGuardCount, jitTransferData->equivalentTypeGuards);
                jitTransferData->equivalentTypeGuards = nullptr;
            }
            jitTransferData->equivalentTypeGuardCount = 0;

            if (jitTransferData->jitTransferRawData != nullptr)
            {
                HeapDelete(jitTransferData->jitTransferRawData);
                jitTransferData->jitTransferRawData = nullptr;
            }

            if (jitTransferData->equivalentTypeGuardOffsets)
            {
                midl_user_free(jitTransferData->equivalentTypeGuardOffsets);
            }

            if (jitTransferData->typeGuardTransferData.entries != nullptr)
            {
                auto next = &jitTransferData->typeGuardTransferData.entries;
                while (*next)
                {
                    auto current = (*next);
                    *next = (*next)->next;
                    midl_user_free(current);
                }
            }

            if (jitTransferData->ctorCacheTransferData.entries != nullptr)
            {
                CtorCacheTransferEntryIDL ** entries = jitTransferData->ctorCacheTransferData.entries;
                for (uint i = 0; i < jitTransferData->ctorCacheTransferData.ctorCachesCount; ++i)
                {
                    midl_user_free(entries[i]);
                }
                midl_user_free(entries);
            }

            jitTransferData = nullptr;
        }
    }

    void EntryPointInfo::RegisterEquivalentTypeCaches()
    {
        Assert(this->registeredEquivalentTypeCacheRef == nullptr);
        this->registeredEquivalentTypeCacheRef =
            GetScriptContext()->GetThreadContext()->RegisterEquivalentTypeCacheEntryPoint(this);
    }

    void EntryPointInfo::UnregisterEquivalentTypeCaches()
    {
        if (this->registeredEquivalentTypeCacheRef != nullptr)
        {
            ScriptContext *scriptContext = GetScriptContext();
            if (scriptContext != nullptr)
            {
                scriptContext->GetThreadContext()->UnregisterEquivalentTypeCacheEntryPoint(
                    this->registeredEquivalentTypeCacheRef);
            }
            this->registeredEquivalentTypeCacheRef = nullptr;
        }
    }

    bool EntryPointInfo::ClearEquivalentTypeCaches()
    {
        Assert(this->equivalentTypeCaches != nullptr);
        Assert(this->equivalentTypeCacheCount > 0);

        bool isAnyCacheLive = false;
        Recycler *recycler = GetScriptContext()->GetRecycler();
        for (EquivalentTypeCache *cache = this->equivalentTypeCaches;
             cache < this->equivalentTypeCaches + this->equivalentTypeCacheCount;
             cache++)
        {
            bool isCacheLive = cache->ClearUnusedTypes(recycler);
            if (isCacheLive)
            {
                isAnyCacheLive = true;
            }
        }

        if (!isAnyCacheLive)
        {
            // The caller must take care of unregistering this entry point. We may be in the middle of
            // walking the list of registered entry points.
            this->equivalentTypeCaches = nullptr;
            this->equivalentTypeCacheCount = 0;
            this->registeredEquivalentTypeCacheRef = nullptr;
        }

        return isAnyCacheLive;
    }

    bool EquivalentTypeCache::ClearUnusedTypes(Recycler *recycler)
    {
        bool isAnyTypeLive = false;

        Assert(this->guard);
        if (this->guard->IsValid())
        {
            Type *type = reinterpret_cast<Type*>(this->guard->GetValue());
            if (!recycler->IsObjectMarked(type))
            {
                this->guard->InvalidateDuringSweep();
            }
            else
            {
                isAnyTypeLive = true;
            }
        }
        uint16 nonNullIndex = 0;
#if DBG
        bool isGuardValuePresent = false;
#endif
        for (int i = 0; i < EQUIVALENT_TYPE_CACHE_SIZE; i++)
        {
            Type *type = this->types[i];
            if (type != nullptr)
            {
                this->types[i] = nullptr;
                if (recycler->IsObjectMarked(type))
                {
                    // compact the types array by moving non-null types
                    // at the beginning.
                    this->types[nonNullIndex++] = type;
#if DBG
                    isGuardValuePresent = this->guard->GetValue() == reinterpret_cast<intptr_t>(type) ? true : isGuardValuePresent;
#endif
                }
            }
        }

        if (nonNullIndex > 0)
        {
            isAnyTypeLive = true;
        }
        else
        {
#if DBG
            isGuardValuePresent = true; // never went into loop. (noNullIndex == 0)
#endif
            if (guard->IsInvalidatedDuringSweep())
            {
                // just mark this as actual invalidated since there are no types
                // present
                guard->Invalidate();
            }
        }

        // verify if guard value is valid, it is present in one of the types
        AssertMsg(!this->guard->IsValid() || isGuardValuePresent, "After ClearUnusedTypes, valid guard value should be one of the cached equivalent types.");
        return isAnyTypeLive;
    }

    void EntryPointInfo::RegisterConstructorCache(Js::ConstructorCache* constructorCache, Recycler* recycler)
    {
        Assert(constructorCache != nullptr);

        if (!this->constructorCaches)
        {
            this->constructorCaches = RecyclerNew(recycler, ConstructorCacheList, recycler);
        }

        this->constructorCaches->Prepend(constructorCache);
    }
#endif

#if ENABLE_DEBUG_STACK_BACK_TRACE
    void EntryPointInfo::CaptureCleanupStackTrace()
    {
        if (this->cleanupStack != nullptr)
        {
            this->cleanupStack->Delete(&NoCheckHeapAllocator::Instance);
            this->cleanupStack = nullptr;
        }

        this->cleanupStack = StackBackTrace::Capture(&NoCheckHeapAllocator::Instance);
    }
#endif

    void EntryPointInfo::Finalize(bool isShutdown)
    {
        __super::Finalize(isShutdown);

        if (!isShutdown)
        {
            ReleasePendingWorkItem();
        }

#if ENABLE_DEBUG_CONFIG_OPTIONS
        this->SetCleanupReason(CleanupReason::CleanUpForFinalize);
#endif

        this->Cleanup(isShutdown, false);

#if ENABLE_DEBUG_STACK_BACK_TRACE
        if (this->cleanupStack != nullptr)
        {
            this->cleanupStack->Delete(&NoCheckHeapAllocator::Instance);
            this->cleanupStack = nullptr;
        }
#endif

        this->library = nullptr;
    }

#if ENABLE_NATIVE_CODEGEN
    EntryPointPolymorphicInlineCacheInfo * EntryPointInfo::EnsurePolymorphicInlineCacheInfo(Recycler * recycler, FunctionBody * functionBody)
    {
        if (!polymorphicInlineCacheInfo)
        {
            polymorphicInlineCacheInfo = RecyclerNew(recycler, EntryPointPolymorphicInlineCacheInfo, functionBody);
        }
        return polymorphicInlineCacheInfo;
    }
#endif

    void EntryPointInfo::Cleanup(bool isShutdown, bool captureCleanupStack)
    {
        if (this->GetState() != CleanedUp)
        {
            // Unregister xdataInfo before OnCleanup() which may release xdataInfo->address
#if ENABLE_NATIVE_CODEGEN
#if defined(_M_X64)
            if (this->xdataInfo != nullptr)
            {
                XDataAllocator::Unregister(this->xdataInfo);
                HeapDelete(this->xdataInfo);
                this->xdataInfo = nullptr;
            }
#elif defined(_M_ARM32_OR_ARM64)
            if (this->xdataInfo != nullptr)
            {
                XDataAllocator::Unregister(this->xdataInfo);
                if (JITManager::GetJITManager()->IsOOPJITEnabled())
                {
                    HeapDelete(this->xdataInfo);
                }
                this->xdataInfo = nullptr;
            }
#endif
#endif

            this->OnCleanup(isShutdown);

#if ENABLE_NATIVE_CODEGEN
            FreeJitTransferData();

            if (this->bailoutRecordMap != nullptr)
            {
                HeapDelete(this->bailoutRecordMap);
                bailoutRecordMap = nullptr;
            }

            if (this->sharedPropertyGuards != nullptr)
            {
                sharedPropertyGuards->Clear();
                sharedPropertyGuards = nullptr;
            }

            FreePropertyGuards();

            if (this->equivalentTypeCaches != nullptr)
            {
                this->UnregisterEquivalentTypeCaches();
                this->equivalentTypeCacheCount = 0;
                this->equivalentTypeCaches = nullptr;
            }

            if (this->constructorCaches != nullptr)
            {
                this->constructorCaches->Clear();
            }
#endif

            // This is how we set the CleanedUp state
            this->workItem = nullptr;
            this->nativeAddress = nullptr;
#if ENABLE_NATIVE_CODEGEN
            this->weakFuncRefSet = nullptr;
            this->runtimeTypeRefs = nullptr;
#endif
            this->codeSize = -1;
            this->library = nullptr;

#if ENABLE_NATIVE_CODEGEN
            DeleteNativeCodeData(this->inProcJITNaticeCodedata);
            this->inProcJITNaticeCodedata = nullptr;
            this->numberChunks = nullptr;

            if (this->nativeDataBuffer)
            {
                NativeDataBuffer* buffer = (NativeDataBuffer*)(this->nativeDataBuffer - offsetof(NativeDataBuffer, data));
                midl_user_free(buffer);
            }
#endif

            this->state = CleanedUp;
#if ENABLE_DEBUG_CONFIG_OPTIONS
#if !DBG
            captureCleanupStack = captureCleanupStack && Js::Configuration::Global.flags.FreTestDiagMode;
#endif
#if ENABLE_DEBUG_STACK_BACK_TRACE
            if (captureCleanupStack)
            {
                this->CaptureCleanupStackTrace();
            }
#endif
#endif

#if ENABLE_NATIVE_CODEGEN
            if (nullptr != this->nativeThrowSpanSequence)
            {
                HeapDelete(this->nativeThrowSpanSequence);
                this->nativeThrowSpanSequence = nullptr;
            }

            this->polymorphicInlineCacheInfo = nullptr;
#endif

#if DBG_DUMP | defined(VTUNE_PROFILING)
            this->nativeOffsetMaps.Reset();
#endif
        }
    }

    void EntryPointInfo::Reset(bool resetStateToNotScheduled)
    {
        Assert(this->GetState() != CleanedUp);
        this->nativeAddress = nullptr;
        this->workItem = nullptr;
#if ENABLE_NATIVE_CODEGEN
        if (nullptr != this->nativeThrowSpanSequence)
        {
            HeapDelete(this->nativeThrowSpanSequence);
            this->nativeThrowSpanSequence = nullptr;
        }
#endif
        this->codeSize = 0;
#if ENABLE_NATIVE_CODEGEN
        this->weakFuncRefSet = nullptr;
        this->sharedPropertyGuards = nullptr;
        FreePropertyGuards();
        FreeJitTransferData();
        if (this->inProcJITNaticeCodedata != nullptr)
        {
            DeleteNativeCodeData(this->inProcJITNaticeCodedata);
            this->inProcJITNaticeCodedata = nullptr;
        }
#endif
        // Set the state to NotScheduled only if the call to Reset is not because of JIT cap being reached
        if (resetStateToNotScheduled)
        {
            this->state = NotScheduled;
        }
    }

#if ENABLE_NATIVE_CODEGEN
    // This function needs review when we enable lazy bailouts-
    // Is calling Reset enough? Does Reset sufficiently resets the state of the entryPointInfo?
    void EntryPointInfo::ResetOnLazyBailoutFailure()
    {
        Assert(PHASE_ON1(Js::LazyBailoutPhase));

        // Reset the entry point upon a lazy bailout.
        this->Reset(true);
        Assert(this->jsMethod != nullptr);
        FreeNativeCodeGenAllocation(GetScriptContext(), this->jsMethod);
        this->jsMethod = nullptr;
    }
#endif

#ifdef PERF_COUNTERS
    void FunctionEntryPointInfo::OnRecorded()
    {
        PERF_COUNTER_ADD(Code, TotalNativeCodeSize, GetCodeSize());
        PERF_COUNTER_ADD(Code, FunctionNativeCodeSize, GetCodeSize());
        PERF_COUNTER_ADD(Code, DynamicNativeCodeSize, GetCodeSize());
    }
#endif

    FunctionEntryPointInfo::FunctionEntryPointInfo(FunctionProxy * functionProxy, Js::JavascriptMethod method, ThreadContext* context, void* cookie) :
        EntryPointInfo(method, functionProxy->GetScriptContext()->GetLibrary(), cookie, context),
        localVarSlotsOffset(Js::Constants::InvalidOffset),
        localVarChangedOffset(Js::Constants::InvalidOffset),
        callsCount(0),
        jitMode(ExecutionMode::Interpreter),
        functionProxy(functionProxy),
        nextEntryPoint(nullptr),
        mIsTemplatizedJitMode(false)
    {
    }

#ifdef ASMJS_PLAT
    void FunctionEntryPointInfo::SetOldFunctionEntryPointInfo(FunctionEntryPointInfo* entrypointInfo)
    {
        Assert(this->GetIsAsmJSFunction());
        Assert(entrypointInfo);
        mOldFunctionEntryPointInfo = entrypointInfo;
    };

    FunctionEntryPointInfo* FunctionEntryPointInfo::GetOldFunctionEntryPointInfo()const
    {
        Assert(this->GetIsAsmJSFunction());
        return mOldFunctionEntryPointInfo;
    };
    void FunctionEntryPointInfo::SetIsTJMode(bool value)
    {
        Assert(this->GetIsAsmJSFunction());
        mIsTemplatizedJitMode = value;
    }

    bool FunctionEntryPointInfo::GetIsTJMode()const
    {
        return mIsTemplatizedJitMode;
    };
#endif
    //End AsmJS Support

#if ENABLE_NATIVE_CODEGEN
    ExecutionMode FunctionEntryPointInfo::GetJitMode() const
    {
        return jitMode;
    }

    void FunctionEntryPointInfo::SetJitMode(const ExecutionMode jitMode)
    {
        Assert(jitMode == ExecutionMode::SimpleJit || jitMode == ExecutionMode::FullJit);

        this->jitMode = jitMode;
    }
#endif

    bool FunctionEntryPointInfo::ExecutedSinceCallCountCollection() const
    {
        return this->callsCount != this->lastCallsCount;
    }

    void FunctionEntryPointInfo::CollectCallCounts()
    {
        this->lastCallsCount = this->callsCount;
    }

    void FunctionEntryPointInfo::ReleasePendingWorkItem()
    {
        // Do this outside of Cleanup since cleanup can be called from the background thread
        // We remove any work items corresponding to the function body being reclaimed
        // so that the background thread doesn't try to use them. ScriptContext != null => this
        // is a function entry point
        // In general this is not needed for loop bodies since loop bodies aren't in the low priority
        // queue, they should be jitted before the entry point is finalized
        if (!this->IsNotScheduled() && !this->IsCleanedUp())
        {
#if defined(_M_ARM32_OR_ARM64)
            // On ARM machines, order of writes is not guaranteed while reading data from another processor
            // So we need to have a memory barrier here in order to make sure that the work item is consistent
            MemoryBarrier();
#endif
            CodeGenWorkItem* workItem = this->GetWorkItem();
            if (workItem != nullptr)
            {
                Assert(this->library != nullptr);
#if ENABLE_NATIVE_CODEGEN
                TryReleaseNonHiPriWorkItem(this->library->GetScriptContext(), workItem);
#endif
                }
        }
    }

    FunctionBody *FunctionEntryPointInfo::GetFunctionBody() const
    {
        return functionProxy->GetFunctionBody();
    }

    void FunctionEntryPointInfo::OnCleanup(bool isShutdown)
    {
        if (this->IsCodeGenDone())
        {
            Assert(this->functionProxy->GetFunctionInfo()->HasBody());
#if ENABLE_NATIVE_CODEGEN
            if (nullptr != this->inlineeFrameMap)
            {
                HeapDelete(this->inlineeFrameMap);
                this->inlineeFrameMap = nullptr;
            }
#if PDATA_ENABLED
            if (this->xdataInfo != nullptr)
            {
                XDataAllocator::Unregister(this->xdataInfo);
#if defined(_M_ARM32_OR_ARM64)
                if (JITManager::GetJITManager()->IsOOPJITEnabled())
#endif
                {
                    HeapDelete(this->xdataInfo);
                }
                this->xdataInfo = nullptr;
            }
#endif
#endif

            if(nativeEntryPointProcessed)
            {
                JS_ETW(EtwTrace::LogMethodNativeUnloadEvent(this->functionProxy->GetFunctionBody(), this));
            }

            FunctionBody* functionBody = this->functionProxy->GetFunctionBody();
#ifdef ASMJS_PLAT
            if (this->GetIsTJMode())
            {
                // release LoopHeaders here if the entrypointInfo is TJ
                this->GetFunctionBody()->ReleaseLoopHeaders();
            }
#endif
            if(functionBody->GetSimpleJitEntryPointInfo() == this)
            {
                functionBody->SetSimpleJitEntryPointInfo(nullptr);
            }
            // If we're shutting down, the script context might be gone
            if (!isShutdown)
            {
                ScriptContext* scriptContext = this->functionProxy->GetScriptContext();

                void* currentCookie = nullptr;

#if ENABLE_NATIVE_CODEGEN
                // In the debugger case, we might call cleanup after the native code gen that
                // allocated this entry point has already shutdown. In that case, the validation
                // check below should fail and we should not try to free this entry point
                // since it's already been freed
                NativeCodeGenerator* currentNativeCodegen = scriptContext->GetNativeCodeGenerator();
                Assert(this->validationCookie != nullptr);
                currentCookie = (void*)currentNativeCodegen;
#endif

                if (this->jsMethod == reinterpret_cast<Js::JavascriptMethod>(this->GetNativeAddress()))
                {
#if DBG
                    // tag the jsMethod in case the native address is reused in recycler and create a false positive
                    // not checking validationCookie because this can happen while debugger attaching, native address
                    // are batch freed through deleting NativeCodeGenerator
                    this->jsMethod = (Js::JavascriptMethod)((intptr_t)this->jsMethod | 1);
#else
                    this->jsMethod = nullptr;
#endif
                }

                if (validationCookie == currentCookie)
                {
                    scriptContext->FreeFunctionEntryPoint((Js::JavascriptMethod)this->GetNativeAddress());
                }
            }

#ifdef PERF_COUNTERS
            PERF_COUNTER_SUB(Code, TotalNativeCodeSize, GetCodeSize());
            PERF_COUNTER_SUB(Code, FunctionNativeCodeSize, GetCodeSize());
            PERF_COUNTER_SUB(Code, DynamicNativeCodeSize, GetCodeSize());
#endif
        }

        this->functionProxy = nullptr;
    }

#if ENABLE_NATIVE_CODEGEN
    void FunctionEntryPointInfo::ResetOnNativeCodeInstallFailure()
    {
        this->functionProxy->MapFunctionObjectTypes([&](DynamicType* type)
        {
            Assert(type->GetTypeId() == TypeIds_Function);

            ScriptFunctionType* functionType = (ScriptFunctionType*)type;
            if (functionType->GetEntryPointInfo() == this)
            {
                if (!this->GetIsAsmJSFunction())
                {
                    functionType->SetEntryPoint(GetCheckCodeGenThunk());
                }
#ifdef ASMJS_PLAT
                else
                {
                    functionType->SetEntryPoint(GetCheckAsmJsCodeGenThunk());
                }
#endif
            }
        });
    }

    void FunctionEntryPointInfo::EnterExpirableCollectMode()
    {
        this->lastCallsCount = this->callsCount;
        // For code that is not jitted yet we don't want to expire since there is nothing to free here
        if (this->IsCodeGenPending())
        {
            this->SetIsObjectUsed();
        }

    }

    void FunctionEntryPointInfo::Invalidate(bool prolongEntryPoint)
    {
        Assert(!this->functionProxy->IsDeferred());
        FunctionBody* functionBody = this->functionProxy->GetFunctionBody();
        Assert(this != functionBody->GetSimpleJitEntryPointInfo());

        // We may have got here following OOM in ProcessJitTransferData. Free any data we have
        // to reduce the chance of another OOM below.
        this->FreeJitTransferData();
        FunctionEntryPointInfo* entryPoint = functionBody->GetDefaultFunctionEntryPointInfo();
        if (entryPoint->IsCodeGenPending())
        {
            OUTPUT_TRACE(Js::LazyBailoutPhase, _u("Skipping creating new entrypoint as one is already pending\n"));
        }
        else
        {
            class AutoCleanup
            {
                EntryPointInfo *entryPointInfo;
            public:
                AutoCleanup(EntryPointInfo *entryPointInfo) : entryPointInfo(entryPointInfo)
                {
                }

                void Done()
                {
                    entryPointInfo = nullptr;
                }
                ~AutoCleanup()
                {
                    if (entryPointInfo)
                    {
                        entryPointInfo->ResetOnLazyBailoutFailure();
                    }
                }
            } autoCleanup(this);

            entryPoint = functionBody->CreateNewDefaultEntryPoint();

            GenerateFunction(functionBody->GetScriptContext()->GetNativeCodeGenerator(), functionBody, /*function*/ nullptr);
            autoCleanup.Done();

        }
        this->functionProxy->MapFunctionObjectTypes([&](DynamicType* type)
        {
            Assert(type->GetTypeId() == TypeIds_Function);

            ScriptFunctionType* functionType = (ScriptFunctionType*)type;
            if (functionType->GetEntryPointInfo() == this)
            {
                functionType->SetEntryPointInfo(entryPoint);
                functionType->SetEntryPoint(this->functionProxy->GetDirectEntryPoint(entryPoint));
            }
        });
        if (!prolongEntryPoint)
        {
            ThreadContext* threadContext = this->functionProxy->GetScriptContext()->GetThreadContext();
            threadContext->QueueFreeOldEntryPointInfoIfInScript(this);
        }
    }

    void FunctionEntryPointInfo::Expire()
    {
        if (this->lastCallsCount != this->callsCount || !this->nativeEntryPointProcessed || this->IsCleanedUp())
        {
            return;
        }

        ThreadContext* threadContext = this->functionProxy->GetScriptContext()->GetThreadContext();

        Assert(!this->functionProxy->IsDeferred());
        FunctionBody* functionBody = this->functionProxy->GetFunctionBody();

        FunctionEntryPointInfo *simpleJitEntryPointInfo = functionBody->GetSimpleJitEntryPointInfo();
        const bool expiringSimpleJitEntryPointInfo = simpleJitEntryPointInfo == this;
        if(expiringSimpleJitEntryPointInfo)
        {
            if(functionBody->GetExecutionMode() != ExecutionMode::FullJit)
            {
                // Don't expire simple JIT code until the transition to full JIT
                return;
            }
            simpleJitEntryPointInfo = nullptr;
            functionBody->SetSimpleJitEntryPointInfo(nullptr);
        }

        try
        {
            AUTO_NESTED_HANDLED_EXCEPTION_TYPE(ExceptionType_OutOfMemory);

            FunctionEntryPointInfo* newEntryPoint = nullptr;
            FunctionEntryPointInfo *const defaultEntryPointInfo = functionBody->GetDefaultFunctionEntryPointInfo();
            if(this == defaultEntryPointInfo)
            {
                if(simpleJitEntryPointInfo)
                {
                    newEntryPoint = simpleJitEntryPointInfo;
                    functionBody->SetDefaultFunctionEntryPointInfo(
                        simpleJitEntryPointInfo,
                        reinterpret_cast<JavascriptMethod>(newEntryPoint->GetNativeAddress()));
                    functionBody->SetExecutionMode(ExecutionMode::SimpleJit);
                    functionBody->ResetSimpleJitLimitAndCallCount();
                }
#ifdef ASMJS_PLAT
                else if (functionBody->GetIsAsmJsFunction())
                {
                    // the new entrypoint will be set to interpreter
                    newEntryPoint = functionBody->CreateNewDefaultEntryPoint();
                    newEntryPoint->SetIsAsmJSFunction(true);
                    newEntryPoint->jsMethod = AsmJsDefaultEntryThunk;
                    functionBody->SetIsAsmJsFullJitScheduled(false);
                    functionBody->SetExecutionMode(functionBody->GetDefaultInterpreterExecutionMode());
                    this->functionProxy->SetOriginalEntryPoint(AsmJsDefaultEntryThunk);
                }
#endif
                else
                {
                    newEntryPoint = functionBody->CreateNewDefaultEntryPoint();
                    functionBody->SetExecutionMode(functionBody->GetDefaultInterpreterExecutionMode());
                }
                functionBody->TraceExecutionMode("JitCodeExpired");
            }
            else
            {
                newEntryPoint = defaultEntryPointInfo;
            }

            OUTPUT_TRACE(Js::ExpirableCollectPhase,  _u("Expiring 0x%p\n"), this);
            this->functionProxy->MapFunctionObjectTypes([&] (DynamicType* type)
            {
                Assert(type->GetTypeId() == TypeIds_Function);

                ScriptFunctionType* functionType = (ScriptFunctionType*) type;
                if (functionType->GetEntryPointInfo() == this)
                {
                    OUTPUT_TRACE(Js::ExpirableCollectPhase, _u("Type 0x%p uses this entry point- switching to default entry point\n"), this);
                    functionType->SetEntryPointInfo(newEntryPoint);
                    // we are allowed to replace the entry point on the type only if it's
                    // directly using the jitted code or a type is referencing this entry point
                    // but the entry point hasn't been called since the codegen thunk was installed on it
                    if (functionType->GetEntryPoint() == functionProxy->GetDirectEntryPoint(this) || IsIntermediateCodeGenThunk(functionType->GetEntryPoint()))
                    {
                        functionType->SetEntryPoint(this->functionProxy->GetDirectEntryPoint(newEntryPoint));
                    }
                }
                else
                {
                    Assert(!functionType->GetEntryPointInfo()->IsFunctionEntryPointInfo() ||
                        ((FunctionEntryPointInfo*)functionType->GetEntryPointInfo())->IsCleanedUp()
                        || (DWORD_PTR)functionType->GetEntryPoint() != this->GetNativeAddress());
                }
            });

            if(expiringSimpleJitEntryPointInfo)
            {
                // We could have just created a new entry point info that is using the simple JIT code. An allocation may have
                // triggered shortly after, resulting in expiring the simple JIT entry point info. Update any entry point infos
                // that are using the simple JIT code, and update the original entry point as necessary as well.
                const JavascriptMethod newOriginalEntryPoint =
                    functionBody->GetDynamicInterpreterEntryPoint()
                        ?   reinterpret_cast<JavascriptMethod>(
                                InterpreterThunkEmitter::ConvertToEntryPoint(functionBody->GetDynamicInterpreterEntryPoint()))
                        :   DefaultEntryThunk;
                const JavascriptMethod currentThunk = functionBody->GetScriptContext()->CurrentThunk;
                const JavascriptMethod newDirectEntryPoint =
                    currentThunk == DefaultEntryThunk ? newOriginalEntryPoint : currentThunk;
                const JavascriptMethod simpleJitNativeAddress = reinterpret_cast<JavascriptMethod>(GetNativeAddress());
                functionBody->MapEntryPoints([&](const int entryPointIndex, FunctionEntryPointInfo *const entryPointInfo)
                {
                    if(entryPointInfo != this && entryPointInfo->jsMethod == simpleJitNativeAddress)
                    {
                        entryPointInfo->jsMethod = newDirectEntryPoint;
                    }
                });
                if(functionBody->GetOriginalEntryPoint_Unchecked() == simpleJitNativeAddress)
                {
                    functionBody->SetOriginalEntryPoint(newOriginalEntryPoint);
                    functionBody->VerifyOriginalEntryPoint();
                }
            }

            threadContext->QueueFreeOldEntryPointInfoIfInScript(this);
        }
        catch (Js::OutOfMemoryException)
        {
            // If we can't allocate a new entry point, skip expiring this object
            if(expiringSimpleJitEntryPointInfo)
            {
                simpleJitEntryPointInfo = this;
                functionBody->SetSimpleJitEntryPointInfo(this);
            }
        }
    }
#endif

#ifdef PERF_COUNTERS
    void LoopEntryPointInfo::OnRecorded()
    {
        PERF_COUNTER_ADD(Code, TotalNativeCodeSize, GetCodeSize());
        PERF_COUNTER_ADD(Code, LoopNativeCodeSize, GetCodeSize());
        PERF_COUNTER_ADD(Code, DynamicNativeCodeSize, GetCodeSize());
    }
#endif

    FunctionBody *LoopEntryPointInfo::GetFunctionBody() const
    {
        return loopHeader->functionBody;
    }

    //End AsmJs Support

    void LoopEntryPointInfo::OnCleanup(bool isShutdown)
    {
#ifdef ASMJS_PLAT
        if (this->IsCodeGenDone() && !this->GetIsTJMode())
#else
        if (this->IsCodeGenDone())
#endif
        {
            JS_ETW(EtwTrace::LogLoopBodyUnloadEvent(this->loopHeader->functionBody, this->loopHeader, this));

#if ENABLE_NATIVE_CODEGEN
            if (nullptr != this->inlineeFrameMap)
            {
                HeapDelete(this->inlineeFrameMap);
                this->inlineeFrameMap = nullptr;
            }
#if PDATA_ENABLED
            if (this->xdataInfo != nullptr)
            {
                XDataAllocator::Unregister(this->xdataInfo);
#if defined(_M_ARM32_OR_ARM64)
                if (JITManager::GetJITManager()->IsOOPJITEnabled())
#endif
                {
                    HeapDelete(this->xdataInfo);
                }
                this->xdataInfo = nullptr;
            }
#endif
#endif

            if (!isShutdown)
            {
                void* currentCookie = nullptr;
                ScriptContext* scriptContext = this->loopHeader->functionBody->GetScriptContext();

#if ENABLE_NATIVE_CODEGEN
                // In the debugger case, we might call cleanup after the native code gen that
                // allocated this entry point has already shutdown. In that case, the validation
                // check below should fail and we should not try to free this entry point
                // since it's already been freed
                NativeCodeGenerator* currentNativeCodegen = scriptContext->GetNativeCodeGenerator();
                Assert(this->validationCookie != nullptr);
                currentCookie = (void*)currentNativeCodegen;
#endif

                if (this->jsMethod == reinterpret_cast<Js::JavascriptMethod>(this->GetNativeAddress()))
                {
#if DBG
                    // tag the jsMethod in case the native address is reused in recycler and create a false positive
                    // not checking validationCookie because this can happen while debugger attaching, native address
                    // are batch freed through deleting NativeCodeGenerator
                    this->jsMethod = (Js::JavascriptMethod)((intptr_t)this->jsMethod | 1);
#else
                    this->jsMethod = nullptr;
#endif
                }

                if (validationCookie == currentCookie)
                {
                    scriptContext->FreeFunctionEntryPoint(reinterpret_cast<Js::JavascriptMethod>(this->GetNativeAddress()));
                }
            }

#ifdef PERF_COUNTERS
            PERF_COUNTER_SUB(Code, TotalNativeCodeSize, GetCodeSize());
            PERF_COUNTER_SUB(Code, LoopNativeCodeSize, GetCodeSize());
            PERF_COUNTER_SUB(Code, DynamicNativeCodeSize, GetCodeSize());
#endif
        }
    }

#if ENABLE_NATIVE_CODEGEN
    void LoopEntryPointInfo::ResetOnNativeCodeInstallFailure()
    {
        // Since we call the address on the entryPointInfo for loop bodies, all we need to do is to roll back
        // the fields on the entryPointInfo related to transferring data from jit thread to main thread (already
        // being done in EntryPointInfo::OnNativeCodeInstallFailure). On the next loop iteration, the interpreter
        // will call EntryPointInfo::EnsureIsReadyToCall and we'll try to process jit transfer data again.
    }
#endif

    void LoopHeader::Init( FunctionBody * functionBody )
    {
        // DisableJIT-TODO: Should this entire class be ifdefed out?
#if ENABLE_NATIVE_CODEGEN
        this->functionBody = functionBody;
        Recycler* recycler = functionBody->GetScriptContext()->GetRecycler();

        // Sync entryPoints changes to etw rundown lock
        auto syncObj = functionBody->GetScriptContext()->GetThreadContext()->GetEtwRundownCriticalSection();
        this->entryPoints = RecyclerNew(recycler, LoopEntryPointList, recycler, syncObj);

        this->CreateEntryPoint();
#endif
    }

#if ENABLE_NATIVE_CODEGEN
    int LoopHeader::CreateEntryPoint()
    {
        ScriptContext* scriptContext = this->functionBody->GetScriptContext();
        Recycler* recycler = scriptContext->GetRecycler();
        LoopEntryPointInfo* entryPoint = RecyclerNew(recycler, LoopEntryPointInfo, this, scriptContext->GetLibrary(), scriptContext->GetNativeCodeGenerator());
        return this->entryPoints->Add(entryPoint);
    }

    void LoopHeader::ReleaseEntryPoints()
    {
        for (int iEntryPoint = 0; iEntryPoint < this->entryPoints->Count(); iEntryPoint++)
        {
            LoopEntryPointInfo * entryPoint = this->entryPoints->Item(iEntryPoint);

            if (entryPoint != nullptr && entryPoint->IsCodeGenDone())
            {
                // ReleaseEntryPoints is not called during recycler shutdown scenarios
                // We also don't capture the cleanup stack since we've not seen cleanup bugs affect
                // loop entry points so far. We can pass true here if this is no longer the case.
                entryPoint->Cleanup(false /* isShutdown */, false /* capture cleanup stack */);
                this->entryPoints->Item(iEntryPoint, nullptr);
            }
        }
    }
#endif

#if ENABLE_DEBUG_CONFIG_OPTIONS
    void FunctionBody::DumpRegStats(FunctionBody *funcBody)
    {
        if (funcBody->callCountStats == 0)
        {
            return;
        }
        uint loads = funcBody->regAllocLoadCount;
        uint stores = funcBody->regAllocStoreCount;

        if (Js::Configuration::Global.flags.NormalizeStats)
        {
            loads /= this->callCountStats;
            stores /= this->callCountStats;
        }
        funcBody->DumpFullFunctionName();
        Output::SkipToColumn(55);
        Output::Print(_u("Calls:%6d  Loads:%9d  Stores:%9d  Total refs:%9d\n"), this->callCountStats,
            loads, stores, loads + stores);
    }
#endif

    Js::RegSlot FunctionBody::GetRestParamRegSlot()
    {
        Js::RegSlot dstRegSlot = GetConstantCount();
        if (GetHasImplicitArgIns())
        {
            dstRegSlot += GetInParamsCount() - 1;
        }
        return dstRegSlot;
    }
    uint FunctionBody::GetNumberOfRecursiveCallSites()
    {
        uint recursiveInlineSpan = 0;
        uint recursiveCallSiteInlineInfo = 0;
#if ENABLE_PROFILE_INFO
        if (this->HasDynamicProfileInfo())
        {
            recursiveCallSiteInlineInfo = this->dynamicProfileInfo->GetRecursiveInlineInfo();
        }
#endif

        while (recursiveCallSiteInlineInfo)
        {
            recursiveInlineSpan += (recursiveCallSiteInlineInfo & 1);
            recursiveCallSiteInlineInfo >>= 1;
        }
        return recursiveInlineSpan;
    }

    bool FunctionBody::CanInlineRecursively(uint depth, bool tryAggressive)
    {
        uint recursiveInlineSpan = this->GetNumberOfRecursiveCallSites();

        uint minRecursiveInlineDepth = (uint)CONFIG_FLAG(RecursiveInlineDepthMin);

        if (recursiveInlineSpan != this->GetProfiledCallSiteCount() || tryAggressive == false)
        {
            return depth < minRecursiveInlineDepth;
        }

        uint maxRecursiveInlineDepth = (uint)CONFIG_FLAG(RecursiveInlineDepthMax);
        uint maxRecursiveBytecodeBudget = (uint)CONFIG_FLAG(RecursiveInlineThreshold);
        uint numberOfAllowedFuncs = maxRecursiveBytecodeBudget / this->GetByteCodeWithoutLDACount();
        uint maxDepth;

        if (recursiveInlineSpan == 1)
        {
            maxDepth = numberOfAllowedFuncs;
        }
        else
        {
            maxDepth = (uint)ceil(log((double)((double)numberOfAllowedFuncs) / log((double)recursiveInlineSpan)));
        }
        maxDepth = maxDepth < minRecursiveInlineDepth ? minRecursiveInlineDepth : maxDepth;
        maxDepth = maxDepth < maxRecursiveInlineDepth ? maxDepth : maxRecursiveInlineDepth;
        return depth < maxDepth;
    }


    static const char16 LoopWStr[] = _u("Loop");
    size_t FunctionBody::GetLoopBodyName(uint loopNumber, _Out_writes_opt_z_(sizeInChars) WCHAR* displayName, _In_ size_t sizeInChars)
    {
        const char16* functionName = this->GetExternalDisplayName();
        size_t length = wcslen(functionName) + /*length of largest int32*/ 10 + _countof(LoopWStr) + /*null*/ 1;
        if (sizeInChars < length || displayName == nullptr)
        {
            return length;
        }
        int charsWritten = swprintf_s(displayName, length, _u("%s%s%u"), functionName, LoopWStr, loopNumber + 1);
        Assert(charsWritten != -1);
        return charsWritten + /*nullptr*/ 1;
    }

    void FunctionBody::MapAndSetEnvRegister(RegSlot reg)
    {
        Assert(!m_hasEnvRegister);
        SetEnvRegister(this->MapRegSlot(reg));
    }
    void FunctionBody::SetEnvRegister(RegSlot reg)
    {
        if (reg == Constants::NoRegister)
        {
            m_hasEnvRegister = false;
        }
        else
        {
            m_hasEnvRegister = true;
            SetCountField(CounterFields::EnvRegister, reg);
        }
    }
    RegSlot FunctionBody::GetEnvRegister() const
    {
        return m_hasEnvRegister ? GetCountField(CounterFields::EnvRegister) : Constants::NoRegister;
    }
    void FunctionBody::MapAndSetThisRegisterForEventHandler(RegSlot reg)
    {
        Assert(!m_hasThisRegisterForEventHandler);
        SetThisRegisterForEventHandler(this->MapRegSlot(reg));
    }
    void FunctionBody::SetThisRegisterForEventHandler(RegSlot reg)
    {
        if (reg == Constants::NoRegister)
        {
            m_hasThisRegisterForEventHandler = false;
        }
        else
        {
            m_hasThisRegisterForEventHandler = true;
            SetCountField(CounterFields::ThisRegisterForEventHandler, reg);
        }
    }
    RegSlot FunctionBody::GetThisRegisterForEventHandler() const
    {
        return m_hasThisRegisterForEventHandler ? GetCountField(CounterFields::ThisRegisterForEventHandler) : Constants::NoRegister;
    }
    void FunctionBody::SetLocalClosureRegister(RegSlot reg)
    {
        if (reg == Constants::NoRegister)
        {
            m_hasLocalClosureRegister = false;
        }
        else
        {
            m_hasLocalClosureRegister = true;
            SetCountField(CounterFields::LocalClosureRegister, reg);
        }
    }
    void FunctionBody::MapAndSetLocalClosureRegister(RegSlot reg)
    {
        Assert(!m_hasLocalClosureRegister);
        SetLocalClosureRegister(this->MapRegSlot(reg));
    }
    RegSlot FunctionBody::GetLocalClosureRegister() const
    {
        return m_hasLocalClosureRegister ? GetCountField(CounterFields::LocalClosureRegister) : Constants::NoRegister;
    }
    void FunctionBody::SetParamClosureRegister(RegSlot reg)
    {
        if (reg == Constants::NoRegister)
        {
            m_hasParamClosureRegister = false;
        }
        else
        {
            m_hasParamClosureRegister = true;
            SetCountField(CounterFields::ParamClosureRegister, reg);
        }
    }
    void FunctionBody::MapAndSetParamClosureRegister(RegSlot reg)
    {
        Assert(!m_hasParamClosureRegister);
        SetParamClosureRegister(this->MapRegSlot(reg));
    }
    RegSlot FunctionBody::GetParamClosureRegister() const
    {
        return m_hasParamClosureRegister ? GetCountField(CounterFields::ParamClosureRegister) : Constants::NoRegister;
    }
    void FunctionBody::MapAndSetLocalFrameDisplayRegister(RegSlot reg)
    {
        Assert(!m_hasLocalFrameDisplayRegister);
        SetLocalFrameDisplayRegister(this->MapRegSlot(reg));
    }
    void FunctionBody::SetLocalFrameDisplayRegister(RegSlot reg)
    {
        if (reg == Constants::NoRegister)
        {
            m_hasLocalFrameDisplayRegister = false;
        }
        else
        {
            m_hasLocalFrameDisplayRegister = true;
            SetCountField(CounterFields::LocalFrameDisplayRegister, reg);
        }
    }
    RegSlot FunctionBody::GetLocalFrameDisplayRegister() const
    {
        return m_hasLocalFrameDisplayRegister ? GetCountField(CounterFields::LocalFrameDisplayRegister) : Constants::NoRegister;
    }
    void FunctionBody::MapAndSetFirstInnerScopeRegister(RegSlot reg)
    {
        Assert(!m_hasFirstInnerScopeRegister);
        SetFirstInnerScopeRegister(this->MapRegSlot(reg));
    }
    void FunctionBody::SetFirstInnerScopeRegister(RegSlot reg)
    {
        if (reg == Constants::NoRegister)
        {
            m_hasFirstInnerScopeRegister = false;
        }
        else
        {
            m_hasFirstInnerScopeRegister = true;
            SetCountField(CounterFields::FirstInnerScopeRegister, reg);
        }
    }
    RegSlot FunctionBody::GetFirstInnerScopeRegister() const
    {
        return m_hasFirstInnerScopeRegister ? GetCountField(CounterFields::FirstInnerScopeRegister) : Constants::NoRegister;
    }
    void FunctionBody::MapAndSetFuncExprScopeRegister(RegSlot reg)
    {
        Assert(!m_hasFuncExprScopeRegister);
        SetFuncExprScopeRegister(this->MapRegSlot(reg));
    }
    void FunctionBody::SetFuncExprScopeRegister(RegSlot reg)
    {
        if (reg == Constants::NoRegister)
        {
            m_hasFuncExprScopeRegister = false;
        }
        else
        {
            m_hasFuncExprScopeRegister = true;
            SetCountField(CounterFields::FuncExprScopeRegister, reg);
        }
    }
    RegSlot FunctionBody::GetFuncExprScopeRegister() const
    {
        return m_hasFuncExprScopeRegister ? GetCountField(CounterFields::FuncExprScopeRegister) : Constants::NoRegister;
    }

    void FunctionBody::SetFirstTmpRegister(RegSlot reg)
    {
        if (reg == Constants::NoRegister)
        {
            m_hasFirstTmpRegister = false;
        }
        else
        {
            m_hasFirstTmpRegister = true;
            SetCountField(CounterFields::FirstTmpRegister, reg);
        }
    }
    RegSlot FunctionBody::GetFirstTmpRegister() const
    {
        return m_hasFirstTmpRegister ? this->GetCountField(CounterFields::FirstTmpRegister) : Constants::NoRegister;
    }
}<|MERGE_RESOLUTION|>--- conflicted
+++ resolved
@@ -2171,41 +2171,22 @@
             funcBody = FunctionBody::NewFromParseableFunctionInfo(this, propertyRecordList);
                 autoRestoreFunctionInfo.funcBody = funcBody;
 
-<<<<<<< HEAD
-            PERF_COUNTER_DEC(Code, DeferredFunction);
-
-            if (!this->GetSourceContextInfo()->IsDynamic())
-            {
-                PHASE_PRINT_TESTTRACE1(Js::DeferParsePhase, _u("TestTrace: Deferred function parsed - ID: %d; Display Name: %s; Length: %d; Nested Function Count: %d; Utf8SourceInfo: %d; Source Length: %d; Is Top Level: %s; Source Url: %s\n"), m_functionNumber, this->GetDisplayName(), this->m_cchLength, this->GetNestedCount(), this->m_utf8SourceInfo->GetSourceInfoId(), this->m_utf8SourceInfo->GetCchLength(), this->GetIsTopLevel() ? _u("True") : _u("False"), this->GetSourceContextInfo()->url);
-            }
-            else
-            {
-                PHASE_PRINT_TESTTRACE1(Js::DeferParsePhase, _u("TestTrace: Deferred function parsed - ID: %d; Display Name: %s; Length: %d; Nested Function Count: %d; Utf8SourceInfo: %d; Source Length: %d\n; Is Top Level: %s;"), m_functionNumber, this->GetDisplayName(), this->m_cchLength, this->GetNestedCount(),  this->m_utf8SourceInfo->GetSourceInfoId(), this->m_utf8SourceInfo->GetCchLength(), this->GetIsTopLevel() ? _u("True") : _u("False"));
-            }
-
-            if (!this->GetIsTopLevel() &&
-                !this->GetSourceContextInfo()->IsDynamic() &&
-                this->m_scriptContext->DoUndeferGlobalFunctions())
-            {
-                this->GetUtf8SourceInfo()->UndeferGlobalFunctions([this](const Utf8SourceInfo::DeferredFunctionsDictionary::EntryType& func)
-=======
                 PERF_COUNTER_DEC(Code, DeferredFunction);
 
                 if (!this->GetSourceContextInfo()->IsDynamic())
                 {
-                    PHASE_PRINT_TESTTRACE1(Js::DeferParsePhase, _u("TestTrace: Deferred function parsed - ID: %d; Display Name: %s; Length: %d; Nested Function Count: %d; Utf8SourceInfo: %d; Source Length: %d; Is Top Level: %s; Source Url: %s\n"), m_functionNumber, m_displayName, this->m_cchLength, this->GetNestedCount(), this->m_utf8SourceInfo->GetSourceInfoId(), this->m_utf8SourceInfo->GetCchLength(), this->GetIsTopLevel() ? _u("True") : _u("False"), this->GetSourceContextInfo()->url);
+                    PHASE_PRINT_TESTTRACE1(Js::DeferParsePhase, _u("TestTrace: Deferred function parsed - ID: %d; Display Name: %s; Length: %d; Nested Function Count: %d; Utf8SourceInfo: %d; Source Length: %d; Is Top Level: %s; Source Url: %s\n"), m_functionNumber, this->GetDisplayName(), this->m_cchLength, this->GetNestedCount(), this->m_utf8SourceInfo->GetSourceInfoId(), this->m_utf8SourceInfo->GetCchLength(), this->GetIsTopLevel() ? _u("True") : _u("False"), this->GetSourceContextInfo()->url);
                 }
                 else
->>>>>>> 6c529db8
-                {
-                    PHASE_PRINT_TESTTRACE1(Js::DeferParsePhase, _u("TestTrace: Deferred function parsed - ID: %d; Display Name: %s; Length: %d; Nested Function Count: %d; Utf8SourceInfo: %d; Source Length: %d\n; Is Top Level: %s;"), m_functionNumber, m_displayName, this->m_cchLength, this->GetNestedCount(), this->m_utf8SourceInfo->GetSourceInfoId(), this->m_utf8SourceInfo->GetCchLength(), this->GetIsTopLevel() ? _u("True") : _u("False"));
+                {
+                    PHASE_PRINT_TESTTRACE1(Js::DeferParsePhase, _u("TestTrace: Deferred function parsed - ID: %d; Display Name: %s; Length: %d; Nested Function Count: %d; Utf8SourceInfo: %d; Source Length: %d\n; Is Top Level: %s;"), m_functionNumber, this->GetDisplayName(), this->m_cchLength, this->GetNestedCount(),  this->m_utf8SourceInfo->GetSourceInfoId(), this->m_utf8SourceInfo->GetCchLength(), this->GetIsTopLevel() ? _u("True") : _u("False"));
                 }
 
                 if (!this->GetIsTopLevel() &&
                     !this->GetSourceContextInfo()->IsDynamic() &&
                     this->m_scriptContext->DoUndeferGlobalFunctions())
                 {
-                    this->GetUtf8SourceInfo()->UndeferGlobalFunctions([this](JsUtil::SimpleDictionaryEntry<Js::LocalFunctionId, Js::ParseableFunctionInfo*> func)
+                    this->GetUtf8SourceInfo()->UndeferGlobalFunctions([this](const Utf8SourceInfo::DeferredFunctionsDictionary::EntryType& func)
                     {
                         Js::ParseableFunctionInfo *nextFunc = func.Value();
                         JavascriptExceptionObject* pExceptionObject = nullptr;
@@ -2313,20 +2294,10 @@
                         grfscr &= ~fscrDeferFncParse; // Disable deferred parsing if not DeferNested, or doing a debug/asm.js re-parse
                     }
 
-<<<<<<< HEAD
-                        bool forceNoNative = isDebugOrAsmJsReparse ? this->GetScriptContext()->IsInterpreted() : false;
-
-                        ParseableFunctionInfo* rootFunc = funcBody->GetParseableFunctionInfo();
-                        hrParseCodeGen = GenerateByteCode(parseTree, grfscr, m_scriptContext,
-                            &rootFunc, funcBody->GetSourceIndex(),
-                            forceNoNative, &ps, &se, funcBody->GetScopeInfo(), functionRef);
-                        funcBody->SetParseableFunctionInfo(rootFunc);
-=======
                     if (isDebugOrAsmJsReparse)
                     {
                         grfscr |= fscrNoAsmJs; // Disable asm.js when debugging or if linking failed
                     }
->>>>>>> 6c529db8
 
                     BEGIN_TRANSLATE_EXCEPTION_TO_HRESULT
                     {
@@ -2351,9 +2322,12 @@
                             Js::AutoDynamicCodeReference dynamicFunctionReference(m_scriptContext);
 
                             bool forceNoNative = isDebugOrAsmJsReparse ? this->GetScriptContext()->IsInterpreted() : false;
+
+                            ParseableFunctionInfo* rootFunc = funcBody->GetParseableFunctionInfo();
                             hrParseCodeGen = GenerateByteCode(parseTree, grfscr, m_scriptContext,
-                                funcBody->GetParseableFunctionInfoRef(), funcBody->GetSourceIndex(),
+                                &rootFunc, funcBody->GetSourceIndex(),
                                 forceNoNative, &ps, &se, funcBody->GetScopeInfo(), functionRef);
+                            funcBody->SetParseableFunctionInfo(rootFunc);
 
                             if (SUCCEEDED(hrParseCodeGen))
                             {
