//-------------------------------------------------------------------------------------------------------
// Copyright (C) Microsoft. All rights reserved.
// Licensed under the MIT license. See LICENSE.txt file in the project root for full license information.
//-------------------------------------------------------------------------------------------------------
#pragma once

#ifdef ENABLE_SCRIPT_PROFILING
#include "activprof.h"
#endif

#if DBG || ENABLE_REGEX_CONFIG_OPTIONS || defined(PROFILE_STRINGS)
#define NEED_MISC_ALLOCATOR
#endif

#define BuiltInFunctionsScriptId 0

using namespace PlatformAgnostic;

class NativeCodeGenerator;
class BackgroundParser;
struct IActiveScriptDirect;
#ifdef ENABLE_BASIC_TELEMETRY
class ScriptContextTelemetry;
#endif
namespace Js
{
    class ScriptContext;
    class ScriptEditQuery;
    class MutationBreakpoint;
    class StringProfiler;
    class DebugContext;
    struct HaltCallback;
    struct DebuggerOptionsCallback;
    class ModuleRecordBase;
}

// Created for every source buffer passed by host.
// This structure has all the details.
class SRCINFO
{
    // We currently don't free SRCINFO object so we don't want to add extra variables here.
    // In future, when we do make it freeable and will be able to allocate more than one per Module,
    // we can move variables m_isGlobalFunc and m_isEval from FunctionBody.cpp here.
public:
    SourceContextInfo * sourceContextInfo;
    ULONG dlnHost;             // Line number passed to ParseScriptText
    ULONG ulColumnHost;        // Column number on the line where the parse script text started
    ULONG lnMinHost;           // Line offset of first host-supplied line
    ULONG ichMinHost;          // Range of host supplied characters
    ULONG ichLimHost;
    ULONG ulCharOffset;        // Char offset of the source text relative to the document. (Populated using IActiveScriptContext)
    Js::ModuleID moduleID;
    ULONG grfsi;

    static SRCINFO* Copy(Recycler* recycler, const SRCINFO* srcInfo)
    {
        SRCINFO* copySrcInfo = RecyclerNew(recycler, SRCINFO, *srcInfo);
        return copySrcInfo;
    }
};

struct CustomExternalObjectOperations
{
    size_t offsetOfOperationsUsage;
    DWORD operationFlagEquals;
    DWORD operationFlagStrictEquals;
};

enum ExternalJitData
{
    ExternalJitData_CustomExternalObjectOperations
};

enum LoadScriptFlag
{
    LoadScriptFlag_None         = 0x0,
    LoadScriptFlag_Expression   = 0x1,                  // the script returns a value.
    LoadScriptFlag_disableDeferredParse = 0x2,          // do not defer-parse the code.
    LoadScriptFlag_isByteCodeBufferForLibrary = 0x4,    // for bytecode buffer
    LoadScriptFlag_disableAsmJs = 0x8,                  // disable parse as asmjs. The code is not conform to asmjs requirement.
    LoadScriptFlag_Module = 0x10,                       // input script is module code.
    LoadScriptFlag_isFunction = 0x20,                   // input script is in a function scope, not global code.
    LoadScriptFlag_Utf8Source = 0x40,                   // input buffer is utf8 encoded.
    LoadScriptFlag_LibraryCode = 0x80,                  // for debugger, indicating 'not my code'
    LoadScriptFlag_ExternalArrayBuffer = 0x100          // for ExternalArrayBuffer
};

class HostScriptContext
{
public:
    HostScriptContext(Js::ScriptContext* inScriptContext) { this->scriptContext = inScriptContext; }
    virtual void Delete() = 0;
    virtual HRESULT GetPreviousHostScriptContext(__deref_out HostScriptContext** ppUnkCaller) = 0;
    virtual HRESULT PushHostScriptContext() = 0;
    virtual void PopHostScriptContext() = 0;

    virtual HRESULT SetCaller(IUnknown *punkNew, IUnknown **ppunkPrev) = 0;
    virtual HRESULT GetDispatchExCaller(__deref_out void** dispatchExCaller) = 0;
    virtual void ReleaseDispatchExCaller(__in void* dispatchExCaler) = 0;
    virtual Js::ModuleRoot * GetModuleRoot(int moduleID) = 0;
    virtual HRESULT CheckCrossDomainScriptContext(__in Js::ScriptContext* scriptContext) = 0;

    virtual HRESULT GetHostContextUrl(__in DWORD_PTR hostSourceContext, __out BSTR& pUrl) = 0;
    virtual BOOL HasCaller() = 0;
    virtual void CleanDynamicCodeCache() = 0;
    virtual HRESULT VerifyDOMSecurity(Js::ScriptContext* targetContext, Js::Var obj) = 0;

    virtual HRESULT CheckEvalRestriction() = 0;
    virtual HRESULT HostExceptionFromHRESULT(HRESULT hr, Js::Var* outError) = 0;

    virtual HRESULT GetExternalJitData(ExternalJitData id, void *data) = 0;
    virtual HRESULT SetDispatchInvoke(Js::JavascriptMethod dispatchInvoke) = 0;
    virtual HRESULT ArrayBufferFromExternalObject(__in Js::RecyclableObject *obj,
        __out Js::ArrayBuffer **ppArrayBuffer) = 0;
    virtual Js::JavascriptError* CreateWinRTError(IErrorInfo* perrinfo, Js::RestrictedErrorStrings * proerrstr) = 0;
    virtual HRESULT EnqueuePromiseTask(Js::Var varTask) = 0;

    virtual HRESULT FetchImportedModule(Js::ModuleRecordBase* referencingModule, LPCOLESTR specifier, Js::ModuleRecordBase** dependentModuleRecord) = 0;
    virtual HRESULT NotifyHostAboutModuleReady(Js::ModuleRecordBase* referencingModule, Js::Var exceptionVar) = 0;

    Js::ScriptContext* GetScriptContext() { return scriptContext; }

    virtual bool SetCrossSiteForFunctionType(Js::JavascriptFunction * function) = 0;
#if DBG_DUMP || defined(PROFILE_EXEC) || defined(PROFILE_MEM)
    virtual void EnsureParentInfo(Js::ScriptContext* scriptContext = NULL) = 0;
#endif
#if DBG
    virtual bool IsHostCrossSiteThunk(Js::JavascriptMethod address) = 0;
#endif
private:
    Js::ScriptContext* scriptContext;
};

#if ENABLE_TTD
//A class that we use to pass in a functor from the host when we need to inform it about something we are doing
class HostScriptContextCallbackFunctor
{
public:
    void* HostData;
    void(*pfOnScriptLoadCallback)(void* hostData, Js::JavascriptFunction* scriptFunction, Js::Utf8SourceInfo* utf8SourceInfo, CompileScriptException* compileException);

    HostScriptContextCallbackFunctor()
        : HostData(nullptr), pfOnScriptLoadCallback(nullptr)
    {
        ;
    }

    HostScriptContextCallbackFunctor(void* callbackData, void(*pfcallbackOnScriptLoad)(void* hostData, Js::JavascriptFunction* scriptFunction, Js::Utf8SourceInfo* utf8SourceInfo, CompileScriptException* compileException))
        : HostData(callbackData), pfOnScriptLoadCallback(pfcallbackOnScriptLoad)
    {
        ;
    }
};
#endif

namespace Js
{

#pragma pack(push, 1)
    struct StackFrameInfo
    {
        StackFrameInfo() { }
        StackFrameInfo(DWORD_PTR _scriptContextID
            , UINT32 _sourceLocationLineNumber
            , UINT32 _sourceLocationColumnNumber
            , UINT32 _methodIDOrNameIndex
            , UINT8 _isFrameIndex)
            : scriptContextID(_scriptContextID)
            , sourceLocationLineNumber(_sourceLocationLineNumber)
            , sourceLocationColumnNumber(_sourceLocationColumnNumber)
            , methodIDOrNameIndex(_methodIDOrNameIndex)
            , isFrameIndex(_isFrameIndex)
        { }

        DWORD_PTR scriptContextID;
        UINT32 sourceLocationLineNumber;
        UINT32 sourceLocationColumnNumber;
        UINT32 methodIDOrNameIndex;
        UINT8  isFrameIndex;
    };
#pragma pack(pop)

#ifdef ENABLE_PROJECTION
    class ProjectionConfiguration
    {
    public:
        ProjectionConfiguration() : targetVersion(0)
        {
        }

        DWORD GetTargetVersion() const { return this->targetVersion; }
        void SetTargetVersion(DWORD version) { this->targetVersion = version; }

        bool IsTargetWindows8() const           { return this->targetVersion == NTDDI_WIN8; }
        bool IsTargetWindowsBlueOrLater() const { return this->targetVersion >= NTDDI_WINBLUE; }

    private:
        DWORD targetVersion;
    };
#endif // ENABLE_PROJECTION

    class ScriptConfiguration
    {
    public:
        ScriptConfiguration(const ThreadConfiguration * const threadConfig, const bool isOptimizedForManyInstances) :
#ifdef ENABLE_PROJECTION
            HostType(Configuration::Global.flags.HostType),
            WinRTConstructorAllowed(Configuration::Global.flags.WinRTConstructorAllowed),
#endif
            NoNative(Configuration::Global.flags.NoNative),
            isOptimizedForManyInstances(isOptimizedForManyInstances),
            threadConfig(threadConfig)
        {
        }

        // Version
        bool SupportsES3()                      const { return true; }
        bool SupportsES3Extensions()            const {
#ifdef ENABLE_PROJECTION
            return HostType != HostTypeApplication;
#else
            return true;
#endif
        }

#define FORWARD_THREAD_CONFIG(flag) inline bool flag() const { return threadConfig->flag(); }
#define FLAG(threadFlag, globalFlag) FORWARD_THREAD_CONFIG(threadFlag)
#define FLAG_RELEASE(threadFlag, globalFlag) FORWARD_THREAD_CONFIG(threadFlag)
#include "../Base/ThreadConfigFlagsList.h"
#undef FLAG_RELEASE
#undef FLAG
#undef FORWARD_THREAD_CONFIG

        bool SupportsCollectGarbage() const { return true; }

        void ForceNoNative() { this->NoNative = true; }
        void ForceNative() { this->NoNative = false; }
        bool IsNoNative() const { return this->NoNative; }

        void SetCanOptimizeGlobalLookupFlag(BOOL f){ this->fCanOptimizeGlobalLookup = f;}
        BOOL CanOptimizeGlobalLookup() const { return this->fCanOptimizeGlobalLookup;}
        bool IsOptimizedForManyInstances() const { return isOptimizedForManyInstances; }
        void CopyFrom(ScriptConfiguration& other)
        {
            this->NoNative = other.NoNative;
            this->fCanOptimizeGlobalLookup = other.fCanOptimizeGlobalLookup;
#ifdef ENABLE_PROJECTION
            this->HostType = other.HostType;
            this->WinRTConstructorAllowed = other.WinRTConstructorAllowed;
            this->projectionConfiguration = other.projectionConfiguration;
#endif
        }

#ifdef ENABLE_PROJECTION
        Number GetHostType() const    // Returns one of enum HostType values (see ConfigFlagsTable.h).
        {
            AssertMsg(this->HostType >= HostTypeMin && this->HostType <= HostTypeMax, "HostType value is out of valid range.");
            return this->HostType;
        }

        ProjectionConfiguration const * GetProjectionConfig() const
        {
            return &projectionConfiguration;
        }
        void SetHostType(int32 hostType) { this->HostType = hostType; }
        void SetWinRTConstructorAllowed(bool allowed) { this->WinRTConstructorAllowed = allowed; }
        void SetProjectionTargetVersion(DWORD version)
        {
            projectionConfiguration.SetTargetVersion(version);
        }
        bool IsWinRTEnabled()           const { return (GetHostType() == Js::HostTypeApplication) || (GetHostType() == Js::HostTypeWebview); }

        bool IsWinRTConstructorAllowed() const { return (GetHostType() != Js::HostTypeWebview) || this->WinRTConstructorAllowed; }
#endif
    private:

        // Per script configurations
        bool NoNative;
        BOOL fCanOptimizeGlobalLookup;
        const bool isOptimizedForManyInstances;
        const ThreadConfiguration * const threadConfig;

#ifdef ENABLE_PROJECTION
        Number HostType;    // One of enum HostType values (see ConfigFlagsTable.h).
        bool WinRTConstructorAllowed;  // whether allow constructor in webview host type. Also note that this is not a security feature.
        ProjectionConfiguration projectionConfiguration;
#endif
    };

    struct ScriptEntryExitRecord
    {
        bool hasCaller : 1;
        bool hasReentered : 1;
#if DBG_DUMP
        bool isCallRoot : 1;
#endif
#if DBG || defined(PROFILE_EXEC)
        bool leaveForHost : 1;
#endif
#if DBG
        bool leaveForAsyncHostOperation : 1;
#endif
#ifdef CHECK_STACKWALK_EXCEPTION
        bool ignoreStackWalkException: 1;
#endif
        Js::ImplicitCallFlags savedImplicitCallFlags;

        void * returnAddrOfScriptEntryFunction;
        void * frameIdOfScriptExitFunction; // the frameAddres in x86, the return address in amd64/arm_soc
        ScriptContext * scriptContext;
        struct ScriptEntryExitRecord * next;

#if defined(_M_IX86) && defined(DBG)
        void * scriptEntryFS0;
#endif
#ifdef EXCEPTION_CHECK
        ExceptionType handledExceptionType;
#endif
    };

    static const unsigned int EvalMRUSize = 15;
    typedef JsUtil::BaseDictionary<DWORD_PTR, SourceContextInfo *, Recycler, PowerOf2SizePolicy> SourceContextInfoMap;
    typedef JsUtil::BaseDictionary<uint, SourceContextInfo *, Recycler, PowerOf2SizePolicy> DynamicSourceContextInfoMap;

    typedef JsUtil::BaseDictionary<EvalMapString, ScriptFunction*, RecyclerNonLeafAllocator, PrimeSizePolicy> SecondLevelEvalCache;
    typedef TwoLevelHashRecord<FastEvalMapString, ScriptFunction*, SecondLevelEvalCache, EvalMapString> EvalMapRecord;
    typedef JsUtil::Cache<FastEvalMapString, EvalMapRecord*, RecyclerNonLeafAllocator, PrimeSizePolicy, JsUtil::MRURetentionPolicy<FastEvalMapString, EvalMRUSize>, FastEvalMapStringComparer> EvalCacheTopLevelDictionary;
    typedef JsUtil::Cache<EvalMapString, ParseableFunctionInfo*, RecyclerNonLeafAllocator, PrimeSizePolicy, JsUtil::MRURetentionPolicy<EvalMapString, EvalMRUSize>> NewFunctionCache;
    typedef JsUtil::BaseDictionary<ParseableFunctionInfo*, ParseableFunctionInfo*, Recycler, PrimeSizePolicy, RecyclerPointerComparer> ParseableFunctionInfoMap;
    // This is the dictionary used by script context to cache the eval.
    typedef TwoLevelHashDictionary<FastEvalMapString, ScriptFunction*, EvalMapRecord, EvalCacheTopLevelDictionary, EvalMapString> EvalCacheDictionary;

    struct PropertyStringMap
    {
        PropertyString* strLen2[80];

        inline static uint PStrMapIndex(char16 ch)
        {
            Assert(ch >= '0' && ch <= 'z');
            return ch - '0';
        }
    };

    // valid if object!= NULL
    struct EnumeratedObjectCache {
        static const int kMaxCachedPropStrings=16;
        DynamicObject* object;
        DynamicType* type;
        PropertyString* propertyStrings[kMaxCachedPropStrings];
        int validPropStrings;
    };

    typedef JsUtil::BaseDictionary<JavascriptMethod, JavascriptFunction*, Recycler, PowerOf2SizePolicy> BuiltInLibraryFunctionMap;

    // this is allocated in GC directly to avoid force pinning the object, it is linked from JavascriptLibrary such that it has
    // the same lifetime as JavascriptLibrary, and it can be collected without ScriptContext Close.
    // Allocate it as Finalizable such that it will be still available during JavascriptLibrary Dispose time
    class Cache : public FinalizableObject
    {
    public:
        virtual void Finalize(bool isShutdown) override {}
        virtual void Dispose(bool isShutdown) override {}
        virtual void Mark(Recycler *recycler) override { AssertMsg(false, "Mark called on object that isn't TrackableObject"); }

        JavascriptString * lastNumberToStringRadix10String;
        EnumeratedObjectCache enumObjCache;
        JavascriptString * lastUtcTimeFromStrString;
        EvalCacheDictionary* evalCacheDictionary;
        EvalCacheDictionary* indirectEvalCacheDictionary;
        NewFunctionCache* newFunctionCache;
        RegexPatternMruMap *dynamicRegexMap;
        SourceContextInfoMap* sourceContextInfoMap;   // maps host provided context cookie to the URL of the script buffer passed.
        DynamicSourceContextInfoMap* dynamicSourceContextInfoMap;
        SourceContextInfo* noContextSourceContextInfo;
        SRCINFO* noContextGlobalSourceInfo;
        SRCINFO const ** moduleSrcInfo;
        BuiltInLibraryFunctionMap* builtInLibraryFunctions;
    };

    class ScriptContext : public ScriptContextBase, public ScriptContextInfo
    {
        friend class LowererMD;
        friend class RemoteScriptContext;
        friend class GlobalObject; // InitializeCache
        friend class SourceTextModuleRecord; // for module bytecode gen.

    public:
        static DWORD GetThreadContextOffset() { return offsetof(ScriptContext, threadContext); }
        static DWORD GetOptimizationOverridesOffset() { return offsetof(ScriptContext, optimizationOverrides); }
        static DWORD GetRecyclerOffset() { return offsetof(ScriptContext, recycler); }
        static DWORD GetNumberAllocatorOffset() { return offsetof(ScriptContext, numberAllocator); }

        ScriptContext *next;
        ScriptContext *prev;
        union
        {
            int64 int64Val; // stores the double & float result for Asm interpreter
            double dbVal; // stores the double & float result for Asm interpreter
            AsmJsSIMDValue simdVal; // stores raw simd result for Asm interpreter
        } asmJsReturnValue;
        static DWORD GetAsmJsReturnValueOffset() { return offsetof(ScriptContext, asmJsReturnValue); }

        ScriptContextOptimizationOverrideInfo optimizationOverrides;

        Js::JavascriptMethod CurrentThunk;
        Js::JavascriptMethod CurrentCrossSiteThunk;
        Js::JavascriptMethod DeferredParsingThunk;
        Js::JavascriptMethod DeferredDeserializationThunk;
        Js::JavascriptMethod DispatchDefaultInvoke;
        Js::JavascriptMethod DispatchProfileInvoke;

#ifdef ENABLE_SCRIPT_DEBUGGING
        typedef HRESULT (*GetDocumentContextFunction)(
            ScriptContext *pContext,
            Js::FunctionBody *pFunctionBody,
            IDebugDocumentContext **ppDebugDocumentContext);
        GetDocumentContextFunction GetDocumentContext;
#endif // ENABLE_SCRIPT_DEBUGGING

#ifdef ENABLE_SCRIPT_PROFILING
        typedef HRESULT (*CleanupDocumentContextFunction)(ScriptContext *pContext);
        CleanupDocumentContextFunction CleanupDocumentContext;
#endif

        const ScriptContextBase* GetScriptContextBase() const { return static_cast<const ScriptContextBase*>(this); }

        bool DoUndeferGlobalFunctions() const;

        bool IsUndeclBlockVar(Var var) const { return this->javascriptLibrary->IsUndeclBlockVar(var); }

        void TrackPid(const PropertyRecord* propertyRecord);
        void TrackPid(PropertyId propertyId);

        bool IsTrackedPropertyId(Js::PropertyId propertyId);
        void InvalidateHostObjects()
        {
            AssertMsg(!isClosed, "Host Object invalidation should occur before the engine is fully closed. Figure our how isClosed got set beforehand.");
            isInvalidatedForHostObjects = true;
        }
        bool IsInvalidatedForHostObjects()
        {
            return isInvalidatedForHostObjects;
        }

#if ENABLE_NATIVE_CODEGEN
        void InitializeRemoteScriptContext();
#endif

#ifdef ENABLE_JS_ETW
        void EmitStackTraceEvent(__in UINT64 operationID, __in USHORT maxFrameCount, bool emitV2AsyncStackEvent);
#endif

        void SetIsDiagnosticsScriptContext(bool set) { this->isDiagnosticsScriptContext = set; }
        bool IsDiagnosticsScriptContext() const { return this->isDiagnosticsScriptContext; }

        bool IsScriptContextInNonDebugMode() const;
        bool IsScriptContextInDebugMode() const;
        bool IsScriptContextInSourceRundownOrDebugMode() const;
        bool IsRunningScript() const { return this->threadContext->GetScriptEntryExit() != nullptr; }

        typedef JsUtil::List<RecyclerWeakReference<Utf8SourceInfo>*, Recycler, false, Js::WeakRefFreeListedRemovePolicy> CalleeSourceList;
        RecyclerRootPtr<CalleeSourceList> calleeUtf8SourceInfoList;
        void AddCalleeSourceInfoToList(Utf8SourceInfo* sourceInfo);
        bool HaveCalleeSources() { return calleeUtf8SourceInfoList && !calleeUtf8SourceInfoList->Empty(); }

        template<class TMapFunction>
        void MapCalleeSources(TMapFunction map)
        {
            if (this->HaveCalleeSources())
            {
                calleeUtf8SourceInfoList->Map([&](uint i, RecyclerWeakReference<Js::Utf8SourceInfo>* sourceInfoWeakRef)
                {
                    if (calleeUtf8SourceInfoList->IsItemValid(i))
                    {
                        Js::Utf8SourceInfo* sourceInfo = sourceInfoWeakRef->Get();
                        map(sourceInfo);
                    }
                });
            }
            if (calleeUtf8SourceInfoList)
            {
                calleeUtf8SourceInfoList.Unroot(this->GetRecycler());
            }
        }

#ifdef ASMJS_PLAT
        inline AsmJsCodeGenerator* GetAsmJsCodeGenerator() const{return asmJsCodeGenerator;}
        AsmJsCodeGenerator* InitAsmJsCodeGenerator();
#endif

        bool IsExceptionWrapperForBuiltInsEnabled();
        static bool IsExceptionWrapperForBuiltInsEnabled(ScriptContext* scriptContext);
        static bool IsExceptionWrapperForHelpersEnabled(ScriptContext* scriptContext);
#ifdef ENABLE_SCRIPT_PROFILING
        bool IsEnumerateNonUserFunctionsOnly() const { return m_enumerateNonUserFunctionsOnly; }
        bool IsTraceDomCall() const { return !!m_fTraceDomCall; }
#endif

        InlineCache * GetValueOfInlineCache() const { return valueOfInlineCache;}
        InlineCache * GetToStringInlineCache() const { return toStringInlineCache; }

        FunctionBody * GetFakeGlobalFuncForUndefer() const { return fakeGlobalFuncForUndefer; }
        void SetFakeGlobalFuncForUndefer(FunctionBody * func) { fakeGlobalFuncForUndefer.Root(func, GetRecycler()); }

    private:
        PropertyStringMap* propertyStrings[80];

        JavascriptFunction* GenerateRootFunction(ParseNodePtr parseTree, uint sourceIndex, Parser* parser, uint32 grfscr, CompileScriptException * pse, const char16 *rootDisplayName);

        typedef void (*EventHandler)(ScriptContext *);
        ScriptContext ** registeredPrototypeChainEnsuredToHaveOnlyWritableDataPropertiesScriptContext;

        ArenaAllocator generalAllocator;
#ifdef ENABLE_BASIC_TELEMETRY
        ArenaAllocator telemetryAllocator;
#endif

        ArenaAllocator dynamicProfileInfoAllocator;
        InlineCacheAllocator inlineCacheAllocator;
        CacheAllocator isInstInlineCacheAllocator;
        CacheAllocator forInCacheAllocator;

        ArenaAllocator* interpreterArena;
        ArenaAllocator* guestArena;

        ArenaAllocator* diagnosticArena;

        PSCRIPTCONTEXT_HANDLE m_remoteScriptContextAddr;

        bool startupComplete; // Indicates if the heuristic startup phase for this script context is complete
        bool isInvalidatedForHostObjects;  // Indicates that we've invalidate all objects in the host so stop calling them.
        bool isEnumeratingRecyclerObjects; // Indicates this scriptContext is enumerating recycler objects. Used by recycler enumerating callbacks to filter out other unrelated scriptContexts.
        bool m_enumerateNonUserFunctionsOnly; // Indicates that recycler enumeration callback will consider only non-user functions (which are built-ins, external, winrt etc).

        ThreadContext* threadContext;
        TypeId  directHostTypeId;

        InlineCache * valueOfInlineCache;
        InlineCache * toStringInlineCache;

        typedef JsUtil::BaseHashSet<Js::PropertyId, ArenaAllocator> PropIdSetForConstProp;
        PropIdSetForConstProp * intConstPropsOnGlobalObject;
        PropIdSetForConstProp * intConstPropsOnGlobalUserObject;

        void * firstInterpreterFrameReturnAddress;
#ifdef SEPARATE_ARENA
        ArenaAllocator sourceCodeAllocator;
        ArenaAllocator regexAllocator;
#endif
#ifdef NEED_MISC_ALLOCATOR
        ArenaAllocator miscAllocator;
#endif

#if DBG
        JsUtil::BaseHashSet<void *, ArenaAllocator> bindRef;
        int m_iProfileSession;
#endif

#ifdef PROFILE_EXEC
        ScriptContextProfiler * profiler;
        bool isProfilerCreated;
        bool disableProfiler;
        bool ensureParentInfo;

        Profiler * CreateProfiler();
#endif
#ifdef PROFILE_MEM
        bool profileMemoryDump;
#endif
#ifdef PROFILE_STRINGS
        StringProfiler* stringProfiler;
#endif

        RecyclerRootPtr<FunctionBody> fakeGlobalFuncForUndefer;

public:
#ifdef PROFILE_TYPES
        int convertNullToSimpleCount;
        int convertNullToSimpleDictionaryCount;
        int convertNullToDictionaryCount;
        int convertDeferredToDictionaryCount;
        int convertDeferredToSimpleDictionaryCount;
        int convertSimpleToDictionaryCount;
        int convertSimpleToSimpleDictionaryCount;
        int convertPathToDictionaryCount1;
        int convertPathToDictionaryCount2;
        int convertPathToDictionaryCount3;
        int convertPathToDictionaryCount4;
        int convertPathToSimpleDictionaryCount;
        int convertSimplePathToPathCount;
        int convertSimpleDictionaryToDictionaryCount;
        int convertSimpleSharedDictionaryToNonSharedCount;
        int convertSimpleSharedToNonSharedCount;
        int simplePathTypeHandlerCount;
        int pathTypeHandlerCount;
        int promoteCount;
        int cacheCount;
        int branchCount;
        int maxPathLength;
        int typeCount[TypeIds_Limit];
        int instanceCount[TypeIds_Limit];
#endif


#ifdef PROFILE_BAILOUT_RECORD_MEMORY
        __int64 bailOutRecordBytes;
        __int64 bailOutOffsetBytes;
        __int64 codeSize;
#endif

#ifdef  PROFILE_OBJECT_LITERALS
        int objectLiteralInstanceCount;
        int objectLiteralPathCount;
        int objectLiteralCount[TypePath::MaxPathTypeHandlerLength];
        int objectLiteralSimpleDictionaryCount;
        uint32 objectLiteralMaxLength;
        int objectLiteralPromoteCount;
        int objectLiteralCacheCount;
        int objectLiteralBranchCount;
#endif
#if DBG_DUMP
        uint byteCodeDataSize;
        uint byteCodeAuxiliaryDataSize;
        uint byteCodeAuxiliaryContextDataSize;
        uint byteCodeHistogram[static_cast<uint>(OpCode::ByteCodeLast)];
        uint32 forinCache;
        uint32 forinNoCache;
#endif
#ifdef BGJIT_STATS
        uint interpretedCount;
        uint funcJITCount;
        uint loopJITCount;
        uint bytecodeJITCount;
        uint interpretedCallsHighPri;
        uint maxFuncInterpret;
        uint jitCodeUsed;
        uint funcJitCodeUsed;
        uint speculativeJitCount;
#endif

#ifdef REJIT_STATS
        // Used to store bailout stats
        typedef JsUtil::BaseDictionary<uint, uint, ArenaAllocator> BailoutStatsMap;

        struct RejitStats
        {
            uint *m_rejitReasonCounts;
            BailoutStatsMap* m_bailoutReasonCounts;

            uint  m_totalRejits;
            uint  m_totalBailouts;

            RejitStats(ScriptContext *scriptContext) : m_totalRejits(0), m_totalBailouts(0)
            {
                m_rejitReasonCounts = AnewArrayZ(scriptContext->GeneralAllocator(), uint, NumRejitReasons);
                m_bailoutReasonCounts = Anew(scriptContext->GeneralAllocator(), BailoutStatsMap, scriptContext->GeneralAllocator());
            }
        };

        void LogDataForFunctionBody(Js::FunctionBody *body, uint idx, bool isRejit);

        void LogRejit(Js::FunctionBody *body, uint reason);
        void LogBailout(Js::FunctionBody *body, uint kind);

        // Used to centrally collect stats for all function bodies.
        typedef JsUtil::WeaklyReferencedKeyDictionary<const Js::FunctionBody, RejitStats*> RejitStatsMap;
        RejitStatsMap* rejitStatsMap;

        BailoutStatsMap *bailoutReasonCounts;
        uint *rejitReasonCounts;
#endif
#ifdef ENABLE_BASIC_TELEMETRY

    private:
        ScriptContextTelemetry* telemetry;
    public:
        ScriptContextTelemetry& GetTelemetry();
        bool HasTelemetry();

#endif
#ifdef INLINE_CACHE_STATS
        // Used to store inline cache stats

        struct CacheData
        {
            uint hits;
            uint misses;
            uint collisions;
            bool isGetCache;
            Js::PropertyId propertyId;

            CacheData() : hits(0), misses(0), collisions(0), isGetCache(false), propertyId(Js::PropertyIds::_none) { }
        };

        // This is a strongly referenced dictionary, since we want to know hit rates for dead caches.
        typedef JsUtil::BaseDictionary<const Js::PolymorphicInlineCache*, CacheData*, Recycler> CacheDataMap;
        CacheDataMap *cacheDataMap;

        void LogCacheUsage(Js::PolymorphicInlineCache *cache, bool isGet, Js::PropertyId propertyId, bool hit, bool collision);
#endif

#ifdef FIELD_ACCESS_STATS
        typedef SList<FieldAccessStatsPtr, Recycler> FieldAccessStatsList;

        struct FieldAccessStatsEntry
        {
            RecyclerWeakReference<FunctionBody>* functionBodyWeakRef;
            FieldAccessStatsList stats;

            FieldAccessStatsEntry(RecyclerWeakReference<FunctionBody>* functionBodyWeakRef, Recycler* recycler)
                : functionBodyWeakRef(functionBodyWeakRef), stats(recycler) {}
        };

        typedef JsUtil::BaseDictionary<uint, FieldAccessStatsEntry*, Recycler> FieldAccessStatsByFunctionNumberMap;

        FieldAccessStatsByFunctionNumberMap* fieldAccessStatsByFunctionNumber;

        void RecordFieldAccessStats(FunctionBody* functionBody, FieldAccessStatsPtr fieldAccessStats);
#endif

#ifdef MISSING_PROPERTY_STATS
        int missingPropertyMisses;
        int missingPropertyHits;
        int missingPropertyCacheAttempts;

        void RecordMissingPropertyMiss();
        void RecordMissingPropertyHit();
        void RecordMissingPropertyCacheAttempt();
#endif

        bool IsIntConstPropertyOnGlobalObject(Js::PropertyId propId);
        void TrackIntConstPropertyOnGlobalObject(Js::PropertyId propId);
        bool IsIntConstPropertyOnGlobalUserObject(Js::PropertyId propertyId);
        void TrackIntConstPropertyOnGlobalUserObject(Js::PropertyId propertyId);

private:
        //
        // Regex globals
        //
#if ENABLE_REGEX_CONFIG_OPTIONS
        UnifiedRegex::DebugWriter* regexDebugWriter;
        UnifiedRegex::RegexStatsDatabase* regexStatsDatabase;
#endif
        UnifiedRegex::TrigramAlphabet* trigramAlphabet;
        UnifiedRegex::RegexStacks *regexStacks;

        JsUtil::Stack<Var>* operationStack;
        Recycler* recycler;
        RecyclerJavascriptNumberAllocator numberAllocator;

        ScriptConfiguration config;
        CharClassifier *charClassifier;

        // DisableJIT-TODO: Switch this to Dynamic thunk ifdef instead
#if ENABLE_NATIVE_CODEGEN
#if DYNAMIC_INTERPRETER_THUNK
        InterpreterThunkEmitter* interpreterThunkEmitter;
#endif
        BackgroundParser *backgroundParser;
#ifdef ASMJS_PLAT
        InterpreterThunkEmitter* asmJsInterpreterThunkEmitter;
        AsmJsCodeGenerator* asmJsCodeGenerator;
        typedef JsUtil::BaseDictionary<void *, SList<AsmJsScriptFunction *>*, ArenaAllocator> AsmFunctionMap;
        AsmFunctionMap* asmJsEnvironmentMap;
        ArenaAllocator* debugTransitionAlloc;
#endif
        NativeCodeGenerator* nativeCodeGen;
#endif

        DateTime::DaylightTimeHelper daylightTimeHelper;
        DateTime::Utility dateTimeUtility;

public:
        inline const WCHAR *const GetStandardName(size_t *nameLength, DateTime::YMD *ymd = NULL)
        {
            return dateTimeUtility.GetStandardName(nameLength, ymd);
        }

        inline const WCHAR *const GetDaylightName(size_t *nameLength, DateTime::YMD *ymd = NULL)
        {
            return dateTimeUtility.GetDaylightName(nameLength, ymd);
        }

private:
        HostScriptContext * hostScriptContext;
        HaltCallback* scriptEngineHaltCallback;
        EventHandler scriptStartEventHandler;
        EventHandler scriptEndEventHandler;
#ifdef FAULT_INJECTION
        EventHandler disposeScriptByFaultInjectionEventHandler;
#endif

        JsUtil::BaseDictionary<uint, JavascriptString *, ArenaAllocator> integerStringMap;

        double lastNumberToStringRadix10;
        double lastUtcTimeFromStr;

#if ENABLE_PROFILE_INFO
        bool referencesSharedDynamicSourceContextInfo;
#endif

        // We could delay the actual close after callRootLevel is 0.
        // this is to indicate the actual close is called once only.
        bool isScriptContextActuallyClosed;
        bool isFinalized;
#if DBG
        bool isInitialized;
        bool isCloningGlobal;
#endif
        bool fastDOMenabled;
        bool hasUsedInlineCache;
        bool hasProtoOrStoreFieldInlineCache;
        bool hasIsInstInlineCache;
        bool deferredBody;
        bool isPerformingNonreentrantWork;
        bool isDiagnosticsScriptContext;   // mentions that current script context belongs to the diagnostics OM.

        size_t sourceSize;

        void CleanSourceListInternal(bool calledDuringMark);
        typedef JsUtil::List<RecyclerWeakReference<Utf8SourceInfo>*, Recycler, false, Js::FreeListedRemovePolicy> SourceList;
        RecyclerRootPtr<SourceList> sourceList;

#ifdef ENABLE_SCRIPT_PROFILING
        IActiveScriptProfilerHeapEnum* heapEnum;

        // Profiler Probes
        // In future these can be list of callbacks ?
        // Profiler Callback information
        IActiveScriptProfilerCallback *m_pProfileCallback;
        BOOL m_fTraceFunctionCall;
        BOOL m_fTraceNativeFunctionCall;
        DWORD m_dwEventMask;

        IActiveScriptProfilerCallback2 *m_pProfileCallback2;
        BOOL m_fTraceDomCall;
        BOOL m_inProfileCallback;
#endif // ENABLE_SCRIPT_PROFILING

#if ENABLE_PROFILE_INFO
#if DBG_DUMP || defined(DYNAMIC_PROFILE_STORAGE) || defined(RUNTIME_DATA_COLLECTION)
        RecyclerRootPtr<SListBase<DynamicProfileInfo *>> profileInfoList;
#endif
#endif
        // List of weak reference dictionaries. We'll walk through them
        // and clean them up post-collection
        // IWeakReferenceDictionary objects are added to this list by calling
        // RegisterWeakReferenceDictionary. If you use JsUtil::WeakReferenceDictionary,
        // which also exposes the IWeakReferenceDictionary interface, it'll
        // automatically register the dictionary on the script context
        SListBase<JsUtil::IWeakReferenceDictionary*> weakReferenceDictionaryList;
        bool isWeakReferenceDictionaryListCleared;

        typedef void(*RaiseMessageToDebuggerFunctionType)(ScriptContext *, DEBUG_EVENT_INFO_TYPE, LPCWSTR, LPCWSTR);
        RaiseMessageToDebuggerFunctionType raiseMessageToDebuggerFunctionType;

        typedef void(*TransitionToDebugModeIfFirstSourceFn)(ScriptContext *, Utf8SourceInfo *);
        TransitionToDebugModeIfFirstSourceFn transitionToDebugModeIfFirstSourceFn;

        ScriptContext(ThreadContext* threadContext);
        void InitializeAllocations();
        void InitializePreGlobal();
        void InitializePostGlobal();
        void InitializeCache();

        // Source Info
        void EnsureSourceContextInfoMap();
        void EnsureDynamicSourceContextInfoMap();

        uint moduleSrcInfoCount;
#ifdef RUNTIME_DATA_COLLECTION
        time_t createTime;
#endif
        char16 const * url;

        void PrintStats();
        BOOL LeaveScriptStartCore(void * frameAddress, bool leaveForHost);

        void InternalClose();

        DebugContext* debugContext;
        CriticalSection debugContextCloseCS;

    public:
        static const int kArrayMatchCh=72;
        static const int kMaxArrayMatchIndex=8192;
        short arrayMatchItems[kArrayMatchCh];
        bool arrayMatchInit;

#ifdef LEAK_REPORT
        LeakReport::UrlRecord * urlRecord;
        bool isRootTrackerScriptContext;
#endif

        DateTime::DaylightTimeHelper *GetDaylightTimeHelper() { return &daylightTimeHelper; }
        DateTime::Utility *GetDateUtility() { return &dateTimeUtility; }

        virtual bool IsClosed() const override { return isClosed; }
        void SetIsClosed();

        bool IsFinalized() const { return isFinalized; }
        void SetIsFinalized() { isFinalized = true; }
        bool IsActuallyClosed() const { return isScriptContextActuallyClosed; }
#if ENABLE_NATIVE_CODEGEN
        bool IsClosedNativeCodeGenerator() const
        {
            return !nativeCodeGen || ::IsClosedNativeCodeGenerator(nativeCodeGen);
        }
#endif

        void SetHasUsedInlineCache(bool value) { hasUsedInlineCache = value; }

        void SetDirectHostTypeId(TypeId typeId) {directHostTypeId = typeId; }
        TypeId GetDirectHostTypeId() const { return directHostTypeId; }

<<<<<<< HEAD
        intptr_t GetRemoteScriptAddr(bool allowInitialize = true)
=======
        PSCRIPTCONTEXT_HANDLE GetRemoteScriptAddr(bool allowInitialize = true)
>>>>>>> c2405ae7
        {
#if ENABLE_OOP_NATIVE_CODEGEN
            if (!m_remoteScriptContextAddr && allowInitialize)
            {
                InitializeRemoteScriptContext();
            }
#endif
            return m_remoteScriptContextAddr;
        }

        char16 const * GetUrl() const { return url; }
        void SetUrl(BSTR bstr);
#ifdef RUNTIME_DATA_COLLECTION
        time_t GetCreateTime() const { return createTime; }
        uint GetAllocId() const { return allocId; }
#endif
        void InitializeArrayMatch()
        {
            if (!arrayMatchInit)
            {
                for (int i=0;i<kArrayMatchCh;i++)
                {
                    arrayMatchItems[i]= -1;
                }
                arrayMatchInit=true;
            }
        }

#ifdef HEAP_ENUMERATION_VALIDATION
        bool IsInitialized() { return this->isInitialized; }
#endif

        DebugContext* GetDebugContext() const { return this->debugContext; }
        CriticalSection* GetDebugContextCloseCS() { return &debugContextCloseCS; }

        uint callCount;

        // Guest arena allocated cache holding references that need to be pinned.
        Cache* cache;

        // if the current context is for webworker
        DWORD webWorkerId;

        static ScriptContext * New(ThreadContext * threadContext);
        static void Delete(ScriptContext* scriptContext);

        ~ScriptContext();

#ifdef PROFILE_TYPES
        void ProfileTypes();
#endif

#ifdef PROFILE_OBJECT_LITERALS
        void ProfileObjectLiteral();
#endif

        //
        // Regex helpers
        //
#if ENABLE_REGEX_CONFIG_OPTIONS
        UnifiedRegex::RegexStatsDatabase* GetRegexStatsDatabase();
        UnifiedRegex::DebugWriter* GetRegexDebugWriter();
#endif
        RegexPatternMruMap* GetDynamicRegexMap() const;

        UnifiedRegex::TrigramAlphabet* GetTrigramAlphabet() { return trigramAlphabet; }

        void SetTrigramAlphabet(UnifiedRegex::TrigramAlphabet * trigramAlphabet);

        UnifiedRegex::RegexStacks *RegexStacks();
        UnifiedRegex::RegexStacks *AllocRegexStacks();
        UnifiedRegex::RegexStacks *SaveRegexStacks();
        void RestoreRegexStacks(UnifiedRegex::RegexStacks *const contStack);

        void InitializeGlobalObject();
        bool IsIntlEnabled();
        JavascriptLibrary* GetLibrary() const { return javascriptLibrary; }
        const JavascriptLibraryBase* GetLibraryBase() const { return javascriptLibrary->GetLibraryBase(); }
#if DBG
        BOOL IsCloningGlobal() const { return isCloningGlobal;}
#endif
        void PushObject(Var object);
        Var PopObject();
        BOOL CheckObject(Var object);

        inline bool IsHeapEnumInProgress() { return GetRecycler()->IsHeapEnumInProgress(); }

        bool IsInterpreted() { return config.IsNoNative(); }
        void ForceNoNative() { config.ForceNoNative(); }
        void ForceNative() { config.ForceNative(); }
        ScriptConfiguration const * GetConfig(void) const { return &config; }
        CharClassifier const * GetCharClassifier(void) const;

        ThreadContext * GetThreadContext() const { return threadContext; }

        static const int MaxEvalSourceSize = 400;

        bool IsInEvalMap(FastEvalMapString const& key, BOOL isIndirect, ScriptFunction **ppFuncScript);
        void AddToEvalMap(FastEvalMapString const& key, BOOL isIndirect, ScriptFunction *pFuncScript);

        template <typename TCacheType>
        void CleanDynamicFunctionCache(TCacheType* cacheType);
        void CleanEvalMapCache(Js::EvalCacheTopLevelDictionary * cacheType);

        template <class TDelegate>
        void MapFunction(TDelegate mapper);

        template <class TDelegate>
        FunctionBody* FindFunction(TDelegate predicate);

        inline bool EnableEvalMapCleanup() { return CONFIG_FLAG(EnableEvalMapCleanup); };
        uint GetNextSourceContextId();

        bool IsInNewFunctionMap(EvalMapString const& key, ParseableFunctionInfo **ppFuncBody);
        void AddToNewFunctionMap(EvalMapString const& key, ParseableFunctionInfo *pFuncBody);

        SourceContextInfo * GetSourceContextInfo(DWORD_PTR hostSourceContext, IActiveScriptDataCache* profileDataCache);
        SourceContextInfo * GetSourceContextInfo(uint hash);
        SourceContextInfo * CreateSourceContextInfo(uint hash, DWORD_PTR hostSourceContext);
        SourceContextInfo * CreateSourceContextInfo(DWORD_PTR hostSourceContext, char16 const * url, size_t len,
            IActiveScriptDataCache* profileDataCache, char16 const * sourceMapUrl = nullptr, size_t sourceMapUrlLen = 0);

#if defined(LEAK_REPORT) || defined(CHECK_MEMORY_LEAK)
        void ClearSourceContextInfoMaps()
        {
          if (this->cache != nullptr)
          {
              this->cache->sourceContextInfoMap = nullptr;
              this->cache->dynamicSourceContextInfoMap = nullptr;
#if ENABLE_PROFILE_INFO
              this->referencesSharedDynamicSourceContextInfo = false;
#endif
          }
        }
#endif

#if ENABLE_PROFILE_INFO
#if DBG_DUMP || defined(DYNAMIC_PROFILE_STORAGE) || defined(RUNTIME_DATA_COLLECTION)
        void ClearDynamicProfileList()
        {
            if (profileInfoList)
            {
                profileInfoList->Reset();
                profileInfoList.Unroot(this->recycler);
            }
        }

        SListBase<DynamicProfileInfo *> * GetProfileInfoList() { return profileInfoList; }
#endif
#endif

        SRCINFO const * GetModuleSrcInfo(Js::ModuleID moduleID);
        SourceContextInfoMap* GetSourceContextInfoMap()
        {
            return (this->cache ? this->cache->sourceContextInfoMap : nullptr);
        }
        DynamicSourceContextInfoMap* GetDynamicSourceContextInfoMap()
        {
            return (this->cache ? this->cache->dynamicSourceContextInfoMap : nullptr);
        }

#if ENABLE_TTD
        //The host callback functor info
        HostScriptContextCallbackFunctor TTDHostCallbackFunctor;

        //The LogTag for this script context (the same as the tag for the global object but we put it here for fast lookup)
        TTD_LOG_PTR_ID ScriptContextLogTag;

        //Info about the core image for the context
        TTD::RuntimeContextInfo* TTDWellKnownInfo;

        //Additional runtime context that we only care about if TTD is running (or will be running)
        TTD::ScriptContextTTD* TTDContextInfo;

        //A flag indicating a TTDSnapshot is in progress
        bool TTDSnapshotOrInflateInProgress;

        //Check if a snapshot is in progress on this context
        bool IsTTDSnapshotOrInflateInProgress() const { return this->TTDSnapshotOrInflateInProgress; }

        //Memoized results for frequently used Record/Replay action checks
        bool TTDRecordOrReplayModeEnabled;
        bool TTDRecordModeEnabled;
        bool TTDReplayModeEnabled;

        bool TTDShouldPerformRecordOrReplayAction;
        bool TTDShouldPerformRecordAction;
        bool TTDShouldPerformReplayAction;

        bool TTDShouldPerformDebuggerAction;
        bool TTDShouldSuppressGetterInvocationForDebuggerEvaluation;

        //Check if the TTD system has been activated (and record/replay may or may not be enabled)
        bool IsTTDRecordOrReplayModeEnabled() const { return this->TTDRecordOrReplayModeEnabled; }

        //Check if the TTD Record system has been activated (and  may or may not be enabled)
        bool IsTTDRecordModeEnabled() const { return this->TTDRecordModeEnabled; }

        //Check if the TTD Replay system has been activated (and  may or may not be enabled)
        bool IsTTDReplayModeEnabled() const { return this->TTDReplayModeEnabled; }

        //Check if we are in (record OR replay) AND this code is being run on behalf of the user application
        bool ShouldPerformRecordOrReplayAction() const { return this->TTDShouldPerformRecordOrReplayAction; }

        //Use this to check specifically if we are in record AND this code is being run on behalf of the user application
        bool ShouldPerformRecordAction() const { return this->TTDShouldPerformRecordAction; }

        //Use this to check specifically if we are in replay mode AND this code is being run on behalf of the user application
        bool ShouldPerformReplayAction() const { return this->TTDShouldPerformReplayAction; }

        //Use this to check specifically if we are in debugging mode AND this code is being run on behalf of the user application
        bool ShouldPerformDebuggerAction() const { return this->TTDShouldPerformDebuggerAction; }

        //A special check to see if we are debugging and want to suppress the execution of getters (which may be triggered by displaying values in the debugger)
        bool ShouldSuppressGetterInvocationForDebuggerEvaluation() const { return this->TTDShouldSuppressGetterInvocationForDebuggerEvaluation; }

        //
        //TODO: this is currently called explicitly -- we need to fix up the core image computation and this will be eliminated then
        //
        //Initialize the core object image for TTD
        void InitializeCoreImage_TTD();
#endif

        void SetFirstInterpreterFrameReturnAddress(void * returnAddress) { firstInterpreterFrameReturnAddress = returnAddress;}
        void *GetFirstInterpreterFrameReturnAddress() { return firstInterpreterFrameReturnAddress;}

        void CleanupWeakReferenceDictionaries();

        void Initialize();
        bool Close(bool inDestructor);
        void MarkForClose();
#ifdef ENABLE_PROJECTION
        void SetHostType(int32 hostType) { config.SetHostType(hostType); }
        void SetWinRTConstructorAllowed(bool allowed) { config.SetWinRTConstructorAllowed(allowed); }
        void SetProjectionTargetVersion(DWORD version) { config.SetProjectionTargetVersion(version); }
#endif
        void SetCanOptimizeGlobalLookupFlag(BOOL f){ config.SetCanOptimizeGlobalLookupFlag(f);}
        BOOL CanOptimizeGlobalLookup(){ return config.CanOptimizeGlobalLookup();}

        bool IsFastDOMEnabled() { return fastDOMenabled; }
        void SetFastDOMenabled();
        BOOL VerifyAlive(BOOL isJSFunction = FALSE, ScriptContext* requestScriptContext = nullptr);
        void VerifyAliveWithHostContext(BOOL isJSFunction, HostScriptContext* requestHostScriptContext);
        void AddFunctionBodyToPropIdMap(FunctionBody* body);

        void BindReference(void* addr);

        void InitPropertyStringMap(int i);
        PropertyString* AddPropertyString2(const Js::PropertyRecord* propertyRecord);
        PropertyString* CachePropertyString2(const Js::PropertyRecord* propertyRecord);
        PropertyString* GetPropertyString2(char16 ch1, char16 ch2);
        void FindPropertyRecord(__in LPCWSTR pszPropertyName, __in int propertyNameLength, PropertyRecord const** propertyRecord);
        JsUtil::List<const RecyclerWeakReference<Js::PropertyRecord const>*>* FindPropertyIdNoCase(__in LPCWSTR pszPropertyName, __in int propertyNameLength);

        void FindPropertyRecord(JavascriptString* pstName, PropertyRecord const** propertyRecord);
        PropertyRecord const * GetPropertyName(PropertyId propertyId);
        PropertyRecord const * GetPropertyNameLocked(PropertyId propertyId);
        void GetOrAddPropertyRecord(JsUtil::CharacterBuffer<WCHAR> const& propName, PropertyRecord const** propertyRecord);
        template <size_t N> void GetOrAddPropertyRecord(const char16(&propertyName)[N], PropertyRecord const** propertyRecord)
        {
            GetOrAddPropertyRecord(propertyName, N - 1, propertyRecord);
        }
        PropertyId GetOrAddPropertyIdTracked(JsUtil::CharacterBuffer<WCHAR> const& propName);
        template <size_t N> PropertyId GetOrAddPropertyIdTracked(const char16(&propertyName)[N])
        {
            return GetOrAddPropertyIdTracked(propertyName, N - 1);
        }
        PropertyId GetOrAddPropertyIdTracked(__in_ecount(propertyNameLength) LPCWSTR pszPropertyName, __in int propertyNameLength);
        void GetOrAddPropertyRecord(__in_ecount(propertyNameLength) LPCWSTR pszPropertyName, __in int propertyNameLength, PropertyRecord const** propertyRecord);
        BOOL IsNumericPropertyId(PropertyId propertyId, uint32* value);

        void RegisterWeakReferenceDictionary(JsUtil::IWeakReferenceDictionary* weakReferenceDictionary);
        void ResetWeakReferenceDictionaryList() { weakReferenceDictionaryList.Reset(); }

        BOOL ReserveStaticTypeIds(__in int first, __in int last);
        TypeId ReserveTypeIds(int count);
        TypeId CreateTypeId();

        WellKnownHostType GetWellKnownHostType(Js::TypeId typeId) { return threadContext->GetWellKnownHostType(typeId); }
        void SetWellKnownHostTypeId(WellKnownHostType wellKnownType, Js::TypeId typeId) { threadContext->SetWellKnownHostTypeId(wellKnownType, typeId); }

        ParseNodePtr ParseScript(Parser* parser, const byte* script,
            size_t cb, SRCINFO const * pSrcInfo,
            CompileScriptException * pse, Utf8SourceInfo** ppSourceInfo,
            const char16 *rootDisplayName, LoadScriptFlag loadScriptFlag,
            uint* sourceIndex, Js::Var scriptSource = nullptr);

        JavascriptFunction* LoadScript(const byte* script, size_t cb,
            SRCINFO const * pSrcInfo,
            CompileScriptException * pse, Utf8SourceInfo** ppSourceInfo,
            const char16 *rootDisplayName, LoadScriptFlag loadScriptFlag,
            Js::Var scriptSource = nullptr);

        ArenaAllocator* GeneralAllocator() { return &generalAllocator; }

#ifdef ENABLE_BASIC_TELEMETRY
        ArenaAllocator* TelemetryAllocator() { return &telemetryAllocator; }
#endif

#ifdef SEPARATE_ARENA
        ArenaAllocator* SourceCodeAllocator() { return &sourceCodeAllocator; }
        ArenaAllocator* RegexAllocator() { return &regexAllocator; }
#else
        ArenaAllocator* SourceCodeAllocator() { return &generalAllocator; }
        ArenaAllocator* RegexAllocator() { return &generalAllocator; }
#endif
#ifdef NEED_MISC_ALLOCATOR
        ArenaAllocator* MiscAllocator() { return &miscAllocator; }
#endif
        InlineCacheAllocator* GetInlineCacheAllocator() { return &inlineCacheAllocator; }
        CacheAllocator* GetIsInstInlineCacheAllocator() { return &isInstInlineCacheAllocator; }
        CacheAllocator * ForInCacheAllocator() { return &forInCacheAllocator; }
        ArenaAllocator* DynamicProfileInfoAllocator() { return &dynamicProfileInfoAllocator; }

        ArenaAllocator* AllocatorForDiagnostics();

        Js::TempArenaAllocatorObject* GetTemporaryAllocator(LPCWSTR name);
        void ReleaseTemporaryAllocator(Js::TempArenaAllocatorObject* tempAllocator);
        Js::TempGuestArenaAllocatorObject* GetTemporaryGuestAllocator(LPCWSTR name);
        void ReleaseTemporaryGuestAllocator(Js::TempGuestArenaAllocatorObject* tempAllocator);

        bool EnsureInterpreterArena(ArenaAllocator **);
        void ReleaseInterpreterArena();

        ArenaAllocator* GetGuestArena() const
        {
            return guestArena;
        }

        void ReleaseGuestArena();

        Recycler* GetRecycler() const { return recycler; }
        RecyclerJavascriptNumberAllocator * GetNumberAllocator() { return &numberAllocator; }
#if ENABLE_NATIVE_CODEGEN
        NativeCodeGenerator * GetNativeCodeGenerator() const { return nativeCodeGen; }
#endif
#if ENABLE_BACKGROUND_PARSING
        BackgroundParser * GetBackgroundParser() const { return backgroundParser; }
#endif

        void OnScriptStart(bool isRoot, bool isScript);
        void OnScriptEnd(bool isRoot, bool isForcedEnd);

        template <bool stackProbe, bool leaveForHost>
        bool LeaveScriptStart(void * frameAddress);
        template <bool leaveForHost>
        void LeaveScriptEnd(void * frameAddress);

        HostScriptContext * GetHostScriptContext() const { return hostScriptContext; }
        void SetHostScriptContext(HostScriptContext *  hostScriptContext);
        void SetScriptEngineHaltCallback(HaltCallback* scriptEngine);
        void ClearHostScriptContext();

        IActiveScriptProfilerHeapEnum* GetHeapEnum();
        void SetHeapEnum(IActiveScriptProfilerHeapEnum* newHeapEnum);
        void ClearHeapEnum();

        void SetScriptStartEventHandler(EventHandler eventHandler);
        void SetScriptEndEventHandler(EventHandler eventHandler);
#ifdef FAULT_INJECTION
        void DisposeScriptContextByFaultInjection();
        void SetDisposeDisposeByFaultInjectionEventHandler(EventHandler eventHandler);
#endif
        EnumeratedObjectCache* GetEnumeratedObjectCache() { return &(cache->enumObjCache); }
        PropertyString* TryGetPropertyString(PropertyId propertyId);
        PropertyString* GetPropertyString(PropertyId propertyId);
        void InvalidatePropertyStringCache(PropertyId propertyId, Type* type);
        JavascriptString* GetIntegerString(Var aValue);
        JavascriptString* GetIntegerString(int value);
        JavascriptString* GetIntegerString(uint value);

        void CheckEvalRestriction();

        RecyclableObject* GetMissingPropertyResult();
        RecyclableObject* GetMissingItemResult();

        bool HasRecordedException() const { return threadContext->GetRecordedException() != nullptr; }
        Js::JavascriptExceptionObject * GetAndClearRecordedException(bool *considerPassingToDebugger = nullptr);
        void RecordException(Js::JavascriptExceptionObject * exceptionObject, bool propagateToDebugger = false);
        __declspec(noreturn) void RethrowRecordedException(JavascriptExceptionObject::HostWrapperCreateFuncType hostWrapperCreateFunc);

#if ENABLE_NATIVE_CODEGEN
        BOOL IsNativeAddress(void * codeAddr);
#endif

        uint SaveSourceCopy(Utf8SourceInfo* sourceInfo, int cchLength, bool isCesu8);
        bool SaveSourceCopy(Utf8SourceInfo* const sourceInfo, int cchLength, bool isCesu8, uint * index);

        uint SaveSourceNoCopy(Utf8SourceInfo* sourceInfo, int cchLength, bool isCesu8);

        void CloneSources(ScriptContext* sourceContext);
        Utf8SourceInfo* GetSource(uint sourceIndex);

        uint SourceCount() const { return (uint)sourceList->Count(); }
        void CleanSourceList() { CleanSourceListInternal(false); }
        SourceList* GetSourceList() const { return sourceList; }
        bool IsItemValidInSourceList(int index);

        template <typename TFunction>
        void MapScript(TFunction mapper)
        {
            this->sourceList->Map([mapper] (int, RecyclerWeakReference<Utf8SourceInfo>* sourceInfoWeakReference)
            {
                Utf8SourceInfo* strongRef = sourceInfoWeakReference->Get();

                if (strongRef)
                {
                    mapper(strongRef);
                }
            });
        }

#ifdef CHECK_STACKWALK_EXCEPTION
        void SetIgnoreStackWalkException() {threadContext->GetScriptEntryExit()->ignoreStackWalkException = true; }
#endif

        // For debugging scenarios where execution will go to debugging manager and come back to engine again, enforce the current EER to have
        // 'hasCaller' property set, which will enable the stack walking across frames.
        // Do not call this directly, look for ENFORCE_ENTRYEXITRECORD_HASCALLER macro.
        void EnforceEERHasCaller() { threadContext->GetScriptEntryExit()->hasCaller = true; }

        void SetRaiseMessageToDebuggerFunction(RaiseMessageToDebuggerFunctionType function)
        {
            raiseMessageToDebuggerFunctionType = function;
        }

        void RaiseMessageToDebugger(DEBUG_EVENT_INFO_TYPE messageType, LPCWSTR message, LPCWSTR url)
        {
            if (raiseMessageToDebuggerFunctionType != nullptr)
            {
                raiseMessageToDebuggerFunctionType(this, messageType, message, url);
            }
        }

        void SetTransitionToDebugModeIfFirstSourceFn(TransitionToDebugModeIfFirstSourceFn function)
        {
            transitionToDebugModeIfFirstSourceFn = function;
        }

        void TransitionToDebugModeIfFirstSource(Utf8SourceInfo *sourceInfo)
        {
            if (transitionToDebugModeIfFirstSourceFn != nullptr)
            {
                transitionToDebugModeIfFirstSourceFn(this, sourceInfo);
            }
        }

        void AddSourceSize(size_t sourceSize)
        {
            this->sourceSize += sourceSize;
            this->threadContext->AddSourceSize(sourceSize);
        }

        size_t GetSourceSize()
        {
            return this->sourceSize;
        }

        BOOL SetDeferredBody(BOOL set)
        {
            bool old = this->deferredBody;
            this->deferredBody = !!set;
            return old;
        }

        BOOL GetDeferredBody(void) const
        {
            return this->deferredBody;
        }

    public:
        void FreeFunctionEntryPoint(Js::JavascriptMethod method);

    private:
        uint CloneSource(Utf8SourceInfo* info);
    public:
        void RegisterProtoInlineCache(InlineCache *pCache, PropertyId propId);
        void InvalidateProtoCaches(const PropertyId propertyId);
        void InvalidateAllProtoCaches();
        void RegisterStoreFieldInlineCache(InlineCache *pCache, PropertyId propId);
        void InvalidateStoreFieldCaches(const PropertyId propertyId);
        void InvalidateAllStoreFieldCaches();
        void RegisterIsInstInlineCache(Js::IsInstInlineCache * cache, Js::Var function);
#if DBG
        bool IsIsInstInlineCacheRegistered(Js::IsInstInlineCache * cache, Js::Var function);
#endif
        void ClearInlineCaches();
        void ClearIsInstInlineCaches();
        void ClearForInCaches();
#ifdef PERSISTENT_INLINE_CACHES
        void ClearInlineCachesWithDeadWeakRefs();
#endif
        void ClearScriptContextCaches();
#if ENABLE_NATIVE_CODEGEN
        void RegisterConstructorCache(Js::PropertyId propertyId, Js::ConstructorCache* cache);
#endif

    public:
        void RegisterPrototypeChainEnsuredToHaveOnlyWritableDataPropertiesScriptContext();
    private:
        void DoRegisterPrototypeChainEnsuredToHaveOnlyWritableDataPropertiesScriptContext();
    public:
        void ClearPrototypeChainEnsuredToHaveOnlyWritableDataPropertiesCaches();

    public:
        JavascriptString * GetLastNumberToStringRadix10(double value);
        void SetLastNumberToStringRadix10(double value, JavascriptString * str);
        bool GetLastUtcTimeFromStr(JavascriptString * str, double& dbl);
        void SetLastUtcTimeFromStr(JavascriptString * str, double value);
        bool IsNoContextSourceContextInfo(SourceContextInfo *sourceContextInfo) const
        {
            return sourceContextInfo == cache->noContextSourceContextInfo;
        }

        BOOL IsProfiling()
        {
#ifdef ENABLE_SCRIPT_PROFILING
            return (m_pProfileCallback != nullptr);
#else
            return FALSE;
#endif
        }

        BOOL IsInProfileCallback()
        {
#ifdef ENABLE_SCRIPT_PROFILING
            return m_inProfileCallback;
#else
            return FALSE;
#endif
        }

#if DBG
        SourceContextInfo const * GetNoContextSourceContextInfo() const { return cache->noContextSourceContextInfo; }

#ifdef ENABLE_SCRIPT_PROFILING
        int GetProfileSession()
        {
            AssertMsg(m_pProfileCallback != nullptr, "Asking for profile session when we aren't in one.");
            return m_iProfileSession;
        }

        void StartNewProfileSession()
        {
            AssertMsg(m_pProfileCallback != nullptr, "New Session when the profiler isn't set to any callback.");
            m_iProfileSession++;
        }

        void StopProfileSession()
        {
            AssertMsg(m_pProfileCallback == nullptr, "How to stop when there is still the callback out there");
        }
#endif // ENABLE_SCRIPT_PROFILING

        bool hadProfiled;
        bool HadProfiled() const { return hadProfiled; }
#endif

        SRCINFO *AddHostSrcInfo(SRCINFO const *pSrcInfo);

        inline void CoreSetProfileEventMask(DWORD dwEventMask);
        typedef HRESULT (*RegisterExternalLibraryType)(Js::ScriptContext *pScriptContext);
#ifdef ENABLE_SCRIPT_PROFILING
        HRESULT RegisterProfileProbe(IActiveScriptProfilerCallback *pProfileCallback, DWORD dwEventMask, DWORD dwContext, RegisterExternalLibraryType RegisterExternalLibrary, JavascriptMethod dispatchInvoke);
#endif
        HRESULT SetProfileEventMask(DWORD dwEventMask);
        HRESULT DeRegisterProfileProbe(HRESULT hrReason, JavascriptMethod dispatchInvoke);

        HRESULT RegisterScript(Js::FunctionProxy *pFunctionBody, BOOL fRegisterScript = TRUE);

        // Register static and dynamic scripts
        HRESULT RegisterAllScripts();

        // Iterate through utf8sourceinfo and clear debug document if they are there.
        void EnsureClearDebugDocument();

        // To be called directly only when the thread context is shutting down
        void ShutdownClearSourceLists();

        HRESULT RegisterLibraryFunction(const char16 *pwszObjectName, const char16 *pwszFunctionName, Js::PropertyId functionPropertyId, JavascriptMethod entryPoint);

        HRESULT RegisterBuiltinFunctions(RegisterExternalLibraryType RegisterExternalLibrary);
        void RegisterDebugThunk(bool calledDuringAttach = true);
        void UnRegisterDebugThunk();

        void UpdateRecyclerFunctionEntryPointsForDebugger();
        void SetFunctionInRecyclerToProfileMode(bool enumerateNonUserFunctionsOnly = false);
#ifdef ENABLE_SCRIPT_PROFILING
        static void SetEntryPointToProfileThunk(JavascriptFunction* function);
        static void RestoreEntryPointFromProfileThunk(JavascriptFunction* function);
#endif

        static void RecyclerEnumClassEnumeratorCallback(void *address, size_t size);
        static void RecyclerFunctionCallbackForDebugger(void *address, size_t size);

        static ushort ProcessNameAndGetLength(Js::StringBuilder<ArenaAllocator>* nameBuffer, const WCHAR* name);

#ifdef ASMJS_PLAT
        void TransitionEnvironmentForDebugger(ScriptFunction * scriptFunction);
#endif

#if ENABLE_NATIVE_CODEGEN
        HRESULT RecreateNativeCodeGenerator();
#endif

        HRESULT OnDebuggerAttached();
        HRESULT OnDebuggerDetached();
        HRESULT OnDebuggerAttachedDetached(bool attach);
        void InitializeDebugging();
        bool IsForceNoNative();
        bool IsEnumeratingRecyclerObjects() const { return isEnumeratingRecyclerObjects; }

    private:
        class AutoEnumeratingRecyclerObjects
        {
        public:
            AutoEnumeratingRecyclerObjects(ScriptContext* scriptContext):
                m_scriptContext(scriptContext)
            {
                Assert(!m_scriptContext->IsEnumeratingRecyclerObjects());
                m_scriptContext->isEnumeratingRecyclerObjects = true;
            }

            ~AutoEnumeratingRecyclerObjects()
            {
                Assert(m_scriptContext->IsEnumeratingRecyclerObjects());
                m_scriptContext->isEnumeratingRecyclerObjects = false;
            }

        private:
            ScriptContext* m_scriptContext;
        };

#ifdef EDIT_AND_CONTINUE
    private:
        ScriptEditQuery* activeScriptEditQuery;

        void BeginScriptEditEnumFunctions(ScriptEditQuery* scriptEditQuery) { Assert(!activeScriptEditQuery); activeScriptEditQuery = scriptEditQuery; }
        void EndScriptEditEnumFunctions() { Assert(activeScriptEditQuery); activeScriptEditQuery = nullptr; }
    public:
        ScriptEditQuery* GetActiveScriptEditQuery() const { return activeScriptEditQuery; }

        class AutoScriptEditEnumFunctions
        {
        public:
            AutoScriptEditEnumFunctions(ScriptContext* scriptContext, ScriptEditQuery* scriptEditQuery) : m_scriptContext(scriptContext)
            {
                scriptContext->BeginScriptEditEnumFunctions(scriptEditQuery);
            }
            ~AutoScriptEditEnumFunctions() { m_scriptContext->EndScriptEditEnumFunctions(); }
        private:
            ScriptContext* m_scriptContext;
        };
#endif

    private:
        typedef JsUtil::BaseDictionary<JavascriptMethod, Js::PropertyId, ArenaAllocator, PrimeSizePolicy> BuiltinFunctionIdDictionary;
        BuiltinFunctionIdDictionary *m_pBuiltinFunctionIdMap;
        Js::PropertyId GetFunctionNumber(JavascriptMethod entryPoint);

        static const char16* CopyString(const char16* str, size_t charCount, ArenaAllocator* alloc);
        static charcount_t AppendWithEscapeCharacters(Js::StringBuilder<ArenaAllocator>* stringBuilder, const WCHAR* sourceString, charcount_t sourceStringLen, WCHAR escapeChar, WCHAR charToEscape);

    public:
#if DYNAMIC_INTERPRETER_THUNK
        JavascriptMethod GetNextDynamicAsmJsInterpreterThunk(PVOID* ppDynamicInterpreterThunk);
        JavascriptMethod GetNextDynamicInterpreterThunk(PVOID* ppDynamicInterpreterThunk);
#if DBG
        BOOL IsDynamicInterpreterThunk(JavascriptMethod address);
#endif
        void ReleaseDynamicInterpreterThunk(BYTE* address, bool addtoFreeList);
        void ReleaseDynamicAsmJsInterpreterThunk(BYTE* address, bool addtoFreeList);
#endif

        static Var DebugProfileProbeThunk(RecyclableObject* function, CallInfo callInfo, ...);
        static JavascriptMethod ProfileModeDeferredParse(ScriptFunction **function);
        static Var ProfileModeDeferredParsingThunk(RecyclableObject* function, CallInfo callInfo, ...);

        // Thunks for deferred deserialization of function bodies from the byte code cache
        static JavascriptMethod ProfileModeDeferredDeserialize(ScriptFunction* function);
        static Var ProfileModeDeferredDeserializeThunk(RecyclableObject* function, CallInfo callInfo, ...);

#ifdef ENABLE_SCRIPT_PROFILING
        void SetProfileMode(BOOL fSet);
        static JavascriptMethod GetProfileModeThunk(JavascriptMethod entryPoint);
        static Var ProfileModeThunk_DebugModeWrapper(JavascriptFunction* function, ScriptContext* scriptContext, JavascriptMethod entryPoint, Arguments& args);
        BOOL GetProfileInfo(
            JavascriptFunction* function,
            PROFILER_TOKEN &scriptId,
            PROFILER_TOKEN &functionId);

        HRESULT OnScriptCompiled(PROFILER_TOKEN scriptId, PROFILER_SCRIPT_TYPE type, IUnknown *pIDebugDocumentContext);
        HRESULT OnFunctionCompiled(
            PROFILER_TOKEN functionId,
            PROFILER_TOKEN scriptId,
            const WCHAR *pwszFunctionName,
            const WCHAR *pwszFunctionNameHint,
            IUnknown *pIDebugDocumentContext);
        HRESULT OnFunctionEnter(PROFILER_TOKEN scriptId, PROFILER_TOKEN functionId);
        HRESULT OnFunctionExit(PROFILER_TOKEN scriptId, PROFILER_TOKEN functionId);

        static HRESULT FunctionExitSenderThunk(PROFILER_TOKEN functionId, PROFILER_TOKEN scriptId, ScriptContext *pScriptContext);
        static HRESULT FunctionExitByNameSenderThunk(const char16 *pwszFunctionName, ScriptContext *pScriptContext);
#endif // ENABLE_SCRIPT_PROFILING

        bool SetDispatchProfile(bool fSet, JavascriptMethod dispatchInvoke);
        HRESULT OnDispatchFunctionEnter(const WCHAR *pwszFunctionName);
        HRESULT OnDispatchFunctionExit(const WCHAR *pwszFunctionName);

        void OnStartupComplete();
        void SaveStartupProfileAndRelease(bool isSaveOnClose = false);

#if ENABLE_PROFILE_INFO
        template<template<typename> class BarrierT>
        void AddDynamicProfileInfo(FunctionBody * functionBody, BarrierT<DynamicProfileInfo>& dynamicProfileInfo);
#endif
#if DBG || defined(RUNTIME_DATA_COLLECTION)
        uint allocId;
#endif

#ifdef PROFILE_EXEC
        void DisableProfiler();
        void SetRecyclerProfiler();
        void SetProfilerFromScriptContext(ScriptContext * scriptContext);
        void ProfileBegin(Js::Phase);
        void ProfileEnd(Js::Phase);
        void ProfileSuspend(Js::Phase, Js::Profiler::SuspendRecord * suspendRecord);
        void ProfileResume(Js::Profiler::SuspendRecord * suspendRecord);
        void ProfilePrint();
        bool IsProfilerCreated() const { return isProfilerCreated; }
#endif

#ifdef PROFILE_MEM
        void DisableProfileMemoryDumpOnDelete() { profileMemoryDump = false; }
#endif

#ifdef PROFILE_STRINGS
        StringProfiler * GetStringProfiler(); // May be null if string profiling not enabled
#endif

    public:
        virtual intptr_t GetNullAddr() const override;
        virtual intptr_t GetUndefinedAddr() const override;
        virtual intptr_t GetTrueAddr() const override;
        virtual intptr_t GetFalseAddr() const override;
        virtual intptr_t GetUndeclBlockVarAddr() const override;
        virtual intptr_t GetEmptyStringAddr() const override;
        virtual intptr_t GetNegativeZeroAddr() const override;
        virtual intptr_t GetNumberTypeStaticAddr() const override;
        virtual intptr_t GetStringTypeStaticAddr() const override;
        virtual intptr_t GetObjectTypeAddr() const override;
        virtual intptr_t GetObjectHeaderInlinedTypeAddr() const override;
        virtual intptr_t GetRegexTypeAddr() const override;
        virtual intptr_t GetArrayTypeAddr() const override;
        virtual intptr_t GetNativeIntArrayTypeAddr() const override;
        virtual intptr_t GetNativeFloatArrayTypeAddr() const override;
        virtual intptr_t GetArrayConstructorAddr() const override;
        virtual intptr_t GetCharStringCacheAddr() const override;
        virtual intptr_t GetSideEffectsAddr() const override;
        virtual intptr_t GetArraySetElementFastPathVtableAddr() const override;
        virtual intptr_t GetIntArraySetElementFastPathVtableAddr() const override;
        virtual intptr_t GetFloatArraySetElementFastPathVtableAddr() const override;
        virtual intptr_t GetLibraryAddr() const override;
        virtual intptr_t GetGlobalObjectAddr() const override;
        virtual intptr_t GetGlobalObjectThisAddr() const override;
        virtual intptr_t GetNumberAllocatorAddr() const override;
        virtual intptr_t GetRecyclerAddr() const override;
        virtual bool GetRecyclerAllowNativeCodeBumpAllocation() const override;
        virtual bool IsSIMDEnabled() const override;
        virtual bool IsPRNGSeeded() const override;
        virtual intptr_t GetBuiltinFunctionsBaseAddr() const override;

        virtual intptr_t GetDebuggingFlagsAddr() const override;
        virtual intptr_t GetDebugStepTypeAddr() const override;
        virtual intptr_t GetDebugFrameAddressAddr() const override;
        virtual intptr_t GetDebugScriptIdWhenSetAddr() const override;

#if ENABLE_NATIVE_CODEGEN
        virtual void AddToDOMFastPathHelperMap(intptr_t funcInfoAddr, IR::JnHelperMethod helper) override;
        virtual IR::JnHelperMethod GetDOMFastPathHelper(intptr_t funcInfoAddr) override;
#endif

        virtual intptr_t GetAddr() const override;

        virtual intptr_t GetVTableAddress(VTableValue vtableType) const override;

        virtual bool IsRecyclerVerifyEnabled() const override;
        virtual uint GetRecyclerVerifyPad() const override;

        virtual Js::Var* GetModuleExportSlotArrayAddress(uint moduleIndex, uint slotIndex) override;

        Js::SourceTextModuleRecord* GetModuleRecord(uint moduleId) const
        {
            return javascriptLibrary->GetModuleRecord(moduleId);
        }

        void SetBuiltInLibraryFunction(JavascriptMethod entryPoint, JavascriptFunction* function);
        JavascriptFunction* GetBuiltInLibraryFunction(JavascriptMethod entryPoint);

    private:
        BuiltInLibraryFunctionMap* builtInLibraryFunctions;

#if ENABLE_NATIVE_CODEGEN
        JITDOMFastPathHelperMap * m_domFastPathHelperMap;
#endif

#ifdef RECYCLER_PERF_COUNTERS
        size_t bindReferenceCount;
#endif

        ScriptContext * nextPendingClose;
    public:
        void SetNextPendingClose(ScriptContext * nextPendingClose);
        inline ScriptContext * GetNextPendingClose() const { return nextPendingClose; }

#ifdef ENABLE_MUTATION_BREAKPOINT
        // Keep track of all breakpoints in order to properly clean up on debugger detach
        bool HasMutationBreakpoints();
        void InsertMutationBreakpoint(Js::MutationBreakpoint *mutationBreakpoint);
#endif
    };

    class AutoDynamicCodeReference
    {
    public:
        AutoDynamicCodeReference(ScriptContext* scriptContext):
          m_scriptContext(scriptContext)
          {
              scriptContext->GetLibrary()->BeginDynamicFunctionReferences();
          }

          ~AutoDynamicCodeReference()
          {
              m_scriptContext->GetLibrary()->EndDynamicFunctionReferences();
          }

    private:
        ScriptContext* m_scriptContext;
    };

    template <typename TCacheType>
    void ScriptContext::CleanDynamicFunctionCache(TCacheType* cacheType)
    {
        // Remove eval map functions that haven't been recently used
        // TODO: Metric based on allocation size too? So don't clean if there hasn't been much allocated?

        cacheType->Clean([this](const typename TCacheType::KeyType& key, typename TCacheType::ValueType value) {
#ifdef ENABLE_DEBUG_CONFIG_OPTIONS
            if (CONFIG_FLAG(DumpEvalStringOnRemoval))
            {
                Output::Print(_u("EvalMap: Removing Dynamic Function String from dynamic function cache: %s\n"), key.str.GetBuffer()); Output::Flush();
            }
#endif
        });
    }

    template <class TDelegate>
    void ScriptContext::MapFunction(TDelegate mapper)
    {
        if (this->sourceList)
        {
            this->sourceList->Map([&mapper](int, RecyclerWeakReference<Js::Utf8SourceInfo>* sourceInfo)
            {
                Utf8SourceInfo* sourceInfoStrongRef = sourceInfo->Get();
                if (sourceInfoStrongRef)
                {
                    sourceInfoStrongRef->MapFunction(mapper);
                }
            });
        }
    }

    template <class TDelegate>
    FunctionBody* ScriptContext::FindFunction(TDelegate predicate)
    {
        FunctionBody* functionBody = nullptr;

        this->sourceList->MapUntil([&functionBody, &predicate](int, RecyclerWeakReference<Js::Utf8SourceInfo>* sourceInfo) -> bool
        {
            Utf8SourceInfo* sourceInfoStrongRef = sourceInfo->Get();
            if (sourceInfoStrongRef)
            {
                functionBody = sourceInfoStrongRef->FindFunction(predicate);
                if (functionBody)
                {
                    return true;
                }
            }

            return false;
        });

        return functionBody;
    }

    class AutoProfilingPhase
    {
    public:
        AutoProfilingPhase(ScriptContext* scriptcontext, Js::Phase phase) : scriptcontext(scriptcontext), phase(phase), isPhaseComplete(false)
        {
    #ifdef PROFILE_EXEC
            scriptcontext->ProfileBegin(phase);
    #endif
        }

        ~AutoProfilingPhase()
        {
            if(!this->isPhaseComplete)
            {
                EndProfile();
            }
        }

        void EndProfile()
        {
            this->isPhaseComplete = true;
#ifdef PROFILE_EXEC
            scriptcontext->ProfileEnd(phase);
#endif
        }
    private:
        ScriptContext* scriptcontext;
        Js::Phase phase;
        bool isPhaseComplete;
    };
}


#define BEGIN_TEMP_ALLOCATOR(allocator, scriptContext, name) \
    Js::TempArenaAllocatorObject *temp##allocator = scriptContext->GetTemporaryAllocator(name); \
    ArenaAllocator * allocator = temp##allocator->GetAllocator();

#define END_TEMP_ALLOCATOR(allocator, scriptContext) \
    scriptContext->ReleaseTemporaryAllocator(temp##allocator);

#define DECLARE_TEMP_ALLOCATOR(allocator) \
    Js::TempArenaAllocatorObject *temp##allocator = nullptr; \
    ArenaAllocator * allocator = nullptr;

#define ACQUIRE_TEMP_ALLOCATOR(allocator, scriptContext, name) \
    temp##allocator = scriptContext->GetTemporaryAllocator(name); \
    allocator = temp##allocator->GetAllocator();

#define RELEASE_TEMP_ALLOCATOR(allocator, scriptContext) \
    if (temp##allocator) \
    scriptContext->ReleaseTemporaryAllocator(temp##allocator);

#define DECLARE_TEMP_GUEST_ALLOCATOR(allocator) \
    Js::TempGuestArenaAllocatorObject *tempGuest##allocator = nullptr; \
    ArenaAllocator * allocator = nullptr;

#define ACQUIRE_TEMP_GUEST_ALLOCATOR(allocator, scriptContext, name) \
    tempGuest##allocator = scriptContext->GetTemporaryGuestAllocator(name); \
    allocator = tempGuest##allocator->GetAllocator();

#define RELEASE_TEMP_GUEST_ALLOCATOR(allocator, scriptContext) \
    if (tempGuest##allocator) \
    scriptContext->ReleaseTemporaryGuestAllocator(tempGuest##allocator);<|MERGE_RESOLUTION|>--- conflicted
+++ resolved
@@ -913,11 +913,7 @@
         void SetDirectHostTypeId(TypeId typeId) {directHostTypeId = typeId; }
         TypeId GetDirectHostTypeId() const { return directHostTypeId; }
 
-<<<<<<< HEAD
-        intptr_t GetRemoteScriptAddr(bool allowInitialize = true)
-=======
         PSCRIPTCONTEXT_HANDLE GetRemoteScriptAddr(bool allowInitialize = true)
->>>>>>> c2405ae7
         {
 #if ENABLE_OOP_NATIVE_CODEGEN
             if (!m_remoteScriptContextAddr && allowInitialize)
