//-------------------------------------------------------------------------------------------------------
// Copyright (C) Microsoft. All rights reserved.
// Licensed under the MIT license. See LICENSE.txt file in the project root for full license information.
//-------------------------------------------------------------------------------------------------------
#pragma once

#ifdef ENABLE_SCRIPT_PROFILING
#include "activprof.h"
#endif

#if DBG || ENABLE_REGEX_CONFIG_OPTIONS || defined(PROFILE_STRINGS)
#define NEED_MISC_ALLOCATOR
#endif

#define BuiltInFunctionsScriptId 0

using namespace PlatformAgnostic;

class NativeCodeGenerator;
class BackgroundParser;
struct IActiveScriptDirect;
#ifdef ENABLE_BASIC_TELEMETRY
class ScriptContextTelemetry;
#endif
namespace Js
{
    class ScriptContext;
    class ScriptEditQuery;
    class MutationBreakpoint;
    class StringProfiler;
    class DebugContext;
    struct HaltCallback;
    struct DebuggerOptionsCallback;
    class ModuleRecordBase;
}

// Created for every source buffer passed by host.
// This structure has all the details.
class SRCINFO
{
    // We currently don't free SRCINFO object so we don't want to add extra variables here.
    // In future, when we do make it freeable and will be able to allocate more than one per Module,
    // we can move variables m_isGlobalFunc and m_isEval from FunctionBody.cpp here.
public:
    SourceContextInfo * sourceContextInfo;
    ULONG dlnHost;             // Line number passed to ParseScriptText
    ULONG ulColumnHost;        // Column number on the line where the parse script text started
    ULONG lnMinHost;           // Line offset of first host-supplied line
    ULONG ichMinHost;          // Range of host supplied characters
    ULONG ichLimHost;
    ULONG ulCharOffset;        // Char offset of the source text relative to the document. (Populated using IActiveScriptContext)
    Js::ModuleID moduleID;
    ULONG grfsi;

    static SRCINFO* Copy(Recycler* recycler, const SRCINFO* srcInfo)
    {
        SRCINFO* copySrcInfo = RecyclerNew(recycler, SRCINFO, *srcInfo);
        return copySrcInfo;
    }
};

struct CustomExternalObjectOperations
{
    size_t offsetOfOperationsUsage;
    DWORD operationFlagEquals;
    DWORD operationFlagStrictEquals;
};

enum ExternalJitData
{
    ExternalJitData_CustomExternalObjectOperations
};

enum LoadScriptFlag
{
    LoadScriptFlag_None         = 0x0,
    LoadScriptFlag_Expression   = 0x1,                  // the script returns a value.
    LoadScriptFlag_disableDeferredParse = 0x2,          // do not defer-parse the code.
    LoadScriptFlag_isByteCodeBufferForLibrary = 0x4,    // for bytecode buffer
    LoadScriptFlag_disableAsmJs = 0x8,                  // disable parse as asmjs. The code is not conform to asmjs requirement.
    LoadScriptFlag_Module = 0x10,                       // input script is module code.
    LoadScriptFlag_isFunction = 0x20,                   // input script is in a function scope, not global code.
    LoadScriptFlag_Utf8Source = 0x40,                   // input buffer is utf8 encoded.
    LoadScriptFlag_LibraryCode = 0x80                   // for debugger, indicating 'not my code'
};

class HostScriptContext
{
public:
    HostScriptContext(Js::ScriptContext* inScriptContext) { this->scriptContext = inScriptContext; }
    virtual void Delete() = 0;
    virtual HRESULT GetPreviousHostScriptContext(__deref_out HostScriptContext** ppUnkCaller) = 0;
    virtual HRESULT PushHostScriptContext() = 0;
    virtual void PopHostScriptContext() = 0;

    virtual HRESULT SetCaller(IUnknown *punkNew, IUnknown **ppunkPrev) = 0;
    virtual HRESULT GetDispatchExCaller(__deref_out void** dispatchExCaller) = 0;
    virtual void ReleaseDispatchExCaller(__in void* dispatchExCaler) = 0;
    virtual Js::ModuleRoot * GetModuleRoot(int moduleID) = 0;
    virtual HRESULT CheckCrossDomainScriptContext(__in Js::ScriptContext* scriptContext) = 0;

    virtual HRESULT GetHostContextUrl(__in DWORD_PTR hostSourceContext, __out BSTR& pUrl) = 0;
    virtual BOOL HasCaller() = 0;
    virtual void CleanDynamicCodeCache() = 0;
    virtual HRESULT VerifyDOMSecurity(Js::ScriptContext* targetContext, Js::Var obj) = 0;

    virtual HRESULT CheckEvalRestriction() = 0;
    virtual HRESULT HostExceptionFromHRESULT(HRESULT hr, Js::Var* outError) = 0;

    virtual HRESULT GetExternalJitData(ExternalJitData id, void *data) = 0;
    virtual HRESULT SetDispatchInvoke(Js::JavascriptMethod dispatchInvoke) = 0;
    virtual HRESULT ArrayBufferFromExternalObject(__in Js::RecyclableObject *obj,
        __out Js::ArrayBuffer **ppArrayBuffer) = 0;
    virtual Js::JavascriptError* CreateWinRTError(IErrorInfo* perrinfo, Js::RestrictedErrorStrings * proerrstr) = 0;
    virtual HRESULT EnqueuePromiseTask(Js::Var varTask) = 0;

    virtual HRESULT FetchImportedModule(Js::ModuleRecordBase* referencingModule, LPCOLESTR specifier, Js::ModuleRecordBase** dependentModuleRecord) = 0;
    virtual HRESULT NotifyHostAboutModuleReady(Js::ModuleRecordBase* referencingModule, Js::Var exceptionVar) = 0;

    Js::ScriptContext* GetScriptContext() { return scriptContext; }

    virtual bool SetCrossSiteForFunctionType(Js::JavascriptFunction * function) = 0;
#if DBG_DUMP || defined(PROFILE_EXEC) || defined(PROFILE_MEM)
    virtual void EnsureParentInfo(Js::ScriptContext* scriptContext = NULL) = 0;
#endif
#if DBG
    virtual bool IsHostCrossSiteThunk(Js::JavascriptMethod address) = 0;
#endif
private:
    Js::ScriptContext* scriptContext;
};

#if ENABLE_TTD
//A class that we use to pass in a functor from the host when we need to inform it about something we are doing
class HostScriptContextCallbackFunctor
{
public:
    void* HostData;
    void(*pfOnScriptLoadCallback)(void* hostData, Js::JavascriptFunction* scriptFunction, Js::Utf8SourceInfo* utf8SourceInfo, CompileScriptException* compileException);

    HostScriptContextCallbackFunctor()
        : HostData(nullptr), pfOnScriptLoadCallback(nullptr)
    {
        ;
    }

    HostScriptContextCallbackFunctor(void* callbackData, void(*pfcallbackOnScriptLoad)(void* hostData, Js::JavascriptFunction* scriptFunction, Js::Utf8SourceInfo* utf8SourceInfo, CompileScriptException* compileException))
        : HostData(callbackData), pfOnScriptLoadCallback(pfcallbackOnScriptLoad)
    {
        ;
    }
};
#endif

namespace Js
{

#pragma pack(push, 1)
    struct StackFrameInfo
    {
        StackFrameInfo() { }
        StackFrameInfo(DWORD_PTR _scriptContextID
            , UINT32 _sourceLocationLineNumber
            , UINT32 _sourceLocationColumnNumber
            , UINT32 _methodIDOrNameIndex
            , UINT8 _isFrameIndex)
            : scriptContextID(_scriptContextID)
            , sourceLocationLineNumber(_sourceLocationLineNumber)
            , sourceLocationColumnNumber(_sourceLocationColumnNumber)
            , methodIDOrNameIndex(_methodIDOrNameIndex)
            , isFrameIndex(_isFrameIndex)
        { }

        DWORD_PTR scriptContextID;
        UINT32 sourceLocationLineNumber;
        UINT32 sourceLocationColumnNumber;
        UINT32 methodIDOrNameIndex;
        UINT8  isFrameIndex;
    };
#pragma pack(pop)

#ifdef ENABLE_PROJECTION
    class ProjectionConfiguration
    {
    public:
        ProjectionConfiguration() : targetVersion(0)
        {
        }

        DWORD GetTargetVersion() const { return this->targetVersion; }
        void SetTargetVersion(DWORD version) { this->targetVersion = version; }

        bool IsTargetWindows8() const           { return this->targetVersion == NTDDI_WIN8; }
        bool IsTargetWindowsBlueOrLater() const { return this->targetVersion >= NTDDI_WINBLUE; }

    private:
        DWORD targetVersion;
    };
#endif // ENABLE_PROJECTION

    class ScriptConfiguration
    {
    public:
        ScriptConfiguration(const ThreadConfiguration * const threadConfig, const bool isOptimizedForManyInstances) :
#ifdef ENABLE_PROJECTION
            HostType(Configuration::Global.flags.HostType),
            WinRTConstructorAllowed(Configuration::Global.flags.WinRTConstructorAllowed),
#endif
            NoNative(Configuration::Global.flags.NoNative),
            isOptimizedForManyInstances(isOptimizedForManyInstances),
            threadConfig(threadConfig)
        {
        }

        // Version
        bool SupportsES3()                      const { return true; }
        bool SupportsES3Extensions()            const {
#ifdef ENABLE_PROJECTION
            return HostType != HostTypeApplication;
#else
            return true;
#endif
        }

#define FORWARD_THREAD_CONFIG(flag) inline bool flag() const { return threadConfig->flag(); }
#define FLAG(threadFlag, globalFlag) FORWARD_THREAD_CONFIG(threadFlag)
#define FLAG_RELEASE(threadFlag, globalFlag) FORWARD_THREAD_CONFIG(threadFlag)
#include "../Base/ThreadConfigFlagsList.h"
#undef FLAG_RELEASE
#undef FLAG
#undef FORWARD_THREAD_CONFIG

        bool SupportsCollectGarbage() const { return true; }

        void ForceNoNative() { this->NoNative = true; }
        void ForceNative() { this->NoNative = false; }
        bool IsNoNative() const { return this->NoNative; }

        void SetCanOptimizeGlobalLookupFlag(BOOL f){ this->fCanOptimizeGlobalLookup = f;}
        BOOL CanOptimizeGlobalLookup() const { return this->fCanOptimizeGlobalLookup;}
        bool IsOptimizedForManyInstances() const { return isOptimizedForManyInstances; }
        void CopyFrom(ScriptConfiguration& other)
        {
            this->NoNative = other.NoNative;
            this->fCanOptimizeGlobalLookup = other.fCanOptimizeGlobalLookup;
#ifdef ENABLE_PROJECTION
            this->HostType = other.HostType;
            this->WinRTConstructorAllowed = other.WinRTConstructorAllowed;
            this->projectionConfiguration = other.projectionConfiguration;
#endif
        }

#ifdef ENABLE_PROJECTION
        Number GetHostType() const    // Returns one of enum HostType values (see ConfigFlagsTable.h).
        {
            AssertMsg(this->HostType >= HostTypeMin && this->HostType <= HostTypeMax, "HostType value is out of valid range.");
            return this->HostType;
        }

        ProjectionConfiguration const * GetProjectionConfig() const
        {
            return &projectionConfiguration;
        }
        void SetHostType(int32 hostType) { this->HostType = hostType; }
        void SetWinRTConstructorAllowed(bool allowed) { this->WinRTConstructorAllowed = allowed; }
        void SetProjectionTargetVersion(DWORD version)
        {
            projectionConfiguration.SetTargetVersion(version);
        }
        bool IsWinRTEnabled()           const { return (GetHostType() == Js::HostTypeApplication) || (GetHostType() == Js::HostTypeWebview); }

        bool IsWinRTConstructorAllowed() const { return (GetHostType() != Js::HostTypeWebview) || this->WinRTConstructorAllowed; }
#endif
    private:

        // Per script configurations
        bool NoNative;
        BOOL fCanOptimizeGlobalLookup;
        const bool isOptimizedForManyInstances;
        const ThreadConfiguration * const threadConfig;

#ifdef ENABLE_PROJECTION
        Number HostType;    // One of enum HostType values (see ConfigFlagsTable.h).
        bool WinRTConstructorAllowed;  // whether allow constructor in webview host type. Also note that this is not a security feature.
        ProjectionConfiguration projectionConfiguration;
#endif
    };

    struct ScriptEntryExitRecord
    {
        bool hasCaller : 1;
        bool hasReentered : 1;
#if DBG_DUMP
        bool isCallRoot : 1;
#endif
#if DBG || defined(PROFILE_EXEC)
        bool leaveForHost : 1;
#endif
#if DBG
        bool leaveForAsyncHostOperation : 1;
#endif
#ifdef CHECK_STACKWALK_EXCEPTION
        bool ignoreStackWalkException: 1;
#endif
        Js::ImplicitCallFlags savedImplicitCallFlags;

        void * returnAddrOfScriptEntryFunction;
        void * frameIdOfScriptExitFunction; // the frameAddres in x86, the return address in amd64/arm_soc
        ScriptContext * scriptContext;
        struct ScriptEntryExitRecord * next;

#if defined(_M_IX86) && defined(DBG)
        void * scriptEntryFS0;
#endif
#ifdef EXCEPTION_CHECK
        ExceptionType handledExceptionType;
#endif
    };

    static const unsigned int EvalMRUSize = 15;
    typedef JsUtil::BaseDictionary<DWORD_PTR, SourceContextInfo *, Recycler, PowerOf2SizePolicy> SourceContextInfoMap;
    typedef JsUtil::BaseDictionary<uint, SourceContextInfo *, Recycler, PowerOf2SizePolicy> DynamicSourceContextInfoMap;

    typedef JsUtil::BaseDictionary<EvalMapString, ScriptFunction*, RecyclerNonLeafAllocator, PrimeSizePolicy> SecondLevelEvalCache;
    typedef TwoLevelHashRecord<FastEvalMapString, ScriptFunction*, SecondLevelEvalCache, EvalMapString> EvalMapRecord;
    typedef JsUtil::Cache<FastEvalMapString, EvalMapRecord*, RecyclerNonLeafAllocator, PrimeSizePolicy, JsUtil::MRURetentionPolicy<FastEvalMapString, EvalMRUSize>, FastEvalMapStringComparer> EvalCacheTopLevelDictionary;
    typedef JsUtil::Cache<EvalMapString, ParseableFunctionInfo*, RecyclerNonLeafAllocator, PrimeSizePolicy, JsUtil::MRURetentionPolicy<EvalMapString, EvalMRUSize>> NewFunctionCache;
    typedef JsUtil::BaseDictionary<ParseableFunctionInfo*, ParseableFunctionInfo*, Recycler, PrimeSizePolicy, RecyclerPointerComparer> ParseableFunctionInfoMap;
    // This is the dictionary used by script context to cache the eval.
    typedef TwoLevelHashDictionary<FastEvalMapString, ScriptFunction*, EvalMapRecord, EvalCacheTopLevelDictionary, EvalMapString> EvalCacheDictionary;

    struct PropertyStringMap
    {
        PropertyString* strLen2[80];

        inline static uint PStrMapIndex(char16 ch)
        {
            Assert(ch >= '0' && ch <= 'z');
            return ch - '0';
        }
    };

    // valid if object!= NULL
    struct EnumeratedObjectCache {
        static const int kMaxCachedPropStrings=16;
        DynamicObject* object;
        DynamicType* type;
        PropertyString* propertyStrings[kMaxCachedPropStrings];
        int validPropStrings;
    };

    typedef JsUtil::BaseDictionary<JavascriptMethod, JavascriptFunction*, Recycler, PowerOf2SizePolicy> BuiltInLibraryFunctionMap;

    // this is allocated in GC directly to avoid force pinning the object, it is linked from JavascriptLibrary such that it has
    // the same lifetime as JavascriptLibrary, and it can be collected without ScriptContext Close.
    // Allocate it as Finalizable such that it will be still available during JavascriptLibrary Dispose time
    class Cache : public FinalizableObject
    {
    public:
        virtual void Finalize(bool isShutdown) override {}
        virtual void Dispose(bool isShutdown) override {}
        virtual void Mark(Recycler *recycler) override { AssertMsg(false, "Mark called on object that isn't TrackableObject"); }

        JavascriptString * lastNumberToStringRadix10String;
        EnumeratedObjectCache enumObjCache;
        JavascriptString * lastUtcTimeFromStrString;
        EvalCacheDictionary* evalCacheDictionary;
        EvalCacheDictionary* indirectEvalCacheDictionary;
        NewFunctionCache* newFunctionCache;
        RegexPatternMruMap *dynamicRegexMap;
        SourceContextInfoMap* sourceContextInfoMap;   // maps host provided context cookie to the URL of the script buffer passed.
        DynamicSourceContextInfoMap* dynamicSourceContextInfoMap;
        SourceContextInfo* noContextSourceContextInfo;
        SRCINFO* noContextGlobalSourceInfo;
        SRCINFO const ** moduleSrcInfo;
        BuiltInLibraryFunctionMap* builtInLibraryFunctions;
    };

    class ScriptContext : public ScriptContextBase, public ScriptContextInfo
    {
        friend class LowererMD;
        friend class RemoteScriptContext;
        friend class GlobalObject; // InitializeCache
        friend class SourceTextModuleRecord; // for module bytecode gen.

    public:
        static DWORD GetThreadContextOffset() { return offsetof(ScriptContext, threadContext); }
        static DWORD GetOptimizationOverridesOffset() { return offsetof(ScriptContext, optimizationOverrides); }
        static DWORD GetRecyclerOffset() { return offsetof(ScriptContext, recycler); }
        static DWORD GetNumberAllocatorOffset() { return offsetof(ScriptContext, numberAllocator); }
        static DWORD GetAsmIntDbValOffset() { return offsetof(ScriptContext, retAsmIntDbVal); }

        ScriptContext *next;
        ScriptContext *prev;
        double retAsmIntDbVal; // stores the double & float result for Asm interpreter

        AsmJsSIMDValue retAsmSimdVal; // stores raw simd result for Asm interpreter
        static DWORD GetAsmSimdValOffset() { return offsetof(ScriptContext, retAsmSimdVal); }

        ScriptContextOptimizationOverrideInfo optimizationOverrides;

        Js::JavascriptMethod CurrentThunk;
        Js::JavascriptMethod CurrentCrossSiteThunk;
        Js::JavascriptMethod DeferredParsingThunk;
        Js::JavascriptMethod DeferredDeserializationThunk;
        Js::JavascriptMethod DispatchDefaultInvoke;
        Js::JavascriptMethod DispatchProfileInvoke;

#ifdef ENABLE_SCRIPT_DEBUGGING
        typedef HRESULT (*GetDocumentContextFunction)(
            ScriptContext *pContext,
            Js::FunctionBody *pFunctionBody,
            IDebugDocumentContext **ppDebugDocumentContext);
        GetDocumentContextFunction GetDocumentContext;
#endif // ENABLE_SCRIPT_DEBUGGING

#ifdef ENABLE_SCRIPT_PROFILING
        typedef HRESULT (*CleanupDocumentContextFunction)(ScriptContext *pContext);
        CleanupDocumentContextFunction CleanupDocumentContext;
#endif

        const ScriptContextBase* GetScriptContextBase() const { return static_cast<const ScriptContextBase*>(this); }

        bool DoUndeferGlobalFunctions() const;

        bool IsUndeclBlockVar(Var var) const { return this->javascriptLibrary->IsUndeclBlockVar(var); }

        void TrackPid(const PropertyRecord* propertyRecord);
        void TrackPid(PropertyId propertyId);

        bool IsTrackedPropertyId(Js::PropertyId propertyId);
        void InvalidateHostObjects()
        {
            AssertMsg(!isClosed, "Host Object invalidation should occur before the engine is fully closed. Figure our how isClosed got set beforehand.");
            isInvalidatedForHostObjects = true;
        }
        bool IsInvalidatedForHostObjects()
        {
            return isInvalidatedForHostObjects;
        }

#if ENABLE_NATIVE_CODEGEN
        void InitializeRemoteScriptContext();
#endif

#ifdef ENABLE_JS_ETW
        void EmitStackTraceEvent(__in UINT64 operationID, __in USHORT maxFrameCount, bool emitV2AsyncStackEvent);
#endif

        void SetIsDiagnosticsScriptContext(bool set) { this->isDiagnosticsScriptContext = set; }
        bool IsDiagnosticsScriptContext() const { return this->isDiagnosticsScriptContext; }

        bool IsScriptContextInNonDebugMode() const;
        bool IsScriptContextInDebugMode() const;
        bool IsScriptContextInSourceRundownOrDebugMode() const;
        bool IsRunningScript() const { return this->threadContext->GetScriptEntryExit() != nullptr; }

        typedef JsUtil::List<RecyclerWeakReference<Utf8SourceInfo>*, Recycler, false, Js::WeakRefFreeListedRemovePolicy> CalleeSourceList;
        RecyclerRootPtr<CalleeSourceList> calleeUtf8SourceInfoList;
        void AddCalleeSourceInfoToList(Utf8SourceInfo* sourceInfo);
        bool HaveCalleeSources() { return calleeUtf8SourceInfoList && !calleeUtf8SourceInfoList->Empty(); }

        template<class TMapFunction>
        void MapCalleeSources(TMapFunction map)
        {
            if (this->HaveCalleeSources())
            {
                calleeUtf8SourceInfoList->Map([&](uint i, RecyclerWeakReference<Js::Utf8SourceInfo>* sourceInfoWeakRef)
                {
                    if (calleeUtf8SourceInfoList->IsItemValid(i))
                    {
                        Js::Utf8SourceInfo* sourceInfo = sourceInfoWeakRef->Get();
                        map(sourceInfo);
                    }
                });
            }
            if (calleeUtf8SourceInfoList)
            {
                calleeUtf8SourceInfoList.Unroot(this->GetRecycler());
            }
        }

#ifdef ASMJS_PLAT
        inline AsmJsCodeGenerator* GetAsmJsCodeGenerator() const{return asmJsCodeGenerator;}
        AsmJsCodeGenerator* InitAsmJsCodeGenerator();
#endif

        bool IsExceptionWrapperForBuiltInsEnabled();
        static bool IsExceptionWrapperForBuiltInsEnabled(ScriptContext* scriptContext);
        static bool IsExceptionWrapperForHelpersEnabled(ScriptContext* scriptContext);
#ifdef ENABLE_SCRIPT_PROFILING
        bool IsEnumerateNonUserFunctionsOnly() const { return m_enumerateNonUserFunctionsOnly; }
        bool IsTraceDomCall() const { return !!m_fTraceDomCall; }
#endif

        InlineCache * GetValueOfInlineCache() const { return valueOfInlineCache;}
        InlineCache * GetToStringInlineCache() const { return toStringInlineCache; }

        FunctionBody * GetFakeGlobalFuncForUndefer() const { return fakeGlobalFuncForUndefer; }
        void SetFakeGlobalFuncForUndefer(FunctionBody * func) { fakeGlobalFuncForUndefer.Root(func, GetRecycler()); }

    private:
        PropertyStringMap* propertyStrings[80];

        JavascriptFunction* GenerateRootFunction(ParseNodePtr parseTree, uint sourceIndex, Parser* parser, uint32 grfscr, CompileScriptException * pse, const char16 *rootDisplayName);

        typedef void (*EventHandler)(ScriptContext *);
        ScriptContext ** registeredPrototypeChainEnsuredToHaveOnlyWritableDataPropertiesScriptContext;

        ArenaAllocator generalAllocator;
#ifdef ENABLE_BASIC_TELEMETRY
        ArenaAllocator telemetryAllocator;
#endif

        ArenaAllocator dynamicProfileInfoAllocator;
        InlineCacheAllocator inlineCacheAllocator;
        CacheAllocator isInstInlineCacheAllocator;
        CacheAllocator forInCacheAllocator;

        ArenaAllocator* interpreterArena;
        ArenaAllocator* guestArena;

        ArenaAllocator* diagnosticArena;

        intptr_t m_remoteScriptContextAddr;

        bool startupComplete; // Indicates if the heuristic startup phase for this script context is complete
        bool isInvalidatedForHostObjects;  // Indicates that we've invalidate all objects in the host so stop calling them.
        bool isEnumeratingRecyclerObjects; // Indicates this scriptContext is enumerating recycler objects. Used by recycler enumerating callbacks to filter out other unrelated scriptContexts.
        bool m_enumerateNonUserFunctionsOnly; // Indicates that recycler enumeration callback will consider only non-user functions (which are built-ins, external, winrt etc).

        ThreadContext* threadContext;
        TypeId  directHostTypeId;

        InlineCache * valueOfInlineCache;
        InlineCache * toStringInlineCache;

        typedef JsUtil::BaseHashSet<Js::PropertyId, ArenaAllocator> PropIdSetForConstProp;
        PropIdSetForConstProp * intConstPropsOnGlobalObject;
        PropIdSetForConstProp * intConstPropsOnGlobalUserObject;

        void * firstInterpreterFrameReturnAddress;
#ifdef SEPARATE_ARENA
        ArenaAllocator sourceCodeAllocator;
        ArenaAllocator regexAllocator;
#endif
#ifdef NEED_MISC_ALLOCATOR
        ArenaAllocator miscAllocator;
#endif

#if DBG
        JsUtil::BaseHashSet<void *, ArenaAllocator> bindRef;
        int m_iProfileSession;
#endif

#ifdef PROFILE_EXEC
        ScriptContextProfiler * profiler;
        bool isProfilerCreated;
        bool disableProfiler;
        bool ensureParentInfo;

        Profiler * CreateProfiler();
#endif
#ifdef PROFILE_MEM
        bool profileMemoryDump;
#endif
#ifdef PROFILE_STRINGS
        StringProfiler* stringProfiler;
#endif

        RecyclerRootPtr<FunctionBody> fakeGlobalFuncForUndefer;

public:
#ifdef PROFILE_TYPES
        int convertNullToSimpleCount;
        int convertNullToSimpleDictionaryCount;
        int convertNullToDictionaryCount;
        int convertDeferredToDictionaryCount;
        int convertDeferredToSimpleDictionaryCount;
        int convertSimpleToDictionaryCount;
        int convertSimpleToSimpleDictionaryCount;
        int convertPathToDictionaryCount1;
        int convertPathToDictionaryCount2;
        int convertPathToDictionaryCount3;
        int convertPathToDictionaryCount4;
        int convertPathToSimpleDictionaryCount;
        int convertSimplePathToPathCount;
        int convertSimpleDictionaryToDictionaryCount;
        int convertSimpleSharedDictionaryToNonSharedCount;
        int convertSimpleSharedToNonSharedCount;
        int simplePathTypeHandlerCount;
        int pathTypeHandlerCount;
        int promoteCount;
        int cacheCount;
        int branchCount;
        int maxPathLength;
        int typeCount[TypeIds_Limit];
        int instanceCount[TypeIds_Limit];
#endif


#ifdef PROFILE_BAILOUT_RECORD_MEMORY
        __int64 bailOutRecordBytes;
        __int64 bailOutOffsetBytes;
        __int64 codeSize;
#endif

#ifdef  PROFILE_OBJECT_LITERALS
        int objectLiteralInstanceCount;
        int objectLiteralPathCount;
        int objectLiteralCount[TypePath::MaxPathTypeHandlerLength];
        int objectLiteralSimpleDictionaryCount;
        uint32 objectLiteralMaxLength;
        int objectLiteralPromoteCount;
        int objectLiteralCacheCount;
        int objectLiteralBranchCount;
#endif
#if DBG_DUMP
        uint byteCodeDataSize;
        uint byteCodeAuxiliaryDataSize;
        uint byteCodeAuxiliaryContextDataSize;
        uint byteCodeHistogram[static_cast<uint>(OpCode::ByteCodeLast)];
        uint32 forinCache;
        uint32 forinNoCache;
#endif
#ifdef BGJIT_STATS
        uint interpretedCount;
        uint funcJITCount;
        uint loopJITCount;
        uint bytecodeJITCount;
        uint interpretedCallsHighPri;
        uint maxFuncInterpret;
        uint jitCodeUsed;
        uint funcJitCodeUsed;
        uint speculativeJitCount;
#endif

#ifdef REJIT_STATS
        // Used to store bailout stats
        typedef JsUtil::BaseDictionary<uint, uint, ArenaAllocator> BailoutStatsMap;

        struct RejitStats
        {
            uint *m_rejitReasonCounts;
            BailoutStatsMap* m_bailoutReasonCounts;

            uint  m_totalRejits;
            uint  m_totalBailouts;

            RejitStats(ScriptContext *scriptContext) : m_totalRejits(0), m_totalBailouts(0)
            {
                m_rejitReasonCounts = AnewArrayZ(scriptContext->GeneralAllocator(), uint, NumRejitReasons);
                m_bailoutReasonCounts = Anew(scriptContext->GeneralAllocator(), BailoutStatsMap, scriptContext->GeneralAllocator());
            }
        };

        void LogDataForFunctionBody(Js::FunctionBody *body, uint idx, bool isRejit);

        void LogRejit(Js::FunctionBody *body, uint reason);
        void LogBailout(Js::FunctionBody *body, uint kind);

        // Used to centrally collect stats for all function bodies.
        typedef JsUtil::WeaklyReferencedKeyDictionary<const Js::FunctionBody, RejitStats*> RejitStatsMap;
        RejitStatsMap* rejitStatsMap;

        BailoutStatsMap *bailoutReasonCounts;
        uint *rejitReasonCounts;
#endif
#ifdef ENABLE_BASIC_TELEMETRY

    private:
        ScriptContextTelemetry* telemetry;
    public:
        ScriptContextTelemetry& GetTelemetry();
        bool HasTelemetry();

#endif
#ifdef INLINE_CACHE_STATS
        // Used to store inline cache stats

        struct CacheData
        {
            uint hits;
            uint misses;
            uint collisions;
            bool isGetCache;
            Js::PropertyId propertyId;

            CacheData() : hits(0), misses(0), collisions(0), isGetCache(false), propertyId(Js::PropertyIds::_none) { }
        };

        // This is a strongly referenced dictionary, since we want to know hit rates for dead caches.
        typedef JsUtil::BaseDictionary<const Js::PolymorphicInlineCache*, CacheData*, Recycler> CacheDataMap;
        CacheDataMap *cacheDataMap;

        void LogCacheUsage(Js::PolymorphicInlineCache *cache, bool isGet, Js::PropertyId propertyId, bool hit, bool collision);
#endif

#ifdef FIELD_ACCESS_STATS
        typedef SList<FieldAccessStatsPtr, Recycler> FieldAccessStatsList;

        struct FieldAccessStatsEntry
        {
            RecyclerWeakReference<FunctionBody>* functionBodyWeakRef;
            FieldAccessStatsList stats;

            FieldAccessStatsEntry(RecyclerWeakReference<FunctionBody>* functionBodyWeakRef, Recycler* recycler)
                : functionBodyWeakRef(functionBodyWeakRef), stats(recycler) {}
        };

        typedef JsUtil::BaseDictionary<uint, FieldAccessStatsEntry*, Recycler> FieldAccessStatsByFunctionNumberMap;

        FieldAccessStatsByFunctionNumberMap* fieldAccessStatsByFunctionNumber;

        void RecordFieldAccessStats(FunctionBody* functionBody, FieldAccessStatsPtr fieldAccessStats);
#endif

#ifdef MISSING_PROPERTY_STATS
        int missingPropertyMisses;
        int missingPropertyHits;
        int missingPropertyCacheAttempts;

        void RecordMissingPropertyMiss();
        void RecordMissingPropertyHit();
        void RecordMissingPropertyCacheAttempt();
#endif

        bool IsIntConstPropertyOnGlobalObject(Js::PropertyId propId);
        void TrackIntConstPropertyOnGlobalObject(Js::PropertyId propId);
        bool IsIntConstPropertyOnGlobalUserObject(Js::PropertyId propertyId);
        void TrackIntConstPropertyOnGlobalUserObject(Js::PropertyId propertyId);

private:
        //
        // Regex globals
        //
#if ENABLE_REGEX_CONFIG_OPTIONS
        UnifiedRegex::DebugWriter* regexDebugWriter;
        UnifiedRegex::RegexStatsDatabase* regexStatsDatabase;
#endif
        UnifiedRegex::TrigramAlphabet* trigramAlphabet;
        UnifiedRegex::RegexStacks *regexStacks;

        JsUtil::Stack<Var>* operationStack;
        Recycler* recycler;
        RecyclerJavascriptNumberAllocator numberAllocator;

        ScriptConfiguration config;
        CharClassifier *charClassifier;

        // DisableJIT-TODO: Switch this to Dynamic thunk ifdef instead
#if ENABLE_NATIVE_CODEGEN
#if DYNAMIC_INTERPRETER_THUNK
        InterpreterThunkEmitter* interpreterThunkEmitter;
#endif
        BackgroundParser *backgroundParser;
#ifdef ASMJS_PLAT
        InterpreterThunkEmitter* asmJsInterpreterThunkEmitter;
        AsmJsCodeGenerator* asmJsCodeGenerator;
        typedef JsUtil::BaseDictionary<void *, SList<AsmJsScriptFunction *>*, ArenaAllocator> AsmFunctionMap;
        AsmFunctionMap* asmJsEnvironmentMap;
        ArenaAllocator* debugTransitionAlloc;
#endif
        NativeCodeGenerator* nativeCodeGen;
#endif

        DateTime::DaylightTimeHelper daylightTimeHelper;
        DateTime::Utility dateTimeUtility;

public:
        inline const WCHAR *const GetStandardName(size_t *nameLength, DateTime::YMD *ymd = NULL)
        {
            return dateTimeUtility.GetStandardName(nameLength, ymd);
        }

        inline const WCHAR *const GetDaylightName(size_t *nameLength, DateTime::YMD *ymd = NULL)
        {
            return dateTimeUtility.GetDaylightName(nameLength, ymd);
        }

private:
        HostScriptContext * hostScriptContext;
        HaltCallback* scriptEngineHaltCallback;
        EventHandler scriptStartEventHandler;
        EventHandler scriptEndEventHandler;
#ifdef FAULT_INJECTION
        EventHandler disposeScriptByFaultInjectionEventHandler;
#endif

        JsUtil::BaseDictionary<uint, JavascriptString *, ArenaAllocator> integerStringMap;

        double lastNumberToStringRadix10;
        double lastUtcTimeFromStr;

#if ENABLE_PROFILE_INFO
        bool referencesSharedDynamicSourceContextInfo;
#endif

        // We could delay the actual close after callRootLevel is 0.
        // this is to indicate the actual close is called once only.
        bool isScriptContextActuallyClosed;
        bool isFinalized;
#if DBG
        bool isInitialized;
        bool isCloningGlobal;
#endif
        bool fastDOMenabled;
        bool hasUsedInlineCache;
        bool hasProtoOrStoreFieldInlineCache;
        bool hasIsInstInlineCache;
        bool deferredBody;
        bool isPerformingNonreentrantWork;
        bool isDiagnosticsScriptContext;   // mentions that current script context belongs to the diagnostics OM.

        size_t sourceSize;

        void CleanSourceListInternal(bool calledDuringMark);
        typedef JsUtil::List<RecyclerWeakReference<Utf8SourceInfo>*, Recycler, false, Js::FreeListedRemovePolicy> SourceList;
        RecyclerRootPtr<SourceList> sourceList;

#ifdef ENABLE_SCRIPT_PROFILING
        IActiveScriptProfilerHeapEnum* heapEnum;

        // Profiler Probes
        // In future these can be list of callbacks ?
        // Profiler Callback information
        IActiveScriptProfilerCallback *m_pProfileCallback;
        BOOL m_fTraceFunctionCall;
        BOOL m_fTraceNativeFunctionCall;
        DWORD m_dwEventMask;

        IActiveScriptProfilerCallback2 *m_pProfileCallback2;
        BOOL m_fTraceDomCall;
        BOOL m_inProfileCallback;
#endif // ENABLE_SCRIPT_PROFILING

#if ENABLE_PROFILE_INFO
#if DBG_DUMP || defined(DYNAMIC_PROFILE_STORAGE) || defined(RUNTIME_DATA_COLLECTION)
        RecyclerRootPtr<SListBase<DynamicProfileInfo *>> profileInfoList;
#endif
#endif
        // List of weak reference dictionaries. We'll walk through them
        // and clean them up post-collection
        // IWeakReferenceDictionary objects are added to this list by calling
        // RegisterWeakReferenceDictionary. If you use JsUtil::WeakReferenceDictionary,
        // which also exposes the IWeakReferenceDictionary interface, it'll
        // automatically register the dictionary on the script context
        SListBase<JsUtil::IWeakReferenceDictionary*> weakReferenceDictionaryList;
        bool isWeakReferenceDictionaryListCleared;

        typedef void(*RaiseMessageToDebuggerFunctionType)(ScriptContext *, DEBUG_EVENT_INFO_TYPE, LPCWSTR, LPCWSTR);
        RaiseMessageToDebuggerFunctionType raiseMessageToDebuggerFunctionType;

        typedef void(*TransitionToDebugModeIfFirstSourceFn)(ScriptContext *, Utf8SourceInfo *);
        TransitionToDebugModeIfFirstSourceFn transitionToDebugModeIfFirstSourceFn;

        ScriptContext(ThreadContext* threadContext);
        void InitializeAllocations();
        void InitializePreGlobal();
        void InitializePostGlobal();
        void InitializeCache();

        // Source Info
        void EnsureSourceContextInfoMap();
        void EnsureDynamicSourceContextInfoMap();

        uint moduleSrcInfoCount;
#ifdef RUNTIME_DATA_COLLECTION
        time_t createTime;
#endif
        char16 const * url;

        void PrintStats();
        BOOL LeaveScriptStartCore(void * frameAddress, bool leaveForHost);

        void InternalClose();

        DebugContext* debugContext;
        CriticalSection debugContextCloseCS;

    public:
        static const int kArrayMatchCh=72;
        static const int kMaxArrayMatchIndex=8192;
        short arrayMatchItems[kArrayMatchCh];
        bool arrayMatchInit;

#ifdef LEAK_REPORT
        LeakReport::UrlRecord * urlRecord;
        bool isRootTrackerScriptContext;
#endif

        DateTime::DaylightTimeHelper *GetDaylightTimeHelper() { return &daylightTimeHelper; }
        DateTime::Utility *GetDateUtility() { return &dateTimeUtility; }

        virtual bool IsClosed() const override { return isClosed; }
        void SetIsClosed();

        bool IsFinalized() const { return isFinalized; }
        void SetIsFinalized() { isFinalized = true; }
        bool IsActuallyClosed() const { return isScriptContextActuallyClosed; }
#if ENABLE_NATIVE_CODEGEN
        bool IsClosedNativeCodeGenerator() const
        {
            return !nativeCodeGen || ::IsClosedNativeCodeGenerator(nativeCodeGen);
        }
#endif

        void SetHasUsedInlineCache(bool value) { hasUsedInlineCache = value; }

        void SetDirectHostTypeId(TypeId typeId) {directHostTypeId = typeId; }
        TypeId GetDirectHostTypeId() const { return directHostTypeId; }

<<<<<<< HEAD
        intptr_t GetRemoteScriptAddr()
=======
        intptr_t GetRemoteScriptAddr(bool allowInitialize = true) 
>>>>>>> 77d2f10e
        {
#if ENABLE_OOP_NATIVE_CODEGEN
            if (!m_remoteScriptContextAddr && allowInitialize)
            {
                InitializeRemoteScriptContext();
            }
#endif
            return m_remoteScriptContextAddr;
        }

        char16 const * GetUrl() const { return url; }
        void SetUrl(BSTR bstr);
#ifdef RUNTIME_DATA_COLLECTION
        time_t GetCreateTime() const { return createTime; }
        uint GetAllocId() const { return allocId; }
#endif
        void InitializeArrayMatch()
        {
            if (!arrayMatchInit)
            {
                for (int i=0;i<kArrayMatchCh;i++)
                {
                    arrayMatchItems[i]= -1;
                }
                arrayMatchInit=true;
            }
        }

#ifdef HEAP_ENUMERATION_VALIDATION
        bool IsInitialized() { return this->isInitialized; }
#endif

        DebugContext* GetDebugContext() const { return this->debugContext; }
        CriticalSection* GetDebugContextCloseCS() { return &debugContextCloseCS; }

        uint callCount;

        // Guest arena allocated cache holding references that need to be pinned.
        Cache* cache;

        // if the current context is for webworker
        DWORD webWorkerId;

        static ScriptContext * New(ThreadContext * threadContext);
        static void Delete(ScriptContext* scriptContext);

        ~ScriptContext();

#ifdef PROFILE_TYPES
        void ProfileTypes();
#endif

#ifdef PROFILE_OBJECT_LITERALS
        void ProfileObjectLiteral();
#endif

        //
        // Regex helpers
        //
#if ENABLE_REGEX_CONFIG_OPTIONS
        UnifiedRegex::RegexStatsDatabase* GetRegexStatsDatabase();
        UnifiedRegex::DebugWriter* GetRegexDebugWriter();
#endif
        RegexPatternMruMap* GetDynamicRegexMap() const;

        UnifiedRegex::TrigramAlphabet* GetTrigramAlphabet() { return trigramAlphabet; }

        void SetTrigramAlphabet(UnifiedRegex::TrigramAlphabet * trigramAlphabet);

        UnifiedRegex::RegexStacks *RegexStacks();
        UnifiedRegex::RegexStacks *AllocRegexStacks();
        UnifiedRegex::RegexStacks *SaveRegexStacks();
        void RestoreRegexStacks(UnifiedRegex::RegexStacks *const contStack);

        void InitializeGlobalObject();
        bool IsIntlEnabled();
        JavascriptLibrary* GetLibrary() const { return javascriptLibrary; }
        const JavascriptLibraryBase* GetLibraryBase() const { return javascriptLibrary->GetLibraryBase(); }
#if DBG
        BOOL IsCloningGlobal() const { return isCloningGlobal;}
#endif
        void PushObject(Var object);
        Var PopObject();
        BOOL CheckObject(Var object);

        inline bool IsHeapEnumInProgress() { return GetRecycler()->IsHeapEnumInProgress(); }

        bool IsInterpreted() { return config.IsNoNative(); }
        void ForceNoNative() { config.ForceNoNative(); }
        void ForceNative() { config.ForceNative(); }
        ScriptConfiguration const * GetConfig(void) const { return &config; }
        CharClassifier const * GetCharClassifier(void) const;

        ThreadContext * GetThreadContext() const { return threadContext; }

        static const int MaxEvalSourceSize = 400;

        bool IsInEvalMap(FastEvalMapString const& key, BOOL isIndirect, ScriptFunction **ppFuncScript);
        void AddToEvalMap(FastEvalMapString const& key, BOOL isIndirect, ScriptFunction *pFuncScript);

        template <typename TCacheType>
        void CleanDynamicFunctionCache(TCacheType* cacheType);
        void CleanEvalMapCache(Js::EvalCacheTopLevelDictionary * cacheType);

        template <class TDelegate>
        void MapFunction(TDelegate mapper);

        template <class TDelegate>
        FunctionBody* FindFunction(TDelegate predicate);

        inline bool EnableEvalMapCleanup() { return CONFIG_FLAG(EnableEvalMapCleanup); };
        uint GetNextSourceContextId();

        bool IsInNewFunctionMap(EvalMapString const& key, ParseableFunctionInfo **ppFuncBody);
        void AddToNewFunctionMap(EvalMapString const& key, ParseableFunctionInfo *pFuncBody);

        SourceContextInfo * GetSourceContextInfo(DWORD_PTR hostSourceContext, IActiveScriptDataCache* profileDataCache);
        SourceContextInfo * GetSourceContextInfo(uint hash);
        SourceContextInfo * CreateSourceContextInfo(uint hash, DWORD_PTR hostSourceContext);
        SourceContextInfo * CreateSourceContextInfo(DWORD_PTR hostSourceContext, char16 const * url, size_t len,
            IActiveScriptDataCache* profileDataCache, char16 const * sourceMapUrl = nullptr, size_t sourceMapUrlLen = 0);

#if defined(LEAK_REPORT) || defined(CHECK_MEMORY_LEAK)
        void ClearSourceContextInfoMaps()
        {
          if (this->cache != nullptr)
          {
              this->cache->sourceContextInfoMap = nullptr;
              this->cache->dynamicSourceContextInfoMap = nullptr;
#if ENABLE_PROFILE_INFO
              this->referencesSharedDynamicSourceContextInfo = false;
#endif
          }
        }
#endif

#if ENABLE_PROFILE_INFO
#if DBG_DUMP || defined(DYNAMIC_PROFILE_STORAGE) || defined(RUNTIME_DATA_COLLECTION)
        void ClearDynamicProfileList()
        {
            if (profileInfoList)
            {
                profileInfoList->Reset();
                profileInfoList.Unroot(this->recycler);
            }
        }

        SListBase<DynamicProfileInfo *> * GetProfileInfoList() { return profileInfoList; }
#endif
#endif

        SRCINFO const * GetModuleSrcInfo(Js::ModuleID moduleID);
        SourceContextInfoMap* GetSourceContextInfoMap()
        {
            return (this->cache ? this->cache->sourceContextInfoMap : nullptr);
        }
        DynamicSourceContextInfoMap* GetDynamicSourceContextInfoMap()
        {
            return (this->cache ? this->cache->dynamicSourceContextInfoMap : nullptr);
        }

#if ENABLE_TTD
        //The host callback functor info
        HostScriptContextCallbackFunctor TTDHostCallbackFunctor;

        //The TTDMode for this script context (the same as the Mode for the thread context but we put it here for fast lookup when identity tagging)
        TTD::TTDMode TTDMode;

        //The LogTag for this script context (the same as the tag for the global object but we put it here for fast lookup)
        TTD_LOG_PTR_ID ScriptContextLogTag;

        //Keep track of the number of re-entrant calls currently pending (i.e., if we make an external call it may call back into Chakra)
        int32 TTDRootNestingCount;

        //Info about the core image for the context
        TTD::RuntimeContextInfo* TTDWellKnownInfo;

        //Additional runtime context that we only care about if TTD is running (or will be running)
        TTD::ScriptContextTTD* TTDContextInfo;

        ////

        //Use this to check specifically if we are in record AND this code is being run on behalf of the user application
        bool ShouldPerformRecordAction() const
        {
            //return true if RecordEnabled and ~ExcludedExecution
            return (this->TTDMode & TTD::TTDMode::TTDShouldRecordActionMask) == TTD::TTDMode::RecordEnabled;
        }

        //Use this to check specifically if we are in debugging mode AND this code is being run on behalf of the user application
        bool ShouldPerformDebugAction() const
        {
#if ENABLE_TTD_DEBUGGING
            //return true if DebuggingEnabled and ~ExcludedExecution
            return (this->TTDMode & TTD::TTDMode::TTDShouldDebugActionMask) == TTD::TTDMode::DebuggingEnabled;

#else
            return false;
#endif
        }

        //Use this to check if the TTD has been set into record/replay mode (although we still need to check if we should do any record ro replay)
        bool IsTTDActive() const
        {
            return (this->TTDMode & TTD::TTDMode::TTDActive) != TTD::TTDMode::Invalid;
        }

        //Use this to check if the TTD has been detached (e.g., has traced a context execution and has now been detached)
        bool IsTTDDetached() const
        {
            return (this->TTDMode & TTD::TTDMode::Detached) != TTD::TTDMode::Invalid;
        }

        //
        //TODO: there is a memory leak associated with this we need to relax later
        //
        //A special record check because we want to pin weak references even if we aren't actively logging (but are planning to do so in the future)
        bool ShouldPerformWeakRefPinAction() const
        {
            bool modeIsPending = (this->TTDMode & TTD::TTDMode::Pending) == TTD::TTDMode::Pending;
            bool modeIsRecord = (this->TTDMode & TTD::TTDMode::RecordEnabled) == TTD::TTDMode::RecordEnabled;
            bool modeIsDebugging = (this->TTDMode & TTD::TTDMode::DebuggingEnabled) == TTD::TTDMode::DebuggingEnabled;
            bool inDebugableCode = (this->TTDMode & TTD::TTDMode::ExcludedExecution) == TTD::TTDMode::Invalid;

            return ((modeIsPending | modeIsRecord | modeIsDebugging) & inDebugableCode);
        }

        //A special record check because we want to record code load even if we aren't actively logging (but are planning to do so in the future)
        bool ShouldPerformRecordTopLevelFunction() const
        {
            bool modeIsPending = (this->TTDMode & TTD::TTDMode::Pending) == TTD::TTDMode::Pending;
            bool modeIsRecord = (this->TTDMode & TTD::TTDMode::RecordEnabled) == TTD::TTDMode::RecordEnabled;
            bool inDebugableCode = (this->TTDMode & TTD::TTDMode::ExcludedExecution) == TTD::TTDMode::Invalid;

            return ((modeIsPending | modeIsRecord) & inDebugableCode);
        }

        //A special record check because we want to record root add/remove ref even if we aren't actively logging (but are planning to do so in the future)
        bool ShouldPerformRootAddOrRemoveRefAction() const
        {
            bool modeIsPending = (this->TTDMode & TTD::TTDMode::Pending) == TTD::TTDMode::Pending;
            bool modeIsRecord = (this->TTDMode & TTD::TTDMode::RecordEnabled) == TTD::TTDMode::RecordEnabled;
            bool inDebugableCode = (this->TTDMode & TTD::TTDMode::ExcludedExecution) == TTD::TTDMode::Invalid;

            return ((modeIsPending | modeIsRecord) & inDebugableCode);
        }

        //A special record check because we want to take action on async buffer registration and completion even if we have not started actively logging (but are planning to do so in the future)
        bool ShouldPerformAsyncBufferModAction() const
        {
            bool modeIsPending = (this->TTDMode & TTD::TTDMode::Pending) == TTD::TTDMode::Pending;
            bool modeIsRecord = (this->TTDMode & TTD::TTDMode::RecordEnabled) == TTD::TTDMode::RecordEnabled;
            bool inDebugableCode = (this->TTDMode & TTD::TTDMode::ExcludedExecution) == TTD::TTDMode::Invalid;

            return ((modeIsPending | modeIsRecord) & inDebugableCode);
        }

        //A special check for to see if we want to push the supression flag for getter exection
        bool ShouldDoGetterInvocationSupression() const
        {
#if !ENABLE_TTD_DEBUGGING
            return false;
#else
            return (this->TTDMode & TTD::TTDMode::DebuggingEnabled) == TTD::TTDMode::DebuggingEnabled;
#endif
        }

        //A special check to see if we are debugging and want to suppress the execution of getters when displaying values in the debugger
        bool ShouldSuppressGetterInvocationForDebuggerEvaluation() const
        {
#if !ENABLE_TTD_DEBUGGING
            return false;
#else
            return (this->TTDMode & TTD::TTDMode::TTDShouldSupressGetterActionMask) == TTD::TTDMode::TTDShouldSupressGetterActionMask;
#endif
        }

        //A special check to see if we are in the process of a time-travel move and do not want to stop at any breakpoints
        bool ShouldSuppressBreakpointsForTimeTravelMove() const
        {
#if !ENABLE_TTD_DEBUGGING
            return false;
#else
            return (this->TTDMode & TTD::TTDMode::DebuggerSuppressBreakpoints) == TTD::TTDMode::DebuggerSuppressBreakpoints;
#endif
        }

        //A special check to see if we are in the process of a time-travel move and do not want to stop at any breakpoints
        bool ShouldRecordBreakpointsDuringTimeTravelScan() const
        {
#if !ENABLE_TTD_DEBUGGING
            return false;
#else
            return (this->TTDMode & TTD::TTDMode::DebuggerLogBreakpoints) == TTD::TTDMode::DebuggerLogBreakpoints;
#endif
        }

        //
        //TODO: this is currently called explicitly -- we need to fix up the core image computation and this will be eliminated then
        //
        //Initialize the core object image for TTD
        void InitializeCoreImage_TTD();

        //Initialize debug script generation and no-native as needed for replay/debug at script context initialization
        void InitializeRecordingActionsAsNeeded_TTD();
        void InitializeDebuggingActionsAsNeeded_TTD();
#endif

        void SetFirstInterpreterFrameReturnAddress(void * returnAddress) { firstInterpreterFrameReturnAddress = returnAddress;}
        void *GetFirstInterpreterFrameReturnAddress() { return firstInterpreterFrameReturnAddress;}

        void CleanupWeakReferenceDictionaries();

        void Initialize();
        bool Close(bool inDestructor);
        void MarkForClose();
#ifdef ENABLE_PROJECTION
        void SetHostType(int32 hostType) { config.SetHostType(hostType); }
        void SetWinRTConstructorAllowed(bool allowed) { config.SetWinRTConstructorAllowed(allowed); }
        void SetProjectionTargetVersion(DWORD version) { config.SetProjectionTargetVersion(version); }
#endif
        void SetCanOptimizeGlobalLookupFlag(BOOL f){ config.SetCanOptimizeGlobalLookupFlag(f);}
        BOOL CanOptimizeGlobalLookup(){ return config.CanOptimizeGlobalLookup();}

        bool IsFastDOMEnabled() { return fastDOMenabled; }
        void SetFastDOMenabled();
        BOOL VerifyAlive(BOOL isJSFunction = FALSE, ScriptContext* requestScriptContext = nullptr);
        void VerifyAliveWithHostContext(BOOL isJSFunction, HostScriptContext* requestHostScriptContext);
        void AddFunctionBodyToPropIdMap(FunctionBody* body);

        void BindReference(void* addr);

        void InitPropertyStringMap(int i);
        PropertyString* AddPropertyString2(const Js::PropertyRecord* propertyRecord);
        PropertyString* CachePropertyString2(const Js::PropertyRecord* propertyRecord);
        PropertyString* GetPropertyString2(char16 ch1, char16 ch2);
        void FindPropertyRecord(__in LPCWSTR pszPropertyName, __in int propertyNameLength, PropertyRecord const** propertyRecord);
        JsUtil::List<const RecyclerWeakReference<Js::PropertyRecord const>*>* FindPropertyIdNoCase(__in LPCWSTR pszPropertyName, __in int propertyNameLength);

        void FindPropertyRecord(JavascriptString* pstName, PropertyRecord const** propertyRecord);
        PropertyRecord const * GetPropertyName(PropertyId propertyId);
        PropertyRecord const * GetPropertyNameLocked(PropertyId propertyId);
        void GetOrAddPropertyRecord(JsUtil::CharacterBuffer<WCHAR> const& propName, PropertyRecord const** propertyRecord);
        template <size_t N> void GetOrAddPropertyRecord(const char16(&propertyName)[N], PropertyRecord const** propertyRecord)
        {
            GetOrAddPropertyRecord(propertyName, N - 1, propertyRecord);
        }
        PropertyId GetOrAddPropertyIdTracked(JsUtil::CharacterBuffer<WCHAR> const& propName);
        template <size_t N> PropertyId GetOrAddPropertyIdTracked(const char16(&propertyName)[N])
        {
            return GetOrAddPropertyIdTracked(propertyName, N - 1);
        }
        PropertyId GetOrAddPropertyIdTracked(__in_ecount(propertyNameLength) LPCWSTR pszPropertyName, __in int propertyNameLength);
        void GetOrAddPropertyRecord(__in_ecount(propertyNameLength) LPCWSTR pszPropertyName, __in int propertyNameLength, PropertyRecord const** propertyRecord);
        BOOL IsNumericPropertyId(PropertyId propertyId, uint32* value);

        void RegisterWeakReferenceDictionary(JsUtil::IWeakReferenceDictionary* weakReferenceDictionary);
        void ResetWeakReferenceDictionaryList() { weakReferenceDictionaryList.Reset(); }

        BOOL ReserveStaticTypeIds(__in int first, __in int last);
        TypeId ReserveTypeIds(int count);
        TypeId CreateTypeId();

        WellKnownHostType GetWellKnownHostType(Js::TypeId typeId) { return threadContext->GetWellKnownHostType(typeId); }
        void SetWellKnownHostTypeId(WellKnownHostType wellKnownType, Js::TypeId typeId) { threadContext->SetWellKnownHostTypeId(wellKnownType, typeId); }

        ParseNodePtr ParseScript(Parser* parser, const byte* script, size_t cb, SRCINFO const * pSrcInfo,
            CompileScriptException * pse, Utf8SourceInfo** ppSourceInfo, const char16 *rootDisplayName, LoadScriptFlag loadScriptFlag, uint* sourceIndex);
        JavascriptFunction* LoadScript(const byte* script, size_t cb, SRCINFO const * pSrcInfo,
            CompileScriptException * pse, Utf8SourceInfo** ppSourceInfo, const char16 *rootDisplayName, LoadScriptFlag loadScriptFlag);

        ArenaAllocator* GeneralAllocator() { return &generalAllocator; }

#ifdef ENABLE_BASIC_TELEMETRY
        ArenaAllocator* TelemetryAllocator() { return &telemetryAllocator; }
#endif

#ifdef SEPARATE_ARENA
        ArenaAllocator* SourceCodeAllocator() { return &sourceCodeAllocator; }
        ArenaAllocator* RegexAllocator() { return &regexAllocator; }
#else
        ArenaAllocator* SourceCodeAllocator() { return &generalAllocator; }
        ArenaAllocator* RegexAllocator() { return &generalAllocator; }
#endif
#ifdef NEED_MISC_ALLOCATOR
        ArenaAllocator* MiscAllocator() { return &miscAllocator; }
#endif
        InlineCacheAllocator* GetInlineCacheAllocator() { return &inlineCacheAllocator; }
        CacheAllocator* GetIsInstInlineCacheAllocator() { return &isInstInlineCacheAllocator; }
        CacheAllocator * ForInCacheAllocator() { return &forInCacheAllocator; }
        ArenaAllocator* DynamicProfileInfoAllocator() { return &dynamicProfileInfoAllocator; }

        ArenaAllocator* AllocatorForDiagnostics();

        Js::TempArenaAllocatorObject* GetTemporaryAllocator(LPCWSTR name);
        void ReleaseTemporaryAllocator(Js::TempArenaAllocatorObject* tempAllocator);
        Js::TempGuestArenaAllocatorObject* GetTemporaryGuestAllocator(LPCWSTR name);
        void ReleaseTemporaryGuestAllocator(Js::TempGuestArenaAllocatorObject* tempAllocator);

        bool EnsureInterpreterArena(ArenaAllocator **);
        void ReleaseInterpreterArena();

        ArenaAllocator* GetGuestArena() const
        {
            return guestArena;
        }

        void ReleaseGuestArena();

        Recycler* GetRecycler() const { return recycler; }
        RecyclerJavascriptNumberAllocator * GetNumberAllocator() { return &numberAllocator; }
#if ENABLE_NATIVE_CODEGEN
        NativeCodeGenerator * GetNativeCodeGenerator() const { return nativeCodeGen; }
#endif
#if ENABLE_BACKGROUND_PARSING
        BackgroundParser * GetBackgroundParser() const { return backgroundParser; }
#endif

        void OnScriptStart(bool isRoot, bool isScript);
        void OnScriptEnd(bool isRoot, bool isForcedEnd);

        template <bool stackProbe, bool leaveForHost>
        bool LeaveScriptStart(void * frameAddress);
        template <bool leaveForHost>
        void LeaveScriptEnd(void * frameAddress);

        HostScriptContext * GetHostScriptContext() const { return hostScriptContext; }
        void SetHostScriptContext(HostScriptContext *  hostScriptContext);
        void SetScriptEngineHaltCallback(HaltCallback* scriptEngine);
        void ClearHostScriptContext();

        IActiveScriptProfilerHeapEnum* GetHeapEnum();
        void SetHeapEnum(IActiveScriptProfilerHeapEnum* newHeapEnum);
        void ClearHeapEnum();

        void SetScriptStartEventHandler(EventHandler eventHandler);
        void SetScriptEndEventHandler(EventHandler eventHandler);
#ifdef FAULT_INJECTION
        void DisposeScriptContextByFaultInjection();
        void SetDisposeDisposeByFaultInjectionEventHandler(EventHandler eventHandler);
#endif
        EnumeratedObjectCache* GetEnumeratedObjectCache() { return &(cache->enumObjCache); }
        PropertyString* TryGetPropertyString(PropertyId propertyId);
        PropertyString* GetPropertyString(PropertyId propertyId);
        void InvalidatePropertyStringCache(PropertyId propertyId, Type* type);
        JavascriptString* GetIntegerString(Var aValue);
        JavascriptString* GetIntegerString(int value);
        JavascriptString* GetIntegerString(uint value);

        void CheckEvalRestriction();

        RecyclableObject* GetMissingPropertyResult();
        RecyclableObject* GetMissingItemResult();

        bool HasRecordedException() const { return threadContext->GetRecordedException() != nullptr; }
        Js::JavascriptExceptionObject * GetAndClearRecordedException(bool *considerPassingToDebugger = nullptr);
        void RecordException(Js::JavascriptExceptionObject * exceptionObject, bool propagateToDebugger = false);
        __declspec(noreturn) void RethrowRecordedException(JavascriptExceptionObject::HostWrapperCreateFuncType hostWrapperCreateFunc);

#if ENABLE_NATIVE_CODEGEN
        BOOL IsNativeAddress(void * codeAddr);
#endif

        uint SaveSourceCopy(Utf8SourceInfo* sourceInfo, int cchLength, bool isCesu8);
        bool SaveSourceCopy(Utf8SourceInfo* const sourceInfo, int cchLength, bool isCesu8, uint * index);

        uint SaveSourceNoCopy(Utf8SourceInfo* sourceInfo, int cchLength, bool isCesu8);

        void CloneSources(ScriptContext* sourceContext);
        Utf8SourceInfo* GetSource(uint sourceIndex);

        uint SourceCount() const { return (uint)sourceList->Count(); }
        void CleanSourceList() { CleanSourceListInternal(false); }
        SourceList* GetSourceList() const { return sourceList; }
        bool IsItemValidInSourceList(int index);

        template <typename TFunction>
        void MapScript(TFunction mapper)
        {
            this->sourceList->Map([mapper] (int, RecyclerWeakReference<Utf8SourceInfo>* sourceInfoWeakReference)
            {
                Utf8SourceInfo* strongRef = sourceInfoWeakReference->Get();

                if (strongRef)
                {
                    mapper(strongRef);
                }
            });
        }

#ifdef CHECK_STACKWALK_EXCEPTION
        void SetIgnoreStackWalkException() {threadContext->GetScriptEntryExit()->ignoreStackWalkException = true; }
#endif

        // For debugging scenarios where execution will go to debugging manager and come back to engine again, enforce the current EER to have
        // 'hasCaller' property set, which will enable the stack walking across frames.
        // Do not call this directly, look for ENFORCE_ENTRYEXITRECORD_HASCALLER macro.
        void EnforceEERHasCaller() { threadContext->GetScriptEntryExit()->hasCaller = true; }

        void SetRaiseMessageToDebuggerFunction(RaiseMessageToDebuggerFunctionType function)
        {
            raiseMessageToDebuggerFunctionType = function;
        }

        void RaiseMessageToDebugger(DEBUG_EVENT_INFO_TYPE messageType, LPCWSTR message, LPCWSTR url)
        {
            if (raiseMessageToDebuggerFunctionType != nullptr)
            {
                raiseMessageToDebuggerFunctionType(this, messageType, message, url);
            }
        }

        void SetTransitionToDebugModeIfFirstSourceFn(TransitionToDebugModeIfFirstSourceFn function)
        {
            transitionToDebugModeIfFirstSourceFn = function;
        }

        void TransitionToDebugModeIfFirstSource(Utf8SourceInfo *sourceInfo)
        {
            if (transitionToDebugModeIfFirstSourceFn != nullptr)
            {
                transitionToDebugModeIfFirstSourceFn(this, sourceInfo);
            }
        }

        void AddSourceSize(size_t sourceSize)
        {
            this->sourceSize += sourceSize;
            this->threadContext->AddSourceSize(sourceSize);
        }

        size_t GetSourceSize()
        {
            return this->sourceSize;
        }

        BOOL SetDeferredBody(BOOL set)
        {
            bool old = this->deferredBody;
            this->deferredBody = !!set;
            return old;
        }

        BOOL GetDeferredBody(void) const
        {
            return this->deferredBody;
        }

    public:
        void FreeFunctionEntryPoint(Js::JavascriptMethod method);

    private:
        uint CloneSource(Utf8SourceInfo* info);
    public:
        void RegisterProtoInlineCache(InlineCache *pCache, PropertyId propId);
        void InvalidateProtoCaches(const PropertyId propertyId);
        void InvalidateAllProtoCaches();
        void RegisterStoreFieldInlineCache(InlineCache *pCache, PropertyId propId);
        void InvalidateStoreFieldCaches(const PropertyId propertyId);
        void InvalidateAllStoreFieldCaches();
        void RegisterIsInstInlineCache(Js::IsInstInlineCache * cache, Js::Var function);
#if DBG
        bool IsIsInstInlineCacheRegistered(Js::IsInstInlineCache * cache, Js::Var function);
#endif
        void ClearInlineCaches();
        void ClearIsInstInlineCaches();
        void ClearForInCaches();
#ifdef PERSISTENT_INLINE_CACHES
        void ClearInlineCachesWithDeadWeakRefs();
#endif
        void ClearScriptContextCaches();
#if ENABLE_NATIVE_CODEGEN
        void RegisterConstructorCache(Js::PropertyId propertyId, Js::ConstructorCache* cache);
#endif

    public:
        void RegisterPrototypeChainEnsuredToHaveOnlyWritableDataPropertiesScriptContext();
    private:
        void DoRegisterPrototypeChainEnsuredToHaveOnlyWritableDataPropertiesScriptContext();
    public:
        void ClearPrototypeChainEnsuredToHaveOnlyWritableDataPropertiesCaches();

    public:
        JavascriptString * GetLastNumberToStringRadix10(double value);
        void SetLastNumberToStringRadix10(double value, JavascriptString * str);
        bool GetLastUtcTimeFromStr(JavascriptString * str, double& dbl);
        void SetLastUtcTimeFromStr(JavascriptString * str, double value);
        bool IsNoContextSourceContextInfo(SourceContextInfo *sourceContextInfo) const
        {
            return sourceContextInfo == cache->noContextSourceContextInfo;
        }

        BOOL IsProfiling()
        {
#ifdef ENABLE_SCRIPT_PROFILING
            return (m_pProfileCallback != nullptr);
#else
            return FALSE;
#endif
        }

        BOOL IsInProfileCallback()
        {
#ifdef ENABLE_SCRIPT_PROFILING
            return m_inProfileCallback;
#else
            return FALSE;
#endif
        }

#if DBG
        SourceContextInfo const * GetNoContextSourceContextInfo() const { return cache->noContextSourceContextInfo; }

#ifdef ENABLE_SCRIPT_PROFILING
        int GetProfileSession()
        {
            AssertMsg(m_pProfileCallback != nullptr, "Asking for profile session when we aren't in one.");
            return m_iProfileSession;
        }

        void StartNewProfileSession()
        {
            AssertMsg(m_pProfileCallback != nullptr, "New Session when the profiler isn't set to any callback.");
            m_iProfileSession++;
        }

        void StopProfileSession()
        {
            AssertMsg(m_pProfileCallback == nullptr, "How to stop when there is still the callback out there");
        }
#endif // ENABLE_SCRIPT_PROFILING

        bool hadProfiled;
        bool HadProfiled() const { return hadProfiled; }
#endif

        SRCINFO *AddHostSrcInfo(SRCINFO const *pSrcInfo);

        inline void CoreSetProfileEventMask(DWORD dwEventMask);
        typedef HRESULT (*RegisterExternalLibraryType)(Js::ScriptContext *pScriptContext);
#ifdef ENABLE_SCRIPT_PROFILING
        HRESULT RegisterProfileProbe(IActiveScriptProfilerCallback *pProfileCallback, DWORD dwEventMask, DWORD dwContext, RegisterExternalLibraryType RegisterExternalLibrary, JavascriptMethod dispatchInvoke);
#endif
        HRESULT SetProfileEventMask(DWORD dwEventMask);
        HRESULT DeRegisterProfileProbe(HRESULT hrReason, JavascriptMethod dispatchInvoke);

        HRESULT RegisterScript(Js::FunctionProxy *pFunctionBody, BOOL fRegisterScript = TRUE);

        // Register static and dynamic scripts
        HRESULT RegisterAllScripts();

        // Iterate through utf8sourceinfo and clear debug document if they are there.
        void EnsureClearDebugDocument();

        // To be called directly only when the thread context is shutting down
        void ShutdownClearSourceLists();

        HRESULT RegisterLibraryFunction(const char16 *pwszObjectName, const char16 *pwszFunctionName, Js::PropertyId functionPropertyId, JavascriptMethod entryPoint);

        HRESULT RegisterBuiltinFunctions(RegisterExternalLibraryType RegisterExternalLibrary);
        void RegisterDebugThunk(bool calledDuringAttach = true);
        void UnRegisterDebugThunk();

        void UpdateRecyclerFunctionEntryPointsForDebugger();
        void SetFunctionInRecyclerToProfileMode(bool enumerateNonUserFunctionsOnly = false);
#ifdef ENABLE_SCRIPT_PROFILING
        static void SetEntryPointToProfileThunk(JavascriptFunction* function);
        static void RestoreEntryPointFromProfileThunk(JavascriptFunction* function);
#endif

        static void RecyclerEnumClassEnumeratorCallback(void *address, size_t size);
        static void RecyclerFunctionCallbackForDebugger(void *address, size_t size);

        static ushort ProcessNameAndGetLength(Js::StringBuilder<ArenaAllocator>* nameBuffer, const WCHAR* name);

#ifdef ASMJS_PLAT
        void TransitionEnvironmentForDebugger(ScriptFunction * scriptFunction);
#endif

#if ENABLE_NATIVE_CODEGEN
        HRESULT RecreateNativeCodeGenerator();
#endif

        HRESULT OnDebuggerAttached();
        HRESULT OnDebuggerDetached();
        HRESULT OnDebuggerAttachedDetached(bool attach);
        void InitializeDebugging();
        bool IsForceNoNative();
        bool IsEnumeratingRecyclerObjects() const { return isEnumeratingRecyclerObjects; }

    private:
        class AutoEnumeratingRecyclerObjects
        {
        public:
            AutoEnumeratingRecyclerObjects(ScriptContext* scriptContext):
                m_scriptContext(scriptContext)
            {
                Assert(!m_scriptContext->IsEnumeratingRecyclerObjects());
                m_scriptContext->isEnumeratingRecyclerObjects = true;
            }

            ~AutoEnumeratingRecyclerObjects()
            {
                Assert(m_scriptContext->IsEnumeratingRecyclerObjects());
                m_scriptContext->isEnumeratingRecyclerObjects = false;
            }

        private:
            ScriptContext* m_scriptContext;
        };

#ifdef EDIT_AND_CONTINUE
    private:
        ScriptEditQuery* activeScriptEditQuery;

        void BeginScriptEditEnumFunctions(ScriptEditQuery* scriptEditQuery) { Assert(!activeScriptEditQuery); activeScriptEditQuery = scriptEditQuery; }
        void EndScriptEditEnumFunctions() { Assert(activeScriptEditQuery); activeScriptEditQuery = nullptr; }
    public:
        ScriptEditQuery* GetActiveScriptEditQuery() const { return activeScriptEditQuery; }

        class AutoScriptEditEnumFunctions
        {
        public:
            AutoScriptEditEnumFunctions(ScriptContext* scriptContext, ScriptEditQuery* scriptEditQuery) : m_scriptContext(scriptContext)
            {
                scriptContext->BeginScriptEditEnumFunctions(scriptEditQuery);
            }
            ~AutoScriptEditEnumFunctions() { m_scriptContext->EndScriptEditEnumFunctions(); }
        private:
            ScriptContext* m_scriptContext;
        };
#endif

    private:
        typedef JsUtil::BaseDictionary<JavascriptMethod, Js::PropertyId, ArenaAllocator, PrimeSizePolicy> BuiltinFunctionIdDictionary;
        BuiltinFunctionIdDictionary *m_pBuiltinFunctionIdMap;
        Js::PropertyId GetFunctionNumber(JavascriptMethod entryPoint);

        static const char16* CopyString(const char16* str, size_t charCount, ArenaAllocator* alloc);
        static charcount_t AppendWithEscapeCharacters(Js::StringBuilder<ArenaAllocator>* stringBuilder, const WCHAR* sourceString, charcount_t sourceStringLen, WCHAR escapeChar, WCHAR charToEscape);

    public:
#if DYNAMIC_INTERPRETER_THUNK
        JavascriptMethod GetNextDynamicAsmJsInterpreterThunk(PVOID* ppDynamicInterpreterThunk);
        JavascriptMethod GetNextDynamicInterpreterThunk(PVOID* ppDynamicInterpreterThunk);
#if DBG
        BOOL IsDynamicInterpreterThunk(JavascriptMethod address);
<<<<<<< HEAD
        void ReleaseDynamicInterpreterThunk(void* address, bool addtoFreeList);
        void ReleaseDynamicAsmJsInterpreterThunk(void* address, bool addtoFreeList);
=======
#endif
        void ReleaseDynamicInterpreterThunk(BYTE* address, bool addtoFreeList);
        void ReleaseDynamicAsmJsInterpreterThunk(BYTE* address, bool addtoFreeList);
>>>>>>> 77d2f10e
#endif

        static Var DebugProfileProbeThunk(RecyclableObject* function, CallInfo callInfo, ...);
        static JavascriptMethod ProfileModeDeferredParse(ScriptFunction **function);
        static Var ProfileModeDeferredParsingThunk(RecyclableObject* function, CallInfo callInfo, ...);

        // Thunks for deferred deserialization of function bodies from the byte code cache
        static JavascriptMethod ProfileModeDeferredDeserialize(ScriptFunction* function);
        static Var ProfileModeDeferredDeserializeThunk(RecyclableObject* function, CallInfo callInfo, ...);

#ifdef ENABLE_SCRIPT_PROFILING
        void SetProfileMode(BOOL fSet);
        static JavascriptMethod GetProfileModeThunk(JavascriptMethod entryPoint);
        static Var ProfileModeThunk_DebugModeWrapper(JavascriptFunction* function, ScriptContext* scriptContext, JavascriptMethod entryPoint, Arguments& args);
        BOOL GetProfileInfo(
            JavascriptFunction* function,
            PROFILER_TOKEN &scriptId,
            PROFILER_TOKEN &functionId);

        HRESULT OnScriptCompiled(PROFILER_TOKEN scriptId, PROFILER_SCRIPT_TYPE type, IUnknown *pIDebugDocumentContext);
        HRESULT OnFunctionCompiled(
            PROFILER_TOKEN functionId,
            PROFILER_TOKEN scriptId,
            const WCHAR *pwszFunctionName,
            const WCHAR *pwszFunctionNameHint,
            IUnknown *pIDebugDocumentContext);
        HRESULT OnFunctionEnter(PROFILER_TOKEN scriptId, PROFILER_TOKEN functionId);
        HRESULT OnFunctionExit(PROFILER_TOKEN scriptId, PROFILER_TOKEN functionId);

        static HRESULT FunctionExitSenderThunk(PROFILER_TOKEN functionId, PROFILER_TOKEN scriptId, ScriptContext *pScriptContext);
        static HRESULT FunctionExitByNameSenderThunk(const char16 *pwszFunctionName, ScriptContext *pScriptContext);
#endif // ENABLE_SCRIPT_PROFILING

        bool SetDispatchProfile(bool fSet, JavascriptMethod dispatchInvoke);
        HRESULT OnDispatchFunctionEnter(const WCHAR *pwszFunctionName);
        HRESULT OnDispatchFunctionExit(const WCHAR *pwszFunctionName);

        void OnStartupComplete();
        void SaveStartupProfileAndRelease(bool isSaveOnClose = false);

#if ENABLE_PROFILE_INFO
        template<template<typename> class BarrierT>
        void AddDynamicProfileInfo(FunctionBody * functionBody, BarrierT<DynamicProfileInfo>& dynamicProfileInfo);
#endif
#if DBG || defined(RUNTIME_DATA_COLLECTION)
        uint allocId;
#endif

#ifdef PROFILE_EXEC
        void DisableProfiler();
        void SetRecyclerProfiler();
        void SetProfilerFromScriptContext(ScriptContext * scriptContext);
        void ProfileBegin(Js::Phase);
        void ProfileEnd(Js::Phase);
        void ProfileSuspend(Js::Phase, Js::Profiler::SuspendRecord * suspendRecord);
        void ProfileResume(Js::Profiler::SuspendRecord * suspendRecord);
        void ProfilePrint();
        bool IsProfilerCreated() const { return isProfilerCreated; }
#endif

#ifdef PROFILE_MEM
        void DisableProfileMemoryDumpOnDelete() { profileMemoryDump = false; }
#endif

#ifdef PROFILE_STRINGS
        StringProfiler * GetStringProfiler(); // May be null if string profiling not enabled
#endif

    public:
        virtual intptr_t GetNullAddr() const override;
        virtual intptr_t GetUndefinedAddr() const override;
        virtual intptr_t GetTrueAddr() const override;
        virtual intptr_t GetFalseAddr() const override;
        virtual intptr_t GetUndeclBlockVarAddr() const override;
        virtual intptr_t GetEmptyStringAddr() const override;
        virtual intptr_t GetNegativeZeroAddr() const override;
        virtual intptr_t GetNumberTypeStaticAddr() const override;
        virtual intptr_t GetStringTypeStaticAddr() const override;
        virtual intptr_t GetObjectTypeAddr() const override;
        virtual intptr_t GetObjectHeaderInlinedTypeAddr() const override;
        virtual intptr_t GetRegexTypeAddr() const override;
        virtual intptr_t GetArrayTypeAddr() const override;
        virtual intptr_t GetNativeIntArrayTypeAddr() const override;
        virtual intptr_t GetNativeFloatArrayTypeAddr() const override;
        virtual intptr_t GetArrayConstructorAddr() const override;
        virtual intptr_t GetCharStringCacheAddr() const override;
        virtual intptr_t GetSideEffectsAddr() const override;
        virtual intptr_t GetArraySetElementFastPathVtableAddr() const override;
        virtual intptr_t GetIntArraySetElementFastPathVtableAddr() const override;
        virtual intptr_t GetFloatArraySetElementFastPathVtableAddr() const override;
        virtual intptr_t GetLibraryAddr() const override;
        virtual intptr_t GetGlobalObjectAddr() const override;
        virtual intptr_t GetGlobalObjectThisAddr() const override;
        virtual intptr_t GetNumberAllocatorAddr() const override;
        virtual intptr_t GetRecyclerAddr() const override;
        virtual bool GetRecyclerAllowNativeCodeBumpAllocation() const override;
        virtual bool IsSIMDEnabled() const override;
        virtual bool IsPRNGSeeded() const override;
        virtual intptr_t GetBuiltinFunctionsBaseAddr() const override;

        virtual intptr_t GetDebuggingFlagsAddr() const override;
        virtual intptr_t GetDebugStepTypeAddr() const override;
        virtual intptr_t GetDebugFrameAddressAddr() const override;
        virtual intptr_t GetDebugScriptIdWhenSetAddr() const override;

#if ENABLE_NATIVE_CODEGEN
        virtual void AddToDOMFastPathHelperMap(intptr_t funcInfoAddr, IR::JnHelperMethod helper) override;
        virtual IR::JnHelperMethod GetDOMFastPathHelper(intptr_t funcInfoAddr) override;
#endif

        virtual intptr_t GetAddr() const override;

        virtual intptr_t GetVTableAddress(VTableValue vtableType) const override;

        virtual bool IsRecyclerVerifyEnabled() const override;
        virtual uint GetRecyclerVerifyPad() const override;

        virtual Js::Var* GetModuleExportSlotArrayAddress(uint moduleIndex, uint slotIndex) override;

        Js::SourceTextModuleRecord* GetModuleRecord(uint moduleId) const
        {
            return javascriptLibrary->GetModuleRecord(moduleId);
        }

        void SetBuiltInLibraryFunction(JavascriptMethod entryPoint, JavascriptFunction* function);
        JavascriptFunction* GetBuiltInLibraryFunction(JavascriptMethod entryPoint);

    private:
        BuiltInLibraryFunctionMap* builtInLibraryFunctions;

#if ENABLE_NATIVE_CODEGEN
        JITDOMFastPathHelperMap * m_domFastPathHelperMap;
#endif

#ifdef RECYCLER_PERF_COUNTERS
        size_t bindReferenceCount;
#endif

        ScriptContext * nextPendingClose;
    public:
        void SetNextPendingClose(ScriptContext * nextPendingClose);
        inline ScriptContext * GetNextPendingClose() const { return nextPendingClose; }

#ifdef ENABLE_MUTATION_BREAKPOINT
        // Keep track of all breakpoints in order to properly clean up on debugger detach
        bool HasMutationBreakpoints();
        void InsertMutationBreakpoint(Js::MutationBreakpoint *mutationBreakpoint);
#endif
    };

    class AutoDynamicCodeReference
    {
    public:
        AutoDynamicCodeReference(ScriptContext* scriptContext):
          m_scriptContext(scriptContext)
          {
              scriptContext->GetLibrary()->BeginDynamicFunctionReferences();
          }

          ~AutoDynamicCodeReference()
          {
              m_scriptContext->GetLibrary()->EndDynamicFunctionReferences();
          }

    private:
        ScriptContext* m_scriptContext;
    };

    template <typename TCacheType>
    void ScriptContext::CleanDynamicFunctionCache(TCacheType* cacheType)
    {
        // Remove eval map functions that haven't been recently used
        // TODO: Metric based on allocation size too? So don't clean if there hasn't been much allocated?

        cacheType->Clean([this](const typename TCacheType::KeyType& key, typename TCacheType::ValueType value) {
#ifdef ENABLE_DEBUG_CONFIG_OPTIONS
            if (CONFIG_FLAG(DumpEvalStringOnRemoval))
            {
                Output::Print(_u("EvalMap: Removing Dynamic Function String from dynamic function cache: %s\n"), key.str.GetBuffer()); Output::Flush();
            }
#endif
        });
    }

    template <class TDelegate>
    void ScriptContext::MapFunction(TDelegate mapper)
    {
        if (this->sourceList)
        {
            this->sourceList->Map([&mapper](int, RecyclerWeakReference<Js::Utf8SourceInfo>* sourceInfo)
            {
                Utf8SourceInfo* sourceInfoStrongRef = sourceInfo->Get();
                if (sourceInfoStrongRef)
                {
                    sourceInfoStrongRef->MapFunction(mapper);
                }
            });
        }
    }

    template <class TDelegate>
    FunctionBody* ScriptContext::FindFunction(TDelegate predicate)
    {
        FunctionBody* functionBody = nullptr;

        this->sourceList->MapUntil([&functionBody, &predicate](int, RecyclerWeakReference<Js::Utf8SourceInfo>* sourceInfo) -> bool
        {
            Utf8SourceInfo* sourceInfoStrongRef = sourceInfo->Get();
            if (sourceInfoStrongRef)
            {
                functionBody = sourceInfoStrongRef->FindFunction(predicate);
                if (functionBody)
                {
                    return true;
                }
            }

            return false;
        });

        return functionBody;
    }

    class AutoProfilingPhase
    {
    public:
        AutoProfilingPhase(ScriptContext* scriptcontext, Js::Phase phase) : scriptcontext(scriptcontext), phase(phase), isPhaseComplete(false)
        {
    #ifdef PROFILE_EXEC
            scriptcontext->ProfileBegin(phase);
    #endif
        }

        ~AutoProfilingPhase()
        {
            if(!this->isPhaseComplete)
            {
                EndProfile();
            }
        }

        void EndProfile()
        {
            this->isPhaseComplete = true;
#ifdef PROFILE_EXEC
            scriptcontext->ProfileEnd(phase);
#endif
        }
    private:
        ScriptContext* scriptcontext;
        Js::Phase phase;
        bool isPhaseComplete;
    };
}


#define BEGIN_TEMP_ALLOCATOR(allocator, scriptContext, name) \
    Js::TempArenaAllocatorObject *temp##allocator = scriptContext->GetTemporaryAllocator(name); \
    ArenaAllocator * allocator = temp##allocator->GetAllocator();

#define END_TEMP_ALLOCATOR(allocator, scriptContext) \
    scriptContext->ReleaseTemporaryAllocator(temp##allocator);

#define DECLARE_TEMP_ALLOCATOR(allocator) \
    Js::TempArenaAllocatorObject *temp##allocator = nullptr; \
    ArenaAllocator * allocator = nullptr;

#define ACQUIRE_TEMP_ALLOCATOR(allocator, scriptContext, name) \
    temp##allocator = scriptContext->GetTemporaryAllocator(name); \
    allocator = temp##allocator->GetAllocator();

#define RELEASE_TEMP_ALLOCATOR(allocator, scriptContext) \
    if (temp##allocator) \
    scriptContext->ReleaseTemporaryAllocator(temp##allocator);

#define DECLARE_TEMP_GUEST_ALLOCATOR(allocator) \
    Js::TempGuestArenaAllocatorObject *tempGuest##allocator = nullptr; \
    ArenaAllocator * allocator = nullptr;

#define ACQUIRE_TEMP_GUEST_ALLOCATOR(allocator, scriptContext, name) \
    tempGuest##allocator = scriptContext->GetTemporaryGuestAllocator(name); \
    allocator = tempGuest##allocator->GetAllocator();

#define RELEASE_TEMP_GUEST_ALLOCATOR(allocator, scriptContext) \
    if (tempGuest##allocator) \
    scriptContext->ReleaseTemporaryGuestAllocator(tempGuest##allocator);<|MERGE_RESOLUTION|>--- conflicted
+++ resolved
@@ -910,11 +910,7 @@
         void SetDirectHostTypeId(TypeId typeId) {directHostTypeId = typeId; }
         TypeId GetDirectHostTypeId() const { return directHostTypeId; }
 
-<<<<<<< HEAD
-        intptr_t GetRemoteScriptAddr()
-=======
-        intptr_t GetRemoteScriptAddr(bool allowInitialize = true) 
->>>>>>> 77d2f10e
+        intptr_t GetRemoteScriptAddr(bool allowInitialize = true)
         {
 #if ENABLE_OOP_NATIVE_CODEGEN
             if (!m_remoteScriptContextAddr && allowInitialize)
@@ -1662,14 +1658,9 @@
         JavascriptMethod GetNextDynamicInterpreterThunk(PVOID* ppDynamicInterpreterThunk);
 #if DBG
         BOOL IsDynamicInterpreterThunk(JavascriptMethod address);
-<<<<<<< HEAD
-        void ReleaseDynamicInterpreterThunk(void* address, bool addtoFreeList);
-        void ReleaseDynamicAsmJsInterpreterThunk(void* address, bool addtoFreeList);
-=======
 #endif
         void ReleaseDynamicInterpreterThunk(BYTE* address, bool addtoFreeList);
         void ReleaseDynamicAsmJsInterpreterThunk(BYTE* address, bool addtoFreeList);
->>>>>>> 77d2f10e
 #endif
 
         static Var DebugProfileProbeThunk(RecyclableObject* function, CallInfo callInfo, ...);
