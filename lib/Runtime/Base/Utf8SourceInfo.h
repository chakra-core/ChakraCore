//-------------------------------------------------------------------------------------------------------
// Copyright (C) Microsoft. All rights reserved.
// Licensed under the MIT license. See LICENSE.txt file in the project root for full license information.
//-------------------------------------------------------------------------------------------------------
#pragma once

namespace Js
{
    struct Utf8SourceInfo : public FinalizableObject
    {
        typedef JsUtil::LeafValueDictionary<Js::LocalFunctionId, Js::FunctionBody*>::Type FunctionBodyDictionary;
        typedef JsUtil::LeafValueDictionary<Js::LocalFunctionId, Js::ParseableFunctionInfo*>::Type DeferredFunctionsDictionary;

        friend class RemoteUtf8SourceInfo;
        friend class ScriptContext;
    public:
        bool HasSource() const { return !this->sourceHolder->IsEmpty(); }

        LPCUTF8 GetSource(const char16 * reason = nullptr) const;
        size_t GetCbLength(const char16 * reason = nullptr) const;

        ULONG GetParseFlags()
        {
            return this->parseFlags;
        }

        void SetParseFlags(ULONG parseFlags)
        {
            this->parseFlags = parseFlags;
        }

        ULONG GetByteCodeGenerationFlags()
        {
            return this->byteCodeGenerationFlags;
        }

        void SetByteCodeGenerationFlags(ULONG byteCodeGenerationFlags)
        {
            this->byteCodeGenerationFlags = byteCodeGenerationFlags;
        }

        bool IsInDebugMode() const
        {
            return (this->debugModeSource != nullptr || this->debugModeSourceIsEmpty) && this->m_isInDebugMode;
        }

        void SetInDebugMode(bool inDebugMode)
        {
            AssertMsg(!GetIsLibraryCode(), "Shouldn't call SetInDebugMode for Library code.");

            AssertMsg(this->sourceHolder != nullptr, "We have no source holder.");

            AssertMsg(this->m_isInDebugMode != inDebugMode, "Why are we setting same value");

            this->m_isInDebugMode = inDebugMode;

            if (!this->sourceHolder->IsDeferrable())
            {
                return;
            }

            if (inDebugMode)
            {
                this->debugModeSource = this->sourceHolder->GetSource(_u("Entering Debug Mode"));
                this->debugModeSourceLength = this->sourceHolder->GetByteLength(_u("Entering Debug Mode"));
                this->debugModeSourceIsEmpty = !this->HasSource() || this->debugModeSource == nullptr;
                this->EnsureLineOffsetCache();
            }
            else
            {
                // If debugModeSourceIsEmpty is false, that means debugModeSource isn't nullptr or we aren't in debug mode.
                this->debugModeSourceIsEmpty = false;
                this->debugModeSource = nullptr;
                this->debugModeSourceLength = 0;
            }
        }

        void RetrieveSourceText(__out_ecount_full(cchLim - cchMin) LPOLESTR cpText, charcount_t cchMin, charcount_t cchLim) const
        {
            size_t cbLength = GetCbLength(_u("Utf8SourceInfo::RetrieveSourceText"));
            LPCUTF8 source = GetSource(_u("Utf8SourceInfo::RetrieveSourceText"));
            LPCUTF8 pbStart = nullptr;
            LPCUTF8 pbEnd = nullptr;
            
            if (cbLength == GetCchLength())
            {
                pbStart = source + cchMin;
                pbEnd = source + cchLim;
            }
            else
            {
                pbStart = source + utf8::CharacterIndexToByteIndex(source, cbLength, cchMin, utf8::doAllowThreeByteSurrogates);
                pbEnd = source + utf8::CharacterIndexToByteIndex(source, cbLength, cchLim, utf8::doAllowThreeByteSurrogates);
            }
            
            utf8::DecodeUnitsInto(cpText, pbStart, pbEnd, utf8::doAllowThreeByteSurrogates);
        }

        size_t CharacterIndexToByteIndex(charcount_t cchIndex) const
        {
            return cchIndex < m_cchLength ? (GetCbLength(_u("CharacterIndexToByteIndex")) == m_cchLength ?  cchIndex : utf8::CharacterIndexToByteIndex(this->GetSource(_u("CharacterIndexToByteIndex")), GetCbLength(_u("CharacterIndexToByteIndex")), cchIndex, utf8::doAllowThreeByteSurrogates)) : m_cchLength;
        }

        charcount_t ByteIndexToCharacterIndex(size_t cbIndex) const
        {
            return cbIndex < GetCbLength(_u("CharacterIndexToByteIndex")) ? static_cast< charcount_t>(GetCbLength(_u("CharacterIndexToByteIndex")) == m_cchLength ? cbIndex : utf8::ByteIndexIntoCharacterIndex(this->GetSource(_u("CharacterIndexToByteIndex")), cbIndex, utf8::doAllowThreeByteSurrogates)) : static_cast< charcount_t >(GetCbLength(_u("CharacterIndexToByteIndex")));
        }

        charcount_t GetCchLength() const
        {
            return m_cchLength;
        }

        void SetCchLength(charcount_t cchLength)
        {
            m_cchLength = cchLength;
        }

        const SRCINFO* GetSrcInfo() const
        {
            return m_srcInfo;
        }

        void EnsureInitialized(int initialFunctionCount);

        // The following 3 functions are on individual functions that exist within this
        // source info- for them to be called, byte code generation should have created
        // the function body in question, in which case, functionBodyDictionary needs to have
        // been initialized
        void SetFunctionBody(FunctionBody * functionBody);
        void RemoveFunctionBody(FunctionBody* functionBodyBeingRemoved);

        void AddTopLevelFunctionInfo(Js::FunctionInfo * functionInfo, Recycler * recycler);
        void ClearTopLevelFunctionInfoList();
        JsUtil::List<Js::FunctionInfo *, Recycler> * EnsureTopLevelFunctionInfoList(Recycler * recycler);
        JsUtil::List<Js::FunctionInfo *, Recycler> * GetTopLevelFunctionInfoList() const
        {
            return this->topLevelFunctionInfoList;
        }

        // The following functions could get called even if EnsureInitialized hadn't gotten called
        // (Namely in the OOM scenario), so we simply guard against that condition rather than
        // asserting
        int GetFunctionBodyCount() const
        {
            return (this->functionBodyDictionary ? this->functionBodyDictionary->Count() : 0);
        }

        // Gets a thread-unique id for this source info
        // (Behaves the same as the function number)
        uint GetSourceInfoId()
        {
            return m_sourceInfoId;
        }

        void ClearFunctions()
        {
            if (this->functionBodyDictionary)
            {
                this->functionBodyDictionary->Clear();
            }
        }

        bool HasFunctions() const
        {
            return (this->functionBodyDictionary ? this->functionBodyDictionary->Count() > 0 : false);
        }

        template <typename TDelegate>
        void MapFunction(TDelegate mapper) const
        {
            if (this->functionBodyDictionary)
            {
                this->functionBodyDictionary->Map([mapper] (Js::LocalFunctionId, Js::FunctionBody* functionBody) {
                    Assert(functionBody);
                    mapper(functionBody);
                });
            }
        }

        // Get's the first function in the function body dictionary
        // Used if the caller want's any function in this source info
        Js::FunctionBody* GetAnyParsedFunction();

        template <typename TDelegate>
        void MapFunctionUntil(TDelegate mapper) const
        {
            if (this->functionBodyDictionary)
            {
                this->functionBodyDictionary->MapUntil([mapper] (Js::LocalFunctionId, Js::FunctionBody* functionBody) {
                    Assert(functionBody);
                    return mapper(functionBody);
                });
            }
        }
        Js::FunctionBody* FindFunction(Js::LocalFunctionId id) const;

        template <typename TDelegate>
        Js::FunctionBody* FindFunction(TDelegate predicate) const
        {
            Js::FunctionBody* matchedFunctionBody = nullptr;

            // Function body collection could be null if we OOMed
            // during byte code generation but the source info didn't get
            // collected because of a false positive reference- we should
            // skip over these Utf8SourceInfos.
            if (this->functionBodyDictionary)
            {
                this->functionBodyDictionary->Map(
                    [&matchedFunctionBody, predicate] (Js::LocalFunctionId, Js::FunctionBody* functionBody)
                {
                    Assert(functionBody);
                    if (predicate(functionBody)) {
                        matchedFunctionBody = functionBody;
                        return true;
                    }

                    return false;
                });
            }

            return matchedFunctionBody;
        }

        void SetHostBuffer(BYTE * pcszCode);

        bool HasDebugDocument() const
        {
            return m_debugDocument != nullptr;
        }

        void SetDebugDocument(DebugDocument * document)
        {
            Assert(!HasDebugDocument());
            m_debugDocument = document;
        }

        DebugDocument* GetDebugDocument() const
        {
            Assert(HasDebugDocument());
            return m_debugDocument;
        }

        void ClearDebugDocument(bool close = true);

        void SetIsCesu8(bool isCesu8)
        {
            this->m_isCesu8 = isCesu8;
        }

        bool GetIsCesu8() const
        {
            return m_isCesu8;
        }

        DWORD_PTR GetSecondaryHostSourceContext() const
        {
            return m_secondaryHostSourceContext;
        }

        bool GetIsLibraryCode() const
        {
            return m_isLibraryCode;
        }

        bool GetIsXDomain() const { return m_isXDomain; }
        void SetIsXDomain() { m_isXDomain = true; }

        bool GetIsXDomainString() const { return m_isXDomainString; }
        void SetIsXDomainString() { m_isXDomainString = true; }

        DWORD_PTR GetHostSourceContext() const;
        bool IsDynamic() const;
        SourceContextInfo* GetSourceContextInfo() const;
        void SetSecondaryHostContext(DWORD_PTR hostSourceContext);

        bool IsHostManagedSource() const;

        static int StaticGetHashCode(__in const Utf8SourceInfo* const si)
        {
            return si->GetSourceHolder()->GetHashCode();
        }

        static bool StaticEquals(__in Utf8SourceInfo* s1, __in Utf8SourceInfo* s2)
        {
            if (s1 == nullptr || s2 == nullptr) return false;

            //If the source holders have the same pointer, we are expecting the sources to be equal
            return (s1 == s2) || s1->GetSourceHolder()->Equals(s2->GetSourceHolder());
        }

        virtual void Finalize(bool isShutdown) override { /* nothing */ }
        virtual void Dispose(bool isShutdown) override;
        virtual void Mark(Recycler *recycler) override { AssertMsg(false, "Mark called on object that isn't TrackableObject"); }

        static Utf8SourceInfo* NewWithHolder(ScriptContext* scriptContext,
            ISourceHolder* sourceHolder, int32 length, SRCINFO const* srcInfo,
            bool isLibraryCode, Js::Var scriptSource = nullptr);
        static Utf8SourceInfo* New(ScriptContext* scriptContext, LPCUTF8 utf8String,
            int32 length, size_t numBytes, SRCINFO const* srcInfo,
            bool isLibraryCode, Js::Var scriptSource = nullptr);
        static Utf8SourceInfo* NewWithNoCopy(ScriptContext* scriptContext,
            LPCUTF8 utf8String, int32 length, size_t numBytes,
            SRCINFO const* srcInfo, bool isLibraryCode, Js::Var scriptSource = nullptr);
        static Utf8SourceInfo* Clone(ScriptContext* scriptContext, const Utf8SourceInfo* sourceinfo);

        ScriptContext * GetScriptContext() const
        {
            return this->m_scriptContext;
        }

        void EnsureLineOffsetCache();
        HRESULT EnsureLineOffsetCacheNoThrow();
        void DeleteLineOffsetCache()
        {
            this->m_lineOffsetCache = nullptr;
        }

        void CreateLineOffsetCache(const JsUtil::LineOffsetCache<Recycler>::LineOffsetCacheItem *items, charcount_t numberOfItems);

        size_t GetLineCount()
        {
            return this->GetLineOffsetCache()->GetLineCount();
        }

        JsUtil::LineOffsetCache<Recycler> *GetLineOffsetCache()
        {
            AssertMsg(this->m_lineOffsetCache != nullptr, "LineOffsetCache wasn't created, EnsureLineOffsetCache should have been called.");
            return m_lineOffsetCache;
        }

        void GetLineInfoForCharPosition(charcount_t charPosition, charcount_t *outLineNumber, charcount_t *outColumn, charcount_t *outLineByteOffset, bool allowSlowLookup = false);

        void GetCharPositionForLineInfo(charcount_t lineNumber, charcount_t *outCharPosition, charcount_t *outByteOffset)
        {
            Assert(outCharPosition != nullptr && outByteOffset != nullptr);
            *outCharPosition = this->m_lineOffsetCache->GetCharacterOffsetForLine(lineNumber, outByteOffset);
        }

        void TrackDeferredFunction(Js::LocalFunctionId functionID, Js::ParseableFunctionInfo *function);
        void StopTrackingDeferredFunction(Js::LocalFunctionId functionID);

        template <class Fn>
        void UndeferGlobalFunctions(Fn fn)
        {
            if (this->m_scriptContext->DoUndeferGlobalFunctions())
            {
                Assert(m_deferredFunctionsInitialized);
                if (m_deferredFunctionsDictionary == nullptr)
                {
                    return;
                }

                DeferredFunctionsDictionary *tmp = this->m_deferredFunctionsDictionary;
                this->m_deferredFunctionsDictionary = nullptr;

                tmp->MapAndRemoveIf(fn);
            }
        }

        ISourceHolder* GetSourceHolder() const
        {
            return sourceHolder;
        }

        bool IsCesu8() const
        {
            return this->m_isCesu8;
        }

        void SetCallerUtf8SourceInfo(Utf8SourceInfo* callerUtf8SourceInfo);
        Utf8SourceInfo* GetCallerUtf8SourceInfo() const;

        bool GetDebugDocumentName(BSTR * sourceName);
    private:

        Field(charcount_t) m_cchLength;               // The number of characters encoded in m_utf8Source.
        Field(ISourceHolder*) sourceHolder;

        FieldNoBarrier(BYTE*) m_pHostBuffer;  // Pointer to a host source buffer (null unless this is host code that we need to free)

<<<<<<< HEAD
        Field(FunctionBodyDictionary*) functionBodyDictionary;
        Field(DeferredFunctionsDictionary*) m_deferredFunctionsDictionary;
=======
        FunctionBodyDictionary* functionBodyDictionary;
        DeferredFunctionsDictionary* m_deferredFunctionsDictionary;
        JsUtil::List<Js::FunctionInfo *, Recycler> *topLevelFunctionInfoList;
>>>>>>> fd6961ca

        Field(DebugDocument*) m_debugDocument;

        Field(const SRCINFO*) m_srcInfo;
        Field(DWORD_PTR) m_secondaryHostSourceContext;

        Field(LPCUTF8) debugModeSource;
        Field(size_t) debugModeSourceLength;

        Field(ScriptContext* const) m_scriptContext;   // Pointer to ScriptContext under which this source info was created

        // Line offset cache used for quickly finding line/column offsets.
        Field(JsUtil::LineOffsetCache<Recycler>*) m_lineOffsetCache;

        // Utf8SourceInfo of the caller, used for mapping eval/new Function node to its caller node for debugger
        Field(Utf8SourceInfo*) callerUtf8SourceInfo;

        Field(bool) m_deferredFunctionsInitialized : 1;
        Field(bool) m_isCesu8 : 1;
        Field(bool) m_hasHostBuffer : 1;
        Field(bool) m_isLibraryCode : 1;           // true, the current source belongs to the internal library code. Used for debug purpose to not show in debugger
        Field(bool) m_isXDomain : 1;
        // we found that m_isXDomain could cause regression without CORS, so the new flag is just for callee.caller in window.onerror
        Field(bool) m_isXDomainString : 1;
        Field(bool) debugModeSourceIsEmpty : 1;
        Field(bool) m_isInDebugMode : 1;

        Field(uint) m_sourceInfoId;

        // Various flags preserved for Edit-and-Continue re-compile purpose
        Field(ULONG) parseFlags;
        Field(ULONG) byteCodeGenerationFlags;

        Utf8SourceInfo(ISourceHolder *sourceHolder, int32 cchLength, SRCINFO const* srcInfo,
            DWORD_PTR secondaryHostSourceContext, ScriptContext* scriptContext,
            bool isLibraryCode, Js::Var scriptSource = nullptr);

#ifndef NTBUILD
        Field(Js::Var) sourceRef; // keep source string reference to prevent GC
#endif
    };
}

template <>
struct DefaultComparer<Js::Utf8SourceInfo*>
{
    inline static bool Equals(Js::Utf8SourceInfo* const& x, Js::Utf8SourceInfo* const& y)
    {
        return Js::Utf8SourceInfo::StaticEquals(x, y);
    }

    inline static hash_t GetHashCode(Js::Utf8SourceInfo* const& s)
    {
        return Js::Utf8SourceInfo::StaticGetHashCode(s);
    }
};<|MERGE_RESOLUTION|>--- conflicted
+++ resolved
@@ -379,14 +379,9 @@
 
         FieldNoBarrier(BYTE*) m_pHostBuffer;  // Pointer to a host source buffer (null unless this is host code that we need to free)
 
-<<<<<<< HEAD
         Field(FunctionBodyDictionary*) functionBodyDictionary;
         Field(DeferredFunctionsDictionary*) m_deferredFunctionsDictionary;
-=======
-        FunctionBodyDictionary* functionBodyDictionary;
-        DeferredFunctionsDictionary* m_deferredFunctionsDictionary;
-        JsUtil::List<Js::FunctionInfo *, Recycler> *topLevelFunctionInfoList;
->>>>>>> fd6961ca
+        Field(JsUtil::List<Js::FunctionInfo *, Recycler> *) topLevelFunctionInfoList;
 
         Field(DebugDocument*) m_debugDocument;
 
