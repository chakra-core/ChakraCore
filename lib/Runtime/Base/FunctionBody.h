--- conflicted
+++ resolved
@@ -1843,12 +1843,9 @@
         LPCUTF8 GetStartOfDocument(const char16* reason = nullptr) const;
         bool IsReparsed() const { return m_reparsed; }
         void SetReparsed(bool set) { m_reparsed = set; }
-<<<<<<< HEAD
-#ifdef NTBUILD
-=======
         bool IsMethod() const { return m_isMethod; }
         void SetIsMethod(bool set) { m_isMethod = set; }
->>>>>>> 83b12184
+#ifdef NTBUILD
         bool GetExternalDisplaySourceName(BSTR* sourceName);
 #endif
 
@@ -1984,19 +1981,12 @@
         FieldWithBarrier(bool) m_isEval : 1;              // Source code is in 'eval'
         FieldWithBarrier(bool) m_isDynamicFunction : 1;   // Source code is in 'Function'
         FieldWithBarrier(bool) m_hasImplicitArgIns : 1;
-<<<<<<< HEAD
-        FieldWithBarrier(bool) m_dontInline : 1;            // Used by the JIT's inliner
-
-        // Indicates if the function has been reparsed for debug attach/detach scenario.
-        FieldWithBarrier(bool) m_reparsed : 1;
-#if DBG
-        FieldWithBarrier(bool) m_wasEverAsmjsMode : 1; // has m_isAsmjsMode ever been true
-#endif
-=======
         FieldWithBarrier(bool) m_dontInline : 1;          // Used by the JIT's inliner
         FieldWithBarrier(bool) m_reparsed : 1;            // Indicates if the function has been reparsed for debug attach/detach scenario.
         FieldWithBarrier(bool) m_isMethod : 1;            // Function is an object literal method
->>>>>>> 83b12184
+#if DBG
+        FieldWithBarrier(bool) m_wasEverAsmjsMode : 1;    // has m_isAsmjsMode ever been true
+#endif
 
         // This field is not required for deferred parsing but because our thunks can't handle offsets > 128 bytes
         // yet, leaving this here for now. We can look at optimizing the function info and function proxy structures some
