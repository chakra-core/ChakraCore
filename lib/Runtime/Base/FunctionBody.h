//-------------------------------------------------------------------------------------------------------
// Copyright (C) Microsoft. All rights reserved.
// Licensed under the MIT license. See LICENSE.txt file in the project root for full license information.
//-------------------------------------------------------------------------------------------------------
#pragma once

#include "AuxPtrs.h"
#include "CompactCounters.h"

struct CodeGenWorkItem;
class SourceContextInfo;
struct DeferredFunctionStub;
struct CodeGenNumberChunk;
#ifdef DYNAMIC_PROFILE_MUTATOR
class DynamicProfileMutator;
class DynamicProfileMutatorImpl;
#endif
#define MAX_FUNCTION_BODY_DEBUG_STRING_SIZE 42 //11*3+8+1

typedef BVSparse<ArenaAllocator> ActiveFunctionSet;

namespace Js
{
#pragma region Class Forward Declarations
    class ByteCodeBufferReader;
    class ByteCodeBufferBuilder;
    class ByteCodeCache;
    class ScopeInfo;
    class SmallSpanSequence;
    struct StatementLocation;
    class SmallSpanSequenceIter;
    struct StatementData;
    struct PropertyIdOnRegSlotsContainer;

    struct InlineCache;
    struct PolymorphicInlineCache;
    struct IsInstInlineCache;
    class ScopeObjectChain;
    class EntryPointInfo;
    class FunctionProxy;
    class ParseableFunctionInfo;
    class FunctionBody;

    class DebuggerScopeProperty;
    class DebuggerScope;
    class FunctionEntryPointInfo;

#ifdef ASMJS_PLAT
    class AsmJsFunctionInfo;
    class AmsJsModuleInfo;
#endif
    class ArrayBuffer;
    class SharedArrayBuffer;
    class FunctionCodeGenRuntimeData;
    class JavascriptNumber;
#pragma endregion

    typedef JsUtil::BaseDictionary<Js::PropertyId, const Js::PropertyRecord*, RecyclerNonLeafAllocator, PowerOf2SizePolicy, DefaultComparer, JsUtil::SimpleDictionaryEntry> PropertyRecordList;
    typedef JsUtil::BaseHashSet<void*, Recycler, PowerOf2SizePolicy> TypeRefSet;

     // Definition of scopes such as With, Catch and Block which will be used further in the debugger for additional look-ups.
    enum DiagExtraScopesType
    {
        DiagUnknownScope,           // Unknown scope set when deserializing bytecode and the scope is not yet known.
        DiagWithScope,              // With scope.
        DiagCatchScopeDirect,       // Catch scope in regslot
        DiagCatchScopeInSlot,       // Catch scope in slot array
        DiagCatchScopeInObject,     // Catch scope in scope object
        DiagBlockScopeDirect,       // Block scope in regslot
        DiagBlockScopeInSlot,       // Block scope in slot array
        DiagBlockScopeInObject,     // Block scope in activation object
        DiagBlockScopeRangeEnd,     // Used to end a block scope range.
        DiagParamScope,             // The scope represents symbols at formals
        DiagParamScopeInObject,     // The scope represents symbols at formals and formal scope in activation object
    };

    struct ForInCache
    {
        Type * type;
        void * data;
    };
    class PropertyGuard
    {
        friend class PropertyGuardValidator;

    private:
        Field(intptr_t) value; // value is address of Js::Type
#if DBG
        Field(bool) wasReincarnated = false;
#endif
    public:
        static PropertyGuard* New(Recycler* recycler) { return RecyclerNewLeaf(recycler, Js::PropertyGuard); }
        PropertyGuard() : value(GuardValue::Uninitialized) {}
        PropertyGuard(intptr_t value) : value(value)
        {
            // GuardValue::Invalidated and GuardValue::Invalidated_DuringSweeping can only be set using
            // Invalidate() and InvalidatedDuringSweep() methods respectively.
            Assert(this->value != GuardValue::Invalidated && this->value != GuardValue::Invalidated_DuringSweep);
        }

        inline static size_t const GetSizeOfValue() { return sizeof(((PropertyGuard*)0)->value); }
        inline static size_t const GetOffsetOfValue() { return offsetof(PropertyGuard, value); }

        intptr_t GetValue() const { return this->value; }
        bool IsValid()
        {
            return this->value != GuardValue::Invalidated && this->value != GuardValue::Invalidated_DuringSweep;
        }
        bool IsInvalidatedDuringSweep() { return this->value == GuardValue::Invalidated_DuringSweep; }
        void SetValue(intptr_t value)
        {
            // GuardValue::Invalidated and GuardValue::Invalidated_DuringSweeping can only be set using
            // Invalidate() and InvalidatedDuringSweep() methods respectively.
            Assert(value != GuardValue::Invalidated && value != GuardValue::Invalidated_DuringSweep);
            this->value = value;
        }
        intptr_t const* GetAddressOfValue() { return &this->value; }
        void Invalidate() { this->value = GuardValue::Invalidated; }
        void InvalidateDuringSweep()
        {
#if DBG
            wasReincarnated = true;
#endif
            this->value = GuardValue::Invalidated_DuringSweep;
        }
#if DBG
        bool WasReincarnated() { return this->wasReincarnated; }
#endif
        enum GuardValue : intptr_t
        {
            Invalidated = 0,
            Uninitialized = 1,
            Invalidated_DuringSweep = 2
        };
    };

    class PropertyGuardValidator
    {
        // Required by EquivalentTypeGuard::SetType.
        CompileAssert(offsetof(PropertyGuard, value) == 0);
        CompileAssert(offsetof(ConstructorCache, guard.value) == offsetof(PropertyGuard, value));
    };

    class JitIndexedPropertyGuard : public Js::PropertyGuard
    {
    private:
        int index;

    public:
        JitIndexedPropertyGuard(intptr_t value, int index):
            Js::PropertyGuard(value), index(index) {}

        int GetIndex() const { return this->index; }
    };

    class JitTypePropertyGuard : public Js::JitIndexedPropertyGuard
    {
    public:
        JitTypePropertyGuard(intptr_t typeAddr, int index):
            JitIndexedPropertyGuard(typeAddr, index) {}

        intptr_t GetTypeAddr() const { return this->GetValue(); }

    };

    struct TypeGuardTransferEntry
    {
        PropertyId propertyId;
        JitIndexedPropertyGuard* guards[0];

        TypeGuardTransferEntry(): propertyId(Js::Constants::NoProperty) {}
    };

    class FakePropertyGuardWeakReference: public RecyclerWeakReference<Js::PropertyGuard>
    {
    public:
        static FakePropertyGuardWeakReference* New(Recycler* recycler, Js::PropertyGuard* guard)
        {
            Assert(guard != nullptr);
            return RecyclerNewLeaf(recycler, Js::FakePropertyGuardWeakReference, guard);
        }
        FakePropertyGuardWeakReference(const Js::PropertyGuard* guard)
        {
            this->strongRef = (char*)guard;
            this->strongRefHeapBlock = &CollectedRecyclerWeakRefHeapBlock::Instance;
        }

        void Zero()
        {
            Assert(this->strongRef != nullptr);
            this->strongRef = nullptr;
        }
    };

    struct CtorCacheGuardTransferEntry
    {
        PropertyId propertyId;
        intptr_t caches[0];

        CtorCacheGuardTransferEntry(): propertyId(Js::Constants::NoProperty) {}
    };

    struct EquivalentTypeCache
    {
        Js::Type* types[EQUIVALENT_TYPE_CACHE_SIZE];
        PropertyGuard *guard;
        TypeEquivalenceRecord record;
        uint nextEvictionVictim;
        bool isLoadedFromProto;
        bool hasFixedValue;

        EquivalentTypeCache(): nextEvictionVictim(EQUIVALENT_TYPE_CACHE_SIZE) {}
        bool ClearUnusedTypes(Recycler *recycler);
        void SetGuard(PropertyGuard *theGuard) { this->guard = theGuard; }
        void SetIsLoadedFromProto() { this->isLoadedFromProto = true; }
        bool IsLoadedFromProto() const { return this->isLoadedFromProto; }
        void SetHasFixedValue() { this->hasFixedValue = true; }
        bool HasFixedValue() const { return this->hasFixedValue; }
    };

    class JitEquivalentTypeGuard : public JitIndexedPropertyGuard
    {
        // This pointer is allocated from background thread first, and then transferred to recycler,
        // so as to keep the cached types alive.
        EquivalentTypeCache* cache;
        uint32 objTypeSpecFldId;
        // TODO: OOP JIT, reenable these asserts
#if DBG && 0
        // Intentionally have as intptr_t so this guard doesn't hold scriptContext
        intptr_t originalScriptContextValue = 0;
#endif

    public:
        JitEquivalentTypeGuard(intptr_t typeAddr, int index, uint32 objTypeSpecFldId):
            JitIndexedPropertyGuard(typeAddr, index), cache(nullptr), objTypeSpecFldId(objTypeSpecFldId)
        {
#if DBG && 0
            originalScriptContextValue = reinterpret_cast<intptr_t>(type->GetScriptContext());
#endif
        }

        intptr_t GetTypeAddr() const { return this->GetValue(); }

        void SetTypeAddr(const intptr_t typeAddr)
        {
#if DBG && 0
            if (originalScriptContextValue == 0)
            {
                originalScriptContextValue = reinterpret_cast<intptr_t>(type->GetScriptContext());
            }
            else
            {
                AssertMsg(originalScriptContextValue == reinterpret_cast<intptr_t>(type->GetScriptContext()), "Trying to set guard type from different script context.");
            }
#endif
            this->SetValue(typeAddr);
        }

        uint32 GetObjTypeSpecFldId() const
        {
            return this->objTypeSpecFldId;
        }

        Js::EquivalentTypeCache* GetCache() const
        {
            return this->cache;
        }

        void SetCache(Js::EquivalentTypeCache* cache)
        {
            this->cache = cache;
        }
    };

#pragma region Inline Cache Info class declarations
    class PolymorphicCacheUtilizationArray
    {
    private:
        Field(byte *) utilArray;

    public:
        PolymorphicCacheUtilizationArray()
            : utilArray(nullptr)
        {
        }
        void EnsureUtilArray(Recycler * const recycler, Js::FunctionBody * functionBody);
        byte* GetByteArray() { return utilArray; }
        void SetUtil(Js::FunctionBody* functionBody, uint index, byte util);
        byte GetUtil(Js::FunctionBody* functionBody, uint index);
    };

    class PolymorphicInlineCacheInfo sealed
    {
    private:
        Field(InlineCachePointerArray<PolymorphicInlineCache>) polymorphicInlineCaches;
        Field(PolymorphicCacheUtilizationArray) polymorphicCacheUtilizationArray;
        Field(FunctionBody *) functionBody;

    public:
        PolymorphicInlineCacheInfo(FunctionBody * functionBody)
            : functionBody(functionBody)
        {
        }

        InlineCachePointerArray<PolymorphicInlineCache> * GetPolymorphicInlineCaches() { return &polymorphicInlineCaches; }
        PolymorphicCacheUtilizationArray * GetUtilArray() { return &polymorphicCacheUtilizationArray; }
        byte * GetUtilByteArray() { return polymorphicCacheUtilizationArray.GetByteArray(); }
        FunctionBody * GetFunctionBody() const { return functionBody; }
    };

    class EntryPointPolymorphicInlineCacheInfo sealed
    {
    private:
        Field(PolymorphicInlineCacheInfo) selfInfo;

        typedef SListCounted<PolymorphicInlineCacheInfo*, Recycler> PolymorphicInlineCacheInfoListType;
        Field(PolymorphicInlineCacheInfoListType) inlineeInfo;

        static void SetPolymorphicInlineCache(PolymorphicInlineCacheInfo * polymorphicInlineCacheInfo, FunctionBody * functionBody, uint index, PolymorphicInlineCache * polymorphicInlineCache, byte polyCacheUtil);

    public:
        EntryPointPolymorphicInlineCacheInfo(FunctionBody * functionBody);

        PolymorphicInlineCacheInfo * GetSelfInfo() { return &selfInfo; }
        PolymorphicInlineCacheInfo * EnsureInlineeInfo(Recycler * recycler, FunctionBody * inlineeFunctionBody);
        PolymorphicInlineCacheInfo * GetInlineeInfo(FunctionBody * inlineeFunctionBody);
        SListCounted<PolymorphicInlineCacheInfo*, Recycler> * GetInlineeInfo() { return &this->inlineeInfo; }

        void SetPolymorphicInlineCache(FunctionBody * functionBody, uint index, PolymorphicInlineCache * polymorphicInlineCache, bool isInlinee, byte polyCacheUtil);

        template <class Fn>
        void MapInlinees(Fn fn)
        {
            SListCounted<PolymorphicInlineCacheInfo*, Recycler>::Iterator iter(&inlineeInfo);
            while (iter.Next())
            {
                fn(iter.Data());
            }
        }
    };
#pragma endregion

#ifdef FIELD_ACCESS_STATS
    struct FieldAccessStats
    {
        Field(uint) totalInlineCacheCount;
        Field(uint) noInfoInlineCacheCount;
        Field(uint) monoInlineCacheCount;
        Field(uint) emptyMonoInlineCacheCount;
        Field(uint) polyInlineCacheCount;
        Field(uint) nullPolyInlineCacheCount;
        Field(uint) emptyPolyInlineCacheCount;
        Field(uint) ignoredPolyInlineCacheCount;
        Field(uint) highUtilPolyInlineCacheCount;
        Field(uint) lowUtilPolyInlineCacheCount;
        Field(uint) equivPolyInlineCacheCount;
        Field(uint) nonEquivPolyInlineCacheCount;
        Field(uint) disabledPolyInlineCacheCount;
        Field(uint) clonedMonoInlineCacheCount;
        Field(uint) clonedPolyInlineCacheCount;

        FieldAccessStats() :
            totalInlineCacheCount(0), noInfoInlineCacheCount(0), monoInlineCacheCount(0), emptyMonoInlineCacheCount(0),
            polyInlineCacheCount(0), nullPolyInlineCacheCount(0), emptyPolyInlineCacheCount(0), ignoredPolyInlineCacheCount(0),
            highUtilPolyInlineCacheCount(0), lowUtilPolyInlineCacheCount(0),
            equivPolyInlineCacheCount(0), nonEquivPolyInlineCacheCount(0), disabledPolyInlineCacheCount(0),
            clonedMonoInlineCacheCount(0), clonedPolyInlineCacheCount(0) {}

        void Add(FieldAccessStats* other);
    };

    typedef FieldAccessStats* FieldAccessStatsPtr;
#else
    typedef void* FieldAccessStatsPtr;
#endif

#pragma region Entry point class declarations
    class ProxyEntryPointInfo:  public ExpirableObject
    {
    public:
        // These are public because we don't manage them nor their consistency;
        // the user of this class does.
        FieldNoBarrier(Js::JavascriptMethod) jsMethod;

        ProxyEntryPointInfo(Js::JavascriptMethod jsMethod, ThreadContext* context = nullptr):
            ExpirableObject(context),
            jsMethod(jsMethod)
        {
        }
        static DWORD GetAddressOffset() { return offsetof(ProxyEntryPointInfo, jsMethod); }
        virtual void Expire()
        {
            AssertMsg(false, "Expire called on object that doesn't support expiration");
        }

        virtual void EnterExpirableCollectMode()
        {
            AssertMsg(false, "EnterExpirableCollectMode called on object that doesn't support expiration");
        }

        virtual bool IsFunctionEntryPointInfo() const { return false; }
    };


    struct TypeGuardTransferData
    {
        Field(unsigned int) propertyGuardCount;
        FieldNoBarrier(TypeGuardTransferEntryIDL*) entries;
    };

    struct CtorCacheTransferData
    {
        Field(unsigned int) ctorCachesCount;
        FieldNoBarrier(CtorCacheTransferEntryIDL **) entries;
    };



    // Not thread safe.
    // Note that instances of this class are read from and written to from the
    // main and JIT threads.
    class EntryPointInfo : public ProxyEntryPointInfo
    {
    private:
        enum State : BYTE
        {
            NotScheduled,       // code gen has not been scheduled
            CodeGenPending,     // code gen job has been scheduled
            CodeGenQueued,      // code gen has been queued and all the code gen data has been gathered.
            CodeGenRecorded,    // backend completed, but job still pending
            CodeGenDone,        // code gen job successfully completed
            JITCapReached,      // workitem created but JIT cap reached
            PendingCleanup,     // workitem needs to be cleaned up but couldn't for some reason- it'll be cleaned up at the next opportunity
            CleanedUp           // the entry point has been cleaned up
        };

        // The following fields are packed into a 32-bit/64-bit, and the tag to avoid fals positive.
        Field(const bool)          tag : 1;
        Field(bool)                isLoopBody : 1;
        Field(bool)                hasJittedStackClosure : 1;
        Field(bool)                isAsmJsFunction : 1; // true if entrypoint is for asmjs function
        Field(State)               state; // Single state member so users can query state w/o a lock
#if ENABLE_NATIVE_CODEGEN
        Field(BYTE)                pendingInlinerVersion;
        Field(ImplicitCallFlags)   pendingImplicitCallFlags;
        Field(uint32)              pendingPolymorphicCacheState;

        class JitTransferData
        {
            friend EntryPointInfo;

        private:
            Field(TypeRefSet*) jitTimeTypeRefs;

            Field(PinnedTypeRefsIDL*) runtimeTypeRefs;


            Field(int) propertyGuardCount;
            // This is a dynamically sized array of dynamically sized TypeGuardTransferEntries.  It's heap allocated by the JIT
            // thread and lives until entry point is installed, at which point it is explicitly freed.
            FieldNoBarrier(TypeGuardTransferEntry*) propertyGuardsByPropertyId;
            Field(size_t) propertyGuardsByPropertyIdPlusSize;

            // This is a dynamically sized array of dynamically sized CtorCacheGuardTransferEntry.  It's heap allocated by the JIT
            // thread and lives until entry point is installed, at which point it is explicitly freed.
            FieldNoBarrier(CtorCacheGuardTransferEntry*) ctorCacheGuardsByPropertyId;
            Field(size_t) ctorCacheGuardsByPropertyIdPlusSize;

            Field(int) equivalentTypeGuardCount;
            Field(int) lazyBailoutPropertyCount;
            // This is a dynamically sized array of JitEquivalentTypeGuards. It's heap allocated by the JIT thread and lives
            // until entry point is installed, at which point it is explicitly freed. We need it during installation so as to
            // swap the cache associated with each guard from the heap to the recycler (so the types in the cache are kept alive).
            FieldNoBarrier(JitEquivalentTypeGuard**) equivalentTypeGuards;
            FieldNoBarrier(Js::PropertyId*) lazyBailoutProperties;
            FieldNoBarrier(NativeCodeData*) jitTransferRawData;
            FieldNoBarrier(EquivalentTypeGuardOffsets*) equivalentTypeGuardOffsets;
            Field(TypeGuardTransferData) typeGuardTransferData;
            Field(CtorCacheTransferData) ctorCacheTransferData;

            Field(bool) falseReferencePreventionBit;
            Field(bool) isReady;

        public:
            JitTransferData():
                jitTimeTypeRefs(nullptr), runtimeTypeRefs(nullptr),
                propertyGuardCount(0), propertyGuardsByPropertyId(nullptr), propertyGuardsByPropertyIdPlusSize(0),
                ctorCacheGuardsByPropertyId(nullptr), ctorCacheGuardsByPropertyIdPlusSize(0),
                equivalentTypeGuardCount(0), equivalentTypeGuards(nullptr), jitTransferRawData(nullptr),
                falseReferencePreventionBit(true), isReady(false), lazyBailoutProperties(nullptr), lazyBailoutPropertyCount(0){}

            void SetRawData(NativeCodeData* rawData) { jitTransferRawData = rawData; }
            void AddJitTimeTypeRef(void* typeRef, Recycler* recycler);

            int GetRuntimeTypeRefCount() { return this->runtimeTypeRefs ? this->runtimeTypeRefs->count : 0; }
            void** GetRuntimeTypeRefs() { return this->runtimeTypeRefs ? (void**)this->runtimeTypeRefs->typeRefs : nullptr; }
            void SetRuntimeTypeRefs(PinnedTypeRefsIDL* pinnedTypeRefs) { this->runtimeTypeRefs = pinnedTypeRefs;}

            JitEquivalentTypeGuard** GetEquivalentTypeGuards() const { return this->equivalentTypeGuards; }
            void SetEquivalentTypeGuards(JitEquivalentTypeGuard** guards, int count)
            {
                this->equivalentTypeGuardCount = count;
                this->equivalentTypeGuards = guards;
            }
            void SetLazyBailoutProperties(Js::PropertyId* properties, int count)
            {
                this->lazyBailoutProperties = properties;
                this->lazyBailoutPropertyCount = count;
            }
            void SetEquivalentTypeGuardOffsets(EquivalentTypeGuardOffsets* offsets)
            {
                equivalentTypeGuardOffsets = offsets;
            }
            void SetTypeGuardTransferData(JITOutputIDL* data)
            {
                typeGuardTransferData.entries = data->typeGuardEntries;
                typeGuardTransferData.propertyGuardCount = data->propertyGuardCount;
            }
            void SetCtorCacheTransferData(JITOutputIDL * data)
            {
                ctorCacheTransferData.entries = data->ctorCacheEntries;
                ctorCacheTransferData.ctorCachesCount = data->ctorCachesCount;
            }
            bool GetIsReady() { return this->isReady; }
            void SetIsReady() { this->isReady = true; }

        private:
            void EnsureJitTimeTypeRefs(Recycler* recycler);
        };

        Field(NativeCodeData *) inProcJITNaticeCodedata;
        FieldNoBarrier(char*) nativeDataBuffer;
        union
        {
            Field(Field(JavascriptNumber*)*) numberArray;
            Field(CodeGenNumberChunk*) numberChunks;
        };
        Field(XProcNumberPageSegment*) numberPageSegments;

        FieldNoBarrier(SmallSpanSequence *) nativeThrowSpanSequence;
        typedef JsUtil::BaseHashSet<RecyclerWeakReference<FunctionBody>*, Recycler, PowerOf2SizePolicy> WeakFuncRefSet;
        Field(WeakFuncRefSet *) weakFuncRefSet;
        // Need to keep strong references to the guards here so they don't get collected while the entry point is alive.
        typedef JsUtil::BaseDictionary<Js::PropertyId, PropertyGuard*, Recycler, PowerOf2SizePolicy> SharedPropertyGuardDictionary;
        Field(SharedPropertyGuardDictionary*) sharedPropertyGuards;
        typedef JsUtil::List<LazyBailOutRecord, HeapAllocator> BailOutRecordMap;
        Field(BailOutRecordMap*) bailoutRecordMap;

        // This array holds fake weak references to type property guards. We need it to zero out the weak references when the
        // entry point is finalized and the guards are about to be freed. Otherwise, if one of the guards was to be invalidated
        // from the thread context, we would AV trying to access freed memory. Note that the guards themselves are allocated by
        // NativeCodeData::Allocator and are kept alive by the data field. The weak references are recycler allocated, and so
        // the array must be recycler allocated also, so that the recycler doesn't collect the weak references.
        Field(Field(FakePropertyGuardWeakReference*)*) propertyGuardWeakRefs;
        Field(EquivalentTypeCache*) equivalentTypeCaches;
        Field(EntryPointInfo **) registeredEquivalentTypeCacheRef;

        Field(int) propertyGuardCount;
        Field(int) equivalentTypeCacheCount;

        Field(uint) inlineeFrameOffsetArrayOffset;
        Field(uint) inlineeFrameOffsetArrayCount;

        typedef SListCounted<ConstructorCache*, Recycler> ConstructorCacheList;
        Field(ConstructorCacheList*) constructorCaches;

        Field(EntryPointPolymorphicInlineCacheInfo *) polymorphicInlineCacheInfo;

        // This field holds any recycler allocated references that must be kept alive until
        // we install the entry point.  It is freed at that point, so anything that must survive
        // until the EntryPointInfo itself goes away, must be copied somewhere else.
        Field(JitTransferData*) jitTransferData;

        // If we pin types this array contains strong references to types, otherwise it holds weak references.
        Field(Field(void*)*) runtimeTypeRefs;
     protected:
#if PDATA_ENABLED
        Field(XDataAllocation *) xdataInfo;
#endif
#endif // ENABLE_NATIVE_CODEGEN

        Field(CodeGenWorkItem *) workItem;
        FieldNoBarrier(Js::JavascriptMethod) nativeAddress;
        Field(ptrdiff_t) codeSize;

    protected:
        Field(JavascriptLibrary*) library;
#if ENABLE_NATIVE_CODEGEN
        typedef JsUtil::List<NativeOffsetInlineeFramePair, HeapAllocator> InlineeFrameMap;
        Field(InlineeFrameMap*)   inlineeFrameMap;
#endif
#if ENABLE_DEBUG_STACK_BACK_TRACE
        StackBackTrace*    cleanupStack;
#endif
    public:
        Field(uint) frameHeight;
        Field(bool) nativeEntryPointProcessed;

#if ENABLE_DEBUG_CONFIG_OPTIONS
    public:
        enum CleanupReason
        {
            NotCleanedUp,
            CodeGenFailedOOM,
            CodeGenFailedStackOverflow,
            CodeGenFailedAborted,
            CodeGenFailedExceedJITLimit,
            CodeGenFailedUnknown,
            NativeCodeInstallFailure,
            CleanUpForFinalize
        };
    private:
        Field(CleanupReason) cleanupReason;
#endif

#ifdef FIELD_ACCESS_STATS
    private:
        Field(FieldAccessStatsPtr) fieldAccessStats;
#endif

    public:
        virtual void Finalize(bool isShutdown) override;
        virtual bool IsFunctionEntryPointInfo() const override { return true; }

#if ENABLE_NATIVE_CODEGEN
        char** GetNativeDataBufferRef() { return &nativeDataBuffer; }
        char* GetNativeDataBuffer() { return nativeDataBuffer; }
        void SetInProcJITNativeCodeData(NativeCodeData* nativeCodeData) { inProcJITNaticeCodedata = nativeCodeData; }
        void SetNumberChunks(CodeGenNumberChunk* chunks)
        {
            Assert(numberPageSegments == nullptr);
            numberChunks = chunks;
        }
        void SetNumberArray(Field(Js::JavascriptNumber*)* array)
        {
            Assert(numberPageSegments != nullptr);
            numberArray = array;
        }
        void SetNumberPageSegment(XProcNumberPageSegment * segments)
        {
            Assert(numberPageSegments == nullptr);
            numberPageSegments = segments;
        }
#endif

    protected:
        EntryPointInfo(Js::JavascriptMethod method, JavascriptLibrary* library, void* validationCookie, ThreadContext* context = nullptr, bool isLoopBody = false) :
            ProxyEntryPointInfo(method, context), tag(1), nativeEntryPointProcessed(false),
#if ENABLE_NATIVE_CODEGEN
            nativeThrowSpanSequence(nullptr), workItem(nullptr), weakFuncRefSet(nullptr),
            jitTransferData(nullptr), sharedPropertyGuards(nullptr), propertyGuardCount(0), propertyGuardWeakRefs(nullptr),
            equivalentTypeCacheCount(0), equivalentTypeCaches(nullptr), constructorCaches(nullptr), state(NotScheduled), inProcJITNaticeCodedata(nullptr),
            numberChunks(nullptr), numberPageSegments(nullptr), polymorphicInlineCacheInfo(nullptr), runtimeTypeRefs(nullptr),
            isLoopBody(isLoopBody), hasJittedStackClosure(false), registeredEquivalentTypeCacheRef(nullptr), bailoutRecordMap(nullptr),
#if PDATA_ENABLED
            xdataInfo(nullptr),
#endif
#endif
            library(library), codeSize(0), nativeAddress(nullptr), isAsmJsFunction(false), validationCookie(validationCookie)
#if ENABLE_DEBUG_STACK_BACK_TRACE
            , cleanupStack(nullptr)
#endif
#if ENABLE_DEBUG_CONFIG_OPTIONS
            , cleanupReason(NotCleanedUp)
#endif
#if DBG_DUMP | defined(VTUNE_PROFILING)
            , nativeOffsetMaps(&HeapAllocator::Instance)
#endif
#ifdef FIELD_ACCESS_STATS
            , fieldAccessStats(nullptr)
#endif
        {}

        virtual void ReleasePendingWorkItem() {};

        virtual void OnCleanup(bool isShutdown) = 0;

#ifdef PERF_COUNTERS
        virtual void OnRecorded() = 0;
#endif
    private:
        State GetState() const
        {
            Assert(this->state >= NotScheduled && this->state <= CleanedUp);
            return this->state;
        }

    public:
        ScriptContext* GetScriptContext();

        virtual FunctionBody *GetFunctionBody() const = 0;
#if ENABLE_NATIVE_CODEGEN
        EntryPointPolymorphicInlineCacheInfo * EnsurePolymorphicInlineCacheInfo(Recycler * recycler, FunctionBody * functionBody);
        EntryPointPolymorphicInlineCacheInfo * GetPolymorphicInlineCacheInfo() { return polymorphicInlineCacheInfo; }

        JitTransferData* GetJitTransferData() { return this->jitTransferData; }
        JitTransferData* EnsureJitTransferData(Recycler* recycler);
#if PDATA_ENABLED
        XDataAllocation* GetXDataInfo() { return this->xdataInfo; }
        void SetXDataInfo(XDataAllocation* xdataInfo) { this->xdataInfo = xdataInfo; }
#endif

#ifdef FIELD_ACCESS_STATS
        FieldAccessStats* GetFieldAccessStats() { return this->fieldAccessStats; }
        FieldAccessStats* EnsureFieldAccessStats(Recycler* recycler);
#endif

        void PinTypeRefs(ScriptContext* scriptContext);
        void InstallGuards(ScriptContext* scriptContext);
#endif

        void Cleanup(bool isShutdown, bool captureCleanupStack);

#if ENABLE_DEBUG_STACK_BACK_TRACE
        void CaptureCleanupStackTrace();
#endif

        bool IsNotScheduled() const
        {
            return this->GetState() == NotScheduled;
        }

        bool IsCodeGenPending() const
        {
            return this->GetState() == CodeGenPending;
        }

        bool IsCodeGenRecorded() const
        {
            return this->GetState() == CodeGenRecorded;
        }

        bool IsNativeCode() const
        {
#if ENABLE_NATIVE_CODEGEN
            return this->GetState() == CodeGenRecorded ||
                this->GetState() == CodeGenDone;
#else
            return false;
#endif
        }

        bool IsCodeGenDone() const
        {
#if ENABLE_NATIVE_CODEGEN
            return this->GetState() == CodeGenDone;
#else
            return false;
#endif
        }

        bool IsCodeGenQueued() const
        {
#if ENABLE_NATIVE_CODEGEN
            return this->GetState() == CodeGenQueued;
#else
            return false;
#endif
        }

        bool IsJITCapReached() const
        {
#if ENABLE_NATIVE_CODEGEN
            return this->GetState() == JITCapReached;
#else
            return false;
#endif
        }

        bool IsCleanedUp() const
        {
            return this->GetState() == CleanedUp;
        }

        bool IsPendingCleanup() const
        {
            return this->GetState() == PendingCleanup;
        }

        void SetPendingCleanup()
        {
            this->state = PendingCleanup;
        }

#if ENABLE_DEBUG_CONFIG_OPTIONS
        void SetCleanupReason(CleanupReason reason)
        {
            this->cleanupReason = reason;
        }
#endif

        bool IsLoopBody() const
        {
            return this->isLoopBody;
        }

#if ENABLE_NATIVE_CODEGEN
        bool HasJittedStackClosure() const
        {
            return this->hasJittedStackClosure;
        }

        void SetHasJittedStackClosure()
        {
            this->hasJittedStackClosure = true;
        }
#endif

        void Reset(bool resetStateToNotScheduled = true);

#if ENABLE_NATIVE_CODEGEN
        void SetCodeGenPending(CodeGenWorkItem * workItem)
        {
            Assert(this->GetState() == NotScheduled || this->GetState() == CleanedUp);
            Assert(workItem != nullptr);
            this->workItem = workItem;
            this->state = CodeGenPending;
        }

        void SetCodeGenPending()
        {
            Assert(this->GetState() == CodeGenQueued);
            this->state = CodeGenPending;
        }

        void SetCodeGenQueued()
        {
            Assert(this->GetState() == CodeGenPending);
            this->state = CodeGenQueued;
        }

        void RevertToNotScheduled()
        {
            Assert(this->GetState() == CodeGenPending);
            Assert(this->workItem != nullptr);
            this->workItem = nullptr;
            this->state = NotScheduled;
        }

        void SetCodeGenPendingWithStackAllocatedWorkItem()
        {
            Assert(this->GetState() == NotScheduled || this->GetState() == CleanedUp);
            this->workItem = nullptr;
            this->state = CodeGenPending;
        }

        void SetCodeGenRecorded(Js::JavascriptMethod nativeAddress, ptrdiff_t codeSize)
        {
            Assert(this->GetState() == CodeGenQueued);
            Assert(codeSize > 0);
            this->nativeAddress = nativeAddress;
            this->codeSize = codeSize;
            this->state = CodeGenRecorded;

#ifdef PERF_COUNTERS
            this->OnRecorded();
#endif
        }

        void SetCodeGenDone()
        {
            Assert(this->GetState() == CodeGenRecorded);
            this->state = CodeGenDone;
            this->workItem = nullptr;
        }

        void SetJITCapReached()
        {
            Assert(this->GetState() == CodeGenQueued);
            this->state = JITCapReached;
            this->workItem = nullptr;
        }

        SmallSpanSequence* GetNativeThrowSpanSequence() const
        {
            Assert(this->GetState() != NotScheduled);
            Assert(this->GetState() != CleanedUp);
            return nativeThrowSpanSequence;
        }

        void SetNativeThrowSpanSequence(SmallSpanSequence* seq)
        {
            Assert(this->GetState() == CodeGenQueued);
            Assert(this->nativeThrowSpanSequence == nullptr);

            nativeThrowSpanSequence = seq;
        }

        bool IsInNativeAddressRange(DWORD_PTR codeAddress) {
            return (IsNativeCode() &&
                codeAddress >= GetNativeAddress() &&
                codeAddress < GetNativeAddress() + GetCodeSize());
        }
#endif

        DWORD_PTR GetNativeAddress() const
        {
            // need the assert to skip for asmjsFunction as nativeAddress can be interpreter too for asmjs
            Assert(this->GetState() == CodeGenRecorded || this->GetState() == CodeGenDone || this->isAsmJsFunction);

            // !! this is illegal, however (by design) `IsInNativeAddressRange` (right above) needs it
            return reinterpret_cast<DWORD_PTR>(this->nativeAddress);
        }

        ptrdiff_t GetCodeSize() const
        {
            Assert(this->GetState() == CodeGenRecorded || this->GetState() == CodeGenDone);
            return codeSize;
        }

        CodeGenWorkItem * GetWorkItem() const
        {
            State state = this->GetState();
            Assert(state != NotScheduled || this->workItem == nullptr);
            Assert(state == CleanedUp && this->workItem == nullptr ||
                state != CleanedUp);

            if (state == PendingCleanup)
            {
                return nullptr;
            }

            return this->workItem;
        }

#ifdef ASMJS_PLAT
        // set code size, used by TJ to set the code size
        void SetCodeSize(ptrdiff_t size)
        {
            Assert(isAsmJsFunction);
            this->codeSize = size;
        }

        void SetNativeAddress(Js::JavascriptMethod address)
        {
            Assert(isAsmJsFunction);
            this->nativeAddress = address;
        }

        void SetIsAsmJSFunction(bool value)
        {
            this->isAsmJsFunction = value;
        }
#endif

        bool GetIsAsmJSFunction()const
        {
            return this->isAsmJsFunction;
        }

#ifdef ASMJS_PLAT
        void SetTJCodeGenDone()
        {
            Assert(isAsmJsFunction);
            this->state = CodeGenDone;
            this->workItem = nullptr;
        }
#endif

#if ENABLE_NATIVE_CODEGEN
        void AddWeakFuncRef(RecyclerWeakReference<FunctionBody> *weakFuncRef, Recycler *recycler);
        WeakFuncRefSet *EnsureWeakFuncRefSet(Recycler *recycler);

        void EnsureIsReadyToCall();
        void ProcessJitTransferData();
        void ResetOnLazyBailoutFailure();
        void OnNativeCodeInstallFailure();
        virtual void ResetOnNativeCodeInstallFailure() = 0;

        Js::PropertyGuard* RegisterSharedPropertyGuard(Js::PropertyId propertyId, ScriptContext* scriptContext);
        Js::PropertyId* GetSharedPropertyGuards(_Out_ unsigned int& count);

        bool TryGetSharedPropertyGuard(Js::PropertyId propertyId, Js::PropertyGuard*& guard);
        void RecordTypeGuards(int propertyGuardCount, TypeGuardTransferEntry* typeGuardTransferRecord, size_t typeGuardTransferPlusSize);
        void RecordCtorCacheGuards(CtorCacheGuardTransferEntry* ctorCacheTransferRecord, size_t ctorCacheTransferPlusSize);
        void FreePropertyGuards();
        void FreeJitTransferData();
        void RegisterEquivalentTypeCaches();
        void UnregisterEquivalentTypeCaches();
        bool ClearEquivalentTypeCaches();

        void RegisterConstructorCache(Js::ConstructorCache* constructorCache, Recycler* recycler);
        uint GetConstructorCacheCount() const { return this->constructorCaches != nullptr ? this->constructorCaches->Count() : 0; }
        uint32 GetPendingPolymorphicCacheState() const { return this->pendingPolymorphicCacheState; }
        void SetPendingPolymorphicCacheState(uint32 state) { this->pendingPolymorphicCacheState = state; }
        BYTE GetPendingInlinerVersion() const { return this->pendingInlinerVersion; }
        void SetPendingInlinerVersion(BYTE version) { this->pendingInlinerVersion = version; }
        ImplicitCallFlags GetPendingImplicitCallFlags() const { return this->pendingImplicitCallFlags; }
        void SetPendingImplicitCallFlags(ImplicitCallFlags flags) { this->pendingImplicitCallFlags = flags; }
        virtual void Invalidate(bool prolongEntryPoint) { Assert(false); }
        void RecordBailOutMap(JsUtil::List<LazyBailOutRecord, ArenaAllocator>* bailoutMap);
        void RecordInlineeFrameMap(JsUtil::List<NativeOffsetInlineeFramePair, ArenaAllocator>* tempInlineeFrameMap);
        void RecordInlineeFrameOffsetsInfo(unsigned int offsetsArrayOffset, unsigned int offsetsArrayCount);
        InlineeFrameRecord* FindInlineeFrame(void* returnAddress);
        bool HasInlinees() { return this->frameHeight > 0; }
        void DoLazyBailout(BYTE** addressOfReturnAddress, Js::FunctionBody* functionBody, const PropertyRecord* propertyRecord);
#endif
#if DBG_DUMP
    public:
#elif defined(VTUNE_PROFILING)
    private:
#endif
#if DBG_DUMP || defined(VTUNE_PROFILING)
        // NativeOffsetMap is public for DBG_DUMP, private for VTUNE_PROFILING
        struct NativeOffsetMap
        {
            uint32 statementIndex;
            regex::Interval nativeOffsetSpan;
        };

    private:
        typedef JsUtil::List<NativeOffsetMap, HeapAllocator> NativeOffsetMapListType;
        Field(NativeOffsetMapListType) nativeOffsetMaps;
    public:
        void RecordNativeMap(uint32 offset, uint32 statementIndex);

        int GetNativeOffsetMapCount() const;
#endif

#if DBG_DUMP && ENABLE_NATIVE_CODEGEN
        void DumpNativeOffsetMaps();
        void DumpNativeThrowSpanSequence();
        NativeOffsetMap* GetNativeOffsetMap(int index)
        {
             Assert(index >= 0);
             Assert(index < GetNativeOffsetMapCount());

             return &nativeOffsetMaps.Item(index);
        }
#endif

#ifdef VTUNE_PROFILING

    public:
        uint PopulateLineInfo(void* pLineInfo, FunctionBody* body);

#endif

    protected:
        Field(void*) validationCookie;
    };

    class FunctionEntryPointInfo : public EntryPointInfo
    {
    public:
        Field(FunctionProxy *) functionProxy;
        Field(FunctionEntryPointInfo*) nextEntryPoint;

        // The offset on the native stack, from which the locals are located (Populated at RegAlloc phase). Used for debug purpose.
        Field(int32) localVarSlotsOffset;
        // The offset which stores that any of the locals are changed from the debugger.
        Field(int32) localVarChangedOffset;
        Field(uint) entryPointIndex;

        Field(uint32) callsCount;
        Field(uint32) lastCallsCount;

    private:
        Field(ExecutionMode) jitMode;
        Field(FunctionEntryPointInfo*) mOldFunctionEntryPointInfo; // strong ref to oldEntryPointInfo(Int or TJ) in asm to ensure we don't collect it before JIT is completed
        Field(bool)       mIsTemplatizedJitMode; // true only if in TJ mode, used only for debugging
    public:
        FunctionEntryPointInfo(FunctionProxy * functionInfo, Js::JavascriptMethod method, ThreadContext* context, void* validationCookie);

#ifdef ASMJS_PLAT
        //AsmJS Support

        void SetOldFunctionEntryPointInfo(FunctionEntryPointInfo* entrypointInfo);
        FunctionEntryPointInfo* GetOldFunctionEntryPointInfo()const;
        void SetIsTJMode(bool value);
        bool GetIsTJMode()const;
        //End AsmJS Support
#endif

        bool ExecutedSinceCallCountCollection() const;
        void CollectCallCounts();

        virtual FunctionBody *GetFunctionBody() const override;
#if ENABLE_NATIVE_CODEGEN
        ExecutionMode GetJitMode() const;
        void SetJitMode(const ExecutionMode jitMode);

        virtual void Invalidate(bool prolongEntryPoint) override;
        virtual void Expire() override;
        virtual void EnterExpirableCollectMode() override;
        virtual void ResetOnNativeCodeInstallFailure() override;
        static const uint8 GetDecrCallCountPerBailout()
        {
            return (uint8)CONFIG_FLAG(CallsToBailoutsRatioForRejit) + 1;
        }
#endif

        virtual void OnCleanup(bool isShutdown) override;

        virtual void ReleasePendingWorkItem() override;

#ifdef PERF_COUNTERS
        virtual void OnRecorded() override;
#endif

    };

    class LoopEntryPointInfo : public EntryPointInfo
    {
    public:
        Field(LoopHeader*) loopHeader;
        Field(uint) jittedLoopIterationsSinceLastBailout; // number of times the loop iterated in the jitted code before bailing out
        Field(uint) totalJittedLoopIterations; // total number of times the loop has iterated in the jitted code for this entry point for a particular invocation of the loop
        LoopEntryPointInfo(LoopHeader* loopHeader, Js::JavascriptLibrary* library, void* validationCookie) :
            EntryPointInfo(nullptr, library, validationCookie, /*threadContext*/ nullptr, /*isLoopBody*/ true),
            loopHeader(loopHeader),
            jittedLoopIterationsSinceLastBailout(0),
            totalJittedLoopIterations(0),
            mIsTemplatizedJitMode(false)
#ifdef BGJIT_STATS
            ,used(false)
#endif
        { }

        virtual FunctionBody *GetFunctionBody() const override;

        virtual void OnCleanup(bool isShutdown) override;

#if ENABLE_NATIVE_CODEGEN
        virtual void ResetOnNativeCodeInstallFailure() override;
        static const uint8 GetDecrLoopCountPerBailout()
        {
            return (uint8)CONFIG_FLAG(LoopIterationsToBailoutsRatioForRejit) + 1;
        }
#endif

#ifdef ASMJS_PLAT
        void SetIsTJMode(bool value)
        {
            Assert(this->GetIsAsmJSFunction());
            mIsTemplatizedJitMode = value;
        }

        bool GetIsTJMode()const
        {
            return mIsTemplatizedJitMode;
        };
#endif

#ifdef PERF_COUNTERS
        virtual void OnRecorded() override;
#endif

#ifdef BGJIT_STATS
        bool IsUsed() const
        {
            return this->used;
        }

        void MarkAsUsed()
        {
            this->used = true;
        }
#endif
    private:
#ifdef BGJIT_STATS
        Field(bool) used;
#endif
        Field(bool)       mIsTemplatizedJitMode;
    };

    typedef RecyclerWeakReference<FunctionEntryPointInfo> FunctionEntryPointWeakRef;

    typedef SynchronizableList<FunctionEntryPointWeakRef*, JsUtil::List<FunctionEntryPointWeakRef*>> FunctionEntryPointList;
    typedef SynchronizableList<LoopEntryPointInfo*, JsUtil::List<LoopEntryPointInfo*>> LoopEntryPointList;

#pragma endregion

    struct LoopHeader
    {
    private:
        Field(LoopEntryPointList*) entryPoints;

    public:
        Field(uint) startOffset;
        Field(uint) endOffset;
        Field(uint) interpretCount;
        Field(uint) profiledLoopCounter;
        Field(bool) isNested;
        Field(bool) isInTry;
        Field(FunctionBody *) functionBody;

#if DBG_DUMP
        Field(uint) nativeCount;
#endif
        static const uint NoLoop = (uint)-1;

        static const uint GetOffsetOfProfiledLoopCounter() { return offsetof(LoopHeader, profiledLoopCounter); }
        static const uint GetOffsetOfInterpretCount() { return offsetof(LoopHeader, interpretCount); }

        bool Contains(Js::LoopHeader * loopHeader) const
        {
            return (this->startOffset <= loopHeader->startOffset && loopHeader->endOffset <= this->endOffset);
        }

        bool Contains(uint offset) const
        {
            return this->startOffset <= offset && offset < this->endOffset;
        }

        Js::JavascriptMethod GetCurrentEntryPoint() const
        {
            LoopEntryPointInfo * entryPoint = GetCurrentEntryPointInfo();

            if (entryPoint != nullptr)
            {
                return this->entryPoints->Item(this->GetCurrentEntryPointIndex())->jsMethod;
            }

            return nullptr;
        }

        LoopEntryPointInfo * GetCurrentEntryPointInfo() const
        {
            Assert(this->entryPoints->Count() > 0);
            return this->entryPoints->Item(this->GetCurrentEntryPointIndex());
        }

        uint GetByteCodeCount()
        {
            return (endOffset - startOffset);
        }

        int GetCurrentEntryPointIndex() const
        {
           return this->entryPoints->Count() - 1;
        }

        LoopEntryPointInfo * GetEntryPointInfo(int index) const
        {
            return this->entryPoints->Item(index);
        }

        template <class Fn>
        void MapEntryPoints(Fn fn) const
        {
            if (this->entryPoints) // ETW rundown may call this before entryPoints initialization
            {
                this->entryPoints->Map([&](int index, LoopEntryPointInfo * entryPoint)
                {
                    if (entryPoint != nullptr)
                    {
                        fn(index, entryPoint);
                    }
                });
            }
        }

        template <class Fn>
        bool MapEntryPointsUntil(Fn fn) const
        {
            if (this->entryPoints) // ETW rundown may call this before entryPoints initialization
            {
                return this->entryPoints->MapUntil([&](int index, LoopEntryPointInfo * entryPoint)
                {
                    if (entryPoint != nullptr)
                    {
                        return fn(index, entryPoint);
                    }
                    return false;
                });
            }
            return false;
        }

        template <class DebugSite, class Fn>
        HRESULT MapEntryPoints(DebugSite site, Fn fn) const // external debugging version
        {
            return Map(site, PointerValue(this->entryPoints), [&](int index, LoopEntryPointInfo * entryPoint)
            {
                if (entryPoint != nullptr)
                {
                    fn(index, entryPoint);
                }
            });
        }

        void Init(FunctionBody * functionBody);

#if ENABLE_NATIVE_CODEGEN
        int CreateEntryPoint();
        void ReleaseEntryPoints();
#endif

        void ResetInterpreterCount()
        {
            this->interpretCount = 0;
        }
        void ResetProfiledLoopCounter()
        {
            this->profiledLoopCounter = 0;
        }

    };

    // ----------------------------------------------------------------------------
    // SWB-TODO: Below explicitly uses write barrier. Move top code to new header file.
    //

    class FunctionProxy;

    typedef FieldWithBarrier(FunctionInfo*)* FunctionInfoArray;
    typedef FieldWithBarrier(FunctionInfo*)* FunctionInfoPtrPtr;

    //
    // FunctionProxy represents a user defined function
    // This could be either from a source file or the byte code cache
    // The function need not have been compiled yet- it could be parsed or compiled
    // at a later time
    //
    class FunctionProxy : public FinalizableObject
    {
        static CriticalSection GlobalLock;
    public:
        static CriticalSection* GetLock() { return &GlobalLock; }
        typedef RecyclerWeakReference<DynamicType> FunctionTypeWeakRef;
        typedef JsUtil::List<FunctionTypeWeakRef*, Recycler, false, WeakRefFreeListedRemovePolicy> FunctionTypeWeakRefList;

    protected:
        FunctionProxy(ScriptContext* scriptContext, Utf8SourceInfo* utf8SourceInfo, uint functionNumber);
        DEFINE_VTABLE_CTOR_NOBASE(FunctionProxy);

        enum class AuxPointerType : uint8 {
            DeferredStubs = 0,
            CachedSourceString = 1,
            AsmJsFunctionInfo = 2,
            AsmJsModuleInfo = 3,
            StatementMaps = 4,
            StackNestedFuncParent = 5,
            SimpleJitEntryPointInfo = 6,
            FunctionObjectTypeList = 7,           // Script function types not including the deferred prototype type
            CodeGenGetSetRuntimeData = 8,
            PropertyIdOnRegSlotsContainer = 9,    // This is used for showing locals for the current frame.
            LoopHeaderArray = 10,
            CodeGenRuntimeData = 11,
            PolymorphicInlineCachesHead = 12,     // DList of all polymorphic inline caches that aren't finalized yet
            PropertyIdsForScopeSlotArray = 13,    // For SourceInfo
            PolymorphicCallSiteInfoHead  = 14,
            AuxBlock = 15,                        // Optional auxiliary information
            AuxContextBlock = 16,                 // Optional auxiliary context specific information
            ReferencedPropertyIdMap = 17,
            LiteralRegexes = 18,
            ObjLiteralTypes = 19,
            ScopeInfo = 20,
            FormalsPropIdArray = 21,
            ForInCacheArray = 22,

            Max,
            Invalid = 0xff
        };

        typedef AuxPtrs<FunctionProxy, AuxPointerType> AuxPtrsT;
        friend AuxPtrsT;
        FieldWithBarrier(AuxPtrsT*) auxPtrs;
        void* GetAuxPtr(AuxPointerType e) const;
        void* GetAuxPtrWithLock(AuxPointerType e) const;
        void SetAuxPtr(AuxPointerType e, void* ptr);

        FieldWithBarrier(FunctionInfo *) functionInfo;

    public:
        enum SetDisplayNameFlags
        {
            SetDisplayNameFlagsNone = 0,
            SetDisplayNameFlagsDontCopy = 1,
            SetDisplayNameFlagsRecyclerAllocated = 2
        };

        virtual void Dispose(bool isShutdown) override
        {
        }

        virtual void Mark(Recycler *recycler) override { AssertMsg(false, "Mark called on object that isn't TrackableObject"); }

        static const uint GetOffsetOfFunctionInfo() { return offsetof(FunctionProxy, functionInfo); }
        FunctionInfo * GetFunctionInfo() const
        {
            return this->functionInfo;
        }
        void SetFunctionInfo(FunctionInfo * functionInfo)
        {
            this->functionInfo = functionInfo;
        }

        LocalFunctionId GetLocalFunctionId() const;
        void SetLocalFunctionId(LocalFunctionId functionId);

        ParseableFunctionInfo* GetParseableFunctionInfo() const;
        ParseableFunctionInfo** GetParseableFunctionInfoRef() const;
        DeferDeserializeFunctionInfo* GetDeferDeserializeFunctionInfo() const;
        FunctionBody * GetFunctionBody() const;

        void VerifyOriginalEntryPoint() const;
        JavascriptMethod GetOriginalEntryPoint() const;
        JavascriptMethod GetOriginalEntryPoint_Unchecked() const;
        void SetOriginalEntryPoint(const JavascriptMethod originalEntryPoint);

        bool IsAsync() const;
        bool IsDeferred() const;
        bool IsLambda() const;
        bool IsConstructor() const;
        bool IsGenerator() const;
        bool IsClassConstructor() const;
        bool IsClassMethod() const;
        bool IsModule() const;
        bool IsWasmFunction() const;
        bool HasSuperReference() const;
        bool IsCoroutine() const;
        bool GetCapturesThis() const;
        void SetCapturesThis();
        bool GetEnclosedByGlobalFunc() const;
        void SetEnclosedByGlobalFunc();
        bool CanBeDeferred() const;
        BOOL IsDeferredDeserializeFunction() const;
        BOOL IsDeferredParseFunction() const;
        FunctionInfo::Attributes GetAttributes() const;
        void SetAttributes(FunctionInfo::Attributes attributes);

        Recycler* GetRecycler() const;
        uint32 GetSourceContextId() const;
        char16* GetDebugNumberSet(wchar(&bufferToWriteTo)[MAX_FUNCTION_BODY_DEBUG_STRING_SIZE]) const;
        bool GetIsTopLevel() { return m_isTopLevel; }
        void SetIsTopLevel(bool set) { m_isTopLevel = set; }
        bool GetIsAnonymousFunction() const { return this->GetDisplayName() == Js::Constants::AnonymousFunction; }
        void Copy(FunctionProxy* other);
        ParseableFunctionInfo* EnsureDeserialized();
        ScriptContext* GetScriptContext() const;
        Utf8SourceInfo* GetUtf8SourceInfo() const { return this->m_utf8SourceInfo; }
        void SetUtf8SourceInfo(Utf8SourceInfo* utf8SourceInfo) { m_utf8SourceInfo = utf8SourceInfo; }
        bool IsInDebugMode() const { return this->m_utf8SourceInfo->IsInDebugMode(); }

        DWORD_PTR GetSecondaryHostSourceContext() const;
        DWORD_PTR GetHostSourceContext() const;
        SourceContextInfo * GetSourceContextInfo() const;
        SRCINFO const * GetHostSrcInfo() const;

        uint GetFunctionNumber() const { return m_functionNumber; }

        virtual void Finalize(bool isShutdown) override;

        void UpdateFunctionBodyImpl(FunctionBody* body);
        bool IsFunctionBody() const;
        uint GetCompileCount() const;
        void SetCompileCount(uint count);
        ProxyEntryPointInfo* GetDefaultEntryPointInfo() const;
        ScriptFunctionType * GetDeferredPrototypeType() const;
        ScriptFunctionType * EnsureDeferredPrototypeType();
        JavascriptMethod GetDirectEntryPoint(ProxyEntryPointInfo* entryPoint) const;

        // Function object type list methods
        FunctionTypeWeakRefList* EnsureFunctionObjectTypeList();
        FunctionTypeWeakRefList* GetFunctionObjectTypeList() const;
        void SetFunctionObjectTypeList(FunctionTypeWeakRefList* list);
        void RegisterFunctionObjectType(DynamicType* functionType);
        template <typename Fn>
        void MapFunctionObjectTypes(Fn func);

        static uint GetOffsetOfDeferredPrototypeType() { return static_cast<uint>(offsetof(Js::FunctionProxy, deferredPrototypeType)); }
        static Js::ScriptFunctionType * EnsureFunctionProxyDeferredPrototypeType(FunctionProxy * proxy)
        {
            return proxy->EnsureDeferredPrototypeType();
        }

        void SetIsPublicLibraryCode() { m_isPublicLibraryCode = true; }
        bool IsPublicLibraryCode() const { return m_isPublicLibraryCode; }

#if DBG
        bool HasValidEntryPoint() const;
#ifdef ENABLE_SCRIPT_PROFILING
        bool HasValidProfileEntryPoint() const;
#endif
        bool HasValidNonProfileEntryPoint() const;
#endif
        virtual void SetDisplayName(const char16* displayName, uint displayNameLength, uint displayShortNameOffset, SetDisplayNameFlags flags = SetDisplayNameFlagsNone) = 0;
        virtual const char16* GetDisplayName() const = 0;
        virtual uint GetDisplayNameLength() const = 0;
        virtual uint GetShortDisplayNameOffset() const = 0;
        static const char16* WrapWithBrackets(const char16* name, charcount_t sz, ScriptContext* scriptContext);

        // Used only in the library function stringify (toString, DiagGetValueString).
        // If we need more often to give the short name, we should create a member variable which points to the short name
        // this is also now being used for function.name.
        const char16* GetShortDisplayName(charcount_t * shortNameLength);

        bool IsJitLoopBodyPhaseEnabled() const
        {
            // Consider: Allow JitLoopBody in generator functions for loops that do not yield.
            return !PHASE_OFF(JITLoopBodyPhase, this) && !PHASE_OFF(FullJitPhase, this) && !this->IsCoroutine();
        }

        bool IsJitLoopBodyPhaseForced() const
        {
            return
                IsJitLoopBodyPhaseEnabled() &&
                (
                    PHASE_FORCE(JITLoopBodyPhase, this)
                #ifdef ENABLE_PREJIT
                    || Configuration::Global.flags.Prejit
                #endif
                );
        }

        ULONG GetHostStartLine() const;
        ULONG GetHostStartColumn() const;

    protected:
        // Static method(s)
        static void SetDisplayName(const char16* srcName, FieldWithBarrier(const char16*)* destName, uint displayNameLength, ScriptContext * scriptContext, SetDisplayNameFlags flags = SetDisplayNameFlagsNone);
        static bool SetDisplayName(const char16* srcName, const char16** destName, uint displayNameLength, ScriptContext * scriptContext, SetDisplayNameFlags flags = SetDisplayNameFlagsNone);
        static bool IsConstantFunctionName(const char16* srcName);

    protected:
        FieldNoBarrier(ScriptContext*) m_scriptContext;   // Memory context for this function body
        FieldWithBarrier(Utf8SourceInfo*) m_utf8SourceInfo;
        FieldWithBarrier(ScriptFunctionType*) deferredPrototypeType;
        FieldWithBarrier(ProxyEntryPointInfo*) m_defaultEntryPointInfo; // The default entry point info for the function proxy

        FieldWithBarrier(uint) m_functionNumber;  // Per thread global function number

        FieldWithBarrier(bool) m_isTopLevel : 1; // Indicates that this function is top-level function, currently being used in script profiler and debugger
        FieldWithBarrier(bool) m_isPublicLibraryCode: 1; // Indicates this function is public boundary library code that should be visible in JS stack
        FieldWithBarrier(bool) m_canBeDeferred : 1;

        void CleanupFunctionProxyCounters()
        {
            PERF_COUNTER_DEC(Code, TotalFunction);
        }

        ULONG ComputeAbsoluteLineNumber(ULONG relativeLineNumber) const;
        ULONG ComputeAbsoluteColumnNumber(ULONG relativeLineNumber, ULONG relativeColumnNumber) const;
        ULONG GetLineNumberInHostBuffer(ULONG relativeLineNumber) const;

    private:
        ScriptFunctionType * AllocDeferredPrototypeType();
    };

    inline Js::LocalFunctionId FunctionProxy::GetLocalFunctionId() const
    {
        Assert(GetFunctionInfo());
        return GetFunctionInfo()->GetLocalFunctionId();
    }

    inline void FunctionProxy::SetLocalFunctionId(LocalFunctionId functionId)
    {
        Assert(GetFunctionInfo());
        Assert(GetFunctionInfo()->GetFunctionProxy() == this);
        return GetFunctionInfo()->SetLocalFunctionId(functionId);
    }

    inline void FunctionProxy::VerifyOriginalEntryPoint() const
    {
        Assert(GetFunctionInfo());
        Assert(GetFunctionInfo()->GetFunctionProxy() == this);
        return GetFunctionInfo()->VerifyOriginalEntryPoint();
    }

    inline JavascriptMethod FunctionProxy::GetOriginalEntryPoint() const
    {
        Assert(GetFunctionInfo());
        Assert(GetFunctionInfo()->GetFunctionProxy() == this);
        return GetFunctionInfo()->GetOriginalEntryPoint();
    }

    inline JavascriptMethod FunctionProxy::GetOriginalEntryPoint_Unchecked() const
    {
        Assert(GetFunctionInfo());
        Assert(GetFunctionInfo()->GetFunctionProxy() == this);
        return GetFunctionInfo()->GetOriginalEntryPoint_Unchecked();
    }

    inline void FunctionProxy::SetOriginalEntryPoint(const JavascriptMethod originalEntryPoint)
    {
        Assert(GetFunctionInfo());
        Assert(GetFunctionInfo()->GetFunctionProxy() == this);
        GetFunctionInfo()->SetOriginalEntryPoint(originalEntryPoint);
    }

    inline bool FunctionProxy::IsAsync() const
    {
        Assert(GetFunctionInfo());
        Assert(GetFunctionInfo()->GetFunctionProxy() == this);
        return GetFunctionInfo()->IsAsync();
    }

    inline bool FunctionProxy::IsDeferred() const
    {
        Assert(GetFunctionInfo());
        Assert(GetFunctionInfo()->GetFunctionProxy() == this);
        return GetFunctionInfo()->IsDeferred();
    }

    inline bool FunctionProxy::IsConstructor() const
    {
        Assert(GetFunctionInfo());
        Assert(GetFunctionInfo()->GetFunctionProxy() == this);
        return GetFunctionInfo()->IsConstructor();
    }

    inline bool FunctionProxy::IsGenerator() const
    {
        Assert(GetFunctionInfo());
        Assert(GetFunctionInfo()->GetFunctionProxy() == this);
        return GetFunctionInfo()->IsGenerator();
    }

    inline bool FunctionProxy::HasSuperReference() const
    {
        Assert(GetFunctionInfo());
        Assert(GetFunctionInfo()->GetFunctionProxy() == this);
        return GetFunctionInfo()->HasSuperReference();
    }

    inline bool FunctionProxy::IsCoroutine() const
    {
        Assert(GetFunctionInfo());
        Assert(GetFunctionInfo()->GetFunctionProxy() == this);
        return GetFunctionInfo()->IsCoroutine();
    }

    inline bool FunctionProxy::GetCapturesThis() const
    {
        Assert(GetFunctionInfo());
        Assert(GetFunctionInfo()->GetFunctionProxy() == this);
        return GetFunctionInfo()->GetCapturesThis();
    }

    inline void FunctionProxy::SetCapturesThis()
    {
        Assert(GetFunctionInfo());
        Assert(GetFunctionInfo()->GetFunctionProxy() == this);
        GetFunctionInfo()->SetCapturesThis();
    }

    inline bool FunctionProxy::GetEnclosedByGlobalFunc() const
    {
        Assert(GetFunctionInfo());
        Assert(GetFunctionInfo()->GetFunctionProxy() == this);
        return GetFunctionInfo()->GetEnclosedByGlobalFunc();
    }

    inline void FunctionProxy::SetEnclosedByGlobalFunc()
    {
        Assert(GetFunctionInfo());
        Assert(GetFunctionInfo()->GetFunctionProxy() == this);
        GetFunctionInfo()->SetEnclosedByGlobalFunc();
    }

    inline BOOL FunctionProxy::IsDeferredDeserializeFunction() const
    {
        Assert(GetFunctionInfo());
        Assert(GetFunctionInfo()->GetFunctionProxy() == this);
        return GetFunctionInfo()->IsDeferredDeserializeFunction();
    }

    inline BOOL FunctionProxy::IsDeferredParseFunction() const
    {
        Assert(GetFunctionInfo());
        Assert(GetFunctionInfo()->GetFunctionProxy() == this);
        return GetFunctionInfo()->IsDeferredParseFunction();
    }

    inline FunctionInfo::Attributes FunctionProxy::GetAttributes() const
    {
        Assert(GetFunctionInfo());
        Assert(GetFunctionInfo()->GetFunctionProxy() == this);
        return GetFunctionInfo()->GetAttributes();
    }

    inline void FunctionProxy::SetAttributes(FunctionInfo::Attributes attributes)
    {
        Assert(GetFunctionInfo());
        Assert(GetFunctionInfo()->GetFunctionProxy() == this);
        GetFunctionInfo()->SetAttributes(attributes);
    }

    inline ParseableFunctionInfo** FunctionProxy::GetParseableFunctionInfoRef() const
    {
        Assert(GetFunctionInfo());
        Assert(GetFunctionInfo()->GetFunctionProxy() == this);
        return GetFunctionInfo()->GetParseableFunctionInfoRef();
    }

    inline bool FunctionProxy::IsLambda() const
    {
        Assert(GetFunctionInfo());
        Assert(GetFunctionInfo()->GetFunctionProxy() == this);
        return GetFunctionInfo()->IsLambda();
    }

    inline bool FunctionProxy::CanBeDeferred() const
    {
        Assert(GetFunctionInfo());
        Assert(GetFunctionInfo()->GetFunctionProxy() == this);
        return GetFunctionInfo()->CanBeDeferred();
    }

    inline bool FunctionProxy::IsClassConstructor() const
    {
        Assert(GetFunctionInfo());
        Assert(GetFunctionInfo()->GetFunctionProxy() == this);
        return GetFunctionInfo()->IsClassConstructor();
    }

    inline bool FunctionProxy::IsClassMethod() const
    {
        Assert(GetFunctionInfo());
        Assert(GetFunctionInfo()->GetFunctionProxy() == this);
        return GetFunctionInfo()->IsClassMethod();
    }

    inline bool FunctionProxy::IsModule() const
    {
        Assert(GetFunctionInfo());
        Assert(GetFunctionInfo()->GetFunctionProxy() == this);
        return GetFunctionInfo()->IsModule();
    }

    inline uint FunctionProxy::GetCompileCount() const
    {
        Assert(GetFunctionInfo());
        Assert(GetFunctionInfo()->GetFunctionProxy() == this);
        return GetFunctionInfo()->GetCompileCount();
    }

    inline void FunctionProxy::SetCompileCount(uint count)
    {
        Assert(GetFunctionInfo());
        Assert(GetFunctionInfo()->GetFunctionProxy() == this);
        GetFunctionInfo()->SetCompileCount(count);
    }

    inline ParseableFunctionInfo* FunctionProxy::GetParseableFunctionInfo() const
    {
        Assert(!IsDeferredDeserializeFunction());
        return (ParseableFunctionInfo*)this;
    }

    inline DeferDeserializeFunctionInfo* FunctionProxy::GetDeferDeserializeFunctionInfo() const
    {
        Assert(IsDeferredDeserializeFunction());
        return (DeferDeserializeFunctionInfo*)this;
    }

    inline FunctionBody * FunctionProxy::GetFunctionBody() const
    {
        Assert(IsFunctionBody());
        return (FunctionBody*)this;
    }

    // Represents a function from the byte code cache which will
    // be deserialized upon use
    class DeferDeserializeFunctionInfo: public FunctionProxy
    {
        friend struct ByteCodeSerializer;

    private:
        DeferDeserializeFunctionInfo(int nestedFunctionCount, LocalFunctionId functionId, ByteCodeCache* byteCodeCache, const byte* serializedFunction, Utf8SourceInfo* sourceInfo, ScriptContext* scriptContext, uint functionNumber, const char16* displayName, uint displayNameLength, uint displayShortNameOffset, NativeModule *nativeModule, FunctionInfo::Attributes attributes);
    public:
        static DeferDeserializeFunctionInfo* New(ScriptContext* scriptContext, int nestedFunctionCount, LocalFunctionId functionId, ByteCodeCache* byteCodeCache, const byte* serializedFunction, Utf8SourceInfo* utf8SourceInfo, const char16* displayName, uint displayNameLength, uint displayShortNameOffset, NativeModule *nativeModule, FunctionInfo::Attributes attributes);

        virtual void Finalize(bool isShutdown) override;
        FunctionBody* Deserialize();

        virtual const char16* GetDisplayName() const override;
        void SetDisplayName(const char16* displayName);
        virtual void SetDisplayName(const char16* displayName, uint displayNameLength, uint displayShortNameOffset, SetDisplayNameFlags flags = SetDisplayNameFlagsNone) override;
        virtual uint GetDisplayNameLength() const { return m_displayNameLength; }
        virtual uint GetShortDisplayNameOffset() const { return m_displayShortNameOffset; }
        LPCWSTR GetSourceInfo(int& lineNumber, int& columnNumber) const;
    private:
        FieldWithBarrier(const byte*) m_functionBytes;
        FieldWithBarrier(ByteCodeCache*) m_cache;
        FieldWithBarrier(const char16 *) m_displayName;  // Optional name
        FieldWithBarrier(uint) m_displayNameLength;
        FieldWithBarrier(uint) m_displayShortNameOffset;
        FieldWithBarrier(NativeModule *) m_nativeModule;
    };

    class ParseableFunctionInfo: public FunctionProxy
    {
        friend class ByteCodeBufferReader;

    public:

        enum FunctionBodyFlags : byte
        {
            Flags_None                     = 0x00,
            Flags_StackNestedFunc          = 0x01,
            Flags_HasOrParentHasArguments  = 0x02,
            Flags_HasTry                   = 0x04,
            Flags_HasThis                  = 0x08,
            Flags_NonUserCode              = 0x10,
            Flags_HasOnlyThisStatements    = 0x20,
            Flags_HasNoExplicitReturnValue = 0x40,   // Returns undefined, i.e. has no return statements or return with no expression
            Flags_HasRestParameter         = 0x80
        };

    protected:
        ParseableFunctionInfo(JavascriptMethod method, int nestedFunctionCount, LocalFunctionId functionId, Utf8SourceInfo* sourceInfo, ScriptContext* scriptContext, uint functionNumber, const char16* displayName, uint m_displayNameLength, uint displayShortNameOffset, FunctionInfo::Attributes attributes, Js::PropertyRecordList* propertyRecordList, FunctionBodyFlags flags);

        ParseableFunctionInfo(ParseableFunctionInfo * proxy);

    public:
        struct NestedArray
        {
            NestedArray(uint32 count): nestedCount(count) {}

            FieldWithBarrier(uint32) nestedCount;
            FieldWithBarrier(FunctionInfo*) functionInfoArray[];
        };

        template<typename Fn>
        void ForEachNestedFunc(Fn fn)
        {
            NestedArray* nestedArray = GetNestedArray();
            if (nestedArray != nullptr)
            {
                for (uint i = 0; i < nestedArray->nestedCount; i++)
                {
                    if (!fn(nestedArray->functionInfoArray[i]->GetFunctionProxy(), i))
                    {
                        break;
                    }
                }
            }
        }

        NestedArray* GetNestedArray() const { return nestedArray; }
        uint GetNestedCount() const { return nestedArray == nullptr ? 0 : nestedArray->nestedCount; }

    public:
        static ParseableFunctionInfo* New(ScriptContext* scriptContext, int nestedFunctionCount, LocalFunctionId functionId, Utf8SourceInfo* utf8SourceInfo, const char16* displayName, uint m_displayNameLength, uint displayShortNameOffset, Js::PropertyRecordList* propertyRecordList, FunctionInfo::Attributes attributes, FunctionBodyFlags flags);
        static ParseableFunctionInfo* NewDeferredFunctionFromFunctionBody(FunctionBody *functionBody);

        DEFINE_VTABLE_CTOR_NO_REGISTER(ParseableFunctionInfo, FunctionProxy);
        FunctionBody* Parse(ScriptFunction ** functionRef = nullptr, bool isByteCodeDeserialization = false);
#ifdef ASMJS_PLAT
        FunctionBody* ParseAsmJs(Parser * p, __out CompileScriptException * se, __out ParseNodePtr * ptree);
#endif

        FunctionBodyFlags GetFlags() const { return flags; }

        static bool GetHasThis(FunctionBodyFlags flags) { return (flags & Flags_HasThis) != 0; }
        bool GetHasThis() const { return GetHasThis(flags); }
        void SetHasThis(bool has) { SetFlags(has, Flags_HasThis); }

        static bool GetHasTry(FunctionBodyFlags flags) { return (flags & Flags_HasTry) != 0; }
        bool GetHasTry() const { return GetHasTry(flags); }
        void SetHasTry(bool has) { SetFlags(has, Flags_HasTry); }

        static bool GetHasOrParentHasArguments(FunctionBodyFlags flags) { return (flags & Flags_HasOrParentHasArguments) != 0; }
        bool GetHasOrParentHasArguments() const { return GetHasOrParentHasArguments(flags); }
        void SetHasOrParentHasArguments(bool has) { SetFlags(has, Flags_HasOrParentHasArguments); }

        static bool DoStackNestedFunc(FunctionBodyFlags flags) { return (flags & Flags_StackNestedFunc) != 0; }
        bool DoStackNestedFunc() const { return DoStackNestedFunc(flags); }
        void SetStackNestedFunc(bool does) { SetFlags(does, Flags_StackNestedFunc); }

        bool IsNonUserCode() const { return (flags & Flags_NonUserCode) != 0; }
        void SetIsNonUserCode(bool set);

        bool GetHasNoExplicitReturnValue() { return (flags & Flags_HasNoExplicitReturnValue) != 0; }
        void SetHasNoExplicitReturnValue(bool has) { SetFlags(has, Flags_HasNoExplicitReturnValue); }

        bool GetHasOnlyThisStmts() const { return (flags & Flags_HasOnlyThisStatements) != 0; }
        void SetHasOnlyThisStmts(bool has) { SetFlags(has, Flags_HasOnlyThisStatements); }

        static bool GetHasRestParameter(FunctionBodyFlags flags) { return (flags & Flags_HasRestParameter) != 0; }
        bool GetHasRestParameter() const { return GetHasRestParameter(flags); }
        void SetHasRestParameter() { SetFlags(true, Flags_HasRestParameter); }

        virtual uint GetDisplayNameLength() const { return m_displayNameLength; }
        virtual uint GetShortDisplayNameOffset() const { return m_displayShortNameOffset; }
        bool GetIsDeclaration() const { return m_isDeclaration; }
        void SetIsDeclaration(const bool is) { m_isDeclaration = is; }
        bool GetIsAccessor() const { return m_isAccessor; }
        void SetIsAccessor(const bool is) { m_isAccessor = is; }
        bool GetIsGlobalFunc() const { return m_isGlobalFunc; }
        void SetIsStaticNameFunction(const bool is) { m_isStaticNameFunction = is; }
        bool GetIsStaticNameFunction() const { return m_isStaticNameFunction; }
        void SetIsNamedFunctionExpression(const bool is) { m_isNamedFunctionExpression = is; }
        bool GetIsNamedFunctionExpression() const { return m_isNamedFunctionExpression; }
        void SetIsNameIdentifierRef (const bool is) { m_isNameIdentifierRef  = is; }
        bool GetIsNameIdentifierRef () const { return m_isNameIdentifierRef ; }

        // Fake global ->
        //    1) new Function code's global code
        //    2) global code generated from the reparsing deferred parse function
        bool IsFakeGlobalFunc(uint32 flags) const;

        void SetIsGlobalFunc(bool is) { m_isGlobalFunc = is; }
        bool GetIsStrictMode() const { return m_isStrictMode; }
        void SetIsStrictMode() { m_isStrictMode = true; }
        bool GetIsAsmjsMode() const { return m_isAsmjsMode; }
        void SetIsAsmjsMode(bool value)
        {
            m_isAsmjsMode = value;
    #if DBG
            if (value)
            {
                m_wasEverAsmjsMode = true;
            }
    #endif
        }

        void SetIsWasmFunction(bool val)
        {
            m_isWasmFunction = val;
        }
        bool IsWasmFunction() const
        {
            return m_isWasmFunction;
        }

        bool GetHasImplicitArgIns() { return m_hasImplicitArgIns; }
        void SetHasImplicitArgIns(bool has) { m_hasImplicitArgIns = has; }
        uint32 GetGrfscr() const;
        void SetGrfscr(uint32 grfscr);

        ///----------------------------------------------------------------------------
        ///
        /// ParseableFunctionInfo::GetInParamsCount
        ///
        /// GetInParamsCount() returns the number of "in parameters" that have
        /// currently been declared for this function:
        /// - If this is "RegSlot_VariableCount", the function takes a variable number
        ///   of parameters.
        ///
        /// Consider: Change to store type information about parameters- names, type,
        /// direction, etc.
        ///
        ///----------------------------------------------------------------------------
        ArgSlot GetInParamsCount() const { return m_inParamCount; }

        void SetInParamsCount(ArgSlot newInParamCount);
        ArgSlot GetReportedInParamsCount() const;
        void SetReportedInParamsCount(ArgSlot newReportedInParamCount);
        void ResetInParams();
        ScopeInfo* GetScopeInfo() const { return static_cast<ScopeInfo*>(this->GetAuxPtr(AuxPointerType::ScopeInfo)); }
        void SetScopeInfo(ScopeInfo* scopeInfo) {  this->SetAuxPtr(AuxPointerType::ScopeInfo, scopeInfo); }
        PropertyId GetOrAddPropertyIdTracked(JsUtil::CharacterBuffer<WCHAR> const& propName);
        bool IsTrackedPropertyId(PropertyId pid);
        Js::PropertyRecordList* GetBoundPropertyRecords() { return this->m_boundPropertyRecords; }
        void SetBoundPropertyRecords(Js::PropertyRecordList* boundPropertyRecords)
        {
            Assert(this->m_boundPropertyRecords == nullptr);
            this->m_boundPropertyRecords = boundPropertyRecords;
        }
        void ClearBoundPropertyRecords()
        {
            this->m_boundPropertyRecords = nullptr;
        }

        void SetInitialDefaultEntryPoint();
        void SetDeferredParsingEntryPoint();

        void SetEntryPoint(ProxyEntryPointInfo* entryPoint, Js::JavascriptMethod jsMethod) {
            entryPoint->jsMethod = jsMethod;
        }

        bool IsDynamicScript() const;

        uint LengthInBytes() const { return m_cbLength; }
        uint StartOffset() const;
        ULONG GetLineNumber() const;
        ULONG GetColumnNumber() const;
        template <class T>
        LPCWSTR GetSourceName(const T& sourceContextInfo) const;
        template <class T>
        static LPCWSTR GetSourceName(const T& sourceContextInfo, bool m_isEval, bool m_isDynamicFunction);
        LPCWSTR GetSourceName() const;
        ULONG GetRelativeLineNumber() const { return m_lineNumber; }
        ULONG GetRelativeColumnNumber() const { return m_columnNumber; }
        uint GetSourceIndex() const;
        LPCUTF8 GetSource(const  char16* reason = nullptr) const;
        charcount_t LengthInChars() const { return m_cchLength; }
        charcount_t StartInDocument() const;
        bool IsEval() const { return m_isEval; }
        bool IsDynamicFunction() const;
        bool GetDontInline() { return m_dontInline; }
        void SetDontInline(bool is) { m_dontInline = is; }
        LPCUTF8 GetStartOfDocument(const char16* reason = nullptr) const;
        bool IsReparsed() const { return m_reparsed; }
        void SetReparsed(bool set) { m_reparsed = set; }
        bool GetExternalDisplaySourceName(BSTR* sourceName);

        void SetDoBackendArgumentsOptimization(bool set)
        {
            m_doBackendArgumentsOptimization = set;
        }

        bool GetDoBackendArgumentsOptimization()
        {
            return m_doBackendArgumentsOptimization;
        }

        void SetDoScopeObjectCreation(bool set)
        {
            m_doScopeObjectCreation = set;
        }

        bool GetDoScopeObjectCreation()
        {
            return m_doScopeObjectCreation;
        }

        void SetUsesArgumentsObject(bool set)
        {
            if (!m_usesArgumentsObject)
            {
                m_usesArgumentsObject = set;
            }
        }

        bool GetUsesArgumentsObject()
        {
            return m_usesArgumentsObject;
        }

        bool IsFunctionParsed()
        {
            return !IsDeferredParseFunction() || m_hasBeenParsed;
        }

        void SetFunctionParsed(bool hasBeenParsed)
        {
            m_hasBeenParsed = hasBeenParsed;
        }

        void SetSourceInfo(uint sourceIndex, ParseNodePtr node, bool isEval, bool isDynamicFunction);
        void SetSourceInfo(uint sourceIndex);
        void Copy(ParseableFunctionInfo * other);
        void Copy(FunctionBody* other);
        void CopyNestedArray(ParseableFunctionInfo * other);

        const char16* GetExternalDisplayName() const;

        //
        // Algorithm to retrieve a function body's external display name. Template supports both
        // local FunctionBody and ScriptDAC (debugging) scenarios.
        //
        template <class T>
        static const char16* GetExternalDisplayName(const T* funcBody)
        {
            Assert(funcBody != nullptr);
            Assert(funcBody->GetDisplayName() != nullptr);

            return funcBody->GetDisplayName();
        }

        virtual const char16* GetDisplayName() const override;
        void SetDisplayName(const char16* displayName);
        virtual void SetDisplayName(const char16* displayName, uint displayNameLength, uint displayShortNameOffset, SetDisplayNameFlags flags = SetDisplayNameFlagsNone) override;

        virtual void Finalize(bool isShutdown) override;

        Var GetCachedSourceString() { return this->GetAuxPtr(AuxPointerType::CachedSourceString); }
        void SetCachedSourceString(Var sourceString)
        {
            Assert(this->GetCachedSourceString() == nullptr);
            this->SetAuxPtr(AuxPointerType::CachedSourceString, sourceString);
        }

        FunctionInfoArray GetNestedFuncArray();
        FunctionInfo* GetNestedFunc(uint index);
        FunctionInfoPtrPtr GetNestedFuncReference(uint index);
        FunctionProxy* GetNestedFunctionProxy(uint index);
        ParseableFunctionInfo* GetNestedFunctionForExecution(uint index);
        void SetNestedFunc(FunctionInfo* nestedFunc, uint index, uint32 flags);
        void BuildDeferredStubs(ParseNode *pnodeFnc);
        DeferredFunctionStub *GetDeferredStubs() const { return static_cast<DeferredFunctionStub *>(this->GetAuxPtr(AuxPointerType::DeferredStubs)); }
        void SetDeferredStubs(DeferredFunctionStub *stub) { this->SetAuxPtr(AuxPointerType::DeferredStubs, stub); }
        void RegisterFuncToDiag(ScriptContext * scriptContext, char16 const * pszTitle);

    protected:
        static HRESULT MapDeferredReparseError(HRESULT& hrParse, const CompileScriptException& se);

        void SetFlags(bool does, FunctionBodyFlags newFlags)
        {
            if (does)
            {
                flags = (FunctionBodyFlags)(flags | newFlags);
            }
            else
            {
                flags = (FunctionBodyFlags)(flags & ~newFlags);
            }
        }

        FieldWithBarrier(bool) m_hasBeenParsed : 1;       // Has function body been parsed- true for actual function bodies, false for deferparse
        FieldWithBarrier(bool) m_isDeclaration : 1;
        FieldWithBarrier(bool) m_isAccessor : 1;          // Function is a property getter or setter
        FieldWithBarrier(bool) m_isStaticNameFunction : 1;
        FieldWithBarrier(bool) m_isNamedFunctionExpression : 1;
        FieldWithBarrier(bool) m_isNameIdentifierRef  : 1;
        FieldWithBarrier(bool) m_isClassMember : 1;
        FieldWithBarrier(bool) m_isStrictMode : 1;
        FieldWithBarrier(bool) m_isAsmjsMode : 1;
        FieldWithBarrier(bool) m_isAsmJsFunction : 1;
        FieldWithBarrier(bool) m_isWasmFunction : 1;
        FieldWithBarrier(bool) m_isGlobalFunc : 1;
        FieldWithBarrier(bool) m_doBackendArgumentsOptimization : 1;
        FieldWithBarrier(bool) m_doScopeObjectCreation : 1;
        FieldWithBarrier(bool) m_usesArgumentsObject : 1;
        FieldWithBarrier(bool) m_isEval : 1;              // Source code is in 'eval'
        FieldWithBarrier(bool) m_isDynamicFunction : 1;   // Source code is in 'Function'
        FieldWithBarrier(bool) m_hasImplicitArgIns : 1;
        FieldWithBarrier(bool) m_dontInline : 1;            // Used by the JIT's inliner

        // Indicates if the function has been reparsed for debug attach/detach scenario.
        FieldWithBarrier(bool) m_reparsed : 1;

        // This field is not required for deferred parsing but because our thunks can't handle offsets > 128 bytes
        // yet, leaving this here for now. We can look at optimizing the function info and function proxy structures some
        // more and also fix our thunks to handle 8 bit offsets

        FieldWithBarrier(bool) m_utf8SourceHasBeenSet;          // start of UTF8-encoded source
        FieldWithBarrier(uint) m_sourceIndex;             // index into the scriptContext's list of saved sources
#if DYNAMIC_INTERPRETER_THUNK
        FieldNoBarrier(void*) m_dynamicInterpreterThunk;  // Unique 'thunk' for every interpreted function - used for ETW symbol decoding.
#endif
        FieldWithBarrier(uint) m_cbStartOffset;         // pUtf8Source is this many bytes from the start of the scriptContext's source buffer.

        // This is generally the same as m_cchStartOffset unless the buffer has a BOM

#define DEFINE_PARSEABLE_FUNCTION_INFO_FIELDS 1
#define CURRENT_ACCESS_MODIFIER protected:
#include "SerializableFunctionFields.h"

        FieldWithBarrier(ULONG) m_lineNumber;
        FieldWithBarrier(ULONG) m_columnNumber;
        FieldWithBarrier(const char16*) m_displayName;  // Optional name
        FieldWithBarrier(uint) m_displayNameLength;
        FieldWithBarrier(PropertyRecordList*) m_boundPropertyRecords;
        FieldWithBarrier(NestedArray*) nestedArray;

    public:
#if DBG
        FieldWithBarrier(bool) m_wasEverAsmjsMode; // has m_isAsmjsMode ever been true
        FieldWithBarrier(Js::LocalFunctionId) deferredParseNextFunctionId;
#endif
#if DBG
        FieldWithBarrier(UINT) scopeObjectSize; // If the scope is an activation object - its size
#endif
    };

    //
    // Algorithm to retrieve a function body's source name (url). Template supports both
    // local FunctionBody and ScriptDAC (debugging) scenarios.
    //
    template <class T>
    LPCWSTR ParseableFunctionInfo::GetSourceName(const T& sourceContextInfo) const
    {
        return GetSourceName<T>(sourceContextInfo, this->m_isEval, this->m_isDynamicFunction);
    }

    template <class T>
    LPCWSTR ParseableFunctionInfo::GetSourceName(const T& sourceContextInfo, bool m_isEval, bool m_isDynamicFunction)
    {
        if (sourceContextInfo->IsDynamic())
        {
            if (m_isEval)
            {
                return Constants::EvalCode;
            }
            else if (m_isDynamicFunction)
            {
                return Constants::FunctionCode;
            }
            else
            {
                return Constants::UnknownScriptCode;
            }
        }
        else
        {
            return sourceContextInfo->url;
        }
    }

    class FunctionBody : public ParseableFunctionInfo
    {
        DEFINE_VTABLE_CTOR_NO_REGISTER(FunctionBody, ParseableFunctionInfo);

        friend class ByteCodeBufferBuilder;
        friend class ByteCodeBufferReader;
#ifdef DYNAMIC_PROFILE_MUTATOR
        friend class ::DynamicProfileMutator;
        friend class ::DynamicProfileMutatorImpl;
#endif
        friend class RemoteFunctionBody;

        public:
            // same as MachDouble, used in the Func.h
            static const uint DIAGLOCALSLOTSIZE = 8;

            enum class CounterFields : uint8
            {
                VarCount                                = 0,
                ConstantCount                           = 1,
                OutParamMaxDepth                        = 2,
                ByteCodeCount                           = 3,
                ByteCodeWithoutLDACount                 = 4,
                ByteCodeInLoopCount                     = 5,
                LoopCount                               = 6,
                ForInLoopDepth                          = 7,
                ProfiledForInLoopCount                  = 8,
                InlineCacheCount                        = 9,
                RootObjectLoadInlineCacheStart          = 10,
                RootObjectLoadMethodInlineCacheStart    = 11,
                RootObjectStoreInlineCacheStart         = 12,
                IsInstInlineCacheCount                  = 13,
                ReferencedPropertyIdCount               = 14,
                ObjLiteralCount                         = 15,
                LiteralRegexCount                       = 16,
                InnerScopeCount                         = 17,

                // Following counters uses ((uint32)-1) as default value
                LocalClosureRegister                    = 18,
                ParamClosureRegister                    = 19,
                LocalFrameDisplayRegister               = 20,
                EnvRegister                             = 21,
                ThisRegisterForEventHandler             = 22,
                FirstInnerScopeRegister                 = 23,
                FuncExprScopeRegister                   = 24,
                FirstTmpRegister                        = 25,

                Max
            };

            typedef CompactCounters<FunctionBody> CounterT;
            FieldWithBarrier(CounterT) counters;

            uint32 GetCountField(FunctionBody::CounterFields fieldEnum) const
            {
                return counters.Get(fieldEnum);
            }
            uint32 SetCountField(FunctionBody::CounterFields fieldEnum, uint32 val)
            {
                return counters.Set(fieldEnum, val, this);
            }
            uint32 IncreaseCountField(FunctionBody::CounterFields fieldEnum)
            {
                return counters.Increase(fieldEnum, this);
            }

            struct StatementMap
            {
                StatementMap() : isSubexpression(false) {}

                static StatementMap * New(Recycler* recycler)
                {
                    return RecyclerNew(recycler, StatementMap);
                }

                FieldWithBarrier(regex::Interval) sourceSpan;
                FieldWithBarrier(regex::Interval) byteCodeSpan;
                FieldWithBarrier(bool) isSubexpression;
            };

            // The type of StatementAdjustmentRecord.
            // A bitmask that can be OR'ed of multiple values of the enum.
            enum StatementAdjustmentType : ushort
            {
                SAT_None = 0,

                // Specifies an adjustment for next statement when going from current to next.
                // Used for transitioning from current stmt to next during normal control-flow,
                // such as offset of Br after if-block when there is else block present,
                // when throw happens inside if and we ignore exceptions (next statement in the list
                // would be 'else' but we need to pass flow control to Br target rather than entering 'else').
                SAT_FromCurrentToNext = 0x01,

                // Specifies an adjustment for beginning of next statement.
                // If there is adjustment record, the statement following it starts at specified offset and not at offset specified in statementMap.
                // Used for set next statement from arbitrary location.
                SAT_NextStatementStart = 0x02,

                SAT_All = SAT_FromCurrentToNext | SAT_NextStatementStart
            };

            class StatementAdjustmentRecord
            {
                uint m_byteCodeOffset;
                StatementAdjustmentType m_adjustmentType;
            public:
                StatementAdjustmentRecord();
                StatementAdjustmentRecord(StatementAdjustmentType type, int byteCodeOffset);
                StatementAdjustmentRecord(const StatementAdjustmentRecord& other);
                uint GetByteCodeOffset();
                StatementAdjustmentType GetAdjustmentType();
            };

            // Offset and entry/exit of a block that must be processed in new interpreter frame rather than current.
            // Used for try and catch blocks.
            class CrossFrameEntryExitRecord
            {
                uint m_byteCodeOffset;
                // true means enter, false means exit.
                bool m_isEnterBlock;
            public:
                CrossFrameEntryExitRecord();
                CrossFrameEntryExitRecord(uint byteCodeOffset, bool isEnterBlock);
                CrossFrameEntryExitRecord(const CrossFrameEntryExitRecord& other);
                uint GetByteCodeOffset() const;
                bool GetIsEnterBlock();
            };

            typedef JsUtil::List<Js::FunctionBody::StatementMap*, ArenaAllocator> ArenaStatementMapList;
            typedef JsUtil::List<Js::FunctionBody::StatementMap*> StatementMapList;

            // Note: isLeaf = true template param below means that recycler should not be used to dispose the items.
            typedef JsUtil::List<StatementAdjustmentRecord, Recycler, /* isLeaf = */ true> StatementAdjustmentRecordList;
            typedef JsUtil::List<CrossFrameEntryExitRecord, Recycler, /* isLeaf = */ true> CrossFrameEntryExitRecordList;

            // Contains recorded at bytecode generation time information about statements and try-catch blocks.
            // Used by debugger.
            struct AuxStatementData
            {
                // Contains statement adjustment data:
                // For given bytecode, following statement needs an adjustment, see StatementAdjustmentType for details.
                FieldWithBarrier(StatementAdjustmentRecordList*) m_statementAdjustmentRecords;

                // Contain data about entry/exit of blocks that cause processing in different interpreter stack frame, such as try or catch.
                FieldWithBarrier(CrossFrameEntryExitRecordList*) m_crossFrameBlockEntryExisRecords;

                AuxStatementData();
            };

            class SourceInfo
            {
                friend class RemoteFunctionBody;
                friend class ByteCodeBufferReader;
                friend class ByteCodeBufferBuilder;

            public:
                FieldNoBarrier(SmallSpanSequence*) pSpanSequence;

                FieldWithBarrier(RegSlot)         frameDisplayRegister;   // this register slot cannot be 0 so we use that sentinel value to indicate invalid
                FieldWithBarrier(RegSlot)         objectRegister;         // this register slot cannot be 0 so we use that sentinel value to indicate invalid
                FieldWithBarrier(ScopeObjectChain*) pScopeObjectChain;
                FieldWithBarrier(ByteBlock*) m_probeBackingBlock;  // NULL if no Probes, otherwise a copy of the unmodified the byte-codeblock //Delay
                FieldWithBarrier(int32) m_probeCount;             // The number of installed probes (such as breakpoints).

                // List of bytecode offset for the Branch bytecode.
                FieldWithBarrier(AuxStatementData*) m_auxStatementData;

                SourceInfo():
                    frameDisplayRegister(0),
                    objectRegister(0),
                    pScopeObjectChain(nullptr),
                    m_probeBackingBlock(nullptr),
                    m_probeCount(0),
                    m_auxStatementData(nullptr),
                    pSpanSequence(nullptr)
                {
                }
            };

    private:
        FieldWithBarrier(ByteBlock*) byteCodeBlock;                // Function byte-code for script functions
        FieldWithBarrier(FunctionEntryPointList*) entryPoints;
        FieldWithBarrier(Var*) m_constTable;
        FieldWithBarrier(void**) inlineCaches;
        FieldWithBarrier(InlineCachePointerArray<PolymorphicInlineCache>) polymorphicInlineCaches; // Contains the latest polymorphic inline caches
        FieldWithBarrier(PropertyId*) cacheIdToPropertyIdMap;

#if DBG
#define InlineCacheTypeNone         0x00
#define InlineCacheTypeInlineCache  0x01
#define InlineCacheTypeIsInst       0x02
            FieldWithBarrier(byte*) m_inlineCacheTypes;
#endif
    public:
        PropertyId * GetCacheIdToPropertyIdMap()
        {
            return cacheIdToPropertyIdMap;
        }
        static DWORD GetAsmJsTotalLoopCountOffset() { return offsetof(FunctionBody, m_asmJsTotalLoopCount); }
#if DBG
        FieldWithBarrier(int) m_DEBUG_executionCount;     // Count of outstanding on InterpreterStackFrame
        FieldWithBarrier(bool) m_nativeEntryPointIsInterpreterThunk; // NativeEntry entry point is in fact InterpreterThunk.
                                                   // Set by bgjit in OutOfMemory scenario during codegen.
#endif

//#if ENABLE_DEBUG_CONFIG_OPTIONS //TODO: need this?
        FieldWithBarrier(uint) regAllocStoreCount;
        FieldWithBarrier(uint) regAllocLoadCount;
        FieldWithBarrier(uint) callCountStats;
//#endif

        // >>>>>>WARNING! WARNING!<<<<<<<<<<
        //
        // If you add compile-time attributes to this set, be sure to add them to the attributes that are
        // copied in FunctionBody::Clone
        //
        FieldWithBarrier(SourceInfo) m_sourceInfo; // position of the source

        // Data needed by profiler:
        FieldWithBarrier(uint) m_uScriptId; // Delay //Script Block it belongs to. This is function no. of the global function created by engine for each block
#if DBG
        FieldWithBarrier(int) m_iProfileSession; // Script profile session the meta data of this function is reported to.
#endif // DEBUG

        // R0 is reserved for the return value, R1 for the root object
        static const RegSlot ReturnValueRegSlot = 0;
        static const RegSlot RootObjectRegSlot = 1;
        static const RegSlot FirstRegSlot = 1;
        // This value be set on the stack (on a particular offset), when the frame value got changed.
        static const int LocalsChangeDirtyValue = 1;

#define DEFINE_FUNCTION_BODY_FIELDS 1
#define CURRENT_ACCESS_MODIFIER public:
#include "SerializableFunctionFields.h"

    private:
        FieldWithBarrier(bool) m_tag : 1;                     // Used to tag the low bit to prevent possible GC false references
        FieldWithBarrier(bool) m_nativeEntryPointUsed : 1;    // Code might have been generated but not yet used.
        FieldWithBarrier(bool) hasDoneLoopBodyCodeGen : 1;    // Code generated for loop body, but not necessary available to execute yet.
        FieldWithBarrier(bool) m_isFuncRegistered : 1;
        FieldWithBarrier(bool) m_isFuncRegisteredToDiag : 1; // Mentions the function's context is registered with diagprobe.
        FieldWithBarrier(bool) funcEscapes : 1;
        FieldWithBarrier(bool) m_hasBailoutInstrInJittedCode : 1; // Indicates whether function has bailout instructions. Valid only if hasDoneCodeGen is true
        FieldWithBarrier(bool) m_pendingLoopHeaderRelease : 1; // Indicates whether loop headers need to be released
        FieldWithBarrier(bool) hasExecutionDynamicProfileInfo : 1;

        FieldWithBarrier(bool) cleanedUp: 1;
        FieldWithBarrier(bool) sourceInfoCleanedUp: 1;
        FieldWithBarrier(bool) dontRethunkAfterBailout : 1;
        FieldWithBarrier(bool) disableInlineApply : 1;
        FieldWithBarrier(bool) disableInlineSpread : 1;
        FieldWithBarrier(bool) hasHotLoop: 1;
        FieldWithBarrier(bool) wasCalledFromLoop : 1;
        FieldWithBarrier(bool) hasNestedLoop : 1;
        FieldWithBarrier(bool) recentlyBailedOutOfJittedLoopBody : 1;
        FieldWithBarrier(bool) m_firstFunctionObject: 1;
        FieldWithBarrier(bool) m_inlineCachesOnFunctionObject: 1;
        // Used for the debug re-parse. Saves state of function on the first parse, and restores it on a reparse. The state below is either dependent on
        // the state of the script context, or on other factors like whether it was defer parsed or not.
        FieldWithBarrier(bool) m_hasSetIsObject : 1;
        // Used for the debug purpose, this info will be stored (in the non-debug mode), when a function has all locals marked as non-local-referenced.
        // So when we got to no-refresh debug mode, and try to re-use the same function body we can then enforce all locals to be non-local-referenced.
        FieldWithBarrier(bool) m_hasAllNonLocalReferenced : 1;
        FieldWithBarrier(bool) m_hasFunExprNameReference : 1;
        FieldWithBarrier(bool) m_ChildCallsEval : 1;
        FieldWithBarrier(bool) m_CallsEval : 1;
        FieldWithBarrier(bool) m_hasReferenceableBuiltInArguments : 1;
        FieldWithBarrier(bool) m_isParamAndBodyScopeMerged : 1;

        // Used in the debug purpose. This is to avoid setting all locals to non-local-referenced, multiple times for each child function.
        FieldWithBarrier(bool) m_hasDoneAllNonLocalReferenced : 1;

        // Used by the script profiler, once the function compiled is sent this will be set to true.
        FieldWithBarrier(bool) m_hasFunctionCompiledSent : 1;

        FieldWithBarrier(bool) m_isFromNativeCodeModule : 1;
        FieldWithBarrier(bool) m_isPartialDeserializedFunction : 1;
        FieldWithBarrier(bool) m_isAsmJsScheduledForFullJIT : 1;
        FieldWithBarrier(bool) m_hasLocalClosureRegister : 1;
        FieldWithBarrier(bool) m_hasParamClosureRegister : 1;
        FieldWithBarrier(bool) m_hasLocalFrameDisplayRegister : 1;
        FieldWithBarrier(bool) m_hasEnvRegister : 1;
        FieldWithBarrier(bool) m_hasThisRegisterForEventHandler : 1;
        FieldWithBarrier(bool) m_hasFirstInnerScopeRegister : 1;
        FieldWithBarrier(bool) m_hasFuncExprScopeRegister : 1;
        FieldWithBarrier(bool) m_hasFirstTmpRegister : 1;
        FieldWithBarrier(bool) m_hasActiveReference : 1;
#if DBG
        FieldWithBarrier(bool) m_isSerialized : 1;
#endif
#ifdef PERF_COUNTERS
        FieldWithBarrier(bool) m_isDeserializedFunction : 1;
#endif
#if DBG
        // Indicates that nested functions can be allocated on the stack (but may not be)
        FieldWithBarrier(bool) m_canDoStackNestedFunc : 1;
#endif

#if DBG
        FieldWithBarrier(bool) initializedExecutionModeAndLimits : 1;
#endif

#ifdef IR_VIEWER
        // whether IR Dump is enabled for this function (used by parseIR)
        FieldWithBarrier(bool) m_isIRDumpEnabled : 1;
        FieldWithBarrier(Js::DynamicObject*) m_irDumpBaseObject;
#endif /* IR_VIEWER */

        FieldWithBarrier(uint8) bailOnMisingProfileCount;
        FieldWithBarrier(uint8) bailOnMisingProfileRejitCount;

        FieldWithBarrier(byte) inlineDepth; // Used by inlining to avoid recursively inlining functions excessively

        FieldWithBarrier(ExecutionMode) executionMode;
        FieldWithBarrier(uint16) interpreterLimit;
        FieldWithBarrier(uint16) autoProfilingInterpreter0Limit;
        FieldWithBarrier(uint16) profilingInterpreter0Limit;
        FieldWithBarrier(uint16) autoProfilingInterpreter1Limit;
        FieldWithBarrier(uint16) simpleJitLimit;
        FieldWithBarrier(uint16) profilingInterpreter1Limit;
        FieldWithBarrier(uint16) fullJitThreshold;
        FieldWithBarrier(uint16) fullJitRequeueThreshold;
        FieldWithBarrier(uint16) committedProfiledIterations;

        FieldWithBarrier(uint) m_depth; // Indicates how many times the function has been entered (so increases by one on each recursive call, decreases by one when we're done)
        FieldWithBarrier(uint) inactiveCount;

        FieldWithBarrier(uint32) interpretedCount;
        FieldWithBarrier(uint32) lastInterpretedCount;
        FieldWithBarrier(uint32) loopInterpreterLimit;
        FieldWithBarrier(uint32) debuggerScopeIndex;
        FieldWithBarrier(uint32) savedPolymorphicCacheState;

        // >>>>>>WARNING! WARNING!<<<<<<<<<<
        //
        // If you add compile-time attributes to the above set, be sure to add them to the attributes that are
        // copied in FunctionBody::Clone
        //

        FieldNoBarrier(Js::ByteCodeCache*) byteCodeCache;   // Not GC allocated so naked pointer
#ifdef ENABLE_DEBUG_CONFIG_OPTIONS
        static bool shareInlineCaches;
#endif
        FieldWithBarrier(FunctionEntryPointInfo*) defaultFunctionEntryPointInfo;

#if ENABLE_PROFILE_INFO
        FieldWithBarrier(DynamicProfileInfo*) dynamicProfileInfo;
#endif


        // select dynamic profile info saved off when we codegen and later
        // used for rejit decisions (see bailout.cpp)
        FieldWithBarrier(BYTE) savedInlinerVersion;
#if ENABLE_NATIVE_CODEGEN
        FieldWithBarrier(ImplicitCallFlags) savedImplicitCallsFlags;
#endif

        FunctionBody(ScriptContext* scriptContext, const char16* displayName, uint displayNameLength, uint displayShortNameOffset, uint nestedCount, Utf8SourceInfo* sourceInfo,
            uint uFunctionNumber, uint uScriptId, Js::LocalFunctionId functionId, Js::PropertyRecordList* propRecordList, FunctionInfo::Attributes attributes, FunctionBodyFlags flags
#ifdef PERF_COUNTERS
            , bool isDeserializedFunction = false
#endif
            );

        FunctionBody(ParseableFunctionInfo * parseableFunctionInfo);

        void SetNativeEntryPoint(FunctionEntryPointInfo* entryPointInfo, JavascriptMethod originalEntryPoint, JavascriptMethod directEntryPoint);
#if DYNAMIC_INTERPRETER_THUNK
        void GenerateDynamicInterpreterThunk();
#endif
        void CloneByteCodeInto(ScriptContext * scriptContext, FunctionBody *newFunctionBody, uint sourceIndex);
        Js::JavascriptMethod GetEntryPoint(ProxyEntryPointInfo* entryPoint) const { return entryPoint->jsMethod; }
        void CaptureDynamicProfileState(FunctionEntryPointInfo* entryPointInfo);
#if ENABLE_DEBUG_CONFIG_OPTIONS
        void DumpRegStats(FunctionBody *funcBody);
#endif

    public:
        FunctionBody(ByteCodeCache* cache, Utf8SourceInfo* sourceInfo, ScriptContext* scriptContext):
            ParseableFunctionInfo((JavascriptMethod) nullptr, 0, (LocalFunctionId) 0, sourceInfo, scriptContext, 0, nullptr, 0, 0, FunctionInfo::Attributes::None, nullptr, Flags_None)
        {
            // Dummy constructor- does nothing
            // Must be stack allocated
            // Used during deferred bytecode serialization
        }

        static FunctionBody * NewFromRecycler(Js::ScriptContext * scriptContext, const char16 * displayName, uint displayNameLength, uint displayShortNameOffset, uint nestedCount,
            Utf8SourceInfo* sourceInfo, uint uScriptId, Js::LocalFunctionId functionId, Js::PropertyRecordList* boundPropertyRecords, FunctionInfo::Attributes attributes
            , FunctionBodyFlags flags
#ifdef PERF_COUNTERS
            , bool isDeserializedFunction
#endif
            );
        static FunctionBody * NewFromRecycler(Js::ScriptContext * scriptContext, const char16 * displayName, uint displayNameLength, uint displayShortNameOffset, uint nestedCount,
            Utf8SourceInfo* sourceInfo, uint uFunctionNumber, uint uScriptId, Js::LocalFunctionId functionId, Js::PropertyRecordList* boundPropertyRecords, FunctionInfo::Attributes attributes
            , FunctionBodyFlags flags
#ifdef PERF_COUNTERS
            , bool isDeserializedFunction
#endif
            );

        static FunctionBody * NewFromParseableFunctionInfo(ParseableFunctionInfo * info);

        FunctionEntryPointInfo * GetEntryPointInfo(int index) const;
        FunctionEntryPointInfo * TryGetEntryPointInfo(int index) const;

        bool DoRedeferFunction(uint inactiveThreshold) const;
        void RedeferFunction();
        bool IsActiveFunction(ActiveFunctionSet * pActiveFuncs) const;
        bool TestAndUpdateActiveFunctions(ActiveFunctionSet * pActiveFuncs) const;
        void UpdateActiveFunctionSet(ActiveFunctionSet * pActiveFuncs, FunctionCodeGenRuntimeData *callSiteData) const;
        void UpdateActiveFunctionsForOneDataSet(ActiveFunctionSet *pActiveFuncs, FunctionCodeGenRuntimeData *parentData, Field(FunctionCodeGenRuntimeData*)* dataSet, uint count) const;
        uint GetInactiveCount() const { return inactiveCount; }
        void SetInactiveCount(uint count) { inactiveCount = count; }
        void IncrInactiveCount(uint increment);
        bool InterpretedSinceCallCountCollection() const;
        void CollectInterpretedCounts();
        void ResetRedeferralAttributes() { this->m_hasActiveReference = false; }

        Js::RootObjectBase * LoadRootObject() const;
        Js::RootObjectBase * GetRootObject() const;
        ByteBlock* GetAuxiliaryData() const { return static_cast<ByteBlock*>(this->GetAuxPtr(AuxPointerType::AuxBlock)); }
        ByteBlock* GetAuxiliaryDataWithLock() const { return static_cast<ByteBlock*>(this->GetAuxPtrWithLock(AuxPointerType::AuxBlock)); }
        void SetAuxiliaryData(ByteBlock* auxBlock) { this->SetAuxPtr(AuxPointerType::AuxBlock, auxBlock); }
        ByteBlock* GetAuxiliaryContextData()const { return static_cast<ByteBlock*>(this->GetAuxPtr(AuxPointerType::AuxContextBlock)); }
        ByteBlock* GetAuxiliaryContextDataWithLock()const { return static_cast<ByteBlock*>(this->GetAuxPtrWithLock(AuxPointerType::AuxContextBlock)); }
        void SetAuxiliaryContextData(ByteBlock* auxContextBlock) { this->SetAuxPtr(AuxPointerType::AuxContextBlock, auxContextBlock); }
        void SetFormalsPropIdArray(PropertyIdArray * propIdArray);
        PropertyIdArray* GetFormalsPropIdArray(bool checkForNull = true);
        Var GetFormalsPropIdArrayOrNullObj();
        ByteBlock* GetByteCode() const;
        ByteBlock* GetOriginalByteCode(); // Returns original bytecode without probes (such as BPs).
        Js::ByteCodeCache * GetByteCodeCache() const { return this->byteCodeCache; }
        void SetByteCodeCache(Js::ByteCodeCache *byteCodeCache)
        {
            if (byteCodeCache != nullptr)
            {
                this->byteCodeCache = byteCodeCache;
            }
        }
#if DBG
        void SetIsSerialized(bool serialized) { m_isSerialized = serialized; }
        bool GetIsSerialized()const { return m_isSerialized; }
#endif
        uint GetByteCodeCount() const { return GetCountField(CounterFields::ByteCodeCount); }
        void SetByteCodeCount(uint count) { SetCountField(CounterFields::ByteCodeCount, count); }
        uint GetByteCodeWithoutLDACount() const { return GetCountField(CounterFields::ByteCodeWithoutLDACount); }
        void SetByteCodeWithoutLDACount(uint count) { SetCountField(CounterFields::ByteCodeWithoutLDACount, count); }
        uint GetByteCodeInLoopCount() const { return GetCountField(CounterFields::ByteCodeInLoopCount); }
        void SetByteCodeInLoopCount(uint count) { SetCountField(CounterFields::ByteCodeInLoopCount, count); }
        uint16 GetEnvDepth() const { return m_envDepth; }
        void SetEnvDepth(uint16 depth) { m_envDepth = depth; }

        void SetEnvRegister(RegSlot reg);
        void MapAndSetEnvRegister(RegSlot reg);
        RegSlot GetEnvRegister() const;
        void SetThisRegisterForEventHandler(RegSlot reg);
        void MapAndSetThisRegisterForEventHandler(RegSlot reg);
        RegSlot GetThisRegisterForEventHandler() const;

        void SetLocalClosureRegister(RegSlot reg);
        void MapAndSetLocalClosureRegister(RegSlot reg);
        RegSlot GetLocalClosureRegister() const;
        void SetParamClosureRegister(RegSlot reg);
        void MapAndSetParamClosureRegister(RegSlot reg);
        RegSlot GetParamClosureRegister() const;

        void SetLocalFrameDisplayRegister(RegSlot reg);
        void MapAndSetLocalFrameDisplayRegister(RegSlot reg);
        RegSlot GetLocalFrameDisplayRegister() const;
        void SetFirstInnerScopeRegister(RegSlot reg);
        void MapAndSetFirstInnerScopeRegister(RegSlot reg);
        RegSlot GetFirstInnerScopeRegister() const;
        void SetFuncExprScopeRegister(RegSlot reg);
        void MapAndSetFuncExprScopeRegister(RegSlot reg);
        RegSlot GetFuncExprScopeRegister() const;

        bool HasScopeObject() const { return hasScopeObject; }
        void SetHasScopeObject(bool has) { hasScopeObject = has; }
        uint GetInnerScopeCount() const { return GetCountField(CounterFields::InnerScopeCount); }
        void SetInnerScopeCount(uint count) { SetCountField(CounterFields::InnerScopeCount, count); }
        bool HasCachedScopePropIds() const { return hasCachedScopePropIds; }
        void SetHasCachedScopePropIds(bool has) { hasCachedScopePropIds = has; }

        uint32 GetInterpretedCount() const { return interpretedCount; }
        uint32 SetInterpretedCount(uint32 val) { return interpretedCount = val; }
        uint32 IncreaseInterpretedCount() { return interpretedCount++; }

        uint32 GetLoopInterpreterLimit() const { return loopInterpreterLimit; }
        uint32 SetLoopInterpreterLimit(uint32 val) { return loopInterpreterLimit = val; }

        // Gets the next index for tracking debugger scopes (increments the internal counter as well).
        uint32 GetNextDebuggerScopeIndex() { return debuggerScopeIndex++; }
        void SetDebuggerScopeIndex(uint32 index) { debuggerScopeIndex = index; }

        size_t GetLoopBodyName(uint loopNumber, _Out_writes_opt_z_(sizeInChars) WCHAR* displayName, _In_ size_t sizeInChars);

        void AllocateLoopHeaders();
        void ReleaseLoopHeaders();
        Js::LoopHeader * GetLoopHeader(uint index) const;
        Js::LoopHeader * GetLoopHeaderWithLock(uint index) const;
        Js::Var GetLoopHeaderArrayPtr() const
        {
            Assert(this->GetLoopHeaderArray() != nullptr);
            return this->GetLoopHeaderArray();
        }
#ifdef ASMJS_PLAT
        void SetIsAsmJsFullJitScheduled(bool val){ m_isAsmJsScheduledForFullJIT = val; }
        bool GetIsAsmJsFullJitScheduled(){ return m_isAsmJsScheduledForFullJIT; }
        uint32 GetAsmJSTotalLoopCount() const
        {
            return m_asmJsTotalLoopCount;
        }

        void SetIsAsmJsFunction(bool isAsmJsFunction)
        {
            m_isAsmJsFunction = isAsmJsFunction;
        }
#endif

        const bool GetIsAsmJsFunction() const
        {
            return m_isAsmJsFunction;
        }

#ifdef ASMJS_PLAT
        bool IsHotAsmJsLoop()
        {
            // Negative MinTemplatizedJitLoopRunCount treats all loops as hot asm loop
            if (CONFIG_FLAG(MinTemplatizedJitLoopRunCount) < 0 || m_asmJsTotalLoopCount > static_cast<uint>(CONFIG_FLAG(MinTemplatizedJitLoopRunCount)))
            {
                return true;
            }
            return false;
        }
#endif

    private:
        void ResetLoops();

    public:
        static bool Is(void* ptr);
        uint GetScriptId() const { return m_uScriptId; }

        void* GetAddressOfScriptId() const
        {
            return (void*)&m_uScriptId;
        }


        static uint *GetJittedLoopIterationsSinceLastBailoutAddress(EntryPointInfo* info)
        {
            LoopEntryPointInfo* entryPoint = (LoopEntryPointInfo*)info;
            return &entryPoint->jittedLoopIterationsSinceLastBailout;
        }

        FunctionEntryPointInfo* GetDefaultFunctionEntryPointInfo() const;
        void SetDefaultFunctionEntryPointInfo(FunctionEntryPointInfo* entryPointInfo, const JavascriptMethod originalEntryPoint);

        FunctionEntryPointInfo *GetSimpleJitEntryPointInfo() const;
        void SetSimpleJitEntryPointInfo(FunctionEntryPointInfo *const entryPointInfo);

    private:
        void VerifyExecutionMode(const ExecutionMode executionMode) const;
    public:
        ExecutionMode GetDefaultInterpreterExecutionMode() const;
        ExecutionMode GetExecutionMode() const;
        ExecutionMode GetInterpreterExecutionMode(const bool isPostBailout);
        void SetExecutionMode(const ExecutionMode executionMode);
    private:
        bool IsInterpreterExecutionMode() const;

    public:
        bool TryTransitionToNextExecutionMode();
        void TryTransitionToNextInterpreterExecutionMode();
        void SetIsSpeculativeJitCandidate();
        bool TryTransitionToJitExecutionMode();
        void TransitionToSimpleJitExecutionMode();
        void TransitionToFullJitExecutionMode();

    private:
        void VerifyExecutionModeLimits();
        void InitializeExecutionModeAndLimits();
    public:
        void ReinitializeExecutionModeAndLimits();
    private:
        void SetFullJitThreshold(const uint16 newFullJitThreshold, const bool skipSimpleJit = false);
        void CommitExecutedIterations();
        void CommitExecutedIterations(uint16 &limit, const uint executedIterations);

    private:
        uint16 GetSimpleJitExecutedIterations() const;
    public:
        void ResetSimpleJitLimitAndCallCount();
    private:
        void SetSimpleJitCallCount(const uint16 simpleJitLimit) const;
        void ResetSimpleJitCallCount();
    public:
        uint16 GetProfiledIterations() const;

    public:
        void OnFullJitDequeued(const FunctionEntryPointInfo *const entryPointInfo);

    public:
        void TraceExecutionMode(const char *const eventDescription = nullptr) const;
        void TraceInterpreterExecutionMode() const;
    private:
        void DoTraceExecutionMode(const char *const eventDescription) const;

    public:
        bool DoSimpleJit() const;
        bool DoSimpleJitWithLock() const;
        bool DoSimpleJitDynamicProfile() const;

    private:
        bool DoInterpreterProfile() const;
        bool DoInterpreterProfileWithLock() const;
        bool DoInterpreterAutoProfile() const;

    public:
        bool WasCalledFromLoop() const;
        void SetWasCalledFromLoop();

    public:
        bool RecentlyBailedOutOfJittedLoopBody() const;
        void SetRecentlyBailedOutOfJittedLoopBody(const bool value);

    private:
        static uint16 GetMinProfileIterations();
    public:
        static uint16 GetMinFunctionProfileIterations();
    private:
        static uint GetMinLoopProfileIterations(const uint loopInterpreterLimit);
    public:
        uint GetLoopProfileThreshold(const uint loopInterpreterLimit) const;
    private:
        static uint GetReducedLoopInterpretCount();
    public:
        uint GetLoopInterpretCount(LoopHeader* loopHeader) const;

    private:
        static bool DoObjectHeaderInlining();
        static bool DoObjectHeaderInliningForConstructors();
    public:
        static bool DoObjectHeaderInliningForConstructor(const uint32 inlineSlotCapacity);
    private:
        static bool DoObjectHeaderInliningForObjectLiterals();
    public:
        static bool DoObjectHeaderInliningForObjectLiteral(const uint32 inlineSlotCapacity);
        static bool DoObjectHeaderInliningForObjectLiteral(const PropertyIdArray *const propIds);
        static bool DoObjectHeaderInliningForEmptyObjects();

    public:
#if DBG
        int GetProfileSession() { return m_iProfileSession; }
#endif
        virtual void Finalize(bool isShutdown) override;
        virtual void OnMark() override;

        void Cleanup(bool isScriptContextClosing);
        void CleanupSourceInfo(bool isScriptContextClosing);
        template<bool IsScriptContextShutdown>
        void CleanUpInlineCaches();
        void CleanupRecyclerData(bool isRecyclerShutdown, bool doEntryPointCleanupCaptureStack);

#ifdef PERF_COUNTERS
        void CleanupPerfCounter();
#endif

        bool HasRejit() const
        {
            if(this->entryPoints)
            {
                return this->entryPoints->Count() > 1;
            }
            return false;
        }

#pragma region SourceInfo Methods
        void CopySourceInfo(ParseableFunctionInfo* originalFunctionInfo);
        void FinishSourceInfo();
        RegSlot GetFrameDisplayRegister() const;
        void SetFrameDisplayRegister(RegSlot frameDisplayRegister);

        RegSlot GetObjectRegister() const;
        void SetObjectRegister(RegSlot objectRegister);
        bool HasObjectRegister() const { return GetObjectRegister() != 0; }
        ScopeObjectChain *GetScopeObjectChain() const;
        void SetScopeObjectChain(ScopeObjectChain *pScopeObjectChain);

        // fetch the Catch scope object which encloses the passed bytecode offset, returns NULL otherwise
        Js::DebuggerScope * GetDiagCatchScopeObjectAt(int byteCodeOffset);

        ByteBlock *GetProbeBackingBlock();
        void SetProbeBackingBlock(ByteBlock* probeBackingBlock);

        bool HasLineBreak() const;
        bool HasLineBreak(charcount_t start, charcount_t end) const;

        bool HasGeneratedFromByteCodeCache() const { return this->byteCodeCache != nullptr; }

        bool EndsAfter(size_t offset) const;

        void TrackLoad(int ichMin);

        SmallSpanSequence* GetStatementMapSpanSequence() const { return m_sourceInfo.pSpanSequence; }
        void RecordStatementMap(StatementMap* statementMap);
        void RecordStatementMap(SmallSpanSequenceIter &iter, StatementData * data);
        void RecordLoad(int ichMin, int bytecodeAfterLoad);
        DebuggerScope* RecordStartScopeObject(DiagExtraScopesType scopeType, int start, RegSlot scopeLocation, int* index = nullptr);
        void RecordEndScopeObject(DebuggerScope* currentScope, int end);
        DebuggerScope* AddScopeObject(DiagExtraScopesType scopeType, int start, RegSlot scopeLocation);
        bool TryGetDebuggerScopeAt(int index, DebuggerScope*& debuggerScope);

        StatementMapList * GetStatementMaps() const { return static_cast<StatementMapList *>(this->GetAuxPtrWithLock(AuxPointerType::StatementMaps)); }
        void SetStatementMaps(StatementMapList *pStatementMaps) { this->SetAuxPtr(AuxPointerType::StatementMaps, pStatementMaps); }

        Field(FunctionCodeGenRuntimeData*)* GetCodeGenGetSetRuntimeData() const { return static_cast<Field(FunctionCodeGenRuntimeData*)*>(this->GetAuxPtr(AuxPointerType::CodeGenGetSetRuntimeData)); }
        Field(FunctionCodeGenRuntimeData*)* GetCodeGenGetSetRuntimeDataWithLock() const { return static_cast<Field(FunctionCodeGenRuntimeData*)*>(this->GetAuxPtrWithLock(AuxPointerType::CodeGenGetSetRuntimeData)); }
        void SetCodeGenGetSetRuntimeData(FunctionCodeGenRuntimeData** codeGenGetSetRuntimeData) { this->SetAuxPtr(AuxPointerType::CodeGenGetSetRuntimeData, codeGenGetSetRuntimeData); }

        Field(FunctionCodeGenRuntimeData*)* GetCodeGenRuntimeData() const { return static_cast<Field(FunctionCodeGenRuntimeData*)*>(this->GetAuxPtr(AuxPointerType::CodeGenRuntimeData)); }
        Field(FunctionCodeGenRuntimeData*)* GetCodeGenRuntimeDataWithLock() const { return static_cast<Field(FunctionCodeGenRuntimeData*)*>(this->GetAuxPtrWithLock(AuxPointerType::CodeGenRuntimeData)); }
        void SetCodeGenRuntimeData(FunctionCodeGenRuntimeData** codeGenRuntimeData) { this->SetAuxPtr(AuxPointerType::CodeGenRuntimeData, codeGenRuntimeData); }

        template <typename TStatementMapList>
        static StatementMap * GetNextNonSubexpressionStatementMap(TStatementMapList *statementMapList, int & startingAtIndex);
        static StatementMap * GetPrevNonSubexpressionStatementMap(StatementMapList *statementMapList, int & startingAtIndex);
        void RecordStatementAdjustment(uint offset, StatementAdjustmentType adjType);
        void RecordCrossFrameEntryExitRecord(uint byteCodeOffset, bool isEnterBlock);

        // Find out an offset falls within the range. returns TRUE if found.
        BOOL GetBranchOffsetWithin(uint start, uint end, StatementAdjustmentRecord* record);
        bool GetLineCharOffset(int byteCodeOffset, ULONG* line, LONG* charOffset, bool canAllocateLineCache = true);
        bool GetLineCharOffsetFromStartChar(int startCharOfStatement, ULONG* _line, LONG* _charOffset, bool canAllocateLineCache = true);

        // Given bytecode position, returns the start position of the statement and length of the statement.
        bool GetStatementIndexAndLengthAt(int byteCodeOffset, UINT32* statementIndex, UINT32* statementLength);

        // skip any utf-8/utf-16 byte-order-mark. Returns the number of chars skipped.
        static charcount_t SkipByteOrderMark(__in_bcount_z(4) LPCUTF8& documentStart)
        {
            charcount_t retValue = 0;

            Assert(documentStart != nullptr);

            if (documentStart[0] == 0xEF &&
                documentStart[1] == 0xBB &&
                documentStart[2] == 0xBF)
            {
                // UTF-8     - EF BB BF
                // 3 bytes skipped - reports one char skipped
                documentStart += 3;
                retValue = 1;
            }
            else if ((documentStart[0] == 0xFF && documentStart[1] == 0xFE) ||
                    (documentStart[0] == 0xFE && documentStart[1] == 0xFF))
            {
                // UTF-16 LE - FF FE
                // UTF-16 BE - FE FF
                // 2 bytes skipped - reports one char skipped
                documentStart += 2;
                retValue = 1;
            }

            return retValue;
        }

        StatementMap* GetMatchingStatementMapFromByteCode(int byteCodeOffset, bool ignoreSubexpressions = false);
        int GetEnclosingStatementIndexFromByteCode(int byteCodeOffset, bool ignoreSubexpressions = false);
        StatementMap* GetEnclosingStatementMapFromByteCode(int byteCodeOffset, bool ignoreSubexpressions = false);
        StatementMap* GetMatchingStatementMapFromSource(int byteCodeOffset, int* pMapIndex = nullptr);
        void RecordFrameDisplayRegister(RegSlot slot);
        void RecordObjectRegister(RegSlot slot);

        CrossFrameEntryExitRecordList* GetCrossFrameEntryExitRecords();

#ifdef VTUNE_PROFILING
        uint GetStartOffset(uint statementIndex) const;
        ULONG GetSourceLineNumber(uint statementIndex);
#endif

#pragma endregion

        // Field accessors
        bool GetHasBailoutInstrInJittedCode() const { return this->m_hasBailoutInstrInJittedCode; }
        void SetHasBailoutInstrInJittedCode(bool hasBailout) { this->m_hasBailoutInstrInJittedCode = hasBailout; }
        bool GetCanDefer() const { return this->functionInfo->CanBeDeferred() && this->m_depth == 0 && !this->m_hasActiveReference; }
        bool GetCanReleaseLoopHeaders() const { return (this->m_depth == 0); }
        void SetPendingLoopHeaderRelease(bool pendingLoopHeaderRelease) { this->m_pendingLoopHeaderRelease = pendingLoopHeaderRelease; }

        bool GetIsFromNativeCodeModule() const { return m_isFromNativeCodeModule; }
        void SetIsFromNativeCodeModule(bool isFromNativeCodeModule) { m_isFromNativeCodeModule = isFromNativeCodeModule; }

        uint GetLoopNumber(LoopHeader const * loopHeader) const;
        uint GetLoopNumberWithLock(LoopHeader const * loopHeader) const;
        bool GetHasAllocatedLoopHeaders() { return this->GetLoopHeaderArray() != nullptr; }
        Js::LoopHeader* GetLoopHeaderArray() const { return static_cast<Js::LoopHeader*>(this->GetAuxPtr(AuxPointerType::LoopHeaderArray)); }
        Js::LoopHeader* GetLoopHeaderArrayWithLock() const { return static_cast<Js::LoopHeader*>(this->GetAuxPtrWithLock(AuxPointerType::LoopHeaderArray)); }
        void SetLoopHeaderArray(Js::LoopHeader* loopHeaderArray) { this->SetAuxPtr(AuxPointerType::LoopHeaderArray, loopHeaderArray); }

#if ENABLE_NATIVE_CODEGEN
        Js::JavascriptMethod GetLoopBodyEntryPoint(Js::LoopHeader * loopHeader, int entryPointIndex);
        void SetLoopBodyEntryPoint(Js::LoopHeader * loopHeader, EntryPointInfo* entryPointInfo, Js::JavascriptMethod entryPoint, uint loopNum);
#endif

        void RestoreOldDefaultEntryPoint(FunctionEntryPointInfo* oldEntryPoint, JavascriptMethod oldOriginalEntryPoint, FunctionEntryPointInfo* newEntryPoint);
        FunctionEntryPointInfo* CreateNewDefaultEntryPoint();
        void AddEntryPointToEntryPointList(FunctionEntryPointInfo* entryPoint);

        // Kind of entry point for original entry point
#if DBG
        BOOL IsInterpreterThunk() const;
        BOOL IsDynamicInterpreterThunk() const;
#endif
        BOOL IsNativeOriginalEntryPoint() const;
        bool IsSimpleJitOriginalEntryPoint() const;

#if DYNAMIC_INTERPRETER_THUNK
        static BYTE GetOffsetOfDynamicInterpreterThunk() { return static_cast<BYTE>(offsetof(FunctionBody, m_dynamicInterpreterThunk)); }
        void* GetDynamicInterpreterEntryPoint() const
        {
            return m_dynamicInterpreterThunk;
        }
        bool HasInterpreterThunkGenerated() const
        {
            return m_dynamicInterpreterThunk != nullptr;
        }

        DWORD GetDynamicInterpreterThunkSize() const;
#endif

        bool GetHasHotLoop() const { return hasHotLoop; };
        void SetHasHotLoop();

        bool GetHasNestedLoop() const { return hasNestedLoop; };
        void SetHasNestedLoop(bool nest) { hasNestedLoop = nest; };

        bool IsInlineApplyDisabled();
        void InitDisableInlineApply();
        void SetDisableInlineApply(bool set);

        bool IsInlineSpreadDisabled()  const  { return disableInlineSpread; }
        void InitDisableInlineSpread()        { disableInlineSpread = this->GetLocalFunctionId() != Js::Constants::NoFunctionId && PHASE_OFF(Js::InlinePhase, this); }
        void SetDisableInlineSpread(bool set) { disableInlineSpread = set; }

        bool CheckCalleeContextForInlining(FunctionProxy* calleeFunctionProxy);
#if DBG
        bool HasValidSourceInfo();
#endif
#if DYNAMIC_INTERPRETER_THUNK
        JavascriptMethod EnsureDynamicInterpreterThunk(FunctionEntryPointInfo* entryPointInfo);
#endif

        void SetCheckCodeGenEntryPoint(FunctionEntryPointInfo* entryPointInfo, JavascriptMethod entryPoint);

#if ENABLE_NATIVE_CODEGEN
        typedef void (*SetNativeEntryPointFuncType)(FunctionEntryPointInfo* entryPointInfo, Js::FunctionBody * functionBody, Js::JavascriptMethod entryPoint);
        static void DefaultSetNativeEntryPoint(FunctionEntryPointInfo* entryPointInfo, FunctionBody * functionBody, JavascriptMethod entryPoint);
        static void ProfileSetNativeEntryPoint(FunctionEntryPointInfo* entryPointInfo, FunctionBody * functionBody, JavascriptMethod entryPoint);

        bool GetNativeEntryPointUsed() const { return m_nativeEntryPointUsed; }
        void SetNativeEntryPointUsed(bool nativeEntryPointUsed) { this->m_nativeEntryPointUsed = nativeEntryPointUsed; }
#endif

        bool GetIsFuncRegistered() { return m_isFuncRegistered; }
        void SetIsFuncRegistered(bool isRegistered) { m_isFuncRegistered = isRegistered; }

        bool GetHasLoops() const { return this->GetLoopCount() != 0; }
        uint IncrLoopCount() { return this->IncreaseCountField(CounterFields::LoopCount); }
        uint GetLoopCount() const { return this->GetCountField(CounterFields::LoopCount); }
        uint SetLoopCount(uint count) { return this->SetCountField(CounterFields::LoopCount, count); }

        uint GetForInLoopDepth() const { return this->GetCountField(CounterFields::ForInLoopDepth); }
        uint SetForInLoopDepth(uint count) { return this->SetCountField(CounterFields::ForInLoopDepth, count); }

        bool AllocProfiledForInLoopCount(ProfileId* profileId)
        {
            ProfileId profiledForInLoopCount = this->GetProfiledForInLoopCount();
            if (profiledForInLoopCount != Constants::NoProfileId)
            {
                *profileId = profiledForInLoopCount;
                this->IncreaseCountField(CounterFields::ProfiledForInLoopCount);
                return true;
            }
            return false;
        }
        ProfileId GetProfiledForInLoopCount() const { return (ProfileId)this->GetCountField(CounterFields::ProfiledForInLoopCount); }
        void SetProfiledForInLoopCount(ProfileId count) { this->SetCountField(CounterFields::ProfiledForInLoopCount, count); }

        bool AllocProfiledDivOrRem(ProfileId* profileId) { if (this->profiledDivOrRemCount != Constants::NoProfileId) { *profileId = this->profiledDivOrRemCount++; return true; } return false; }
        ProfileId GetProfiledDivOrRemCount() { return this->profiledDivOrRemCount; }

        bool AllocProfiledSwitch(ProfileId* profileId) { if (this->profiledSwitchCount != Constants::NoProfileId) { *profileId = this->profiledSwitchCount++; return true; } return false; }
        ProfileId GetProfiledSwitchCount() { return this->profiledSwitchCount; }

        bool AllocProfiledCallSiteId(ProfileId* profileId) { if (this->profiledCallSiteCount != Constants::NoProfileId) { *profileId = this->profiledCallSiteCount++; return true; } return false; }
        ProfileId GetProfiledCallSiteCount() const { return this->profiledCallSiteCount; }
        void SetProfiledCallSiteCount(ProfileId callSiteId)  { this->profiledCallSiteCount = callSiteId; }

        bool AllocProfiledArrayCallSiteId(ProfileId* profileId) { if (this->profiledArrayCallSiteCount != Constants::NoProfileId) { *profileId = this->profiledArrayCallSiteCount++; return true; } return false; }
        ProfileId GetProfiledArrayCallSiteCount() const { return this->profiledArrayCallSiteCount; }

        bool AllocProfiledReturnTypeId(ProfileId* profileId) { if (this->profiledReturnTypeCount != Constants::NoProfileId) { *profileId = this->profiledReturnTypeCount++; return true; } return false; }
        ProfileId GetProfiledReturnTypeCount() const { return this->profiledReturnTypeCount; }

        bool AllocProfiledSlotId(ProfileId* profileId) { if (this->profiledSlotCount != Constants::NoProfileId) { *profileId = this->profiledSlotCount++; return true; } return false; }
        ProfileId GetProfiledSlotCount() const { return this->profiledSlotCount; }

        ProfileId AllocProfiledLdElemId(ProfileId* profileId) { if (this->profiledLdElemCount != Constants::NoProfileId) { *profileId = this->profiledLdElemCount++; return true; } return false; }
        ProfileId GetProfiledLdElemCount() const { return this->profiledLdElemCount; }

        bool AllocProfiledStElemId(ProfileId* profileId) { if (this->profiledStElemCount != Constants::NoProfileId) { *profileId = this->profiledStElemCount++; return true; } return false; }
        ProfileId GetProfiledStElemCount() const { return this->profiledStElemCount; }

        uint GetProfiledFldCount() const { return this->GetInlineCacheCount(); }

        ArgSlot GetProfiledInParamsCount() const { return this->GetInParamsCount() > 1? this->GetInParamsCount() - 1 : 0; }

        bool IsPartialDeserializedFunction() { return this->m_isPartialDeserializedFunction; }
#ifdef PERF_COUNTERS
        bool IsDeserializedFunction() { return this->m_isDeserializedFunction; }
#endif

#ifdef IR_VIEWER
        bool IsIRDumpEnabled() const { return this->m_isIRDumpEnabled; }
        void SetIRDumpEnabled(bool enabled) { this->m_isIRDumpEnabled = enabled; }
        Js::DynamicObject * GetIRDumpBaseObject();
#endif /* IR_VIEWER */

#if ENABLE_NATIVE_CODEGEN
        void SetPolymorphicCallSiteInfoHead(PolymorphicCallSiteInfo *polyCallSiteInfo) { this->SetAuxPtr(AuxPointerType::PolymorphicCallSiteInfoHead, polyCallSiteInfo); }
        PolymorphicCallSiteInfo * GetPolymorphicCallSiteInfoHead() { return static_cast<PolymorphicCallSiteInfo *>(this->GetAuxPtr(AuxPointerType::PolymorphicCallSiteInfoHead)); }
#endif

        PolymorphicInlineCache * GetPolymorphicInlineCachesHead() { return static_cast<PolymorphicInlineCache *>(this->GetAuxPtr(AuxPointerType::PolymorphicInlineCachesHead)); }
        void SetPolymorphicInlineCachesHead(PolymorphicInlineCache * cache) { this->SetAuxPtr(AuxPointerType::PolymorphicInlineCachesHead, cache); }

        bool PolyInliningUsingFixedMethodsAllowedByConfigFlags(FunctionBody* topFunctionBody)
        {
            return  !PHASE_OFF(Js::InlinePhase, this) && !PHASE_OFF(Js::InlinePhase, topFunctionBody) &&
                !PHASE_OFF(Js::PolymorphicInlinePhase, this) && !PHASE_OFF(Js::PolymorphicInlinePhase, topFunctionBody) &&
                !PHASE_OFF(Js::FixedMethodsPhase, this) && !PHASE_OFF(Js::FixedMethodsPhase, topFunctionBody) &&
                !PHASE_OFF(Js::PolymorphicInlineFixedMethodsPhase, this) && !PHASE_OFF(Js::PolymorphicInlineFixedMethodsPhase, topFunctionBody);
        }

        void SetScopeSlotArraySizes(uint scopeSlotCount, uint scopeSlotCountForParamScope)
        {
            this->scopeSlotArraySize = scopeSlotCount;
            this->paramScopeSlotArraySize = scopeSlotCountForParamScope;
        }

        Js::PropertyId * GetPropertyIdsForScopeSlotArray() const { return static_cast<Js::PropertyId *>(this->GetAuxPtr(AuxPointerType::PropertyIdsForScopeSlotArray)); }
        void SetPropertyIdsForScopeSlotArray(Js::PropertyId * propertyIdsForScopeSlotArray, uint scopeSlotCount, uint scopeSlotCountForParamScope = 0)
        {
            SetScopeSlotArraySizes(scopeSlotCount, scopeSlotCountForParamScope);
            this->SetAuxPtr(AuxPointerType::PropertyIdsForScopeSlotArray, propertyIdsForScopeSlotArray);
        }

        Js::PropertyIdOnRegSlotsContainer * GetPropertyIdOnRegSlotsContainer() const
        {
            return static_cast<Js::PropertyIdOnRegSlotsContainer *>(this->GetAuxPtr(AuxPointerType::PropertyIdOnRegSlotsContainer));
        }
        Js::PropertyIdOnRegSlotsContainer * GetPropertyIdOnRegSlotsContainerWithLock() const
        {
            return static_cast<Js::PropertyIdOnRegSlotsContainer *>(this->GetAuxPtrWithLock(AuxPointerType::PropertyIdOnRegSlotsContainer));
        }
        void SetPropertyIdOnRegSlotsContainer(Js::PropertyIdOnRegSlotsContainer *propertyIdOnRegSlotsContainer)
        {
            this->SetAuxPtr(AuxPointerType::PropertyIdOnRegSlotsContainer, propertyIdOnRegSlotsContainer);
        }
    private:
        void ResetProfileIds();

    public:
        bool GetHasFinally() const { return m_hasFinally; }
        void SetHasFinally(bool has){ m_hasFinally = has; }

        bool GetFuncEscapes() const { return funcEscapes; }
        void SetFuncEscapes(bool does) { funcEscapes = does; }

#if DBG
        bool CanDoStackNestedFunc() const { return m_canDoStackNestedFunc; }
        void SetCanDoStackNestedFunc() { m_canDoStackNestedFunc = true; }
#endif
        RecyclerWeakReference<FunctionInfo> * GetStackNestedFuncParent();
        FunctionInfo * GetStackNestedFuncParentStrongRef();
        FunctionInfo * GetAndClearStackNestedFuncParent();
        void ClearStackNestedFuncParent();
        void SetStackNestedFuncParent(FunctionInfo * parentFunctionInfo);

        uint GetScopeSlotArraySize() const
        {
            return scopeSlotArraySize;
        }

#if defined(_M_IX86) || defined(_M_X64)
        template <typename T>
        static bool DoStackClosure(T functionBody)
        {
            return functionBody->DoStackNestedFunc()
                && functionBody->GetNestedCount() != 0
                && functionBody->GetScopeSlotArraySize() != 0
                && functionBody->GetEnvDepth() != (uint16)-1;
        }
#else
        template <typename T>
        static bool DoStackClosure(T functionBody)
        {
            return false;
        }
#endif
        bool DoStackFrameDisplay() const { return DoStackClosure(this) && !PHASE_OFF(StackClosurePhase, this); }
        bool DoStackScopeSlots() const { return DoStackClosure(this) && !PHASE_OFF(StackClosurePhase, this); }

        bool GetIsFirstFunctionObject() const { return m_firstFunctionObject; }
        void SetIsNotFirstFunctionObject() { m_firstFunctionObject = false; }

        bool GetInlineCachesOnFunctionObject() { return m_inlineCachesOnFunctionObject; }
        void SetInlineCachesOnFunctionObject(bool has) { m_inlineCachesOnFunctionObject = has; }

        bool NeedScopeObjectForArguments(bool hasNonSimpleParams)
        {
            Assert(HasReferenceableBuiltInArguments());
            // We can avoid creating a scope object with arguments present if:
            bool dontNeedScopeObject =
                // Either we are in strict mode, or have strict mode formal semantics from a non-simple parameter list, and
                (GetIsStrictMode() || hasNonSimpleParams)
                // Neither of the scopes are objects
                && !HasScopeObject();

            return
                // Regardless of the conditions above, we won't need a scope object if there aren't any formals.
                (GetInParamsCount() > 1 || GetHasRestParameter())
                && !dontNeedScopeObject;
        }

        uint GetNumberOfRecursiveCallSites();
        bool CanInlineRecursively(uint depth, bool tryAggressive = true);
    public:
        bool CanInlineAgain() const
        {
            // Block excessive recursive inlining of the same function
            return inlineDepth < static_cast<byte>(max(1, min(0xff, CONFIG_FLAG(MaxFuncInlineDepth))));
        }

        void OnBeginInlineInto()
        {
            ++inlineDepth;
        }

        void OnEndInlineInto()
        {
            --inlineDepth;
        }

        uint8 IncrementBailOnMisingProfileCount() { return ++bailOnMisingProfileCount; }
        void ResetBailOnMisingProfileCount() { bailOnMisingProfileCount = 0; }
        uint8 IncrementBailOnMisingProfileRejitCount() { return ++bailOnMisingProfileRejitCount; }
        uint32 GetFrameHeight(EntryPointInfo* entryPointInfo) const;
        void SetFrameHeight(EntryPointInfo* entryPointInfo, uint32 frameHeight);

        RegSlot GetLocalsCount();
        RegSlot GetConstantCount() const { return this->GetCountField(CounterFields::ConstantCount); }
        void CheckAndSetConstantCount(RegSlot cNewConstants);
        void SetConstantCount(RegSlot cNewConstants);
        RegSlot GetVarCount();
        void SetVarCount(RegSlot cNewVars);
        void CheckAndSetVarCount(RegSlot cNewVars);
        RegSlot MapRegSlot(RegSlot reg)
        {
            if (this->RegIsConst(reg))
            {
                reg = CONSTREG_TO_REGSLOT(reg);
                Assert(reg < this->GetConstantCount());
            }
            else
            {
                reg += this->GetConstantCount();
            }

            return reg;
        }
        bool RegIsConst(RegSlot reg) { return reg > REGSLOT_TO_CONSTREG(this->GetConstantCount()); }

        uint32 GetNonTempLocalVarCount();
        uint32 GetFirstNonTempLocalIndex();
        uint32 GetEndNonTempLocalIndex();
        bool IsNonTempLocalVar(uint32 varIndex);
        bool GetSlotOffset(RegSlot slotId, int32 * slotOffset, bool allowTemp = false);

        RegSlot GetOutParamMaxDepth();
        void SetOutParamMaxDepth(RegSlot cOutParamsDepth);
        void CheckAndSetOutParamMaxDepth(RegSlot cOutParamsDepth);

        RegSlot GetYieldRegister();

        RegSlot GetFirstTmpRegister() const;
        void SetFirstTmpRegister(RegSlot reg);

        RegSlot GetFirstTmpReg();
        void SetFirstTmpReg(RegSlot firstTmpReg);
        RegSlot GetTempCount();

        Js::ModuleID GetModuleID() const;

        void CreateConstantTable();
        void RecordNullObject(RegSlot location);
        void RecordUndefinedObject(RegSlot location);
        void RecordTrueObject(RegSlot location);
        void RecordFalseObject(RegSlot location);
        void RecordIntConstant(RegSlot location, unsigned int val);
        void RecordStrConstant(RegSlot location, LPCOLESTR psz, uint32 cch);
        void RecordFloatConstant(RegSlot location, double d);
        void RecordNullDisplayConstant(RegSlot location);
        void RecordStrictNullDisplayConstant(RegSlot location);
        void InitConstantSlots(Var *dstSlots);
        Var GetConstantVar(RegSlot location);
        Field(Js::Var)* GetConstTable() const { return (Field(Js::Var)*)PointerValue(this->m_constTable); }
        void SetConstTable(Js::Var* constTable) { this->m_constTable = constTable; }

        void MarkScript(ByteBlock * pblkByteCode, ByteBlock * pblkAuxiliaryData, ByteBlock* auxContextBlock,
            uint byteCodeCount, uint byteCodeInLoopCount, uint byteCodeWithoutLDACount);

        void         BeginExecution();
        void         EndExecution();
        SourceInfo * GetSourceInfo() { return &this->m_sourceInfo; }

        bool InstallProbe(int offset);
        bool UninstallProbe(int offset);
        bool ProbeAtOffset(int offset, OpCode* pOriginalOpcode);

        static bool ShouldShareInlineCaches() { return CONFIG_FLAG(ShareInlineCaches); }

        uint GetInlineCacheCount() const { return GetCountField(CounterFields::InlineCacheCount); }
        void SetInlineCacheCount(uint count) { SetCountField(CounterFields::InlineCacheCount, count); }

        uint GetRootObjectLoadInlineCacheStart() const { return GetCountField(CounterFields::RootObjectLoadInlineCacheStart); }
        void SetRootObjectLoadInlineCacheStart(uint count) { SetCountField(CounterFields::RootObjectLoadInlineCacheStart, count); }

        uint GetRootObjectLoadMethodInlineCacheStart() const { return GetCountField(CounterFields::RootObjectLoadMethodInlineCacheStart); }
        void SetRootObjectLoadMethodInlineCacheStart(uint count) { SetCountField(CounterFields::RootObjectLoadMethodInlineCacheStart, count); }

        uint GetRootObjectStoreInlineCacheStart() const { return GetCountField(CounterFields::RootObjectStoreInlineCacheStart); }
        void SetRootObjectStoreInlineCacheStart(uint count) { SetCountField(CounterFields::RootObjectStoreInlineCacheStart, count); }

        uint GetIsInstInlineCacheCount() const { return GetCountField(CounterFields::IsInstInlineCacheCount); }
        void SetIsInstInlineCacheCount(uint count) { SetCountField(CounterFields::IsInstInlineCacheCount, count); }

        uint GetReferencedPropertyIdCount() const { return GetCountField(CounterFields::ReferencedPropertyIdCount); }
        void SetReferencedPropertyIdCount(uint count) { SetCountField(CounterFields::ReferencedPropertyIdCount, count); }

        uint GetObjLiteralCount() const { return GetCountField(CounterFields::ObjLiteralCount); }
        void SetObjLiteralCount(uint count) { SetCountField(CounterFields::ObjLiteralCount, count); }
        uint IncObjLiteralCount() { return IncreaseCountField(CounterFields::ObjLiteralCount); }

        uint GetLiteralRegexCount() const { return GetCountField(CounterFields::LiteralRegexCount); }
        void SetLiteralRegexCount(uint count) { SetCountField(CounterFields::LiteralRegexCount, count); }
        uint IncLiteralRegexCount() { return IncreaseCountField(CounterFields::LiteralRegexCount); }

        void AllocateForInCache();
        ForInCache * GetForInCache(uint index);
        ForInCache * GetForInCacheArray();
        void CleanUpForInCache(bool isShutdown);

        void AllocateInlineCache();
        InlineCache * GetInlineCache(uint index);
        bool CanFunctionObjectHaveInlineCaches();
        void** GetInlineCaches();

#if DBG
        byte* GetInlineCacheTypes();
#endif
        IsInstInlineCache * GetIsInstInlineCache(uint index);
        PolymorphicInlineCache * GetPolymorphicInlineCache(uint index);
        PolymorphicInlineCache * CreateNewPolymorphicInlineCache(uint index, PropertyId propertyId, InlineCache * inlineCache);
        PolymorphicInlineCache * CreateBiggerPolymorphicInlineCache(uint index, PropertyId propertyId);
    private:

        void ResetInlineCaches();
        PolymorphicInlineCache * CreatePolymorphicInlineCache(uint index, uint16 size);
        FieldWithBarrier(uint32) m_asmJsTotalLoopCount;
    public:
        void CreateCacheIdToPropertyIdMap();
        void CreateCacheIdToPropertyIdMap(uint rootObjectLoadInlineCacheStart, uint rootObjectLoadMethodInlineCacheStart, uint rootObjectStoreInlineCacheStart,
            uint totalFieldAccessInlineCacheCount, uint isInstInlineCacheCount);
        void SetPropertyIdForCacheId(uint cacheId, PropertyId propertyId);
        PropertyId GetPropertyIdFromCacheId(uint cacheId)
        {
            Assert(this->cacheIdToPropertyIdMap);
            Assert(cacheId < this->GetInlineCacheCount());
            return this->cacheIdToPropertyIdMap[cacheId];
        }
#if DBG
        void VerifyCacheIdToPropertyIdMap();
#endif
        PropertyId* GetReferencedPropertyIdMap() const { return static_cast<PropertyId*>(this->GetAuxPtr(AuxPointerType::ReferencedPropertyIdMap)); }
        PropertyId* GetReferencedPropertyIdMapWithLock() const { return static_cast<PropertyId*>(this->GetAuxPtrWithLock(AuxPointerType::ReferencedPropertyIdMap)); }
        void SetReferencedPropertyIdMap(PropertyId* propIdMap) { this->SetAuxPtr(AuxPointerType::ReferencedPropertyIdMap, propIdMap); }
        void CreateReferencedPropertyIdMap(uint referencedPropertyIdCount);
        void CreateReferencedPropertyIdMap();
        PropertyId GetReferencedPropertyIdWithMapIndex(uint mapIndex);
        PropertyId GetReferencedPropertyIdWithMapIndexWithLock(uint mapIndex);
        void SetReferencedPropertyIdWithMapIndex(uint mapIndex, PropertyId propertyId);
        PropertyId GetReferencedPropertyId(uint index);
        PropertyId GetReferencedPropertyIdWithLock(uint index);
#if DBG
        void VerifyReferencedPropertyIdMap();
#endif
#ifdef ENABLE_DEBUG_CONFIG_OPTIONS
        void DumpFullFunctionName();
        void DumpFunctionId(bool pad);
        uint GetTraceFunctionNumber() const;
#endif

    public:
        uint NewObjectLiteral();
        void AllocateObjectLiteralTypeArray();
        Field(DynamicType*)* GetObjectLiteralTypeRef(uint index);
        Field(DynamicType*)* GetObjectLiteralTypeRefWithLock(uint index);
        uint NewLiteralRegex();
        void AllocateLiteralRegexArray();
        Field(UnifiedRegex::RegexPattern*)* GetLiteralRegexes() const { return static_cast<Field(UnifiedRegex::RegexPattern*)*>(this->GetAuxPtr(AuxPointerType::LiteralRegexes)); }
        Field(UnifiedRegex::RegexPattern*)* GetLiteralRegexesWithLock() const { return static_cast<Field(UnifiedRegex::RegexPattern*)*>(this->GetAuxPtrWithLock(AuxPointerType::LiteralRegexes)); }
        void SetLiteralRegexs(UnifiedRegex::RegexPattern ** literalRegexes) { this->SetAuxPtr(AuxPointerType::LiteralRegexes, literalRegexes); }
        UnifiedRegex::RegexPattern *GetLiteralRegex(const uint index);
        UnifiedRegex::RegexPattern *GetLiteralRegexWithLock(const uint index);
#ifdef ASMJS_PLAT
        AsmJsFunctionInfo* GetAsmJsFunctionInfo()const { return static_cast<AsmJsFunctionInfo*>(this->GetAuxPtr(AuxPointerType::AsmJsFunctionInfo)); }
        AsmJsFunctionInfo* GetAsmJsFunctionInfoWithLock()const { return static_cast<AsmJsFunctionInfo*>(this->GetAuxPtrWithLock(AuxPointerType::AsmJsFunctionInfo)); }
        AsmJsFunctionInfo* AllocateAsmJsFunctionInfo();
        AsmJsModuleInfo* GetAsmJsModuleInfo()const { return static_cast<AsmJsModuleInfo*>(this->GetAuxPtr(AuxPointerType::AsmJsModuleInfo)); }
        AsmJsModuleInfo* GetAsmJsModuleInfoWithLock()const { return static_cast<AsmJsModuleInfo*>(this->GetAuxPtrWithLock(AuxPointerType::AsmJsModuleInfo)); }
        void ResetAsmJsInfo()
        {
            SetAuxPtr(AuxPointerType::AsmJsFunctionInfo, nullptr);
            SetAuxPtr(AuxPointerType::AsmJsModuleInfo, nullptr);
        }
        bool IsAsmJSModule()const{ return this->GetAsmJsFunctionInfo() != nullptr; }
        AsmJsModuleInfo* AllocateAsmJsModuleInfo();
#endif
        void SetLiteralRegex(const uint index, UnifiedRegex::RegexPattern *const pattern);
        Field(DynamicType*)* GetObjectLiteralTypes() const { return static_cast<Field(DynamicType*)*>(this->GetAuxPtr(AuxPointerType::ObjLiteralTypes)); }
        Field(DynamicType*)* GetObjectLiteralTypesWithLock() const { return static_cast<Field(DynamicType*)*>(this->GetAuxPtrWithLock(AuxPointerType::ObjLiteralTypes)); }
    private:
        void ResetLiteralRegexes();
        void ResetObjectLiteralTypes();
        void SetObjectLiteralTypes(DynamicType** objLiteralTypes) { this->SetAuxPtr(AuxPointerType::ObjLiteralTypes, objLiteralTypes); };
    public:

        void ResetByteCodeGenState();
        void ResetByteCodeGenVisitState();

        void FindClosestStatements(int32 characterOffset, StatementLocation *firstStatementLocation, StatementLocation *secondStatementLocation);
#if ENABLE_NATIVE_CODEGEN
        const FunctionCodeGenRuntimeData *GetInlineeCodeGenRuntimeData(const ProfileId profiledCallSiteId) const;
        const FunctionCodeGenRuntimeData *GetInlineeCodeGenRuntimeDataForTargetInlinee(const ProfileId profiledCallSiteId, FunctionBody *inlineeFuncBody) const;
        FunctionCodeGenRuntimeData *EnsureInlineeCodeGenRuntimeData(
            Recycler *const recycler,
            __in_range(0, profiledCallSiteCount - 1) const ProfileId profiledCallSiteId,
            FunctionBody *const inlinee);
        const FunctionCodeGenRuntimeData *GetLdFldInlineeCodeGenRuntimeData(const InlineCacheIndex inlineCacheIndex) const;
        FunctionCodeGenRuntimeData *EnsureLdFldInlineeCodeGenRuntimeData(
            Recycler *const recycler,
            const InlineCacheIndex inlineCacheIndex,
            FunctionBody *const inlinee);

        void LoadDynamicProfileInfo();
        bool HasExecutionDynamicProfileInfo() const { return hasExecutionDynamicProfileInfo; }
        bool HasDynamicProfileInfo() const { return dynamicProfileInfo != nullptr; }
        bool NeedEnsureDynamicProfileInfo() const;
        DynamicProfileInfo * GetDynamicProfileInfo() const { Assert(HasExecutionDynamicProfileInfo()); return dynamicProfileInfo; }
        DynamicProfileInfo * GetAnyDynamicProfileInfo() const { Assert(HasDynamicProfileInfo()); return dynamicProfileInfo; }
        DynamicProfileInfo * EnsureDynamicProfileInfo();
        DynamicProfileInfo * AllocateDynamicProfile();
        BYTE GetSavedInlinerVersion() const;
        uint32 GetSavedPolymorphicCacheState() const;
        void SetSavedPolymorphicCacheState(uint32 state);
        ImplicitCallFlags GetSavedImplicitCallsFlags() const;
        bool HasNonBuiltInCallee();

        void RecordNativeThrowMap(SmallSpanSequenceIter& iter, uint32 offset, uint32 statementIndex, EntryPointInfo* entryPoint, uint loopNum);
        void SetNativeThrowSpanSequence(SmallSpanSequence *seq, uint loopNum, LoopEntryPointInfo* entryPoint);

        BOOL GetMatchingStatementMapFromNativeAddress(DWORD_PTR codeAddress, StatementData &data, uint loopNum, FunctionBody *inlinee = nullptr);
        BOOL GetMatchingStatementMapFromNativeOffset(DWORD_PTR codeAddress, uint32 offset, StatementData &data, uint loopNum, FunctionBody *inlinee = nullptr);

        FunctionEntryPointInfo * GetEntryPointFromNativeAddress(DWORD_PTR codeAddress);
        LoopEntryPointInfo * GetLoopEntryPointInfoFromNativeAddress(DWORD_PTR codeAddress, uint loopNum) const;
#endif

        void InsertSymbolToRegSlotList(JsUtil::CharacterBuffer<WCHAR> const& propName, RegSlot reg, RegSlot totalRegsCount);
        void InsertSymbolToRegSlotList(RegSlot reg, PropertyId propertyId, RegSlot totalRegsCount);
        void SetPropertyIdsOfFormals(PropertyIdArray * formalArgs);
        PropertyIdArray * AllocatePropertyIdArrayForFormals(uint32 size, uint32 count, byte extraSlots);

        bool DontRethunkAfterBailout() const { return dontRethunkAfterBailout; }
        void SetDontRethunkAfterBailout() { dontRethunkAfterBailout = true; }
        void ClearDontRethunkAfterBailout() { dontRethunkAfterBailout = false; }

        void SaveState(ParseNodePtr pnode);
        void RestoreState(ParseNodePtr pnode);

        // Used for the debug purpose, this info will be stored (in the non-debug mode), when a function has all locals marked as non-local-referenced.
        // So when we got to no-refresh debug mode, and try to re-use the same function body we can then enforce all locals to be non-local-referenced.
        bool HasAllNonLocalReferenced() const { return m_hasAllNonLocalReferenced; }
        void SetAllNonLocalReferenced(bool set) { m_hasAllNonLocalReferenced = set; }

        bool HasSetIsObject() const { return m_hasSetIsObject; }
        void SetHasSetIsObject(bool set) { m_hasSetIsObject = set; }

        bool HasFuncExprNameReference() const { return m_hasFunExprNameReference; }
        void SetFuncExprNameReference(bool value) { m_hasFunExprNameReference = value; }

        bool GetChildCallsEval() const { return m_ChildCallsEval; }
        void SetChildCallsEval(bool value) { m_ChildCallsEval = value; }

        bool GetCallsEval() const { return m_CallsEval; }
        void SetCallsEval(bool set) { m_CallsEval = set; }

        bool HasReferenceableBuiltInArguments() const { return m_hasReferenceableBuiltInArguments; }
        void SetHasReferenceableBuiltInArguments(bool value) { m_hasReferenceableBuiltInArguments = value; }

        bool IsParamAndBodyScopeMerged() const { return m_isParamAndBodyScopeMerged; }
        void SetParamAndBodyScopeNotMerged() { m_isParamAndBodyScopeMerged = false; }

        // Used for the debug purpose. This is to avoid setting all locals to non-local-referenced, multiple time for each child function.
        bool HasDoneAllNonLocalReferenced() const { return m_hasDoneAllNonLocalReferenced; }
        void SetHasDoneAllNonLocalReferenced(bool set) { m_hasDoneAllNonLocalReferenced = set; }

        // Once the function compiled is sent m_hasFunctionCompiledSent will be set to 'true'. The below check will be used only to determine during ProfileModeDeferredParse function.
        bool HasFunctionCompiledSent() const { return m_hasFunctionCompiledSent; }
        void SetHasFunctionCompiledSent(bool set) { m_hasFunctionCompiledSent = set; }

#if DBG_DUMP
        void DumpStatementMaps();
        void Dump();
        void PrintStatementSourceLine(uint statementIndex);
        void PrintStatementSourceLineFromStartOffset(uint cchStartOffset);
        void DumpScopes();
#endif

        uint GetStatementStartOffset(const uint statementIndex);

#ifdef IR_VIEWER
        void GetSourceLineFromStartOffset(const uint startOffset, LPCUTF8 *sourceBegin, LPCUTF8 *sourceEnd,
            ULONG * line, LONG * col);
        void GetStatementSourceInfo(const uint statementIndex, LPCUTF8 *sourceBegin, LPCUTF8 *sourceEnd,
            ULONG * line, LONG * col);
#endif

#if ENABLE_TTD
        void GetSourceLineFromStartOffset_TTD(const uint startOffset, ULONG* line, LONG* col);
#endif

#ifdef ENABLE_SCRIPT_PROFILING
        HRESULT RegisterFunction(BOOL fChangeMode, BOOL fOnlyCurrent = FALSE);
        HRESULT ReportScriptCompiled();
        HRESULT ReportFunctionCompiled();
        void SetEntryToProfileMode();
#endif

        void CheckAndRegisterFuncToDiag(ScriptContext *scriptContext);
        void SetEntryToDeferParseForDebugger();
        void ClearEntryPoints();
        void ResetEntryPoint();
        void CleanupToReparse();
        void AddDeferParseAttribute();
        void RemoveDeferParseAttribute();
#if DBG
        void MustBeInDebugMode();
#endif

        static bool IsDummyGlobalRetStatement(const regex::Interval *sourceSpan)
        {
            Assert(sourceSpan != nullptr);
            return sourceSpan->begin == 0 && sourceSpan->end == 0;
        }

        static void GetShortNameFromUrl(__in LPCWSTR pchUrl, _Out_writes_z_(cchBuffer) LPWSTR pchShortName, __in size_t cchBuffer);

        template<class Fn>
        void MapLoopHeaders(Fn fn) const
        {
            Js::LoopHeader* loopHeaderArray = this->GetLoopHeaderArray();
            if(loopHeaderArray)
            {
                uint loopCount = this->GetLoopCount();
                for(uint i = 0; i < loopCount; i++)
                {
                    fn(i , &loopHeaderArray[i]);
                }
            }
        }
        template<class Fn>
        void MapLoopHeadersWithLock(Fn fn) const
        {
            Js::LoopHeader* loopHeaderArray = this->GetLoopHeaderArrayWithLock();
            if (loopHeaderArray)
            {
                uint loopCount = this->GetLoopCount();
                for (uint i = 0; i < loopCount; i++)
                {
                    fn(i, &loopHeaderArray[i]);
                }
            }
        }

        template<class Fn>
        bool MapLoopHeadersUntil(Fn fn) const
        {
            Js::LoopHeader* loopHeaderArray = this->GetLoopHeaderArray();
            if (loopHeaderArray)
            {
                uint loopCount = this->GetLoopCount();
                for (uint i = 0; i < loopCount; i++)
                {
                    if (fn(i, &loopHeaderArray[i]))
                    {
                        return true;
                    }
                }
                return false;
            }
            return false;
        }

        template <class Fn>
        void MapEntryPoints(Fn fn) const
        {
            if (this->entryPoints)
            {
                this->entryPoints->Map([&fn] (int index, RecyclerWeakReference<FunctionEntryPointInfo>* entryPoint) {
                    FunctionEntryPointInfo* strongRef = entryPoint->Get();
                    if (strongRef)
                    {
                        fn(index, strongRef);
                    }
                });
            }
        }

        template <class Fn>
        bool MapEntryPointsUntil(Fn fn) const
        {
            if (this->entryPoints)
            {
                return this->entryPoints->MapUntil([&fn](int index, RecyclerWeakReference<FunctionEntryPointInfo>* entryPoint) {
                    FunctionEntryPointInfo* strongRef = entryPoint->Get();
                    if (strongRef)
                    {
                        return fn(index, strongRef);
                    }
                    return false;
                });
            }
            return false;
        }

        bool DoJITLoopBody() const
        {
            return IsJitLoopBodyPhaseEnabled() && this->GetLoopHeaderArrayWithLock() != nullptr;
        }

        bool ForceJITLoopBody() const
        {
            return IsJitLoopBodyPhaseForced() && !this->GetHasTry();
        }

        bool IsGeneratorAndJitIsDisabled()
        {
            return this->IsCoroutine() && !(CONFIG_ISENABLED(Js::JitES6GeneratorsFlag) && !this->GetHasTry());
        }

        FunctionBodyFlags * GetAddressOfFlags() { return &this->flags; }
        Js::RegSlot GetRestParamRegSlot();

    public:
        void RecordConstant(RegSlot location, Var var);

    private:
        inline  void            CheckEmpty();
        inline  void            CheckNotExecuting();

        BOOL               GetMatchingStatementMap(StatementData &data, int statementIndex, FunctionBody *inlinee);

#if ENABLE_NATIVE_CODEGEN
        int                GetStatementIndexFromNativeOffset(SmallSpanSequence *pThrowSpanSequence, uint32 nativeOffset);
        int                GetStatementIndexFromNativeAddress(SmallSpanSequence *pThrowSpanSequence, DWORD_PTR codeAddress, DWORD_PTR nativeBaseAddress);
#endif

        void EnsureAuxStatementData();
        StatementAdjustmentRecordList* GetStatementAdjustmentRecords();
    };

    typedef SynchronizableList<FunctionBody*, JsUtil::List<FunctionBody*, ArenaAllocator, false, Js::FreeListedRemovePolicy> > FunctionBodyList;

    struct ScopeSlots
    {
    public:
        static uint const MaxEncodedSlotCount = Constants::UShortMaxValue;

        // The slot index is at the same location as the vtable, so that we can distinguish between scope slot and frame display
        static uint const EncodedSlotCountSlotIndex = 0;
        static uint const ScopeMetadataSlotIndex = 1;    // Either a FunctionBody* or DebuggerScope*
        static uint const FirstSlotIndex = 2;
    public:
        ScopeSlots(Field(Var)* slotArray) : slotArray(slotArray)
        {
        }

        ScopeSlots(Var* slotArray) : slotArray((Field(Var)*)slotArray)
        {
        }

        bool IsFunctionScopeSlotArray()
        {
            return FunctionInfo::Is(slotArray[ScopeMetadataSlotIndex]);
        }

        FunctionInfo* GetFunctionInfo()
        {
            Assert(IsFunctionScopeSlotArray());
<<<<<<< HEAD
            return (FunctionBody*)PointerValue(slotArray[ScopeMetadataSlotIndex]);
=======
            return (FunctionInfo*)(slotArray[ScopeMetadataSlotIndex]);
>>>>>>> bc2fb218
        }

        DebuggerScope* GetDebuggerScope()
        {
            Assert(!IsFunctionScopeSlotArray());
            return (DebuggerScope*)PointerValue(slotArray[ScopeMetadataSlotIndex]);
        }

        Var GetScopeMetadataRaw() const
        {
            return slotArray[ScopeMetadataSlotIndex];
        }

        void SetScopeMetadata(Var scopeMetadataObj)
        {
            slotArray[ScopeMetadataSlotIndex] = scopeMetadataObj;
        }

        uint GetCount() const
        {
            return ::Math::PointerCastToIntegralTruncate<uint>(slotArray[EncodedSlotCountSlotIndex]);
        }

        void SetCount(uint count)
        {
            slotArray[EncodedSlotCountSlotIndex] = (Var)min<uint>(count, ScopeSlots::MaxEncodedSlotCount);
        }

        Var Get(uint i) const
        {
            Assert(i < GetCount());
            return slotArray[i + FirstSlotIndex];
        }

        void Set(uint i, Var value)
        {
            Assert(i < GetCount());
            slotArray[i + FirstSlotIndex] = value;
        }

        template<class Fn>
        void Map(Fn fn)
        {
            uint count = GetCount();
            for(uint i = 0; i < count; i++)
            {
                fn(GetSlot[i]);
            }
        }

        // The first pointer sized value in the object for scope slots is the count, while it is a vtable
        // for Activation object or with scope (a recyclable object)
        // VTable values are always > 64K because they are a pointer, hence anything less than that implies
        // a slot array.
        // CONSIDER: Use TaggedInt instead of range of slot count to distinguish slot array with others.
        static bool Is(void* object)
        {
            size_t slotCount = *((size_t*)object);
            if(slotCount <= MaxEncodedSlotCount)
            {
                return true;
            }
            return false;
        }

    private:
        Field(Field(Var)*) slotArray;
    };


    enum ScopeType
    {
        ScopeType_ActivationObject,
        ScopeType_SlotArray,
        ScopeType_WithScope
    };

    // A FrameDisplay encodes a FunctionObject's scope chain. It is an array of scopes, where each scope can be either an inline slot array
    // or a RecyclableObject. A FrameDisplay for a given FunctionObject will consist of the FrameDisplay from it's enclosing scope, with any additional
    // scopes prepended. Due to with statements etc. a function may introduce multiple scopes to the FrameDisplay.
    struct FrameDisplay
    {
        FrameDisplay(uint16 len, bool strictMode = false) :
            tag(true),
            length(len),
            strictMode(strictMode)
#if _M_X64
            , unused(0)
#endif
        {
        }

        void SetTag(bool tag) { this->tag = tag; }
        void SetItem(uint index, void* item);
        void *GetItem(uint index);
        uint16 GetLength() const { return length; }
        void SetLength(uint16 len) { this->length = len; }

        bool   GetStrictMode() const { return strictMode; }
        void   SetStrictMode(bool flag) { this->strictMode = flag; }

        void** GetDataAddress() { return (void**)&this->scopes; }
        static uint32 GetOffsetOfStrictMode() { return offsetof(FrameDisplay, strictMode); }
        static uint32 GetOffsetOfLength() { return offsetof(FrameDisplay, length); }
        static uint32 GetOffsetOfScopes() { return offsetof(FrameDisplay, scopes); }
        static ScopeType GetScopeType(void* scope);

    private:
        FieldWithBarrier(bool) tag;              // Tag it so that the NativeCodeGenerator::IsValidVar would not think this is var
        FieldWithBarrier(bool) strictMode;
        FieldWithBarrier(uint16) length;

#if defined(_M_X64_OR_ARM64)
        FieldWithBarrier(uint32) unused;
#endif
        FieldWithBarrier(void*) scopes[];
    };
#pragma region Function Body helper classes
#pragma region Debugging related source classes
    // Contains only the beginning part of the statement. This will mainly used in SmallSpanSequence which will further be compressed
    // and stored in the buffer
    struct StatementData
    {
        StatementData()
            : sourceBegin(0),
            bytecodeBegin(0)
        {
        }

        int sourceBegin;
        int bytecodeBegin;
    };

    struct StatementLocation
    {
        Js::FunctionBody* function;
        regex::Interval statement;
        regex::Interval bytecodeSpan;
    };

    // Small span in the Statement buffer of the SmallSpanSequence
    struct SmallSpan
    {
        ushort sourceBegin;
        ushort bytecodeBegin;

        SmallSpan(uint32 val)
        {
            sourceBegin = (ushort)(val >> 16);
            bytecodeBegin = (ushort)(val & 0x0000FFFF);
        }

        operator unsigned int()
        {
            return (uint32)sourceBegin << 16 | bytecodeBegin;
        }
    };

    // Iterator which contains the state at particular index. These values will used when fetching next item from
    // SmallSpanSequence
    class SmallSpanSequenceIter
    {
        friend class SmallSpanSequence;

    public:
        SmallSpanSequenceIter()
            : accumulatedIndex(-1),
            accumulatedSourceBegin(0),
            accumulatedBytecodeBegin(0),
            indexOfActualOffset(0)
        {

        }

        // Below are used for fast access when the last access happened nearby.
        // so the actual index would be accumulatedIndex / 2 + (remainder for which byte).
        int accumulatedIndex;
        int accumulatedSourceBegin;
        int accumulatedBytecodeBegin;

        int indexOfActualOffset;
    };

    struct ThrowMapEntry
    {
        uint32 nativeBufferOffset;
        uint32 statementIndex;
    };

    // This class compacts the range of the statement to BYTEs instead of ints.
    // Instead of having start and end as int32s we will have them stored in bytes, and they will be
    // treated as start offset and end offset.
    // For simplicity, this class should be heap allocated, since it can be allocated from either the background
    // or main thread.
    class SmallSpanSequence
    {
    private:
        BOOL GetRangeAt(int index, SmallSpanSequenceIter &iter, int * pCountOfMissed, StatementData & data);
        ushort GetDiff(int current, int prev);

    public:

        // Each item in the list contains two set of begins (one for bytecode and for sourcespan).
        // The  allowed valued for source and bytecode span is in between SHORT_MAX - 1 to SHORT_MIN (inclusive).
        // otherwise its a miss
        JsUtil::GrowingUint32HeapArray * pStatementBuffer;

        // Contains list of values which are missed in StatementBuffer.
        JsUtil::GrowingUint32HeapArray * pActualOffsetList;

        // The first value of the sequence
        int baseValue;

        SmallSpanSequence();

        ~SmallSpanSequence()
        {
            Cleanup();
        }

        void Cleanup()
        {
            if (pStatementBuffer != nullptr)
            {
                HeapDelete(pStatementBuffer);
                pStatementBuffer = nullptr;
            }

            if (pActualOffsetList != nullptr)
            {
                HeapDelete(pActualOffsetList);
                pActualOffsetList = nullptr;
            }
        }

        // Trys to match passed bytecode in the statement, and returns the statement which includes that.
        BOOL GetMatchingStatementFromBytecode(int bytecode, SmallSpanSequenceIter &iter, StatementData & data);

        // Record the statement data in the statement buffer in the compressed manner.
        BOOL RecordARange(SmallSpanSequenceIter &iter, StatementData * data);

        // Reset the accumulator's state and value.
        void Reset(SmallSpanSequenceIter &iter);

        uint32 Count() const { return pStatementBuffer ? pStatementBuffer->Count() : 0; }

        BOOL Item(int index, SmallSpanSequenceIter &iter, StatementData &data);

        // Below function will not change any state, so it will not alter accumulated index and value
        BOOL Seek(int index, StatementData & data);
    };
#pragma endregion

    // This container represent the property ids for the locals which are placed at direct slot
    // and list of formals args if user has not used the arguments object in the script for the current function
    struct PropertyIdOnRegSlotsContainer
    {
        FieldWithBarrier(PropertyId *) propertyIdsForRegSlots;
        FieldWithBarrier(uint) length;

        FieldWithBarrier(PropertyIdArray *) propertyIdsForFormalArgs;

        PropertyIdOnRegSlotsContainer();
        static PropertyIdOnRegSlotsContainer * New(Recycler * recycler);

        void CreateRegSlotsArray(Recycler * recycler, uint _length);
        void SetFormalArgs(PropertyIdArray * formalArgs);

        // Helper methods
        void Insert(RegSlot reg, PropertyId propId);
        void FetchItemAt(uint index, FunctionBody *pFuncBody, __out PropertyId *pPropId, __out RegSlot *pRegSlot);
        // Whether reg belongs to non-temp locals
        bool IsRegSlotFormal(RegSlot reg);
    };

    // Flags for the DebuggerScopeProperty object.
    typedef int DebuggerScopePropertyFlags;
    const int DebuggerScopePropertyFlags_None                   = 0x000000000;
    const int DebuggerScopePropertyFlags_Const                  = 0x000000001;
    const int DebuggerScopePropertyFlags_CatchObject            = 0x000000002;
    const int DebuggerScopePropertyFlags_WithObject             = 0x000000004;
    const int DebuggerScopePropertyFlags_ForInOrOfCollection    = 0x000000008;

    // Used to store local property info for with/catch objects, lets, or consts
    // that are needed for the debugger.
    class DebuggerScopeProperty
    {
    public:
        Js::PropertyId propId;              // The property ID of the scope variable.
        RegSlot location;                   // Contains the location of the scope variable (regslot, slotarray, direct).
        int byteCodeInitializationOffset;   // The byte code offset used when comparing let/const variables for dead zone exclusion debugger side.
        DebuggerScopePropertyFlags flags;   // Flags for the property.

        bool IsConst() const { return (flags & DebuggerScopePropertyFlags_Const) != 0; }
        bool IsCatchObject() const { return (flags & DebuggerScopePropertyFlags_CatchObject) != 0; }
        bool IsWithObject() const { return (flags & DebuggerScopePropertyFlags_WithObject) != 0; }
        bool IsForInOrForOfCollectionScope() const { return (flags & DebuggerScopePropertyFlags_ForInOrOfCollection) != 0; }

    public:
        // Determines if the current property is in a dead zone.  Note that the property makes
        // no assumptions about what scope it's in, that is determined by DebuggerScope.
        // byteCodeOffset - The current offset in bytecode that the debugger is at.
        bool IsInDeadZone(int byteCodeOffset) const
        {
            if (IsForInOrForOfCollectionScope())
            {
                // These are let/const loop variables of a for-in or for-of loop
                // in the scope for the collection expression.  They are always
                // in TDZ in this scope, never initialized by the bytecode.
                return true;
            }

            if (this->byteCodeInitializationOffset == Constants::InvalidByteCodeOffset && !(IsCatchObject() || IsWithObject()))
            {
                AssertMsg(false, "Debug let/const property never had its initialization point updated.  This indicates that a Ld or St operation in ByteCodeGenerator was missed that needs to have DebuggerScope::UpdatePropertyInitializationOffset() added to it.");
                return false;
            }

            return byteCodeOffset < this->byteCodeInitializationOffset;
        }
    };

    // Used to track with, catch, and block scopes for the debugger to determine context.
    class DebuggerScope
    {
    public:
        typedef JsUtil::List<DebuggerScopeProperty> DebuggerScopePropertyList;

        DebuggerScope(Recycler* recycler, DiagExtraScopesType scopeType, RegSlot scopeLocation, int rangeBegin)
            : scopeType(scopeType),
              scopeProperties(nullptr),
              parentScope(nullptr),
              siblingScope(nullptr),
              scopeLocation(scopeLocation),
              recycler(recycler)
        {
            this->range.begin = rangeBegin;
            this->range.end = -1;
        }

        DebuggerScope * GetSiblingScope(RegSlot location, FunctionBody *functionBody);
        void AddProperty(RegSlot location, Js::PropertyId propertyId, DebuggerScopePropertyFlags flags);
        bool GetPropertyIndex(Js::PropertyId propertyId, int& i);
        bool HasProperty(Js::PropertyId propertyId);

        bool IsOffsetInScope(int offset) const;
        bool Contains(Js::PropertyId propertyId, RegSlot location) const;
        bool IsBlockScope() const;
        bool IsBlockObjectScope() const
        {
            return this->scopeType == Js::DiagBlockScopeInObject;
        }
        bool IsCatchScope() const;
        bool IsWithScope() const;
        bool IsSlotScope() const;
        bool IsParamScope() const;
        bool HasProperties() const;
        bool IsAncestorOf(const DebuggerScope* potentialChildScope);
        bool AreAllPropertiesInDeadZone(int byteCodeOffset) const;
        RegSlot GetLocation() const { Assert(IsOwnScope()); return scopeLocation; }
        bool IsOwnScope() const { return scopeLocation != Js::Constants::NoRegister; }
        bool TryGetProperty(Js::PropertyId propertyId, RegSlot location, DebuggerScopeProperty* outScopeProperty) const;
        bool TryGetValidProperty(Js::PropertyId propertyId, RegSlot location, int offset, DebuggerScopeProperty* outScopeProperty, bool* isInDeadZone) const;
        bool UpdatePropertyInitializationOffset(RegSlot location, Js::PropertyId propertyId, int byteCodeOffset, bool isFunctionDeclaration = false);
        void UpdateDueToByteCodeRegeneration(DiagExtraScopesType scopeType, int start, RegSlot scopeLocation);
        void UpdatePropertiesInForInOrOfCollectionScope();

        void SetParentScope(DebuggerScope* parentScope) { this->parentScope = parentScope; }
        DebuggerScope* GetParentScope() const { return parentScope; }
        DebuggerScope* FindCommonAncestor(DebuggerScope* debuggerScope);
        int GetEnd() const { return range.end; }
        int GetStart() const { return range.begin; }

        void SetScopeLocation(RegSlot scopeLocation) { this->scopeLocation = scopeLocation; }

        void SetBegin(int begin);
        void SetEnd(int end);
#if DBG
        void Dump();
        PCWSTR GetDebuggerScopeTypeString(DiagExtraScopesType scopeType);
#endif

#if ENABLE_TTD
        Js::PropertyId GetPropertyIdForSlotIndex_TTD(uint32 slotIndex) const;
#endif

    public:
        // The list of scope properties in this scope object.
        // For with scope:  Has 1 property that represents the scoped object.
        // For catch scope: Has 1 property that represents the exception object.
        // For block scope: Has 0-n properties that represent let/const variables in that scope.
        FieldWithBarrier(DebuggerScopePropertyList*) scopeProperties;
        FieldWithBarrier(DiagExtraScopesType) scopeType; // The type of scope being represented (With, Catch, or Block scope).
        FieldWithBarrier(DebuggerScope*) siblingScope;  // Valid only when current scope is slot/activationobject and symbols are on direct regslot
        static const int InvalidScopeIndex = -1;
    private:
        int GetScopeDepth() const;
        bool UpdatePropertyInitializationOffsetInternal(RegSlot location, Js::PropertyId propertyId, int byteCodeOffset, bool isFunctionDeclaration = false);
        void EnsurePropertyListIsAllocated();

    private:
        FieldWithBarrier(DebuggerScope*) parentScope;
        FieldWithBarrier(regex::Interval) range; // The start and end byte code writer offsets used when comparing where the debugger is currently stopped at (breakpoint location).
        FieldWithBarrier(RegSlot) scopeLocation;
        FieldWithBarrier(Recycler*) recycler;
    };

    class ScopeObjectChain
    {
    public:

        typedef JsUtil::List<DebuggerScope*> ScopeObjectChainList;

        ScopeObjectChain(Recycler* recycler)
            : pScopeChain(nullptr)
        {
            pScopeChain = RecyclerNew(recycler, ScopeObjectChainList, recycler);
        }

        // This function will return DebuggerScopeProperty when the property is found and correctly in the range.
        // If the property is found, but the scope is not in the range, it will return false, but the out param (isPropertyInDebuggerScope) will set to true,
        // and isConst will be updated.
        // If the property is not found at all, it will return false, and isPropertyInDebuggerScope will be false.
        bool TryGetDebuggerScopePropertyInfo(PropertyId propertyId, RegSlot location, int offset, bool* isPropertyInDebuggerScope, bool *isConst, bool* isInDeadZone);

        // List of all Scope Objects in a function. Scopes are added to this list as when they are created in bytecode gen part.
        FieldWithBarrier(ScopeObjectChainList*) pScopeChain;
    };
#pragma endregion
} // namespace Js<|MERGE_RESOLUTION|>--- conflicted
+++ resolved
@@ -3706,11 +3706,7 @@
         FunctionInfo* GetFunctionInfo()
         {
             Assert(IsFunctionScopeSlotArray());
-<<<<<<< HEAD
-            return (FunctionBody*)PointerValue(slotArray[ScopeMetadataSlotIndex]);
-=======
-            return (FunctionInfo*)(slotArray[ScopeMetadataSlotIndex]);
->>>>>>> bc2fb218
+            return (FunctionInfo*)PointerValue(slotArray[ScopeMetadataSlotIndex]);
         }
 
         DebuggerScope* GetDebuggerScope()
