//-------------------------------------------------------------------------------------------------------
// Copyright (C) Microsoft. All rights reserved.
// Licensed under the MIT license. See LICENSE.txt file in the project root for full license information.
//-------------------------------------------------------------------------------------------------------
#include "RuntimeBasePch.h"

namespace Js
{
    FunctionInfo::FunctionInfo(JavascriptMethod entryPoint, Attributes attributes, LocalFunctionId functionId, FunctionProxy* functionBodyImpl)
        : originalEntryPoint(entryPoint), attributes(attributes), functionBodyImpl(functionBodyImpl), functionId(functionId), compileCount(0)
    {
#if !DYNAMIC_INTERPRETER_THUNK
        Assert(entryPoint != nullptr);
#endif
    }

    void FunctionInfo::VerifyOriginalEntryPoint() const
    {
        Assert(!this->HasBody() || this->IsDeferredParseFunction() || this->IsDeferredDeserializeFunction() || this->GetFunctionProxy()->HasValidEntryPoint());
    }

    JavascriptMethod
    FunctionInfo::GetOriginalEntryPoint() const
    {
        VerifyOriginalEntryPoint();
        return GetOriginalEntryPoint_Unchecked();
    }

    JavascriptMethod FunctionInfo::GetOriginalEntryPoint_Unchecked() const
    {
        return originalEntryPoint;
    }

    void FunctionInfo::SetOriginalEntryPoint(const JavascriptMethod originalEntryPoint)
    {
        Assert(originalEntryPoint);
        this->originalEntryPoint = originalEntryPoint;
    }

    FunctionBody *
    FunctionInfo::GetFunctionBody() const
    {
<<<<<<< HEAD
        Assert(functionBodyImpl == nullptr || functionBodyImpl->IsFunctionBody());
        return (FunctionBody *)PointerValue(functionBodyImpl);
=======
        return functionBodyImpl == nullptr ? nullptr : functionBodyImpl->GetFunctionBody();
>>>>>>> 060539ac
    }

    FunctionInfo::Attributes FunctionInfo::GetAttributes(Js::RecyclableObject * function)
    {
        return function->GetTypeId() == Js::TypeIds_Function ?
            Js::JavascriptFunction::FromVar(function)->GetFunctionInfo()->GetAttributes() : Js::FunctionInfo::None;
    }
}<|MERGE_RESOLUTION|>--- conflicted
+++ resolved
@@ -40,12 +40,7 @@
     FunctionBody *
     FunctionInfo::GetFunctionBody() const
     {
-<<<<<<< HEAD
-        Assert(functionBodyImpl == nullptr || functionBodyImpl->IsFunctionBody());
-        return (FunctionBody *)PointerValue(functionBodyImpl);
-=======
         return functionBodyImpl == nullptr ? nullptr : functionBodyImpl->GetFunctionBody();
->>>>>>> 060539ac
     }
 
     FunctionInfo::Attributes FunctionInfo::GetAttributes(Js::RecyclableObject * function)
