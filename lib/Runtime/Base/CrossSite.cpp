--- conflicted
+++ resolved
@@ -99,14 +99,9 @@
             {
                 MarshalDynamicObject(scriptContext, prototypeObject);
             }
-<<<<<<< HEAD
-            if (JavascriptProxy::Is(prototypeObject)) 
-            {
-=======
             if (VarIs<JavascriptProxy>(prototypeObject))
             {
                 // Fetching prototype of proxy can invoke trap - which we don't want during the marshalling time.
->>>>>>> e2a9c777
                 break;
             }
             prototype = prototypeObject->GetPrototype();
