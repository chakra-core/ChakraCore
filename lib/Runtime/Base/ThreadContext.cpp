--- conflicted
+++ resolved
@@ -2958,11 +2958,7 @@
         if (PHASE_TRACE1(Js::TraceInlineCacheInvalidationPhase))
         {
             Output::Print(_u("InlineCacheInvalidation: invalidating proto caches for property %s(%u)\n"),
-<<<<<<< HEAD
                 GetPropertyName(propertyId)->GetBuffer(), propertyId);
-=======
-                          GetPropertyName(propertyId)->GetBuffer(), propertyId);
->>>>>>> 7de850a1
             Output::Flush();
         }
 
@@ -2979,11 +2975,7 @@
         if (PHASE_TRACE1(Js::TraceInlineCacheInvalidationPhase))
         {
             Output::Print(_u("InlineCacheInvalidation: invalidating store field caches for property %s(%u)\n"),
-<<<<<<< HEAD
                 GetPropertyName(propertyId)->GetBuffer(), propertyId);
-=======
-                          GetPropertyName(propertyId)->GetBuffer(), propertyId);
->>>>>>> 7de850a1
             Output::Flush();
         }
 
