//-------------------------------------------------------------------------------------------------------
// Copyright (C) Microsoft. All rights reserved.
// Licensed under the MIT license. See LICENSE.txt file in the project root for full license information.
//-------------------------------------------------------------------------------------------------------
#include "RuntimeBasePch.h"

// Parser Includes
#include "RegexCommon.h"
#include "DebugWriter.h"
#include "RegexStats.h"

#include "ByteCode/ByteCodeApi.h"
#include "Library/ProfileString.h"
#include "Debug/DiagHelperMethodWrapper.h"
#include "BackendApi.h"
#if PROFILE_DICTIONARY
#include "DictionaryStats.h"
#endif

#include "Base/ScriptContextProfiler.h"
#include "Base/EtwTrace.h"

#include "Language/InterpreterStackFrame.h"
#include "Language/SourceDynamicProfileManager.h"
#include "Language/JavascriptStackWalker.h"
#include "Language/AsmJsTypes.h"
#include "Language/AsmJsModule.h"
#ifdef ASMJS_PLAT
#include "Language/AsmJsEncoder.h"
#include "Language/AsmJsCodeGenerator.h"
#endif

#ifdef ENABLE_BASIC_TELEMETRY
#include "ScriptContextTelemetry.h"
#endif

namespace Js
{
    ScriptContext * ScriptContext::New(ThreadContext * threadContext)
    {
        AutoPtr<ScriptContext> scriptContext(HeapNew(ScriptContext, threadContext));
        scriptContext->InitializeAllocations();
        return scriptContext.Detach();
    }

    void ScriptContext::Delete(ScriptContext* scriptContext)
    {
        HeapDelete(scriptContext);
    }

    ScriptContext::ScriptContext(ThreadContext* threadContext) :
        ScriptContextBase(),
        interpreterArena(nullptr),
        dynamicFunctionReference(nullptr),
        moduleSrcInfoCount(0),
        // Regex globals
#if ENABLE_REGEX_CONFIG_OPTIONS
        regexStatsDatabase(0),
        regexDebugWriter(0),
#endif
        trigramAlphabet(nullptr),
        regexStacks(nullptr),
        arrayMatchInit(false),
        config(threadContext->GetConfig(), threadContext->IsOptimizedForManyInstances()),
#if ENABLE_BACKGROUND_PARSING
        backgroundParser(nullptr),
#endif
#if ENABLE_NATIVE_CODEGEN
        nativeCodeGen(nullptr),
#endif
        threadContext(threadContext),
        scriptStartEventHandler(nullptr),
        scriptEndEventHandler(nullptr),
#ifdef FAULT_INJECTION
        disposeScriptByFaultInjectionEventHandler(nullptr),
#endif
        integerStringMap(this->GeneralAllocator()),
        guestArena(nullptr),
        raiseMessageToDebuggerFunctionType(nullptr),
        transitionToDebugModeIfFirstSourceFn(nullptr),
        lastTimeZoneUpdateTickCount(0),
        sourceSize(0),
        deferredBody(false),
        isScriptContextActuallyClosed(false),
        isInvalidatedForHostObjects(false),
        fastDOMenabled(false),
        directHostTypeId(TypeIds_GlobalObject),
        isPerformingNonreentrantWork(false),
        isDiagnosticsScriptContext(false),
        m_enumerateNonUserFunctionsOnly(false),
        recycler(threadContext->EnsureRecycler()),
        CurrentThunk(DefaultEntryThunk),
        CurrentCrossSiteThunk(CrossSite::DefaultThunk),
        DeferredParsingThunk(DefaultDeferredParsingThunk),
        DeferredDeserializationThunk(DefaultDeferredDeserializeThunk),
        m_pBuiltinFunctionIdMap(nullptr),
        diagnosticArena(nullptr),
        hostScriptContext(nullptr),
        scriptEngineHaltCallback(nullptr),
#if DYNAMIC_INTERPRETER_THUNK
        interpreterThunkEmitter(nullptr),
#endif
#ifdef ASMJS_PLAT
        asmJsInterpreterThunkEmitter(nullptr),
        asmJsCodeGenerator(nullptr),
#endif
        generalAllocator(_u("SC-General"), threadContext->GetPageAllocator(), Throw::OutOfMemory),
#ifdef ENABLE_BASIC_TELEMETRY
        telemetryAllocator(_u("SC-Telemetry"), threadContext->GetPageAllocator(), Throw::OutOfMemory),
#endif
        dynamicProfileInfoAllocator(_u("SC-DynProfileInfo"), threadContext->GetPageAllocator(), Throw::OutOfMemory),
#ifdef SEPARATE_ARENA
        sourceCodeAllocator(_u("SC-Code"), threadContext->GetPageAllocator(), Throw::OutOfMemory),
        regexAllocator(_u("SC-Regex"), threadContext->GetPageAllocator(), Throw::OutOfMemory),
#endif
#ifdef NEED_MISC_ALLOCATOR
        miscAllocator(_u("GC-Misc"), threadContext->GetPageAllocator(), Throw::OutOfMemory),
#endif
        inlineCacheAllocator(_u("SC-InlineCache"), threadContext->GetPageAllocator(), Throw::OutOfMemory),
        isInstInlineCacheAllocator(_u("SC-IsInstInlineCache"), threadContext->GetPageAllocator(), Throw::OutOfMemory),
        hasRegisteredInlineCache(false),
        hasRegisteredIsInstInlineCache(false),
        entryInScriptContextWithInlineCachesRegistry(nullptr),
        entryInScriptContextWithIsInstInlineCachesRegistry(nullptr),
        registeredPrototypeChainEnsuredToHaveOnlyWritableDataPropertiesScriptContext(nullptr),
        cache(nullptr),
        bindRefChunkCurrent(nullptr),
        bindRefChunkEnd(nullptr),
        firstInterpreterFrameReturnAddress(nullptr),
        builtInLibraryFunctions(nullptr),
        isWeakReferenceDictionaryListCleared(false)
#if ENABLE_PROFILE_INFO
        , referencesSharedDynamicSourceContextInfo(false)
#endif
#if DBG
        , isInitialized(false)
        , isCloningGlobal(false)
        , bindRef(MiscAllocator())
#endif
#if ENABLE_TTD
        , m_ttdHostCallbackFunctor()
        , m_ttdRootSet(nullptr)
        , m_ttdTopLevelScriptLoad(&HeapAllocator::Instance)
        , m_ttdTopLevelNewFunction(&HeapAllocator::Instance)
        , m_ttdTopLevelEval(&HeapAllocator::Instance)
        , m_ttdPinnedRootFunctionSet(nullptr)
        , m_ttdFunctionBodyParentMap(&HeapAllocator::Instance)
        , m_ttdMode(TTD::TTDMode::Pending)
        , ScriptContextLogTag(TTD_INVALID_LOG_TAG)
        , m_ttdAddtlRuntimeContext(nullptr)
        , TTDRootNestingCount(0)
#endif
#ifdef REJIT_STATS
        , rejitStatsMap(nullptr)
#endif
#ifdef ENABLE_BASIC_TELEMETRY
        , telemetry(nullptr)
#endif
#ifdef INLINE_CACHE_STATS
        , cacheDataMap(nullptr)
#endif
#ifdef FIELD_ACCESS_STATS
        , fieldAccessStatsByFunctionNumber(nullptr)
#endif
        , webWorkerId(Js::Constants::NonWebWorkerContextId)
        , url(_u(""))
        , startupComplete(false)
        , isEnumeratingRecyclerObjects(false)
#ifdef EDIT_AND_CONTINUE
        , activeScriptEditQuery(nullptr)
#endif
        , heapEnum(nullptr)
#ifdef RECYCLER_PERF_COUNTERS
        , bindReferenceCount(0)
#endif
        , nextPendingClose(nullptr)
        , m_fTraceDomCall(FALSE)
#ifdef ENABLE_DOM_FAST_PATH
        , domFastPathIRHelperMap(nullptr)
#endif
        , intConstPropsOnGlobalObject(nullptr)
        , intConstPropsOnGlobalUserObject(nullptr)
#ifdef PROFILE_STRINGS
        , stringProfiler(nullptr)
#endif
#ifdef PROFILE_BAILOUT_RECORD_MEMORY
        , codeSize(0)
        , bailOutRecordBytes(0)
        , bailOutOffsetBytes(0)
#endif
        , debugContext(nullptr)
    {
       // This may allocate memory and cause exception, but it is ok, as we all we have done so far
       // are field init and those dtor will be called if exception occurs
       threadContext->EnsureDebugManager();

       // Don't use throwing memory allocation in ctor, as exception in ctor doesn't cause the dtor to be called
       // potentially causing memory leaks
       BEGIN_NO_EXCEPTION;

#ifdef RUNTIME_DATA_COLLECTION
        createTime = time(nullptr);
#endif

#ifdef BGJIT_STATS
        interpretedCount = maxFuncInterpret = funcJITCount = bytecodeJITCount = interpretedCallsHighPri = jitCodeUsed = funcJitCodeUsed = loopJITCount = speculativeJitCount = 0;
#endif

#ifdef PROFILE_TYPES
        convertNullToSimpleCount = 0;
        convertNullToSimpleDictionaryCount = 0;
        convertNullToDictionaryCount = 0;
        convertDeferredToDictionaryCount = 0;
        convertDeferredToSimpleDictionaryCount = 0;
        convertSimpleToDictionaryCount = 0;
        convertSimpleToSimpleDictionaryCount = 0;
        convertPathToDictionaryCount1 = 0;
        convertPathToDictionaryCount2 = 0;
        convertPathToDictionaryCount3 = 0;
        convertPathToDictionaryCount4 = 0;
        convertPathToSimpleDictionaryCount = 0;
        convertSimplePathToPathCount = 0;
        convertSimpleDictionaryToDictionaryCount = 0;
        convertSimpleSharedDictionaryToNonSharedCount = 0;
        convertSimpleSharedToNonSharedCount = 0;
        simplePathTypeHandlerCount = 0;
        pathTypeHandlerCount = 0;
        promoteCount = 0;
        cacheCount = 0;
        branchCount = 0;
        maxPathLength = 0;
        memset(typeCount, 0, sizeof(typeCount));
        memset(instanceCount, 0, sizeof(instanceCount));
#endif

#ifdef PROFILE_OBJECT_LITERALS
        objectLiteralInstanceCount = 0;
        objectLiteralPathCount = 0;
        memset(objectLiteralCount, 0, sizeof(objectLiteralCount));
        objectLiteralSimpleDictionaryCount = 0;
        objectLiteralMaxLength = 0;
        objectLiteralPromoteCount = 0;
        objectLiteralCacheCount = 0;
        objectLiteralBranchCount = 0;
#endif
#if DBG_DUMP
        byteCodeDataSize = 0;
        byteCodeAuxiliaryDataSize = 0;
        byteCodeAuxiliaryContextDataSize = 0;
        memset(byteCodeHistogram, 0, sizeof(byteCodeHistogram));
#endif

        memset(propertyStrings, 0, sizeof(PropertyStringMap*)* 80);

#if DBG || defined(RUNTIME_DATA_COLLECTION)
        this->allocId = threadContext->GetUnreleasedScriptContextCount();
#endif
#if DBG
        this->hadProfiled = false;
#endif
#if DBG_DUMP
        forinCache = 0;
        forinNoCache = 0;
#endif

        callCount = 0;

        threadContext->GetHiResTimer()->Reset();

#ifdef PROFILE_EXEC
        profiler = nullptr;
        isProfilerCreated = false;
        disableProfiler = false;
        ensureParentInfo = false;
#endif

#ifdef PROFILE_MEM
        profileMemoryDump = true;
#endif

        m_pProfileCallback = nullptr;
        m_pProfileCallback2 = nullptr;
        m_inProfileCallback = FALSE;
        CleanupDocumentContext = nullptr;

        // Do this after all operations that may cause potential exceptions
        threadContext->RegisterScriptContext(this);
        numberAllocator.Initialize(this->GetRecycler());

#if DEBUG
        m_iProfileSession = -1;
#endif
#ifdef LEAK_REPORT
        this->urlRecord = nullptr;
        this->isRootTrackerScriptContext = false;
#endif

        PERF_COUNTER_INC(Basic, ScriptContext);
        PERF_COUNTER_INC(Basic, ScriptContextActive);

        END_NO_EXCEPTION;
    }

    void ScriptContext::InitializeAllocations()
    {
        this->charClassifier = Anew(GeneralAllocator(), CharClassifier, this);

        this->valueOfInlineCache = AllocatorNewZ(InlineCacheAllocator, GetInlineCacheAllocator(), InlineCache);
        this->toStringInlineCache = AllocatorNewZ(InlineCacheAllocator, GetInlineCacheAllocator(), InlineCache);

#ifdef REJIT_STATS
        if (PHASE_STATS1(Js::ReJITPhase))
        {
            rejitReasonCounts = AnewArrayZ(GeneralAllocator(), uint, NumRejitReasons);
            bailoutReasonCounts = Anew(GeneralAllocator(), BailoutStatsMap, GeneralAllocator());
        }
#endif

#ifdef ENABLE_BASIC_TELEMETRY
        this->telemetry = Anew(this->TelemetryAllocator(), ScriptContextTelemetry, *this);
#endif

#ifdef PROFILE_STRINGS
        if (Js::Configuration::Global.flags.ProfileStrings)
        {
            stringProfiler = Anew(MiscAllocator(), StringProfiler, threadContext->GetPageAllocator());
        }
#endif
        intConstPropsOnGlobalObject = Anew(GeneralAllocator(), PropIdSetForConstProp, GeneralAllocator());
        intConstPropsOnGlobalUserObject = Anew(GeneralAllocator(), PropIdSetForConstProp, GeneralAllocator());

        this->debugContext = HeapNew(DebugContext, this);
    }

    void ScriptContext::EnsureClearDebugDocument()
    {
        if (this->sourceList)
        {
            this->sourceList->Map([=](uint i, RecyclerWeakReference<Js::Utf8SourceInfo>* sourceInfoWeakRef) {
                Js::Utf8SourceInfo* sourceInfo = sourceInfoWeakRef->Get();
                if (sourceInfo)
                {
                    sourceInfo->ClearDebugDocument();
                }
            });
        }
    }

    void ScriptContext::ShutdownClearSourceLists()
    {
        if (this->sourceList)
        {
            // In the unclean shutdown case, we might not have destroyed the script context when
            // this is called- in which case, skip doing this work and simply release the source list
            // so that it doesn't show up as a leak. Since we're doing unclean shutdown, it's ok to
            // skip cleanup here for expediency.
            if (this->isClosed)
            {
                this->MapFunction([this](Js::FunctionBody* functionBody) {
                    Assert(functionBody->GetScriptContext() == this);
                    functionBody->CleanupSourceInfo(true);
                });
            }

            EnsureClearDebugDocument();

            // Don't need the source list any more so ok to release
            this->sourceList.Unroot(this->GetRecycler());
        }

        if (this->calleeUtf8SourceInfoList)
        {
            this->calleeUtf8SourceInfoList.Unroot(this->GetRecycler());
        }
    }

    ScriptContext::~ScriptContext()
    {
        // Take etw rundown lock on this thread context. We are going to change/destroy this scriptContext.
        AutoCriticalSection autocs(GetThreadContext()->GetEtwRundownCriticalSection());

        // TODO: Can we move this on Close()?
        ClearHostScriptContext();

        threadContext->UnregisterScriptContext(this);

        // Only call RemoveFromPendingClose if we are in a pending close state.
        if (isClosed && !isScriptContextActuallyClosed)
        {
            threadContext->RemoveFromPendingClose(this);
        }

        this->isClosed = true;
        bool closed = Close(true);

        // JIT may access number allocator. Need to close the script context first,
        // which will close the native code generator and abort any current job on this generator.
        numberAllocator.Uninitialize();

        ShutdownClearSourceLists();

        if (regexStacks)
        {
            Adelete(RegexAllocator(), regexStacks);
            regexStacks = nullptr;
        }

        if (javascriptLibrary != nullptr)
        {
            javascriptLibrary->scriptContext = nullptr;
            javascriptLibrary = nullptr;
            if (closed)
            {
                // if we just closed, we haven't unpin the object yet.
                // We need to null out the script context in the global object first
                // before we unpin the global object so that script context dtor doesn't get called twice

#if ENABLE_NATIVE_CODEGEN
                Assert(this->IsClosedNativeCodeGenerator());
#endif
                this->recycler->RootRelease(globalObject);
            }

        }

#if ENABLE_BACKGROUND_PARSING
        if (this->backgroundParser != nullptr)
        {
            BackgroundParser::Delete(this->backgroundParser);
            this->backgroundParser = nullptr;
        }
#endif

#if ENABLE_NATIVE_CODEGEN
        if (this->nativeCodeGen != nullptr)
        {
            DeleteNativeCodeGenerator(this->nativeCodeGen);
            nativeCodeGen = NULL;
        }
#endif

#if DYNAMIC_INTERPRETER_THUNK
        if (this->interpreterThunkEmitter != nullptr)
        {
            HeapDelete(interpreterThunkEmitter);
            this->interpreterThunkEmitter = NULL;
        }
#endif

#ifdef ASMJS_PLAT
        if (this->asmJsInterpreterThunkEmitter != nullptr)
        {
            HeapDelete(asmJsInterpreterThunkEmitter);
            this->asmJsInterpreterThunkEmitter = nullptr;
        }

        if (this->asmJsCodeGenerator != nullptr)
        {
            HeapDelete(asmJsCodeGenerator);
            this->asmJsCodeGenerator = NULL;
        }
#endif

        if (this->hasRegisteredInlineCache)
        {
            // TODO (PersistentInlineCaches): It really isn't necessary to clear inline caches in all script contexts.
            // Since this script context is being destroyed, the inline cache arena will also go away and release its
            // memory back to the page allocator.  Thus, we cannot leave this script context's inline caches on the
            // thread context's invalidation lists.  However, it should suffice to remove this script context's caches
            // without touching other script contexts' caches.  We could call some form of RemoveInlineCachesFromInvalidationLists()
            // on the inline cache allocator, which would walk all inline caches and zap values pointed to by strongRef.

            // clear out all inline caches to remove our proto inline caches from the thread context
            threadContext->ClearInlineCaches();
            Assert(!this->hasRegisteredInlineCache);
            Assert(this->entryInScriptContextWithInlineCachesRegistry == nullptr);
        }
        else if (this->entryInScriptContextWithInlineCachesRegistry != nullptr)
        {
            // UnregisterInlineCacheScriptContext may throw, set up the correct state first
            ScriptContext ** entry = this->entryInScriptContextWithInlineCachesRegistry;
            this->entryInScriptContextWithInlineCachesRegistry = nullptr;
            threadContext->UnregisterInlineCacheScriptContext(entry);
        }

        if (this->hasRegisteredIsInstInlineCache)
        {
            // clear out all inline caches to remove our proto inline caches from the thread context
            threadContext->ClearIsInstInlineCaches();
            Assert(!this->hasRegisteredIsInstInlineCache);
            Assert(this->entryInScriptContextWithIsInstInlineCachesRegistry == nullptr);
        }
        else if (this->entryInScriptContextWithInlineCachesRegistry != nullptr)
        {
            // UnregisterInlineCacheScriptContext may throw, set up the correct state first
            ScriptContext ** entry = this->entryInScriptContextWithInlineCachesRegistry;
            this->entryInScriptContextWithInlineCachesRegistry = nullptr;
            threadContext->UnregisterIsInstInlineCacheScriptContext(entry);
        }

        // In case there is something added to the list between close and dtor, just reset the list again
        this->weakReferenceDictionaryList.Reset();

        PERF_COUNTER_DEC(Basic, ScriptContext);
    }

    void ScriptContext::SetUrl(BSTR bstrUrl)
    {
        // Assumption: this method is never called multiple times
        Assert(this->url != nullptr && wcslen(this->url) == 0);

        charcount_t length = SysStringLen(bstrUrl) + 1; // Add 1 for the NULL.

        char16* urlCopy = AnewArray(this->GeneralAllocator(), char16, length);
        js_memcpy_s(urlCopy, (length - 1) * sizeof(char16), bstrUrl, (length - 1) * sizeof(char16));
        urlCopy[length - 1] = L'\0';

        this->url = urlCopy;
#ifdef LEAK_REPORT
        if (Js::Configuration::Global.flags.IsEnabled(Js::LeakReportFlag))
        {
            this->urlRecord = LeakReport::LogUrl(urlCopy, this->globalObject);
        }
#endif
    }

    uint ScriptContext::GetNextSourceContextId()
    {
        Assert(this->cache);

        Assert(this->cache->sourceContextInfoMap ||
            this->cache->dynamicSourceContextInfoMap);

        uint nextSourceContextId = 0;

        if (this->cache->sourceContextInfoMap)
        {
            nextSourceContextId = this->cache->sourceContextInfoMap->Count();
        }

        if (this->cache->dynamicSourceContextInfoMap)
        {
            nextSourceContextId += this->cache->dynamicSourceContextInfoMap->Count();
        }

        return nextSourceContextId + 1;
    }

    // Do most of the Close() work except the final release which could delete the scriptContext.
    void ScriptContext::InternalClose()
    {
        this->PrintStats();

        isScriptContextActuallyClosed = true;

        PERF_COUNTER_DEC(Basic, ScriptContextActive);

#if DBG_DUMP
        if (Js::Configuration::Global.flags.TraceWin8Allocations)
        {
            Output::Print(_u("MemoryTrace: ScriptContext Close\n"));
            Output::Flush();
        }
#endif
#ifdef ENABLE_JS_ETW
        EventWriteJSCRIPT_HOST_SCRIPT_CONTEXT_CLOSE(this);
#endif

#if ENABLE_TTD
        if(this->m_ttdAddtlRuntimeContext != nullptr)
        {
            Adelete(&this->threadContext->TTDContextAllocator, this->m_ttdAddtlRuntimeContext);
            this->m_ttdAddtlRuntimeContext = nullptr;
        }

        if(this->m_ttdRootSet != nullptr)
        {
            this->m_ttdRootSet->GetAllocator()->RootRelease(this->m_ttdRootSet);
            this->m_ttdRootSet = nullptr;
        }

        for(int32 i = 0; i < this->m_ttdTopLevelScriptLoad.Count(); ++i)
        {
            TTD::NSSnapValues::TopLevelScriptLoadFunctionBodyResolveInfo* func = this->m_ttdTopLevelScriptLoad.Item(i);
            TTD::NSSnapValues::UnloadTopLevelLoadedFunctionBodyInfo(func);
            HeapDelete(func);
        }
        this->m_ttdTopLevelScriptLoad.Clear();

        for(int32 i = 0; i < this->m_ttdTopLevelNewFunction.Count(); ++i)
        {
            TTD::NSSnapValues::TopLevelNewFunctionBodyResolveInfo* nfunc = this->m_ttdTopLevelNewFunction.Item(i);
            TTD::NSSnapValues::UnloadTopLevelNewFunctionBodyInfo(nfunc);
            HeapDelete(nfunc);
        }
        this->m_ttdTopLevelNewFunction.Clear();

        for(int32 i = 0; i < this->m_ttdTopLevelEval.Count(); ++i)
        {
            TTD::NSSnapValues::TopLevelEvalFunctionBodyResolveInfo* efunc = this->m_ttdTopLevelEval.Item(i);
            TTD::NSSnapValues::UnloadTopLevelEvalFunctionBodyInfo(efunc);
            HeapDelete(efunc);
        }
        this->m_ttdTopLevelEval.Clear();

        if(this->m_ttdPinnedRootFunctionSet != nullptr)
        {
            this->m_ttdPinnedRootFunctionSet->GetAllocator()->RootRelease(this->m_ttdPinnedRootFunctionSet);
            this->m_ttdPinnedRootFunctionSet = nullptr;
        }

        this->m_ttdFunctionBodyParentMap.Clear();
#endif

#if ENABLE_PROFILE_INFO
        HRESULT hr = S_OK;
        BEGIN_TRANSLATE_OOM_TO_HRESULT_NESTED
        {
            DynamicProfileInfo::Save(this);
        }
        END_TRANSLATE_OOM_TO_HRESULT(hr);

#if DBG_DUMP || defined(DYNAMIC_PROFILE_STORAGE) || defined(RUNTIME_DATA_COLLECTION)
        this->ClearDynamicProfileList();
#endif
#endif

#if ENABLE_NATIVE_CODEGEN
        if (nativeCodeGen != nullptr)
        {
            Assert(!isInitialized || this->globalObject != nullptr);
            CloseNativeCodeGenerator(this->nativeCodeGen);
        }
#endif

        if (this->fakeGlobalFuncForUndefer)
        {
            this->fakeGlobalFuncForUndefer->Cleanup(true);
            this->fakeGlobalFuncForUndefer.Unroot(this->GetRecycler());
        }

        if (this->sourceList)
        {
            bool hasFunctions = false;
            this->sourceList->MapUntil([&hasFunctions](int, RecyclerWeakReference<Utf8SourceInfo>* sourceInfoWeakRef) -> bool
            {
                Utf8SourceInfo* sourceInfo = sourceInfoWeakRef->Get();
                if (sourceInfo)
                {
                    hasFunctions = sourceInfo->HasFunctions();
                }

                return hasFunctions;
            });

            if (hasFunctions)
            {
                // We still need to walk through all the function bodies and call cleanup
                // because otherwise ETW events might not get fired if a GC doesn't happen
                // and the thread context isn't shut down cleanly (process detach case)
                this->MapFunction([this](Js::FunctionBody* functionBody) {
                    Assert(functionBody->GetScriptContext() == nullptr || functionBody->GetScriptContext() == this);
                    functionBody->Cleanup(/* isScriptContextClosing */ true);
                });
            }
        }

        JS_ETW(EtwTrace::LogSourceUnloadEvents(this));

        this->GetThreadContext()->SubSourceSize(this->GetSourceSize());

#if DYNAMIC_INTERPRETER_THUNK
        if (this->interpreterThunkEmitter != nullptr)
        {
            this->interpreterThunkEmitter->Close();
        }
#endif

#ifdef ASMJS_PLAT
        if (this->asmJsInterpreterThunkEmitter != nullptr)
        {
            this->asmJsInterpreterThunkEmitter->Close();
        }
#endif

        // Stop profiling if present
        DeRegisterProfileProbe(S_OK, nullptr);

        if (this->diagnosticArena != nullptr)
        {
            HeapDelete(this->diagnosticArena);
            this->diagnosticArena = nullptr;
        }

        if (this->debugContext != nullptr)
        {
            this->debugContext->Close();
            HeapDelete(this->debugContext);
            this->debugContext = nullptr;
        }

        // Need to print this out before the native code gen is deleted
        // which will delete the codegenProfiler

#ifdef PROFILE_EXEC
        if (Js::Configuration::Global.flags.IsEnabled(Js::ProfileFlag))
        {
            if (isProfilerCreated)
            {
                this->ProfilePrint();
            }

            if (profiler != nullptr)
            {
                profiler->Release();
                profiler = nullptr;
            }
        }
#endif


#if ENABLE_PROFILE_INFO
        // Release this only after native code gen is shut down, as there may be
        // profile info allocated from the SourceDynamicProfileManager arena.
        // The first condition might not be true if the dynamic functions have already been freed by the time
        // ScriptContext closes
        if (referencesSharedDynamicSourceContextInfo)
        {
            // For the host provided dynamic code, we may not have added any dynamic context to the dynamicSourceContextInfoMap
            Assert(this->GetDynamicSourceContextInfoMap() != nullptr);
            this->GetThreadContext()->ReleaseSourceDynamicProfileManagers(this->GetUrl());
        }
#endif

        RECYCLER_PERF_COUNTER_SUB(BindReference, bindReferenceCount);

        if (this->interpreterArena)
        {
            ReleaseInterpreterArena();
            interpreterArena = nullptr;
        }

        if (this->guestArena)
        {
            ReleaseGuestArena();
            guestArena = nullptr;
            cache = nullptr;
            bindRefChunkCurrent = nullptr;
            bindRefChunkEnd = nullptr;
        }

        builtInLibraryFunctions = nullptr;

        pActiveScriptDirect = nullptr;

        isWeakReferenceDictionaryListCleared = true;
        this->weakReferenceDictionaryList.Clear(this->GeneralAllocator());

        // This can be null if the script context initialization threw
        // and InternalClose gets called in the destructor code path
        if (javascriptLibrary != nullptr)
        {
            javascriptLibrary->Uninitialize();
        }

        if (registeredPrototypeChainEnsuredToHaveOnlyWritableDataPropertiesScriptContext != nullptr)
        {
            // UnregisterPrototypeChainEnsuredToHaveOnlyWritableDataPropertiesScriptContext may throw, set up the correct state first
            ScriptContext ** registeredScriptContext = registeredPrototypeChainEnsuredToHaveOnlyWritableDataPropertiesScriptContext;
            ClearPrototypeChainEnsuredToHaveOnlyWritableDataPropertiesCaches();
            Assert(registeredPrototypeChainEnsuredToHaveOnlyWritableDataPropertiesScriptContext == nullptr);
            threadContext->UnregisterPrototypeChainEnsuredToHaveOnlyWritableDataPropertiesScriptContext(registeredScriptContext);
        }
        threadContext->ReleaseDebugManager();
    }

    bool ScriptContext::Close(bool inDestructor)
    {
        if (isScriptContextActuallyClosed)
            return false;

        // Limit the lock scope. We require the same lock in ~ScriptContext(), which may be called next.
        {
            // Take etw rundown lock on this thread context. We are going to change this scriptContext.
            AutoCriticalSection autocs(GetThreadContext()->GetEtwRundownCriticalSection());
            InternalClose();
        }

        if (!inDestructor && globalObject != nullptr)
        {
            //A side effect of releasing globalObject that this script context could be deleted, so the release call here
            //must be the last thing in close.
#if ENABLE_NATIVE_CODEGEN
            Assert(this->IsClosedNativeCodeGenerator());
#endif
            GetRecycler()->RootRelease(globalObject);
        }

        // A script context closing is a signal to the thread context that it
        // needs to do an idle GC independent of what the heuristics are
        this->threadContext->SetForceOneIdleCollection();

        return true;
    }

    PropertyString* ScriptContext::GetPropertyString2(char16 ch1, char16 ch2)
    {
        if (ch1 < '0' || ch1 > 'z' || ch2 < '0' || ch2 > 'z')
        {
            return NULL;
        }
        const uint i = PropertyStringMap::PStrMapIndex(ch1);
        if (propertyStrings[i] == NULL)
        {
            return NULL;
        }
        const uint j = PropertyStringMap::PStrMapIndex(ch2);
        return propertyStrings[i]->strLen2[j];
    }

    void ScriptContext::FindPropertyRecord(JavascriptString *pstName, PropertyRecord const ** propertyRecord)
    {
        threadContext->FindPropertyRecord(pstName, propertyRecord);
    }

    void ScriptContext::FindPropertyRecord(__in LPCWSTR propertyName, __in int propertyNameLength, PropertyRecord const ** propertyRecord)
    {
        threadContext->FindPropertyRecord(propertyName, propertyNameLength, propertyRecord);
    }

    JsUtil::List<const RecyclerWeakReference<Js::PropertyRecord const>*>* ScriptContext::FindPropertyIdNoCase(__in LPCWSTR propertyName, __in int propertyNameLength)
    {
        return threadContext->FindPropertyIdNoCase(this, propertyName, propertyNameLength);
    }

    PropertyId ScriptContext::GetOrAddPropertyIdTracked(JsUtil::CharacterBuffer<WCHAR> const& propName)
    {
        Js::PropertyRecord const * propertyRecord;
        threadContext->GetOrAddPropertyId(propName, &propertyRecord);

        this->TrackPid(propertyRecord);

        return propertyRecord->GetPropertyId();
    }

    void ScriptContext::GetOrAddPropertyRecord(JsUtil::CharacterBuffer<WCHAR> const& propertyName, PropertyRecord const ** propertyRecord)
    {
        threadContext->GetOrAddPropertyId(propertyName, propertyRecord);
    }

    PropertyId ScriptContext::GetOrAddPropertyIdTracked(__in_ecount(propertyNameLength) LPCWSTR propertyName, __in int propertyNameLength)
    {
        Js::PropertyRecord const * propertyRecord;
        threadContext->GetOrAddPropertyId(propertyName, propertyNameLength, &propertyRecord);
        if (propertyNameLength == 2)
        {
            CachePropertyString2(propertyRecord);
        }
        this->TrackPid(propertyRecord);

        return propertyRecord->GetPropertyId();
    }

    void ScriptContext::GetOrAddPropertyRecord(__in_ecount(propertyNameLength) LPCWSTR propertyName, __in int propertyNameLength, PropertyRecord const ** propertyRecord)
    {
        threadContext->GetOrAddPropertyId(propertyName, propertyNameLength, propertyRecord);
        if (propertyNameLength == 2)
        {
            CachePropertyString2(*propertyRecord);
        }
    }

    BOOL ScriptContext::IsNumericPropertyId(PropertyId propertyId, uint32* value)
    {
        BOOL isNumericPropertyId = threadContext->IsNumericPropertyId(propertyId, value);

#if DEBUG
        PropertyRecord const * name = this->GetPropertyName(propertyId);

        if (name != nullptr)
        {
            // Symbol properties are not numeric - description should not be used.
            if (name->IsSymbol())
            {
                return false;
            }

            ulong index;
            BOOL isIndex = JavascriptArray::GetIndex(name->GetBuffer(), &index);
            if (isNumericPropertyId != isIndex)
            {
                // WOOB 1137798: JavascriptArray::GetIndex does not handle embedded NULLs. So if we have a property
                // name "1234\0", JavascriptArray::GetIndex would incorrectly accepts it as an array index property
                // name.
                Assert((size_t)(name->GetLength()) != wcslen(name->GetBuffer()));
            }
            else if (isNumericPropertyId)
            {
                Assert((ulong)*value == index);
            }
        }
#endif

        return isNumericPropertyId;
    }

    void ScriptContext::RegisterWeakReferenceDictionary(JsUtil::IWeakReferenceDictionary* weakReferenceDictionary)
    {
        this->weakReferenceDictionaryList.Prepend(this->GeneralAllocator(), weakReferenceDictionary);
    }

    RecyclableObject *ScriptContext::GetMissingPropertyResult()
    {
        return GetLibrary()->GetUndefined();
    }

    RecyclableObject *ScriptContext::GetMissingItemResult()
    {
        return GetLibrary()->GetUndefined();
    }

    SRCINFO *ScriptContext::AddHostSrcInfo(SRCINFO const *pSrcInfo)
    {
        Assert(pSrcInfo != nullptr);

        return RecyclerNewZ(this->GetRecycler(), SRCINFO, *pSrcInfo);
    }

#ifdef PROFILE_TYPES
    void ScriptContext::ProfileTypes()
    {
        Output::Print(_u("===============================================================================\n"));
        Output::Print(_u("Types Profile\n"));
        Output::Print(_u("-------------------------------------------------------------------------------\n"));
        Output::Print(_u("Dynamic Type Conversions:\n"));
        Output::Print(_u("    Null to Simple                 %8d\n"), convertNullToSimpleCount);
        Output::Print(_u("    Deferred to SimpleMap          %8d\n"), convertDeferredToSimpleDictionaryCount);
        Output::Print(_u("    Simple to Map                  %8d\n"), convertSimpleToDictionaryCount);
        Output::Print(_u("    Simple to SimpleMap            %8d\n"), convertSimpleToSimpleDictionaryCount);
        Output::Print(_u("    Path to SimpleMap (set)        %8d\n"), convertPathToDictionaryCount1);
        Output::Print(_u("    Path to SimpleMap (delete)     %8d\n"), convertPathToDictionaryCount2);
        Output::Print(_u("    Path to SimpleMap (attribute)  %8d\n"), convertPathToDictionaryCount3);
        Output::Print(_u("    Path to SimpleMap              %8d\n"), convertPathToSimpleDictionaryCount);
        Output::Print(_u("    SimplePath to Path             %8d\n"), convertSimplePathToPathCount);
        Output::Print(_u("    Shared SimpleMap to non-shared %8d\n"), convertSimpleSharedDictionaryToNonSharedCount);
        Output::Print(_u("    Deferred to Map                %8d\n"), convertDeferredToDictionaryCount);
        Output::Print(_u("    Path to Map (accessor)         %8d\n"), convertPathToDictionaryCount4);
        Output::Print(_u("    SimpleMap to Map               %8d\n"), convertSimpleDictionaryToDictionaryCount);
        Output::Print(_u("    Path Cache Hits                %8d\n"), cacheCount);
        Output::Print(_u("    Path Branches                  %8d\n"), branchCount);
        Output::Print(_u("    Path Promotions                %8d\n"), promoteCount);
        Output::Print(_u("    Path Length (max)              %8d\n"), maxPathLength);
        Output::Print(_u("    SimplePathTypeHandlers         %8d\n"), simplePathTypeHandlerCount);
        Output::Print(_u("    PathTypeHandlers               %8d\n"), pathTypeHandlerCount);
        Output::Print(_u("\n"));
        Output::Print(_u("Type Statistics:                   %8s   %8s\n"), _u("Types"), _u("Instances"));
        Output::Print(_u("    Undefined                      %8d   %8d\n"), typeCount[TypeIds_Undefined], instanceCount[TypeIds_Undefined]);
        Output::Print(_u("    Null                           %8d   %8d\n"), typeCount[TypeIds_Null], instanceCount[TypeIds_Null]);
        Output::Print(_u("    Boolean                        %8d   %8d\n"), typeCount[TypeIds_Boolean], instanceCount[TypeIds_Boolean]);
        Output::Print(_u("    Integer                        %8d   %8d\n"), typeCount[TypeIds_Integer], instanceCount[TypeIds_Integer]);
        Output::Print(_u("    Number                         %8d   %8d\n"), typeCount[TypeIds_Number], instanceCount[TypeIds_Number]);
        Output::Print(_u("    String                         %8d   %8d\n"), typeCount[TypeIds_String], instanceCount[TypeIds_String]);
        Output::Print(_u("    Object                         %8d   %8d\n"), typeCount[TypeIds_Object], instanceCount[TypeIds_Object]);
        Output::Print(_u("    Function                       %8d   %8d\n"), typeCount[TypeIds_Function], instanceCount[TypeIds_Function]);
        Output::Print(_u("    Array                          %8d   %8d\n"), typeCount[TypeIds_Array], instanceCount[TypeIds_Array]);
        Output::Print(_u("    Date                           %8d   %8d\n"), typeCount[TypeIds_Date], instanceCount[TypeIds_Date] + instanceCount[TypeIds_WinRTDate]);
        Output::Print(_u("    Symbol                         %8d   %8d\n"), typeCount[TypeIds_Symbol], instanceCount[TypeIds_Symbol]);
        Output::Print(_u("    RegEx                          %8d   %8d\n"), typeCount[TypeIds_RegEx], instanceCount[TypeIds_RegEx]);
        Output::Print(_u("    Error                          %8d   %8d\n"), typeCount[TypeIds_Error], instanceCount[TypeIds_Error]);
        Output::Print(_u("    Proxy                          %8d   %8d\n"), typeCount[TypeIds_Proxy], instanceCount[TypeIds_Proxy]);
        Output::Print(_u("    BooleanObject                  %8d   %8d\n"), typeCount[TypeIds_BooleanObject], instanceCount[TypeIds_BooleanObject]);
        Output::Print(_u("    NumberObject                   %8d   %8d\n"), typeCount[TypeIds_NumberObject], instanceCount[TypeIds_NumberObject]);
        Output::Print(_u("    StringObject                   %8d   %8d\n"), typeCount[TypeIds_StringObject], instanceCount[TypeIds_StringObject]);
        Output::Print(_u("    SymbolObject                   %8d   %8d\n"), typeCount[TypeIds_SymbolObject], instanceCount[TypeIds_SymbolObject]);
        Output::Print(_u("    GlobalObject                   %8d   %8d\n"), typeCount[TypeIds_GlobalObject], instanceCount[TypeIds_GlobalObject]);
        Output::Print(_u("    Enumerator                     %8d   %8d\n"), typeCount[TypeIds_Enumerator], instanceCount[TypeIds_Enumerator]);
        Output::Print(_u("    Int8Array                      %8d   %8d\n"), typeCount[TypeIds_Int8Array], instanceCount[TypeIds_Int8Array]);
        Output::Print(_u("    Uint8Array                     %8d   %8d\n"), typeCount[TypeIds_Uint8Array], instanceCount[TypeIds_Uint8Array]);
        Output::Print(_u("    Uint8ClampedArray              %8d   %8d\n"), typeCount[TypeIds_Uint8ClampedArray], instanceCount[TypeIds_Uint8ClampedArray]);
        Output::Print(_u("    Int16Array                     %8d   %8d\n"), typeCount[TypeIds_Int16Array], instanceCount[TypeIds_Int16Array]);
        Output::Print(_u("    Int16Array                     %8d   %8d\n"), typeCount[TypeIds_Uint16Array], instanceCount[TypeIds_Uint16Array]);
        Output::Print(_u("    Int32Array                     %8d   %8d\n"), typeCount[TypeIds_Int32Array], instanceCount[TypeIds_Int32Array]);
        Output::Print(_u("    Uint32Array                    %8d   %8d\n"), typeCount[TypeIds_Uint32Array], instanceCount[TypeIds_Uint32Array]);
        Output::Print(_u("    Float32Array                   %8d   %8d\n"), typeCount[TypeIds_Float32Array], instanceCount[TypeIds_Float32Array]);
        Output::Print(_u("    Float64Array                   %8d   %8d\n"), typeCount[TypeIds_Float64Array], instanceCount[TypeIds_Float64Array]);
        Output::Print(_u("    DataView                       %8d   %8d\n"), typeCount[TypeIds_DataView], instanceCount[TypeIds_DataView]);
        Output::Print(_u("    ModuleRoot                     %8d   %8d\n"), typeCount[TypeIds_ModuleRoot], instanceCount[TypeIds_ModuleRoot]);
        Output::Print(_u("    HostObject                     %8d   %8d\n"), typeCount[TypeIds_HostObject], instanceCount[TypeIds_HostObject]);
        Output::Print(_u("    VariantDate                    %8d   %8d\n"), typeCount[TypeIds_VariantDate], instanceCount[TypeIds_VariantDate]);
        Output::Print(_u("    HostDispatch                   %8d   %8d\n"), typeCount[TypeIds_HostDispatch], instanceCount[TypeIds_HostDispatch]);
        Output::Print(_u("    Arguments                      %8d   %8d\n"), typeCount[TypeIds_Arguments], instanceCount[TypeIds_Arguments]);
        Output::Print(_u("    ActivationObject               %8d   %8d\n"), typeCount[TypeIds_ActivationObject], instanceCount[TypeIds_ActivationObject]);
        Output::Print(_u("    Map                            %8d   %8d\n"), typeCount[TypeIds_Map], instanceCount[TypeIds_Map]);
        Output::Print(_u("    Set                            %8d   %8d\n"), typeCount[TypeIds_Set], instanceCount[TypeIds_Set]);
        Output::Print(_u("    WeakMap                        %8d   %8d\n"), typeCount[TypeIds_WeakMap], instanceCount[TypeIds_WeakMap]);
        Output::Print(_u("    WeakSet                        %8d   %8d\n"), typeCount[TypeIds_WeakSet], instanceCount[TypeIds_WeakSet]);
        Output::Print(_u("    ArrayIterator                  %8d   %8d\n"), typeCount[TypeIds_ArrayIterator], instanceCount[TypeIds_ArrayIterator]);
        Output::Print(_u("    MapIterator                    %8d   %8d\n"), typeCount[TypeIds_MapIterator], instanceCount[TypeIds_MapIterator]);
        Output::Print(_u("    SetIterator                    %8d   %8d\n"), typeCount[TypeIds_SetIterator], instanceCount[TypeIds_SetIterator]);
        Output::Print(_u("    StringIterator                 %8d   %8d\n"), typeCount[TypeIds_StringIterator], instanceCount[TypeIds_StringIterator]);
        Output::Print(_u("    Generator                      %8d   %8d\n"), typeCount[TypeIds_Generator], instanceCount[TypeIds_Generator]);
#if !DBG
        Output::Print(_u("    ** Instance statistics only available on debug builds...\n"));
#endif
        Output::Flush();
    }
#endif


#ifdef PROFILE_OBJECT_LITERALS
    void ScriptContext::ProfileObjectLiteral()
    {
        Output::Print(_u("===============================================================================\n"));
        Output::Print(_u("    Object Lit Instances created.. %d\n"), objectLiteralInstanceCount);
        Output::Print(_u("    Object Lit Path Types......... %d\n"), objectLiteralPathCount);
        Output::Print(_u("    Object Lit Simple Map......... %d\n"), objectLiteralSimpleDictionaryCount);
        Output::Print(_u("    Object Lit Max # of properties %d\n"), objectLiteralMaxLength);
        Output::Print(_u("    Object Lit Promote count...... %d\n"), objectLiteralPromoteCount);
        Output::Print(_u("    Object Lit Cache Hits......... %d\n"), objectLiteralCacheCount);
        Output::Print(_u("    Object Lit Branch count....... %d\n"), objectLiteralBranchCount);

        for (int i = 0; i < TypePath::MaxPathTypeHandlerLength; i++)
        {
            if (objectLiteralCount[i] != 0)
            {
                Output::Print(_u("    Object Lit properties [ %2d] .. %d\n"), i, objectLiteralCount[i]);
            }
        }

        Output::Flush();
    }
#endif

    //
    // Regex helpers
    //

#if ENABLE_REGEX_CONFIG_OPTIONS
    UnifiedRegex::RegexStatsDatabase* ScriptContext::GetRegexStatsDatabase()
    {
        if (regexStatsDatabase == 0)
        {
            ArenaAllocator* allocator = MiscAllocator();
            regexStatsDatabase = Anew(allocator, UnifiedRegex::RegexStatsDatabase, allocator);
        }
        return regexStatsDatabase;
    }

    UnifiedRegex::DebugWriter* ScriptContext::GetRegexDebugWriter()
    {
        if (regexDebugWriter == 0)
        {
            ArenaAllocator* allocator = MiscAllocator();
            regexDebugWriter = Anew(allocator, UnifiedRegex::DebugWriter);
        }
        return regexDebugWriter;
    }
#endif

    bool ScriptContext::DoUndeferGlobalFunctions() const
    {
        return CONFIG_FLAG(DeferTopLevelTillFirstCall) && !AutoSystemInfo::Data.IsLowMemoryProcess();
    }

    RegexPatternMruMap* ScriptContext::GetDynamicRegexMap() const
    {
        Assert(!isScriptContextActuallyClosed);
        Assert(guestArena);
        Assert(cache);
        Assert(cache->dynamicRegexMap);

        return cache->dynamicRegexMap;
    }

    void ScriptContext::SetTrigramAlphabet(UnifiedRegex::TrigramAlphabet * trigramAlphabet)
    {
        this->trigramAlphabet = trigramAlphabet;
    }

    UnifiedRegex::RegexStacks *ScriptContext::RegexStacks()
    {
        UnifiedRegex::RegexStacks * stacks = regexStacks;
        if (stacks)
        {
            return stacks;
        }
        return AllocRegexStacks();
    }

    UnifiedRegex::RegexStacks * ScriptContext::AllocRegexStacks()
    {
        Assert(this->regexStacks == nullptr);
        UnifiedRegex::RegexStacks * stacks = Anew(RegexAllocator(), UnifiedRegex::RegexStacks, threadContext->GetPageAllocator());
        this->regexStacks = stacks;
        return stacks;
    }

    UnifiedRegex::RegexStacks *ScriptContext::SaveRegexStacks()
    {
        Assert(regexStacks);

        const auto saved = regexStacks;
        regexStacks = nullptr;
        return saved;
    }

    void ScriptContext::RestoreRegexStacks(UnifiedRegex::RegexStacks *const stacks)
    {
        Assert(stacks);
        Assert(stacks != regexStacks);

        if (regexStacks)
        {
            Adelete(RegexAllocator(), regexStacks);
        }
        regexStacks = stacks;
    }

    Js::TempArenaAllocatorObject* ScriptContext::GetTemporaryAllocator(LPCWSTR name)
    {
        return this->threadContext->GetTemporaryAllocator(name);
    }

    void ScriptContext::ReleaseTemporaryAllocator(Js::TempArenaAllocatorObject* tempAllocator)
    {
        AssertMsg(tempAllocator != nullptr, "tempAllocator should not be null");

        this->threadContext->ReleaseTemporaryAllocator(tempAllocator);
    }

    Js::TempGuestArenaAllocatorObject* ScriptContext::GetTemporaryGuestAllocator(LPCWSTR name)
    {
        return this->threadContext->GetTemporaryGuestAllocator(name);
    }

    void ScriptContext::ReleaseTemporaryGuestAllocator(Js::TempGuestArenaAllocatorObject* tempGuestAllocator)
    {
        AssertMsg(tempGuestAllocator != nullptr, "tempAllocator should not be null");

        this->threadContext->ReleaseTemporaryGuestAllocator(tempGuestAllocator);
    }

    void ScriptContext::InitializePreGlobal()
    {
        this->guestArena = this->GetRecycler()->CreateGuestArena(_u("Guest"), Throw::OutOfMemory);
#if ENABLE_PROFILE_INFO
#if DBG_DUMP || defined(DYNAMIC_PROFILE_STORAGE) || defined(RUNTIME_DATA_COLLECTION)
        if (DynamicProfileInfo::NeedProfileInfoList())
        {
            this->profileInfoList.Root(RecyclerNew(this->GetRecycler(), SListBase<DynamicProfileInfo *>), recycler);
        }
#endif
#endif

        {
            AutoCriticalSection critSec(this->threadContext->GetEtwRundownCriticalSection());
            this->cache = AnewStructZ(guestArena, Cache);
        }

        this->cache->rootPath = TypePath::New(recycler);
        this->cache->dynamicRegexMap =
            RegexPatternMruMap::New(
            recycler,
            REGEX_CONFIG_FLAG(DynamicRegexMruListSize) <= 0 ? 16 : REGEX_CONFIG_FLAG(DynamicRegexMruListSize));

        SourceContextInfo* sourceContextInfo = RecyclerNewStructZ(this->GetRecycler(), SourceContextInfo);
        sourceContextInfo->dwHostSourceContext = Js::Constants::NoHostSourceContext;
        sourceContextInfo->isHostDynamicDocument = false;
        sourceContextInfo->sourceContextId = Js::Constants::NoSourceContext;
        this->cache->noContextSourceContextInfo = sourceContextInfo;

        SRCINFO* srcInfo = RecyclerNewStructZ(this->GetRecycler(), SRCINFO);
        srcInfo->sourceContextInfo = this->cache->noContextSourceContextInfo;
        srcInfo->moduleID = kmodGlobal;
        this->cache->noContextGlobalSourceInfo = srcInfo;

#if ENABLE_BACKGROUND_PARSING
        if (PHASE_ON1(Js::ParallelParsePhase))
        {
            this->backgroundParser = BackgroundParser::New(this);
        }
#endif

#if ENABLE_NATIVE_CODEGEN
        // Create the native code gen before the profiler
        this->nativeCodeGen = NewNativeCodeGenerator(this);
#endif

#ifdef PROFILE_EXEC
        this->CreateProfiler();
#endif

#ifdef FIELD_ACCESS_STATS
        this->fieldAccessStatsByFunctionNumber = RecyclerNew(this->recycler, FieldAccessStatsByFunctionNumberMap, recycler);
        BindReference(this->fieldAccessStatsByFunctionNumber);
#endif

        this->operationStack = Anew(GeneralAllocator(), JsUtil::Stack<Var>, GeneralAllocator());

        this->GetDebugContext()->Initialize();

#if ENABLE_TTD
        if(this->m_ttdRootSet == nullptr)
        {
            this->m_ttdRootSet = RecyclerNew(this->recycler, TTD::ObjectPinSet, this->recycler);
            this->recycler->RootAddRef(this->m_ttdRootSet);
        }
#endif

        Tick::InitType();
    }

    void ScriptContext::Initialize()
    {
        SmartFPUControl defaultControl;

        InitializePreGlobal();

        InitializeGlobalObject();

        InitializePostGlobal();
    }

    void ScriptContext::InitializePostGlobal()
    {
        this->GetDebugContext()->GetProbeContainer()->Initialize(this);

        AssertMsg(this->CurrentThunk == DefaultEntryThunk, "Creating non default thunk while initializing");
        AssertMsg(this->DeferredParsingThunk == DefaultDeferredParsingThunk, "Creating non default thunk while initializing");
        AssertMsg(this->DeferredDeserializationThunk == DefaultDeferredDeserializeThunk, "Creating non default thunk while initializing");

        if (!sourceList)
        {
            AutoCriticalSection critSec(threadContext->GetEtwRundownCriticalSection());
            sourceList.Root(RecyclerNew(this->GetRecycler(), SourceList, this->GetRecycler()), this->GetRecycler());
        }

#if DYNAMIC_INTERPRETER_THUNK
        interpreterThunkEmitter = HeapNew(InterpreterThunkEmitter, SourceCodeAllocator(), this->GetThreadContext()->GetThunkPageAllocators(), 
            Js::InterpreterStackFrame::InterpreterThunk);
#endif

#ifdef ASMJS_PLAT
        asmJsInterpreterThunkEmitter = HeapNew(InterpreterThunkEmitter, SourceCodeAllocator(), this->GetThreadContext()->GetThunkPageAllocators(),
            Js::InterpreterStackFrame::InterpreterAsmThunk);
#endif

        JS_ETW(EtwTrace::LogScriptContextLoadEvent(this));
        JS_ETW(EventWriteJSCRIPT_HOST_SCRIPT_CONTEXT_START(this));

#ifdef PROFILE_EXEC
        if (profiler != nullptr)
        {
            this->threadContext->GetRecycler()->SetProfiler(profiler->GetProfiler(), profiler->GetBackgroundRecyclerProfiler());
        }
#endif

#if DBG
        this->javascriptLibrary->DumpLibraryByteCode();

        isInitialized = TRUE;
#endif
    }


#ifdef ASMJS_PLAT
    AsmJsCodeGenerator* ScriptContext::InitAsmJsCodeGenerator()
    {
        if( !asmJsCodeGenerator )
        {
            asmJsCodeGenerator = HeapNew( AsmJsCodeGenerator, this );
        }
        return asmJsCodeGenerator;
    }
#endif
    void ScriptContext::MarkForClose()
    {
        SaveStartupProfileAndRelease(true);
        this->isClosed = true;

#ifdef LEAK_REPORT
        if (this->isRootTrackerScriptContext)
        {
            this->GetThreadContext()->ClearRootTrackerScriptContext(this);
        }
#endif

        if (!threadContext->IsInScript())
        {
            Close(FALSE);
        }
        else
        {
            threadContext->AddToPendingScriptContextCloseList(this);
        }
    }

    void ScriptContext::InitializeGlobalObject()
    {
        GlobalObject * localGlobalObject = GlobalObject::New(this);
        GetRecycler()->RootAddRef(localGlobalObject);

        // Assigned the global Object after we have successfully AddRef (in case of OOM)
        globalObject = localGlobalObject;
        globalObject->Initialize(this);
    }

    ArenaAllocator* ScriptContext::AllocatorForDiagnostics()
    {
        if (this->diagnosticArena == nullptr)
        {
            this->diagnosticArena = HeapNew(ArenaAllocator, _u("Diagnostic"), this->GetThreadContext()->GetDebugManager()->GetDiagnosticPageAllocator(), Throw::OutOfMemory);
        }
        Assert(this->diagnosticArena != nullptr);
        return this->diagnosticArena;
    }

    void ScriptContext::PushObject(Var object)
    {
        operationStack->Push(object);
    }

    Var ScriptContext::PopObject()
    {
        return operationStack->Pop();
    }

    BOOL ScriptContext::CheckObject(Var object)
    {
        return operationStack->Contains(object);
    }

    void ScriptContext::SetHostScriptContext(HostScriptContext *  hostScriptContext)
    {
        Assert(this->hostScriptContext == nullptr);
        this->hostScriptContext = hostScriptContext;
#ifdef PROFILE_EXEC
        this->ensureParentInfo = true;
#endif
    }

    //
    // Enables chakradiag to get the HaltCallBack pointer that is implemented by
    // the ScriptEngine.
    //
    void ScriptContext::SetScriptEngineHaltCallback(HaltCallback* scriptEngine)
    {
        Assert(this->scriptEngineHaltCallback == NULL);
        Assert(scriptEngine != NULL);
        this->scriptEngineHaltCallback = scriptEngine;
    }

    void ScriptContext::ClearHostScriptContext()
    {
        if (this->hostScriptContext != nullptr)
        {
            this->hostScriptContext->Delete();
#ifdef PROFILE_EXEC
            this->ensureParentInfo = false;
#endif
        }
    }

    IActiveScriptProfilerHeapEnum* ScriptContext::GetHeapEnum()
    {
        Assert(this->GetThreadContext());
        return this->GetThreadContext()->GetHeapEnum();
    }

    void ScriptContext::SetHeapEnum(IActiveScriptProfilerHeapEnum* newHeapEnum)
    {
        Assert(this->GetThreadContext());
        this->GetThreadContext()->SetHeapEnum(newHeapEnum);
    }

    void ScriptContext::ClearHeapEnum()
    {
        Assert(this->GetThreadContext());
        this->GetThreadContext()->ClearHeapEnum();
    }

    BOOL ScriptContext::VerifyAlive(BOOL isJSFunction, ScriptContext* requestScriptContext)
    {
        if (isClosed)
        {
            if (!requestScriptContext)
            {
                requestScriptContext = this;
            }

#if ENABLE_PROFILE_INFO
            if (!GetThreadContext()->RecordImplicitException())
            {
                return FALSE;
            }
#endif
            if (isJSFunction)
            {
                Js::JavascriptError::MapAndThrowError(requestScriptContext, JSERR_CantExecute);
            }
            else
            {
                Js::JavascriptError::MapAndThrowError(requestScriptContext, E_ACCESSDENIED);
            }
        }
        return TRUE;
    }

    void ScriptContext::VerifyAliveWithHostContext(BOOL isJSFunction, HostScriptContext* requestHostScriptContext)
    {
        if (requestHostScriptContext)
        {
            VerifyAlive(isJSFunction, requestHostScriptContext->GetScriptContext());
        }
        else
        {
            Assert(!GetThreadContext()->GetIsThreadBound() || !GetHostScriptContext()->HasCaller());
            VerifyAlive(isJSFunction, NULL);
        }
    }


    PropertyRecord const * ScriptContext::GetPropertyName(PropertyId propertyId)
    {
        return threadContext->GetPropertyName(propertyId);
    }

    PropertyRecord const * ScriptContext::GetPropertyNameLocked(PropertyId propertyId)
    {
        return threadContext->GetPropertyNameLocked(propertyId);
    }

    void ScriptContext::InitPropertyStringMap(int i)
    {
        propertyStrings[i] = AnewStruct(GeneralAllocator(), PropertyStringMap);
        memset(propertyStrings[i]->strLen2, 0, sizeof(PropertyString*)* 80);
    }

    void ScriptContext::TrackPid(const PropertyRecord* propertyRecord)
    {
        if (IsBuiltInPropertyId(propertyRecord->GetPropertyId()) || propertyRecord->IsBound())
        {
            return;
        }

        if (-1 != this->GetLibrary()->EnsureReferencedPropertyRecordList()->AddNew(propertyRecord))
        {
            RECYCLER_PERF_COUNTER_INC(PropertyRecordBindReference);
        }
    }
    void ScriptContext::TrackPid(PropertyId propertyId)
    {
        if (IsBuiltInPropertyId(propertyId))
        {
            return;
        }
        const PropertyRecord* propertyRecord = this->GetPropertyName(propertyId);
        Assert(propertyRecord != nullptr);
        this->TrackPid(propertyRecord);
    }

    bool ScriptContext::IsTrackedPropertyId(Js::PropertyId propertyId)
    {
        if (IsBuiltInPropertyId(propertyId))
        {
            return true;
        }
        const PropertyRecord* propertyRecord = this->GetPropertyName(propertyId);
        Assert(propertyRecord != nullptr);
        if (propertyRecord->IsBound())
        {
            return true;
        }
        JavascriptLibrary::ReferencedPropertyRecordHashSet * referencedPropertyRecords
            = this->GetLibrary()->GetReferencedPropertyRecordList();
        return referencedPropertyRecords && referencedPropertyRecords->Contains(propertyRecord);
    }
    PropertyString* ScriptContext::AddPropertyString2(const Js::PropertyRecord* propString)
    {
        const char16* buf = propString->GetBuffer();
        const uint i = PropertyStringMap::PStrMapIndex(buf[0]);
        if (propertyStrings[i] == NULL)
        {
            InitPropertyStringMap(i);
        }
        const uint j = PropertyStringMap::PStrMapIndex(buf[1]);
        if (propertyStrings[i]->strLen2[j] == NULL && !isClosed)
        {
            propertyStrings[i]->strLen2[j] = GetLibrary()->CreatePropertyString(propString, this->GeneralAllocator());
            this->TrackPid(propString);
        }
        return propertyStrings[i]->strLen2[j];
    }

    PropertyString* ScriptContext::CachePropertyString2(const PropertyRecord* propString)
    {
        Assert(propString->GetLength() == 2);
        const char16* propertyName = propString->GetBuffer();
        if ((propertyName[0] <= 'z') && (propertyName[1] <= 'z') && (propertyName[0] >= '0') && (propertyName[1] >= '0') && ((propertyName[0] > '9') || (propertyName[1] > '9')))
        {
            return AddPropertyString2(propString);
        }
        return NULL;
    }


    PropertyString* ScriptContext::GetPropertyString(PropertyId propertyId)
    {
        PropertyStringCacheMap* propertyStringMap = this->GetLibrary()->EnsurePropertyStringMap();

        PropertyString *string;
        RecyclerWeakReference<PropertyString>* stringReference;
        if (propertyStringMap->TryGetValue(propertyId, &stringReference))
        {
            string = stringReference->Get();
            if (string != nullptr)
            {
                return string;
            }
        }

        const Js::PropertyRecord* propertyName = this->GetPropertyName(propertyId);
        string = this->GetLibrary()->CreatePropertyString(propertyName);
        propertyStringMap->Item(propertyId, recycler->CreateWeakReferenceHandle(string));

        return string;
    }

    void ScriptContext::InvalidatePropertyStringCache(PropertyId propertyId, Type* type)
    {
        PropertyStringCacheMap* propertyStringMap = this->javascriptLibrary->GetPropertyStringMap();
        if (propertyStringMap != nullptr)
        {
            PropertyString *string = nullptr;
            RecyclerWeakReference<PropertyString>* stringReference;
            if (propertyStringMap->TryGetValue(propertyId, &stringReference))
            {
                string = stringReference->Get();
            }
            if (string)
            {
                PropertyCache const* cache = string->GetPropertyCache();
                if (cache->type == type)
                {
                    string->ClearPropertyCache();
                }
            }
        }
    }

    void ScriptContext::CleanupWeakReferenceDictionaries()
    {
        if (!isWeakReferenceDictionaryListCleared)
        {
            SListBase<JsUtil::IWeakReferenceDictionary*>::Iterator iter(&this->weakReferenceDictionaryList);

            while (iter.Next())
            {
                JsUtil::IWeakReferenceDictionary* weakReferenceDictionary = iter.Data();

                weakReferenceDictionary->Cleanup();
            }
        }
    }

    JavascriptString* ScriptContext::GetIntegerString(Var aValue)
    {
        return this->GetIntegerString(TaggedInt::ToInt32(aValue));
    }

    JavascriptString* ScriptContext::GetIntegerString(uint value)
    {
        if (value <= INT_MAX)
        {
            return this->GetIntegerString((int)value);
        }
        return TaggedInt::ToString(value, this);
    }

    JavascriptString* ScriptContext::GetIntegerString(int value)
    {
        // Optimize for 0-9
        if (0 <= value && value <= 9)
        {
            return GetLibrary()->GetCharStringCache().GetStringForCharA('0' + static_cast<char>(value));
        }

        JavascriptString *string;

        if (!this->integerStringMap.TryGetValue(value, &string))
        {
            // Add the string to hash table cache
            // Don't add if table is getting too full.  We'll be holding on to
            // too many strings, and table lookup will become too slow.
            if (this->integerStringMap.Count() > 1024)
            {
                // Use recycler memory
                string = TaggedInt::ToString(value, this);
            }
            else
            {
                char16 stringBuffer[20];

                TaggedInt::ToBuffer(value, stringBuffer, _countof(stringBuffer));
                string = JavascriptString::NewCopySzFromArena(stringBuffer, this, this->GeneralAllocator());
                this->integerStringMap.AddNew(value, string);
            }
        }

        return string;
    }

    void ScriptContext::CheckEvalRestriction()
    {
        HRESULT hr = S_OK;
        Var domError = nullptr;
        HostScriptContext* hostScriptContext = this->GetHostScriptContext();

        BEGIN_LEAVE_SCRIPT(this)
        {
            if (!FAILED(hr = hostScriptContext->CheckEvalRestriction()))
            {
                return;
            }

            hr = hostScriptContext->HostExceptionFromHRESULT(hr, &domError);
        }
        END_LEAVE_SCRIPT(this);

        if (FAILED(hr))
        {
            Js::JavascriptError::MapAndThrowError(this, hr);
        }

        if (domError != nullptr)
        {
            JavascriptExceptionOperators::Throw(domError, this);
        }

        AssertMsg(false, "We should have thrown by now.");
        Js::JavascriptError::MapAndThrowError(this, E_FAIL);
    }

    ParseNode* ScriptContext::ParseScript(Parser* parser,
        const byte* script,
        size_t cb,
        SRCINFO const * pSrcInfo,
        CompileScriptException * pse,
        Utf8SourceInfo** ppSourceInfo,
        const char16 *rootDisplayName,
        LoadScriptFlag loadScriptFlag,
        uint* sourceIndex)
    {
        if(pSrcInfo == nullptr)
        {
            pSrcInfo = this->cache->noContextGlobalSourceInfo;
        }

        LPUTF8 utf8Script = nullptr;
        size_t length = cb;
        size_t cbNeeded = 0;

        bool isLibraryCode = ((loadScriptFlag & LoadScriptFlag_LibraryCode) == LoadScriptFlag_LibraryCode);

        if ((loadScriptFlag & LoadScriptFlag_Utf8Source) != LoadScriptFlag_Utf8Source)
        {
            // Convert to UTF8 and then load that
<<<<<<< HEAD
            length = cb / sizeof(wchar_t);
            if(!IsValidCharCount(length))
=======
            length = cb / sizeof(char16);
            if (!IsValidCharCount(length))
>>>>>>> f4b2ce70
            {
                Js::Throw::OutOfMemory();
            }
            Assert(length < MAXLONG);

            // Allocate memory for the UTF8 output buffer.
            // We need at most 3 bytes for each Unicode code point.
            // The + 1 is to include the terminating NUL.
            // Nit:  Technically, we know that the NUL only needs 1 byte instead of
            // 3, but that's difficult to express in a SAL annotation for "EncodeInto".
            size_t cbUtf8Buffer = AllocSizeMath::Mul(AllocSizeMath::Add(length, 1), 3);

            utf8Script = RecyclerNewArrayLeafTrace(this->GetRecycler(), utf8char_t, cbUtf8Buffer);

            cbNeeded = utf8::EncodeIntoAndNullTerminate(utf8Script, (const char16*)script, static_cast<charcount_t>(length));

#if DBG_DUMP
            if(Js::Configuration::Global.flags.TraceMemory.IsEnabled(Js::ParsePhase) && Configuration::Global.flags.Verbose)
            {
                Output::Print(_u("Loading script.\n")
                    _u("  Unicode (in bytes)    %u\n")
                    _u("  UTF-8 size (in bytes) %u\n")
                    _u("  Expected savings      %d\n"), length * sizeof(char16), cbNeeded, length * sizeof(char16) - cbNeeded);
            }
#endif

            // Free unused bytes
            Assert(cbNeeded + 1 <= cbUtf8Buffer);
            *ppSourceInfo = Utf8SourceInfo::New(this, utf8Script, (int)length, cbNeeded, pSrcInfo, isLibraryCode);
        }
        else
        {
            // We do not own the memory passed into DefaultLoadScriptUtf8. We need to save it so we copy the memory.
            if(*ppSourceInfo == nullptr)
            {
                *ppSourceInfo = Utf8SourceInfo::New(this, script, parser->GetSourceIchLim(), cb, pSrcInfo, isLibraryCode);
            }
        }
        //
        // Parse and the JavaScript code
        //
        HRESULT hr;

        SourceContextInfo * sourceContextInfo = pSrcInfo->sourceContextInfo;

        // Invoke the parser, passing in the global function name, which we will then run to execute
        // the script.
        // TODO: yongqu handle non-global code.
        ULONG grfscr = fscrGlobalCode | ((loadScriptFlag & LoadScriptFlag_Expression) == LoadScriptFlag_Expression ? fscrReturnExpression : 0);
        if(((loadScriptFlag & LoadScriptFlag_disableDeferredParse) != LoadScriptFlag_disableDeferredParse) &&
            (length > Parser::GetDeferralThreshold(sourceContextInfo->IsSourceProfileLoaded())))
        {
            grfscr |= fscrDeferFncParse;
        }

        if((loadScriptFlag & LoadScriptFlag_disableAsmJs) == LoadScriptFlag_disableAsmJs)
        {
            grfscr |= fscrNoAsmJs;
        }

        if(PHASE_FORCE1(Js::EvalCompilePhase))
        {
            // pretend it is eval
            grfscr |= (fscrEval | fscrEvalCode);
        }

        if((loadScriptFlag & LoadScriptFlag_isByteCodeBufferForLibrary) == LoadScriptFlag_isByteCodeBufferForLibrary)
        {
            grfscr |= (fscrNoAsmJs | fscrNoPreJit);
        }

        if(((loadScriptFlag & LoadScriptFlag_Module) == LoadScriptFlag_Module) &&
            GetConfig()->IsES6ModuleEnabled())
        {
            grfscr |= fscrIsModuleCode;
        }

        if (isLibraryCode)
        {
            grfscr |= fscrIsLibraryCode;
        }

        ParseNodePtr parseTree;
        if((loadScriptFlag & LoadScriptFlag_Utf8Source) == LoadScriptFlag_Utf8Source)
        {
            hr = parser->ParseUtf8Source(&parseTree, script, cb, grfscr, pse, &sourceContextInfo->nextLocalFunctionId, sourceContextInfo);
        }
        else
        {
            hr = parser->ParseCesu8Source(&parseTree, utf8Script, cbNeeded, grfscr, pse, &sourceContextInfo->nextLocalFunctionId, sourceContextInfo);
        }

        if(FAILED(hr) || parseTree == nullptr)
        {
            return nullptr;
        }

        (*ppSourceInfo)->SetParseFlags(grfscr);

        //Make sure we have the body and text information available
        if ((loadScriptFlag & LoadScriptFlag_Utf8Source) != LoadScriptFlag_Utf8Source)
        {
            *sourceIndex = this->SaveSourceNoCopy(*ppSourceInfo, static_cast<charcount_t>((*ppSourceInfo)->GetCchLength()), /*isCesu8*/ true);
        }
        else
        {
            *sourceIndex = this->SaveSourceNoCopy(*ppSourceInfo, parser->GetSourceIchLim(), /* isCesu8*/ false);
        }

        return parseTree;
    }

    JavascriptFunction* ScriptContext::LoadScript(const byte* script, size_t cb, SRCINFO const * pSrcInfo, CompileScriptException * pse, Utf8SourceInfo** ppSourceInfo, const char16 *rootDisplayName, LoadScriptFlag loadScriptFlag)
    {
        Assert(!this->threadContext->IsScriptActive());
        Assert(pse != nullptr);
        try
        {
            AUTO_NESTED_HANDLED_EXCEPTION_TYPE((ExceptionType)(ExceptionType_OutOfMemory | ExceptionType_StackOverflow));
            Js::AutoDynamicCodeReference dynamicFunctionReference(this);
            Parser parser(this);
            uint sourceIndex;
            JavascriptFunction * pFunction = nullptr;

            ParseNodePtr parseTree = ParseScript(&parser, script, cb, pSrcInfo, pse, ppSourceInfo, rootDisplayName, loadScriptFlag, &sourceIndex);

            if (parseTree != nullptr)
            {
                pFunction = GenerateRootFunction(parseTree, sourceIndex, &parser, (*ppSourceInfo)->GetParseFlags(), pse, rootDisplayName);
            }

            if (pse->ei.scode == JSERR_AsmJsCompileError)
            {
                Assert((loadScriptFlag & LoadScriptFlag_disableAsmJs) != LoadScriptFlag_disableAsmJs);

                pse->Clear();

                loadScriptFlag = (LoadScriptFlag)(loadScriptFlag | LoadScriptFlag_disableAsmJs);
                return LoadScript(script, cb, pSrcInfo, pse, ppSourceInfo, rootDisplayName, loadScriptFlag);
            }

            if (pFunction != nullptr && this->IsProfiling())
            {
                RegisterScript(pFunction->GetFunctionProxy());
            }

            return pFunction;
        }
        catch (Js::OutOfMemoryException)
        {
            pse->ProcessError(nullptr, E_OUTOFMEMORY, nullptr);
            return nullptr;
        }
        catch (Js::StackOverflowException)
        {
            pse->ProcessError(nullptr, VBSERR_OutOfStack, nullptr);
            return nullptr;
        }
    }

    JavascriptFunction* ScriptContext::GenerateRootFunction(ParseNodePtr parseTree, uint sourceIndex, Parser* parser, ulong grfscr, CompileScriptException * pse, const char16 *rootDisplayName)
    {
        HRESULT hr;

        // Get the source code to keep it alive during the bytecode generation process
        LPCUTF8 source = this->GetSource(sourceIndex)->GetSource(_u("ScriptContext::GenerateRootFunction"));
        Assert(source != nullptr); // Source should not have been reclaimed by now

        // Generate bytecode and native code
        ParseableFunctionInfo* body = NULL;
        hr = GenerateByteCode(parseTree, grfscr, this, &body, sourceIndex, false, parser, pse);

        this->GetSource(sourceIndex)->SetByteCodeGenerationFlags(grfscr);
        if(FAILED(hr))
        {
            return nullptr;
        }

        body->SetDisplayName(rootDisplayName);
        body->SetIsTopLevel(true);

        JavascriptFunction* rootFunction = javascriptLibrary->CreateScriptFunction(body);
        return rootFunction;
    }

    BOOL ScriptContext::ReserveStaticTypeIds(__in int first, __in int last)
    {
        return threadContext->ReserveStaticTypeIds(first, last);
    }

    TypeId ScriptContext::ReserveTypeIds(int count)
    {
        return threadContext->ReserveTypeIds(count);
    }

    TypeId ScriptContext::CreateTypeId()
    {
        return threadContext->CreateTypeId();
    }

    void ScriptContext::OnScriptStart(bool isRoot, bool isScript)
    {
        const bool isForcedEnter = this->GetDebugContext() != nullptr ? this->GetDebugContext()->GetProbeContainer()->isForcedToEnterScriptStart : false;
        if (this->scriptStartEventHandler != nullptr && ((isRoot && threadContext->GetCallRootLevel() == 1) || isForcedEnter))
        {
            if (this->GetDebugContext() != nullptr)
            {
                this->GetDebugContext()->GetProbeContainer()->isForcedToEnterScriptStart = false;
            }

            this->scriptStartEventHandler(this);
        }

#if ENABLE_NATIVE_CODEGEN
        //Blue 5491: Only start codegen if isScript. Avoid it if we are not really starting script and called from risky region such as catch handler.
        if (isScript)
        {
            NativeCodeGenEnterScriptStart(this->GetNativeCodeGenerator());
        }
#endif
    }

    void ScriptContext::OnScriptEnd(bool isRoot, bool isForcedEnd)
    {
        if ((isRoot && threadContext->GetCallRootLevel() == 1) || isForcedEnd)
        {
            if (this->scriptEndEventHandler != nullptr)
            {
                this->scriptEndEventHandler(this);
            }
        }
    }

#ifdef FAULT_INJECTION
    void ScriptContext::DisposeScriptContextByFaultInjection() {
        if (this->disposeScriptByFaultInjectionEventHandler != nullptr)
        {
            this->disposeScriptByFaultInjectionEventHandler(this);
        }
    }
#endif

    template <bool stackProbe, bool leaveForHost>
    bool ScriptContext::LeaveScriptStart(void * frameAddress)
    {
        ThreadContext * threadContext = this->threadContext;
        if (!threadContext->IsScriptActive())
        {
            // we should have enter always.
            AssertMsg(FALSE, "Leaving ScriptStart while script is not active.");
            return false;
        }

        // Make sure the host function will have at least 32k of stack available.
        if (stackProbe)
        {
            threadContext->ProbeStack(Js::Constants::MinStackCallout, this);
        }
        else
        {
            AssertMsg(ExceptionCheck::HasStackProbe(), "missing stack probe");
        }

        threadContext->LeaveScriptStart<leaveForHost>(frameAddress);
        return true;
    }

    template <bool leaveForHost>
    void ScriptContext::LeaveScriptEnd(void * frameAddress)
    {
        this->threadContext->LeaveScriptEnd<leaveForHost>(frameAddress);
    }

    // explicit instantiations
    template bool ScriptContext::LeaveScriptStart<true, true>(void * frameAddress);
    template bool ScriptContext::LeaveScriptStart<true, false>(void * frameAddress);
    template bool ScriptContext::LeaveScriptStart<false, true>(void * frameAddress);
    template void ScriptContext::LeaveScriptEnd<true>(void * frameAddress);
    template void ScriptContext::LeaveScriptEnd<false>(void * frameAddress);

    bool ScriptContext::EnsureInterpreterArena(ArenaAllocator **ppAlloc)
    {
        bool fNew = false;
        if (this->interpreterArena == nullptr)
        {
            this->interpreterArena = this->GetRecycler()->CreateGuestArena(_u("Interpreter"), Throw::OutOfMemory);
            fNew = true;
        }
        *ppAlloc = this->interpreterArena;
        return fNew;
    }

    void ScriptContext::ReleaseInterpreterArena()
    {
        AssertMsg(this->interpreterArena, "No interpreter arena to release");
        if (this->interpreterArena)
        {
            this->GetRecycler()->DeleteGuestArena(this->interpreterArena);
            this->interpreterArena = nullptr;
        }
    }


    void ScriptContext::ReleaseGuestArena()
    {
        AssertMsg(this->guestArena, "No guest arena to release");
        if (this->guestArena)
        {
            this->GetRecycler()->DeleteGuestArena(this->guestArena);
            this->guestArena = nullptr;
        }
    }

    void ScriptContext::SetScriptStartEventHandler(ScriptContext::EventHandler eventHandler)
    {
        AssertMsg(this->scriptStartEventHandler == nullptr, "Do not support multi-cast yet");
        this->scriptStartEventHandler = eventHandler;
    }
    void ScriptContext::SetScriptEndEventHandler(ScriptContext::EventHandler eventHandler)
    {
        AssertMsg(this->scriptEndEventHandler == nullptr, "Do not support multi-cast yet");
        this->scriptEndEventHandler = eventHandler;
    }

#ifdef FAULT_INJECTION
    void ScriptContext::SetDisposeDisposeByFaultInjectionEventHandler(ScriptContext::EventHandler eventHandler)
    {
        AssertMsg(this->disposeScriptByFaultInjectionEventHandler == nullptr, "Do not support multi-cast yet");
        this->disposeScriptByFaultInjectionEventHandler = eventHandler;
    }
#endif

    bool ScriptContext::SaveSourceCopy(Utf8SourceInfo* const sourceInfo, int cchLength, bool isCesu8, uint * index)
    {
        HRESULT hr = S_OK;
        BEGIN_TRANSLATE_OOM_TO_HRESULT
        {
            *index = this->SaveSourceCopy(sourceInfo, cchLength, isCesu8);
        }
        END_TRANSLATE_OOM_TO_HRESULT(hr);
        return hr == S_OK;
    }

    uint ScriptContext::SaveSourceCopy(Utf8SourceInfo* sourceInfo, int cchLength, bool isCesu8)
    {
        Utf8SourceInfo* newSource = Utf8SourceInfo::Clone(this, sourceInfo);

        return SaveSourceNoCopy(newSource, cchLength, isCesu8);
    }


    Utf8SourceInfo* ScriptContext::CloneSourceCrossContext(Utf8SourceInfo* crossContextSourceInfo, SRCINFO const* srcInfo)
    {
        return Utf8SourceInfo::CloneNoCopy(this, crossContextSourceInfo, srcInfo);
    }


    uint ScriptContext::SaveSourceNoCopy(Utf8SourceInfo* sourceInfo, int cchLength, bool isCesu8)
    {
        Assert(sourceInfo->GetScriptContext() == this);

        if (this->IsScriptContextInDebugMode() && !sourceInfo->GetIsLibraryCode() && !sourceInfo->IsInDebugMode())
        {
            sourceInfo->SetInDebugMode(true);
        }

        RecyclerWeakReference<Utf8SourceInfo>* sourceWeakRef = this->GetRecycler()->CreateWeakReferenceHandle<Utf8SourceInfo>(sourceInfo);
        sourceInfo->SetIsCesu8(isCesu8);

        return sourceList->SetAtFirstFreeSpot(sourceWeakRef);
    }

    void ScriptContext::CloneSources(ScriptContext* sourceContext)
    {
        sourceContext->sourceList->Map([=](int index, RecyclerWeakReference<Utf8SourceInfo>* sourceInfo)
        {
            Utf8SourceInfo* info = sourceInfo->Get();
            if (info)
            {
                CloneSource(info);
            }
        });
    }

    uint ScriptContext::CloneSource(Utf8SourceInfo* info)
    {
        return this->SaveSourceCopy(info, info->GetCchLength(), info->GetIsCesu8());
    }

    Utf8SourceInfo* ScriptContext::GetSource(uint index)
    {
        Assert(this->sourceList->IsItemValid(index)); // This assert should be a subset of info != null- if info was null, in the last collect, we'd have invalidated the item
        Utf8SourceInfo* info = this->sourceList->Item(index)->Get();
        Assert(info != nullptr); // Should still be alive if this method is being called
        return info;
    }

    bool ScriptContext::IsItemValidInSourceList(int index)
    {
        return (index < this->sourceList->Count()) && this->sourceList->IsItemValid(index);
    }

    void ScriptContext::RecordException(JavascriptExceptionObject * exceptionObject, bool propagateToDebugger)
    {
        Assert(this->threadContext->GetRecordedException() == nullptr || GetThreadContext()->HasUnhandledException());
        this->threadContext->SetRecordedException(exceptionObject, propagateToDebugger);
#if DBG
        exceptionObject->FillStackBackTrace();
#endif
    }

    void ScriptContext::RethrowRecordedException(JavascriptExceptionObject::HostWrapperCreateFuncType hostWrapperCreateFunc)
    {
        bool considerPassingToDebugger = false;
        JavascriptExceptionObject * exceptionObject = this->GetAndClearRecordedException(&considerPassingToDebugger);
        if (hostWrapperCreateFunc)
        {
            exceptionObject->SetHostWrapperCreateFunc(exceptionObject->GetScriptContext() != this ? hostWrapperCreateFunc : nullptr);
        }
        JavascriptExceptionOperators::RethrowExceptionObject(exceptionObject, this, considerPassingToDebugger);
    }

    Js::JavascriptExceptionObject * ScriptContext::GetAndClearRecordedException(bool *considerPassingToDebugger)
    {
        JavascriptExceptionObject * exceptionObject = this->threadContext->GetRecordedException();
        Assert(exceptionObject != nullptr);
        if (considerPassingToDebugger)
        {
            *considerPassingToDebugger = this->threadContext->GetPropagateException();
        }
        exceptionObject = exceptionObject->CloneIfStaticExceptionObject(this);
        this->threadContext->SetRecordedException(nullptr);
        return exceptionObject;
    }

    bool ScriptContext::IsInEvalMap(FastEvalMapString const& key, BOOL isIndirect, ScriptFunction **ppFuncScript)
    {
        EvalCacheDictionary *dict = isIndirect ? this->cache->indirectEvalCacheDictionary : this->cache->evalCacheDictionary;
        if (dict == nullptr)
        {
            return false;
        }
#ifdef PROFILE_EVALMAP
        if (Configuration::Global.flags.ProfileEvalMap)
        {
            charcount_t len = key.str.GetLength();
            if (dict->TryGetValue(key, ppFuncScript))
            {
                Output::Print(_u("EvalMap cache hit:\t source size = %d\n"), len);
            }
            else
            {
                Output::Print(_u("EvalMap cache miss:\t source size = %d\n"), len);
            }
        }
#endif

        // If eval map cleanup is false, to preserve existing behavior, add it to the eval map MRU list
        bool success = dict->TryGetValue(key, ppFuncScript);

        if (success)
        {
            dict->NotifyAdd(key);
#ifdef VERBOSE_EVAL_MAP
#if DBG
            dict->DumpKeepAlives();
#endif
#endif
        }

        return success;
    }

    void ScriptContext::BeginDynamicFunctionReferences()
    {
        if (this->dynamicFunctionReference == nullptr)
        {
            this->dynamicFunctionReference = RecyclerNew(this->recycler, FunctionReferenceList, this->recycler);
            this->BindReference(this->dynamicFunctionReference);
            this->dynamicFunctionReferenceDepth = 0;
        }

        this->dynamicFunctionReferenceDepth++;
    }

    void ScriptContext::EndDynamicFunctionReferences()
    {
        Assert(this->dynamicFunctionReference != nullptr);

        this->dynamicFunctionReferenceDepth--;

        if (this->dynamicFunctionReferenceDepth == 0)
        {
            this->dynamicFunctionReference->Clear();
        }
    }

    void ScriptContext::RegisterDynamicFunctionReference(FunctionProxy* func)
    {
        Assert(this->dynamicFunctionReferenceDepth > 0);
        this->dynamicFunctionReference->Push(func);
    }

    void ScriptContext::AddToEvalMap(FastEvalMapString const& key, BOOL isIndirect, ScriptFunction *pFuncScript)
    {
        EvalCacheDictionary *dict = isIndirect ? this->cache->indirectEvalCacheDictionary : this->cache->evalCacheDictionary;
        if (dict == nullptr)
        {
            EvalCacheTopLevelDictionary* evalTopDictionary = RecyclerNew(this->recycler, EvalCacheTopLevelDictionary, this->recycler);
            dict = RecyclerNew(this->recycler, EvalCacheDictionary, evalTopDictionary, recycler);
            if (isIndirect)
            {
                this->cache->indirectEvalCacheDictionary = dict;
            }
            else
            {
                this->cache->evalCacheDictionary = dict;
            }
        }

        dict->Add(key, pFuncScript);
    }

    bool ScriptContext::IsInNewFunctionMap(EvalMapString const& key, ParseableFunctionInfo **ppFuncBody)
    {
        if (this->cache->newFunctionCache == nullptr)
        {
            return false;
        }

        // If eval map cleanup is false, to preserve existing behavior, add it to the eval map MRU list
        bool success = this->cache->newFunctionCache->TryGetValue(key, ppFuncBody);
        if (success)
        {
            this->cache->newFunctionCache->NotifyAdd(key);
#ifdef VERBOSE_EVAL_MAP
#if DBG
            this->cache->newFunctionCache->DumpKeepAlives();
#endif
#endif
        }

        return success;
    }

    void ScriptContext::AddToNewFunctionMap(EvalMapString const& key, ParseableFunctionInfo *pFuncBody)
    {
        if (this->cache->newFunctionCache == nullptr)
        {
            this->cache->newFunctionCache = RecyclerNew(this->recycler, NewFunctionCache, this->recycler);
        }
        this->cache->newFunctionCache->Add(key, pFuncBody);
    }


    void ScriptContext::EnsureSourceContextInfoMap()
    {
        if (this->cache->sourceContextInfoMap == nullptr)
        {
            this->cache->sourceContextInfoMap = RecyclerNew(this->GetRecycler(), SourceContextInfoMap, this->GetRecycler());
        }
    }

    void ScriptContext::EnsureDynamicSourceContextInfoMap()
    {
        if (this->cache->dynamicSourceContextInfoMap == nullptr)
        {
            this->cache->dynamicSourceContextInfoMap = RecyclerNew(this->GetRecycler(), DynamicSourceContextInfoMap, this->GetRecycler());
        }
    }

    SourceContextInfo* ScriptContext::GetSourceContextInfo(uint hash)
    {
        SourceContextInfo * sourceContextInfo;
        if (this->cache->dynamicSourceContextInfoMap && this->cache->dynamicSourceContextInfoMap->TryGetValue(hash, &sourceContextInfo))
        {
            return sourceContextInfo;
        }
        return nullptr;
    }

    SourceContextInfo* ScriptContext::CreateSourceContextInfo(uint hash, DWORD_PTR hostSourceContext)
    {
        EnsureDynamicSourceContextInfoMap();
        if (this->GetSourceContextInfo(hash) != nullptr)
        {
            return const_cast<SourceContextInfo*>(this->cache->noContextSourceContextInfo);
        }

        if (this->cache->dynamicSourceContextInfoMap->Count() > INMEMORY_CACHE_MAX_PROFILE_MANAGER)
        {
            OUTPUT_TRACE(Js::DynamicProfilePhase, _u("Max of dynamic script profile info reached.\n"));
            return const_cast<SourceContextInfo*>(this->cache->noContextSourceContextInfo);
        }

        // This is capped so we can continue allocating in the arena
        SourceContextInfo * sourceContextInfo = RecyclerNewStructZ(this->GetRecycler(), SourceContextInfo);
        sourceContextInfo->sourceContextId = this->GetNextSourceContextId();
        sourceContextInfo->dwHostSourceContext = hostSourceContext;
        sourceContextInfo->isHostDynamicDocument = true;
        sourceContextInfo->hash = hash;
#if ENABLE_PROFILE_INFO
        sourceContextInfo->sourceDynamicProfileManager = this->threadContext->GetSourceDynamicProfileManager(this->GetUrl(), hash, &referencesSharedDynamicSourceContextInfo);
#endif

        // For the host provided dynamic code (if hostSourceContext is not NoHostSourceContext), do not add to dynamicSourceContextInfoMap
        if (hostSourceContext == Js::Constants::NoHostSourceContext)
        {
            this->cache->dynamicSourceContextInfoMap->Add(hash, sourceContextInfo);
        }
        return sourceContextInfo;
    }

    //
    // Makes a copy of the URL to be stored in the map.
    //
    SourceContextInfo * ScriptContext::CreateSourceContextInfo(DWORD_PTR sourceContext, char16 const * url, size_t len,
        IActiveScriptDataCache* profileDataCache, char16 const * sourceMapUrl /*= NULL*/, size_t sourceMapUrlLen /*= 0*/)
    {
        // Take etw rundown lock on this thread context. We are going to init/add to sourceContextInfoMap.
        AutoCriticalSection autocs(GetThreadContext()->GetEtwRundownCriticalSection());

        EnsureSourceContextInfoMap();
        Assert(this->GetSourceContextInfo(sourceContext, profileDataCache) == nullptr);
        SourceContextInfo * sourceContextInfo = RecyclerNewStructZ(this->GetRecycler(), SourceContextInfo);
        sourceContextInfo->sourceContextId = this->GetNextSourceContextId();
        sourceContextInfo->dwHostSourceContext = sourceContext;
        sourceContextInfo->isHostDynamicDocument = false;
#if ENABLE_PROFILE_INFO
        sourceContextInfo->sourceDynamicProfileManager = nullptr;
#endif

        if (url != nullptr)
        {
            sourceContextInfo->url = CopyString(url, len, this->SourceCodeAllocator());
            JS_ETW(EtwTrace::LogSourceModuleLoadEvent(this, sourceContext, url));
        }
        if (sourceMapUrl != nullptr && sourceMapUrlLen != 0)
        {
            sourceContextInfo->sourceMapUrl = CopyString(sourceMapUrl, sourceMapUrlLen, this->SourceCodeAllocator());
        }

#if ENABLE_PROFILE_INFO
        if (!this->startupComplete)
        {
            sourceContextInfo->sourceDynamicProfileManager = SourceDynamicProfileManager::LoadFromDynamicProfileStorage(sourceContextInfo, this, profileDataCache);
            Assert(sourceContextInfo->sourceDynamicProfileManager != NULL);
        }

        this->cache->sourceContextInfoMap->Add(sourceContext, sourceContextInfo);
#endif
        return sourceContextInfo;
    }

    // static
    const char16* ScriptContext::CopyString(const char16* str, size_t charCount, ArenaAllocator* alloc)
    {
        size_t length = charCount + 1; // Add 1 for the NULL.
        char16* copy = AnewArray(alloc, char16, length);
        js_wmemcpy_s(copy, length, str, charCount);
        copy[length - 1] = L'\0';
        return copy;
    }

    SourceContextInfo *  ScriptContext::GetSourceContextInfo(DWORD_PTR sourceContext, IActiveScriptDataCache* profileDataCache)
    {
        if (sourceContext == Js::Constants::NoHostSourceContext)
        {
            return const_cast<SourceContextInfo*>(this->cache->noContextSourceContextInfo);
        }

        // We only init sourceContextInfoMap, don't need to lock.
        EnsureSourceContextInfoMap();
        SourceContextInfo * sourceContextInfo;
        if (this->cache->sourceContextInfoMap->TryGetValue(sourceContext, &sourceContextInfo))
        {
#if ENABLE_PROFILE_INFO
            if (profileDataCache &&
                sourceContextInfo->sourceDynamicProfileManager != nullptr &&
                !sourceContextInfo->sourceDynamicProfileManager->IsProfileLoadedFromWinInet() &&
                !this->startupComplete)
            {
                bool profileLoaded = sourceContextInfo->sourceDynamicProfileManager->LoadFromProfileCache(profileDataCache, sourceContextInfo->url);
                if (profileLoaded)
                {
                    JS_ETW(EventWriteJSCRIPT_PROFILE_LOAD(sourceContextInfo->dwHostSourceContext, this));
                }
            }
#endif
            return sourceContextInfo;
        }
        return nullptr;
    }

    SRCINFO const *
        ScriptContext::GetModuleSrcInfo(Js::ModuleID moduleID)
    {
            if (moduleSrcInfoCount <= moduleID)
            {
                uint newCount = moduleID + 4;  // Preallocate 4 more slots, moduleID don't usually grow much

                SRCINFO const ** newModuleSrcInfo = RecyclerNewArrayZ(this->GetRecycler(), SRCINFO const*, newCount);
                memcpy(newModuleSrcInfo, cache->moduleSrcInfo, sizeof(SRCINFO const *)* moduleSrcInfoCount);
                cache->moduleSrcInfo = newModuleSrcInfo;
                moduleSrcInfoCount = newCount;
                cache->moduleSrcInfo[0] = this->cache->noContextGlobalSourceInfo;
            }

            SRCINFO const * si = cache->moduleSrcInfo[moduleID];
            if (si == nullptr)
            {
                SRCINFO * newSrcInfo = RecyclerNewStructZ(this->GetRecycler(), SRCINFO);
                newSrcInfo->sourceContextInfo = this->cache->noContextSourceContextInfo;
                newSrcInfo->moduleID = moduleID;
                cache->moduleSrcInfo[moduleID] = newSrcInfo;
                si = newSrcInfo;
            }
            return si;
    }

    void ScriptContext::UpdateTimeZoneInfo()
    {
        GetTimeZoneInformation(&timeZoneInfo);
        _tzset();
    }

#if ENABLE_TTD
    void ScriptContext::SetCallbackFunctor_TTD(const HostScriptContextCallbackFunctor& functor)
    {
        this->m_ttdHostCallbackFunctor = functor;
    }

    const HostScriptContextCallbackFunctor& ScriptContext::GetCallbackFunctor_TTD() const
    {
        return this->m_ttdHostCallbackFunctor;
    }

    bool ScriptContext::IsRootTrackedObject_TTD(Js::RecyclableObject* obj)
    {
        return this->m_ttdRootSet->ContainsKey(obj);
    }

    void ScriptContext::AddTrackedRoot_TTD(Js::RecyclableObject* newRoot)
    {
        AssertMsg(!this->m_ttdRootSet->ContainsKey(newRoot), "Hmm this is strange.");

        this->m_ttdRootSet->AddNew(newRoot);
    }

    void ScriptContext::RemoveTrackedRoot_TTD(Js::RecyclableObject* deleteRoot)
    {
        AssertMsg(this->m_ttdRootSet->ContainsKey(deleteRoot), "Hmm this is strange.");

        this->m_ttdRootSet->Remove(deleteRoot);
    }

    void ScriptContext::ClearRootsForSnapRestore_TTD()
    {
        this->m_ttdRootSet->Clear();
    }

    void ScriptContext::ExtractSnapshotRoots_TTD(JsUtil::List<Js::Var, HeapAllocator>& rootList) const
    {
        rootList.Add(this->globalObject);

        for(auto iter = this->m_ttdRootSet->GetIterator(); iter.IsValid(); iter.MoveNext())
        {
            rootList.Add(iter.CurrentValue());
        }
    }

    void ScriptContext::MarkWellKnownObjects_TTD(TTD::MarkTable& marks) const
    {
        this->m_ttdAddtlRuntimeContext->MarkWellKnownObjects_TTD(marks);
    }

    TTD_WELLKNOWN_TOKEN ScriptContext::ResolveKnownTokenForPrimitive_TTD(RecyclableObject* val) const
    {
        TTD_WELLKNOWN_TOKEN res = this->m_ttdAddtlRuntimeContext->ResolvePathForKnownObject(val);
        AssertMsg(res != TTD_INVALID_WELLKNOWN_TOKEN, "This isn't a well known object!");

        return res;
    }

    TTD_WELLKNOWN_TOKEN ScriptContext::ResolveKnownTokenForGeneralObject_TTD(RecyclableObject* val) const
    {
        TTD_WELLKNOWN_TOKEN res = this->m_ttdAddtlRuntimeContext->ResolvePathForKnownObject(val);
        AssertMsg(res != TTD_INVALID_WELLKNOWN_TOKEN, "This isn't a well known object!");

        return res;
    }

    RecyclableObject* ScriptContext::LookupPrimitiveForKnownToken_TTD(TTD_WELLKNOWN_TOKEN knownPath)
    {
        Js::RecyclableObject* res = this->m_ttdAddtlRuntimeContext->LookupKnownObjectFromPath(knownPath);
        AssertMsg(res != nullptr, "This isn't a well known object!");

        return res;
    }

    RecyclableObject* ScriptContext::LookupGeneralObjectForKnownToken_TTD(TTD_WELLKNOWN_TOKEN knownPath)
    {
        Js::RecyclableObject* res = this->m_ttdAddtlRuntimeContext->LookupKnownObjectFromPath(knownPath);
        AssertMsg(res != nullptr, "This isn't a well known object!");

        return res;
    }

    TTD_WELLKNOWN_TOKEN ScriptContext::ResolveKnownTokenForRuntimeFunctionBody_TTD(Js::FunctionBody* val) const
    {
        TTD_WELLKNOWN_TOKEN res = this->m_ttdAddtlRuntimeContext->ResolvePathForKnownFunctionBody(val);
        AssertMsg(res != TTD_INVALID_WELLKNOWN_TOKEN, "This isn't a well known object!");

        return res;
    }

    FunctionBody* ScriptContext::LookupRuntimeFunctionBodyForKnownToken_TTD(TTD_WELLKNOWN_TOKEN knownPath)
    {
        Js::FunctionBody* res = this->m_ttdAddtlRuntimeContext->LookupKnownFunctionBodyFromPath(knownPath);
        AssertMsg(res != nullptr, "This isn't a well known type!");

        return res;
    }

    void ScriptContext::GetLoadedSources_TTD(JsUtil::List<TTD::NSSnapValues::TopLevelScriptLoadFunctionBodyResolveInfo*, HeapAllocator>& topLevelScriptLoad, JsUtil::List<TTD::NSSnapValues::TopLevelNewFunctionBodyResolveInfo*, HeapAllocator>& topLevelNewFunction, JsUtil::List<TTD::NSSnapValues::TopLevelEvalFunctionBodyResolveInfo*, HeapAllocator>& topLevelEval)
    {
        AssertMsg(topLevelScriptLoad.Count() == 0 && topLevelNewFunction.Count() == 0 && topLevelEval.Count() == 0, "Should be empty when you call this.");

        topLevelScriptLoad.AddRange(this->m_ttdTopLevelScriptLoad);
        topLevelNewFunction.AddRange(this->m_ttdTopLevelNewFunction);
        topLevelEval.AddRange(this->m_ttdTopLevelEval);
    }

    bool ScriptContext::IsBodyAlreadyLoadedAtTopLevel(FunctionBody* body) const
    {
        return this->m_ttdPinnedRootFunctionSet->Contains(body);
    }

    void ScriptContext::ProcessFunctionBodyOnLoad(FunctionBody* body, FunctionBody* parent)
    {
        //if this is a root (parent is null) then put this in the rootbody pin set so it isn't reclaimed on us
        if(parent == nullptr)
        {
            if(this->m_ttdPinnedRootFunctionSet == nullptr)
            {
                this->m_ttdPinnedRootFunctionSet = RecyclerNew(this->recycler, TTD::FunctionBodyPinSet, this->recycler);
                this->recycler->RootAddRef(this->m_ttdPinnedRootFunctionSet);
            }

            AssertMsg(!this->m_ttdPinnedRootFunctionSet->Contains(body), "We already added this function!!!");
            this->m_ttdPinnedRootFunctionSet->AddNew(body);
        }

        this->m_ttdFunctionBodyParentMap.AddNew(body, parent);

        for(uint32 i = 0; i < body->GetNestedCount(); ++i)
        {
            Js::ParseableFunctionInfo* pfiMid = body->GetNestedFunc(i)->EnsureDeserialized();
            Js::FunctionBody* currfb = TTD::JsSupport::ForceAndGetFunctionBody(pfiMid);

            this->ProcessFunctionBodyOnLoad(currfb, body);
        }
    }

    FunctionBody* ScriptContext::ResolveParentBody(FunctionBody* body) const
    {
        return this->m_ttdFunctionBodyParentMap.LookupWithKey(body, nullptr);
    }

    FunctionBody* ScriptContext::FindFunctionBodyByFileName_TTD(LPCWSTR filename) const
    {
        AssertMsg(filename != nullptr, "We don't want to set breakpoints in non-user code!!!");

        for(auto iter = this->m_ttdPinnedRootFunctionSet->GetIterator(); iter.IsValid(); iter.MoveNext())
        {
            FunctionBody* cfb = static_cast<Js::FunctionBody*>(iter.CurrentValue());

            LPCWSTR curi = cfb->GetSourceContextInfo()->url;
            if(curi != nullptr && wcscmp(filename, curi) == 0)
            {
                return cfb;
            }
        }

        AssertMsg(false, "We should never get here!!!");
        return nullptr;
    }

    void ScriptContext::InitializeCoreImage_TTD()
    {
        AssertMsg(this->m_ttdAddtlRuntimeContext == nullptr, "This should only happen once!!!");

        this->m_ttdAddtlRuntimeContext = Anew(&this->threadContext->TTDContextAllocator, TTD::RuntimeContextInfo, &this->threadContext->TTDContextAllocator);

        bool hasCaller = this->GetHostScriptContext() ? !!this->GetHostScriptContext()->HasCaller() : false;
        BEGIN_JS_RUNTIME_CALLROOT_EX(this, hasCaller)
        {
            this->m_ttdAddtlRuntimeContext->GatherKnownObjectToPathMap(this);
        }
        END_JS_RUNTIME_CALL(this);
    }

    void ScriptContext::InitializeRecordingActionsAsNeeded_TTD()
    {
        this->threadContext->TTDInfo->TrackTagObject(this->GetLibrary()->GetGlobalObject());
        this->ScriptContextLogTag = this->threadContext->TTDInfo->LookupTagForObject(this->GetLibrary()->GetGlobalObject());

#if ENABLE_BASIC_TRACE || ENABLE_FULL_BC_TRACE
        this->ForceNoNative();
#endif
    }

    void ScriptContext::InitializeDebuggingActionsAsNeeded_TTD()
    {
        this->ForceNoNative();
    }

#endif

#ifdef PROFILE_EXEC
    void
        ScriptContext::DisableProfiler()
    {
            disableProfiler = true;
    }

    Profiler *
        ScriptContext::CreateProfiler()
    {
            Assert(profiler == nullptr);
            if (Js::Configuration::Global.flags.IsEnabled(Js::ProfileFlag))
            {
                this->profiler = NoCheckHeapNew(ScriptContextProfiler);
                this->profiler->Initialize(GetThreadContext()->GetPageAllocator(), threadContext->GetRecycler());

#if ENABLE_NATIVE_CODEGEN
                CreateProfilerNativeCodeGen(this->nativeCodeGen, this->profiler);
#endif

                this->isProfilerCreated = true;
                Profiler * oldProfiler = this->threadContext->GetRecycler()->GetProfiler();
                this->threadContext->GetRecycler()->SetProfiler(this->profiler->GetProfiler(), this->profiler->GetBackgroundRecyclerProfiler());
                return oldProfiler;
            }
            return nullptr;
    }

    void
        ScriptContext::SetRecyclerProfiler()
    {
            Assert(Js::Configuration::Global.flags.IsEnabled(Js::ProfileFlag));
            AssertMsg(this->profiler != nullptr, "Profiler tag is supplied but the profiler pointer is NULL");

            if (this->ensureParentInfo)
            {
                this->hostScriptContext->EnsureParentInfo();
                this->ensureParentInfo = false;
            }

            this->GetRecycler()->SetProfiler(this->profiler->GetProfiler(), this->profiler->GetBackgroundRecyclerProfiler());
    }

    void
        ScriptContext::SetProfilerFromScriptContext(ScriptContext * scriptContext)
    {
            // this function needs to be called before any code gen happens so
            // that access to codegenProfiler won't have concurrency issues
            if (Js::Configuration::Global.flags.IsEnabled(Js::ProfileFlag))
            {
                Assert(this->profiler != nullptr);
                Assert(this->isProfilerCreated);
                Assert(scriptContext->profiler != nullptr);
                Assert(scriptContext->isProfilerCreated);


                scriptContext->profiler->ProfileMerge(this->profiler);

                this->profiler->Release();
                this->profiler = scriptContext->profiler;
                this->profiler->AddRef();
                this->isProfilerCreated = false;

#if ENABLE_NATIVE_CODEGEN
                SetProfilerFromNativeCodeGen(this->nativeCodeGen, scriptContext->GetNativeCodeGenerator());
#endif

                this->threadContext->GetRecycler()->SetProfiler(this->profiler->GetProfiler(), this->profiler->GetBackgroundRecyclerProfiler());
            }
    }

    void
        ScriptContext::ProfileBegin(Js::Phase phase)
    {
            AssertMsg((this->profiler != nullptr) == Js::Configuration::Global.flags.IsEnabled(Js::ProfileFlag),
                "Profiler tag is supplied but the profiler pointer is NULL");
            if (this->profiler)
            {
                if (this->ensureParentInfo)
                {
                    this->hostScriptContext->EnsureParentInfo();
                    this->ensureParentInfo = false;
                }
                this->profiler->ProfileBegin(phase);
            }
    }

    void
        ScriptContext::ProfileEnd(Js::Phase phase)
    {
            AssertMsg((this->profiler != nullptr) == Js::Configuration::Global.flags.IsEnabled(Js::ProfileFlag),
                "Profiler tag is supplied but the profiler pointer is NULL");
            if (this->profiler)
            {
                this->profiler->ProfileEnd(phase);
            }
    }

    void
        ScriptContext::ProfileSuspend(Js::Phase phase, Js::Profiler::SuspendRecord * suspendRecord)
    {
            AssertMsg((this->profiler != nullptr) == Js::Configuration::Global.flags.IsEnabled(Js::ProfileFlag),
                "Profiler tag is supplied but the profiler pointer is NULL");
            if (this->profiler)
            {
                this->profiler->ProfileSuspend(phase, suspendRecord);
            }
    }

    void
        ScriptContext::ProfileResume(Js::Profiler::SuspendRecord * suspendRecord)
    {
            AssertMsg((this->profiler != nullptr) == Js::Configuration::Global.flags.IsEnabled(Js::ProfileFlag),
                "Profiler tag is supplied but the profiler pointer is NULL");
            if (this->profiler)
            {
                this->profiler->ProfileResume(suspendRecord);
            }
    }

    void
        ScriptContext::ProfilePrint()
    {
            if (disableProfiler)
            {
                return;
            }

            Assert(profiler != nullptr);
            recycler->EnsureNotCollecting();
            profiler->ProfilePrint(Js::Configuration::Global.flags.Profile.GetFirstPhase());
#if ENABLE_NATIVE_CODEGEN
            ProfilePrintNativeCodeGen(this->nativeCodeGen);
#endif
    }
#endif

    inline void ScriptContext::CoreSetProfileEventMask(DWORD dwEventMask)
    {
        AssertMsg(m_pProfileCallback != NULL, "Assigning the event mask when there is no callback");
        m_dwEventMask = dwEventMask;
        m_fTraceFunctionCall = (dwEventMask & PROFILER_EVENT_MASK_TRACE_SCRIPT_FUNCTION_CALL);
        m_fTraceNativeFunctionCall = (dwEventMask & PROFILER_EVENT_MASK_TRACE_NATIVE_FUNCTION_CALL);

        m_fTraceDomCall = (dwEventMask & PROFILER_EVENT_MASK_TRACE_DOM_FUNCTION_CALL);
    }

    HRESULT ScriptContext::RegisterProfileProbe(IActiveScriptProfilerCallback *pProfileCallback, DWORD dwEventMask, DWORD dwContext, RegisterExternalLibraryType RegisterExternalLibrary, JavascriptMethod dispatchInvoke)
    {
        if (m_pProfileCallback != NULL)
        {
            return ACTIVPROF_E_PROFILER_PRESENT;
        }

        OUTPUT_TRACE(Js::ScriptProfilerPhase, _u("ScriptContext::RegisterProfileProbe\n"));
        OUTPUT_TRACE(Js::ScriptProfilerPhase, _u("Info\nThunks Address :\n"));
        OUTPUT_TRACE(Js::ScriptProfilerPhase, _u("DefaultEntryThunk : 0x%08X, CrossSite::DefaultThunk : 0x%08X, DefaultDeferredParsingThunk : 0x%08X\n"), DefaultEntryThunk, CrossSite::DefaultThunk, DefaultDeferredParsingThunk);
        OUTPUT_TRACE(Js::ScriptProfilerPhase, _u("ProfileEntryThunk : 0x%08X, CrossSite::ProfileThunk : 0x%08X, ProfileDeferredParsingThunk : 0x%08X, ProfileDeferredDeserializeThunk : 0x%08X,\n"), ProfileEntryThunk, CrossSite::ProfileThunk, ProfileDeferredParsingThunk, ProfileDeferredDeserializeThunk);
        OUTPUT_TRACE(Js::ScriptProfilerPhase, _u("ScriptType :\n"));
        OUTPUT_TRACE(Js::ScriptProfilerPhase, _u("PROFILER_SCRIPT_TYPE_USER : 0, PROFILER_SCRIPT_TYPE_DYNAMIC : 1, PROFILER_SCRIPT_TYPE_NATIVE : 2, PROFILER_SCRIPT_TYPE_DOM : 3\n"));

        HRESULT hr = pProfileCallback->Initialize(dwContext);
        if (SUCCEEDED(hr))
        {
            m_pProfileCallback = pProfileCallback;
            pProfileCallback->AddRef();
            CoreSetProfileEventMask(dwEventMask);
            if (m_fTraceDomCall)
            {
                if (FAILED(pProfileCallback->QueryInterface(&m_pProfileCallback2)))
                {
                    m_fTraceDomCall = FALSE;
                }
            }

            if (webWorkerId != Js::Constants::NonWebWorkerContextId)
            {
                IActiveScriptProfilerCallback3 * pProfilerCallback3;
                if (SUCCEEDED(pProfileCallback->QueryInterface(&pProfilerCallback3)))
                {
                    pProfilerCallback3->SetWebWorkerId(webWorkerId);
                    pProfilerCallback3->Release();
                    // Omitting the HRESULT since it is up to the callback to make use of the webWorker information.
                }
            }

#if DEBUG
            StartNewProfileSession();
#endif

#if ENABLE_NATIVE_CODEGEN
            NativeCodeGenerator *pNativeCodeGen = this->GetNativeCodeGenerator();
            AutoOptionalCriticalSection autoAcquireCodeGenQueue(GetNativeCodeGenCriticalSection(pNativeCodeGen));
#endif

            this->SetProfileMode(TRUE);

#if ENABLE_NATIVE_CODEGEN
            SetProfileModeNativeCodeGen(pNativeCodeGen, TRUE);
#endif

            // Register builtin functions
            if (m_fTraceNativeFunctionCall)
            {
                hr = this->RegisterBuiltinFunctions(RegisterExternalLibrary);
                if (FAILED(hr))
                {
                    return hr;
                }
            }

            this->RegisterAllScripts();

            // Set the dispatch profiler:
            this->SetDispatchProfile(TRUE, dispatchInvoke);

            // Update the function objects currently present in there.
            this->SetFunctionInRecyclerToProfileMode();
        }

        return hr;
    }

    HRESULT ScriptContext::SetProfileEventMask(DWORD dwEventMask)
    {
        if (m_pProfileCallback == NULL)
        {
            return ACTIVPROF_E_PROFILER_ABSENT;
        }

        return ACTIVPROF_E_UNABLE_TO_APPLY_ACTION;
    }

    HRESULT ScriptContext::DeRegisterProfileProbe(HRESULT hrReason, JavascriptMethod dispatchInvoke)
    {
        if (m_pProfileCallback == NULL)
        {
            return ACTIVPROF_E_PROFILER_ABSENT;
        }

        OUTPUT_TRACE(Js::ScriptProfilerPhase, _u("ScriptContext::DeRegisterProfileProbe\n"));

#if ENABLE_NATIVE_CODEGEN
        // Acquire the code gen working queue - we are going to change the thunks
        NativeCodeGenerator *pNativeCodeGen = this->GetNativeCodeGenerator();
        Assert(pNativeCodeGen);
        {
            AutoOptionalCriticalSection lock(GetNativeCodeGenCriticalSection(pNativeCodeGen));

            this->SetProfileMode(FALSE);
            SetProfileModeNativeCodeGen(pNativeCodeGen, FALSE);

            // DisableJIT-TODO: Does need to happen even with JIT disabled?
            // Unset the dispatch profiler:
            if (dispatchInvoke != nullptr)
            {
                this->SetDispatchProfile(FALSE, dispatchInvoke);
            }
        }
#endif

        m_inProfileCallback = TRUE;
        HRESULT hr = m_pProfileCallback->Shutdown(hrReason);
        m_inProfileCallback = FALSE;
        m_pProfileCallback->Release();
        m_pProfileCallback = NULL;

        if (m_pProfileCallback2 != NULL)
        {
            m_pProfileCallback2->Release();
            m_pProfileCallback2 = NULL;
        }

#if DEBUG
        StopProfileSession();
#endif

        return hr;
    }

    void ScriptContext::SetProfileMode(BOOL fSet)
    {
        if (fSet)
        {
            AssertMsg(m_pProfileCallback != NULL, "In profile mode when there is no call back");
            this->CurrentThunk = ProfileEntryThunk;
            this->CurrentCrossSiteThunk = CrossSite::ProfileThunk;
            this->DeferredParsingThunk = ProfileDeferredParsingThunk;
            this->DeferredDeserializationThunk = ProfileDeferredDeserializeThunk;
            this->globalObject->EvalHelper = &Js::GlobalObject::ProfileModeEvalHelper;
#if DBG
            this->hadProfiled = true;
#endif
        }
        else
        {
            this->CurrentThunk = DefaultEntryThunk;
            this->CurrentCrossSiteThunk = CrossSite::DefaultThunk;
            this->DeferredParsingThunk = DefaultDeferredParsingThunk;
            this->globalObject->EvalHelper = &Js::GlobalObject::DefaultEvalHelper;

            // In Debug mode/Fast F12 library is still needed for built-in wrappers.
            if (!(this->IsScriptContextInDebugMode() && this->IsExceptionWrapperForBuiltInsEnabled()))
            {
                this->javascriptLibrary->SetProfileMode(FALSE);
            }
        }
    }

    HRESULT ScriptContext::RegisterScript(Js::FunctionProxy * proxy, BOOL fRegisterScript /*default TRUE*/)
    {
        if (m_pProfileCallback == nullptr)
        {
            return ACTIVPROF_E_PROFILER_ABSENT;
        }

        OUTPUT_TRACE(Js::ScriptProfilerPhase, _u("ScriptContext::RegisterScript, fRegisterScript : %s, IsFunctionDefer : %s\n"), IsTrueOrFalse(fRegisterScript), IsTrueOrFalse(proxy->IsDeferred()));

        AssertMsg(proxy != nullptr, "Function body cannot be null when calling reporting");
        AssertMsg(proxy->GetScriptContext() == this, "wrong script context while reporting the function?");

        if (fRegisterScript)
        {
            // Register the script to the callback.
            // REVIEW: do we really need to undefer everything?
            HRESULT hr = proxy->EnsureDeserialized()->Parse()->ReportScriptCompiled();
            if (FAILED(hr))
            {
                return hr;
            }
        }

        return !proxy->IsDeferred() ? proxy->GetFunctionBody()->RegisterFunction(false) : S_OK;
    }

    HRESULT ScriptContext::RegisterAllScripts()
    {
        AssertMsg(m_pProfileCallback != nullptr, "Called register scripts when we don't have profile callback");

        OUTPUT_TRACE(Js::ScriptProfilerPhase, _u("ScriptContext::RegisterAllScripts started\n"));

        // Future Work: Once Utf8SourceInfo can generate the debug document text without requiring a function body,
        // this code can be considerably simplified to doing the following:
        // - scriptContext->MapScript() : Fire script compiled for each script
        // - scriptContext->MapFunction(): Fire function compiled for each function
        this->MapScript([](Utf8SourceInfo* sourceInfo)
        {
            FunctionBody* functionBody = sourceInfo->GetAnyParsedFunction();
            if (functionBody)
            {
                functionBody->ReportScriptCompiled();
            }
        });

        // FunctionCompiled events for all functions.
        this->MapFunction([](Js::FunctionBody* pFuncBody)
        {
            if (!pFuncBody->GetIsTopLevel() && pFuncBody->GetIsGlobalFunc())
            {
                // This must be the dummy function, generated due to the deferred parsing.
                return;
            }

            pFuncBody->RegisterFunction(TRUE, TRUE); // Ignore potential failure (worst case is not profiling).
        });

        OUTPUT_TRACE(Js::ScriptProfilerPhase, _u("ScriptContext::RegisterAllScripts ended\n"));
        return S_OK;
    }

    // Shuts down and recreates the native code generator.  This is used when
    // attaching and detaching the debugger in order to clear the list of work
    // items that are pending in the JIT job queue.
    // Alloc first and then free so that the native code generator is at a different address
#if ENABLE_NATIVE_CODEGEN
    HRESULT ScriptContext::RecreateNativeCodeGenerator()
    {
        NativeCodeGenerator* oldCodeGen = this->nativeCodeGen;

        HRESULT hr = S_OK;
        BEGIN_TRANSLATE_OOM_TO_HRESULT_NESTED
            this->nativeCodeGen = NewNativeCodeGenerator(this);
        SetProfileModeNativeCodeGen(this->GetNativeCodeGenerator(), this->IsProfiling());
        END_TRANSLATE_OOM_TO_HRESULT(hr);

        // Delete the native code generator and recreate so that all jobs get cleared properly
        // and re-jitted.
        CloseNativeCodeGenerator(oldCodeGen);
        DeleteNativeCodeGenerator(oldCodeGen);

        return hr;
    }
#endif

    HRESULT ScriptContext::OnDebuggerAttached()
    {
        OUTPUT_TRACE(Js::DebuggerPhase, _u("ScriptContext::OnDebuggerAttached: start 0x%p\n"), this);

        Js::StepController* stepController = &this->GetThreadContext()->GetDebugManager()->stepController;
        if (stepController->IsActive())
        {
            AssertMsg(stepController->GetActivatedContext() == nullptr, "StepController should not be active when we attach.");
            stepController->Deactivate(); // Defense in depth
        }

        bool shouldPerformSourceRundown = false;
        if (this->IsScriptContextInNonDebugMode())
        {
            // Today we do source rundown as a part of attach to support VS attaching without
            // first calling PerformSourceRundown.  PerformSourceRundown will be called once
            // by debugger host prior to attaching.
            this->GetDebugContext()->SetDebuggerMode(Js::DebuggerMode::SourceRundown);

            // Need to perform rundown only once.
            shouldPerformSourceRundown = true;
        }

        // Rundown on all existing functions and change their thunks so that they will go to debug mode once they are called.

        HRESULT hr = OnDebuggerAttachedDetached(/*attach*/ true);
        if (SUCCEEDED(hr))
        {
            // Disable QC while functions are re-parsed as this can be time consuming
            AutoDisableInterrupt autoDisableInterrupt(this->threadContext->GetInterruptPoller(), true);

            if ((hr = this->GetDebugContext()->RundownSourcesAndReparse(shouldPerformSourceRundown, /*shouldReparseFunctions*/ true)) == S_OK)
            {
                HRESULT hr2 = this->GetLibrary()->EnsureReadyIfHybridDebugging(); // Prepare library if hybrid debugging attach
                Assert(hr2 != E_FAIL);   // Omitting HRESULT
            }

            if (!this->IsClosed())
            {
                HRESULT hrEntryPointUpdate = S_OK;
                BEGIN_TRANSLATE_OOM_TO_HRESULT_NESTED
#ifdef ASMJS_PLAT
                    TempArenaAllocatorObject* tmpAlloc = GetTemporaryAllocator(_u("DebuggerTransition"));
                    debugTransitionAlloc = tmpAlloc->GetAllocator();

                    asmJsEnvironmentMap = Anew(debugTransitionAlloc, AsmFunctionMap, debugTransitionAlloc);
#endif

                    // Still do the pass on the function's entrypoint to reflect its state with the functionbody's entrypoint.
                    this->UpdateRecyclerFunctionEntryPointsForDebugger();

#ifdef ASMJS_PLAT
                    auto asmEnvIter = asmJsEnvironmentMap->GetIterator();
                    while (asmEnvIter.IsValid())
                    {
                        // we are attaching, change frame setup for asm.js frame to javascript frame
                        SList<AsmJsScriptFunction *> * funcList = asmEnvIter.CurrentValue();
                        Assert(!funcList->Empty());
                        void* newEnv = AsmJsModuleInfo::ConvertFrameForJavascript(asmEnvIter.CurrentKey(), funcList->Head());
                        funcList->Iterate([&](AsmJsScriptFunction * func)
                        {
                            func->GetEnvironment()->SetItem(0, newEnv);
                        });
                        asmEnvIter.MoveNext();
                    }

                    // walk through and clean up the asm.js fields as a discrete step, because module might be multiply linked
                    auto asmCleanupIter = asmJsEnvironmentMap->GetIterator();
                    while (asmCleanupIter.IsValid())
                    {
                        SList<AsmJsScriptFunction *> * funcList = asmCleanupIter.CurrentValue();
                        Assert(!funcList->Empty());
                        funcList->Iterate([](AsmJsScriptFunction * func)
                        {
                            func->SetModuleMemory(nullptr);
                            func->GetFunctionBody()->ResetAsmJsInfo();
                        });
                        asmCleanupIter.MoveNext();
                    }

                    ReleaseTemporaryAllocator(tmpAlloc);
#endif
                END_TRANSLATE_OOM_TO_HRESULT(hrEntryPointUpdate);

                if (hrEntryPointUpdate != S_OK)
                {
                    // should only be here for OOM
                    Assert(hrEntryPointUpdate == E_OUTOFMEMORY);
                    return hrEntryPointUpdate;
                }
            }
        }
        else
        {
            // Let's find out on what conditions it fails
            RAISE_FATL_INTERNAL_ERROR_IFFAILED(hr);
        }

        OUTPUT_TRACE(Js::DebuggerPhase, _u("ScriptContext::OnDebuggerAttached: done 0x%p, hr = 0x%X\n"), this, hr);

        return hr;
    }

    // Reverts the script context state back to the state before debugging began.
    HRESULT ScriptContext::OnDebuggerDetached()
    {
        OUTPUT_TRACE(Js::DebuggerPhase, _u("ScriptContext::OnDebuggerDetached: start 0x%p\n"), this);

        Js::StepController* stepController = &this->GetThreadContext()->GetDebugManager()->stepController;
        if (stepController->IsActive())
        {
            // Normally step controller is deactivated on start of dispatch (step, async break, exception, etc),
            // and in the beginning of interpreter loop we check for step complete (can cause check whether current bytecode belong to stmt).
            // But since it holds to functionBody/statementMaps, we have to deactivate it as func bodies are going away/reparsed.
            stepController->Deactivate();
        }

        // Go through all existing functions and change their thunks back to using non-debug mode versions when called
        // and notify the script context that the debugger has detached to allow it to revert the runtime to the proper
        // state (JIT enabled).

        HRESULT hr = OnDebuggerAttachedDetached(/*attach*/ false);

        if (SUCCEEDED(hr))
        {
            // Move the debugger into source rundown mode.
            this->GetDebugContext()->SetDebuggerMode(Js::DebuggerMode::SourceRundown);

            // Disable QC while functions are re-parsed as this can be time consuming
            AutoDisableInterrupt autoDisableInterrupt(this->threadContext->GetInterruptPoller(), true);

            // Force a reparse so that indirect function caches are updated.
            hr = this->GetDebugContext()->RundownSourcesAndReparse(/*shouldPerformSourceRundown*/ false, /*shouldReparseFunctions*/ true);
            // Let's find out on what conditions it fails
            RAISE_FATL_INTERNAL_ERROR_IFFAILED(hr);

            // Still do the pass on the function's entrypoint to reflect its state with the functionbody's entrypoint.
            this->UpdateRecyclerFunctionEntryPointsForDebugger();
        }
        else
        {
            // Let's find out on what conditions it fails
            RAISE_FATL_INTERNAL_ERROR_IFFAILED(hr);
        }

        OUTPUT_TRACE(Js::DebuggerPhase, _u("ScriptContext::OnDebuggerDetached: done 0x%p, hr = 0x%X\n"), this, hr);

        return hr;
    }

    HRESULT ScriptContext::OnDebuggerAttachedDetached(bool attach)
    {

        // notify threadContext that debugger is attaching so do not do expire
        struct AutoRestore
        {
            AutoRestore(ThreadContext* threadContext)
                :threadContext(threadContext)
            {
                this->threadContext->GetDebugManager()->SetDebuggerAttaching(true);
            }
            ~AutoRestore()
            {
                this->threadContext->GetDebugManager()->SetDebuggerAttaching(false);
            }

        private:
            ThreadContext* threadContext;

        } autoRestore(this->GetThreadContext());

        if (!Js::Configuration::Global.EnableJitInDebugMode())
        {
            if (attach)
            {
                // Now force nonative, so the job will not be put in jit queue.
                ForceNoNative();
            }
            else
            {
                // Take the runtime out of interpreted mode so the JIT
                // queue can be exercised.
                this->ForceNative();
            }
        }

        // Invalidate all the caches.
        this->threadContext->InvalidateAllProtoInlineCaches();
        this->threadContext->InvalidateAllStoreFieldInlineCaches();
        this->threadContext->InvalidateAllIsInstInlineCaches();

        if (!attach)
        {
            this->UnRegisterDebugThunk();

            // Remove all breakpoint probes
            this->GetDebugContext()->GetProbeContainer()->RemoveAllProbes();
        }

        HRESULT hr = S_OK;
        if (!CONFIG_FLAG(ForceDiagnosticsMode))
        {
#if ENABLE_NATIVE_CODEGEN
            // Recreate the native code generator so that all pending
            // JIT work items will be cleared.
            hr = RecreateNativeCodeGenerator();
            if (FAILED(hr))
            {
                return hr;
            }
#endif
            if (attach)
            {
                // We need to transition to debug mode after the NativeCodeGenerator is cleared/closed. Since the NativeCodeGenerator will be working on a different thread - it may
                // be checking on the DebuggerState (from ScriptContext) while emitting code.
                this->GetDebugContext()->SetDebuggerMode(Js::DebuggerMode::Debugging);
#if ENABLE_NATIVE_CODEGEN
                UpdateNativeCodeGeneratorForDebugMode(this->nativeCodeGen);
#endif
            }
        }
        else if (attach)
        {
            this->GetDebugContext()->SetDebuggerMode(Js::DebuggerMode::Debugging);
        }

        BEGIN_TRANSLATE_OOM_TO_HRESULT_NESTED
        {
            // Remap all the function entry point thunks.
            this->sourceList->Map([=](uint i, RecyclerWeakReference<Js::Utf8SourceInfo>* sourceInfoWeakRef) {
                Js::Utf8SourceInfo* sourceInfo = sourceInfoWeakRef->Get();

                if (sourceInfo != nullptr)
                {
                    if (!sourceInfo->GetIsLibraryCode())
                    {
                        sourceInfo->SetInDebugMode(attach);

                        sourceInfo->MapFunction([](Js::FunctionBody* functionBody) {
                            functionBody->SetEntryToDeferParseForDebugger();
                        });
                    }
                    else
                    {
                        sourceInfo->MapFunction([](Js::FunctionBody* functionBody) {
                            functionBody->ResetEntryPoint();
                        });
                    }
                }
            });
        }
        END_TRANSLATE_OOM_TO_HRESULT(hr);

        if (FAILED(hr))
        {
            return hr;
        }

        if (attach)
        {
            this->RegisterDebugThunk();
        }


#if ENABLE_PROFILE_INFO
#if DBG_DUMP || defined(DYNAMIC_PROFILE_STORAGE) || defined(RUNTIME_DATA_COLLECTION)
        // Reset the dynamic profile list
        if (this->profileInfoList)
        {
            this->profileInfoList->Reset();
        }
#endif
#endif
        return hr;
    }

    // We use ProfileThunk under debugger.
    void ScriptContext::RegisterDebugThunk(bool calledDuringAttach /*= true*/)
    {
        if (this->IsExceptionWrapperForBuiltInsEnabled())
        {
            this->CurrentThunk = ProfileEntryThunk;
            this->CurrentCrossSiteThunk = CrossSite::ProfileThunk;
#if ENABLE_NATIVE_CODEGEN
            SetProfileModeNativeCodeGen(this->GetNativeCodeGenerator(), TRUE);
#endif

            // Set library to profile mode so that for built-ins all new instances of functions
            // are created with entry point set to the ProfileThunk.
            this->javascriptLibrary->SetProfileMode(true);
            this->javascriptLibrary->SetDispatchProfile(true, DispatchProfileInvoke);
            if (!calledDuringAttach)
            {
                m_fTraceDomCall = TRUE; // This flag is always needed in DebugMode to wrap external functions with DebugProfileThunk
                // Update the function objects currently present in there.
                this->SetFunctionInRecyclerToProfileMode(true/*enumerateNonUserFunctionsOnly*/);
            }
        }
    }

    void ScriptContext::UnRegisterDebugThunk()
    {
        if (!this->IsProfiling() && this->IsExceptionWrapperForBuiltInsEnabled())
        {
            this->CurrentThunk = DefaultEntryThunk;
            this->CurrentCrossSiteThunk = CrossSite::DefaultThunk;
#if ENABLE_NATIVE_CODEGEN
            SetProfileModeNativeCodeGen(this->GetNativeCodeGenerator(), FALSE);
#endif

            if (!this->IsProfiling())
            {
                this->javascriptLibrary->SetProfileMode(false);
                this->javascriptLibrary->SetDispatchProfile(false, DispatchDefaultInvoke);
            }
        }
    }

    HRESULT ScriptContext::RegisterBuiltinFunctions(RegisterExternalLibraryType RegisterExternalLibrary)
    {
        Assert(m_pProfileCallback != NULL);

        OUTPUT_TRACE(Js::ScriptProfilerPhase, _u("ScriptContext::RegisterBuiltinFunctions\n"));

        HRESULT hr = S_OK;
        // Consider creating ProfileArena allocator instead of General allocator
        if (m_pBuiltinFunctionIdMap == NULL)
        {
            // Anew throws if it OOMs, so the caller into this function needs to handle that exception
            m_pBuiltinFunctionIdMap = Anew(GeneralAllocator(), BuiltinFunctionIdDictionary,
                GeneralAllocator(), 17);
        }

        this->javascriptLibrary->SetProfileMode(TRUE);

        if (FAILED(hr = OnScriptCompiled(BuiltInFunctionsScriptId, PROFILER_SCRIPT_TYPE_NATIVE, NULL)))
        {
            return hr;
        }

        if (FAILED(hr = this->javascriptLibrary->ProfilerRegisterBuiltIns()))
        {
            return hr;
        }

        // External Library
        if (RegisterExternalLibrary != NULL)
        {
            (*RegisterExternalLibrary)(this);
        }

        return hr;
    }

    void ScriptContext::SetFunctionInRecyclerToProfileMode(bool enumerateNonUserFunctionsOnly/* = false*/)
    {
        OUTPUT_TRACE(Js::ScriptProfilerPhase, _u("ScriptContext::SetFunctionInRecyclerToProfileMode started (m_fTraceDomCall : %s)\n"), IsTrueOrFalse(m_fTraceDomCall));

        // Mark this script context isEnumeratingRecyclerObjects
        AutoEnumeratingRecyclerObjects enumeratingRecyclerObjects(this);

        m_enumerateNonUserFunctionsOnly = enumerateNonUserFunctionsOnly;

        this->recycler->EnumerateObjects(JavascriptLibrary::EnumFunctionClass, &ScriptContext::RecyclerEnumClassEnumeratorCallback);

        OUTPUT_TRACE(Js::ScriptProfilerPhase, _u("ScriptContext::SetFunctionInRecyclerToProfileMode ended\n"));
    }

    void ScriptContext::UpdateRecyclerFunctionEntryPointsForDebugger()
    {
        // Mark this script context isEnumeratingRecyclerObjects
        AutoEnumeratingRecyclerObjects enumeratingRecyclerObjects(this);

        this->recycler->EnumerateObjects(JavascriptLibrary::EnumFunctionClass, &ScriptContext::RecyclerFunctionCallbackForDebugger);
    }

#ifdef ASMJS_PLAT
    void ScriptContext::TransitionEnvironmentForDebugger(ScriptFunction * scriptFunction)
    {
        if (scriptFunction->GetScriptContext()->IsScriptContextInDebugMode() &&
            scriptFunction->GetFunctionBody()->IsInDebugMode() &&
            scriptFunction->GetFunctionBody()->GetAsmJsFunctionInfo() != nullptr &&
            scriptFunction->GetFunctionBody()->GetAsmJsFunctionInfo()->GetModuleFunctionBody() != nullptr)
        {
            void* env = scriptFunction->GetEnvironment()->GetItem(0);
            SList<AsmJsScriptFunction*> * funcList = nullptr;
            if (asmJsEnvironmentMap->TryGetValue(env, &funcList))
            {
                funcList->Push((AsmJsScriptFunction*)scriptFunction);
            }
            else
            {
                SList<AsmJsScriptFunction*> * newList = Anew(debugTransitionAlloc, SList<AsmJsScriptFunction*>, debugTransitionAlloc);
                asmJsEnvironmentMap->AddNew(env, newList);
                newList->Push((AsmJsScriptFunction*)scriptFunction);
            }
        }
    }
#endif

    /*static*/
    void ScriptContext::RecyclerFunctionCallbackForDebugger(void *address, size_t size)
    {
        JavascriptFunction *pFunction = (JavascriptFunction *)address;

        ScriptContext* scriptContext = pFunction->GetScriptContext();
        if (scriptContext == nullptr || scriptContext->IsClosed())
        {
            // Can't enumerate from closed scriptcontext
            return;
        }

        if (!scriptContext->IsEnumeratingRecyclerObjects())
        {
            return; // function not from enumerating script context
        }

        // Wrapped function are not allocated with the EnumClass bit
        Assert(pFunction->GetFunctionInfo() != &JavascriptExternalFunction::EntryInfo::WrappedFunctionThunk);

        JavascriptMethod entryPoint = pFunction->GetEntryPoint();
        FunctionInfo * info = pFunction->GetFunctionInfo();
        FunctionProxy * proxy = info->GetFunctionProxy();
        if (proxy != info)
        {
            // Not a script function or, the thunk can deal with moving to the function body
            Assert(proxy == nullptr || entryPoint == DefaultDeferredParsingThunk || entryPoint == ProfileDeferredParsingThunk
                || entryPoint == DefaultDeferredDeserializeThunk || entryPoint == ProfileDeferredDeserializeThunk ||
                entryPoint == CrossSite::DefaultThunk || entryPoint == CrossSite::ProfileThunk);

            // Replace entry points for built-ins/external/winrt functions so that we can wrap them with try-catch for "continue after exception".
            if (!pFunction->IsScriptFunction() && IsExceptionWrapperForBuiltInsEnabled(scriptContext))
            {
                if (scriptContext->IsScriptContextInDebugMode())
                {
                    // We are attaching.
                    // For built-ins, WinRT and DOM functions which are already in recycler, change entry points to route to debug/profile thunk.
                    ScriptContext::SetEntryPointToProfileThunk(pFunction);
                }
                else
                {
                    // We are detaching.
                    // For built-ins, WinRT and DOM functions which are already in recycler, restore entry points to original.
                    if (!scriptContext->IsProfiling())
                    {
                        ScriptContext::RestoreEntryPointFromProfileThunk(pFunction);
                    }
                    // If we are profiling, don't change anything.
                }
            }

            return;
        }

        if (!proxy->IsFunctionBody())
        {
            // REVIEW: why we still have function that is still deferred?
            return;
        }
        Assert(pFunction->IsScriptFunction());

        // Excluding the internal library code, which is not debuggable already
        if (!proxy->GetUtf8SourceInfo()->GetIsLibraryCode())
        {
            // Reset the constructor cache to default, so that it will not pick up the cached type, created before debugging.
            // Look bug: 301517
            pFunction->ResetConstructorCacheToDefault();
        }

        if (ScriptFunctionWithInlineCache::Is(pFunction))
        {
            ScriptFunctionWithInlineCache::FromVar(pFunction)->ClearInlineCacheOnFunctionObject();
        }

        // We should have force parsed the function, and have a function body
        FunctionBody * pBody = proxy->GetFunctionBody();

#ifdef ENABLE_DEBUG_CONFIG_OPTIONS
        if (scriptContext->IsScriptContextInDebugMode() && !proxy->GetUtf8SourceInfo()->GetIsLibraryCode() && !pBody->IsInDebugMode())
        {
                // Identifying if any function escaped for not being in debug mode. (This can be removed as a part of TFS : 935011)
                Throw::FatalInternalError();
            }
#endif

        ScriptFunction * scriptFunction = ScriptFunction::FromVar(pFunction);

#ifdef ASMJS_PLAT
        scriptContext->TransitionEnvironmentForDebugger(scriptFunction);
#endif

        JavascriptMethod newEntryPoint;
        if (CrossSite::IsThunk(entryPoint))
        {
            // Can't change from cross-site to non-cross-site, but still need to update the e.p.info on ScriptFunctionType.
            newEntryPoint = entryPoint;
        }
        else
        {
            newEntryPoint = pBody->GetDirectEntryPoint(pBody->GetDefaultFunctionEntryPointInfo());
        }

        scriptFunction->ChangeEntryPoint(pBody->GetDefaultFunctionEntryPointInfo(), newEntryPoint);
    }

    void ScriptContext::RecyclerEnumClassEnumeratorCallback(void *address, size_t size)
    {
        // TODO: we are assuming its function because for now we are enumerating only on functions
        // In future if the RecyclerNewEnumClass is used of Recyclable objects or Dynamic object, we would need a check if it is function
        JavascriptFunction *pFunction = (JavascriptFunction *)address;

        ScriptContext* scriptContext = pFunction->GetScriptContext();
        if (scriptContext == nullptr || scriptContext->IsClosed())
        {
            // Can't enumerate from closed scriptcontext
            return;
        }

        if (!scriptContext->IsEnumeratingRecyclerObjects())
        {
            return; // function not from enumerating script context
        }

        if (!scriptContext->IsTraceDomCall() && (pFunction->IsExternalFunction() || pFunction->IsWinRTFunction()))
        {
            return;
        }

        if (scriptContext->IsEnumerateNonUserFunctionsOnly() && pFunction->IsScriptFunction())
        {
            return;
        }

        // Wrapped function are not allocated with the EnumClass bit
        Assert(pFunction->GetFunctionInfo() != &JavascriptExternalFunction::EntryInfo::WrappedFunctionThunk);

        JavascriptMethod entryPoint = pFunction->GetEntryPoint();
        FunctionProxy *proxy = pFunction->GetFunctionProxy();

        if (proxy != NULL)
        {
#if ENABLE_DEBUG_CONFIG_OPTIONS
            char16 debugStringBuffer[MAX_FUNCTION_BODY_DEBUG_STRING_SIZE];
#endif

            OUTPUT_TRACE(Js::ScriptProfilerPhase, _u("ScriptContext::RecyclerEnumClassEnumeratorCallback\n"));
            OUTPUT_TRACE(Js::ScriptProfilerPhase, _u("\tFunctionProxy : 0x%08X, FunctionNumber : %s, DeferredParseAttributes : %d, EntryPoint : 0x%08X"),
                (DWORD_PTR)proxy, proxy->GetDebugNumberSet(debugStringBuffer), proxy->GetAttributes(), (DWORD_PTR)entryPoint);
#if ENABLE_NATIVE_CODEGEN
            OUTPUT_TRACE(Js::ScriptProfilerPhase, _u(" (IsIntermediateCodeGenThunk : %s, isNative : %s)\n"),
                IsTrueOrFalse(IsIntermediateCodeGenThunk(entryPoint)), IsTrueOrFalse(scriptContext->IsNativeAddress(entryPoint)));
#endif
            OUTPUT_TRACE(Js::ScriptProfilerPhase, _u("\n"));

            FunctionInfo * info = pFunction->GetFunctionInfo();
            if (proxy != info)
            {
                // The thunk can deal with moving to the function body
                Assert(entryPoint == DefaultDeferredParsingThunk || entryPoint == ProfileDeferredParsingThunk
                    || entryPoint == DefaultDeferredDeserializeThunk || entryPoint == ProfileDeferredDeserializeThunk
                    || entryPoint == CrossSite::DefaultThunk || entryPoint == CrossSite::ProfileThunk);

                Assert(!proxy->IsDeferred());
                Assert(proxy->GetFunctionBody()->GetProfileSession() == proxy->GetScriptContext()->GetProfileSession());

                return;
            }


#if ENABLE_NATIVE_CODEGEN
            if (!IsIntermediateCodeGenThunk(entryPoint) && entryPoint != DynamicProfileInfo::EnsureDynamicProfileInfoThunk)
#endif
            {
                OUTPUT_TRACE(Js::ScriptProfilerPhase, _u("\t\tJs::ScriptContext::GetProfileModeThunk : 0x%08X\n"), (DWORD_PTR)Js::ScriptContext::GetProfileModeThunk(entryPoint));

                ScriptFunction * scriptFunction = ScriptFunction::FromVar(pFunction);
                scriptFunction->ChangeEntryPoint(proxy->GetDefaultEntryPointInfo(), Js::ScriptContext::GetProfileModeThunk(entryPoint));

#if ENABLE_NATIVE_CODEGEN
                OUTPUT_TRACE(Js::ScriptProfilerPhase, _u("\tUpdated entrypoint : 0x%08X (isNative : %s)\n"), (DWORD_PTR)pFunction->GetEntryPoint(), IsTrueOrFalse(scriptContext->IsNativeAddress(entryPoint)));
#endif
            }
        }
        else
        {
            ScriptContext::SetEntryPointToProfileThunk(pFunction);
        }
    }

    // static
    void ScriptContext::SetEntryPointToProfileThunk(JavascriptFunction* function)
    {
        JavascriptMethod entryPoint = function->GetEntryPoint();
        if (entryPoint == Js::CrossSite::DefaultThunk)
        {
            function->SetEntryPoint(Js::CrossSite::ProfileThunk);
        }
        else if (entryPoint != Js::CrossSite::ProfileThunk && entryPoint != ProfileEntryThunk)
        {
            function->SetEntryPoint(ProfileEntryThunk);
        }
    }

    // static
    void ScriptContext::RestoreEntryPointFromProfileThunk(JavascriptFunction* function)
    {
        JavascriptMethod entryPoint = function->GetEntryPoint();
        if (entryPoint == Js::CrossSite::ProfileThunk)
        {
            function->SetEntryPoint(Js::CrossSite::DefaultThunk);
        }
        else if (entryPoint == ProfileEntryThunk)
        {
            function->SetEntryPoint(function->GetFunctionInfo()->GetOriginalEntryPoint());
        }
    }

    JavascriptMethod ScriptContext::GetProfileModeThunk(JavascriptMethod entryPoint)
    {
#if ENABLE_NATIVE_CODEGEN
        Assert(!IsIntermediateCodeGenThunk(entryPoint));
#endif
        if (entryPoint == DefaultDeferredParsingThunk || entryPoint == ProfileDeferredParsingThunk)
        {
            return ProfileDeferredParsingThunk;
        }
        if (entryPoint == DefaultDeferredDeserializeThunk || entryPoint == ProfileDeferredDeserializeThunk)
        {
            return ProfileDeferredDeserializeThunk;
        }

        if (CrossSite::IsThunk(entryPoint))
        {
            return CrossSite::ProfileThunk;
        }
        return ProfileEntryThunk;
    }

#if _M_IX86
    __declspec(naked)
        Var ScriptContext::ProfileModeDeferredParsingThunk(RecyclableObject* function, CallInfo callInfo, ...)
    {
            // Register functions
            __asm
            {
                push ebp
                    mov ebp, esp
                    lea eax, [esp + 8]
                    push eax
                    call ScriptContext::ProfileModeDeferredParse
#ifdef _CONTROL_FLOW_GUARD
                    // verify that the call target is valid
                    mov  ecx, eax
                    call[__guard_check_icall_fptr]
                    mov eax, ecx
#endif
                    pop ebp
                    // Although we don't restore ESP here on WinCE, this is fine because script profiler is not shipped for WinCE.
                    jmp eax
            }
    }
#elif defined(_M_X64) || defined(_M_ARM32_OR_ARM64)
    // Do nothing: the implementation of ScriptContext::ProfileModeDeferredParsingThunk is declared (appropriately decorated) in
    // Language\amd64\amd64_Thunks.asm and Language\arm\arm_Thunks.asm and Language\arm64\arm64_Thunks.asm respectively.
#else
    Var ScriptContext::ProfileModeDeferredParsingThunk(RecyclableObject* function, CallInfo callInfo, ...)
    {
        Js::Throw::NotImplemented();
        return nullptr;
    }
#endif

    Js::JavascriptMethod ScriptContext::ProfileModeDeferredParse(ScriptFunction ** functionRef)
    {
#if ENABLE_DEBUG_CONFIG_OPTIONS
        char16 debugStringBuffer[MAX_FUNCTION_BODY_DEBUG_STRING_SIZE];
#endif

        OUTPUT_TRACE(Js::ScriptProfilerPhase, _u("ScriptContext::ProfileModeDeferredParse FunctionNumber : %s, startEntrypoint : 0x%08X\n"), (*functionRef)->GetFunctionProxy()->GetDebugNumberSet(debugStringBuffer), (*functionRef)->GetEntryPoint());

        BOOL fParsed = FALSE;
        JavascriptMethod entryPoint = Js::JavascriptFunction::DeferredParseCore(functionRef, fParsed);

        OUTPUT_TRACE(Js::ScriptProfilerPhase, _u("\t\tIsParsed : %s, updatedEntrypoint : 0x%08X\n"), IsTrueOrFalse(fParsed), entryPoint);

        //To get the scriptContext we only need the functionProxy
        FunctionProxy *pRootBody = (*functionRef)->GetFunctionProxy();
        ScriptContext *pScriptContext = pRootBody->GetScriptContext();
        if (pScriptContext->IsProfiling() && !pRootBody->GetFunctionBody()->HasFunctionCompiledSent())
        {
            pScriptContext->RegisterScript(pRootBody, FALSE /*fRegisterScript*/);
        }

        // We can come to this function even though we have stopped profiling.
        Assert(!pScriptContext->IsProfiling() || (*functionRef)->GetFunctionBody()->GetProfileSession() == pScriptContext->GetProfileSession());

        return entryPoint;
    }

#if _M_IX86
    __declspec(naked)
        Var ScriptContext::ProfileModeDeferredDeserializeThunk(RecyclableObject* function, CallInfo callInfo, ...)
    {
            // Register functions
            __asm
            {
                    push ebp
                    mov ebp, esp
                    push[esp + 8]
                    call ScriptContext::ProfileModeDeferredDeserialize
#ifdef _CONTROL_FLOW_GUARD
                    // verify that the call target is valid
                    mov  ecx, eax
                    call[__guard_check_icall_fptr]
                    mov eax, ecx
#endif
                    pop ebp
                    // Although we don't restore ESP here on WinCE, this is fine because script profiler is not shipped for WinCE.
                    jmp eax
            }
    }
#elif defined(_M_X64) || defined(_M_ARM32_OR_ARM64)
    // Do nothing: the implementation of ScriptContext::ProfileModeDeferredDeserializeThunk is declared (appropriately decorated) in
    // Language\amd64\amd64_Thunks.asm and Language\arm\arm_Thunks.asm respectively.
#endif

    Js::JavascriptMethod ScriptContext::ProfileModeDeferredDeserialize(ScriptFunction *function)
    {
#if ENABLE_DEBUG_CONFIG_OPTIONS
        char16 debugStringBuffer[MAX_FUNCTION_BODY_DEBUG_STRING_SIZE];
#endif

        OUTPUT_TRACE(Js::ScriptProfilerPhase, _u("ScriptContext::ProfileModeDeferredDeserialize FunctionNumber : %s\n"), function->GetFunctionProxy()->GetDebugNumberSet(debugStringBuffer));

        JavascriptMethod entryPoint = Js::JavascriptFunction::DeferredDeserialize(function);

        //To get the scriptContext; we only need the FunctionProxy
        FunctionProxy *pRootBody = function->GetFunctionProxy();
        ScriptContext *pScriptContext = pRootBody->GetScriptContext();
        if (pScriptContext->IsProfiling() && !pRootBody->GetFunctionBody()->HasFunctionCompiledSent())
        {
            pScriptContext->RegisterScript(pRootBody, FALSE /*fRegisterScript*/);
        }

        // We can come to this function even though we have stopped profiling.
        Assert(!pScriptContext->IsProfiling() || function->GetFunctionBody()->GetProfileSession() == pScriptContext->GetProfileSession());

        return entryPoint;
    }

    BOOL ScriptContext::GetProfileInfo(
        JavascriptFunction* function,
        PROFILER_TOKEN &scriptId,
        PROFILER_TOKEN &functionId)
    {
        BOOL fCanProfile = (m_pProfileCallback != nullptr && m_fTraceFunctionCall);
        if (!fCanProfile)
        {
            return FALSE;
        }

        Js::FunctionInfo* functionInfo = function->GetFunctionInfo();
        if (functionInfo->GetAttributes() & FunctionInfo::DoNotProfile)
        {
            return FALSE;
        }

        Js::FunctionBody * functionBody = functionInfo->GetFunctionBody();
        if (functionBody == nullptr)
        {
            functionId = GetFunctionNumber(functionInfo->GetOriginalEntryPoint());
            if (functionId == -1)
            {
                // Dom Call
                return m_fTraceDomCall && (m_pProfileCallback2 != nullptr);
            }
            else
            {
                // Builtin function
                scriptId = BuiltInFunctionsScriptId;
                return m_fTraceNativeFunctionCall;
            }
        }
        else if (!functionBody->GetUtf8SourceInfo()->GetIsLibraryCode() || functionBody->IsPublicLibraryCode()) // user script or public library code
        {
            scriptId = (PROFILER_TOKEN)functionBody->GetUtf8SourceInfo()->GetSourceInfoId();
            functionId = functionBody->GetFunctionNumber();
            return TRUE;
        }

        return FALSE;
    }

    bool ScriptContext::IsForceNoNative()
    {
        bool forceNoNative = false;
        if (this->IsScriptContextInSourceRundownOrDebugMode())
        {
            forceNoNative = this->IsInterpreted();
        }
        else if (!Js::Configuration::Global.EnableJitInDebugMode())
        {
            forceNoNative = true;
            this->ForceNoNative();
        }
        return forceNoNative;
    }

    void ScriptContext::InitializeDebugging()
    {
        if (!this->IsScriptContextInDebugMode()) // If we already in debug mode, we would have done below changes already.
        {
            this->GetDebugContext()->SetDebuggerMode(Js::DebuggerMode::Debugging);
            if (this->IsScriptContextInDebugMode())
            {
                // Note: for this we need final IsInDebugMode and NativeCodeGen initialized,
                //       and inside EnsureScriptContext, which seems appropriate as well,
                //       it's too early as debugger manager is not registered, thus IsDebuggerEnvironmentAvailable is false.
                this->RegisterDebugThunk(false/*calledDuringAttach*/);

                // TODO: for launch scenario for external and WinRT functions it might be too late to register debug thunk here,
                //       as we need the thunk registered before FunctionInfo's for built-ins, that may throw, are created.
                //       Need to verify. If that's the case, one way would be to enumerate and fix all external/winRT thunks here.
            }
        }
    }

    // Combined profile/debug wrapper thunk.
    // - used when we profile to send profile events
    // - used when we debug, only used for built-in functions
    // - used when we profile and debug
    Var ScriptContext::DebugProfileProbeThunk(RecyclableObject* callable, CallInfo callInfo, ...)
    {
        RUNTIME_ARGUMENTS(args, callInfo);

        JavascriptFunction* function = JavascriptFunction::FromVar(callable);
        ScriptContext* scriptContext = function->GetScriptContext();
        PROFILER_TOKEN scriptId = -1;
        PROFILER_TOKEN functionId = -1;
        bool functionEnterEventSent = false;

        const bool isProfilingUserCode = scriptContext->GetThreadContext()->IsProfilingUserCode();
        const bool isUserCode = !function->IsLibraryCode();
        char16 *pwszExtractedFunctionName = NULL;
        const char16 *pwszFunctionName = NULL;
        HRESULT hrOfEnterEvent = S_OK;

        // We can come here when profiling is not on
        // e.g. User starts profiling, we update all thinks and then stop profiling - we don't update thunk
        // So we still get this call
        const bool fProfile = (isUserCode || isProfilingUserCode) // Only report user code or entry library code
            && scriptContext->GetProfileInfo(function, scriptId, functionId);

        if (fProfile)
        {
            Js::FunctionBody *pBody = function->GetFunctionBody();
            if (pBody != nullptr && !pBody->HasFunctionCompiledSent())
            {
                pBody->RegisterFunction(false/*changeThunk*/);
            }

#if DEBUG
            { // scope

                Assert(scriptContext->IsProfiling());

                if (pBody && pBody->GetProfileSession() != pBody->GetScriptContext()->GetProfileSession())
                {
                    char16 debugStringBuffer[MAX_FUNCTION_BODY_DEBUG_STRING_SIZE];
                    OUTPUT_TRACE_DEBUGONLY(Js::ScriptProfilerPhase, _u("ScriptContext::ProfileProbeThunk, ProfileSession does not match (%d != %d), functionNumber : %s, functionName : %s\n"),
                        pBody->GetProfileSession(), pBody->GetScriptContext()->GetProfileSession(), pBody->GetDebugNumberSet(debugStringBuffer), pBody->GetDisplayName());
                }
                AssertMsg(pBody == NULL || pBody->GetProfileSession() == pBody->GetScriptContext()->GetProfileSession(), "Function info wasn't reported for this profile session");
            }
#endif

            if (functionId == -1)
            {
                Var sourceString = function->GetSourceString();

                // SourceString will be null for the Js::BoundFunction, don't throw Enter/Exit notification in that case.
                if (sourceString != NULL)
                {
                    if (TaggedInt::Is(sourceString))
                    {
                        PropertyId nameId = TaggedInt::ToInt32(sourceString);
                        pwszFunctionName = scriptContext->GetPropertyString(nameId)->GetSz();
                    }
                    else
                    {
                        // it is string because user had called in toString extract name from it
                        Assert(JavascriptString::Is(sourceString));
                        const char16 *pwszToString = ((JavascriptString *)sourceString)->GetSz();
                        const char16 *pwszNameStart = wcsstr(pwszToString, _u(" "));
                        const char16 *pwszNameEnd = wcsstr(pwszToString, _u("("));
                        if (pwszNameStart == nullptr || pwszNameEnd == nullptr || ((int)(pwszNameEnd - pwszNameStart) <= 0))
                        {
                            int len = ((JavascriptString *)sourceString)->GetLength() + 1;
                            pwszExtractedFunctionName = new char16[len];
                            wcsncpy_s(pwszExtractedFunctionName, len, pwszToString, _TRUNCATE);
                        }
                        else
                        {
                            int len = (int)(pwszNameEnd - pwszNameStart);
                            AssertMsg(len > 0, "Allocating array with zero or negative length?");
                            pwszExtractedFunctionName = new char16[len];
                            wcsncpy_s(pwszExtractedFunctionName, len, pwszNameStart + 1, _TRUNCATE);
                        }
                        pwszFunctionName = pwszExtractedFunctionName;
                    }

                    functionEnterEventSent = true;
                    Assert(pwszFunctionName != NULL);
                    hrOfEnterEvent = scriptContext->OnDispatchFunctionEnter(pwszFunctionName);
                }
            }
            else
            {
                hrOfEnterEvent = scriptContext->OnFunctionEnter(scriptId, functionId);
            }

            scriptContext->GetThreadContext()->SetIsProfilingUserCode(isUserCode); // Update IsProfilingUserCode state
        }

        Var aReturn = NULL;
        JavascriptMethod origEntryPoint = function->GetFunctionInfo()->GetOriginalEntryPoint();

        __try
        {
            Assert(!function->IsScriptFunction() || function->GetFunctionProxy());

            // No need to wrap script functions, also can't if the wrapper is already on the stack.
            // Treat "library code" script functions, such as Intl, as built-ins:
            // use the wrapper when calling them, and do not reset the wrapper when calling them.
            bool isDebugWrapperEnabled = scriptContext->IsScriptContextInDebugMode() && IsExceptionWrapperForBuiltInsEnabled(scriptContext);
            bool useDebugWrapper =
                isDebugWrapperEnabled &&
                function->IsLibraryCode() &&
                !AutoRegisterIgnoreExceptionWrapper::IsRegistered(scriptContext->GetThreadContext());

            OUTPUT_VERBOSE_TRACE(Js::DebuggerPhase, _u("DebugProfileProbeThunk: calling function: %s isWrapperRegistered=%d useDebugWrapper=%d\n"),
                function->GetFunctionInfo()->HasBody() ? function->GetFunctionBody()->GetDisplayName() : _u("built-in/library"), AutoRegisterIgnoreExceptionWrapper::IsRegistered(scriptContext->GetThreadContext()), useDebugWrapper);

            if (scriptContext->IsScriptContextInDebugMode())
            {
                scriptContext->GetDebugContext()->GetProbeContainer()->StartRecordingCall();
            }

            if (useDebugWrapper)
            {
                // For native use wrapper and bail out on to ignore exception.
                // Extract try-catch out of hot path in normal profile mode (presence of try-catch in a function is bad for perf).
                aReturn = ProfileModeThunk_DebugModeWrapper(function, scriptContext, origEntryPoint, args);
            }
            else
            {
                if (isDebugWrapperEnabled && !function->IsLibraryCode())
                {
                    // We want to ignore exception and continue into closest user/script function down on the stack.
                    // Thus, if needed, reset the wrapper for the time of this call,
                    // so that if there is library/helper call after script function, it will use try-catch.
                    // Can't use smart/destructor object here because of __try__finally.
                    ThreadContext* threadContext = scriptContext->GetThreadContext();
                    bool isOrigWrapperPresent = threadContext->GetDebugManager()->GetDebuggingFlags()->IsBuiltInWrapperPresent();
                    if (isOrigWrapperPresent)
                    {
                        threadContext->GetDebugManager()->GetDebuggingFlags()->SetIsBuiltInWrapperPresent(false);
                    }
                    __try
                    {
                        aReturn = JavascriptFunction::CallFunction<true>(function, origEntryPoint, args);
                    }
                    __finally
                    {
                        threadContext->GetDebugManager()->GetDebuggingFlags()->SetIsBuiltInWrapperPresent(isOrigWrapperPresent);
                    }
                }
                else
                {
                    // Can we update return address to a thunk that sends Exit event and then jmp to entry instead of Calling it.
                    // Saves stack space and it might be something we would be doing anyway for handling profile.Start/stop
                    // which can come anywhere on the stack.
                    aReturn = JavascriptFunction::CallFunction<true>(function, origEntryPoint, args);
                }
            }
        }
        __finally
        {
            if (fProfile)
            {
                if (hrOfEnterEvent != ACTIVPROF_E_PROFILER_ABSENT)
                {
                    if (functionId == -1)
                    {
                        // Check whether we have sent the Enter event or not.
                        if (functionEnterEventSent)
                        {
                            scriptContext->OnDispatchFunctionExit(pwszFunctionName);
                            if (pwszExtractedFunctionName != NULL)
                            {
                                delete[]pwszExtractedFunctionName;
                            }
                        }
                    }
                    else
                    {
                        scriptContext->OnFunctionExit(scriptId, functionId);
                    }
                }

                scriptContext->GetThreadContext()->SetIsProfilingUserCode(isProfilingUserCode); // Restore IsProfilingUserCode state
            }

            if (scriptContext->IsScriptContextInDebugMode())
            {
                scriptContext->GetDebugContext()->GetProbeContainer()->EndRecordingCall(aReturn, function);
            }
        }

        return aReturn;
    }

    // Part of ProfileModeThunk which is called in debug mode (debug or debug & profile).
    Var ScriptContext::ProfileModeThunk_DebugModeWrapper(JavascriptFunction* function, ScriptContext* scriptContext, JavascriptMethod entryPoint, Arguments& args)
    {
        AutoRegisterIgnoreExceptionWrapper autoWrapper(scriptContext->GetThreadContext());

        Var aReturn = HelperOrLibraryMethodWrapper<true>(scriptContext, [=] {
            return JavascriptFunction::CallFunction<true>(function, entryPoint, args);
        });

        return aReturn;
    }

    HRESULT ScriptContext::OnScriptCompiled(PROFILER_TOKEN scriptId, PROFILER_SCRIPT_TYPE type, IUnknown *pIDebugDocumentContext)
    {
        // TODO : can we do a delay send of these events or can we send an event before doing all this stuff that could calculate overhead?
        Assert(m_pProfileCallback != NULL);

        OUTPUT_TRACE(Js::ScriptProfilerPhase, _u("ScriptContext::OnScriptCompiled scriptId : %d, ScriptType : %d\n"), scriptId, type);

        HRESULT hr = S_OK;

        if ((type == PROFILER_SCRIPT_TYPE_NATIVE && m_fTraceNativeFunctionCall) ||
            (type != PROFILER_SCRIPT_TYPE_NATIVE && m_fTraceFunctionCall))
        {
            m_inProfileCallback = TRUE;
            hr = m_pProfileCallback->ScriptCompiled(scriptId, type, pIDebugDocumentContext);
            m_inProfileCallback = FALSE;
        }
        return hr;
    }

    HRESULT ScriptContext::OnFunctionCompiled(
        PROFILER_TOKEN functionId,
        PROFILER_TOKEN scriptId,
        const WCHAR *pwszFunctionName,
        const WCHAR *pwszFunctionNameHint,
        IUnknown *pIDebugDocumentContext)
    {
        Assert(m_pProfileCallback != NULL);

#ifdef ENABLE_DEBUG_CONFIG_OPTIONS
        if (scriptId != BuiltInFunctionsScriptId || Js::Configuration::Global.flags.Verbose)
        {
            OUTPUT_TRACE(Js::ScriptProfilerPhase, _u("ScriptContext::OnFunctionCompiled scriptId : %d, functionId : %d, FunctionName : %s, FunctionNameHint : %s\n"), scriptId, functionId, pwszFunctionName, pwszFunctionNameHint);
        }
#endif

        HRESULT hr = S_OK;

        if ((scriptId == BuiltInFunctionsScriptId && m_fTraceNativeFunctionCall) ||
            (scriptId != BuiltInFunctionsScriptId && m_fTraceFunctionCall))
        {
            m_inProfileCallback = TRUE;
            hr = m_pProfileCallback->FunctionCompiled(functionId, scriptId, pwszFunctionName, pwszFunctionNameHint, pIDebugDocumentContext);
            m_inProfileCallback = FALSE;
        }
        return hr;
    }

    HRESULT ScriptContext::OnFunctionEnter(PROFILER_TOKEN scriptId, PROFILER_TOKEN functionId)
    {
        if (m_pProfileCallback == NULL)
        {
            return ACTIVPROF_E_PROFILER_ABSENT;
        }

        OUTPUT_VERBOSE_TRACE(Js::ScriptProfilerPhase, _u("ScriptContext::OnFunctionEnter scriptId : %d, functionId : %d\n"), scriptId, functionId);

        HRESULT hr = S_OK;

        if ((scriptId == BuiltInFunctionsScriptId && m_fTraceNativeFunctionCall) ||
            (scriptId != BuiltInFunctionsScriptId && m_fTraceFunctionCall))
        {
            m_inProfileCallback = TRUE;
            hr = m_pProfileCallback->OnFunctionEnter(scriptId, functionId);
            m_inProfileCallback = FALSE;
        }
        return hr;
    }

    HRESULT ScriptContext::OnFunctionExit(PROFILER_TOKEN scriptId, PROFILER_TOKEN functionId)
    {
        if (m_pProfileCallback == NULL)
        {
            return ACTIVPROF_E_PROFILER_ABSENT;
        }

        OUTPUT_VERBOSE_TRACE(Js::ScriptProfilerPhase, _u("ScriptContext::OnFunctionExit scriptId : %d, functionId : %d\n"), scriptId, functionId);

        HRESULT hr = S_OK;

        if ((scriptId == BuiltInFunctionsScriptId && m_fTraceNativeFunctionCall) ||
            (scriptId != BuiltInFunctionsScriptId && m_fTraceFunctionCall))
        {
            m_inProfileCallback = TRUE;
            hr = m_pProfileCallback->OnFunctionExit(scriptId, functionId);
            m_inProfileCallback = FALSE;
        }
        return hr;
    }

    HRESULT ScriptContext::FunctionExitSenderThunk(PROFILER_TOKEN functionId, PROFILER_TOKEN scriptId, ScriptContext *pScriptContext)
    {
        return pScriptContext->OnFunctionExit(scriptId, functionId);
    }

    HRESULT ScriptContext::FunctionExitByNameSenderThunk(const char16 *pwszFunctionName, ScriptContext *pScriptContext)
    {
        return pScriptContext->OnDispatchFunctionExit(pwszFunctionName);
    }

    Js::PropertyId ScriptContext::GetFunctionNumber(JavascriptMethod entryPoint)
    {
        return (m_pBuiltinFunctionIdMap == NULL) ? -1 : m_pBuiltinFunctionIdMap->Lookup(entryPoint, -1);
    }

    HRESULT ScriptContext::RegisterLibraryFunction(const char16 *pwszObjectName, const char16 *pwszFunctionName, Js::PropertyId functionPropertyId, JavascriptMethod entryPoint)
    {
#if DEBUG
        const char16 *pwszObjectNameFromProperty = const_cast<char16 *>(GetPropertyName(functionPropertyId)->GetBuffer());
        if (GetPropertyName(functionPropertyId)->IsSymbol())
        {
            // The spec names functions whose property is a well known symbol as the description from the symbol
            // wrapped in square brackets, so verify by skipping past first bracket
            Assert(!wcsncmp(pwszFunctionName + 1, pwszObjectNameFromProperty, wcslen(pwszObjectNameFromProperty)));
            Assert(wcslen(pwszFunctionName) == wcslen(pwszObjectNameFromProperty) + 2);
        }
        else
        {
            Assert(!wcscmp(pwszFunctionName, pwszObjectNameFromProperty));
        }
        Assert(m_pBuiltinFunctionIdMap != NULL);
#endif

        // Create the propertyId as object.functionName if it is not global function
        // the global functions would be recognized by just functionName
        // e.g. with functionName, toString, depending on objectName, it could be Object.toString, or Date.toString
        char16 szTempName[70];
        if (pwszObjectName != NULL)
        {
            // Create name as "object.function"
            swprintf_s(szTempName, 70, _u("%s.%s"), pwszObjectName, pwszFunctionName);
            functionPropertyId = GetOrAddPropertyIdTracked(szTempName, (uint)wcslen(szTempName));
        }

        Js::PropertyId cachedFunctionId;
        bool keyFound = m_pBuiltinFunctionIdMap->TryGetValue(entryPoint, &cachedFunctionId);

        if (keyFound)
        {
            // Entry point is already in the map
            if (cachedFunctionId != functionPropertyId)
            {
                // This is the scenario where we could be using same function for multiple builtin functions
                // e.g. Error.toString, WinRTError.toString etc.
                // We would ignore these extra entrypoints because while profiling, identifying which object's toString is too costly for its worth
                return S_OK;
            }

            // else is the scenario where map was created by earlier profiling session and we are yet to send function compiled for this session
        }
        else
        {
#if DBG
            m_pBuiltinFunctionIdMap->MapUntil([&](JavascriptMethod, Js::PropertyId propertyId) -> bool
            {
                if (functionPropertyId == propertyId)
                {
                    Assert(false);
                    return true;
                }
                return false;
            });
#endif

            // throws, this must always be in a function that handles OOM
            m_pBuiltinFunctionIdMap->Add(entryPoint, functionPropertyId);
        }

        // Use name with "Object." if its not a global function
        if (pwszObjectName != NULL)
        {
            return OnFunctionCompiled(functionPropertyId, BuiltInFunctionsScriptId, szTempName, NULL, NULL);
        }
        else
        {
            return OnFunctionCompiled(functionPropertyId, BuiltInFunctionsScriptId, pwszFunctionName, NULL, NULL);
        }
    }

    void ScriptContext::BindReference(void * addr)
    {
        Assert(!this->isClosed);
        Assert(this->guestArena);
        Assert(recycler->IsValidObject(addr));
#if DBG
        Assert(!bindRef.ContainsKey(addr));     // Make sure we don't bind the same pointer twice
        bindRef.AddNew(addr);
#endif
        if (bindRefChunkCurrent == bindRefChunkEnd)
        {
            bindRefChunkCurrent = AnewArrayZ(this->guestArena, void *, ArenaAllocator::ObjectAlignment / sizeof(void *));
            bindRefChunkEnd = bindRefChunkCurrent + ArenaAllocator::ObjectAlignment / sizeof(void *);
        }
        Assert((bindRefChunkCurrent + 1) <= bindRefChunkEnd);
        *bindRefChunkCurrent = addr;
        bindRefChunkCurrent++;

#ifdef RECYCLER_PERF_COUNTERS
        this->bindReferenceCount++;
        RECYCLER_PERF_COUNTER_INC(BindReference);
#endif
    }

#ifdef PROFILE_STRINGS
    StringProfiler* ScriptContext::GetStringProfiler()
    {
        return stringProfiler;
    }
#endif

    void ScriptContext::FreeLoopBody(void* address)
    {
#if ENABLE_NATIVE_CODEGEN
        FreeNativeCodeGenAllocation(this, address);
#endif
    }

    void ScriptContext::FreeFunctionEntryPoint(Js::JavascriptMethod method)
    {
#if ENABLE_NATIVE_CODEGEN
        FreeNativeCodeGenAllocation(this, method);
#endif
    }

    void ScriptContext::RegisterAsScriptContextWithInlineCaches()
    {
        if (this->entryInScriptContextWithInlineCachesRegistry == nullptr)
        {
            DoRegisterAsScriptContextWithInlineCaches();
        }
    }

    void ScriptContext::DoRegisterAsScriptContextWithInlineCaches()
    {
        Assert(this->entryInScriptContextWithInlineCachesRegistry == nullptr);
        // this call may throw OOM
        this->entryInScriptContextWithInlineCachesRegistry = threadContext->RegisterInlineCacheScriptContext(this);
    }

    void ScriptContext::RegisterAsScriptContextWithIsInstInlineCaches()
    {
        if (this->entryInScriptContextWithIsInstInlineCachesRegistry == nullptr)
        {
            DoRegisterAsScriptContextWithIsInstInlineCaches();
        }
    }

    bool ScriptContext::IsRegisteredAsScriptContextWithIsInstInlineCaches()
    {
        return this->entryInScriptContextWithIsInstInlineCachesRegistry != nullptr;
    }

    void ScriptContext::DoRegisterAsScriptContextWithIsInstInlineCaches()
    {
        Assert(this->entryInScriptContextWithIsInstInlineCachesRegistry == nullptr);
        // this call may throw OOM
        this->entryInScriptContextWithIsInstInlineCachesRegistry = threadContext->RegisterIsInstInlineCacheScriptContext(this);
    }

    void ScriptContext::RegisterProtoInlineCache(InlineCache *pCache, PropertyId propId)
    {
        hasRegisteredInlineCache = true;
        threadContext->RegisterProtoInlineCache(pCache, propId);
    }

    void ScriptContext::InvalidateProtoCaches(const PropertyId propertyId)
    {
        threadContext->InvalidateProtoInlineCaches(propertyId);
        // Because setter inline caches get registered in the store field chain, we must invalidate that
        // chain whenever we invalidate the proto chain.
        threadContext->InvalidateStoreFieldInlineCaches(propertyId);
#if ENABLE_NATIVE_CODEGEN
        threadContext->InvalidatePropertyGuards(propertyId);
#endif
        threadContext->InvalidateProtoTypePropertyCaches(propertyId);
    }

    void ScriptContext::InvalidateAllProtoCaches()
    {
        threadContext->InvalidateAllProtoInlineCaches();
        // Because setter inline caches get registered in the store field chain, we must invalidate that
        // chain whenever we invalidate the proto chain.
        threadContext->InvalidateAllStoreFieldInlineCaches();
#if ENABLE_NATIVE_CODEGEN
        threadContext->InvalidateAllPropertyGuards();
#endif
        threadContext->InvalidateAllProtoTypePropertyCaches();
    }

    void ScriptContext::RegisterStoreFieldInlineCache(InlineCache *pCache, PropertyId propId)
    {
        hasRegisteredInlineCache = true;
        threadContext->RegisterStoreFieldInlineCache(pCache, propId);
    }

    void ScriptContext::InvalidateStoreFieldCaches(const PropertyId propertyId)
    {
        threadContext->InvalidateStoreFieldInlineCaches(propertyId);
#if ENABLE_NATIVE_CODEGEN
        threadContext->InvalidatePropertyGuards(propertyId);
#endif
    }

    void ScriptContext::InvalidateAllStoreFieldCaches()
    {
        threadContext->InvalidateAllStoreFieldInlineCaches();
    }

    void ScriptContext::RegisterIsInstInlineCache(Js::IsInstInlineCache * cache, Js::Var function)
    {
        Assert(JavascriptFunction::FromVar(function)->GetScriptContext() == this);
        hasRegisteredIsInstInlineCache = true;
        threadContext->RegisterIsInstInlineCache(cache, function);
    }

#if DBG
    bool ScriptContext::IsIsInstInlineCacheRegistered(Js::IsInstInlineCache * cache, Js::Var function)
    {
        return threadContext->IsIsInstInlineCacheRegistered(cache, function);
    }
#endif

    void ScriptContext::CleanSourceListInternal(bool calledDuringMark)
    {
        bool fCleanupDocRequired = false;
        for (int i = 0; i < sourceList->Count(); i++)
        {
            if (this->sourceList->IsItemValid(i))
            {
                RecyclerWeakReference<Utf8SourceInfo>* sourceInfoWeakRef = this->sourceList->Item(i);
                Utf8SourceInfo* strongRef = nullptr;

                if (calledDuringMark)
                {
                    strongRef = sourceInfoWeakRef->FastGet();
                }
                else
                {
                    strongRef = sourceInfoWeakRef->Get();
                }

                if (strongRef == nullptr)
                {
                    this->sourceList->RemoveAt(i);
                    fCleanupDocRequired = true;
                }
            }
        }

        // If the sourceList got changed, in we need to refresh the nondebug document list in the profiler mode.
        if (fCleanupDocRequired && m_pProfileCallback != NULL)
        {
            Assert(CleanupDocumentContext != NULL);
            CleanupDocumentContext(this);
        }
    }

    void ScriptContext::ClearScriptContextCaches()
    {
        // Prevent reentrancy for the following work, which is not required to be done on every call to this function including
        // reentrant calls
        if (this->isPerformingNonreentrantWork)
        {
            return;
        }
        class AutoCleanup
        {
        private:
            ScriptContext *const scriptContext;

        public:
            AutoCleanup(ScriptContext *const scriptContext) : scriptContext(scriptContext)
            {
                scriptContext->isPerformingNonreentrantWork = true;
            }

            ~AutoCleanup()
            {
                scriptContext->isPerformingNonreentrantWork = false;
            }
        } autoCleanup(this);

        if (this->isScriptContextActuallyClosed)
        {
            return;
        }
        Assert(this->guestArena);
        Assert(this->cache);

        if (EnableEvalMapCleanup())
        {
            // The eval map is not re-entrant, so make sure it's not in the middle of adding an entry
            // Also, don't clean the eval map if the debugger is attached
            if (!this->IsScriptContextInDebugMode())
            {
                if (this->cache->evalCacheDictionary != nullptr)
                {
                    this->CleanDynamicFunctionCache<Js::EvalCacheTopLevelDictionary>(this->cache->evalCacheDictionary->GetDictionary());
                }
                if (this->cache->indirectEvalCacheDictionary != nullptr)
                {
                    this->CleanDynamicFunctionCache<Js::EvalCacheTopLevelDictionary>(this->cache->indirectEvalCacheDictionary->GetDictionary());
                }
                if (this->cache->newFunctionCache != nullptr)
                {
                    this->CleanDynamicFunctionCache<Js::NewFunctionCache>(this->cache->newFunctionCache);
                }
                if (this->hostScriptContext != nullptr)
                {
                    this->hostScriptContext->CleanDynamicCodeCache();
                }

            }
        }

        if (REGEX_CONFIG_FLAG(DynamicRegexMruListSize) > 0)
        {
            GetDynamicRegexMap()->RemoveRecentlyUnusedItems();
        }

        CleanSourceListInternal(true);
    }

void ScriptContext::ClearInlineCaches()
{
    Assert(this->entryInScriptContextWithInlineCachesRegistry != nullptr);

    // For persistent inline caches, we assume here that all thread context's invalidation lists
    // will be reset, such that all invalidationListSlotPtr will get zeroed.  We will not be zeroing
    // this field here to preserve the free list, which uses the field to link caches together.
    GetInlineCacheAllocator()->ZeroAll();

    this->entryInScriptContextWithInlineCachesRegistry = nullptr; // caller will remove us from the thread context

    this->hasRegisteredInlineCache = false;
}

void ScriptContext::ClearIsInstInlineCaches()
{
    Assert(entryInScriptContextWithIsInstInlineCachesRegistry != nullptr);
    GetIsInstInlineCacheAllocator()->ZeroAll();

    this->entryInScriptContextWithIsInstInlineCachesRegistry = nullptr; // caller will remove us from the thread context.

    this->hasRegisteredIsInstInlineCache = false;
}


#ifdef PERSISTENT_INLINE_CACHES
void ScriptContext::ClearInlineCachesWithDeadWeakRefs()
{
    // Review: I should be able to assert this here just like in ClearInlineCaches.
    Assert(this->entryInScriptContextWithInlineCachesRegistry != nullptr);
    GetInlineCacheAllocator()->ClearCachesWithDeadWeakRefs(this->recycler);
    Assert(GetInlineCacheAllocator()->HasNoDeadWeakRefs(this->recycler));
}
#endif

#if ENABLE_NATIVE_CODEGEN
void ScriptContext::RegisterConstructorCache(Js::PropertyId propertyId, Js::ConstructorCache* cache)
{
    this->threadContext->RegisterConstructorCache(propertyId, cache);
}
#endif

void ScriptContext::RegisterPrototypeChainEnsuredToHaveOnlyWritableDataPropertiesScriptContext()
{
    Assert(!IsClosed());

    if (registeredPrototypeChainEnsuredToHaveOnlyWritableDataPropertiesScriptContext == nullptr)
    {
        DoRegisterPrototypeChainEnsuredToHaveOnlyWritableDataPropertiesScriptContext();
    }
}

    void ScriptContext::DoRegisterPrototypeChainEnsuredToHaveOnlyWritableDataPropertiesScriptContext()
    {
        Assert(!IsClosed());
        Assert(registeredPrototypeChainEnsuredToHaveOnlyWritableDataPropertiesScriptContext == nullptr);

        // this call may throw OOM
        registeredPrototypeChainEnsuredToHaveOnlyWritableDataPropertiesScriptContext = threadContext->RegisterPrototypeChainEnsuredToHaveOnlyWritableDataPropertiesScriptContext(this);
    }

    void ScriptContext::ClearPrototypeChainEnsuredToHaveOnlyWritableDataPropertiesCaches()
    {
        Assert(registeredPrototypeChainEnsuredToHaveOnlyWritableDataPropertiesScriptContext != nullptr);
        javascriptLibrary->NoPrototypeChainsAreEnsuredToHaveOnlyWritableDataProperties();

        // Caller will unregister the script context from the thread context
        registeredPrototypeChainEnsuredToHaveOnlyWritableDataPropertiesScriptContext = nullptr;
    }

    JavascriptString * ScriptContext::GetLastNumberToStringRadix10(double value)
    {
        if (value == lastNumberToStringRadix10)
        {
            return cache->lastNumberToStringRadix10String;
        }
        return nullptr;
    }

    void
        ScriptContext::SetLastNumberToStringRadix10(double value, JavascriptString * str)
    {
            lastNumberToStringRadix10 = value;
            cache->lastNumberToStringRadix10String = str;
    }

    bool ScriptContext::GetLastUtcTimeFromStr(JavascriptString * str, double& dbl)
    {
        Assert(str != nullptr);
        if (str != cache->lastUtcTimeFromStrString)
        {
            if (cache->lastUtcTimeFromStrString == nullptr
                || !JavascriptString::Equals(str, cache->lastUtcTimeFromStrString))
            {
                return false;
            }
        }
        dbl = lastUtcTimeFromStr;
        return true;
    }

    void
        ScriptContext::SetLastUtcTimeFromStr(JavascriptString * str, double value)
    {
            lastUtcTimeFromStr = value;
            cache->lastUtcTimeFromStrString = str;
    }

#if ENABLE_NATIVE_CODEGEN
    BOOL ScriptContext::IsNativeAddress(void * codeAddr)
    {
        return this->GetThreadContext()->IsNativeAddress(codeAddr);
    }
#endif

    bool ScriptContext::SetDispatchProfile(bool fSet, JavascriptMethod dispatchInvoke)
    {
        if (!fSet)
        {
            this->javascriptLibrary->SetDispatchProfile(false, dispatchInvoke);
            return true;
        }
        else if (m_fTraceDomCall)
        {
            this->javascriptLibrary->SetDispatchProfile(true, dispatchInvoke);
            return true;
        }

        return false;
    }

    HRESULT ScriptContext::OnDispatchFunctionEnter(const WCHAR *pwszFunctionName)
    {
        if (m_pProfileCallback2 == NULL)
        {
            return ACTIVPROF_E_PROFILER_ABSENT;
        }

        HRESULT hr = S_OK;

        if (m_fTraceDomCall)
        {
            m_inProfileCallback = TRUE;
            hr = m_pProfileCallback2->OnFunctionEnterByName(pwszFunctionName, PROFILER_SCRIPT_TYPE_DOM);
            m_inProfileCallback = FALSE;
        }
        return hr;
    }

    HRESULT ScriptContext::OnDispatchFunctionExit(const WCHAR *pwszFunctionName)
    {
        if (m_pProfileCallback2 == NULL)
        {
            return ACTIVPROF_E_PROFILER_ABSENT;
        }

        HRESULT hr = S_OK;

        if (m_fTraceDomCall)
        {
            m_inProfileCallback = TRUE;
            hr = m_pProfileCallback2->OnFunctionExitByName(pwszFunctionName, PROFILER_SCRIPT_TYPE_DOM);
            m_inProfileCallback = FALSE;
        }
        return hr;
    }

    void ScriptContext::SetBuiltInLibraryFunction(JavascriptMethod entryPoint, JavascriptFunction* function)
    {
        if (!isClosed)
        {
            if (builtInLibraryFunctions == NULL)
            {
                Assert(this->recycler);

                builtInLibraryFunctions = RecyclerNew(this->recycler, BuiltInLibraryFunctionMap, this->recycler);
                BindReference(builtInLibraryFunctions);
            }

            builtInLibraryFunctions->Item(entryPoint, function);
        }
    }

    JavascriptFunction* ScriptContext::GetBuiltInLibraryFunction(JavascriptMethod entryPoint)
    {
        JavascriptFunction * function = NULL;
        if (builtInLibraryFunctions)
        {
            builtInLibraryFunctions->TryGetValue(entryPoint, &function);
        }
        return function;
    }

#ifdef ENABLE_DOM_FAST_PATH
    DOMFastPathIRHelperMap* ScriptContext::EnsureDOMFastPathIRHelperMap()
    {
        if (domFastPathIRHelperMap == nullptr)
        {
            // Anew throws if it OOMs, so the caller into this function needs to handle that exception
            domFastPathIRHelperMap = Anew(GeneralAllocator(), DOMFastPathIRHelperMap,
                GeneralAllocator(), 17);    // initial capacity set to 17; unlikely to grow much bigger.
        }

        return domFastPathIRHelperMap;
    }
#endif

#if ENABLE_PROFILE_INFO
    void ScriptContext::AddDynamicProfileInfo(FunctionBody * functionBody, WriteBarrierPtr<DynamicProfileInfo>* dynamicProfileInfo)
    {
        Assert(functionBody->GetScriptContext() == this);
        Assert(functionBody->HasValidSourceInfo());

        DynamicProfileInfo * newDynamicProfileInfo = *dynamicProfileInfo;
        // If it is a dynamic script - we should create a profile info bound to the threadContext for its lifetime.
        SourceContextInfo* sourceContextInfo = functionBody->GetSourceContextInfo();
        SourceDynamicProfileManager* profileManager = sourceContextInfo->sourceDynamicProfileManager;
        if (sourceContextInfo->IsDynamic())
        {
            if (profileManager != nullptr)
            {
                // There is an in-memory cache and dynamic profile info is coming from there
                if (newDynamicProfileInfo == nullptr)
                {
                    newDynamicProfileInfo = DynamicProfileInfo::New(this->GetRecycler(), functionBody, true /* persistsAcrossScriptContexts */);
                    profileManager->UpdateDynamicProfileInfo(functionBody->GetLocalFunctionId(), newDynamicProfileInfo);
                    *dynamicProfileInfo = newDynamicProfileInfo;
                }
                profileManager->MarkAsExecuted(functionBody->GetLocalFunctionId());
                newDynamicProfileInfo->UpdateFunctionInfo(functionBody, this->GetRecycler());
            }
            else
            {
                if (newDynamicProfileInfo == nullptr)
                {
                    newDynamicProfileInfo = functionBody->AllocateDynamicProfile();
                }
                *dynamicProfileInfo = newDynamicProfileInfo;
            }
        }
        else
        {
            if (newDynamicProfileInfo == nullptr)
            {
                newDynamicProfileInfo = functionBody->AllocateDynamicProfile();
                *dynamicProfileInfo = newDynamicProfileInfo;
            }
            Assert(functionBody->GetInterpretedCount() == 0);
#if DBG_DUMP || defined(DYNAMIC_PROFILE_STORAGE) || defined(RUNTIME_DATA_COLLECTION)
            if (profileInfoList)
            {
                profileInfoList->Prepend(this->GetRecycler(), newDynamicProfileInfo);
            }
#endif
            if (!startupComplete)
            {
                Assert(profileManager);
                profileManager->MarkAsExecuted(functionBody->GetLocalFunctionId());
            }
        }
        Assert(*dynamicProfileInfo != nullptr);
    }
#endif

    CharClassifier const * ScriptContext::GetCharClassifier(void) const
    {
        return this->charClassifier;
    }

    void ScriptContext::OnStartupComplete()
    {
        JS_ETW(EventWriteJSCRIPT_ON_STARTUP_COMPLETE(this));

        SaveStartupProfileAndRelease();
    }

    void ScriptContext::SaveStartupProfileAndRelease(bool isSaveOnClose)
    {
        if (!startupComplete && this->cache->sourceContextInfoMap)
        {
#if ENABLE_PROFILE_INFO
            this->cache->sourceContextInfoMap->Map([&](DWORD_PTR dwHostSourceContext, SourceContextInfo* info)
            {
                Assert(info->sourceDynamicProfileManager);
                uint bytesWritten = info->sourceDynamicProfileManager->SaveToProfileCacheAndRelease(info);
                if (bytesWritten > 0)
                {
                    JS_ETW(EventWriteJSCRIPT_PROFILE_SAVE(info->dwHostSourceContext, this, bytesWritten, isSaveOnClose));
                    OUTPUT_TRACE(Js::DynamicProfilePhase, _u("Profile saving succeeded\n"));
                }
            });
#endif
    }
        startupComplete = true;
    }

    void ScriptContextBase::ClearGlobalObject()
    {
#if ENABLE_NATIVE_CODEGEN
        ScriptContext* scriptContext = static_cast<ScriptContext*>(this);
        Assert(scriptContext->IsClosedNativeCodeGenerator());
#endif
        globalObject = nullptr;
        javascriptLibrary = nullptr;
    }

    void ScriptContext::SetFastDOMenabled()
    {
        fastDOMenabled = true; Assert(globalObject->GetDirectHostObject() != NULL);
    }

#if DYNAMIC_INTERPRETER_THUNK
    JavascriptMethod ScriptContext::GetNextDynamicAsmJsInterpreterThunk(PVOID* ppDynamicInterpreterThunk)
    {
#ifdef ASMJS_PLAT
        return (JavascriptMethod)this->asmJsInterpreterThunkEmitter->GetNextThunk(ppDynamicInterpreterThunk);
#else
        __debugbreak();
        return nullptr;
#endif
    }

    JavascriptMethod ScriptContext::GetNextDynamicInterpreterThunk(PVOID* ppDynamicInterpreterThunk)
    {
        return (JavascriptMethod)this->interpreterThunkEmitter->GetNextThunk(ppDynamicInterpreterThunk);
    }

    BOOL ScriptContext::IsDynamicInterpreterThunk(void* address)
    {
        return this->interpreterThunkEmitter->IsInHeap(address);
    }

    void ScriptContext::ReleaseDynamicInterpreterThunk(BYTE* address, bool addtoFreeList)
    {
        this->interpreterThunkEmitter->Release(address, addtoFreeList);
    }

    void ScriptContext::ReleaseDynamicAsmJsInterpreterThunk(BYTE* address, bool addtoFreeList)
    {
#ifdef ASMJS_PLAT
        this->asmJsInterpreterThunkEmitter->Release(address, addtoFreeList);
#else
        Assert(UNREACHED);
#endif
    }
#endif

    bool ScriptContext::IsExceptionWrapperForBuiltInsEnabled()
    {
        return ScriptContext::IsExceptionWrapperForBuiltInsEnabled(this);
    }

    // static
    bool ScriptContext::IsExceptionWrapperForBuiltInsEnabled(ScriptContext* scriptContext)
    {
        Assert(scriptContext);
        return CONFIG_FLAG(EnableContinueAfterExceptionWrappersForBuiltIns);
    }

    bool ScriptContext::IsExceptionWrapperForHelpersEnabled(ScriptContext* scriptContext)
    {
        Assert(scriptContext);
        return  CONFIG_FLAG(EnableContinueAfterExceptionWrappersForHelpers);
    }

    void ScriptContextBase::SetGlobalObject(GlobalObject *globalObject)
    {
#if DBG
        ScriptContext* scriptContext = static_cast<ScriptContext*>(this);
        Assert(scriptContext->IsCloningGlobal() && !this->globalObject);
#endif
        this->globalObject = globalObject;
    }

    void ConvertKey(const FastEvalMapString& src, EvalMapString& dest)
    {
        dest.str = src.str;
        dest.strict = src.strict;
        dest.moduleID = src.moduleID;
        dest.hash = TAGHASH((hash_t)dest.str);
    }

    void ScriptContext::PrintStats()
    {
#if ENABLE_PROFILE_INFO
#if DBG_DUMP
        DynamicProfileInfo::DumpScriptContext(this);
#endif
#ifdef RUNTIME_DATA_COLLECTION
        DynamicProfileInfo::DumpScriptContextToFile(this);
#endif
#endif
#ifdef PROFILE_TYPES
        if (Configuration::Global.flags.ProfileTypes)
        {
            ProfileTypes();
        }
#endif

#ifdef PROFILE_BAILOUT_RECORD_MEMORY
        if (Configuration::Global.flags.ProfileBailOutRecordMemory)
        {
            Output::Print(_u("CodeSize: %6d\nBailOutRecord Size: %6d\nLocalOffsets Size: %6d\n"), codeSize, bailOutRecordBytes, bailOutOffsetBytes);
        }
#endif

#ifdef PROFILE_OBJECT_LITERALS
        if (Configuration::Global.flags.ProfileObjectLiteral)
        {
            ProfileObjectLiteral();
        }
#endif

#ifdef PROFILE_STRINGS
        if (stringProfiler != nullptr)
        {
            stringProfiler->PrintAll();
            Adelete(MiscAllocator(), stringProfiler);
            stringProfiler = nullptr;
        }
#endif

#ifdef PROFILE_MEM
        if (profileMemoryDump && MemoryProfiler::IsTraceEnabled())
        {
            MemoryProfiler::PrintAll();
#ifdef PROFILE_RECYCLER_ALLOC
            if (Js::Configuration::Global.flags.TraceMemory.IsEnabled(Js::AllPhase)
                || Js::Configuration::Global.flags.TraceMemory.IsEnabled(Js::RunPhase))
            {
                GetRecycler()->PrintAllocStats();
            }
#endif
        }
#endif
#if DBG_DUMP
        if (PHASE_STATS1(Js::ByteCodePhase))
        {
            Output::Print(_u(" Total Bytecode size: <%d, %d, %d> = %d\n"),
                byteCodeDataSize,
                byteCodeAuxiliaryDataSize,
                byteCodeAuxiliaryContextDataSize,
                byteCodeDataSize + byteCodeAuxiliaryDataSize + byteCodeAuxiliaryContextDataSize);
        }

        if (Configuration::Global.flags.BytecodeHist)
        {
            Output::Print(_u("ByteCode Histogram\n"));
            Output::Print(_u("\n"));

            uint total = 0;
            uint unique = 0;
            for (int j = 0; j < (int)OpCode::ByteCodeLast; j++)
            {
                total += byteCodeHistogram[j];
                if (byteCodeHistogram[j] > 0)
                {
                    unique++;
                }
            }
            Output::Print(_u("%9u                     Total executed ops\n"), total);
            Output::Print(_u("\n"));

            uint max = UINT_MAX;
            double pctcume = 0.0;

            while (true)
            {
                uint upper = 0;
                int index = -1;
                for (int j = 0; j < (int)OpCode::ByteCodeLast; j++)
                {
                    if (OpCodeUtil::IsValidOpcode((OpCode)j) && byteCodeHistogram[j] > upper && byteCodeHistogram[j] < max)
                    {
                        index = j;
                        upper = byteCodeHistogram[j];
                    }
                }

                if (index == -1)
                {
                    break;
                }

                max = byteCodeHistogram[index];

                for (OpCode j = (OpCode)0; j < OpCode::ByteCodeLast; j++)
                {
                    if (OpCodeUtil::IsValidOpcode(j) && max == byteCodeHistogram[(int)j])
                    {
                        double pct = ((double)max) / total;
                        pctcume += pct;

                        Output::Print(_u("%9u  %5.1lf  %5.1lf  %04x %s\n"), max, pct * 100, pctcume * 100, j, OpCodeUtil::GetOpCodeName(j));
                    }
                }
            }
            Output::Print(_u("\n"));
            Output::Print(_u("Unique opcodes: %d\n"), unique);
        }

#endif

#if ENABLE_NATIVE_CODEGEN
#ifdef BGJIT_STATS
        // We do not care about small script contexts without much activity - unless t
        if (PHASE_STATS1(Js::BGJitPhase) && (this->interpretedCount > 50 || Js::Configuration::Global.flags.IsEnabled(Js::ForceFlag)))
        {
            uint loopJitCodeUsed = 0;
            uint bucketSize1 = 20;
            uint bucketSize2 = 100;
            uint size1CutOffbucketId = 4;
            uint totalBuckets[15] = { 0 };
            uint nativeCodeBuckets[15] = { 0 };
            uint usedNativeCodeBuckets[15] = { 0 };
            uint rejits[15] = { 0 };
            uint zeroInterpretedFunctions = 0;
            uint oneInterpretedFunctions = 0;
            uint nonZeroBytecodeFunctions = 0;
            Output::Print(_u("Script Context: 0x%p Url: %s\n"), this, this->url);

            FunctionBody* anyFunctionBody = this->FindFunction([](FunctionBody* body) { return body != nullptr; });

            if (anyFunctionBody)
            {
                OUTPUT_VERBOSE_STATS(Js::BGJitPhase, _u("Function list\n"));
                OUTPUT_VERBOSE_STATS(Js::BGJitPhase, _u("===============================\n"));
                OUTPUT_VERBOSE_STATS(Js::BGJitPhase, _u("%-24s, %-8s, %-10s, %-10s, %-10s, %-10s, %-10s\n"), _u("Function"), _u("InterpretedCount"), _u("ByteCodeInLoopSize"), _u("ByteCodeSize"), _u("IsJitted"), _u("IsUsed"), _u("NativeCodeSize"));

                this->MapFunction([&](FunctionBody* body)
                {
                    bool isNativeCode = false;

                    // Filtering interpreted count lowers a lot of noise
                    if (body->GetInterpretedCount() > 1 || Js::Configuration::Global.flags.IsEnabled(Js::ForceFlag))
                    {
                        body->MapEntryPoints([&](uint entryPointIndex, FunctionEntryPointInfo* entryPoint)
                        {
                            char16 debugStringBuffer[MAX_FUNCTION_BODY_DEBUG_STRING_SIZE];
                            char rejit = entryPointIndex > 0 ? '*' : ' ';
                            isNativeCode = entryPoint->IsNativeCode() | isNativeCode;
                            OUTPUT_VERBOSE_STATS(Js::BGJitPhase, _u("%-20s %16s %c, %8d , %10d , %10d, %-10s, %-10s, %10d\n"),
                                body->GetExternalDisplayName(),
                                body->GetDebugNumberSet(debugStringBuffer),
                                rejit,
                                body->GetInterpretedCount(),
                                body->GetByteCodeInLoopCount(),
                                body->GetByteCodeCount(),
                                entryPoint->IsNativeCode() ? _u("Jitted") : _u("Interpreted"),
                                body->GetNativeEntryPointUsed() ? _u("Used") : _u("NotUsed"),
                                entryPoint->IsNativeCode() ? entryPoint->GetCodeSize() : 0);
                        });
                    }
                    if (body->GetInterpretedCount() == 0)
                    {
                        zeroInterpretedFunctions++;
                        if (body->GetByteCodeCount() > 0)
                        {
                            nonZeroBytecodeFunctions++;
                        }
                    }
                    else if (body->GetInterpretedCount() == 1)
                    {
                        oneInterpretedFunctions++;
                    }


                    // Generate a histogram using interpreted counts.
                    uint bucket;
                    uint intrpCount = body->GetInterpretedCount();
                    if (intrpCount < 100)
                    {
                        bucket = intrpCount / bucketSize1;
                    }
                    else if (intrpCount < 1000)
                    {
                        bucket = size1CutOffbucketId  + intrpCount / bucketSize2;
                    }
                    else
                    {
                        bucket = _countof(totalBuckets) - 1;
                    }

                    // Explicitly assume that the bucket count is less than the following counts (which are all equal)
                    // This is because min will return _countof(totalBuckets) - 1 if the count exceeds _countof(totalBuckets) - 1.
                    __analysis_assume(bucket < _countof(totalBuckets));
                    __analysis_assume(bucket < _countof(nativeCodeBuckets));
                    __analysis_assume(bucket < _countof(usedNativeCodeBuckets));
                    __analysis_assume(bucket < _countof(rejits));

                    totalBuckets[bucket]++;
                    if (isNativeCode)
                    {
                        nativeCodeBuckets[bucket]++;
                        if (body->GetNativeEntryPointUsed())
                        {
                            usedNativeCodeBuckets[bucket]++;
                        }
                        if (body->HasRejit())
                        {
                            rejits[bucket]++;
                        }
                    }

                    body->MapLoopHeaders([&](uint loopNumber, LoopHeader* header)
                    {
                        char16 loopBodyName[256];
                        body->GetLoopBodyName(loopNumber, loopBodyName, _countof(loopBodyName));
                        header->MapEntryPoints([&](int index, LoopEntryPointInfo * entryPoint)
                        {
                            if (entryPoint->IsNativeCode())
                            {
                                char16 debugStringBuffer[MAX_FUNCTION_BODY_DEBUG_STRING_SIZE];
                                char rejit = index > 0 ? '*' : ' ';
                                OUTPUT_VERBOSE_STATS(Js::BGJitPhase, _u("%-20s %16s %c, %8d , %10d , %10d, %-10s, %-10s, %10d\n"),
                                    loopBodyName,
                                    body->GetDebugNumberSet(debugStringBuffer),
                                    rejit,
                                    header->interpretCount,
                                    header->GetByteCodeCount(),
                                    header->GetByteCodeCount(),
                                    _u("Jitted"),
                                    entryPoint->IsUsed() ? _u("Used") : _u("NotUsed"),
                                    entryPoint->GetCodeSize());
                                if (entryPoint->IsUsed())
                                {
                                    loopJitCodeUsed++;
                                }
                            }
                        });
                    });
                });
            }

            Output::Print(_u("**  SpeculativelyJitted: %6d FunctionsJitted: %6d JittedUsed: %6d Usage:%f ByteCodesJitted: %6d JitCodeUsed: %6d Usage: %f \n"),
                speculativeJitCount, funcJITCount, funcJitCodeUsed, ((float)(funcJitCodeUsed) / funcJITCount) * 100, bytecodeJITCount, jitCodeUsed, ((float)(jitCodeUsed) / bytecodeJITCount) * 100);
            Output::Print(_u("** LoopJITCount: %6d LoopJitCodeUsed: %6d Usage: %f\n"),
                loopJITCount, loopJitCodeUsed, ((float)loopJitCodeUsed / loopJITCount) * 100);
            Output::Print(_u("** TotalInterpretedCalls: %6d MaxFuncInterp: %6d  InterpretedHighPri: %6d \n"),
                interpretedCount, maxFuncInterpret, interpretedCallsHighPri);
            Output::Print(_u("** ZeroInterpretedFunctions: %6d OneInterpretedFunctions: %6d ZeroInterpretedWithNonZeroBytecode: %6d \n "), zeroInterpretedFunctions, oneInterpretedFunctions, nonZeroBytecodeFunctions);
            Output::Print(_u("** %-24s : %-10s %-10s %-10s %-10s %-10s\n"), _u("InterpretedCounts"), _u("Total"), _u("NativeCode"), _u("Used"), _u("Usage"), _u("Rejits"));
            uint low = 0;
            uint high = 0;
            for (uint i = 0; i < _countof(totalBuckets); i++)
            {
                low = high;
                if (i <= size1CutOffbucketId)
                {
                    high = low + bucketSize1;
                }
                else if (i < (_countof(totalBuckets) - 1))
                {
                    high = low + bucketSize2;               }
                else
                {
                    high = 100000;
                }
                Output::Print(_u("** %10d - %10d : %10d %10d %10d %7.2f %10d\n"), low, high, totalBuckets[i], nativeCodeBuckets[i], usedNativeCodeBuckets[i], ((float)usedNativeCodeBuckets[i] / nativeCodeBuckets[i]) * 100, rejits[i]);
            }
            Output::Print(_u("\n\n"));
        }
#endif

#ifdef REJIT_STATS
        if (PHASE_STATS1(Js::ReJITPhase))
        {
            uint totalBailouts = 0;
            uint totalRejits = 0;
            WCHAR buf[256];

            // Dump bailout data.
            Output::Print(_u("%-40s %6s\n"), _u("Bailout Reason,"), _u("Count"));

            bailoutReasonCounts->Map([&totalBailouts](uint kind, uint val) {
                WCHAR buf[256];
                totalBailouts += val;
                if (val != 0)
                {
                    swprintf_s(buf, _u("%S,"), GetBailOutKindName((IR::BailOutKind)kind));
                    Output::Print(_u("%-40s %6d\n"), buf, val);
                }
            });


            Output::Print(_u("%-40s %6d\n"), _u("TOTAL,"), totalBailouts);
            Output::Print(_u("\n\n"));

            // Dump rejit data.
            Output::Print(_u("%-40s %6s\n"), _u("Rejit Reason,"), _u("Count"));
            for (uint i = 0; i < NumRejitReasons; ++i)
            {
                totalRejits += rejitReasonCounts[i];
                if (rejitReasonCounts[i] != 0)
                {
                    swprintf_s(buf, _u("%S,"), RejitReasonNames[i]);
                    Output::Print(_u("%-40s %6d\n"), buf, rejitReasonCounts[i]);
                }
            }
            Output::Print(_u("%-40s %6d\n"), _u("TOTAL,"), totalRejits);
            Output::Print(_u("\n\n"));

            // If in verbose mode, dump data for each FunctionBody
            if (Configuration::Global.flags.Verbose && rejitStatsMap != NULL)
            {
                // Aggregated data
                Output::Print(_u("%-30s %14s %14s\n"), _u("Function (#),"), _u("Bailout Count,"), _u("Rejit Count"));
                rejitStatsMap->Map([](Js::FunctionBody const *body, RejitStats *stats, RecyclerWeakReference<const Js::FunctionBody> const*) {
                    char16 debugStringBuffer[MAX_FUNCTION_BODY_DEBUG_STRING_SIZE];
                    for (uint i = 0; i < NumRejitReasons; ++i)
                        stats->m_totalRejits += stats->m_rejitReasonCounts[i];

                    stats->m_bailoutReasonCounts->Map([stats](uint kind, uint val) {
                        stats->m_totalBailouts += val;
                    });

                    WCHAR buf[256];

                    swprintf_s(buf, _u("%s (%s),"), body->GetExternalDisplayName(), (const_cast<Js::FunctionBody*>(body))->GetDebugNumberSet(debugStringBuffer)); //TODO Kount
                    Output::Print(_u("%-30s %14d, %14d\n"), buf, stats->m_totalBailouts, stats->m_totalRejits);

                });
                Output::Print(_u("\n\n"));

                // Per FunctionBody data
                rejitStatsMap->Map([](Js::FunctionBody const *body, RejitStats *stats, RecyclerWeakReference<const Js::FunctionBody> const *) {
                    char16 debugStringBuffer[MAX_FUNCTION_BODY_DEBUG_STRING_SIZE];
                    WCHAR buf[256];

                    swprintf_s(buf, _u("%s (%s),"), body->GetExternalDisplayName(), (const_cast<Js::FunctionBody*>(body))->GetDebugNumberSet(debugStringBuffer)); //TODO Kount
                    Output::Print(_u("%-30s\n\n"), buf);

                    // Dump bailout data
                    if (stats->m_totalBailouts != 0)
                    {
                        Output::Print(_u("%10sBailouts:\n"), _u(""));

                        stats->m_bailoutReasonCounts->Map([](uint kind, uint val) {
                            if (val != 0)
                            {
                                WCHAR buf[256];
                                swprintf_s(buf, _u("%S,"), GetBailOutKindName((IR::BailOutKind)kind));
                                Output::Print(_u("%10s%-40s %6d\n"), _u(""), buf, val);
                            }
                        });
                    }
                    Output::Print(_u("\n"));

                    // Dump rejit data.
                    if (stats->m_totalRejits != 0)
                    {
                        Output::Print(_u("%10sRejits:\n"), _u(""));
                        for (uint i = 0; i < NumRejitReasons; ++i)
                        {
                            if (stats->m_rejitReasonCounts[i] != 0)
                            {
                                swprintf_s(buf, _u("%S,"), RejitReasonNames[i]);
                                Output::Print(_u("%10s%-40s %6d\n"), _u(""), buf, stats->m_rejitReasonCounts[i]);
                            }
                        }
                        Output::Print(_u("\n\n"));
                    }
                });

            }
        }
#endif

#ifdef FIELD_ACCESS_STATS
    if (PHASE_STATS1(Js::ObjTypeSpecPhase))
    {
        FieldAccessStats globalStats;
        if (this->fieldAccessStatsByFunctionNumber != nullptr)
        {
            this->fieldAccessStatsByFunctionNumber->Map([&globalStats](uint functionNumber, FieldAccessStatsEntry* entry)
            {
                FieldAccessStats functionStats;
                entry->stats.Map([&functionStats](FieldAccessStatsPtr entryPointStats)
                {
                    functionStats.Add(entryPointStats);
                });

                if (PHASE_VERBOSE_STATS1(Js::ObjTypeSpecPhase))
                {
                    FunctionBody* functionBody = entry->functionBodyWeakRef->Get();
                    const char16* functionName = functionBody != nullptr ? functionBody->GetDisplayName() : _u("<unknown>");
                    Output::Print(_u("FieldAccessStats: function %s (#%u): inline cache stats:\n"), functionName, functionNumber);
                    Output::Print(_u("    overall: total %u, no profile info %u\n"), functionStats.totalInlineCacheCount, functionStats.noInfoInlineCacheCount);
                    Output::Print(_u("    mono: total %u, empty %u, cloned %u\n"),
                        functionStats.monoInlineCacheCount, functionStats.emptyMonoInlineCacheCount, functionStats.clonedMonoInlineCacheCount);
                    Output::Print(_u("    poly: total %u (high %u, low %u), null %u, empty %u, ignored %u, disabled %u, equivalent %u, non-equivalent %u, cloned %u\n"),
                        functionStats.polyInlineCacheCount, functionStats.highUtilPolyInlineCacheCount, functionStats.lowUtilPolyInlineCacheCount,
                        functionStats.nullPolyInlineCacheCount, functionStats.emptyPolyInlineCacheCount, functionStats.ignoredPolyInlineCacheCount, functionStats.disabledPolyInlineCacheCount,
                        functionStats.equivPolyInlineCacheCount, functionStats.nonEquivPolyInlineCacheCount, functionStats.clonedPolyInlineCacheCount);
                }

                globalStats.Add(&functionStats);
            });
        }

        Output::Print(_u("FieldAccessStats: totals\n"));
        Output::Print(_u("    overall: total %u, no profile info %u\n"), globalStats.totalInlineCacheCount, globalStats.noInfoInlineCacheCount);
        Output::Print(_u("    mono: total %u, empty %u, cloned %u\n"),
            globalStats.monoInlineCacheCount, globalStats.emptyMonoInlineCacheCount, globalStats.clonedMonoInlineCacheCount);
        Output::Print(_u("    poly: total %u (high %u, low %u), null %u, empty %u, ignored %u, disabled %u, equivalent %u, non-equivalent %u, cloned %u\n"),
            globalStats.polyInlineCacheCount, globalStats.highUtilPolyInlineCacheCount, globalStats.lowUtilPolyInlineCacheCount,
            globalStats.nullPolyInlineCacheCount, globalStats.emptyPolyInlineCacheCount, globalStats.ignoredPolyInlineCacheCount, globalStats.disabledPolyInlineCacheCount,
            globalStats.equivPolyInlineCacheCount, globalStats.nonEquivPolyInlineCacheCount, globalStats.clonedPolyInlineCacheCount);
    }
#endif

#ifdef MISSING_PROPERTY_STATS
    if (PHASE_STATS1(Js::MissingPropertyCachePhase))
    {
        Output::Print(_u("MissingPropertyStats: hits = %d, misses = %d, cache attempts = %d.\n"),
            this->missingPropertyHits, this->missingPropertyMisses, this->missingPropertyCacheAttempts);
    }
#endif


#ifdef INLINE_CACHE_STATS
        if (PHASE_STATS1(Js::PolymorphicInlineCachePhase))
        {
            Output::Print(_u("%s,%s,%s,%s,%s,%s,%s,%s,%s\n"), _u("Function"), _u("Property"), _u("Kind"), _u("Accesses"), _u("Misses"), _u("Miss Rate"), _u("Collisions"), _u("Collision Rate"), _u("Slot Count"));
            cacheDataMap->Map([this](Js::PolymorphicInlineCache const *cache, CacheData *data) {
                char16 debugStringBuffer[MAX_FUNCTION_BODY_DEBUG_STRING_SIZE];
                uint total = data->hits + data->misses;
                char16 const *propName = this->threadContext->GetPropertyName(data->propertyId)->GetBuffer();

                wchar funcName[1024];

                swprintf_s(funcName, _u("%s (%s)"), cache->functionBody->GetExternalDisplayName(), cache->functionBody->GetDebugNumberSet(debugStringBuffer));

                Output::Print(_u("%s,%s,%s,%d,%d,%f,%d,%f,%d\n"),
                    funcName,
                    propName,
                    data->isGetCache ? _u("get") : _u("set"),
                    total,
                    data->misses,
                    static_cast<float>(data->misses) / total,
                    data->collisions,
                    static_cast<float>(data->collisions) / total,
                    cache->GetSize()
                    );
            });
        }
#endif

#if ENABLE_REGEX_CONFIG_OPTIONS
        if (regexStatsDatabase != 0)
            regexStatsDatabase->Print(GetRegexDebugWriter());
#endif
        OUTPUT_STATS(Js::EmitterPhase, _u("Script Context: 0x%p Url: %s\n"), this, this->url);
        OUTPUT_STATS(Js::EmitterPhase, _u("  Total thread committed code size = %d\n"), this->GetThreadContext()->GetCodeSize());

        OUTPUT_STATS(Js::ParsePhase, _u("Script Context: 0x%p Url: %s\n"), this, this->url);
        OUTPUT_STATS(Js::ParsePhase, _u("  Total ThreadContext source size %d\n"), this->GetThreadContext()->GetSourceSize());
#endif

#ifdef ENABLE_BASIC_TELEMETRY
        if (this->telemetry != nullptr)
        {
            // If an exception (e.g. out-of-memory) happens during InitializeAllocations then `this->telemetry` will be null and the Close method will still be called, hence this guard expression.
            this->telemetry->OutputPrint();
        }
#endif

        Output::Flush();
    }
    void ScriptContext::SetNextPendingClose(ScriptContext * nextPendingClose) {
        Assert(this->nextPendingClose == nullptr && nextPendingClose != nullptr);
        this->nextPendingClose = nextPendingClose;
    }

#ifdef ENABLE_MUTATION_BREAKPOINT
    bool ScriptContext::HasMutationBreakpoints()
    {
        if (this->GetDebugContext() != nullptr && this->GetDebugContext()->GetProbeContainer() != nullptr)
        {
            return this->GetDebugContext()->GetProbeContainer()->HasMutationBreakpoints();
        }
        return false;
    }

    void ScriptContext::InsertMutationBreakpoint(Js::MutationBreakpoint *mutationBreakpoint)
    {
        this->GetDebugContext()->GetProbeContainer()->InsertMutationBreakpoint(mutationBreakpoint);
    }
#endif

#ifdef REJIT_STATS
    void ScriptContext::LogDataForFunctionBody(Js::FunctionBody *body, uint idx, bool isRejit)
    {
        if (rejitStatsMap == NULL)
        {
            rejitStatsMap = RecyclerNew(this->recycler, RejitStatsMap, this->recycler);
            BindReference(rejitStatsMap);
        }

        RejitStats *stats = NULL;
        if (!rejitStatsMap->TryGetValue(body, &stats))
        {
            stats = Anew(GeneralAllocator(), RejitStats, this);
            rejitStatsMap->Item(body, stats);
        }

        if (isRejit)
        {
            stats->m_rejitReasonCounts[idx]++;
        }
        else
        {
            if (!stats->m_bailoutReasonCounts->ContainsKey(idx))
            {
                stats->m_bailoutReasonCounts->Item(idx, 1);
            }
            else
            {
                uint val = stats->m_bailoutReasonCounts->Item(idx);
                ++val;
                stats->m_bailoutReasonCounts->Item(idx, val);
            }
        }
    }
    void ScriptContext::LogRejit(Js::FunctionBody *body, uint reason)
    {
        Assert(reason < NumRejitReasons);
        rejitReasonCounts[reason]++;

        if (Js::Configuration::Global.flags.Verbose)
        {
            LogDataForFunctionBody(body, reason, true);
        }
    }
    void ScriptContext::LogBailout(Js::FunctionBody *body, uint kind)
    {
        if (!bailoutReasonCounts->ContainsKey(kind))
        {
            bailoutReasonCounts->Item(kind, 1);
        }
        else
        {
            uint val = bailoutReasonCounts->Item(kind);
            ++val;
            bailoutReasonCounts->Item(kind, val);
        }

        if (Js::Configuration::Global.flags.Verbose)
        {
            LogDataForFunctionBody(body, kind, false);
        }
    }
#endif

#ifdef ENABLE_BASIC_TELEMETRY
    ScriptContextTelemetry& ScriptContext::GetTelemetry()
    {
        return *this->telemetry;
    }
    bool ScriptContext::HasTelemetry()
    {
        return this->telemetry != nullptr;
    }
#endif

    bool ScriptContext::IsScriptContextInNonDebugMode() const
    {
        if (this->debugContext != nullptr)
        {
            return this->GetDebugContext()->IsDebugContextInNonDebugMode();
        }
        return true;
    }

    bool ScriptContext::IsScriptContextInDebugMode() const
    {
        if (this->debugContext != nullptr)
        {
            return this->GetDebugContext()->IsDebugContextInDebugMode();
        }
        return false;
    }

    bool ScriptContext::IsScriptContextInSourceRundownOrDebugMode() const
    {
        if (this->debugContext != nullptr)
        {
            return this->GetDebugContext()->IsDebugContextInSourceRundownOrDebugMode();
        }
        return false;
    }

    bool ScriptContext::IsIntlEnabled()
    {
        if (GetConfig()->IsIntlEnabled())
        {
            // This will try to load globalization dlls if not already loaded.
            Js::DelayLoadWindowsGlobalization* globLibrary = GetThreadContext()->GetWindowsGlobalizationLibrary();
            return globLibrary->HasGlobalizationDllLoaded();
        }
        return false;
    }


#ifdef INLINE_CACHE_STATS
    void ScriptContext::LogCacheUsage(Js::PolymorphicInlineCache *cache, bool isGetter, Js::PropertyId propertyId, bool hit, bool collision)
    {
        if (cacheDataMap == NULL)
        {
            cacheDataMap = RecyclerNew(this->recycler, CacheDataMap, this->recycler);
            BindReference(cacheDataMap);
        }

        CacheData *data = NULL;
        if (!cacheDataMap->TryGetValue(cache, &data))
        {
            data = Anew(GeneralAllocator(), CacheData);
            cacheDataMap->Item(cache, data);
            data->isGetCache = isGetter;
            data->propertyId = propertyId;
        }

        Assert(data->isGetCache == isGetter);
        Assert(data->propertyId == propertyId);

        if (hit)
        {
            data->hits++;
        }
        else
        {
            data->misses++;
        }
        if (collision)
        {
            data->collisions++;
        }
    }
#endif

#ifdef FIELD_ACCESS_STATS
    void ScriptContext::RecordFieldAccessStats(FunctionBody* functionBody, FieldAccessStatsPtr fieldAccessStats)
    {
        Assert(fieldAccessStats != nullptr);

        if (!PHASE_STATS1(Js::ObjTypeSpecPhase))
        {
            return;
        }

        FieldAccessStatsEntry* entry;
        if (!this->fieldAccessStatsByFunctionNumber->TryGetValue(functionBody->GetFunctionNumber(), &entry))
        {
            RecyclerWeakReference<FunctionBody>* functionBodyWeakRef;
            this->recycler->FindOrCreateWeakReferenceHandle(functionBody, &functionBodyWeakRef);
            entry = RecyclerNew(this->recycler, FieldAccessStatsEntry, functionBodyWeakRef, this->recycler);

            this->fieldAccessStatsByFunctionNumber->AddNew(functionBody->GetFunctionNumber(), entry);
        }

        entry->stats.Prepend(fieldAccessStats);
    }
#endif

#ifdef MISSING_PROPERTY_STATS
    void ScriptContext::RecordMissingPropertyMiss()
    {
        this->missingPropertyMisses++;
    }

    void ScriptContext::RecordMissingPropertyHit()
    {
        this->missingPropertyHits++;
    }

    void ScriptContext::RecordMissingPropertyCacheAttempt()
    {
        this->missingPropertyCacheAttempts++;
    }
#endif

    bool ScriptContext::IsIntConstPropertyOnGlobalObject(Js::PropertyId propId)
    {
        return intConstPropsOnGlobalObject->ContainsKey(propId);
    }

    void ScriptContext::TrackIntConstPropertyOnGlobalObject(Js::PropertyId propertyId)
    {
        intConstPropsOnGlobalObject->AddNew(propertyId);
    }

    bool ScriptContext::IsIntConstPropertyOnGlobalUserObject(Js::PropertyId propertyId)
    {
        return intConstPropsOnGlobalUserObject->ContainsKey(propertyId) != NULL;
    }

    void ScriptContext::TrackIntConstPropertyOnGlobalUserObject(Js::PropertyId propertyId)
    {
        intConstPropsOnGlobalUserObject->AddNew(propertyId);
    }

    void ScriptContext::AddCalleeSourceInfoToList(Utf8SourceInfo* sourceInfo)
    {
        Assert(sourceInfo);

        RecyclerWeakReference<Js::Utf8SourceInfo>* sourceInfoWeakRef = nullptr;
        this->GetRecycler()->FindOrCreateWeakReferenceHandle(sourceInfo, &sourceInfoWeakRef);
        Assert(sourceInfoWeakRef);

        if (!calleeUtf8SourceInfoList)
        {
            Recycler *recycler = this->GetRecycler();
            calleeUtf8SourceInfoList.Root(RecyclerNew(recycler, CalleeSourceList, recycler), recycler);
        }

        if (!calleeUtf8SourceInfoList->Contains(sourceInfoWeakRef))
        {
            calleeUtf8SourceInfoList->Add(sourceInfoWeakRef);
        }
    }

#ifdef ENABLE_JS_ETW
    void ScriptContext::EmitStackTraceEvent(__in UINT64 operationID, __in USHORT maxFrameCount, bool emitV2AsyncStackEvent)
    {
        // If call root level is zero, there is no EntryExitRecord and the stack walk will fail.
        if (GetThreadContext()->GetCallRootLevel() == 0)
        {
            return;
        }

        Assert(EventEnabledJSCRIPT_STACKTRACE() || EventEnabledJSCRIPT_ASYNCCAUSALITY_STACKTRACE_V2() || PHASE_TRACE1(Js::StackFramesEventPhase));
        BEGIN_TEMP_ALLOCATOR(tempAllocator, this, _u("StackTraceEvent"))
        {
            JsUtil::List<StackFrameInfo, ArenaAllocator> stackFrames(tempAllocator);
            Js::JavascriptStackWalker walker(this);
            unsigned short nameBufferLength = 0;
            Js::StringBuilder<ArenaAllocator> nameBuffer(tempAllocator);
            nameBuffer.Reset();

            OUTPUT_TRACE(Js::StackFramesEventPhase, _u("\nPosting stack trace via ETW:\n"));

            ushort frameCount = walker.WalkUntil((ushort)maxFrameCount, [&](Js::JavascriptFunction* function, ushort frameIndex) -> bool
            {
                ULONG lineNumber = 0;
                LONG columnNumber = 0;
                UINT32 methodIdOrNameId = 0;
                UINT8 isFrameIndex = 0; // FALSE
                const WCHAR* name = nullptr;
                if (function->IsScriptFunction() && !function->IsLibraryCode())
                {
                    Js::FunctionBody * functionBody = function->GetFunctionBody();
                    functionBody->GetLineCharOffset(walker.GetByteCodeOffset(), &lineNumber, &columnNumber);
                    methodIdOrNameId = EtwTrace::GetFunctionId(functionBody);
                    name = functionBody->GetExternalDisplayName();
                }
                else
                {
                    if (function->IsScriptFunction())
                    {
                        name = function->GetFunctionBody()->GetExternalDisplayName();
                    }
                    else
                    {
                        name = walker.GetCurrentNativeLibraryEntryName();
                    }

                    ushort nameLen = ProcessNameAndGetLength(&nameBuffer, name);

                    methodIdOrNameId = nameBufferLength;

                    // Keep track of the current length of the buffer. The next nameIndex will be at this position (+1 for each '\\', '\"', and ';' character added above).
                    nameBufferLength += nameLen;

                    isFrameIndex = 1; // TRUE;
                }

                StackFrameInfo frame((DWORD_PTR)function->GetScriptContext(),
                    (UINT32)lineNumber,
                    (UINT32)columnNumber,
                    methodIdOrNameId,
                    isFrameIndex);

                OUTPUT_TRACE(Js::StackFramesEventPhase, _u("Frame : (%s : %u) (%s), LineNumber : %u, ColumnNumber : %u\n"),
                    (isFrameIndex == 1) ? (_u("NameBufferIndex")) : (_u("MethodID")),
                    methodIdOrNameId,
                    name,
                    lineNumber,
                    columnNumber);

                stackFrames.Add(frame);

                return false;
            });

            Assert(frameCount == (ushort)stackFrames.Count());

            if (frameCount > 0) // No need to emit event if there are no script frames.
            {
                auto nameBufferString = nameBuffer.Detach();

                if (nameBufferLength > 0)
                {
                    // Account for the terminating null character.
                    nameBufferLength++;
                }

                if (emitV2AsyncStackEvent)
                {
                    JS_ETW(EventWriteJSCRIPT_ASYNCCAUSALITY_STACKTRACE_V2(operationID, frameCount, nameBufferLength, sizeof(StackFrameInfo), &stackFrames.Item(0), nameBufferString));
                }
                else
                {
                    JS_ETW(EventWriteJSCRIPT_STACKTRACE(operationID, frameCount, nameBufferLength, sizeof(StackFrameInfo), &stackFrames.Item(0), nameBufferString));
                }
            }
        }
        END_TEMP_ALLOCATOR(tempAllocator, this);

        OUTPUT_FLUSH();
    }
#endif

    // Info:        Append sourceString to stringBuilder after escaping charToEscape with escapeChar.
    //              "SomeBadly\0Formed\0String" => "SomeBadly\\\0Formed\\\0String"
    // Parameters:  stringBuilder - The Js::StringBuilder to which we should append sourceString.
    //              sourceString - The string we want to escape and append to stringBuilder.
    //              sourceStringLen - Length of sourceString.
    //              escapeChar - Char to use for escaping.
    //              charToEscape - The char which we should escape with escapeChar.
    // Returns:     Count of chars written to stringBuilder.
    charcount_t ScriptContext::AppendWithEscapeCharacters(Js::StringBuilder<ArenaAllocator>* stringBuilder, const WCHAR* sourceString, charcount_t sourceStringLen, WCHAR escapeChar, WCHAR charToEscape)
    {
        const WCHAR* charToEscapePtr = wcschr(sourceString, charToEscape);
        charcount_t charsPadding = 0;

        // Only escape characters if sourceString contains one.
        if (charToEscapePtr)
        {
            charcount_t charsWritten = 0;
            charcount_t charsToAppend = 0;

            while (charToEscapePtr)
            {
                charsToAppend = static_cast<charcount_t>(charToEscapePtr - sourceString) - charsWritten;

                stringBuilder->Append(sourceString + charsWritten, charsToAppend);
                stringBuilder->Append(escapeChar);
                stringBuilder->Append(charToEscape);

                // Keep track of this extra escapeChar character so we can update the buffer length correctly below.
                charsPadding++;

                // charsWritten is a count of the chars from sourceString which have been written - not count of chars Appended to stringBuilder.
                charsWritten += charsToAppend + 1;

                // Find next charToEscape.
                charToEscapePtr++;
                charToEscapePtr = wcschr(charToEscapePtr, charToEscape);
            }

            // Append the final part of the string if there is any left after the final charToEscape.
            if (charsWritten != sourceStringLen)
            {
                charsToAppend = sourceStringLen - charsWritten;
                stringBuilder->Append(sourceString + charsWritten, charsToAppend);
            }
        }
        else
        {
            stringBuilder->AppendSz(sourceString);
        }

        return sourceStringLen + charsPadding;
    }

    /*static*/
    ushort ScriptContext::ProcessNameAndGetLength(Js::StringBuilder<ArenaAllocator>* nameBuffer, const WCHAR* name)
    {
        Assert(nameBuffer);
        Assert(name);

        ushort nameLen = (ushort)wcslen(name);

        // Surround each function name with quotes and escape any quote characters in the function name itself with '\\'.
        nameBuffer->Append('\"');

        // Adjust nameLen based on any escape characters we added to escape the '\"' in name.
        nameLen = (unsigned short)AppendWithEscapeCharacters(nameBuffer, name, nameLen, '\\', '\"');

        nameBuffer->AppendCppLiteral(_u("\";"));

        // Add 3 padding characters here - one for initial '\"' character, too.
        nameLen += 3;

        return nameLen;
    }

} // End namespace Js

SRCINFO* SRCINFO::Clone(Js::ScriptContext* scriptContext) const
{
    SRCINFO* srcInfo;
    if (this->sourceContextInfo->dwHostSourceContext == Js::Constants::NoHostSourceContext  &&
        this->dlnHost == 0 && this->ulColumnHost == 0 && this->ulCharOffset == 0 &&
        this->ichMinHost == 0 && this->ichLimHost == 0 && this->grfsi == 0)
    {
        srcInfo = const_cast<SRCINFO*>(scriptContext->GetModuleSrcInfo(this->moduleID));
    }
    else
    {
        SourceContextInfo* sourceContextInfo = this->sourceContextInfo->Clone(scriptContext);
        srcInfo = SRCINFO::Copy(scriptContext->GetRecycler(), this);
        srcInfo->sourceContextInfo = sourceContextInfo;
    }
    return srcInfo;
}<|MERGE_RESOLUTION|>--- conflicted
+++ resolved
@@ -1665,13 +1665,8 @@
         if ((loadScriptFlag & LoadScriptFlag_Utf8Source) != LoadScriptFlag_Utf8Source)
         {
             // Convert to UTF8 and then load that
-<<<<<<< HEAD
-            length = cb / sizeof(wchar_t);
-            if(!IsValidCharCount(length))
-=======
             length = cb / sizeof(char16);
             if (!IsValidCharCount(length))
->>>>>>> f4b2ce70
             {
                 Js::Throw::OutOfMemory();
             }
@@ -3465,9 +3460,9 @@
 #ifdef ENABLE_DEBUG_CONFIG_OPTIONS
         if (scriptContext->IsScriptContextInDebugMode() && !proxy->GetUtf8SourceInfo()->GetIsLibraryCode() && !pBody->IsInDebugMode())
         {
-                // Identifying if any function escaped for not being in debug mode. (This can be removed as a part of TFS : 935011)
-                Throw::FatalInternalError();
-            }
+            // Identifying if any function escaped for not being in debug mode. (This can be removed as a part of TFS : 935011)
+            Throw::FatalInternalError();
+        }
 #endif
 
         ScriptFunction * scriptFunction = ScriptFunction::FromVar(pFunction);
@@ -4543,7 +4538,7 @@
     }
 
     void
-        ScriptContext::SetLastUtcTimeFromStr(JavascriptString * str, double value)
+    ScriptContext::SetLastUtcTimeFromStr(JavascriptString * str, double value)
     {
             lastUtcTimeFromStr = value;
             cache->lastUtcTimeFromStrString = str;
