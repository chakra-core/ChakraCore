//-------------------------------------------------------------------------------------------------------
// Copyright (C) Microsoft. All rights reserved.
// Licensed under the MIT license. See LICENSE.txt file in the project root for full license information.
//-------------------------------------------------------------------------------------------------------
#include "RuntimeTypePch.h"

namespace Js
{
    template <typename T>
    DictionaryTypeHandlerBase<T>* DictionaryTypeHandlerBase<T>::New(Recycler * recycler, int initialCapacity, uint16 inlineSlotCapacity, uint16 offsetOfInlineSlots)
    {
        return NewTypeHandler<DictionaryTypeHandlerBase>(recycler, initialCapacity, inlineSlotCapacity, offsetOfInlineSlots);
    }

    template <typename T>
    DictionaryTypeHandlerBase<T>::DictionaryTypeHandlerBase(Recycler* recycler) :
        DynamicTypeHandler(1),
        nextPropertyIndex(0),
        singletonInstance(nullptr)
    {
        SetIsInlineSlotCapacityLocked();
        propertyMap = RecyclerNew(recycler, PropertyDescriptorMap, recycler, this->GetSlotCapacity());
    }

    template <typename T>
    DictionaryTypeHandlerBase<T>::DictionaryTypeHandlerBase(Recycler* recycler, int slotCapacity, uint16 inlineSlotCapacity, uint16 offsetOfInlineSlots) :
        // Do not RoundUp passed in slotCapacity. This may be called by ConvertTypeHandler for an existing DynamicObject and should use the real existing slotCapacity.
        DynamicTypeHandler(slotCapacity, inlineSlotCapacity, offsetOfInlineSlots),
        nextPropertyIndex(0),
        singletonInstance(nullptr)
    {
        SetIsInlineSlotCapacityLocked();
        Assert(GetSlotCapacity() <= MaxPropertyIndexSize);
        propertyMap = RecyclerNew(recycler, PropertyDescriptorMap, recycler, slotCapacity);
    }

    //
    // Takes over a given dictionary typeHandler. Used only by subclass.
    //
    template <typename T>
    DictionaryTypeHandlerBase<T>::DictionaryTypeHandlerBase(DictionaryTypeHandlerBase* typeHandler) :
        DynamicTypeHandler(typeHandler->GetSlotCapacity(), typeHandler->GetInlineSlotCapacity(), typeHandler->GetOffsetOfInlineSlots()),
        propertyMap(typeHandler->propertyMap), nextPropertyIndex(typeHandler->nextPropertyIndex),
        singletonInstance(typeHandler->singletonInstance)
    {
        Assert(typeHandler->GetIsInlineSlotCapacityLocked());
        CopyPropertyTypes(PropertyTypesWritableDataOnly | PropertyTypesWritableDataOnlyDetection | PropertyTypesInlineSlotCapacityLocked, typeHandler->GetPropertyTypes());
    }

    template <typename T>
    int DictionaryTypeHandlerBase<T>::GetPropertyCount()
    {
        return propertyMap->Count();
    }

    template <typename T>
    PropertyId DictionaryTypeHandlerBase<T>::GetPropertyId(ScriptContext* scriptContext, PropertyIndex index)
    {
        if (index < propertyMap->Count())
        {
            DictionaryPropertyDescriptor<T> descriptor = propertyMap->GetValueAt(index);
            if (!(descriptor.Attributes & PropertyDeleted) && descriptor.HasNonLetConstGlobal())
            {
                return propertyMap->GetKeyAt(index)->GetPropertyId();
            }
        }
        return Constants::NoProperty;
    }

    template <typename T>
    PropertyId DictionaryTypeHandlerBase<T>::GetPropertyId(ScriptContext* scriptContext, BigPropertyIndex index)
    {
        if (index < propertyMap->Count())
        {
            DictionaryPropertyDescriptor<T> descriptor = propertyMap->GetValueAt(index);
            if (!(descriptor.Attributes & PropertyDeleted) && descriptor.HasNonLetConstGlobal())
            {
                return propertyMap->GetKeyAt(index)->GetPropertyId();
            }
        }
        return Constants::NoProperty;
    }

    template <typename T>
    BOOL DictionaryTypeHandlerBase<T>::FindNextProperty(ScriptContext* scriptContext, PropertyIndex& index, JavascriptString** propertyStringName,
        PropertyId* propertyId, PropertyAttributes* attributes, Type* type, DynamicType *typeToEnumerate, bool requireEnumerable, bool enumSymbols)
    {
        Assert(propertyStringName);
        Assert(propertyId);
        Assert(type);

        for(; index < propertyMap->Count(); ++index )
        {
            DictionaryPropertyDescriptor<T> descriptor = propertyMap->GetValueAt(index);
            PropertyAttributes attribs = descriptor.Attributes;

            if (!(attribs & PropertyDeleted) && (!requireEnumerable || (attribs & PropertyEnumerable)) &&
                (!(attribs & PropertyLetConstGlobal) || descriptor.HasNonLetConstGlobal()))
            {
                const PropertyRecord* propertyRecord = propertyMap->GetKeyAt(index);

                // Skip this property if it is a symbol and we are not including symbol properties
                if (!enumSymbols && propertyRecord->IsSymbol())
                {
                    continue;
                }

                // Pass back attributes of this property so caller can use them if it needs
                if (attributes != nullptr)
                {
                    *attributes = attribs;
                }

                *propertyId = propertyRecord->GetPropertyId();
                PropertyString* propertyString = type->GetScriptContext()->GetPropertyString(*propertyId);
                *propertyStringName = propertyString;
                T dataSlot = descriptor.template GetDataPropertyIndex<false>();
                if (dataSlot != NoSlots && (attribs & PropertyWritable))
                {
                    uint16 inlineOrAuxSlotIndex;
                    bool isInlineSlot;
                    PropertyIndexToInlineOrAuxSlotIndex(dataSlot, &inlineOrAuxSlotIndex, &isInlineSlot);

                    propertyString->UpdateCache(type, inlineOrAuxSlotIndex, isInlineSlot, descriptor.IsInitialized && !descriptor.IsFixed);
                }
                else
                {
#ifdef DEBUG
                    PropertyCache const* cache = propertyString->GetPropertyCache();
                    Assert(!cache || cache->type != type);
#endif
                }

                return TRUE;
            }
        }

        return FALSE;
    }

    template <>
    BOOL DictionaryTypeHandlerBase<BigPropertyIndex>::FindNextProperty(ScriptContext* scriptContext, PropertyIndex& index, JavascriptString** propertyString,
        PropertyId* propertyId, PropertyAttributes* attributes, Type* type, DynamicType *typeToEnumerate, bool requireEnumerable, bool enumSymbols)
    {
        Assert(false);
        Throw::InternalError();
    }

    template <typename T>
    BOOL DictionaryTypeHandlerBase<T>::FindNextProperty(ScriptContext* scriptContext, BigPropertyIndex& index, JavascriptString** propertyString,
        PropertyId* propertyId, PropertyAttributes* attributes, Type* type, DynamicType *typeToEnumerate, bool requireEnumerable, bool enumSymbols)
    {
        PropertyIndex local = (PropertyIndex)index;
        Assert(index <= Constants::UShortMaxValue || index == Constants::NoBigSlot);
        BOOL result = this->FindNextProperty(scriptContext, local, propertyString, propertyId, attributes, type, typeToEnumerate, requireEnumerable, enumSymbols);
        index = local;
        return result;
    }

    template <>
    BOOL DictionaryTypeHandlerBase<BigPropertyIndex>::FindNextProperty(ScriptContext* scriptContext, BigPropertyIndex& index, JavascriptString** propertyStringName,
        PropertyId* propertyId, PropertyAttributes* attributes, Type* type, DynamicType *typeToEnumerate, bool requireEnumerable, bool enumSymbols)
    {
        Assert(propertyStringName);
        Assert(propertyId);
        Assert(type);

        for(; index < propertyMap->Count(); ++index )
        {
            DictionaryPropertyDescriptor<BigPropertyIndex> descriptor = propertyMap->GetValueAt(index);
            PropertyAttributes attribs = descriptor.Attributes;
            if (!(attribs & PropertyDeleted) && (!requireEnumerable || (attribs & PropertyEnumerable)) &&
                (!(attribs & PropertyLetConstGlobal) || descriptor.HasNonLetConstGlobal()))
            {
                const PropertyRecord* propertyRecord = propertyMap->GetKeyAt(index);

                // Skip this property if it is a symbol and we are not including symbol properties
                if (!enumSymbols && propertyRecord->IsSymbol())
                {
                    continue;
                }

                if (attributes != nullptr)
                {
                    *attributes = attribs;
                }

                *propertyId = propertyRecord->GetPropertyId();
                *propertyStringName = type->GetScriptContext()->GetPropertyString(*propertyId);

                return TRUE;
            }
        }

        return FALSE;
    }

    template <typename T>
    PropertyIndex DictionaryTypeHandlerBase<T>::GetPropertyIndex(PropertyRecord const* propertyRecord)
    {
        return GetPropertyIndex_Internal<false>(propertyRecord);
    }

    template <typename T>
    PropertyIndex DictionaryTypeHandlerBase<T>::GetRootPropertyIndex(PropertyRecord const* propertyRecord)
    {
        return GetPropertyIndex_Internal<true>(propertyRecord);
    }

    template <typename T>
    bool DictionaryTypeHandlerBase<T>::GetPropertyEquivalenceInfo(PropertyRecord const* propertyRecord, PropertyEquivalenceInfo& info)
    {
        DictionaryPropertyDescriptor<T>* descriptor;
        if (this->propertyMap->TryGetReference(propertyRecord, &descriptor) && !(descriptor->Attributes & PropertyDeleted))
        {
            AssertMsg(descriptor->template GetDataPropertyIndex<false>() != Constants::NoSlot, "We don't support equivalent object type spec on accessors.");
            AssertMsg(descriptor->template GetDataPropertyIndex<false>() <= Constants::PropertyIndexMax, "We don't support equivalent object type spec on big property indexes.");
            T propertyIndex = descriptor->template GetDataPropertyIndex<false>();
            info.slotIndex = propertyIndex <= Constants::PropertyIndexMax ?
                AdjustValidSlotIndexForInlineSlots(static_cast<PropertyIndex>(propertyIndex)) : Constants::NoSlot;
            info.isAuxSlot = propertyIndex >= GetInlineSlotCapacity();
            info.isWritable = !!(descriptor->Attributes & PropertyWritable);
        }
        else
        {
            info.slotIndex = Constants::NoSlot;
            info.isAuxSlot = false;
            info.isWritable = false;
        }
        return info.slotIndex != Constants::NoSlot;
    }

    template <typename T>
    bool DictionaryTypeHandlerBase<T>::IsObjTypeSpecEquivalent(const Type* type, const TypeEquivalenceRecord& record, uint& failedPropertyIndex)
    {
        uint propertyCount = record.propertyCount;
        EquivalentPropertyEntry* properties = record.properties;
        for (uint pi = 0; pi < propertyCount; pi++)
        {
            const EquivalentPropertyEntry* refInfo = &properties[pi];
            if (!this->IsObjTypeSpecEquivalentImpl<false>(type, refInfo))
            {
                failedPropertyIndex = pi;
                return false;
            }
        }

        return true;
    }

    template <typename T>
    bool DictionaryTypeHandlerBase<T>::IsObjTypeSpecEquivalent(const Type* type, const EquivalentPropertyEntry *entry)
    {
        return this->IsObjTypeSpecEquivalentImpl<true>(type, entry);
    }

    template <typename T>
    template <bool doLock>
    bool DictionaryTypeHandlerBase<T>::IsObjTypeSpecEquivalentImpl(const Type* type, const EquivalentPropertyEntry *entry)
    {
        ScriptContext* scriptContext = type->GetScriptContext();

        T absSlotIndex = Constants::NoSlot;
        PropertyIndex relSlotIndex = Constants::NoSlot;

        const PropertyRecord* propertyRecord =
            doLock ? scriptContext->GetPropertyNameLocked(entry->propertyId) : scriptContext->GetPropertyName(entry->propertyId);
        DictionaryPropertyDescriptor<T>* descriptor;
        if (this->propertyMap->TryGetReference(propertyRecord, &descriptor) && !(descriptor->Attributes & PropertyDeleted))
        {
            // We don't object type specialize accessors at this point, so if we see an accessor on an object we must have a mismatch.
            // When we add support for accessors we will need another bit on EquivalentPropertyEntry indicating whether we expect
            // a data or accessor property.
            if (descriptor->IsAccessor)
            {
                return false;
            }

            absSlotIndex = descriptor->template GetDataPropertyIndex<false>();
            if (absSlotIndex <= Constants::PropertyIndexMax)
            {
                relSlotIndex = AdjustValidSlotIndexForInlineSlots(static_cast<PropertyIndex>(absSlotIndex));
            }
        }

        if (relSlotIndex != Constants::NoSlot)
        {
            if (relSlotIndex != entry->slotIndex || ((absSlotIndex >= GetInlineSlotCapacity()) != entry->isAuxSlot))
            {
                return false;
            }

            if (entry->mustBeWritable && (!(descriptor->Attributes & PropertyWritable) || !descriptor->IsInitialized || descriptor->IsFixed))
            {
                return false;
            }
        }
        else
        {
            if (entry->slotIndex != Constants::NoSlot || entry->mustBeWritable)
            {
                return false;
            }
        }

        return true;
    }

    template <typename T>
    template <bool allowLetConstGlobal>
    PropertyIndex DictionaryTypeHandlerBase<T>::GetPropertyIndex_Internal(PropertyRecord const* propertyRecord)
    {
        DictionaryPropertyDescriptor<T>* descriptor;
        if (propertyMap->TryGetReference(propertyRecord, &descriptor) && !(descriptor->Attributes & PropertyDeleted))
        {
            return descriptor->template GetDataPropertyIndex<allowLetConstGlobal>();
        }
        else
        {
            return NoSlots;
        }
    }

    template <>
    template <bool allowLetConstGlobal>
    PropertyIndex DictionaryTypeHandlerBase<BigPropertyIndex>::GetPropertyIndex_Internal(PropertyRecord const* propertyRecord)
    {
        DictionaryPropertyDescriptor<BigPropertyIndex>* descriptor;
        if (propertyMap->TryGetReference(propertyRecord, &descriptor) && !(descriptor->Attributes & PropertyDeleted))
        {
            BigPropertyIndex dataPropertyIndex = descriptor->GetDataPropertyIndex<allowLetConstGlobal>();
            if(dataPropertyIndex < Constants::NoSlot)
            {
                return (PropertyIndex)dataPropertyIndex;
            }
        }
        return Constants::NoSlot;
    }

    template <>
    PropertyIndex DictionaryTypeHandlerBase<BigPropertyIndex>::GetRootPropertyIndex(PropertyRecord const* propertyRecord)
    {
        return Constants::NoSlot;
    }

    template <typename T>
    void DictionaryTypeHandlerBase<T>::Add(
        const PropertyRecord* propertyId,
        PropertyAttributes attributes,
        ScriptContext *const scriptContext)
    {
        return Add(propertyId, attributes, true, false, false, scriptContext);
    }

    template <typename T>
    void DictionaryTypeHandlerBase<T>::Add(

        const PropertyRecord* propertyId,
        PropertyAttributes attributes,
        bool isInitialized, bool isFixed, bool usedAsFixed,
        ScriptContext *const scriptContext)
    {
        Assert(this->GetSlotCapacity() <= MaxPropertyIndexSize);   // slotCapacity should never exceed MaxPropertyIndexSize
        Assert(nextPropertyIndex < this->GetSlotCapacity());       // nextPropertyIndex must be ready
        T index = nextPropertyIndex++;

        DictionaryPropertyDescriptor<T> descriptor(index, attributes);
        Assert((!isFixed && !usedAsFixed) || (!IsInternalPropertyId(propertyId->GetPropertyId()) && this->singletonInstance != nullptr));
        descriptor.IsInitialized = isInitialized;
        descriptor.IsFixed = isFixed;
        descriptor.UsedAsFixed = usedAsFixed;
        propertyMap->Add(propertyId, descriptor);

        if (!(attributes & PropertyWritable))
        {
            this->ClearHasOnlyWritableDataProperties();
            if(GetFlags() & IsPrototypeFlag)
            {
                scriptContext->InvalidateStoreFieldCaches(propertyId->GetPropertyId());
                scriptContext->GetLibrary()->NoPrototypeChainsAreEnsuredToHaveOnlyWritableDataProperties();
            }
        }
    }

    template <typename T>
    BOOL DictionaryTypeHandlerBase<T>::HasProperty(DynamicObject* instance, PropertyId propertyId, bool *noRedecl)
    {
        return HasProperty_Internal<false>(instance, propertyId, noRedecl, nullptr, nullptr);
    }

    template <typename T>
    BOOL DictionaryTypeHandlerBase<T>::HasRootProperty(DynamicObject* instance, PropertyId propertyId, bool *noRedecl, bool *pDeclaredProperty, bool *pNonconfigurableProperty)
    {
        return HasProperty_Internal<true>(instance, propertyId, noRedecl, pDeclaredProperty, pNonconfigurableProperty);
    }

    template <typename T>
    template <bool allowLetConstGlobal>
    BOOL DictionaryTypeHandlerBase<T>::HasProperty_Internal(DynamicObject* instance, PropertyId propertyId, bool *noRedecl, bool *pDeclaredProperty, bool *pNonconfigurableProperty)
    {
        // HasProperty is called with NoProperty in JavascriptDispatch.cpp to for undeferral of the
        // deferred type system that DOM objects use.  Allow NoProperty for this reason, but only
        // here in HasProperty.
        if (propertyId == Constants::NoProperty)
        {
            return false;
        }

        DictionaryPropertyDescriptor<T>* descriptor;
        Assert(propertyId != Constants::NoProperty);
        PropertyRecord const* propertyRecord = instance->GetScriptContext()->GetPropertyName(propertyId);
        if (propertyMap->TryGetReference(propertyRecord, &descriptor))
        {
            if ((descriptor->Attributes & PropertyDeleted) || (!allowLetConstGlobal && !descriptor->HasNonLetConstGlobal()))
            {
                return false;
            }
            if (noRedecl && descriptor->Attributes & PropertyNoRedecl)
            {
                *noRedecl = true;
            }
            if (pDeclaredProperty && descriptor->Attributes & (PropertyNoRedecl | PropertyDeclaredGlobal))
            {
                *pDeclaredProperty = true;
            }
            if (pNonconfigurableProperty && !(descriptor->Attributes & PropertyConfigurable))
            {
                *pNonconfigurableProperty = true;
            }
            return true;
        }

        // Check numeric propertyRecord only if objectArray available
        if (instance->HasObjectArray() && propertyRecord->IsNumeric())
        {
            return DictionaryTypeHandlerBase<T>::HasItem(instance, propertyRecord->GetNumericValue());
        }

        return false;
    }

    template <typename T>
    BOOL DictionaryTypeHandlerBase<T>::HasProperty(DynamicObject* instance, JavascriptString* propertyNameString)
    {
        AssertMsg(!PropertyRecord::IsPropertyNameNumeric(propertyNameString->GetString(), propertyNameString->GetLength()),
            "Numeric property names should have been converted to uint or PropertyRecord* before calling GetSetter");

        JsUtil::CharacterBuffer<WCHAR> propertyName(propertyNameString->GetString(), propertyNameString->GetLength());
        DictionaryPropertyDescriptor<T>* descriptor;
        if (propertyMap->TryGetReference(propertyName, &descriptor))
        {
            if ((descriptor->Attributes & PropertyDeleted) || !descriptor->HasNonLetConstGlobal())
            {
                return false;
            }
            return true;
        }

        return false;
    }

    template <typename T>
    BOOL DictionaryTypeHandlerBase<T>::GetRootProperty(DynamicObject* instance, Var originalInstance, PropertyId propertyId,
        Var* value, PropertyValueInfo* info, ScriptContext* requestContext)
    {
        AssertMsg(RootObjectBase::Is(instance), "Instance must be a root object!");
        return GetProperty_Internal<true>(instance, originalInstance, propertyId, value, info, requestContext);
    }

    template <typename T>
    BOOL DictionaryTypeHandlerBase<T>::GetProperty(DynamicObject* instance, Var originalInstance, PropertyId propertyId,
        Var* value, PropertyValueInfo* info, ScriptContext* requestContext)
    {
        return GetProperty_Internal<false>(instance, originalInstance, propertyId, value, info, requestContext);
    }

    template <typename T>
    template <bool allowLetConstGlobal, typename PropertyType>
    BOOL DictionaryTypeHandlerBase<T>::GetPropertyFromDescriptor(DynamicObject* instance, Var originalInstance,
        DictionaryPropertyDescriptor<T>* descriptor, Var* value, PropertyValueInfo* info, PropertyType propertyT, ScriptContext* requestContext)
    {
        bool const isLetConstGlobal = (descriptor->Attributes & PropertyLetConstGlobal) != 0;
        AssertMsg(!isLetConstGlobal || RootObjectBase::Is(instance), "object must be a global object if letconstglobal is set");
        if (allowLetConstGlobal)
        {
            // GetRootProperty: false if not global
            if (!(descriptor->Attributes & PropertyLetConstGlobal) && (descriptor->Attributes & PropertyDeleted))
            {
                return false;
            }
        }
        else
        {
            // GetProperty: don't count deleted or global.
            if (descriptor->Attributes & (PropertyDeleted | (descriptor->IsShadowed ? 0 : PropertyLetConstGlobal)))
            {
                return false;
            }
        }

        T dataSlot = descriptor->template GetDataPropertyIndex<allowLetConstGlobal>();
        if (dataSlot != NoSlots)
        {
            *value = instance->GetSlot(dataSlot);
            SetPropertyValueInfo(info, instance, dataSlot, descriptor->Attributes);
            if (!descriptor->IsInitialized || descriptor->IsFixed)
            {
                PropertyValueInfo::DisableStoreFieldCache(info);
            }
            if (descriptor->Attributes & PropertyDeleted)
            {
                // letconst shadowing a deleted property. don't bother to cache
                PropertyValueInfo::SetNoCache(info, instance);
            }
        }
        else if (descriptor->GetGetterPropertyIndex() != NoSlots)
        {
            // We must update cache before calling a getter, because it can invalidate something. Bug# 593815
            SetPropertyValueInfo(info, instance, descriptor->GetGetterPropertyIndex(), descriptor->Attributes);
            CacheOperators::CachePropertyReadForGetter(info, originalInstance, propertyT, requestContext);
            PropertyValueInfo::SetNoCache(info, instance); // we already cached getter, so we don't have to do it once more

            RecyclableObject* func = RecyclableObject::FromVar(instance->GetSlot(descriptor->GetGetterPropertyIndex()));
            *value = JavascriptOperators::CallGetter(func, originalInstance, requestContext);
            return true;
        }
        else
        {
            *value = instance->GetLibrary()->GetUndefined();
            return true;
        }
        return true;
    }

    template <typename T>
    template <bool allowLetConstGlobal>
    BOOL DictionaryTypeHandlerBase<T>::GetProperty_Internal(DynamicObject* instance, Var originalInstance, PropertyId propertyId,
        Var* value, PropertyValueInfo* info, ScriptContext* requestContext)
    {
        DictionaryPropertyDescriptor<T>* descriptor;
        Assert(propertyId != Constants::NoProperty);
        PropertyRecord const* propertyRecord = instance->GetScriptContext()->GetPropertyName(propertyId);
        if (propertyMap->TryGetReference(propertyRecord, &descriptor))
        {
            return GetPropertyFromDescriptor<allowLetConstGlobal>(instance, originalInstance, descriptor, value, info, propertyId, requestContext);
        }

        // Check numeric propertyRecord only if objectArray available
        if (instance->HasObjectArray() && propertyRecord->IsNumeric())
        {
            return DictionaryTypeHandlerBase<T>::GetItem(instance, originalInstance, propertyRecord->GetNumericValue(), value, requestContext);
        }

        *value = requestContext->GetMissingPropertyResult();
        return false;
    }

    template <typename T>
    BOOL DictionaryTypeHandlerBase<T>::GetProperty(DynamicObject* instance, Var originalInstance, JavascriptString* propertyNameString,
        Var* value, PropertyValueInfo* info, ScriptContext* requestContext)
    {
        AssertMsg(!PropertyRecord::IsPropertyNameNumeric(propertyNameString->GetString(), propertyNameString->GetLength()),
            "Numeric property names should have been converted to uint or PropertyRecord* before calling GetSetter");

        JsUtil::CharacterBuffer<WCHAR> propertyName(propertyNameString->GetString(), propertyNameString->GetLength());
        DictionaryPropertyDescriptor<T>* descriptor;
        if (propertyMap->TryGetReference(propertyName, &descriptor))
        {
            return GetPropertyFromDescriptor<false>(instance, originalInstance, descriptor, value, info, propertyName, requestContext);
        }

        *value = requestContext->GetMissingPropertyResult();
        return false;
    }

    template <typename T>
    void DictionaryTypeHandlerBase<T>::SetPropertyValueInfo(PropertyValueInfo* info, RecyclableObject* instance, T propIndex, PropertyAttributes attributes, InlineCacheFlags flags)
    {
        PropertyValueInfo::Set(info, instance, propIndex, attributes, flags);
    }


    template <>
    void DictionaryTypeHandlerBase<BigPropertyIndex>::SetPropertyValueInfo(PropertyValueInfo* info, RecyclableObject* instance, BigPropertyIndex propIndex, PropertyAttributes attributes, InlineCacheFlags flags)
    {
        PropertyValueInfo::SetNoCache(info, instance);
    }

    template <typename T>
    DescriptorFlags DictionaryTypeHandlerBase<T>::GetSetter(DynamicObject* instance, PropertyId propertyId, Var* setterValue, PropertyValueInfo* info, ScriptContext* requestContext)
    {
        return GetSetter_Internal<false>(instance, propertyId, setterValue, info, requestContext);
    }

    template <typename T>
    DescriptorFlags DictionaryTypeHandlerBase<T>::GetRootSetter(DynamicObject* instance, PropertyId propertyId, Var* setterValue, PropertyValueInfo* info, ScriptContext* requestContext)
    {
        AssertMsg(RootObjectBase::Is(instance), "Instance must be a root object!");
        return GetSetter_Internal<true>(instance, propertyId, setterValue, info, requestContext);
    }

    template <typename T>
    template <bool allowLetConstGlobal>
    DescriptorFlags DictionaryTypeHandlerBase<T>::GetSetter_Internal(DynamicObject* instance, PropertyId propertyId, Var* setterValue, PropertyValueInfo* info, ScriptContext* requestContext)
    {
        DictionaryPropertyDescriptor<T>* descriptor;

        Assert(propertyId != Constants::NoProperty);
        PropertyRecord const* propertyRecord = instance->GetScriptContext()->GetPropertyName(propertyId);
        if (propertyMap->TryGetReference(propertyRecord, &descriptor))
        {
            return GetSetterFromDescriptor<allowLetConstGlobal>(instance, descriptor, setterValue, info);
        }

        // Check numeric propertyRecord only if objectArray available
        if (instance->HasObjectArray() && propertyRecord->IsNumeric())
        {
            return DictionaryTypeHandlerBase<T>::GetItemSetter(instance, propertyRecord->GetNumericValue(), setterValue, requestContext);
        }

        return None;
    }

    template <typename T>
    template <bool allowLetConstGlobal>
    DescriptorFlags DictionaryTypeHandlerBase<T>::GetSetterFromDescriptor(DynamicObject* instance, DictionaryPropertyDescriptor<T> * descriptor, Var* setterValue, PropertyValueInfo* info)
    {
        if (descriptor->Attributes & PropertyDeleted)
        {
            return None;
        }
        if (descriptor->template GetDataPropertyIndex<allowLetConstGlobal>() != NoSlots)
        {
            // not a setter but shadows
            if (allowLetConstGlobal && (descriptor->Attributes & PropertyLetConstGlobal))
            {
                return (descriptor->Attributes & PropertyConst) ? (DescriptorFlags)(Const | Data) : WritableData;
            }
            if (descriptor->Attributes & PropertyWritable)
            {
                return WritableData;
            }
            if (descriptor->Attributes & PropertyConst)
            {
                return (DescriptorFlags)(Const|Data);
            }
            return Data;
        }
        else if (descriptor->GetSetterPropertyIndex() != NoSlots)
        {
            *setterValue=((DynamicObject*)instance)->GetSlot(descriptor->GetSetterPropertyIndex());
            SetPropertyValueInfo(info, instance, descriptor->GetSetterPropertyIndex(), descriptor->Attributes, InlineCacheSetterFlag);
            return Accessor;
        }
        return None;
    }

    template <typename T>
    DescriptorFlags DictionaryTypeHandlerBase<T>::GetSetter(DynamicObject* instance, JavascriptString* propertyNameString, Var* setterValue, PropertyValueInfo* info, ScriptContext* requestContext)
    {
        AssertMsg(!PropertyRecord::IsPropertyNameNumeric(propertyNameString->GetString(), propertyNameString->GetLength()),
            "Numeric property names should have been converted to uint or PropertyRecord* before calling GetSetter");

        JsUtil::CharacterBuffer<WCHAR> propertyName(propertyNameString->GetString(), propertyNameString->GetLength());
        DictionaryPropertyDescriptor<T>* descriptor;

        if (propertyMap->TryGetReference(propertyName, &descriptor))
        {
            return GetSetterFromDescriptor<false>(instance, descriptor, setterValue, info);
        }

        return None;
    }

    template <typename T>
    BOOL DictionaryTypeHandlerBase<T>::SetRootProperty(DynamicObject* instance, PropertyId propertyId, Var value, PropertyOperationFlags flags, PropertyValueInfo* info)
    {
        AssertMsg(RootObjectBase::Is(instance), "Instance must be a root object!");
        return SetProperty_Internal<true>(instance, propertyId, value, flags, info);
    }
    template <typename T>
    BOOL DictionaryTypeHandlerBase<T>::InitProperty(DynamicObject* instance, PropertyId propertyId, Var value, PropertyOperationFlags flags, PropertyValueInfo* info)
    {
        return SetProperty_Internal<false>(instance, propertyId, value, flags, info, true /* IsInit */);
    }

    template <typename T>
    BOOL DictionaryTypeHandlerBase<T>::SetProperty(DynamicObject* instance, PropertyId propertyId, Var value, PropertyOperationFlags flags, PropertyValueInfo* info)
    {
        return SetProperty_Internal<false>(instance, propertyId, value, flags, info);
    }

    template <typename T>
    template <bool allowLetConstGlobal>
    void DictionaryTypeHandlerBase<T>::SetPropertyWithDescriptor(DynamicObject* instance, PropertyId propertyId, DictionaryPropertyDescriptor<T> * descriptor,
        Var value, PropertyOperationFlags flags, PropertyValueInfo* info)
    {
        Assert(instance);
        Assert((descriptor->Attributes & PropertyDeleted) == 0 || (allowLetConstGlobal && descriptor->IsShadowed));

        // DictionaryTypeHandlers are not supposed to be shared.
        Assert(!GetIsOrMayBecomeShared());
        DynamicObject* localSingletonInstance = this->singletonInstance != nullptr ? this->singletonInstance->Get() : nullptr;
        Assert(this->singletonInstance == nullptr || localSingletonInstance == instance);
<<<<<<< HEAD
        T dataSlot = descriptor->template GetDataPropertyIndex<allowLetConstGlobal>();
        if (dataSlot != NoSlots)
=======
        T dataSlotAllowLetConstGlobal = descriptor->GetDataPropertyIndex<allowLetConstGlobal>();
        if (dataSlotAllowLetConstGlobal != NoSlots)
>>>>>>> e3139fee
        {
            if (allowLetConstGlobal
                && (descriptor->Attributes & PropertyNoRedecl)
                && !(flags & PropertyOperation_AllowUndecl))
            {
                ScriptContext* scriptContext = instance->GetScriptContext();
                if (scriptContext->IsUndeclBlockVar(instance->GetSlot(dataSlotAllowLetConstGlobal)))
                {
                    JavascriptError::ThrowReferenceError(scriptContext, JSERR_UseBeforeDeclaration);
                }
            }

            if (!descriptor->IsInitialized)
            {
                if ((flags & PropertyOperation_PreInit) == 0)
                {
                    descriptor->IsInitialized = true;
                    if (localSingletonInstance == instance && !IsInternalPropertyId(propertyId) &&
                        (flags & (PropertyOperation_NonFixedValue | PropertyOperation_SpecialValue)) == 0)
                    {
                        Assert(value != nullptr);
                        // We don't want fixed properties on external objects.  See DynamicObject::ResetObject for more information.
                        Assert(!instance->IsExternal());
                        descriptor->IsFixed = (JavascriptFunction::Is(value) ? ShouldFixMethodProperties() : (ShouldFixDataProperties() && CheckHeuristicsForFixedDataProps(instance, propertyId, value)));
                    }
                }
            }
            else
            {
                InvalidateFixedField(instance, propertyId, descriptor);
            }

            SetSlotUnchecked(instance, dataSlotAllowLetConstGlobal, value);

            // If we just added a fixed method, don't populate the inline cache so that we always take the slow path
            // when overwriting this property and correctly invalidate any JIT-ed code that hard-coded this method.
            if (descriptor->IsInitialized && !descriptor->IsFixed)
            {
                SetPropertyValueInfo(info, instance, dataSlotAllowLetConstGlobal, GetLetConstGlobalPropertyAttributes<allowLetConstGlobal>(descriptor->Attributes));
            }
            else
            {
                PropertyValueInfo::SetNoCache(info, instance);
            }
        }
        else if (descriptor->GetSetterPropertyIndex() != NoSlots)
        {
            RecyclableObject* func = RecyclableObject::FromVar(instance->GetSlot(descriptor->GetSetterPropertyIndex()));
            JavascriptOperators::CallSetter(func, instance, value, NULL);

            // Wait for the setter to return before setting up the inline cache info, as the setter may change
            // the attributes
            T dataSlot = descriptor->template GetDataPropertyIndex<false>();
            if (dataSlot != NoSlots)
            {
                SetPropertyValueInfo(info, instance, dataSlot, descriptor->Attributes);
            }
            else if (descriptor->GetSetterPropertyIndex() != NoSlots)
            {
                SetPropertyValueInfo(info, instance, descriptor->GetSetterPropertyIndex(), descriptor->Attributes, InlineCacheSetterFlag);
            }
        }
        SetPropertyUpdateSideEffect(instance, propertyId, value, SideEffects_Any);
    }

    template <typename T>
    template <bool allowLetConstGlobal>
    BOOL DictionaryTypeHandlerBase<T>::SetProperty_Internal(DynamicObject* instance, PropertyId propertyId, Var value, PropertyOperationFlags flags, PropertyValueInfo* info, bool isInit)
    {
        ScriptContext* scriptContext = instance->GetScriptContext();
        DictionaryPropertyDescriptor<T>* descriptor;
        bool throwIfNotExtensible = (flags & (PropertyOperation_ThrowIfNotExtensible | PropertyOperation_StrictMode)) != 0;
        bool isForce = (flags & PropertyOperation_Force) != 0;

        Assert(propertyId != Constants::NoProperty);
        PropertyRecord const* propertyRecord = scriptContext->GetPropertyName(propertyId);
        if (propertyMap->TryGetReference(propertyRecord, &descriptor))
        {
            Assert(descriptor->SanityCheckFixedBits());
            if (descriptor->Attributes & PropertyDeleted)
            {
                if (!isForce)
                {
                    if (!this->VerifyIsExtensible(scriptContext, throwIfNotExtensible))
                    {
                        return false;
                    }
                }
                scriptContext->InvalidateProtoCaches(propertyId);
                if (descriptor->Attributes & PropertyLetConstGlobal)
                {
                    descriptor->Attributes = PropertyDynamicTypeDefaults | (descriptor->Attributes & (PropertyLetConstGlobal | PropertyNoRedecl));
                }
                else
                {
                    descriptor->Attributes = PropertyDynamicTypeDefaults;
                }
                instance->SetHasNoEnumerableProperties(false);
                descriptor->ConvertToData();
            }
            else if (!allowLetConstGlobal && descriptor->HasNonLetConstGlobal() && !(descriptor->Attributes & PropertyWritable))
            {
                if (!isForce)
                {
                    JavascriptError::ThrowCantAssignIfStrictMode(flags, scriptContext);
                }

                // Since we separate LdFld and StFld caches there is no point in caching for StFld with non-writable properties, except perhaps
                // to prepopulate the type property cache (which we do share between LdFld and StFld), for potential future field loads.  This
                // would require additional handling in CacheOperators::CachePropertyWrite, such that for !info-IsWritable() we don't populate
                // the local cache (that would be illegal), but still populate the type's property cache.
                PropertyValueInfo::SetNoCache(info, instance);
                return false;
            }
            else if (isInit && descriptor->IsAccessor)
            {
                descriptor->ConvertToData();
            }
            SetPropertyWithDescriptor<allowLetConstGlobal>(instance, propertyId, descriptor, value, flags, info);
            return true;
        }

        // Always check numeric propertyRecord. This may create objectArray.
        if (propertyRecord->IsNumeric())
        {
            // Calls this or subclass implementation
            return SetItem(instance, propertyRecord->GetNumericValue(), value, flags);
        }
        return this->AddProperty(instance, propertyRecord, value, PropertyDynamicTypeDefaults, info, flags, throwIfNotExtensible, SideEffects_Any);
    }

    template <typename T>
    BOOL DictionaryTypeHandlerBase<T>::SetProperty(DynamicObject* instance, JavascriptString* propertyNameString, Var value, PropertyOperationFlags flags, PropertyValueInfo* info)
    {
        // Either the property exists in the dictionary, in which case a PropertyRecord for it exists,
        // or we have to add it to the dictionary, in which case we need to get or create a PropertyRecord.
        // Thus, just get or create one and call the PropertyId overload of SetProperty.
        PropertyRecord const * propertyRecord;
        instance->GetScriptContext()->GetOrAddPropertyRecord(propertyNameString->GetString(), propertyNameString->GetLength(), &propertyRecord);
        return DictionaryTypeHandlerBase<T>::SetProperty(instance, propertyRecord->GetPropertyId(), value, flags, info);
    }

    template <typename T>
    BOOL DictionaryTypeHandlerBase<T>::DeleteProperty(DynamicObject* instance, PropertyId propertyId, PropertyOperationFlags propertyOperationFlags)
    {
        return DeleteProperty_Internal<false>(instance, propertyId, propertyOperationFlags);
    }

    template <typename T>
    BOOL DictionaryTypeHandlerBase<T>::DeleteRootProperty(DynamicObject* instance, PropertyId propertyId, PropertyOperationFlags propertyOperationFlags)
    {
        AssertMsg(RootObjectBase::Is(instance), "Instance must be a root object!");
        return DeleteProperty_Internal<true>(instance, propertyId, propertyOperationFlags);
    }

    template <typename T>
    template <bool allowLetConstGlobal>
    BOOL DictionaryTypeHandlerBase<T>::DeleteProperty_Internal(DynamicObject* instance, PropertyId propertyId, PropertyOperationFlags propertyOperationFlags)
    {
        ScriptContext* scriptContext = instance->GetScriptContext();
        DictionaryPropertyDescriptor<T>* descriptor;
        Assert(propertyId != Constants::NoProperty);
        PropertyRecord const* propertyRecord = scriptContext->GetPropertyName(propertyId);
        if (propertyMap->TryGetReference(propertyRecord, &descriptor))
        {
            Assert(descriptor->SanityCheckFixedBits());

            if (descriptor->Attributes & PropertyDeleted)
            {
                // If PropertyDeleted and PropertyLetConstGlobal are set then we have both
                // a deleted global property and let/const variable in this descriptor.
                // If allowLetConstGlobal is true then the let/const shadows the property
                // and we should return false for a failed delete by going into the else
                // if branch below.
                if (allowLetConstGlobal && (descriptor->Attributes & PropertyLetConstGlobal))
                {
                    JavascriptError::ThrowCantDeleteIfStrictMode(propertyOperationFlags, scriptContext, propertyRecord->GetBuffer());

                    return false;
                }
                return true;
            }
            else if (!(descriptor->Attributes & PropertyConfigurable) ||
                (allowLetConstGlobal && (descriptor->Attributes & PropertyLetConstGlobal)))
            {
                // Let/const properties do not have attributes and they cannot be deleted
                JavascriptError::ThrowCantDeleteIfStrictMode(propertyOperationFlags, scriptContext, scriptContext->GetPropertyName(propertyId)->GetBuffer());

                return false;
            }

            Var undefined = scriptContext->GetLibrary()->GetUndefined();

            if (descriptor->HasNonLetConstGlobal())
            {
                T dataSlot = descriptor->template GetDataPropertyIndex<false>();
                if (dataSlot != NoSlots)
                {
                    SetSlotUnchecked(instance, dataSlot, undefined);
                }
                else
                {
                    Assert(descriptor->IsAccessor);
                    SetSlotUnchecked(instance, descriptor->GetGetterPropertyIndex(), undefined);
                    SetSlotUnchecked(instance, descriptor->GetSetterPropertyIndex(), undefined);
                }

                if (this->GetFlags() & IsPrototypeFlag)
                {
                    scriptContext->InvalidateProtoCaches(propertyId);
                }

                if ((descriptor->Attributes & PropertyLetConstGlobal) == 0)
                {
                    Assert(!descriptor->IsShadowed);
                    descriptor->Attributes = PropertyDeletedDefaults;
                }
                else
                {
                    descriptor->Attributes &= ~PropertyDynamicTypeDefaults;
                    descriptor->Attributes |= PropertyDeletedDefaults;
                }
                InvalidateFixedField(instance, propertyId, descriptor);

                // Change the type so as we can invalidate the cache in fast path jit
                instance->ChangeType();
                SetPropertyUpdateSideEffect(instance, propertyId, nullptr, SideEffects_Any);
                return true;
            }

            Assert(descriptor->Attributes & PropertyLetConstGlobal);
            return false;
        }

        // Check numeric propertyRecord only if objectArray available
        if (instance->HasObjectArray() && propertyRecord->IsNumeric())
        {
            return DictionaryTypeHandlerBase<T>::DeleteItem(instance, propertyRecord->GetNumericValue(), propertyOperationFlags);
        }

        return true;
    }

    template <typename T>
    BOOL DictionaryTypeHandlerBase<T>::IsFixedProperty(const DynamicObject* instance, PropertyId propertyId)
    {
        ScriptContext* scriptContext = instance->GetScriptContext();
        DictionaryPropertyDescriptor<T> descriptor;
        Assert(propertyId != Constants::NoProperty);
        PropertyRecord const* propertyRecord = scriptContext->GetPropertyName(propertyId);
        if (propertyMap->TryGetValue(propertyRecord, &descriptor))
        {
            return descriptor.IsFixed;
        }
        else
        {
            AssertMsg(false, "Asking about a property this type handler doesn't know about?");
            return false;
        }
    }

        template <typename T>
    BOOL DictionaryTypeHandlerBase<T>::SetItem(DynamicObject* instance, uint32 index, Var value, PropertyOperationFlags flags)
    {
        if (!(this->GetFlags() & IsExtensibleFlag) && !instance->HasObjectArray())
        {
            ScriptContext* scriptContext = instance->GetScriptContext();
            JavascriptError::ThrowCantExtendIfStrictMode(flags, scriptContext);
            return false;
        }
        return __super::SetItem(instance, index, value, flags);
    }

    template <typename T>
    BOOL DictionaryTypeHandlerBase<T>::SetItemWithAttributes(DynamicObject* instance, uint32 index, Var value, PropertyAttributes attributes)
    {
        return instance->SetObjectArrayItemWithAttributes(index, value, attributes);
    }

    template <typename T>
    BOOL DictionaryTypeHandlerBase<T>::SetItemAttributes(DynamicObject* instance, uint32 index, PropertyAttributes attributes)
    {
        return instance->SetObjectArrayItemAttributes(index, attributes);
    }

    template <typename T>
    BOOL DictionaryTypeHandlerBase<T>::SetItemAccessors(DynamicObject* instance, uint32 index, Var getter, Var setter)
    {
        return instance->SetObjectArrayItemAccessors(index, getter, setter);
    }

    template <typename T>
    DescriptorFlags DictionaryTypeHandlerBase<T>::GetItemSetter(DynamicObject* instance, uint32 index, Var* setterValue, ScriptContext* requestContext)
    {
        if (instance->HasObjectArray())
        {
            return instance->GetObjectArrayItemSetter(index, setterValue, requestContext);
        }
        return __super::GetItemSetter(instance, index, setterValue, requestContext);
    }

    template <typename T>
    BOOL DictionaryTypeHandlerBase<T>::IsEnumerable(DynamicObject* instance, PropertyId propertyId)
    {
        DictionaryPropertyDescriptor<T>* descriptor;
        Assert(propertyId != Constants::NoProperty);
        PropertyRecord const* propertyRecord = instance->GetScriptContext()->GetPropertyName(propertyId);
        if (propertyMap->TryGetReference(propertyRecord, &descriptor))
        {
            if (!descriptor->HasNonLetConstGlobal())
            {
                AssertMsg(RootObjectBase::Is(instance), "object must be a global object if letconstglobal is set");

                return true;
            }
            return descriptor->Attributes & PropertyEnumerable;
        }

        // Check numeric propertyRecord only if objectArray available
        if (propertyRecord->IsNumeric())
        {
            ArrayObject * objectArray = instance->GetObjectArray();
            if (objectArray != nullptr)
            {
                return objectArray->IsEnumerable(propertyId);
            }
        }

        return true;
    }

    template <typename T>
    BOOL DictionaryTypeHandlerBase<T>::IsWritable(DynamicObject* instance, PropertyId propertyId)
    {
        DictionaryPropertyDescriptor<T>* descriptor;
        Assert(propertyId != Constants::NoProperty);
        PropertyRecord const* propertyRecord = instance->GetScriptContext()->GetPropertyName(propertyId);
        if (propertyMap->TryGetReference(propertyRecord, &descriptor))
        {
            if (!descriptor->HasNonLetConstGlobal())
            {
                AssertMsg(RootObjectBase::Is(instance), "object must be a global object if letconstglobal is set");
                return !(descriptor->Attributes & PropertyConst);
            }
            return descriptor->Attributes & PropertyWritable;
        }

        // Check numeric propertyRecord only if objectArray available
        if (propertyRecord->IsNumeric())
        {
            ArrayObject * objectArray = instance->GetObjectArray();
            if (objectArray != nullptr)
            {
                return objectArray->IsWritable(propertyId);
            }
        }

        return true;
    }

    template <typename T>
    BOOL DictionaryTypeHandlerBase<T>::IsConfigurable(DynamicObject* instance, PropertyId propertyId)
    {
        DictionaryPropertyDescriptor<T>* descriptor;
        Assert(propertyId != Constants::NoProperty);
        PropertyRecord const* propertyRecord = instance->GetScriptContext()->GetPropertyName(propertyId);
        if (propertyMap->TryGetReference(propertyRecord, &descriptor))
        {
            if (!descriptor->HasNonLetConstGlobal())
            {
                AssertMsg(RootObjectBase::Is(instance), "object must be a global object if letconstglobal is set");
                return true;
            }
            return descriptor->Attributes & PropertyConfigurable;
        }

        // Check numeric propertyRecord only if objectArray available
        if (propertyRecord->IsNumeric())
        {
            ArrayObject * objectArray = instance->GetObjectArray();
            if (objectArray != nullptr)
            {
                return objectArray->IsConfigurable(propertyId);
            }
        }

        return true;
    }

    template <typename T>
    BOOL DictionaryTypeHandlerBase<T>::SetEnumerable(DynamicObject* instance, PropertyId propertyId, BOOL value)
    {
        DictionaryPropertyDescriptor<T>* descriptor;
        Assert(propertyId != Constants::NoProperty);
        PropertyRecord const* propertyRecord = instance->GetScriptContext()->GetPropertyName(propertyId);
        if (propertyMap->TryGetReference(propertyRecord, &descriptor))
        {
            if (descriptor->Attributes & PropertyDeleted)
            {
                return false;
            }

            if (!descriptor->HasNonLetConstGlobal())
            {
                AssertMsg(RootObjectBase::Is(instance), "object must be a global object if letconstglobal is set");
                return false;
            }

            if (value)
            {
                descriptor->Attributes |= PropertyEnumerable;
                instance->SetHasNoEnumerableProperties(false);
            }
            else
            {
                descriptor->Attributes &= (~PropertyEnumerable);
            }
            return true;
        }

        // Check numeric propertyRecord only if objectArray available
        if (propertyRecord->IsNumeric())
        {
            ArrayObject * objectArray = instance->GetObjectArray();
            if (objectArray != nullptr)
            {
                return objectArray->SetEnumerable(propertyId, value);
            }
        }

        return false;
    }

    template <typename T>
    BOOL DictionaryTypeHandlerBase<T>::SetWritable(DynamicObject* instance, PropertyId propertyId, BOOL value)
    {
        DictionaryPropertyDescriptor<T>* descriptor;
        Assert(propertyId != Constants::NoProperty);
        ScriptContext* scriptContext = instance->GetScriptContext();
        PropertyRecord const* propertyRecord = scriptContext->GetPropertyName(propertyId);
        if (propertyMap->TryGetReference(propertyRecord, &descriptor))
        {
            if (descriptor->Attributes & PropertyDeleted)
            {
                return false;
            }

            if (!descriptor->HasNonLetConstGlobal())
            {
                AssertMsg(RootObjectBase::Is(instance), "object must be a global object if letconstglobal is set");
                return false;
            }

            if (value)
            {
                descriptor->Attributes |= PropertyWritable;
            }
            else
            {
                descriptor->Attributes &= (~PropertyWritable);
                this->ClearHasOnlyWritableDataProperties();
                if(GetFlags() & IsPrototypeFlag)
                {
                    scriptContext->InvalidateStoreFieldCaches(propertyId);
                    instance->GetLibrary()->NoPrototypeChainsAreEnsuredToHaveOnlyWritableDataProperties();
                }
            }
            instance->ChangeType();
            return true;
        }

        // Check numeric propertyRecord only if objectArray available
        if (instance->HasObjectArray() && propertyRecord->IsNumeric())
        {
            return instance->SetObjectArrayItemWritable(propertyId, value);
        }

        return false;
    }

    template <typename T>
    BOOL DictionaryTypeHandlerBase<T>::SetConfigurable(DynamicObject* instance, PropertyId propertyId, BOOL value)
    {
        DictionaryPropertyDescriptor<T>* descriptor;
        Assert(propertyId != Constants::NoProperty);
        PropertyRecord const* propertyRecord = instance->GetScriptContext()->GetPropertyName(propertyId);
        if (propertyMap->TryGetReference(propertyRecord, &descriptor))
        {
            if (descriptor->Attributes & PropertyDeleted)
            {
                return false;
            }

            if (!descriptor->HasNonLetConstGlobal())
            {
                AssertMsg(RootObjectBase::Is(instance), "object must be a global object if letconstglobal is set");
                return false;
            }

            if (value)
            {
                descriptor->Attributes |= PropertyConfigurable;
            }
            else
            {
                descriptor->Attributes &= (~PropertyConfigurable);
            }
            return true;
        }

        // Check numeric propertyRecord only if objectArray available
        if (propertyRecord->IsNumeric())
        {
            ArrayObject * objectArray = instance->GetObjectArray();
            if (objectArray != nullptr)
            {
                return objectArray->SetConfigurable(propertyId, value);
            }
        }

        return false;
    }

    template <typename T>
    BOOL DictionaryTypeHandlerBase<T>::PreventExtensions(DynamicObject* instance)
    {
        this->ClearFlags(IsExtensibleFlag);

        ArrayObject * objectArray = instance->GetObjectArray();
        if (objectArray)
        {
            objectArray->PreventExtensions();
        }

        return true;
    }

    template <typename T>
    BOOL DictionaryTypeHandlerBase<T>::Seal(DynamicObject* instance)
    {
        this->ClearFlags(IsExtensibleFlag);

        // Set [[Configurable]] flag of each property to false
        DictionaryPropertyDescriptor<T> *descriptor = nullptr;
        for (T index = 0; index < propertyMap->Count(); index++)
        {
            descriptor = propertyMap->GetReferenceAt(index);
            if (descriptor->HasNonLetConstGlobal())
            {
                descriptor->Attributes &= (~PropertyConfigurable);
            }
        }

        ArrayObject * objectArray = instance->GetObjectArray();
        if (objectArray)
        {
            objectArray->Seal();
        }

        return true;
    }

    template <typename T>
    BOOL DictionaryTypeHandlerBase<T>::FreezeImpl(DynamicObject* instance, bool isConvertedType)
    {
        this->ClearFlags(IsExtensibleFlag);

        // Set [[Writable]] flag of each property to false except for setter\getters
        // Set [[Configurable]] flag of each property to false
        DictionaryPropertyDescriptor<T> *descriptor = nullptr;
        for (T index = 0; index < propertyMap->Count(); index++)
        {
            descriptor = propertyMap->GetReferenceAt(index);
            if (descriptor->HasNonLetConstGlobal())
            {
                if (descriptor->template GetDataPropertyIndex<false>() != NoSlots)
                {
                    // Only data descriptor has Writable property
                    descriptor->Attributes &= ~(PropertyWritable | PropertyConfigurable);
                }
                else
                {
                    descriptor->Attributes &= ~(PropertyConfigurable);
                }
            }
#if DBG
            else
            {
                AssertMsg(RootObjectBase::Is(instance), "instance needs to be global object when letconst global is set");
            }
#endif
        }
        if (!isConvertedType)
        {
            // Change of [[Writable]] property requires cache invalidation, hence ChangeType
            instance->ChangeType();
        }

        ArrayObject * objectArray = instance->GetObjectArray();
        if (objectArray)
        {
            objectArray->Freeze();
        }

        this->ClearHasOnlyWritableDataProperties();
        if(GetFlags() & IsPrototypeFlag)
        {
            InvalidateStoreFieldCachesForAllProperties(instance->GetScriptContext());
            instance->GetLibrary()->NoPrototypeChainsAreEnsuredToHaveOnlyWritableDataProperties();
        }

        return true;
    }

    template <typename T>
    BOOL DictionaryTypeHandlerBase<T>::IsSealed(DynamicObject* instance)
    {
        if (this->GetFlags() & IsExtensibleFlag)
        {
            return false;
        }

        DictionaryPropertyDescriptor<T> *descriptor = nullptr;
        for (T index = 0; index < propertyMap->Count(); index++)
        {
            descriptor = propertyMap->GetReferenceAt(index);
            if ((!(descriptor->Attributes & PropertyDeleted) && !(descriptor->Attributes & PropertyLetConstGlobal)))
            {
                if (descriptor->Attributes & PropertyConfigurable)
                {
                    // [[Configurable]] must be false for all (existing) properties.
                    // IE9 compatibility: keep IE9 behavior (also check deleted properties)
                    return false;
                }
            }
        }

        ArrayObject * objectArray = instance->GetObjectArray();
        if (objectArray && !objectArray->IsSealed())
        {
            return false;
        }

        return true;
    }

    template <typename T>
    BOOL DictionaryTypeHandlerBase<T>::IsFrozen(DynamicObject* instance)
    {
        if (this->GetFlags() & IsExtensibleFlag)
        {
            return false;
        }

        DictionaryPropertyDescriptor<T> *descriptor = nullptr;
        for (T index = 0; index < propertyMap->Count(); index++)
        {
            descriptor = propertyMap->GetReferenceAt(index);
            if ((!(descriptor->Attributes & PropertyDeleted) && !(descriptor->Attributes & PropertyLetConstGlobal)))
            {
                if (descriptor->Attributes & PropertyConfigurable)
                {
                    return false;
                }

                if (descriptor->template GetDataPropertyIndex<false>() != NoSlots && (descriptor->Attributes & PropertyWritable))
                {
                    // Only data descriptor has [[Writable]] property
                    return false;
                }
            }
        }

        // Use IsObjectArrayFrozen() to skip "length" [[Writable]] check
        ArrayObject * objectArray = instance->GetObjectArray();
        if (objectArray && !objectArray->IsObjectArrayFrozen())
        {
            return false;
        }

        return true;
    }

    template <typename T>
    BOOL DictionaryTypeHandlerBase<T>::GetAccessors(DynamicObject* instance, PropertyId propertyId, Var* getter, Var* setter)
    {
        DictionaryPropertyDescriptor<T>* descriptor;
        ScriptContext* scriptContext = instance->GetScriptContext();
        AssertMsg(nullptr != getter && nullptr != setter, "Getter/Setter must be a valid pointer" );

        Assert(propertyId != Constants::NoProperty);
        PropertyRecord const* propertyRecord = scriptContext->GetPropertyName(propertyId);
        if (propertyMap->TryGetReference(propertyRecord, &descriptor))
        {
            if (descriptor->Attributes & PropertyDeleted)
            {
                return false;
            }

            if (descriptor->template GetDataPropertyIndex<false>() == NoSlots)
            {
                bool getset = false;
                if (descriptor->GetGetterPropertyIndex() != NoSlots)
                {
                    *getter = instance->GetSlot(descriptor->GetGetterPropertyIndex());
                    getset = true;
                }
                if (descriptor->GetSetterPropertyIndex() != NoSlots)
                {
                    *setter = instance->GetSlot(descriptor->GetSetterPropertyIndex());
                    getset = true;
                }
                return getset;
            }
        }

        // Check numeric propertyRecord only if objectArray available
        if (propertyRecord->IsNumeric())
        {
            ArrayObject * objectArray = instance->GetObjectArray();
            if (objectArray != nullptr)
            {
                return objectArray->GetAccessors(propertyId, getter, setter, scriptContext);
            }
        }

        return false;
    }

    template <typename T>
    BOOL DictionaryTypeHandlerBase<T>::SetAccessors(DynamicObject* instance, PropertyId propertyId, Var getter, Var setter, PropertyOperationFlags flags)
    {
        Assert(instance);
        JavascriptLibrary* library = instance->GetLibrary();
        ScriptContext* scriptContext = instance->GetScriptContext();

        Assert(this->VerifyIsExtensible(scriptContext, false) || this->HasProperty(instance, propertyId)
            || JavascriptFunction::IsBuiltinProperty(instance, propertyId));

        DictionaryPropertyDescriptor<T>* descriptor;
        if (this->GetFlags() & IsPrototypeFlag)
        {
            scriptContext->InvalidateProtoCaches(propertyId);
        }

        bool isGetterSet = true;
        bool isSetterSet = true;
        if (!getter || getter == library->GetDefaultAccessorFunction())
        {
            isGetterSet = false;
        }
        if (!setter || setter == library->GetDefaultAccessorFunction())
        {
            isSetterSet = false;
        }

        Assert(propertyId != Constants::NoProperty);
        PropertyRecord const* propertyRecord = instance->GetScriptContext()->GetPropertyName(propertyId);
        if (propertyMap->TryGetReference(propertyRecord, &descriptor))
        {
            Assert(descriptor->SanityCheckFixedBits());

            if (descriptor->Attributes & PropertyDeleted)
            {
                if (descriptor->Attributes & PropertyLetConstGlobal)
                {
                    descriptor->Attributes = PropertyDynamicTypeDefaults | (descriptor->Attributes & (PropertyLetConstGlobal | PropertyNoRedecl));
                }
                else
                {
                    descriptor->Attributes = PropertyDynamicTypeDefaults;
                }
            }

            if (!descriptor->IsAccessor)
            {
                // New getter/setter, make sure both values are not null and set to the slots
                getter = CanonicalizeAccessor(getter, library);
                setter = CanonicalizeAccessor(setter, library);
            }

            // conversion from data-property to accessor property
            if (descriptor->ConvertToGetterSetter(nextPropertyIndex))
            {
                if (this->GetSlotCapacity() <= nextPropertyIndex)
                {
                    if (this->GetSlotCapacity() >= MaxPropertyIndexSize)
                    {
                        Throw::OutOfMemory();
                    }

                    this->EnsureSlotCapacity(instance);
                }
            }

            // DictionaryTypeHandlers are not supposed to be shared.
            Assert(!GetIsOrMayBecomeShared());
            DynamicObject* localSingletonInstance = this->singletonInstance != nullptr ? this->singletonInstance->Get() : nullptr;
            Assert(this->singletonInstance == nullptr || localSingletonInstance == instance);

            // Although we don't actually have CreateTypeForNewScObject on DictionaryTypeHandler, we could potentially
            // transition to a DictionaryTypeHandler with some properties uninitialized.
            if (!descriptor->IsInitialized)
            {
                descriptor->IsInitialized = true;
                if (localSingletonInstance == instance && !IsInternalPropertyId(propertyId))
                {
                    // We don't want fixed properties on external objects.  See DynamicObject::ResetObject for more information.
                    Assert(!instance->IsExternal() || (flags & PropertyOperation_NonFixedValue) != 0);
                    descriptor->IsFixed = (flags & PropertyOperation_NonFixedValue) == 0 && ShouldFixAccessorProperties();
                }
                if (!isGetterSet || !isSetterSet)
                {
                    descriptor->IsOnlyOneAccessorInitialized = true;
                }
            }
            else if (descriptor->IsOnlyOneAccessorInitialized)
            {
                // Only one of getter/setter was initialized, allow the isFixed to stay if we are defining the other one.
                Var oldGetter = GetSlot(instance, descriptor->GetGetterPropertyIndex());
                Var oldSetter = GetSlot(instance, descriptor->GetSetterPropertyIndex());

                if (((getter == oldGetter || !isGetterSet) && oldSetter == library->GetDefaultAccessorFunction()) ||
                    ((setter == oldSetter || !isSetterSet) && oldGetter == library->GetDefaultAccessorFunction()))
                {
                    descriptor->IsOnlyOneAccessorInitialized = false;
                }
                else
                {
                    InvalidateFixedField(instance, propertyId, descriptor);
                }
            }
            else
            {
                InvalidateFixedField(instance, propertyId, descriptor);
            }

            // don't overwrite an existing accessor with null
            if (getter != nullptr)
            {
                getter = CanonicalizeAccessor(getter, library);
                SetSlotUnchecked(instance, descriptor->GetGetterPropertyIndex(), getter);
            }
            if (setter != nullptr)
            {
                setter = CanonicalizeAccessor(setter, library);
                SetSlotUnchecked(instance, descriptor->GetSetterPropertyIndex(), setter);
            }
            instance->ChangeType();
            this->ClearHasOnlyWritableDataProperties();
            if(GetFlags() & IsPrototypeFlag)
            {
                scriptContext->InvalidateStoreFieldCaches(propertyId);
                library->NoPrototypeChainsAreEnsuredToHaveOnlyWritableDataProperties();
            }
            SetPropertyUpdateSideEffect(instance, propertyId, nullptr, SideEffects_Any);

            // Let's make sure we always have a getter and a setter
            Assert(instance->GetSlot(descriptor->GetGetterPropertyIndex()) != nullptr && instance->GetSlot(descriptor->GetSetterPropertyIndex()) != nullptr);

            return true;
        }

        // Always check numeric propertyRecord. This may create objectArray.
        if (propertyRecord->IsNumeric())
        {
            // Calls this or subclass implementation
            return SetItemAccessors(instance, propertyRecord->GetNumericValue(), getter, setter);
        }

        getter = CanonicalizeAccessor(getter, library);
        setter = CanonicalizeAccessor(setter, library);
        T getterIndex = nextPropertyIndex++;
        T setterIndex = nextPropertyIndex++;
        DictionaryPropertyDescriptor<T> newDescriptor(getterIndex, setterIndex);
        if (this->GetSlotCapacity() <= nextPropertyIndex)
        {
            if (this->GetSlotCapacity() >= MaxPropertyIndexSize)
            {
                Throw::OutOfMemory();
            }

            this->EnsureSlotCapacity(instance);
        }

        // DictionaryTypeHandlers are not supposed to be shared.
        Assert(!GetIsOrMayBecomeShared());
        DynamicObject* localSingletonInstance = this->singletonInstance != nullptr ? this->singletonInstance->Get() : nullptr;
        Assert(this->singletonInstance == nullptr || localSingletonInstance == instance);
        newDescriptor.IsInitialized = true;
        if (localSingletonInstance == instance && !IsInternalPropertyId(propertyId))
        {
            // We don't want fixed properties on external objects.  See DynamicObject::ResetObject for more information.
            Assert(!instance->IsExternal() || (flags & PropertyOperation_NonFixedValue) != 0);

            // Even if one (or both?) accessors are the default functions obtained through canonicalization,
            // they are still legitimate functions, so it's ok to mark the whole property as fixed.
            newDescriptor.IsFixed = (flags & PropertyOperation_NonFixedValue) == 0 && ShouldFixAccessorProperties();
            if (!isGetterSet || !isSetterSet)
            {
                newDescriptor.IsOnlyOneAccessorInitialized = true;
            }
        }

        propertyMap->Add(propertyRecord, newDescriptor);

        SetSlotUnchecked(instance, newDescriptor.GetGetterPropertyIndex(), getter);
        SetSlotUnchecked(instance, newDescriptor.GetSetterPropertyIndex(), setter);
        this->ClearHasOnlyWritableDataProperties();
        if(GetFlags() & IsPrototypeFlag)
        {
            scriptContext->InvalidateStoreFieldCaches(propertyId);
            library->NoPrototypeChainsAreEnsuredToHaveOnlyWritableDataProperties();
        }
        SetPropertyUpdateSideEffect(instance, propertyId, nullptr, SideEffects_Any);

        // Let's make sure we always have a getter and a setter
        Assert(instance->GetSlot(newDescriptor.GetGetterPropertyIndex()) != nullptr && instance->GetSlot(newDescriptor.GetSetterPropertyIndex()) != nullptr);

        return true;
    }

    // If this type is not extensible and the property being set does not already exist,
    // if throwIfNotExtensible is
    // * true, a type error will be thrown
    // * false, FALSE will be returned (unless strict mode is enabled, in which case a type error will be thrown).
    // Either way, the property will not be set.
    //
    // This is used to ensure that we throw in the following scenario, in accordance with
    // section 10.2.1.2.2 of the Errata to the ES5 spec:
    //    Object.preventExtension(this);  // make the global object non-extensible
    //    var x = 4;
    //
    // throwIfNotExtensible should always be false for non-numeric properties.
    template <typename T>
    BOOL DictionaryTypeHandlerBase<T>::SetPropertyWithAttributes(DynamicObject* instance, PropertyId propertyId, Var value,
        PropertyAttributes attributes, PropertyValueInfo* info, PropertyOperationFlags flags, SideEffects possibleSideEffects)
    {
        DictionaryPropertyDescriptor<T>* descriptor;
        ScriptContext* scriptContext = instance->GetScriptContext();
        bool isForce = (flags & PropertyOperation_Force) != 0;
        bool throwIfNotExtensible = (flags & PropertyOperation_ThrowIfNotExtensible) != 0;

#ifdef DEBUG
        uint32 debugIndex;
        Assert(!(throwIfNotExtensible && scriptContext->IsNumericPropertyId(propertyId, &debugIndex)));
#endif
        Assert(propertyId != Constants::NoProperty);
        PropertyRecord const* propertyRecord = instance->GetScriptContext()->GetPropertyName(propertyId);
        if (propertyMap->TryGetReference(propertyRecord, &descriptor))
        {
            Assert(descriptor->SanityCheckFixedBits());

            if (attributes & descriptor->Attributes & PropertyLetConstGlobal)
            {
                // Do not need to change the descriptor or its attributes if setting the initial value of a LetConstGlobal
            }
            else if (descriptor->Attributes & PropertyDeleted && !(attributes & PropertyLetConstGlobal))
            {
                if (!isForce)
                {
                    if (!this->VerifyIsExtensible(scriptContext, throwIfNotExtensible))
                    {
                        return FALSE;
                    }
                }

                scriptContext->InvalidateProtoCaches(propertyId);
                if (descriptor->Attributes & PropertyLetConstGlobal)
                {
                    descriptor->Attributes = attributes | (descriptor->Attributes & (PropertyLetConstGlobal | PropertyNoRedecl));
                }
                else
                {
                    descriptor->Attributes = attributes;
                }
                descriptor->ConvertToData();
            }
            else if (descriptor->IsShadowed)
            {
                descriptor->Attributes = attributes | (descriptor->Attributes & (PropertyLetConstGlobal | PropertyNoRedecl));
            }
            else if ((descriptor->Attributes & PropertyLetConstGlobal) != (attributes & PropertyLetConstGlobal))
            {
                bool addingLetConstGlobal = (attributes & PropertyLetConstGlobal) != 0;

                descriptor->AddShadowedData(nextPropertyIndex, addingLetConstGlobal);

                if (addingLetConstGlobal)
                {
                    descriptor->Attributes = descriptor->Attributes | (attributes & PropertyNoRedecl) | PropertyLetConstGlobal;
                }
                else
                {
                    descriptor->Attributes = attributes | (descriptor->Attributes & PropertyNoRedecl) | PropertyLetConstGlobal;
                }

                if (this->GetSlotCapacity() <= nextPropertyIndex)
                {
                    if (this->GetSlotCapacity() >= MaxPropertyIndexSize)
                    {
                        Throw::OutOfMemory();
                    }

                    this->EnsureSlotCapacity(instance);
                }

                if (addingLetConstGlobal)
                {
                    // If shadowing a global property with a let/const, need to invalidate
                    // JIT fast path cache since look up could now go to the let/const instead
                    // of the global property.
                    //
                    // Do not need to invalidate when adding a global property that gets shadowed
                    // by an existing let/const, since all caches will still be correct.
                    instance->ChangeType();
                }
            }
            else
            {
                if (descriptor->IsAccessor && !(attributes & PropertyLetConstGlobal))
                {
                    AssertMsg(RootObjectBase::Is(instance) || JavascriptFunction::IsBuiltinProperty(instance, propertyId) ||
                        // ValidateAndApplyPropertyDescriptor says to preserve Configurable and Enumerable flags

                        // For InitRootFld, which is equivalent to
                        // CreateGlobalFunctionBinding called from GlobalDeclarationInstantiation in the spec,
                        // we can assume that the attributes specified include enumerable and writable.  Thus
                        // we don't need to preserve the original values of these two attributes and therefore
                        // do not need to change InitRootFld from being a SetPropertyWithAttributes API call to
                        // something else.  All we need to do is convert the descriptor to a data descriptor.
                        // Built-in Function.prototype properties 'length', 'arguments', and 'caller' are special cases.

                        (JavascriptOperators::IsClassConstructor(JavascriptOperators::GetProperty(instance, PropertyIds::constructor, scriptContext)) &&
                            (attributes & PropertyClassMemberDefaults) == PropertyClassMemberDefaults),
                        // 14.3.9: InitClassMember sets property descriptor to {writable:true, enumerable:false, configurable:true}

                        "Expect to only come down this path for InitClassMember or InitRootFld (on the global object) overwriting existing accessor property");
                    if (!(descriptor->Attributes & PropertyConfigurable))
                    {
                        if (scriptContext && scriptContext->GetThreadContext()->RecordImplicitException())
                        {
                            JavascriptError::ThrowTypeError(scriptContext, JSERR_DefineProperty_NotConfigurable, scriptContext->GetThreadContext()->GetPropertyName(propertyId)->GetBuffer());
                        }
                        return FALSE;
                    }
                    descriptor->ConvertToData();
                    instance->ChangeType();
                }

                // Make sure to keep the PropertyLetConstGlobal bit as is while taking the new attributes.
                descriptor->Attributes = attributes | (descriptor->Attributes & PropertyLetConstGlobal);
            }

            if (attributes & PropertyLetConstGlobal)
            {
                SetPropertyWithDescriptor<true>(instance, propertyId, descriptor, value, flags, info);
            }
            else
            {
                SetPropertyWithDescriptor<false>(instance, propertyId, descriptor, value, flags, info);
            }

            if (descriptor->Attributes & PropertyEnumerable)
            {
                instance->SetHasNoEnumerableProperties(false);
            }

            if (!(descriptor->Attributes & PropertyWritable))
            {
                this->ClearHasOnlyWritableDataProperties();
                if(GetFlags() & IsPrototypeFlag)
                {
                    scriptContext->InvalidateStoreFieldCaches(propertyId);
                    instance->GetLibrary()->NoPrototypeChainsAreEnsuredToHaveOnlyWritableDataProperties();
                }
            }

            SetPropertyUpdateSideEffect(instance, propertyId, value, possibleSideEffects);
            return true;
        }

        // Always check numeric propertyRecord. This may create objectArray.
        if (propertyRecord->IsNumeric())
        {
            // Calls this or subclass implementation
            return SetItemWithAttributes(instance, propertyRecord->GetNumericValue(), value, attributes);
        }

        return this->AddProperty(instance, propertyRecord, value, attributes, info, flags, throwIfNotExtensible, possibleSideEffects);
    }

    template <typename T>
    void DictionaryTypeHandlerBase<T>::EnsureSlotCapacity(DynamicObject * instance)
    {
        Assert(this->GetSlotCapacity() < MaxPropertyIndexSize); // Otherwise we can't grow this handler's capacity. We should've evolved to Bigger handler or OOM.

        // A Dictionary type is expected to have more properties
        // grow exponentially rather linearly to avoid the realloc and moves,
        // however use a small exponent to avoid waste
        int newSlotCapacity = (nextPropertyIndex + 1);
        newSlotCapacity += (newSlotCapacity>>2);
        if (newSlotCapacity > MaxPropertyIndexSize)
        {
            newSlotCapacity = MaxPropertyIndexSize;
        }
        newSlotCapacity = RoundUpSlotCapacity(newSlotCapacity, GetInlineSlotCapacity());
        Assert(newSlotCapacity <= MaxPropertyIndexSize);

        instance->EnsureSlots(this->GetSlotCapacity(), newSlotCapacity, instance->GetScriptContext(), this);
        this->SetSlotCapacity(newSlotCapacity);
    }

    template <typename T>
    BOOL DictionaryTypeHandlerBase<T>::SetAttributes(DynamicObject* instance, PropertyId propertyId, PropertyAttributes attributes)
    {
        DictionaryPropertyDescriptor<T>* descriptor;
        Assert(propertyId != Constants::NoProperty);
        ScriptContext* scriptContext = instance->GetScriptContext();
        PropertyRecord const* propertyRecord = scriptContext->GetPropertyName(propertyId);
        if (propertyMap->TryGetReference(propertyRecord, &descriptor))
        {
            if (descriptor->Attributes & PropertyDeleted)
            {
                return false;
            }

            descriptor->Attributes = (descriptor->Attributes & ~PropertyDynamicTypeDefaults) | (attributes & PropertyDynamicTypeDefaults);

            if (descriptor->Attributes & PropertyEnumerable)
            {
                instance->SetHasNoEnumerableProperties(false);
            }

            if (!(descriptor->Attributes & PropertyWritable))
            {
                this->ClearHasOnlyWritableDataProperties();
                if(GetFlags() & IsPrototypeFlag)
                {
                    scriptContext->InvalidateStoreFieldCaches(propertyId);
                    instance->GetLibrary()->NoPrototypeChainsAreEnsuredToHaveOnlyWritableDataProperties();
                }
            }

            return true;
        }

        // Check numeric propertyId only if objectArray available
        if (instance->HasObjectArray() && propertyRecord->IsNumeric())
        {
            return DictionaryTypeHandlerBase<T>::SetItemAttributes(instance, propertyRecord->GetNumericValue(), attributes);
        }

        return false;
    }

    template <typename T>
    BOOL DictionaryTypeHandlerBase<T>::GetAttributesWithPropertyIndex(DynamicObject * instance, PropertyId propertyId, BigPropertyIndex index, PropertyAttributes * attributes)
    {
        // this might get value that are deleted from the dictionary, but that should be nulled out
        DictionaryPropertyDescriptor<T> * descriptor;
        // We can't look it up using the slot index, as one propertyId might have multiple slots,  do the propertyId map lookup
        PropertyRecord const* propertyRecord = instance->GetScriptContext()->GetPropertyName(propertyId);
        if (!propertyMap->TryGetReference(propertyRecord, &descriptor))
        {
            return false;
        }
        // This function is only used by LdRootFld, so the index will allow let const globals
        Assert(descriptor->template GetDataPropertyIndex<true>() == index);
        if (descriptor->Attributes & PropertyDeleted)
        {
            return false;
        }
        *attributes = descriptor->Attributes & PropertyDynamicTypeDefaults;
        return true;
    }

    template <typename T>
    Var DictionaryTypeHandlerBase<T>::CanonicalizeAccessor(Var accessor, /*const*/ JavascriptLibrary* library)
    {
        if (accessor == nullptr || JavascriptOperators::IsUndefinedObject(accessor, library))
        {
            accessor = library->GetDefaultAccessorFunction();
        }
        return accessor;
    }

    template <typename T>
    BigDictionaryTypeHandler* DictionaryTypeHandlerBase<T>::ConvertToBigDictionaryTypeHandler(DynamicObject* instance)
    {
        ScriptContext* scriptContext = instance->GetScriptContext();
        Recycler* recycler = scriptContext->GetRecycler();

        BigDictionaryTypeHandler* newTypeHandler = NewBigDictionaryTypeHandler(recycler, GetSlotCapacity(), GetInlineSlotCapacity(), GetOffsetOfInlineSlots());
        // We expect the new type handler to start off marked as having only writable data properties.
        Assert(newTypeHandler->GetHasOnlyWritableDataProperties());

#ifdef ENABLE_DEBUG_CONFIG_OPTIONS
        DynamicType* oldType = instance->GetDynamicType();
        RecyclerWeakReference<DynamicObject>* oldSingletonInstance = GetSingletonInstance();
        TraceFixedFieldsBeforeTypeHandlerChange(_u("DictionaryTypeHandler"), _u("BigDictionaryTypeHandler"), instance, this, oldType, oldSingletonInstance);
#endif

        CopySingletonInstance(instance, newTypeHandler);

        DictionaryPropertyDescriptor<T> descriptor;
        DictionaryPropertyDescriptor<BigPropertyIndex> bigDescriptor;

        const PropertyRecord* propertyId;
        for (int i = 0; i < propertyMap->Count(); i++)
        {
            descriptor = propertyMap->GetValueAt(i);
            propertyId = propertyMap->GetKeyAt(i);

            bigDescriptor.CopyFrom(descriptor);
            newTypeHandler->propertyMap->Add(propertyId, bigDescriptor);
        }

        newTypeHandler->nextPropertyIndex = nextPropertyIndex;

        ClearSingletonInstance();

        AssertMsg((newTypeHandler->GetFlags() & IsPrototypeFlag) == 0, "Why did we create a brand new type handler with a prototype flag set?");
        newTypeHandler->SetFlags(IsPrototypeFlag, this->GetFlags());
        newTypeHandler->ChangeFlags(IsExtensibleFlag, this->GetFlags());
        // Any new type handler we expect to see here should have inline slot capacity locked.  If this were to change, we would need
        // to update our shrinking logic (see PathTypeHandlerBase::ShrinkSlotAndInlineSlotCapacity).
        Assert(newTypeHandler->GetIsInlineSlotCapacityLocked());
        newTypeHandler->SetPropertyTypes(PropertyTypesWritableDataOnly | PropertyTypesWritableDataOnlyDetection,  this->GetPropertyTypes());
        newTypeHandler->SetInstanceTypeHandler(instance);
        // Unlike for SimpleDictionaryTypeHandler or PathTypeHandler, the DictionaryTypeHandler copies usedAsFixed indiscriminately above.
        // Therefore, we don't care if we changed the type or not, and don't need the assert below.
        // We assumed that we don't need to transfer used as fixed bits unless we are a prototype, which is only valid if we also changed the type.
        // Assert(instance->GetType() != oldType);
        Assert(!newTypeHandler->HasSingletonInstance() || !instance->HasSharedType());

#ifdef ENABLE_DEBUG_CONFIG_OPTIONS
        TraceFixedFieldsAfterTypeHandlerChange(instance, this, newTypeHandler, oldType, oldSingletonInstance);
#endif

        return newTypeHandler;
    }

    template <typename T>
    BigDictionaryTypeHandler* DictionaryTypeHandlerBase<T>::NewBigDictionaryTypeHandler(Recycler* recycler, int slotCapacity, uint16 inlineSlotCapacity, uint16 offsetOfInlineSlots)
    {
        return RecyclerNew(recycler, BigDictionaryTypeHandler, recycler, slotCapacity, inlineSlotCapacity, offsetOfInlineSlots);
    }

    template <>
    BigDictionaryTypeHandler* DictionaryTypeHandlerBase<BigPropertyIndex>::ConvertToBigDictionaryTypeHandler(DynamicObject* instance)
    {
        Throw::OutOfMemory();
    }

    template<>
    BOOL DictionaryTypeHandlerBase<PropertyIndex>::IsBigDictionaryTypeHandler()
    {
        return FALSE;
    }

    template<>
    BOOL DictionaryTypeHandlerBase<BigPropertyIndex>::IsBigDictionaryTypeHandler()
    {
        return TRUE;
    }

    template <typename T>
    BOOL DictionaryTypeHandlerBase<T>::AddProperty(DynamicObject* instance, const PropertyRecord* propertyRecord, Var value,
        PropertyAttributes attributes, PropertyValueInfo* info, PropertyOperationFlags flags, bool throwIfNotExtensible, SideEffects possibleSideEffects)
    {
        AnalysisAssert(instance);
        ScriptContext* scriptContext = instance->GetScriptContext();
        bool isForce = (flags & PropertyOperation_Force) != 0;

#if DBG
        DictionaryPropertyDescriptor<T>* descriptor;
        Assert(!propertyMap->TryGetReference(propertyRecord, &descriptor));
        Assert(!propertyRecord->IsNumeric());
#endif

        if (!isForce)
        {
            if (!this->VerifyIsExtensible(scriptContext, throwIfNotExtensible))
            {
                return FALSE;
            }
        }

        if (this->GetSlotCapacity() <= nextPropertyIndex)
        {
            if (this->GetSlotCapacity() >= MaxPropertyIndexSize ||
                (this->GetSlotCapacity() >= CONFIG_FLAG(BigDictionaryTypeHandlerThreshold) && !this->IsBigDictionaryTypeHandler()))
            {
                BigDictionaryTypeHandler* newTypeHandler = ConvertToBigDictionaryTypeHandler(instance);

                return newTypeHandler->AddProperty(instance, propertyRecord, value, attributes, info, flags, false, possibleSideEffects);
            }
            this->EnsureSlotCapacity(instance);
        }

        T index = nextPropertyIndex++;
        DictionaryPropertyDescriptor<T> newDescriptor(index, attributes);

        // DictionaryTypeHandlers are not supposed to be shared.
        Assert(!GetIsOrMayBecomeShared());
        DynamicObject* localSingletonInstance = this->singletonInstance != nullptr ? this->singletonInstance->Get() : nullptr;
        Assert(this->singletonInstance == nullptr || localSingletonInstance == instance);

        if ((flags & PropertyOperation_PreInit) == 0)
        {
            newDescriptor.IsInitialized = true;
            if (localSingletonInstance == instance && !IsInternalPropertyId(propertyRecord->GetPropertyId()) &&
                (flags & (PropertyOperation_NonFixedValue | PropertyOperation_SpecialValue)) == 0)
            {
                Assert(value != nullptr);
                // We don't want fixed properties on external objects.  See DynamicObject::ResetObject for more information.
                Assert(!instance->IsExternal());
                newDescriptor.IsFixed = (JavascriptFunction::Is(value) ? ShouldFixMethodProperties() : (ShouldFixDataProperties() & CheckHeuristicsForFixedDataProps(instance, propertyRecord, value)));
            }
        }

        propertyMap->Add(propertyRecord, newDescriptor);

        if (attributes & PropertyEnumerable)
        {
            instance->SetHasNoEnumerableProperties(false);
        }

        if (!(attributes & PropertyWritable))
        {
            this->ClearHasOnlyWritableDataProperties();
            if(GetFlags() & IsPrototypeFlag)
            {
                instance->GetScriptContext()->InvalidateStoreFieldCaches(propertyRecord->GetPropertyId());
                instance->GetLibrary()->NoPrototypeChainsAreEnsuredToHaveOnlyWritableDataProperties();
            }
        }

        SetSlotUnchecked(instance, index, value);

        // If we just added a fixed method, don't populate the inline cache so that we always take the
        // slow path when overwriting this property and correctly invalidate any JIT-ed code that hard-coded
        // this method.
        if (newDescriptor.IsFixed)
        {
            PropertyValueInfo::SetNoCache(info, instance);
        }
        else
        {
            SetPropertyValueInfo(info, instance, index, attributes);
        }

        if (!IsInternalPropertyId(propertyRecord->GetPropertyId()) && ((this->GetFlags() & IsPrototypeFlag)
            || JavascriptOperators::HasProxyOrPrototypeInlineCacheProperty(instance, propertyRecord->GetPropertyId())))
        {
            // We don't evolve dictionary types when adding a field, so we need to invalidate prototype caches.
            // We only have to do this though if the current type is used as a prototype, or the current property
            // is found on the prototype chain.
            scriptContext->InvalidateProtoCaches(propertyRecord->GetPropertyId());
        }
        SetPropertyUpdateSideEffect(instance, propertyRecord->GetPropertyId(), value, possibleSideEffects);
        return true;
    }

    //
    // Converts (upgrades) this dictionary type handler to an ES5 array type handler. The new handler takes
    // over all members of this handler including the property map.
    //
    template <typename T>
    ES5ArrayTypeHandlerBase<T>* DictionaryTypeHandlerBase<T>::ConvertToES5ArrayType(DynamicObject *instance)
    {
        Recycler* recycler = instance->GetRecycler();

        ES5ArrayTypeHandlerBase<T>* newTypeHandler = RecyclerNew(recycler, ES5ArrayTypeHandlerBase<T>, recycler, this);
        // Don't need to transfer the singleton instance, because the new handler takes over this handler.
        AssertMsg((newTypeHandler->GetFlags() & IsPrototypeFlag) == 0, "Why did we create a brand new type handler with a prototype flag set?");
        newTypeHandler->SetFlags(IsPrototypeFlag, this->GetFlags());
        // Property types were copied in the constructor.
        //newTypeHandler->SetPropertyTypes(PropertyTypesWritableDataOnly | PropertyTypesWritableDataOnlyDetection | PropertyTypesInlineSlotCapacityLocked, this->GetPropertyTypes());
        newTypeHandler->SetInstanceTypeHandler(instance);
        return newTypeHandler;
    }

    template <typename T>
    void DictionaryTypeHandlerBase<T>::SetAllPropertiesToUndefined(DynamicObject* instance, bool invalidateFixedFields)
    {
        // The Var for window is reused across navigation. we shouldn't preserve the IsExtensibleFlag when we don't keep
        // the expandos. Reset the IsExtensibleFlag in cleanup scenario should be good enough
        // to cover all the preventExtension/Freeze/Seal scenarios.
        // Note that we don't change the flag for keepProperties scenario: the flags should be preserved and that's consistent
        // with other browsers.
        ChangeFlags(IsExtensibleFlag | IsSealedOnceFlag | IsFrozenOnceFlag, IsExtensibleFlag);

        // Note: This method is currently only called from ResetObject, which in turn only applies to external objects.
        // Before using for other purposes, make sure the assumptions made here make sense in the new context.  In particular,
        // the invalidateFixedFields == false is only correct if a) the object is known not to have any, or b) the type of the
        // object has changed and/or property guards have already been invalidated through some other means.
        int propertyCount = this->propertyMap->Count();

        if (invalidateFixedFields)
        {
            for (int propertyIndex = 0; propertyIndex < propertyCount; propertyIndex++)
            {
                const PropertyRecord* propertyRecord = this->propertyMap->GetKeyAt(propertyIndex);
                DictionaryPropertyDescriptor<T>* descriptor = this->propertyMap->GetReferenceAt(propertyIndex);
                InvalidateFixedField(instance, propertyRecord->GetPropertyId(), descriptor);
            }
        }

        Js::RecyclableObject* undefined = instance->GetLibrary()->GetUndefined();
        Js::JavascriptFunction* defaultAccessor = instance->GetLibrary()->GetDefaultAccessorFunction();
        for (int propertyIndex = 0; propertyIndex < propertyCount; propertyIndex++)
        {
            DictionaryPropertyDescriptor<T>* descriptor = this->propertyMap->GetReferenceAt(propertyIndex);

            T dataPropertyIndex = descriptor->template GetDataPropertyIndex<false>();
            if (dataPropertyIndex != NoSlots)
            {
                SetSlotUnchecked(instance, dataPropertyIndex, undefined);
            }
            else
            {
                SetSlotUnchecked(instance, descriptor->GetGetterPropertyIndex(), defaultAccessor);
                SetSlotUnchecked(instance, descriptor->GetSetterPropertyIndex(), defaultAccessor);
            }
        }
    }

    template <typename T>
    void DictionaryTypeHandlerBase<T>::MarshalAllPropertiesToScriptContext(DynamicObject* instance, ScriptContext* targetScriptContext, bool invalidateFixedFields)
    {
        // Note: This method is currently only called from ResetObject, which in turn only applies to external objects.
        // Before using for other purposes, make sure the assumptions made here make sense in the new context.  In particular,
        // the invalidateFixedFields == false is only correct if a) the object is known not to have any, or b) the type of the
        // object has changed and/or property guards have already been invalidated through some other means.
        if (invalidateFixedFields)
        {
            int propertyCount = this->propertyMap->Count();
            for (int propertyIndex = 0; propertyIndex < propertyCount; propertyIndex++)
            {
                const PropertyRecord* propertyRecord = this->propertyMap->GetKeyAt(propertyIndex);
                DictionaryPropertyDescriptor<T>* descriptor = this->propertyMap->GetReferenceAt(propertyIndex);
                InvalidateFixedField(instance, propertyRecord->GetPropertyId(), descriptor);
            }
        }

        int slotCount = this->nextPropertyIndex;
        for (int slotIndex = 0; slotIndex < slotCount; slotIndex++)
        {
            SetSlotUnchecked(instance, slotIndex, CrossSite::MarshalVar(targetScriptContext, GetSlot(instance, slotIndex)));
        }
    }

    template <typename T>
    DynamicTypeHandler* DictionaryTypeHandlerBase<T>::ConvertToTypeWithItemAttributes(DynamicObject* instance)
    {
        return JavascriptArray::Is(instance) ? ConvertToES5ArrayType(instance) : this;
    }

    template <typename T>
    void DictionaryTypeHandlerBase<T>::SetIsPrototype(DynamicObject* instance)
    {
        // Don't return if IsPrototypeFlag is set, because we may still need to do a type transition and
        // set fixed bits.  If this handler were to be shared, this instance may not be a prototype yet.
        // We might need to convert to a non-shared type handler and/or change type.
        if (!ChangeTypeOnProto() && !(GetIsOrMayBecomeShared() && IsolatePrototypes()))
        {
            SetFlags(IsPrototypeFlag);
            return;
        }

        Assert(!GetIsShared() || this->singletonInstance == nullptr);
        Assert(this->singletonInstance == nullptr || this->singletonInstance->Get() == instance);

        // Review (jedmiad): Why isn't this getting inlined?
        const auto setFixedFlags = [instance](const PropertyRecord* propertyRecord, DictionaryPropertyDescriptor<T>* const descriptor, bool hasNewType)
        {
            if (IsInternalPropertyId(propertyRecord->GetPropertyId()))
            {
                return;
            }
            if (!(descriptor->Attributes & PropertyDeleted))
            {
                // See PathTypeHandlerBase::ConvertToSimpleDictionaryType for rules governing fixed field bits during type
                // handler transitions.  In addition, we know that the current instance is not yet a prototype.

                Assert(descriptor->SanityCheckFixedBits());
                if (descriptor->IsInitialized)
                {
                    // Since DictionaryTypeHandlers are never shared, we can set fixed fields and clear used as fixed as long
                    // as we have changed the type.  Otherwise populated load field caches would still be valid and would need
                    // to be explicitly invalidated if the property value changes.
                    if (hasNewType)
                    {
                        T dataSlot = descriptor->template GetDataPropertyIndex<false>();
                        if (dataSlot != NoSlots)
                        {
                            Var value = instance->GetSlot(dataSlot);
                            // Because DictionaryTypeHandlers are never shared we should always have a property value if the handler
                            // says it's initialized.
                            Assert(value != nullptr);
                            descriptor->IsFixed = (JavascriptFunction::Is(value) ? ShouldFixMethodProperties() : (ShouldFixDataProperties() && CheckHeuristicsForFixedDataProps(instance, propertyRecord, value)));
                        }
                        else if (descriptor->IsAccessor)
                        {
                            Assert(descriptor->GetGetterPropertyIndex() != NoSlots && descriptor->GetSetterPropertyIndex() != NoSlots);
                            descriptor->IsFixed = ShouldFixAccessorProperties();
                        }

                        // Since we have a new type we can clear all used as fixed bits.  That's because any instance field loads
                        // will have been invalidated by the type transition, and there are no proto fields loads from this object
                        // because it is just now becoming a proto.
                        descriptor->UsedAsFixed = false;
                    }
                }
                else
                {
                    Assert(!descriptor->IsFixed && !descriptor->UsedAsFixed);
                }
                Assert(descriptor->SanityCheckFixedBits());
            }
        };

        // DictionaryTypeHandlers are never shared. If we allow sharing, we will have to handle this case
        // just like SimpleDictionaryTypeHandler.
        Assert(!GetIsOrMayBecomeShared());

#ifdef ENABLE_DEBUG_CONFIG_OPTIONS
        DynamicType* oldType = instance->GetDynamicType();
        RecyclerWeakReference<DynamicObject>* oldSingletonInstance = GetSingletonInstance();
        TraceFixedFieldsBeforeSetIsProto(instance, this, oldType, oldSingletonInstance);
#endif

        bool hasNewType = false;
        if (ChangeTypeOnProto())
        {
            // Forcing a type transition allows us to fix all fields (even those that were previously marked as non-fixed).
            instance->ChangeType();
            Assert(!instance->HasSharedType());
            hasNewType = true;
        }

        // Currently there is no way to become the prototype if you are a stack instance
        Assert(!ThreadContext::IsOnStack(instance));
        if (AreSingletonInstancesNeeded() && this->singletonInstance == nullptr)
        {
            this->singletonInstance = instance->CreateWeakReferenceToSelf();
        }

        // We don't want fixed properties on external objects.  See DynamicObject::ResetObject for more information.
        if (!instance->IsExternal())
        {
            // The propertyMap dictionary is guaranteed to have contiguous entries because we never remove entries from it.
            for (int i = 0; i < propertyMap->Count(); i++)
            {
                const PropertyRecord* propertyRecord = propertyMap->GetKeyAt(i);
                DictionaryPropertyDescriptor<T>* const descriptor = propertyMap->GetReferenceAt(i);
                setFixedFlags(propertyRecord, descriptor, hasNewType);
            }
        }

        SetFlags(IsPrototypeFlag);

#ifdef ENABLE_DEBUG_CONFIG_OPTIONS
        TraceFixedFieldsAfterSetIsProto(instance, this, this, oldType, oldSingletonInstance);
#endif

    }

    template <typename T>
    bool DictionaryTypeHandlerBase<T>::HasSingletonInstance() const
    {
        return this->singletonInstance != nullptr;
    }

    template <typename T>
    bool DictionaryTypeHandlerBase<T>::TryUseFixedProperty(PropertyRecord const * propertyRecord, Var * pProperty, FixedPropertyKind propertyType, ScriptContext * requestContext)
    {
        bool result = TryGetFixedProperty<false, true>(propertyRecord, pProperty, propertyType, requestContext);
        TraceUseFixedProperty(propertyRecord, pProperty, result, _u("DictionaryTypeHandler"), requestContext);
        return result;
    }

    template <typename T>
    bool DictionaryTypeHandlerBase<T>::TryUseFixedAccessor(PropertyRecord const * propertyRecord, Var * pAccessor, FixedPropertyKind propertyType, bool getter, ScriptContext * requestContext)
    {
        bool result = TryGetFixedAccessor<false, true>(propertyRecord, pAccessor, propertyType, getter, requestContext);
        TraceUseFixedProperty(propertyRecord, pAccessor, result, _u("DictionaryTypeHandler"), requestContext);
        return result;
    }

#if DBG
    template <typename T>
    bool DictionaryTypeHandlerBase<T>::CanStorePropertyValueDirectly(const DynamicObject* instance, PropertyId propertyId, bool allowLetConst)
    {
        ScriptContext* scriptContext = instance->GetScriptContext();
        DictionaryPropertyDescriptor<T> descriptor;

        // We pass Constants::NoProperty for ActivationObjects for functions with same named formals.
        if (propertyId == Constants::NoProperty)
        {
            return true;
        }

        PropertyRecord const* propertyRecord = scriptContext->GetPropertyName(propertyId);
        if (propertyMap->TryGetValue(propertyRecord, &descriptor))
        {
            if (allowLetConst && (descriptor.Attributes & PropertyLetConstGlobal))
            {
                return true;
            }
            else
            {
                return descriptor.IsInitialized && !descriptor.IsFixed;
            }
        }
        else
        {
            AssertMsg(false, "Asking about a property this type handler doesn't know about?");
            return false;
        }
    }

    template <typename T>
    bool DictionaryTypeHandlerBase<T>::CheckFixedProperty(PropertyRecord const * propertyRecord, Var * pProperty, ScriptContext * requestContext)
    {
        return TryGetFixedProperty<true, false>(propertyRecord, pProperty, (Js::FixedPropertyKind)(Js::FixedPropertyKind::FixedMethodProperty | Js::FixedPropertyKind::FixedDataProperty), requestContext);
    }

    template <typename T>
    bool DictionaryTypeHandlerBase<T>::HasAnyFixedProperties() const
    {
        for (int i = 0; i < propertyMap->Count(); i++)
        {
            DictionaryPropertyDescriptor<T> descriptor = propertyMap->GetValueAt(i);
            if (descriptor.IsFixed)
            {
                return true;
            }
        }
        return false;
    }
#endif

    template <typename T>
    template <bool allowNonExistent, bool markAsUsed>
    bool DictionaryTypeHandlerBase<T>::TryGetFixedProperty(PropertyRecord const * propertyRecord, Var * pProperty, FixedPropertyKind propertyType, ScriptContext * requestContext)
    {
        // Note: This function is not thread-safe and cannot be called from the JIT thread.  That's why we collect and
        // cache any fixed function instances during work item creation on the main thread.
        DynamicObject* localSingletonInstance = this->singletonInstance != nullptr ? this->singletonInstance->Get() : nullptr;
        if (localSingletonInstance != nullptr && localSingletonInstance->GetScriptContext() == requestContext)
        {
            DictionaryPropertyDescriptor<T>* descriptor;
            if (propertyMap->TryGetReference(propertyRecord, &descriptor))
            {
                if (descriptor->Attributes & PropertyDeleted || !descriptor->IsFixed)
                {
                    return false;
                }
                T dataSlot = descriptor->template GetDataPropertyIndex<false>();
                if (dataSlot != NoSlots)
                {
                    Assert(!IsInternalPropertyId(propertyRecord->GetPropertyId()));
                    Var value = localSingletonInstance->GetSlot(dataSlot);
                    if (value && ((IsFixedMethodProperty(propertyType) && JavascriptFunction::Is(value)) || IsFixedDataProperty(propertyType)))
                    {
                        *pProperty = value;
                        if (markAsUsed)
                        {
                            descriptor->UsedAsFixed = true;
                        }
                        return true;
                    }
                }
            }
            else
            {
                AssertMsg(allowNonExistent, "Trying to get a fixed function instance for a non-existent property?");
            }
        }

        return false;
    }

    template <typename T>
    template <bool allowNonExistent, bool markAsUsed>
    bool DictionaryTypeHandlerBase<T>::TryGetFixedAccessor(PropertyRecord const * propertyRecord, Var * pAccessor, FixedPropertyKind propertyType, bool getter, ScriptContext * requestContext)
    {
        // Note: This function is not thread-safe and cannot be called from the JIT thread.  That's why we collect and
        // cache any fixed function instances during work item creation on the main thread.
        DynamicObject* localSingletonInstance = this->singletonInstance != nullptr ? this->singletonInstance->Get() : nullptr;
        if (localSingletonInstance != nullptr && localSingletonInstance->GetScriptContext() == requestContext)
        {
            DictionaryPropertyDescriptor<T>* descriptor;
            if (propertyMap->TryGetReference(propertyRecord, &descriptor))
            {
                if (descriptor->Attributes & PropertyDeleted || !descriptor->IsAccessor || !descriptor->IsFixed)
                {
                    return false;
                }

                T accessorSlot = getter ? descriptor->GetGetterPropertyIndex() : descriptor->GetSetterPropertyIndex();
                if (accessorSlot != NoSlots)
                {
                    Assert(!IsInternalPropertyId(propertyRecord->GetPropertyId()));
                    Var value = localSingletonInstance->GetSlot(accessorSlot);
                    if (value && IsFixedAccessorProperty(propertyType) && JavascriptFunction::Is(value))
                    {
                        *pAccessor = value;
                        if (markAsUsed)
                        {
                            descriptor->UsedAsFixed = true;
                        }
                        return true;
                    }
                }
            }
            else
            {
                AssertMsg(allowNonExistent, "Trying to get a fixed function instance for a non-existent property?");
            }
        }

        return false;
    }

    template <typename T>
    void DictionaryTypeHandlerBase<T>::CopySingletonInstance(DynamicObject* instance, DynamicTypeHandler* typeHandler)
    {
        if (this->singletonInstance != nullptr)
        {
            Assert(AreSingletonInstancesNeeded());
            Assert(this->singletonInstance->Get() == instance);
            typeHandler->SetSingletonInstanceUnchecked(this->singletonInstance);
        }
    }

    template <typename T>
    void DictionaryTypeHandlerBase<T>::InvalidateFixedField(DynamicObject* instance, PropertyId propertyId, DictionaryPropertyDescriptor<T>* descriptor)
    {
        // DictionaryTypeHandlers are never shared, but if they were we would need to invalidate even if
        // there wasn't a singleton instance.  See SimpleDictionaryTypeHandler::InvalidateFixedFields.
        Assert(!GetIsOrMayBecomeShared());
        if (this->singletonInstance != nullptr)
        {
            Assert(this->singletonInstance->Get() == instance);

            // Even if we wrote a new value into this property (overwriting a previously fixed one), we don't
            // consider the new one fixed. This also means that it's ok to populate the inline caches for
            // this property from now on.
            descriptor->IsFixed = false;

            if (descriptor->UsedAsFixed)
            {
                // Invalidate any JIT-ed code that hard coded this method. No need to invalidate
                // any store field inline caches, because they have never been populated.
#if ENABLE_NATIVE_CODEGEN
                instance->GetScriptContext()->GetThreadContext()->InvalidatePropertyGuards(propertyId);
#endif
                descriptor->UsedAsFixed = false;
            }
        }
    }

#if DBG
    template <typename T>
    bool DictionaryTypeHandlerBase<T>::IsLetConstGlobal(DynamicObject* instance, PropertyId propertyId)
    {
        DictionaryPropertyDescriptor<T>* descriptor;
        PropertyRecord const* propertyRecord = instance->GetScriptContext()->GetPropertyName(propertyId);
        if (propertyMap->TryGetReference(propertyRecord, &descriptor) && (descriptor->Attributes & PropertyLetConstGlobal))
        {
            return true;
        }
        return false;
    }
#endif

    template <typename T>
    bool DictionaryTypeHandlerBase<T>::NextLetConstGlobal(int& index, RootObjectBase* instance, const PropertyRecord** propertyRecord, Var* value, bool* isConst)
    {
        for (; index < propertyMap->Count(); index++)
        {
            DictionaryPropertyDescriptor<T> descriptor = propertyMap->GetValueAt(index);

            if (descriptor.Attributes & PropertyLetConstGlobal)
            {
                *propertyRecord = propertyMap->GetKeyAt(index);
                *value = instance->GetSlot(descriptor.template GetDataPropertyIndex<true>());
                *isConst = (descriptor.Attributes & PropertyConst) != 0;

                index += 1;

                return true;
            }
        }

        return false;
    }

#ifdef ENABLE_DEBUG_CONFIG_OPTIONS
    template <typename T>
    void DictionaryTypeHandlerBase<T>::DumpFixedFields() const {
        for (int i = 0; i < propertyMap->Count(); i++)
        {
            DictionaryPropertyDescriptor<T> descriptor = propertyMap->GetValueAt(i);

            const PropertyRecord* propertyRecord = propertyMap->GetKeyAt(i);
            Output::Print(_u(" %s %d%d%d,"), propertyRecord->GetBuffer(),
                descriptor.IsInitialized ? 1 : 0, descriptor.IsFixed ? 1 : 0, descriptor.UsedAsFixed ? 1 : 0);
        }
    }

    template <typename T>
    void DictionaryTypeHandlerBase<T>::TraceFixedFieldsBeforeTypeHandlerChange(
        const char16* oldTypeHandlerName, const char16* newTypeHandlerName,
        DynamicObject* instance, DynamicTypeHandler* oldTypeHandler,
        DynamicType* oldType, RecyclerWeakReference<DynamicObject>* oldSingletonInstanceBefore)
    {
        if (PHASE_VERBOSE_TRACE1(FixMethodPropsPhase))
        {
            Output::Print(_u("FixedFields: converting 0x%p from %s to %s:\n"), instance, oldTypeHandlerName, newTypeHandlerName);
            Output::Print(_u("   before: type = 0x%p, type handler = 0x%p, old singleton = 0x%p(0x%p)\n"),
                oldType, oldTypeHandler, oldSingletonInstanceBefore, oldSingletonInstanceBefore != nullptr ? oldSingletonInstanceBefore->Get() : nullptr);
            Output::Print(_u("   fixed fields:"));
            oldTypeHandler->DumpFixedFields();
            Output::Print(_u("\n"));
        }
        if (PHASE_VERBOSE_TESTTRACE1(FixMethodPropsPhase))
        {
            Output::Print(_u("FixedFields: converting instance from %s to %s:\n"), oldTypeHandlerName, newTypeHandlerName);
            Output::Print(_u("   old singleton before %s null \n"), oldSingletonInstanceBefore == nullptr ? _u("==") : _u("!="));
            Output::Print(_u("   fixed fields before:"));
            oldTypeHandler->DumpFixedFields();
            Output::Print(_u("\n"));
        }
    }

    template <typename T>
    void DictionaryTypeHandlerBase<T>::TraceFixedFieldsAfterTypeHandlerChange(
        DynamicObject* instance, DynamicTypeHandler* oldTypeHandler, DynamicTypeHandler* newTypeHandler,
        DynamicType* oldType, RecyclerWeakReference<DynamicObject>* oldSingletonInstanceBefore)
    {
        if (PHASE_VERBOSE_TRACE1(FixMethodPropsPhase))
        {
            RecyclerWeakReference<DynamicObject>* oldSingletonInstanceAfter = oldTypeHandler->GetSingletonInstance();
            RecyclerWeakReference<DynamicObject>* newSingletonInstanceAfter = newTypeHandler->GetSingletonInstance();
            Output::Print(_u("   after: type = 0x%p, type handler = 0x%p, old singleton = 0x%p(0x%p), new singleton = 0x%p(0x%p)\n"),
                instance->GetType(), newTypeHandler,
                oldSingletonInstanceAfter, oldSingletonInstanceAfter != nullptr ? oldSingletonInstanceAfter->Get() : nullptr,
                newSingletonInstanceAfter, newSingletonInstanceAfter != nullptr ? newSingletonInstanceAfter->Get() : nullptr);
            Output::Print(_u("   fixed fields after:"));
            newTypeHandler->DumpFixedFields();
            Output::Print(_u("\n"));
            Output::Flush();
        }
        if (PHASE_VERBOSE_TESTTRACE1(FixMethodPropsPhase))
        {
            Output::Print(_u("   type %s, typeHandler %s, old singleton after %s null (%s), new singleton after %s null\n"),
                oldTypeHandler != newTypeHandler ? _u("changed") : _u("unchanged"),
                oldType != instance->GetType() ? _u("changed") : _u("unchanged"),
                oldSingletonInstanceBefore == nullptr ? _u("==") : _u("!="),
                oldSingletonInstanceBefore != oldTypeHandler->GetSingletonInstance() ? _u("changed") : _u("unchanged"),
                newTypeHandler->GetSingletonInstance() == nullptr ? _u("==") : _u("!="));
            Output::Print(_u("   fixed fields after:"));
            newTypeHandler->DumpFixedFields();
            Output::Print(_u("\n"));
            Output::Flush();
        }
    }

    template <typename T>
    void DictionaryTypeHandlerBase<T>::TraceFixedFieldsBeforeSetIsProto(
        DynamicObject* instance, DynamicTypeHandler* oldTypeHandler, DynamicType* oldType, RecyclerWeakReference<DynamicObject>* oldSingletonInstanceBefore)
    {
        if (PHASE_VERBOSE_TRACE1(FixMethodPropsPhase))
        {
            Output::Print(_u("FixedFields: PathTypeHandler::SetIsPrototype(0x%p):\n"), instance);
            Output::Print(_u("   before: type = 0x%p, old singleton = 0x%p(0x%p)\n"),
                oldType, oldSingletonInstanceBefore, oldSingletonInstanceBefore != nullptr ? oldSingletonInstanceBefore->Get() : nullptr);
            Output::Print(_u("   fixed fields:"));
            oldTypeHandler->DumpFixedFields();
            Output::Print(_u("\n"));
        }
        if (PHASE_VERBOSE_TESTTRACE1(FixMethodPropsPhase))
        {
            Output::Print(_u("FixedFields: PathTypeHandler::SetIsPrototype():\n"));
            Output::Print(_u("   old singleton before %s null \n"), oldSingletonInstanceBefore == nullptr ? _u("==") : _u("!="));
            Output::Print(_u("   fixed fields before:"));
            oldTypeHandler->DumpFixedFields();
            Output::Print(_u("\n"));
        }
    }

    template <typename T>
    void DictionaryTypeHandlerBase<T>::TraceFixedFieldsAfterSetIsProto(
        DynamicObject* instance, DynamicTypeHandler* oldTypeHandler, DynamicTypeHandler* newTypeHandler,
        DynamicType* oldType, RecyclerWeakReference<DynamicObject>* oldSingletonInstanceBefore)
    {
        if (PHASE_VERBOSE_TRACE1(FixMethodPropsPhase))
        {
            RecyclerWeakReference<DynamicObject>* oldSingletonInstanceAfter = oldTypeHandler->GetSingletonInstance();
            RecyclerWeakReference<DynamicObject>* newSingletonInstanceAfter = newTypeHandler->GetSingletonInstance();
            Output::Print(_u("   after: type = 0x%p, type handler = 0x%p, old singleton = 0x%p(0x%p), new singleton = 0x%p(0x%p)\n"),
                instance->GetType(), newTypeHandler,
                oldSingletonInstanceAfter, oldSingletonInstanceAfter != nullptr ? oldSingletonInstanceAfter->Get() : nullptr,
                newSingletonInstanceAfter, newSingletonInstanceAfter != nullptr ? newSingletonInstanceAfter->Get() : nullptr);
            Output::Print(_u("   fixed fields:"));
            newTypeHandler->DumpFixedFields();
            Output::Print(_u("\n"));
            Output::Flush();
        }
        if (PHASE_VERBOSE_TESTTRACE1(FixMethodPropsPhase))
        {
            Output::Print(_u("   type %s, old singleton after %s null (%s)\n"),
                oldType != instance->GetType() ? _u("changed") : _u("unchanged"),
                oldSingletonInstanceBefore == nullptr ? _u("==") : _u("!="),
                oldSingletonInstanceBefore != oldTypeHandler->GetSingletonInstance() ? _u("changed") : _u("unchanged"));
            Output::Print(_u("   fixed fields after:"));
            newTypeHandler->DumpFixedFields();
            Output::Print(_u("\n"));
            Output::Flush();
        }
    }
#endif

    template class DictionaryTypeHandlerBase<PropertyIndex>;
    template class DictionaryTypeHandlerBase<BigPropertyIndex>;

    template <bool allowLetConstGlobal>
    PropertyAttributes GetLetConstGlobalPropertyAttributes(PropertyAttributes attributes)
    {
        return (allowLetConstGlobal && (attributes & PropertyLetConstGlobal) != 0) ? (attributes | PropertyWritable) : attributes;
    }
}<|MERGE_RESOLUTION|>--- conflicted
+++ resolved
@@ -702,13 +702,9 @@
         Assert(!GetIsOrMayBecomeShared());
         DynamicObject* localSingletonInstance = this->singletonInstance != nullptr ? this->singletonInstance->Get() : nullptr;
         Assert(this->singletonInstance == nullptr || localSingletonInstance == instance);
-<<<<<<< HEAD
-        T dataSlot = descriptor->template GetDataPropertyIndex<allowLetConstGlobal>();
-        if (dataSlot != NoSlots)
-=======
-        T dataSlotAllowLetConstGlobal = descriptor->GetDataPropertyIndex<allowLetConstGlobal>();
+
+        T dataSlotAllowLetConstGlobal = descriptor->template GetDataPropertyIndex<allowLetConstGlobal>();
         if (dataSlotAllowLetConstGlobal != NoSlots)
->>>>>>> e3139fee
         {
             if (allowLetConstGlobal
                 && (descriptor->Attributes & PropertyNoRedecl)
