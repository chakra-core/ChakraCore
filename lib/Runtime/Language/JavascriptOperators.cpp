--- conflicted
+++ resolved
@@ -4792,17 +4792,12 @@
                     {
                         return false;
                     }
-<<<<<<< HEAD
-                    int32 intValue = JavascriptConversion::ToInt32(value, scriptContext);
-                    returnValue = JavascriptArray::UnsafeFromVar(instance)->DirectSetItemAtRange<int32>(start, length, intValue);
-=======
                     int32 intValue = 0;
                     if (!MemsetConversion<int32, JavascriptConversion::ToInt32>(value, scriptContext, &intValue))
                     {
                         return false;
                     }
-                    returnValue = JavascriptArray::FromVar(instance)->DirectSetItemAtRange<int32>(start, length, intValue);
->>>>>>> fffb4e24
+                    returnValue = JavascriptArray::UnsafeFromVar(instance)->DirectSetItemAtRange<int32>(start, length, intValue);
                 }
                 else
                 {
