//-------------------------------------------------------------------------------------------------------
// Copyright (C) Microsoft. All rights reserved.
// Licensed under the MIT license. See LICENSE.txt file in the project root for full license information.
//-------------------------------------------------------------------------------------------------------
#include "RuntimeLanguagePch.h"

#include "Types/PathTypeHandler.h"
#include "Types/PropertyIndexRanges.h"
#include "Types/WithScopeObject.h"
#include "Types/SpreadArgument.h"
#include "Library/JavascriptPromise.h"
#include "Library/JavascriptRegularExpression.h"
#include "Library/ThrowErrorObject.h"
#include "Library/JavascriptGeneratorFunction.h"

#include "Types/DynamicObjectEnumerator.h"
#include "Types/DynamicObjectSnapshotEnumerator.h"
#include "Types/DynamicObjectSnapshotEnumeratorWPCache.h"
#include "Library/ForInObjectEnumerator.h"
#include "Library/ES5Array.h"

#ifndef SCRIPT_DIRECT_TYPE
typedef enum JsNativeValueType: int
{
    JsInt8Type,
    JsUint8Type,
    JsInt16Type,
    JsUint16Type,
    JsInt32Type,
    JsUint32Type,
    JsInt64Type,
    JsUint64Type,
    JsFloatType,
    JsDoubleType,
    JsNativeStringType
} JsNativeValueType;

typedef struct JsNativeString
{
    unsigned int length;
    LPCWSTR str;
} JsNativeString;

#endif

namespace Js
{
    DEFINE_RECYCLER_TRACKER_ARRAY_PERF_COUNTER(Var);
    DEFINE_RECYCLER_TRACKER_PERF_COUNTER(FrameDisplay);

    enum IndexType
    {
        IndexType_Number,
        IndexType_PropertyId,
        IndexType_JavascriptString
    };

    IndexType GetIndexTypeFromString(char16 const * propertyName, charcount_t propertyLength, ScriptContext* scriptContext, uint32* index, PropertyRecord const** propertyRecord, bool createIfNotFound)
    {
        if (JavascriptOperators::TryConvertToUInt32(propertyName, propertyLength, index) &&
            (*index != JavascriptArray::InvalidIndex))
        {
            return IndexType_Number;
        }
        else
        {
            if (createIfNotFound)
            {
                scriptContext->GetOrAddPropertyRecord(propertyName, propertyLength, propertyRecord);
            }
            else
            {
                scriptContext->FindPropertyRecord(propertyName, propertyLength, propertyRecord);
            }
            return IndexType_PropertyId;
        }
    }

    IndexType GetIndexTypeFromPrimitive(Var indexVar, ScriptContext* scriptContext, uint32* index, PropertyRecord const ** propertyRecord, JavascriptString ** propertyNameString, bool createIfNotFound, bool preferJavascriptStringOverPropertyRecord)
    {
        // CONSIDER: Only OP_SetElementI and OP_GetElementI use and take advantage of the
        // IndexType_JavascriptString result. Consider modifying other callers of GetIndexType to take
        // advantage of non-interned property strings where appropriate.
        if (TaggedInt::Is(indexVar))
        {
            int indexInt = TaggedInt::ToInt32(indexVar);
            if (indexInt >= 0)
            {
                *index = (uint)indexInt;
                return IndexType_Number;
            }
            else
            {
                char16 buffer[20];
                ::_itow_s(indexInt, buffer, sizeof(buffer) / sizeof(char16), 10);
                charcount_t length = JavascriptString::GetBufferLength(buffer);
                if (createIfNotFound || preferJavascriptStringOverPropertyRecord)
                {
                    // When preferring JavascriptString objects, just return a PropertyRecord instead
                    // of creating temporary JavascriptString objects for every negative integer that
                    // comes through here.
                    scriptContext->GetOrAddPropertyRecord(buffer, length, propertyRecord);
                }
                else
                {
                    scriptContext->FindPropertyRecord(buffer, length, propertyRecord);
                }
                return IndexType_PropertyId;
            }
        }
        else if (JavascriptSymbol::Is(indexVar))
        {
            JavascriptSymbol* symbol = JavascriptSymbol::FromVar(indexVar);

            // JavascriptSymbols cannot add a new PropertyRecord - they correspond to one and only one existing PropertyRecord.
            // We already know what the PropertyRecord is since it is stored in the JavascriptSymbol itself so just return it.

            *propertyRecord = symbol->GetValue();

            return IndexType_PropertyId;
        }
        else
        {
            JavascriptString* indexStr = JavascriptConversion::ToString(indexVar, scriptContext);
            char16 const * propertyName = indexStr->GetString();
            charcount_t const propertyLength = indexStr->GetLength();

            if (!createIfNotFound && preferJavascriptStringOverPropertyRecord)
            {
                if (JavascriptOperators::TryConvertToUInt32(propertyName, propertyLength, index) &&
                    (*index != JavascriptArray::InvalidIndex))
                {
                    return IndexType_Number;
                }

                *propertyNameString = indexStr;
                return IndexType_JavascriptString;
            }
            return GetIndexTypeFromString(propertyName, propertyLength, scriptContext, index, propertyRecord, createIfNotFound);
        }
    }

    IndexType GetIndexTypeFromPrimitive(Var indexVar, ScriptContext* scriptContext, uint32* index, PropertyRecord const ** propertyRecord, bool createIfNotFound)
    {
        return GetIndexTypeFromPrimitive(indexVar, scriptContext, index, propertyRecord, nullptr, createIfNotFound, false);
    }

    IndexType GetIndexType(Var& indexVar, ScriptContext* scriptContext, uint32* index, PropertyRecord const ** propertyRecord, JavascriptString ** propertyNameString, bool createIfNotFound, bool preferJavascriptStringOverPropertyRecord)
    {
        indexVar = JavascriptConversion::ToPrimitive(indexVar, JavascriptHint::HintString, scriptContext);
        return GetIndexTypeFromPrimitive(indexVar, scriptContext, index, propertyRecord, propertyNameString, createIfNotFound, preferJavascriptStringOverPropertyRecord);
    }

    IndexType GetIndexType(Var& indexVar, ScriptContext* scriptContext, uint32* index, PropertyRecord const ** propertyRecord, bool createIfNotFound)
    {
        return GetIndexType(indexVar, scriptContext, index, propertyRecord, nullptr, createIfNotFound, false);
    }

    BOOL FEqualDbl(double dbl1, double dbl2)
    {
        // If the low ulongs don't match, they can't be equal.
        if (Js::NumberUtilities::LuLoDbl(dbl1) != Js::NumberUtilities::LuLoDbl(dbl2))
            return FALSE;

        // If the high ulongs don't match, they can be equal iff one is -0 and
        // the other is +0.
        if (Js::NumberUtilities::LuHiDbl(dbl1) != Js::NumberUtilities::LuHiDbl(dbl2))
        {
            return 0x80000000 == (Js::NumberUtilities::LuHiDbl(dbl1) | Js::NumberUtilities::LuHiDbl(dbl2)) &&
                0 == Js::NumberUtilities::LuLoDbl(dbl1);
        }

        // The bit patterns match. They are equal iff they are not Nan.
        return !Js::NumberUtilities::IsNan(dbl1);
    }

    Var JavascriptOperators::OP_ApplyArgs(Var func, Var instance, __in_xcount(8) void** stackPtr, CallInfo callInfo, ScriptContext* scriptContext)
    {
        int argCount = callInfo.Count;
        ///
        /// Check func has internal [[Call]] property
        /// If not, throw TypeError
        ///
        if (!JavascriptConversion::IsCallable(func)) {
            JavascriptError::ThrowTypeError(scriptContext, JSERR_NeedFunction);
        }

        // Fix callInfo: expect result/value, and none of other flags are currently applicable.
        //   OP_ApplyArgs expects a result. Neither of {jit, interpreted} mode sends correct callFlags:
        //   LdArgCnt -- jit sends whatever was passed to current function, interpreter always sends 0.
        //   See Win8 bug 490489.
        callInfo.Flags = CallFlags_Value;

        RecyclableObject *funcPtr = RecyclableObject::FromVar(func);
        PROBE_STACK(scriptContext, Js::Constants::MinStackDefault + argCount * 4);

        JavascriptMethod entryPoint = funcPtr->GetEntryPoint();
        Var ret;

        switch (argCount) {
        case 0:
            Assert(false);
            ret = entryPoint(funcPtr, callInfo);
            break;
        case 1:
            ret = entryPoint(funcPtr, callInfo, instance);
            break;
        case 2:
            ret = entryPoint(funcPtr, callInfo, instance, stackPtr[0]);
            break;
        case 3:
            ret = entryPoint(funcPtr, callInfo, instance, stackPtr[0], stackPtr[1]);
            break;
        case 4:
            ret = entryPoint(funcPtr, callInfo, instance, stackPtr[0], stackPtr[1], stackPtr[2]);
            break;
        case 5:
            ret = entryPoint(funcPtr, callInfo, instance, stackPtr[0], stackPtr[1], stackPtr[2], stackPtr[3]);
            break;
        case 6:
            ret = entryPoint(funcPtr, callInfo, instance, stackPtr[0], stackPtr[1], stackPtr[2], stackPtr[3], stackPtr[4]);
            break;
        case 7:
            ret = entryPoint(funcPtr, callInfo, instance, stackPtr[0], stackPtr[1], stackPtr[2], stackPtr[3], stackPtr[4], stackPtr[5]);
            break;
        default: {
            // Don't need stack probe here- we just did so above
            Arguments args(callInfo, stackPtr - 1);
            ret = JavascriptFunction::CallFunction<false>(funcPtr, entryPoint, args);
        }
                 break;
        }
        return ret;
    }

#ifdef _M_IX86
    // Alias for overloaded JavascriptNumber::ToVar so it can be called unambiguously from native code
    Var JavascriptOperators::Int32ToVar(int32 value, ScriptContext* scriptContext)
    {
        return JavascriptNumber::ToVar(value, scriptContext);
    }

    // Alias for overloaded JavascriptNumber::ToVar so it can be called unambiguously from native code
    Var JavascriptOperators::Int32ToVarInPlace(int32 value, ScriptContext* scriptContext, JavascriptNumber* result)
    {
        return JavascriptNumber::ToVarInPlace(value, scriptContext, result);
    }

    // Alias for overloaded JavascriptNumber::ToVar so it can be called unambiguously from native code
    Var JavascriptOperators::UInt32ToVar(uint32 value, ScriptContext* scriptContext)
    {
        return JavascriptNumber::ToVar(value, scriptContext);
    }

    // Alias for overloaded JavascriptNumber::ToVar so it can be called unambiguously from native code
    Var JavascriptOperators::UInt32ToVarInPlace(uint32 value, ScriptContext* scriptContext, JavascriptNumber* result)
    {
        return JavascriptNumber::ToVarInPlace(value, scriptContext, result);
    }
#endif

    Var JavascriptOperators::OP_FinishOddDivBy2(uint32 value, ScriptContext *scriptContext)
    {
        return JavascriptNumber::New((double)(value + 0.5), scriptContext);
    }

    Var JavascriptOperators::ToNumberInPlace(Var aRight, ScriptContext* scriptContext, JavascriptNumber* result)
    {
        if (TaggedInt::Is(aRight) || JavascriptNumber::Is_NoTaggedIntCheck(aRight))
        {
            return aRight;
        }

        return JavascriptNumber::ToVarInPlace(JavascriptConversion::ToNumber(aRight, scriptContext), scriptContext, result);
    }

    Var JavascriptOperators::Typeof(Var var, ScriptContext* scriptContext)
    {
<<<<<<< HEAD
#ifdef ENABLE_SIMDJS
        if (IsSimdType(var) && scriptContext->GetConfig()->IsSimdjsEnabled())
=======
        if (SIMDUtils::IsSimdType(var) && scriptContext->GetConfig()->IsSimdjsEnabled())
>>>>>>> d6cb247d
        {
            switch ((JavascriptOperators::GetTypeId(var)))
            {
            case TypeIds_SIMDFloat32x4:
                return scriptContext->GetLibrary()->GetSIMDFloat32x4DisplayString();
            //case TypeIds_SIMDFloat64x2:  //Type under review by the spec.
            //    return scriptContext->GetLibrary()->GetSIMDFloat64x2DisplayString();
            case TypeIds_SIMDInt32x4:
                return scriptContext->GetLibrary()->GetSIMDInt32x4DisplayString();
            case TypeIds_SIMDInt16x8:
                return scriptContext->GetLibrary()->GetSIMDInt16x8DisplayString();
            case TypeIds_SIMDInt8x16:
                return scriptContext->GetLibrary()->GetSIMDInt8x16DisplayString();
            case TypeIds_SIMDUint32x4:
                return scriptContext->GetLibrary()->GetSIMDUint32x4DisplayString();
            case TypeIds_SIMDUint16x8:
                return scriptContext->GetLibrary()->GetSIMDUint16x8DisplayString();
            case TypeIds_SIMDUint8x16:
                return scriptContext->GetLibrary()->GetSIMDUint8x16DisplayString();
            case TypeIds_SIMDBool32x4:
                return scriptContext->GetLibrary()->GetSIMDBool32x4DisplayString();
            case TypeIds_SIMDBool16x8:
                return scriptContext->GetLibrary()->GetSIMDBool16x8DisplayString();
            case TypeIds_SIMDBool8x16:
                return scriptContext->GetLibrary()->GetSIMDBool8x16DisplayString();
            default:
                Assert(UNREACHED);
            }
        }
#endif
        //All remaining types.
        switch (JavascriptOperators::GetTypeId(var))
        {
        case TypeIds_Undefined:
            return scriptContext->GetLibrary()->GetUndefinedDisplayString();
        case TypeIds_Null:
            //null
            return scriptContext->GetLibrary()->GetObjectTypeDisplayString();
        case TypeIds_Integer:
        case TypeIds_Number:
        case TypeIds_Int64Number:
        case TypeIds_UInt64Number:
            return scriptContext->GetLibrary()->GetNumberTypeDisplayString();
        default:
            // Falsy objects are typeof 'undefined'.
            if (RecyclableObject::FromVar(var)->GetType()->IsFalsy())
            {
                return scriptContext->GetLibrary()->GetUndefinedDisplayString();
            }
            else
            {
                return RecyclableObject::FromVar(var)->GetTypeOfString(scriptContext);
            }
        }
    }


    Var JavascriptOperators::TypeofFld(Var instance, PropertyId propertyId, ScriptContext* scriptContext)
    {
        return TypeofFld_Internal(instance, false, propertyId, scriptContext);
    }

    Var JavascriptOperators::TypeofRootFld(Var instance, PropertyId propertyId, ScriptContext* scriptContext)
    {
        return TypeofFld_Internal(instance, true, propertyId, scriptContext);
    }

    Var JavascriptOperators::TypeofFld_Internal(Var instance, const bool isRoot, PropertyId propertyId, ScriptContext* scriptContext)
    {
        RecyclableObject* object = nullptr;
        if (FALSE == JavascriptOperators::GetPropertyObject(instance, scriptContext, &object))
        {
            JavascriptError::ThrowTypeError(scriptContext, JSERR_Property_CannotGet_NullOrUndefined , scriptContext->GetPropertyName(propertyId)->GetBuffer());
        }

        Var value;
        try
        {
            Js::JavascriptExceptionOperators::AutoCatchHandlerExists autoCatchHandlerExists(scriptContext);

            // In edge mode, spec compat is more important than backward compat. Use spec/web behavior here
            if (isRoot
                    ? !JavascriptOperators::GetRootProperty(instance, propertyId, &value, scriptContext)
                    : !JavascriptOperators::GetProperty(instance, object, propertyId, &value, scriptContext))
            {
                return scriptContext->GetLibrary()->GetUndefinedDisplayString();
            }
            if (!scriptContext->IsUndeclBlockVar(value))
            {
                return JavascriptOperators::Typeof(value, scriptContext);
            }
        }
        catch(Js::JavascriptExceptionObject * )
        {
            return scriptContext->GetLibrary()->GetUndefinedDisplayString();
        }

        Assert(scriptContext->IsUndeclBlockVar(value));
        JavascriptError::ThrowReferenceError(scriptContext, JSERR_UseBeforeDeclaration);
    }


    Var JavascriptOperators::TypeofElem_UInt32(Var instance, uint32 index, ScriptContext* scriptContext)
    {
        if (JavascriptOperators::IsNumberFromNativeArray(instance, index, scriptContext))
            return scriptContext->GetLibrary()->GetNumberTypeDisplayString();

#if FLOATVAR
        return TypeofElem(instance, Js::JavascriptNumber::ToVar(index, scriptContext), scriptContext);
#else
        char buffer[sizeof(Js::JavascriptNumber)];
        return TypeofElem(instance, Js::JavascriptNumber::ToVarInPlace(index, scriptContext,
            (Js::JavascriptNumber *)buffer), scriptContext);
#endif
    }

    Var JavascriptOperators::TypeofElem_Int32(Var instance, int32 index, ScriptContext* scriptContext)
    {
        if (JavascriptOperators::IsNumberFromNativeArray(instance, index, scriptContext))
            return scriptContext->GetLibrary()->GetNumberTypeDisplayString();

#if FLOATVAR
        return TypeofElem(instance, Js::JavascriptNumber::ToVar(index, scriptContext), scriptContext);
#else
        char buffer[sizeof(Js::JavascriptNumber)];
        return TypeofElem(instance, Js::JavascriptNumber::ToVarInPlace(index, scriptContext,
            (Js::JavascriptNumber *)buffer), scriptContext);
#endif

    }

    Js::JavascriptString* GetPropertyDisplayNameForError(Var prop, ScriptContext* scriptContext)
    {
        JavascriptString* str;

        if (JavascriptSymbol::Is(prop))
        {
            str = JavascriptSymbol::ToString(JavascriptSymbol::FromVar(prop)->GetValue(), scriptContext);
        }
        else
        {
            str = JavascriptConversion::ToString(prop, scriptContext);
        }

        return str;
    }

    Var JavascriptOperators::TypeofElem(Var instance, Var index, ScriptContext* scriptContext)
    {
        RecyclableObject* object = nullptr;

        if (FALSE == JavascriptOperators::GetPropertyObject(instance, scriptContext, &object))
        {
            JavascriptError::ThrowTypeError(scriptContext, JSERR_Property_CannotGet_NullOrUndefined, GetPropertyDisplayNameForError(index, scriptContext));
        }

        Var member;
        uint32 indexVal;
        PropertyRecord const * propertyRecord = nullptr;

        ThreadContext* threadContext = scriptContext->GetThreadContext();
        ImplicitCallFlags savedImplicitCallFlags = threadContext->GetImplicitCallFlags();
        threadContext->ClearImplicitCallFlags();

        try
        {
            Js::JavascriptExceptionOperators::AutoCatchHandlerExists autoCatchHandlerExists(scriptContext);
            IndexType indexType = GetIndexType(index, scriptContext, &indexVal, &propertyRecord, false);

            // For JS Objects, don't create the propertyId if not already added
            if (indexType == IndexType_Number)
            {
                // In edge mode, we don't need to worry about the special "unknown" behavior. If the item is not available from Get,
                // just return undefined.
                if (!JavascriptOperators::GetItem(instance, object, indexVal, &member, scriptContext))
                {
                    // If the instance doesn't have the item, typeof result is "undefined".
                    threadContext->CheckAndResetImplicitCallAccessorFlag();
                    threadContext->AddImplicitCallFlags(savedImplicitCallFlags);
                    return scriptContext->GetLibrary()->GetUndefinedDisplayString();
                }
            }
            else
            {
                Assert(indexType == IndexType_PropertyId);
                if (propertyRecord == nullptr && !JavascriptOperators::CanShortcutOnUnknownPropertyName(object))
                {
                    indexType = GetIndexTypeFromPrimitive(index, scriptContext, &indexVal, &propertyRecord, true);
                    Assert(indexType == IndexType_PropertyId);
                    Assert(propertyRecord != nullptr);
                }

                if (propertyRecord != nullptr)
                {
                    if (!JavascriptOperators::GetProperty(instance, object, propertyRecord->GetPropertyId(), &member, scriptContext))
                    {
                        // If the instance doesn't have the property, typeof result is "undefined".
                        threadContext->CheckAndResetImplicitCallAccessorFlag();
                        threadContext->AddImplicitCallFlags(savedImplicitCallFlags);
                        return scriptContext->GetLibrary()->GetUndefinedDisplayString();
                    }
                }
                else
                {
#if DBG
                    JavascriptString* indexStr = JavascriptConversion::ToString(index, scriptContext);
                    PropertyRecord const * debugPropertyRecord;
                    scriptContext->GetOrAddPropertyRecord(indexStr->GetString(), indexStr->GetLength(), &debugPropertyRecord);
                    AssertMsg(!JavascriptOperators::GetProperty(instance, object, debugPropertyRecord->GetPropertyId(), &member, scriptContext), "how did this property come? See OS Bug 2727708 if you see this come from the web");
#endif

                    // If the instance doesn't have the property, typeof result is "undefined".
                    threadContext->CheckAndResetImplicitCallAccessorFlag();
                    threadContext->AddImplicitCallFlags(savedImplicitCallFlags);
                    return scriptContext->GetLibrary()->GetUndefinedDisplayString();
                }
            }
            threadContext->CheckAndResetImplicitCallAccessorFlag();
            threadContext->AddImplicitCallFlags(savedImplicitCallFlags);
            return JavascriptOperators::Typeof(member, scriptContext);
        }
        catch(Js::JavascriptExceptionObject * )
        {
            threadContext->CheckAndResetImplicitCallAccessorFlag();
            threadContext->AddImplicitCallFlags(savedImplicitCallFlags);
            return scriptContext->GetLibrary()->GetUndefinedDisplayString();
        }
    }

    //
    // Delete the given Var
    //
    Var JavascriptOperators::Delete(Var var, ScriptContext* scriptContext)
    {
        return scriptContext->GetLibrary()->GetTrue();
    }

    BOOL JavascriptOperators::Equal_Full(Var aLeft, Var aRight, ScriptContext* requestContext)
    {
        //
        // Fast-path SmInts and paired Number combinations.
        //

        if (aLeft == aRight)
        {
            if (JavascriptNumber::Is(aLeft) && JavascriptNumber::IsNan(JavascriptNumber::GetValue(aLeft)))
            {
                return false;
            }
            else if (JavascriptVariantDate::Is(aLeft) == false) // only need to check on aLeft - since they are the same var, aRight would do the same
            {
                return true;
            }
            else
            {
                //In ES5 mode strict equals (===) on same instance of object type VariantDate succeeds.
                //Hence equals needs to succeed.
                return true;
            }
        }

        BOOL result = false;

        if (TaggedInt::Is(aLeft))
        {
            if (TaggedInt::Is(aRight))
            {
                // If aLeft == aRight, we would already have returned true above.
                return false;
            }
            else if (JavascriptNumber::Is_NoTaggedIntCheck(aRight))
            {
                return TaggedInt::ToDouble(aLeft) == JavascriptNumber::GetValue(aRight);
            }
            else
            {
                BOOL res = RecyclableObject::FromVar(aRight)->Equals(aLeft, &result, requestContext);
                AssertMsg(res, "Should have handled this");
                return result;
            }
        }
        else if (JavascriptNumber::Is_NoTaggedIntCheck(aLeft))
        {
            if (TaggedInt::Is(aRight))
            {
                return TaggedInt::ToDouble(aRight) == JavascriptNumber::GetValue(aLeft);
            }
            else if(JavascriptNumber::Is_NoTaggedIntCheck(aRight))
            {
                return JavascriptNumber::GetValue(aLeft) == JavascriptNumber::GetValue(aRight);
            }
            else
            {
                BOOL res = RecyclableObject::FromVar(aRight)->Equals(aLeft, &result, requestContext);
                AssertMsg(res, "Should have handled this");
                return result;
            }
        }
<<<<<<< HEAD
#ifdef ENABLE_SIMDJS
        else if (IsSimdType(aLeft) && IsSimdType(aRight))
=======
        else if (SIMDUtils::IsSimdType(aLeft) && SIMDUtils::IsSimdType(aRight))
>>>>>>> d6cb247d
        {
            return StrictEqualSIMD(aLeft, aRight, requestContext);
        }
#endif

        if (RecyclableObject::FromVar(aLeft)->Equals(aRight, &result, requestContext))
        {
            return result;
        }
        else
        {
            return false;
        }
    }

    BOOL JavascriptOperators::Greater_Full(Var aLeft,Var aRight,ScriptContext* scriptContext)
    {
        return RelationalComparisonHelper(aRight, aLeft, scriptContext, false, false);
    }

    BOOL JavascriptOperators::Less_Full(Var aLeft, Var aRight, ScriptContext* scriptContext)
    {
        return RelationalComparisonHelper(aLeft, aRight, scriptContext, true, false);
    }

    BOOL JavascriptOperators::RelationalComparisonHelper(Var aLeft, Var aRight, ScriptContext* scriptContext, bool leftFirst, bool undefinedAs)
    {
        TypeId typeId = JavascriptOperators::GetTypeId(aLeft);

        if (typeId == TypeIds_Null)
        {
            aLeft=TaggedInt::ToVarUnchecked(0);
        }
        else if (typeId == TypeIds_Undefined)
        {
            aLeft=scriptContext->GetLibrary()->GetNaN();
        }

        typeId = JavascriptOperators::GetTypeId(aRight);

        if (typeId == TypeIds_Null)
        {
            aRight=TaggedInt::ToVarUnchecked(0);
        }
        else if (typeId == TypeIds_Undefined)
        {
            aRight=scriptContext->GetLibrary()->GetNaN();
        }

        double dblLeft, dblRight;

<<<<<<< HEAD
#ifdef ENABLE_SIMDJS
        if (IsSimdType(aLeft) || IsSimdType(aRight))
=======
        if (SIMDUtils::IsSimdType(aLeft) || SIMDUtils::IsSimdType(aRight))
>>>>>>> d6cb247d
        {
            JavascriptError::ThrowTypeError(scriptContext, JSERR_SIMDConversion, _u("SIMD type"));
        }
#endif
        TypeId leftType = JavascriptOperators::GetTypeId(aLeft);
        TypeId rightType = JavascriptOperators::GetTypeId(aRight);

        switch (leftType)
        {
        case TypeIds_Integer:
            dblLeft = TaggedInt::ToDouble(aLeft);
            switch (rightType)
            {
            case TypeIds_Integer:
                dblRight = TaggedInt::ToDouble(aRight);
                break;
            case TypeIds_Number:
                dblRight = JavascriptNumber::GetValue(aRight);
                break;
            default:
                dblRight = JavascriptConversion::ToNumber(aRight, scriptContext);
                break;
            }
            break;
        case TypeIds_Number:
            dblLeft = JavascriptNumber::GetValue(aLeft);
            switch (rightType)
            {
            case TypeIds_Integer:
                dblRight = TaggedInt::ToDouble(aRight);
                break;
            case TypeIds_Number:
                dblRight = JavascriptNumber::GetValue(aRight);
                break;
            default:
                dblRight = JavascriptConversion::ToNumber(aRight, scriptContext);
                break;
            }
            break;
        case TypeIds_Int64Number:
            {
                switch (rightType)
                {
                case TypeIds_Int64Number:
                    {
                        __int64 leftValue = JavascriptInt64Number::FromVar(aLeft)->GetValue();
                        __int64 rightValue = JavascriptInt64Number::FromVar(aRight)->GetValue();
                        return leftValue < rightValue;
                    }
                    break;
                case TypeIds_UInt64Number:
                    {
                        __int64 leftValue = JavascriptInt64Number::FromVar(aLeft)->GetValue();
                        unsigned __int64 rightValue = JavascriptUInt64Number::FromVar(aRight)->GetValue();
                        if (rightValue <= INT_MAX && leftValue >= 0)
                        {
                            return leftValue < (__int64)rightValue;
                        }
                    }
                    break;
                }
                dblLeft = (double)JavascriptInt64Number::FromVar(aLeft)->GetValue();
                dblRight = JavascriptConversion::ToNumber(aRight, scriptContext);
            }
            break;

        // we cannot do double conversion between 2 int64 numbers as we can get wrong result after conversion
        // i.e., two different numbers become the same after losing precision. We'll continue dbl comparison
        // if either number is not an int64 number.
        case TypeIds_UInt64Number:
            {
                switch (rightType)
                {
                case TypeIds_Int64Number:
                    {
                        unsigned __int64 leftValue = JavascriptUInt64Number::FromVar(aLeft)->GetValue();
                        __int64 rightValue = JavascriptInt64Number::FromVar(aRight)->GetValue();
                        if (leftValue < INT_MAX && rightValue >= 0)
                        {
                            return (__int64)leftValue < rightValue;
                        }
                    }
                    break;
                case TypeIds_UInt64Number:
                    {
                        unsigned __int64 leftValue = JavascriptUInt64Number::FromVar(aLeft)->GetValue();
                        unsigned __int64 rightValue = JavascriptUInt64Number::FromVar(aRight)->GetValue();
                        return leftValue < rightValue;
                    }
                    break;
                }
                dblLeft = (double)JavascriptUInt64Number::FromVar(aLeft)->GetValue();
                dblRight = JavascriptConversion::ToNumber(aRight, scriptContext);
            }
            break;
        case TypeIds_String:
            switch (rightType)
            {
            case TypeIds_Integer:
            case TypeIds_Number:
            case TypeIds_Boolean:
                break;
            default:
                aRight = JavascriptConversion::ToPrimitive(aRight, JavascriptHint::HintNumber, scriptContext);
                rightType = JavascriptOperators::GetTypeId(aRight);
                if (rightType != TypeIds_String)
                {
                    dblRight = JavascriptConversion::ToNumber(aRight, scriptContext);
                    break;
                }
            case TypeIds_String:
                return JavascriptString::LessThan(aLeft, aRight);
            }
            dblLeft = JavascriptConversion::ToNumber(aLeft, scriptContext);
            dblRight = JavascriptConversion::ToNumber(aRight, scriptContext);
            break;
        case TypeIds_Boolean:
        case TypeIds_Null:
        case TypeIds_Undefined:
        case TypeIds_Symbol:
            dblLeft = JavascriptConversion::ToNumber(aLeft, scriptContext);
            dblRight = JavascriptConversion::ToNumber(aRight, scriptContext);
            break;
        default:
            if (leftFirst)
            {
                aLeft = JavascriptConversion::ToPrimitive(aLeft, JavascriptHint::HintNumber, scriptContext);
                aRight = JavascriptConversion::ToPrimitive(aRight, JavascriptHint::HintNumber, scriptContext);
            }
            else
            {
                aRight = JavascriptConversion::ToPrimitive(aRight, JavascriptHint::HintNumber, scriptContext);
                aLeft = JavascriptConversion::ToPrimitive(aLeft, JavascriptHint::HintNumber, scriptContext);
            }
            //BugFix: When @@ToPrimitive of an object is overridden with a function that returns null/undefined
            //this helper will fall into a inescapable goto loop as the checks for null/undefined were outside of the path
            return RelationalComparisonHelper(aLeft, aRight, scriptContext, leftFirst, undefinedAs);
        }

        //
        // And +0,-0 that is not implemented fully
        //

        if (JavascriptNumber::IsNan(dblLeft) || JavascriptNumber::IsNan(dblRight))
        {
            return undefinedAs;
        }

        // this will succeed for -0.0 == 0.0 case as well
        if (dblLeft == dblRight)
        {
            return false;
        }

        return dblLeft < dblRight;
    }

#ifdef ENABLE_SIMDJS
    BOOL JavascriptOperators::StrictEqualSIMD(Var aLeft, Var aRight, ScriptContext* scriptContext)
    {
        TypeId leftTid  = JavascriptOperators::GetTypeId(aLeft);
        TypeId rightTid = JavascriptOperators::GetTypeId(aRight);
        bool result = false;


        if (leftTid != rightTid)
        {
            return result;
        }
        SIMDValue leftSimd;
        SIMDValue rightSimd;
        switch (leftTid)
        {
        case TypeIds_SIMDBool8x16:
            leftSimd = JavascriptSIMDBool8x16::FromVar(aLeft)->GetValue();
            rightSimd = JavascriptSIMDBool8x16::FromVar(aRight)->GetValue();
            return (leftSimd == rightSimd);
        case TypeIds_SIMDBool16x8:
            leftSimd = JavascriptSIMDBool16x8::FromVar(aLeft)->GetValue();
            rightSimd = JavascriptSIMDBool16x8::FromVar(aRight)->GetValue();
            return (leftSimd == rightSimd);
        case TypeIds_SIMDBool32x4:
            leftSimd = JavascriptSIMDBool32x4::FromVar(aLeft)->GetValue();
            rightSimd = JavascriptSIMDBool32x4::FromVar(aRight)->GetValue();
            return (leftSimd == rightSimd);
        case TypeIds_SIMDInt8x16:
            leftSimd = JavascriptSIMDInt8x16::FromVar(aLeft)->GetValue();
            rightSimd = JavascriptSIMDInt8x16::FromVar(aRight)->GetValue();
            return (leftSimd == rightSimd);
        case TypeIds_SIMDInt16x8:
            leftSimd = JavascriptSIMDInt16x8::FromVar(aLeft)->GetValue();
            rightSimd = JavascriptSIMDInt16x8::FromVar(aRight)->GetValue();
            return (leftSimd == rightSimd);
        case TypeIds_SIMDInt32x4:
            leftSimd = JavascriptSIMDInt32x4::FromVar(aLeft)->GetValue();
            rightSimd = JavascriptSIMDInt32x4::FromVar(aRight)->GetValue();
            return (leftSimd == rightSimd);
        case TypeIds_SIMDUint8x16:
            leftSimd = JavascriptSIMDUint8x16::FromVar(aLeft)->GetValue();
            rightSimd = JavascriptSIMDUint8x16::FromVar(aRight)->GetValue();
            return (leftSimd == rightSimd);
        case TypeIds_SIMDUint16x8:
            leftSimd = JavascriptSIMDUint16x8::FromVar(aLeft)->GetValue();
            rightSimd = JavascriptSIMDUint16x8::FromVar(aRight)->GetValue();
            return (leftSimd == rightSimd);
        case TypeIds_SIMDUint32x4:
            leftSimd = JavascriptSIMDUint32x4::FromVar(aLeft)->GetValue();
            rightSimd = JavascriptSIMDUint32x4::FromVar(aRight)->GetValue();
            return (leftSimd == rightSimd);
        case TypeIds_SIMDFloat32x4:
            leftSimd = JavascriptSIMDFloat32x4::FromVar(aLeft)->GetValue();
            rightSimd = JavascriptSIMDFloat32x4::FromVar(aRight)->GetValue();
            result = true;
            for (int i = 0; i < 4; ++i)
            {
                Var laneVarLeft  = JavascriptNumber::ToVarWithCheck(leftSimd.f32[i], scriptContext);
                Var laneVarRight = JavascriptNumber::ToVarWithCheck(rightSimd.f32[i], scriptContext);
                result = result && JavascriptOperators::Equal(laneVarLeft, laneVarRight, scriptContext);
            }
            return result;
        default:
            Assert(UNREACHED);
        }
        return result;
    }
#endif

    BOOL JavascriptOperators::StrictEqualString(Var aLeft, Var aRight)
    {
        Assert(JavascriptOperators::GetTypeId(aRight) == TypeIds_String);

        if (JavascriptOperators::GetTypeId(aLeft) != TypeIds_String)
            return false;

        return JavascriptString::Equals(aLeft, aRight);
    }

    BOOL JavascriptOperators::StrictEqualEmptyString(Var aLeft)
    {
        TypeId leftType = JavascriptOperators::GetTypeId(aLeft);
        if (leftType != TypeIds_String)
            return false;

        return JavascriptString::FromVar(aLeft)->GetLength() == 0;
    }

    BOOL JavascriptOperators::StrictEqual(Var aLeft, Var aRight, ScriptContext* requestContext)
    {
        double dblLeft, dblRight;
        TypeId leftType = JavascriptOperators::GetTypeId(aLeft);
        TypeId rightType = JavascriptOperators::GetTypeId(aRight);

        switch (leftType)
        {
        case TypeIds_String:
            switch (rightType)
            {
            case TypeIds_String:
                return JavascriptString::Equals(aLeft, aRight);
            }
            return FALSE;
        case TypeIds_Integer:
            switch (rightType)
            {
            case TypeIds_Integer:
                return aLeft == aRight;
            // we don't need to worry about int64: it cannot equal as we create
            // JavascriptInt64Number only in overflow scenarios.
            case TypeIds_Number:
                dblLeft     = TaggedInt::ToDouble(aLeft);
                dblRight    = JavascriptNumber::GetValue(aRight);
                goto CommonNumber;
            }
            return FALSE;
        case TypeIds_Int64Number:
            switch (rightType)
            {
            case TypeIds_Int64Number:
                {
                    __int64 leftValue = JavascriptInt64Number::FromVar(aLeft)->GetValue();
                    __int64 rightValue = JavascriptInt64Number::FromVar(aRight)->GetValue();
                    return leftValue == rightValue;
                }
            case TypeIds_UInt64Number:
                {
                    __int64 leftValue = JavascriptInt64Number::FromVar(aLeft)->GetValue();
                    unsigned __int64 rightValue = JavascriptInt64Number::FromVar(aRight)->GetValue();
                    return ((unsigned __int64)leftValue == rightValue);
                }
            case TypeIds_Number:
                dblLeft     = (double)JavascriptInt64Number::FromVar(aLeft)->GetValue();
                dblRight    = JavascriptNumber::GetValue(aRight);
                goto CommonNumber;
            }
            return FALSE;
        case TypeIds_UInt64Number:
            switch (rightType)
            {
            case TypeIds_Int64Number:
                {
                    unsigned __int64 leftValue = JavascriptUInt64Number::FromVar(aLeft)->GetValue();
                    __int64 rightValue = JavascriptInt64Number::FromVar(aRight)->GetValue();
                    return (leftValue == (unsigned __int64)rightValue);
                }
            case TypeIds_UInt64Number:
                {
                    unsigned __int64 leftValue = JavascriptUInt64Number::FromVar(aLeft)->GetValue();
                    unsigned __int64 rightValue = JavascriptInt64Number::FromVar(aRight)->GetValue();
                    return leftValue == rightValue;
                }
            case TypeIds_Number:
                dblLeft     = (double)JavascriptUInt64Number::FromVar(aLeft)->GetValue();
                dblRight    = JavascriptNumber::GetValue(aRight);
                goto CommonNumber;
            }
            return FALSE;

        case TypeIds_Number:
            switch (rightType)
            {
            case TypeIds_Integer:
                dblLeft     = JavascriptNumber::GetValue(aLeft);
                dblRight    = TaggedInt::ToDouble(aRight);
                goto CommonNumber;
            case TypeIds_Int64Number:
                dblLeft     = JavascriptNumber::GetValue(aLeft);
                dblRight = (double)JavascriptInt64Number::FromVar(aRight)->GetValue();
                goto CommonNumber;
            case TypeIds_UInt64Number:
                dblLeft     = JavascriptNumber::GetValue(aLeft);
                dblRight = (double)JavascriptUInt64Number::FromVar(aRight)->GetValue();
                goto CommonNumber;
            case TypeIds_Number:
                dblLeft     = JavascriptNumber::GetValue(aLeft);
                dblRight    = JavascriptNumber::GetValue(aRight);
CommonNumber:
                return FEqualDbl(dblLeft, dblRight);
            }
            return FALSE;
        case TypeIds_Boolean:
            switch (rightType)
            {
            case TypeIds_Boolean:
                return aLeft == aRight;
            }
            return FALSE;

        case TypeIds_Undefined:
            return rightType == TypeIds_Undefined;

        case TypeIds_Null:
            return rightType == TypeIds_Null;

        case TypeIds_Array:
            return (rightType == TypeIds_Array && aLeft == aRight);

        case TypeIds_Symbol:
            switch (rightType)
            {
            case TypeIds_Symbol:
                {
                    const PropertyRecord* leftValue = JavascriptSymbol::FromVar(aLeft)->GetValue();
                    const PropertyRecord* rightValue = JavascriptSymbol::FromVar(aRight)->GetValue();
                    return leftValue == rightValue;
                }
            }
            return false;

        case TypeIds_GlobalObject:
        case TypeIds_HostDispatch:
            switch (rightType)
            {
                case TypeIds_HostDispatch:
                case TypeIds_GlobalObject:
                {
                    BOOL result;
                    if(RecyclableObject::FromVar(aLeft)->StrictEquals(aRight, &result, requestContext))
                    {
                        return result;
                    }
                    return false;
                }
            }
            break;

        case TypeIds_Function:
            if (rightType == TypeIds_Function)
            {
                // In ES5 in certain cases (ES5 10.6.14(strict), 13.2.19(strict), 15.3.4.5.20-21) we return a function that throws type error.
                // For different scenarios we return different instances of the function, which differ by exception/error message.
                // According to ES5, this is the same [[ThrowTypeError]] (thrower) internal function, thus they should be equal.
                if (JavascriptFunction::FromVar(aLeft)->IsThrowTypeErrorFunction() &&
                    JavascriptFunction::FromVar(aRight)->IsThrowTypeErrorFunction())
                {
                    return true;
                }
            }
            break;
#ifdef ENABLE_SIMDJS
        case TypeIds_SIMDBool8x16:
        case TypeIds_SIMDInt8x16:
        case TypeIds_SIMDUint8x16:
        case TypeIds_SIMDBool16x8:
        case TypeIds_SIMDInt16x8:
        case TypeIds_SIMDUint16x8:
        case TypeIds_SIMDBool32x4:
        case TypeIds_SIMDInt32x4:
        case TypeIds_SIMDUint32x4:
        case TypeIds_SIMDFloat32x4:
        case TypeIds_SIMDFloat64x2:
            return StrictEqualSIMD(aLeft, aRight, requestContext);
            break;
#endif
        }

        if (RecyclableObject::FromVar(aLeft)->CanHaveInterceptors())
        {
            BOOL result;
            if (RecyclableObject::FromVar(aLeft)->StrictEquals(aRight, &result, requestContext))
            {
                if (result)
                {
                    return TRUE;
                }
            }
        }

        if (!TaggedNumber::Is(aRight) && RecyclableObject::FromVar(aRight)->CanHaveInterceptors())
        {
            BOOL result;
            if (RecyclableObject::FromVar(aRight)->StrictEquals(aLeft, &result, requestContext))
            {
                if (result)
                {
                    return TRUE;
                }
            }
        }

        return aLeft == aRight;
    }

    BOOL JavascriptOperators::HasOwnProperty(Var instance, PropertyId propertyId, ScriptContext *requestContext)
    {
        BOOL result;
        if (TaggedNumber::Is(instance))
        {
            result = false;
        }
        else
        {
            RecyclableObject* object = RecyclableObject::FromVar(instance);

            if (JavascriptProxy::Is(instance))
            {
                PropertyDescriptor desc;
                return GetOwnPropertyDescriptor(object, propertyId, requestContext, &desc);
            }
            else
            {
                return object && object->HasOwnProperty(propertyId);
            }
        }
        return result;
    }

    BOOL JavascriptOperators::GetOwnAccessors(Var instance, PropertyId propertyId, Var* getter, Var* setter, ScriptContext * requestContext)
    {
        BOOL result;
        if (TaggedNumber::Is(instance))
        {
            result = false;
        }
        else
        {
            RecyclableObject* object = RecyclableObject::FromVar(instance);
            result = object && object->GetAccessors(propertyId, getter, setter, requestContext);
        }
        return result;
    }

    Var JavascriptOperators::GetOwnPropertyNames(Var instance, ScriptContext *scriptContext)
    {
        RecyclableObject *object = RecyclableObject::FromVar(ToObject(instance, scriptContext));

        if (JavascriptProxy::Is(instance))
        {
            JavascriptProxy* proxy = JavascriptProxy::FromVar(instance);
            return proxy->PropertyKeysTrap(JavascriptProxy::KeysTrapKind::GetOwnPropertyNamesKind);
        }

        return JavascriptObject::CreateOwnStringPropertiesHelper(object, scriptContext);
    }

    Var JavascriptOperators::GetOwnPropertySymbols(Var instance, ScriptContext *scriptContext)
    {
        RecyclableObject *object = RecyclableObject::FromVar(ToObject(instance, scriptContext));
        CHAKRATEL_LANGSTATS_INC_BUILTINCOUNT(GetOwnPropertySymbolsCount);

        if (JavascriptProxy::Is(instance))
        {
            JavascriptProxy* proxy = JavascriptProxy::FromVar(instance);
            return proxy->PropertyKeysTrap(JavascriptProxy::KeysTrapKind::GetOwnPropertySymbolKind);
        }

        return JavascriptObject::CreateOwnSymbolPropertiesHelper(object, scriptContext);
    }

    Var JavascriptOperators::GetOwnPropertyKeys(Var instance, ScriptContext* scriptContext)
    {
        RecyclableObject *object = RecyclableObject::FromVar(ToObject(instance, scriptContext));

        if (JavascriptProxy::Is(instance))
        {
            JavascriptProxy* proxy = JavascriptProxy::FromVar(instance);
            return proxy->PropertyKeysTrap(JavascriptProxy::KeysTrapKind::KeysKind);
        }

        return JavascriptObject::CreateOwnStringSymbolPropertiesHelper(object, scriptContext);
    }

    Var JavascriptOperators::GetOwnEnumerablePropertyNames(Var instance, ScriptContext* scriptContext)
    {
        RecyclableObject *object = RecyclableObject::FromVar(ToObject(instance, scriptContext));

        if (JavascriptProxy::Is(instance))
        {
            JavascriptProxy* proxy = JavascriptProxy::FromVar(instance);
            Var result = proxy->PropertyKeysTrap(JavascriptProxy::KeysTrapKind::GetOwnPropertyNamesKind);

            AssertMsg(JavascriptArray::Is(result), "PropertyKeysTrap should return JavascriptArray.");
            JavascriptArray* proxyResult;
            JavascriptArray* proxyResultToReturn = scriptContext->GetLibrary()->CreateArray(0);
            if (JavascriptArray::Is(result))
            {
                proxyResult = JavascriptArray::FromVar(result);
            }
            else
            {
                return proxyResultToReturn;
            }

            // filter enumerable keys
            uint32 resultLength = proxyResult->GetLength();
            Var element;
            const Js::PropertyRecord *propertyRecord;
            uint32 index = 0;
            for (uint32 i = 0; i < resultLength; i++)
            {
                element = proxyResult->DirectGetItem(i);

                Assert(!JavascriptSymbol::Is(element));

                PropertyDescriptor propertyDescriptor;
                JavascriptConversion::ToPropertyKey(element, scriptContext, &propertyRecord);
                if (JavascriptOperators::GetOwnPropertyDescriptor(RecyclableObject::FromVar(instance), propertyRecord->GetPropertyId(), scriptContext, &propertyDescriptor))
                {
                    if (propertyDescriptor.IsEnumerable())
                    {
                        proxyResultToReturn->DirectSetItemAt(index++, element);
                    }
                }
            }
            return proxyResultToReturn;
        }
        return JavascriptObject::CreateOwnEnumerableStringPropertiesHelper(object, scriptContext);
    }

    Var JavascriptOperators::GetOwnEnumerablePropertyNamesSymbols(Var instance, ScriptContext* scriptContext)
    {
        RecyclableObject *object = RecyclableObject::FromVar(ToObject(instance, scriptContext));

        if (JavascriptProxy::Is(instance))
        {
            JavascriptProxy* proxy = JavascriptProxy::FromVar(instance);
            return proxy->PropertyKeysTrap(JavascriptProxy::KeysTrapKind::KeysKind);
        }
        return JavascriptObject::CreateOwnEnumerableStringSymbolPropertiesHelper(object, scriptContext);
    }

    BOOL JavascriptOperators::GetOwnProperty(Var instance, PropertyId propertyId, Var* value, ScriptContext* requestContext)
    {
        BOOL result;
        if (TaggedNumber::Is(instance))
        {
            result = false;
        }
        else
        {
            RecyclableObject* object = RecyclableObject::FromVar(instance);
            result = object && object->GetProperty(object, propertyId, value, NULL, requestContext);
        }
        return result;
    }

    BOOL JavascriptOperators::GetOwnPropertyDescriptor(RecyclableObject* obj, JavascriptString* propertyKey, ScriptContext* scriptContext, PropertyDescriptor* propertyDescriptor)
    {
        return JavascriptOperators::GetOwnPropertyDescriptor(obj, JavascriptOperators::GetPropertyId(propertyKey, scriptContext), scriptContext, propertyDescriptor);
    }

    // ES5's [[GetOwnProperty]].
    // Return value:
    //   FALSE means "undefined" PD.
    //   TRUE means success. The propertyDescriptor parameter gets the descriptor.
    //
    BOOL JavascriptOperators::GetOwnPropertyDescriptor(RecyclableObject* obj, PropertyId propertyId, ScriptContext* scriptContext, PropertyDescriptor* propertyDescriptor)
    {
        Assert(obj);
        Assert(scriptContext);
        Assert(propertyDescriptor);

        if (JavascriptProxy::Is(obj))
        {
            return JavascriptProxy::GetOwnPropertyDescriptor(obj, propertyId, scriptContext, propertyDescriptor);
        }
        Var getter, setter;
        if (false == JavascriptOperators::GetOwnAccessors(obj, propertyId, &getter, &setter, scriptContext))
        {
            Var value;
            if (false == JavascriptOperators::GetOwnProperty(obj, propertyId, &value, scriptContext))
            {
                return FALSE;
            }
            if (nullptr != value)
            {
                propertyDescriptor->SetValue(value);
            }

            //CONSIDER : Its expensive to query for each flag from type system. Combine this with the GetOwnProperty to get all the flags
            //at once. This will require a new API from type system and override in all the types which overrides IsEnumerable etc.
            //Currently there is no performance tuning for ES5. This should be ok.
            propertyDescriptor->SetWritable(FALSE != obj->IsWritable(propertyId));
        }
        else
        {
            if (nullptr == getter)
            {
                getter = scriptContext->GetLibrary()->GetUndefined();
            }
            propertyDescriptor->SetGetter(getter);

            if (nullptr == setter)
            {
                setter = scriptContext->GetLibrary()->GetUndefined();
            }
            propertyDescriptor->SetSetter(setter);
        }

        propertyDescriptor->SetConfigurable(FALSE != obj->IsConfigurable(propertyId));
        propertyDescriptor->SetEnumerable(FALSE != obj->IsEnumerable(propertyId));
        return TRUE;
    }

    inline RecyclableObject* JavascriptOperators::GetPrototypeNoTrap(RecyclableObject* instance)
    {
        Type* type = instance->GetType();
        if (type->HasSpecialPrototype())
        {
            if (type->GetTypeId() == TypeIds_Proxy)
            {
                // get back null
                Assert(type->GetPrototype() == instance->GetScriptContext()->GetLibrary()->GetNull());
                return type->GetPrototype();
            }
            else
            {
                return instance->GetPrototypeSpecial();
            }
        }
        return type->GetPrototype();
    }

    BOOL JavascriptOperators::IsArray(Var instanceVar)
    {
        if (!RecyclableObject::Is(instanceVar))
        {
            return FALSE;
        }
        RecyclableObject* instance = RecyclableObject::FromVar(instanceVar);
        if (DynamicObject::IsAnyArray(instance))
        {
            return TRUE;
        }
        if (JavascriptProxy::Is(instanceVar))
        {
            JavascriptProxy* proxy = JavascriptProxy::FromVar(instanceVar);
            return IsArray(proxy->GetTarget());
        }
        TypeId remoteTypeId = TypeIds_Limit;
        if (JavascriptOperators::GetRemoteTypeId(instanceVar, &remoteTypeId) &&
            DynamicObject::IsAnyArrayTypeId(remoteTypeId))
        {
            return TRUE;
        }
        return FALSE;
    }

    BOOL JavascriptOperators::IsConstructor(Var instanceVar)
    {
        if (!RecyclableObject::Is(instanceVar))
        {
            return FALSE;
        }
        if (JavascriptProxy::Is(instanceVar))
        {
            JavascriptProxy* proxy = JavascriptProxy::FromVar(instanceVar);
            return IsConstructor(proxy->GetTarget());
        }
        if (!JavascriptFunction::Is(instanceVar))
        {
            return FALSE;
        }
        return JavascriptFunction::FromVar(instanceVar)->IsConstructor();
    }

    BOOL JavascriptOperators::IsConcatSpreadable(Var instanceVar)
    {
        // an object is spreadable under two condition, either it is a JsArray
        // or you define an isconcatSpreadable flag on it.
        if (!JavascriptOperators::IsObject(instanceVar))
        {
            return false;
        }

        RecyclableObject* instance = RecyclableObject::FromVar(instanceVar);
        ScriptContext* scriptContext = instance->GetScriptContext();
        Var spreadable = JavascriptOperators::GetProperty(instance, PropertyIds::_symbolIsConcatSpreadable, scriptContext);
        if (spreadable != scriptContext->GetLibrary()->GetUndefined())
        {
            return JavascriptConversion::ToBoolean(spreadable, scriptContext);
        }
        if (JavascriptOperators::IsArray(instance))
        {
            return true;
        }
        return false;

    }

    Var JavascriptOperators::OP_LdCustomSpreadIteratorList(Var aRight, ScriptContext* scriptContext)
    {
        RecyclableObject* function = GetIteratorFunction(aRight, scriptContext);
        JavascriptMethod method = function->GetEntryPoint();
        if (((JavascriptArray::Is(aRight) && method == JavascriptArray::EntryInfo::Values.GetOriginalEntryPoint())
                || (TypedArrayBase::Is(aRight) && method == TypedArrayBase::EntryInfo::Values.GetOriginalEntryPoint()))
            // We can't optimize away the iterator if the array iterator prototype is user defined.
            && !JavascriptLibrary::ArrayIteratorPrototypeHasUserDefinedNext(scriptContext))
        {
            return aRight;
        }

        Var iteratorVar = CALL_FUNCTION(function, CallInfo(Js::CallFlags_Value, 1), aRight);

        if (!JavascriptOperators::IsObject(iteratorVar))
        {
            JavascriptError::ThrowTypeError(scriptContext, JSERR_NeedObject);
        }

        RecyclableObject* iterator = RecyclableObject::FromVar(iteratorVar);
        return RecyclerNew(scriptContext->GetRecycler(), SpreadArgument, aRight, iterator, scriptContext->GetLibrary()->GetSpreadArgumentType());
    }

    BOOL JavascriptOperators::IsPropertyUnscopable(Var instanceVar, JavascriptString *propertyString)
    {
        // This never gets called.
        Throw::InternalError();
    }

    BOOL JavascriptOperators::IsPropertyUnscopable(Var instanceVar, PropertyId propertyId)
    {
        RecyclableObject* instance = RecyclableObject::FromVar(instanceVar);
        ScriptContext * scriptContext = instance->GetScriptContext();

        Var unscopables = JavascriptOperators::GetProperty(instance, PropertyIds::_symbolUnscopables, scriptContext);
        if (JavascriptOperators::IsObject(unscopables))
        {
            DynamicObject *unscopablesList = DynamicObject::FromVar(unscopables);
            Var value;
            //8.1.1.2.1.9.c If blocked is not undefined
            if (JavascriptOperators::GetProperty(unscopablesList, propertyId, &value, scriptContext))
            {
                return JavascriptConversion::ToBoolean(value, scriptContext);
            }
        }

        return false;
    }

    BOOL JavascriptOperators::HasProperty(RecyclableObject* instance, PropertyId propertyId)
    {
        while (JavascriptOperators::GetTypeId(instance) != TypeIds_Null)
        {
            if (instance->HasProperty(propertyId))
            {
                return true;
            }
            instance = JavascriptOperators::GetPrototypeNoTrap(instance);
        }
        return false;
    }

    BOOL JavascriptOperators::HasPropertyUnscopables(RecyclableObject* instance, PropertyId propertyId)
    {
        return JavascriptOperators::HasProperty(instance, propertyId)
            && !IsPropertyUnscopable(instance, propertyId);
    }

    BOOL JavascriptOperators::HasRootProperty(RecyclableObject* instance, PropertyId propertyId)
    {
        Assert(RootObjectBase::Is(instance));

        RootObjectBase* rootObject = static_cast<RootObjectBase*>(instance);
        if (rootObject->HasRootProperty(propertyId))
        {
            return true;
        }
        instance = instance->GetPrototype();

        return HasProperty(instance, propertyId);
    }

    BOOL JavascriptOperators::HasProxyOrPrototypeInlineCacheProperty(RecyclableObject* instance, PropertyId propertyId)
    {
        TypeId typeId;
        typeId = JavascriptOperators::GetTypeId(instance);
        if (typeId == Js::TypeIds_Proxy)
        {
            // let's be more aggressive to disable inline prototype cache when proxy is presented in the prototypechain
            return true;
        }
        do
        {
            instance = instance->GetPrototype();
            typeId = JavascriptOperators::GetTypeId(instance);
            if (typeId == Js::TypeIds_Proxy)
            {
                // let's be more aggressive to disable inline prototype cache when proxy is presented in the prototypechain
                return true;
            }
            if (typeId == TypeIds_Null)
            {
                break;
            }
            /* We can rule out object with deferred type handler, because they would have expanded if they are in the cache */
            if (!instance->HasDeferredTypeHandler() && instance->HasProperty(propertyId)) { return true; }
        } while (typeId != TypeIds_Null);
        return false;
    }

    BOOL JavascriptOperators::OP_HasProperty(Var instance, PropertyId propertyId, ScriptContext* scriptContext)
    {
        RecyclableObject* object = TaggedNumber::Is(instance) ?
            scriptContext->GetLibrary()->GetNumberPrototype() :
            RecyclableObject::FromVar(instance);
        BOOL result = HasProperty(object, propertyId);
        return result;
    }

    BOOL JavascriptOperators::OP_HasOwnProperty(Var instance, PropertyId propertyId, ScriptContext* scriptContext)
    {
        RecyclableObject* object = TaggedNumber::Is(instance) ?
            scriptContext->GetLibrary()->GetNumberPrototype() :
            RecyclableObject::FromVar(instance);
        BOOL result = HasOwnProperty(object, propertyId, scriptContext);
        return result;
    }

    // CONSIDER: Have logic similar to HasOwnPropertyNoHostObjectForHeapEnum
    BOOL JavascriptOperators::HasOwnPropertyNoHostObject(Var instance, PropertyId propertyId)
    {
        AssertMsg(!TaggedNumber::Is(instance), "HasOwnPropertyNoHostObject int passed");

        RecyclableObject* object = RecyclableObject::FromVar(instance);
        return object && object->HasOwnPropertyNoHostObject(propertyId);
    }

    // CONSIDER: Remove HasOwnPropertyNoHostObjectForHeapEnum and use GetOwnPropertyNoHostObjectForHeapEnum in its place by changing it
    // to return BOOL, true or false with whether the property exists or not, and return the value if not getter/setter as an out param.
    BOOL JavascriptOperators::HasOwnPropertyNoHostObjectForHeapEnum(Var instance, PropertyId propertyId, ScriptContext* requestContext, Var& getter, Var& setter)
    {
        AssertMsg(!TaggedNumber::Is(instance), "HasOwnPropertyNoHostObjectForHeapEnum int passed");

        RecyclableObject * object = RecyclableObject::FromVar(instance);
        if (StaticType::Is(object->GetTypeId()))
        {
            return FALSE;
        }
        getter = setter = NULL;
        DynamicObject* dynamicObject = DynamicObject::FromVar(instance);
        Assert(dynamicObject->GetScriptContext()->IsHeapEnumInProgress());
        if (dynamicObject->UseDynamicObjectForNoHostObjectAccess())
        {
            if (!dynamicObject->DynamicObject::GetAccessors(propertyId, &getter, &setter, requestContext))
            {
                Var value;
                if (!dynamicObject->DynamicObject::GetProperty(instance, propertyId, &value, NULL, requestContext) ||
                    (requestContext->IsUndeclBlockVar(value) && (ActivationObject::Is(instance) || RootObjectBase::Is(instance))))
                {
                    return FALSE;
                }
            }
        }
        else
        {
            if (!object->GetAccessors(propertyId, &getter, &setter, requestContext))
            {
                Var value;
                if (!object->GetProperty(instance, propertyId, &value, NULL, requestContext) ||
                    (requestContext->IsUndeclBlockVar(value) && (ActivationObject::Is(instance) || RootObjectBase::Is(instance))))
                {
                    return FALSE;
                }
            }
        }
        return TRUE;
    }

    Var JavascriptOperators::GetOwnPropertyNoHostObjectForHeapEnum(Var instance, PropertyId propertyId, ScriptContext* requestContext, Var& getter, Var& setter)
    {
        AssertMsg(!TaggedNumber::Is(instance), "GetDataPropertyNoHostObject int passed");
        Assert(HasOwnPropertyNoHostObjectForHeapEnum(instance, propertyId, requestContext, getter, setter) || getter || setter);
        DynamicObject* dynamicObject = DynamicObject::FromVar(instance);
        getter = setter = NULL;
        if (NULL == dynamicObject)
        {
            return requestContext->GetLibrary()->GetUndefined();
        }
        Var returnVar = requestContext->GetLibrary()->GetUndefined();
        BOOL result = FALSE;
        if (dynamicObject->UseDynamicObjectForNoHostObjectAccess())
        {
            if (! dynamicObject->DynamicObject::GetAccessors(propertyId, &getter, &setter, requestContext))
            {
                result = dynamicObject->DynamicObject::GetProperty(instance, propertyId, &returnVar, NULL, requestContext);
            }
        }
        else
        {
            if (! dynamicObject->GetAccessors(propertyId, &getter, &setter, requestContext))
            {
                result = dynamicObject->GetProperty(instance, propertyId, &returnVar, NULL, requestContext);
            }
        }

        if (result)
        {
            return returnVar;
        }
        return requestContext->GetLibrary()->GetUndefined();
    }


    BOOL JavascriptOperators::OP_HasOwnPropScoped(Var scope, PropertyId propertyId, Var defaultInstance, ScriptContext* scriptContext)
    {
        AssertMsg(scope == scriptContext->GetLibrary()->GetNull() || JavascriptArray::Is(scope),
                  "Invalid scope chain pointer passed - should be null or an array");
        if (JavascriptArray::Is(scope))
        {
            JavascriptArray* arrScope = JavascriptArray::FromVar(scope);
            Var instance = arrScope->DirectGetItem(0);
            return JavascriptOperators::OP_HasOwnProperty(instance, propertyId, scriptContext);
        }
        return JavascriptOperators::OP_HasOwnProperty(defaultInstance, propertyId, scriptContext);
    }

    BOOL JavascriptOperators::GetPropertyUnscopable(Var instance, RecyclableObject* propertyObject, PropertyId propertyId, Var* value, ScriptContext* requestContext, PropertyValueInfo* info)
    {
        return GetProperty_Internal<true>(instance, propertyObject, false, propertyId, value, requestContext, info);
    }

    BOOL JavascriptOperators::GetProperty(Var instance, RecyclableObject* propertyObject, PropertyId propertyId, Var* value, ScriptContext* requestContext, PropertyValueInfo* info)
    {
        return GetProperty_Internal<false>(instance, propertyObject, false, propertyId, value, requestContext, info);
    }

    BOOL JavascriptOperators::GetRootProperty(Var instance, PropertyId propertyId, Var* value, ScriptContext* requestContext, PropertyValueInfo* info)
    {
        return GetProperty_Internal<false>(instance, RecyclableObject::FromVar(instance), true, propertyId, value, requestContext, info);
    }

    template <bool unscopables>
    BOOL JavascriptOperators::GetProperty_Internal(Var instance, RecyclableObject* propertyObject, const bool isRoot, PropertyId propertyId, Var* value, ScriptContext* requestContext, PropertyValueInfo* info)
    {
        if (TaggedNumber::Is(instance))
        {
            PropertyValueInfo::ClearCacheInfo(info);
        }
        RecyclableObject* object = propertyObject;
        BOOL foundProperty = FALSE;
        if (isRoot)
        {
            Assert(RootObjectBase::Is(object));

            RootObjectBase* rootObject = static_cast<RootObjectBase*>(object);
            foundProperty = rootObject->GetRootProperty(instance, propertyId, value, info, requestContext);
        }
        while (!foundProperty && JavascriptOperators::GetTypeId(object) != TypeIds_Null)
        {

            if (unscopables && IsPropertyUnscopable(object, propertyId))
            {
                break;
            }
            else
            {
                if (object->GetProperty(instance, propertyId, value, info, requestContext))
                {
                    foundProperty = true;
                    break;
                }
            }

            if (object->SkipsPrototype())
            {
                break;
            }

            object = JavascriptOperators::GetPrototypeNoTrap(object);
        }

        if (foundProperty)
        {
#if DBG
            if (DynamicObject::Is(object))
            {
                DynamicObject* dynamicObject = (DynamicObject*)object;
                DynamicTypeHandler* dynamicTypeHandler = dynamicObject->GetDynamicType()->GetTypeHandler();
                Var property;
                if (dynamicTypeHandler->CheckFixedProperty(requestContext->GetPropertyName(propertyId), &property, requestContext))
                {
                    Assert(value == nullptr || *value == property);
                }
            }
#endif
            // Don't cache the information if the value is undecl block var
            // REVIEW: We might want to only check this if we need to (For LdRootFld or ScopedLdFld)
            //         Also we might want to throw here instead of checking it again in the caller
            if (value && !requestContext->IsUndeclBlockVar(*value) && !WithScopeObject::Is(object))
            {
                CacheOperators::CachePropertyRead(instance, object, isRoot, propertyId, false, info, requestContext);
            }
#ifdef TELEMETRY_JSO
            if (TELEMETRY_PROPERTY_OPCODE_FILTER(propertyId))
            {
                requestContext->GetTelemetry().GetOpcodeTelemetry().GetProperty(instance, propertyId, value, /*successful: */true);
            }
#endif

            return TRUE;
        }
        else
        {
#ifdef MISSING_PROPERTY_STATS
            if (PHASE_STATS1(MissingPropertyCachePhase))
            {
                requestContext->RecordMissingPropertyMiss();
            }
#endif
            if (PHASE_TRACE1(MissingPropertyCachePhase))
            {
                Output::Print(_u("MissingPropertyCaching: Missing property %d on slow path.\n"), propertyId);
            }

            // Only cache missing property lookups for non-root field loads on objects that have PathTypeHandlers, because only these objects guarantee a type change when the property is added,
            // which obviates the need to explicitly invalidate missing property inline caches.
            if (!PHASE_OFF1(MissingPropertyCachePhase) && !isRoot && DynamicObject::Is(instance) && ((DynamicObject*)instance)->GetDynamicType()->GetTypeHandler()->IsPathTypeHandler())
            {
#ifdef MISSING_PROPERTY_STATS
                if (PHASE_STATS1(MissingPropertyCachePhase))
                {
                    requestContext->RecordMissingPropertyCacheAttempt();
                }
#endif
                if (PHASE_TRACE1(MissingPropertyCachePhase))
                {
                    Output::Print(_u("MissingPropertyCache: Caching missing property for property %d.\n"), propertyId);
                }

                PropertyValueInfo::Set(info, requestContext->GetLibrary()->GetMissingPropertyHolder(), 0);
                CacheOperators::CachePropertyRead(instance, requestContext->GetLibrary()->GetMissingPropertyHolder(), isRoot, propertyId, true, info, requestContext);
            }
#if defined(TELEMETRY_JSO) || defined(TELEMETRY_AddToCache) // enabled for `TELEMETRY_AddToCache`, because this is the property-not-found codepath where the normal TELEMETRY_AddToCache code wouldn't be executed.
            if (TELEMETRY_PROPERTY_OPCODE_FILTER(propertyId))
            {
                if (info && info->AllowResizingPolymorphicInlineCache()) // If in interpreted mode, not JIT.
                {
                    requestContext->GetTelemetry().GetOpcodeTelemetry().GetProperty(instance, propertyId, nullptr, /*successful: */false);
                }
            }
#endif
            *value = requestContext->GetMissingPropertyResult();
            return FALSE;
        }
    }

    template<typename PropertyKeyType>
    BOOL JavascriptOperators::GetPropertyWPCache(Var instance, RecyclableObject* propertyObject, PropertyKeyType propertyKey, Var* value, ScriptContext* requestContext, PropertyString * propertyString)
    {
        if (TaggedNumber::Is(instance))
        {
            propertyString = NULL;
        }
        PropertyValueInfo info;
        RecyclableObject* object = propertyObject;
        while (JavascriptOperators::GetTypeId(object) != TypeIds_Null)
        {
            if (object->GetProperty(instance, propertyKey, value, &info, requestContext))
            {
                if (propertyString != NULL)
                {
                    uint16 slotIndex = info.GetPropertyIndex();
                    if (slotIndex != Constants::NoSlot &&
                        info.GetInstance() == object &&
                        info.IsWritable() && !object->CanHaveInterceptors() &&
                        requestContext == object->GetScriptContext() &&
                        ((info.GetFlags() & (InlineCacheGetterFlag | InlineCacheSetterFlag)) == 0))
                    {
                        uint16 inlineOrAuxSlotIndex;
                        bool isInlineSlot;
                        DynamicObject::FromVar(info.GetInstance())->GetTypeHandler()->PropertyIndexToInlineOrAuxSlotIndex(slotIndex, &inlineOrAuxSlotIndex, &isInlineSlot);
                        propertyString->UpdateCache(info.GetInstance()->GetType(), inlineOrAuxSlotIndex, isInlineSlot, info.IsStoreFieldCacheEnabled());
                    }
                }
                return TRUE;
            }
            if (object->SkipsPrototype())
            {
                break;
            }
            object = JavascriptOperators::GetPrototypeNoTrap(object);
        }
        *value = requestContext->GetMissingPropertyResult();
        return FALSE;
    }

    BOOL JavascriptOperators::GetPropertyObject(Var instance, ScriptContext * scriptContext, RecyclableObject** propertyObject)
    {
        Assert(propertyObject);
        if (TaggedNumber::Is(instance))
        {
            *propertyObject = scriptContext->GetLibrary()->GetNumberPrototype();
            return TRUE;
        }
        RecyclableObject* object = RecyclableObject::FromVar(instance);
        TypeId typeId = object->GetTypeId();
        *propertyObject = object;
        if (typeId == TypeIds_Null || typeId == TypeIds_Undefined)
        {
            return FALSE;
        }
        return TRUE;
    }

#if DBG
    BOOL JavascriptOperators::IsPropertyObject(RecyclableObject * instance)
    {
        TypeId typeId = JavascriptOperators::GetTypeId(instance);
        return (typeId != TypeIds_Integer && typeId != TypeIds_Null && typeId != TypeIds_Undefined);
    }
#endif

    Var JavascriptOperators::OP_GetProperty(Var instance, PropertyId propertyId, ScriptContext* scriptContext)
    {
        RecyclableObject* object = nullptr;
        if (FALSE == JavascriptOperators::GetPropertyObject(instance, scriptContext, &object))
        {
            if (scriptContext->GetThreadContext()->RecordImplicitException())
            {
                JavascriptError::ThrowTypeError(scriptContext, JSERR_Property_CannotGet_NullOrUndefined, scriptContext->GetPropertyName(propertyId)->GetBuffer());
            }
            else
            {
                return scriptContext->GetLibrary()->GetUndefined();
            }
        }

        Var result = JavascriptOperators::GetProperty(instance, object, propertyId, scriptContext);
        AssertMsg(result != nullptr, "result null in OP_GetProperty");
        return result;
    }

    Var JavascriptOperators::OP_GetRootProperty(Var instance, PropertyId propertyId, PropertyValueInfo * info, ScriptContext* scriptContext)
    {
        AssertMsg(RootObjectBase::Is(instance), "Root must be an object!");

        Var value;
        if (JavascriptOperators::GetRootProperty(RecyclableObject::FromVar(instance), propertyId, &value, scriptContext, info))
        {
            if (scriptContext->IsUndeclBlockVar(value))
            {
                JavascriptError::ThrowReferenceError(scriptContext, JSERR_UseBeforeDeclaration);
            }
            return value;
        }

        const char16* propertyName = scriptContext->GetPropertyName(propertyId)->GetBuffer();

        JavascriptFunction * caller = nullptr;
        if (JavascriptStackWalker::GetCaller(&caller, scriptContext))
        {
            FunctionBody * callerBody = caller->GetFunctionBody();
            if (callerBody && callerBody->GetUtf8SourceInfo()->GetIsXDomain())
            {
                propertyName = nullptr;
            }
        }

        // Don't error if we disabled implicit calls
        if (scriptContext->GetThreadContext()->RecordImplicitException())
        {
            JavascriptError::ThrowReferenceError(scriptContext, JSERR_UndefVariable, propertyName);
        }

        return scriptContext->GetMissingPropertyResult();
    }

    Var JavascriptOperators::OP_GetThisScoped(FrameDisplay *pScope, Var defaultInstance, ScriptContext* scriptContext)
    {
        // NOTE: If changes are made to this logic be sure to update the debuggers as well
        int length = pScope->GetLength();

        for (int i = 0; i < length; i += 1)
        {
            Var value;
            DynamicObject *obj = DynamicObject::FromVar(pScope->GetItem(i));
            if (JavascriptOperators::GetProperty(obj, Js::PropertyIds::_lexicalThisSlotSymbol, &value, scriptContext))
            {
                return value;
            }
        }

        return defaultInstance;
    }

    Var JavascriptOperators::OP_UnwrapWithObj(Var aValue)
    {
        return RecyclableObject::FromVar(aValue)->GetThisObjectOrUnWrap();
    }
    Var JavascriptOperators::OP_GetInstanceScoped(FrameDisplay *pScope, PropertyId propertyId, Var rootObject, Var* thisVar, ScriptContext* scriptContext)
    {
        // Similar to GetPropertyScoped, but instead of returning the property value, we return the instance that
        // owns it, or the global object if no instance is found.

        int i;
        int length = pScope->GetLength();

        for (i = 0; i < length; i++)
        {
            RecyclableObject *obj = (RecyclableObject*)pScope->GetItem(i);


            if (JavascriptOperators::HasProperty(obj, propertyId))
            {
                // HasProperty will call WithObjects HasProperty which will do the filtering
                // All we have to do here is unwrap the object hence the api call

                *thisVar = obj->GetThisObjectOrUnWrap();
                return *thisVar;
            }
        }

        *thisVar = scriptContext->GetLibrary()->GetUndefined();
        if (rootObject != scriptContext->GetGlobalObject())
        {
            if (JavascriptOperators::OP_HasProperty(rootObject, propertyId, scriptContext))
            {
                return rootObject;
            }
        }

        return scriptContext->GetGlobalObject();
    }

    Var JavascriptOperators::GetPropertyReference(RecyclableObject *instance, PropertyId propertyId, ScriptContext* requestContext)
    {
        Var value = nullptr;
        PropertyValueInfo info;
        if (JavascriptOperators::GetPropertyReference(instance, propertyId, &value, requestContext, &info))
        {
            Assert(value != nullptr);
            return value;
        }
        return requestContext->GetMissingPropertyResult();
    }

    BOOL JavascriptOperators::GetPropertyReference(Var instance, RecyclableObject* propertyObject, PropertyId propertyId, Var* value, ScriptContext* requestContext, PropertyValueInfo* info)
    {
        return GetPropertyReference_Internal(instance, propertyObject, false, propertyId, value, requestContext, info);
    }

    BOOL JavascriptOperators::GetRootPropertyReference(RecyclableObject* instance, PropertyId propertyId, Var* value, ScriptContext* requestContext, PropertyValueInfo* info)
    {
        return GetPropertyReference_Internal(instance, instance, true, propertyId, value, requestContext, info);
    }

    BOOL JavascriptOperators::PropertyReferenceWalkUnscopable(Var instance, RecyclableObject** propertyObject, PropertyId propertyId, Var* value, PropertyValueInfo* info, ScriptContext* requestContext)
    {
        return PropertyReferenceWalk_Impl<true>(instance, propertyObject, propertyId, value, info, requestContext);
    }

    BOOL JavascriptOperators::PropertyReferenceWalk(Var instance, RecyclableObject** propertyObject, PropertyId propertyId, Var* value, PropertyValueInfo* info, ScriptContext* requestContext)
    {
        return PropertyReferenceWalk_Impl<false>(instance, propertyObject, propertyId, value, info, requestContext);
    }

    template <bool unscopables>
    BOOL JavascriptOperators::PropertyReferenceWalk_Impl(Var instance, RecyclableObject** propertyObject, PropertyId propertyId, Var* value, PropertyValueInfo* info, ScriptContext* requestContext)
    {
        BOOL foundProperty = false;
        RecyclableObject* object = *propertyObject;
        while (!foundProperty && JavascriptOperators::GetTypeId(object) != TypeIds_Null)
        {
            if (unscopables && JavascriptOperators::IsPropertyUnscopable(object, propertyId))
            {
                break;
            }
            else
            {
                if (object->GetPropertyReference(instance, propertyId, value, info, requestContext))
                {
                    foundProperty = true;
                    break;
                }
            }

            if (object->SkipsPrototype())
            {
                break; // will return false
            }

            object = JavascriptOperators::GetPrototypeNoTrap(object);

        }
        *propertyObject = object;
        return foundProperty;
    }

    BOOL JavascriptOperators::GetPropertyReference_Internal(Var instance, RecyclableObject* propertyObject, const bool isRoot, PropertyId propertyId, Var* value, ScriptContext* requestContext, PropertyValueInfo* info)
    {
        if (TaggedNumber::Is(instance))
        {
            PropertyValueInfo::ClearCacheInfo(info);
        }
        BOOL foundProperty = FALSE;
        RecyclableObject* object = propertyObject;

        if (isRoot)
        {
            foundProperty = RootObjectBase::FromVar(object)->GetRootPropertyReference(instance, propertyId, value, info, requestContext);
        }
        if (!foundProperty)
        {
            foundProperty = PropertyReferenceWalk(instance, &object, propertyId, value, info, requestContext);
        }

        if (!foundProperty)
        {
#if defined(TELEMETRY_JSO) || defined(TELEMETRY_AddToCache) // enabled for `TELEMETRY_AddToCache`, because this is the property-not-found codepath where the normal TELEMETRY_AddToCache code wouldn't be executed.
            if (TELEMETRY_PROPERTY_OPCODE_FILTER(propertyId))
            {
                if (info && info->AllowResizingPolymorphicInlineCache()) // If in interpreted mode, not JIT.
                {
                    requestContext->GetTelemetry().GetOpcodeTelemetry().GetProperty(instance, propertyId, nullptr, /*successful: */false);
                }
            }
#endif
            *value = requestContext->GetMissingPropertyResult();
            return foundProperty;
        }

        if (requestContext->IsUndeclBlockVar(*value))
        {
            JavascriptError::ThrowReferenceError(requestContext, JSERR_UseBeforeDeclaration);
        }
#if DBG
        if (DynamicObject::Is(object))
        {
            DynamicObject* dynamicObject = (DynamicObject*)object;
            DynamicTypeHandler* dynamicTypeHandler = dynamicObject->GetDynamicType()->GetTypeHandler();
            Var property;
            if (dynamicTypeHandler->CheckFixedProperty(requestContext->GetPropertyName(propertyId), &property, requestContext))
            {
                Assert(value == nullptr || *value == property);
            }
        }
#endif

        CacheOperators::CachePropertyRead(instance, object, isRoot, propertyId, false, info, requestContext);
        return TRUE;
    }

    template <typename PropertyKeyType, bool unscopable>
    DescriptorFlags JavascriptOperators::GetterSetter_Impl(RecyclableObject* instance, PropertyKeyType propertyKey, Var* setterValue, PropertyValueInfo* info, ScriptContext* scriptContext)
    {
        DescriptorFlags flags = None;
        RecyclableObject* object = instance;
        while (flags == None && JavascriptOperators::GetTypeId(object) != TypeIds_Null)
        {

            if (unscopable && IsPropertyUnscopable(object, propertyKey))
            {
                break;
            }
            else
            {

                flags = object->GetSetter(propertyKey, setterValue, info, scriptContext);
                if (flags != None)
                {
                    break;
                }
            }
            // CONSIDER: we should add SkipsPrototype support. DOM has no ES 5 concepts built in that aren't
            // already part of our prototype objects which are chakra objects.
            object = object->GetPrototype();
        }
        return flags;
    }

    DescriptorFlags JavascriptOperators::GetterSetterUnscopable(RecyclableObject* instance, PropertyId propertyId, Var* setterValue, PropertyValueInfo* info, ScriptContext* scriptContext)
    {
        return GetterSetter_Impl<PropertyId, true>(instance, propertyId, setterValue, info, scriptContext);
    }

    DescriptorFlags JavascriptOperators::GetterSetter(RecyclableObject* instance, PropertyId propertyId, Var* setterValue, PropertyValueInfo* info, ScriptContext* scriptContext)
    {
        return GetterSetter_Impl<PropertyId, false>(instance, propertyId, setterValue, info, scriptContext);
    }

    DescriptorFlags JavascriptOperators::GetterSetter(RecyclableObject* instance, JavascriptString * propertyName, Var* setterValue, PropertyValueInfo* info, ScriptContext* scriptContext)
    {
        return GetterSetter_Impl<JavascriptString*, false>(instance, propertyName, setterValue, info, scriptContext);
    }

    // Checks to see if any object in the prototype chain has a property descriptor for the given property
    // that specifies either an accessor or a non-writable attribute.
    // If TRUE, check flags for details.
    template<typename PropertyKeyType, bool doFastProtoChainCheck, bool isRoot>
    BOOL JavascriptOperators::CheckPrototypesForAccessorOrNonWritablePropertyCore(RecyclableObject* instance,
        PropertyKeyType propertyKey, Var* setterValue, DescriptorFlags* flags, PropertyValueInfo* info, ScriptContext* scriptContext)
    {
        Assert(setterValue);
        Assert(flags);

        // Do a quick check to see if all objects in the prototype chain are known to have only
        // writable data properties (i.e. no accessors or non-writable properties).
        if (doFastProtoChainCheck && CheckIfObjectAndPrototypeChainHasOnlyWritableDataProperties(instance))
        {
            return FALSE;
        }

        if (isRoot)
        {
            *flags = JavascriptOperators::GetRootSetter(instance, propertyKey, setterValue, info, scriptContext);
        }
        if (*flags == None)
        {
            *flags = JavascriptOperators::GetterSetter(instance, propertyKey, setterValue, info, scriptContext);
        }



        return ((*flags & Accessor) == Accessor) || ((*flags & Proxy) == Proxy)|| ((*flags & Data) == Data && (*flags & Writable) == None);
    }

    void JavascriptOperators::OP_InvalidateProtoCaches(PropertyId propertyId, ScriptContext *scriptContext)
    {
        scriptContext->InvalidateProtoCaches(propertyId);
    }

    // Checks to see if any object in the prototype chain has a property descriptor for the given index
    // that specifies either an accessor or a non-writable attribute.
    // If TRUE, check flags for details.
    BOOL JavascriptOperators::CheckPrototypesForAccessorOrNonWritableItem(RecyclableObject* instance, uint32 index,
        Var* setterValue, DescriptorFlags *flags, ScriptContext* scriptContext, BOOL skipPrototypeCheck /* = FALSE */)
    {
        Assert(setterValue);
        Assert(flags);

        // Do a quick walk up the prototype chain to see if any of the prototypes has ever had ANY setter or non-writable property.
        if (CheckIfObjectAndPrototypeChainHasOnlyWritableDataProperties(instance))
        {
            return FALSE;
        }

        RecyclableObject* object = instance;
        while (JavascriptOperators::GetTypeId(object) != TypeIds_Null)
        {
            *flags = object->GetItemSetter(index, setterValue, scriptContext);
            if (*flags != None || skipPrototypeCheck)
            {
                break;
            }
            object = object->GetPrototype();
        }

        return ((*flags & Accessor) == Accessor) || ((*flags & Proxy) == Proxy) || ((*flags & Data) == Data && (*flags & Writable) == None);
    }

    BOOL JavascriptOperators::SetGlobalPropertyNoHost(char16 const * propertyName, charcount_t propertyLength, Var value, ScriptContext * scriptContext)
    {
        GlobalObject * globalObject = scriptContext->GetGlobalObject();
        uint32 index;
        PropertyRecord const * propertyRecord;
        IndexType indexType = GetIndexTypeFromString(propertyName, propertyLength, scriptContext, &index, &propertyRecord, true);

        if (indexType == IndexType_Number)
        {
            return globalObject->DynamicObject::SetItem(index, value, PropertyOperation_None);
        }
        return globalObject->DynamicObject::SetProperty(propertyRecord->GetPropertyId(), value, PropertyOperation_None, NULL);
    }

    template<typename PropertyKeyType>
    BOOL JavascriptOperators::SetPropertyWPCache(Var receiver, RecyclableObject* object, PropertyKeyType propertyKey, Var newValue, ScriptContext* requestContext, PropertyString * propertyString, PropertyOperationFlags propertyOperationFlags)
    {
        if (receiver)
        {
            AnalysisAssert(object);
            Assert(!TaggedNumber::Is(receiver));
            Var setterValueOrProxy = nullptr;
            DescriptorFlags flags = None;
            if (JavascriptOperators::CheckPrototypesForAccessorOrNonWritableProperty(object, propertyKey, &setterValueOrProxy, &flags, NULL, requestContext))
            {
                if ((flags & Accessor) == Accessor)
                {
                    if (JavascriptError::ThrowIfStrictModeUndefinedSetter(propertyOperationFlags, setterValueOrProxy, requestContext))
                    {
                        return TRUE;
                    }
                    if (setterValueOrProxy)
                    {
                        receiver = (RecyclableObject::FromVar(receiver))->GetThisObjectOrUnWrap();
                        RecyclableObject* func = RecyclableObject::FromVar(setterValueOrProxy);
                        JavascriptOperators::CallSetter(func, receiver, newValue, requestContext);
                    }
                    return TRUE;
                }
                else if ((flags & Proxy) == Proxy)
                {
                    Assert(JavascriptProxy::Is(setterValueOrProxy));
                    JavascriptProxy* proxy = JavascriptProxy::FromVar(setterValueOrProxy);
                    auto fn = [&](RecyclableObject* target) -> BOOL {
                        return JavascriptOperators::SetPropertyWPCache(receiver, target, propertyKey, newValue, requestContext, propertyString, propertyOperationFlags);
                    };
                    return proxy->SetPropertyTrap(receiver, JavascriptProxy::SetPropertyTrapKind::SetPropertyWPCacheKind, propertyKey, newValue, requestContext);
                }
                else
                {
                    Assert((flags & Data) == Data && (flags & Writable) == None);

                    requestContext->GetThreadContext()->AddImplicitCallFlags(ImplicitCall_NoOpSet);
                    JavascriptError::ThrowCantAssignIfStrictMode(propertyOperationFlags, requestContext);
                    return FALSE;
                }
            }
            else if (!JavascriptOperators::IsObject(receiver))
            {
                JavascriptError::ThrowCantAssignIfStrictMode(propertyOperationFlags, requestContext);
                return FALSE;
            }

            RecyclableObject* receiverObject = RecyclableObject::FromVar(receiver);
            if (receiver != object)
            {
                // If the receiver object has the property and it is an accessor then return false
                PropertyDescriptor existingDesc;
                if (JavascriptOperators::GetOwnPropertyDescriptor(receiverObject, propertyKey, requestContext, &existingDesc)
                    && existingDesc.IsAccessorDescriptor())
                {
                    return FALSE;
                }
            }

            // in 9.1.9, step 5, we should return false if receiver is not object, and that will happen in default RecyclableObject operation anyhow.
            PropertyValueInfo info;
            if (receiverObject->SetProperty(propertyKey, newValue, propertyOperationFlags, &info))
            {
                if (propertyString != NULL)
                {
                    uint16 slotIndex = info.GetPropertyIndex();
                    if (slotIndex != Constants::NoSlot &&
                        info.GetInstance() == receiverObject &&
                        !object->CanHaveInterceptors() &&
                        requestContext == receiverObject->GetScriptContext() &&
                        (info.GetFlags() != InlineCacheSetterFlag))
                    {
                        uint16 inlineOrAuxSlotIndex;
                        bool isInlineSlot;
                        DynamicObject::FromVar(info.GetInstance())->GetTypeHandler()->PropertyIndexToInlineOrAuxSlotIndex(info.GetPropertyIndex(), &inlineOrAuxSlotIndex, &isInlineSlot);
                        propertyString->UpdateCache(info.GetInstance()->GetType(), inlineOrAuxSlotIndex, isInlineSlot, info.IsStoreFieldCacheEnabled());
                    }
                }
                return TRUE;
            }
        }

        return FALSE;
    }

    BOOL JavascriptOperators::SetItemOnTaggedNumber(Var receiver, RecyclableObject* object, uint32 index, Var newValue, ScriptContext* requestContext,
        PropertyOperationFlags propertyOperationFlags)
    {
        Assert(TaggedNumber::Is(receiver));

        if (requestContext->optimizationOverrides.GetSideEffects() & SideEffects_Accessor)
        {
            Var setterValueOrProxy = nullptr;
            DescriptorFlags flags = None;
            if (object == nullptr)
            {
                GetPropertyObject(receiver, requestContext, &object);
            }
            if (JavascriptOperators::CheckPrototypesForAccessorOrNonWritableItem(object, index, &setterValueOrProxy, &flags, requestContext))
            {
                if ((flags & Accessor) == Accessor)
                {
                    if (JavascriptError::ThrowIfStrictModeUndefinedSetter(propertyOperationFlags, setterValueOrProxy, requestContext))
                    {
                        return TRUE;
                    }
                    if (setterValueOrProxy)
                    {
                        RecyclableObject* func = RecyclableObject::FromVar(setterValueOrProxy);
                        JavascriptOperators::CallSetter(func, receiver, newValue, requestContext);
                        return TRUE;
                    }
                }
                else if ((flags & Proxy) == Proxy)
                {
                    Assert(JavascriptProxy::Is(setterValueOrProxy));
                    JavascriptProxy* proxy = JavascriptProxy::FromVar(setterValueOrProxy);
                    const PropertyRecord* propertyRecord;
                    proxy->PropertyIdFromInt(index, &propertyRecord);
                    return proxy->SetPropertyTrap(receiver, JavascriptProxy::SetPropertyTrapKind::SetItemOnTaggedNumberKind, propertyRecord->GetPropertyId(), newValue, requestContext);
                }
                else
                {
                    Assert((flags & Data) == Data && (flags & Writable) == None);
                    JavascriptError::ThrowCantAssignIfStrictMode(propertyOperationFlags, requestContext);
                }
            }
        }

        JavascriptError::ThrowCantAssignIfStrictMode(propertyOperationFlags, requestContext);
        return FALSE;
    }

    BOOL JavascriptOperators::SetPropertyOnTaggedNumber(Var receiver, RecyclableObject* object, PropertyId propertyId, Var newValue, ScriptContext* requestContext,
        PropertyOperationFlags propertyOperationFlags)
    {
        Assert (TaggedNumber::Is(receiver));

        if (requestContext->optimizationOverrides.GetSideEffects() & SideEffects_Accessor)
        {
            Var setterValueOrProxy = nullptr;
            PropertyValueInfo info;
            DescriptorFlags flags = None;
            if (object == nullptr)
            {
                GetPropertyObject(receiver, requestContext, &object);
            }
            if (JavascriptOperators::CheckPrototypesForAccessorOrNonWritableProperty(object, propertyId, &setterValueOrProxy, &flags, &info, requestContext))
            {
                if ((flags & Accessor) == Accessor)
                {
                    if (JavascriptError::ThrowIfStrictModeUndefinedSetter(propertyOperationFlags, setterValueOrProxy, requestContext))
                    {
                        return TRUE;
                    }
                    if (setterValueOrProxy)
                    {
                        RecyclableObject* func = RecyclableObject::FromVar(setterValueOrProxy);
                        Assert(info.GetFlags() == InlineCacheSetterFlag || info.GetPropertyIndex() == Constants::NoSlot);
                        JavascriptOperators::CallSetter(func, receiver, newValue, requestContext);
                        return TRUE;
                    }
                }
                else if ((flags & Proxy) == Proxy)
                {
                    Assert(JavascriptProxy::Is(setterValueOrProxy));
                    JavascriptProxy* proxy = JavascriptProxy::FromVar(setterValueOrProxy);
                    return proxy->SetPropertyTrap(receiver, JavascriptProxy::SetPropertyTrapKind::SetPropertyOnTaggedNumberKind, propertyId, newValue, requestContext);
                }
                else
                {
                    Assert((flags & Data) == Data && (flags & Writable) == None);
                    JavascriptError::ThrowCantAssignIfStrictMode(propertyOperationFlags, requestContext);
                }
            }
        }

        // Add implicit call flags, to bail out if field copy prop may propagate the wrong value.
        requestContext->GetThreadContext()->AddImplicitCallFlags(ImplicitCall_NoOpSet);
        JavascriptError::ThrowCantAssignIfStrictMode(propertyOperationFlags, requestContext);
        return FALSE;
    }

    BOOL JavascriptOperators::SetPropertyUnscopable(Var instance, RecyclableObject* receiver, PropertyId propertyId, Var newValue, PropertyValueInfo * info, ScriptContext* requestContext, PropertyOperationFlags propertyOperationFlags)
    {
        return SetProperty_Internal<true>(instance, receiver, false, propertyId, newValue, info, requestContext, propertyOperationFlags);
    }

    BOOL JavascriptOperators::SetProperty(Var receiver, RecyclableObject* object, PropertyId propertyId, Var newValue, PropertyValueInfo * info, ScriptContext* requestContext, PropertyOperationFlags propertyOperationFlags)
    {
        return SetProperty_Internal<false>(receiver, object, false, propertyId, newValue, info, requestContext, propertyOperationFlags);
    }

    BOOL JavascriptOperators::SetRootProperty(RecyclableObject* instance, PropertyId propertyId, Var newValue, PropertyValueInfo * info, ScriptContext* requestContext, PropertyOperationFlags propertyOperationFlags)
    {
        return SetProperty_Internal<false>(instance, instance, true, propertyId, newValue, info, requestContext, propertyOperationFlags);
    }

    template <bool unscopables>
    BOOL JavascriptOperators::SetProperty_Internal(Var receiver, RecyclableObject* object, const bool isRoot, PropertyId propertyId, Var newValue, PropertyValueInfo * info, ScriptContext* requestContext, PropertyOperationFlags propertyOperationFlags)
    {
        if (receiver)
        {
            Assert(!TaggedNumber::Is(receiver));
            Var setterValueOrProxy = nullptr;
            DescriptorFlags flags = None;
            if ((isRoot && JavascriptOperators::CheckPrototypesForAccessorOrNonWritableRootProperty(object, propertyId, &setterValueOrProxy, &flags, info, requestContext)) ||
                (!isRoot && JavascriptOperators::CheckPrototypesForAccessorOrNonWritableProperty(object, propertyId, &setterValueOrProxy, &flags, info, requestContext)))
            {
                if ((flags & Accessor) == Accessor)
                {
                    if (JavascriptError::ThrowIfStrictModeUndefinedSetter(propertyOperationFlags, setterValueOrProxy, requestContext) ||
                        JavascriptError::ThrowIfNotExtensibleUndefinedSetter(propertyOperationFlags, setterValueOrProxy, requestContext))
                    {
                        return TRUE;
                    }
                    if (setterValueOrProxy)
                    {
                        RecyclableObject* func = RecyclableObject::FromVar(setterValueOrProxy);
                        Assert(!info || info->GetFlags() == InlineCacheSetterFlag || info->GetPropertyIndex() == Constants::NoSlot);

                        if (WithScopeObject::Is(receiver))
                        {
                            receiver = (RecyclableObject::FromVar(receiver))->GetThisObjectOrUnWrap();
                        }
                        else
                        {
                            CacheOperators::CachePropertyWrite(RecyclableObject::FromVar(receiver), isRoot, object->GetType(), propertyId, info, requestContext);
                        }
#ifdef ENABLE_MUTATION_BREAKPOINT
                        if (MutationBreakpoint::IsFeatureEnabled(requestContext))
                        {
                            MutationBreakpoint::HandleSetProperty(requestContext, object, propertyId, newValue);
                        }
#endif
                        JavascriptOperators::CallSetter(func, receiver, newValue, requestContext);
                    }
                    return TRUE;
                }
                else if ((flags & Proxy) == Proxy)
                {
                    Assert(JavascriptProxy::Is(setterValueOrProxy));
                    JavascriptProxy* proxy = JavascriptProxy::FromVar(setterValueOrProxy);
                    // We can't cache the property at this time. both target and handler can be changed outside of the proxy, so the inline cache needs to be
                    // invalidate when target, handler, or handler prototype has changed. We don't have a way to achieve this yet.
                    PropertyValueInfo::SetNoCache(info, proxy);
                    PropertyValueInfo::DisablePrototypeCache(info, proxy); // We can't cache prototype property either

                    return proxy->SetPropertyTrap(receiver, JavascriptProxy::SetPropertyTrapKind::SetPropertyKind, propertyId, newValue, requestContext);
                }
                else
                {
                    Assert((flags & Data) == Data && (flags & Writable) == None);
                    if (flags & Const)
                    {
                        JavascriptError::ThrowTypeError(requestContext, ERRAssignmentToConst);
                    }

                    JavascriptError::ThrowCantAssign(propertyOperationFlags, requestContext, propertyId);
                    JavascriptError::ThrowCantAssignIfStrictMode(propertyOperationFlags, requestContext);
                    return FALSE;
                }
            }
            else if (!JavascriptOperators::IsObject(receiver))
            {
                JavascriptError::ThrowCantAssignIfStrictMode(propertyOperationFlags, requestContext);
                return FALSE;
            }

#ifdef ENABLE_MUTATION_BREAKPOINT
            // Break on mutation if needed
            bool doNotUpdateCacheForMbp = MutationBreakpoint::IsFeatureEnabled(requestContext) ?
                MutationBreakpoint::HandleSetProperty(requestContext, object, propertyId, newValue) : false;
#endif

            // Get the original type before setting the property
            Type *typeWithoutProperty = object->GetType();
            BOOL didSetProperty = false;
            if (isRoot)
            {
                AssertMsg(JavascriptOperators::GetTypeId(receiver) == TypeIds_GlobalObject
                    || JavascriptOperators::GetTypeId(receiver) == TypeIds_ModuleRoot,
                    "Root must be a global object!");

                RootObjectBase* rootObject = static_cast<RootObjectBase*>(receiver);
                didSetProperty = rootObject->SetRootProperty(propertyId, newValue, propertyOperationFlags, info);
            }
            else
            {
                RecyclableObject* instanceObject = RecyclableObject::FromVar(receiver);
                while (JavascriptOperators::GetTypeId(instanceObject) != TypeIds_Null)
                {
                    if (unscopables && JavascriptOperators::IsPropertyUnscopable(instanceObject, propertyId))
                    {
                        break;
                    }
                    else
                    {
                        didSetProperty = instanceObject->SetProperty(propertyId, newValue, propertyOperationFlags, info);
                        if (didSetProperty || !unscopables)
                        {
                            break;
                        }
                    }
                    instanceObject = JavascriptOperators::GetPrototypeNoTrap(instanceObject);
                }
            }

            if (didSetProperty)
            {
                bool updateCache = true;
#ifdef ENABLE_MUTATION_BREAKPOINT
                updateCache = updateCache && !doNotUpdateCacheForMbp;
#endif

                if (updateCache)
                {
                    if (!JavascriptProxy::Is(receiver))
                    {
                        CacheOperators::CachePropertyWrite(RecyclableObject::FromVar(receiver), isRoot, typeWithoutProperty, propertyId, info, requestContext);
                    }
                }
                return TRUE;
            }
        }

        return FALSE;
    }

    BOOL JavascriptOperators::IsNumberFromNativeArray(Var instance, uint32 index, ScriptContext* scriptContext)
    {
#if ENABLE_COPYONACCESS_ARRAY
        JavascriptLibrary::CheckAndConvertCopyOnAccessNativeIntArray<Var>(instance);
#endif
        Js::TypeId instanceType = JavascriptOperators::GetTypeId(instance);
        // Fast path for native and typed arrays.
        if ( (instanceType == TypeIds_NativeIntArray || instanceType == TypeIds_NativeFloatArray) || (instanceType >= TypeIds_Int8Array && instanceType <= TypeIds_Uint64Array) )
        {
            RecyclableObject* object = RecyclableObject::FromVar(instance);
            Var member;

            // If the item is found in the array own body, then it is a number
            if (JavascriptOperators::GetOwnItem(object, index, &member, scriptContext)
                && !JavascriptOperators::IsUndefined(member))
            {
                return TRUE;
            }
        }
        return FALSE;
    }

    BOOL JavascriptOperators::GetAccessors(RecyclableObject* instance, PropertyId propertyId, ScriptContext* requestContext, Var* getter, Var* setter)
    {
        RecyclableObject* object = instance;

        while (JavascriptOperators::GetTypeId(object) != TypeIds_Null)
        {
            if (object->GetAccessors(propertyId, getter, setter, requestContext))
            {
                *getter = JavascriptOperators::CanonicalizeAccessor(*getter, requestContext);
                *setter = JavascriptOperators::CanonicalizeAccessor(*setter, requestContext);
                return TRUE;
            }

            if (object->SkipsPrototype())
            {
                break;
            }
            object = JavascriptOperators::GetPrototype(object);
        }
        return FALSE;
    }

    BOOL JavascriptOperators::SetAccessors(RecyclableObject* instance, PropertyId propertyId, Var getter, Var setter, PropertyOperationFlags flags)
    {
        BOOL result = instance && instance->SetAccessors(propertyId, getter, setter, flags);
        return result;
    }

    BOOL JavascriptOperators::OP_SetProperty(Var instance, PropertyId propertyId, Var newValue, ScriptContext* scriptContext, PropertyValueInfo * info, PropertyOperationFlags flags, Var thisInstance)
    {
        // The call into ToObject(dynamicObject) is avoided here by checking for null and undefined and doing nothing when dynamicObject is a primitive value.
        if (thisInstance == nullptr)
        {
            thisInstance = instance;
        }
        TypeId typeId = JavascriptOperators::GetTypeId(thisInstance);

        if (typeId == TypeIds_Null || typeId == TypeIds_Undefined)
        {
            if (scriptContext->GetThreadContext()->RecordImplicitException())
            {
                JavascriptError::ThrowTypeError(scriptContext, JSERR_Property_CannotSet_NullOrUndefined, scriptContext->GetPropertyName(propertyId)->GetBuffer());
            }
            return TRUE;
        }
        else if (typeId == TypeIds_VariantDate)
        {
            if (scriptContext->GetThreadContext()->RecordImplicitException())
            {
                JavascriptError::ThrowTypeError(scriptContext, JSERR_Property_VarDate, scriptContext->GetPropertyName(propertyId)->GetBuffer());
            }
            return TRUE;
        }

        if (!TaggedNumber::Is(thisInstance))
        {
            return JavascriptOperators::SetProperty(RecyclableObject::FromVar(thisInstance), RecyclableObject::FromVar(instance), propertyId, newValue, info, scriptContext, flags);
        }

        JavascriptError::ThrowCantAssignIfStrictMode(flags, scriptContext);
        return false;
    }

    BOOL JavascriptOperators::OP_StFunctionExpression(Var obj, PropertyId propertyId, Var newValue)
    {
        RecyclableObject* instance = RecyclableObject::FromVar(obj);

        instance->SetProperty(propertyId, newValue, PropertyOperation_None, NULL);
        instance->SetWritable(propertyId, FALSE);
        instance->SetConfigurable(propertyId, FALSE);

        return TRUE;
    }

    BOOL JavascriptOperators::OP_InitClassMember(Var obj, PropertyId propertyId, Var newValue)
    {
        RecyclableObject* instance = RecyclableObject::FromVar(obj);

        PropertyOperationFlags flags = PropertyOperation_None;
        PropertyAttributes attributes = PropertyClassMemberDefaults;

        instance->SetPropertyWithAttributes(propertyId, newValue, attributes, NULL, flags);

        return TRUE;
    }

    BOOL JavascriptOperators::OP_InitLetProperty(Var obj, PropertyId propertyId, Var newValue)
    {
        RecyclableObject* instance = RecyclableObject::FromVar(obj);

        PropertyOperationFlags flags = instance->GetScriptContext()->IsUndeclBlockVar(newValue) ? PropertyOperation_SpecialValue : PropertyOperation_None;
        PropertyAttributes attributes = PropertyLetDefaults;

        if (RootObjectBase::Is(instance))
        {
            attributes |= PropertyLetConstGlobal;
        }

        instance->SetPropertyWithAttributes(propertyId, newValue, attributes, NULL, (PropertyOperationFlags)(flags | PropertyOperation_AllowUndecl));

        return TRUE;
    }

    BOOL JavascriptOperators::OP_InitConstProperty(Var obj, PropertyId propertyId, Var newValue)
    {
        RecyclableObject* instance = RecyclableObject::FromVar(obj);

        PropertyOperationFlags flags = instance->GetScriptContext()->IsUndeclBlockVar(newValue) ? PropertyOperation_SpecialValue : PropertyOperation_None;
        PropertyAttributes attributes = PropertyConstDefaults;

        if (RootObjectBase::Is(instance))
        {
            attributes |= PropertyLetConstGlobal;
        }

        instance->SetPropertyWithAttributes(propertyId, newValue, attributes, NULL, (PropertyOperationFlags)(flags | PropertyOperation_AllowUndecl));

        return TRUE;
    }

    BOOL JavascriptOperators::OP_InitUndeclRootLetProperty(Var obj, PropertyId propertyId)
    {
        RecyclableObject* instance = RecyclableObject::FromVar(obj);

        PropertyOperationFlags flags = static_cast<PropertyOperationFlags>(PropertyOperation_SpecialValue | PropertyOperation_AllowUndecl);
        PropertyAttributes attributes = PropertyLetDefaults | PropertyLetConstGlobal;

        instance->SetPropertyWithAttributes(propertyId, instance->GetLibrary()->GetUndeclBlockVar(), attributes, NULL, flags);

        return TRUE;
    }

    BOOL JavascriptOperators::OP_InitUndeclRootConstProperty(Var obj, PropertyId propertyId)
    {
        RecyclableObject* instance = RecyclableObject::FromVar(obj);

        PropertyOperationFlags flags = static_cast<PropertyOperationFlags>(PropertyOperation_SpecialValue | PropertyOperation_AllowUndecl);
        PropertyAttributes attributes = PropertyConstDefaults | PropertyLetConstGlobal;

        instance->SetPropertyWithAttributes(propertyId, instance->GetLibrary()->GetUndeclBlockVar(), attributes, NULL, flags);

        return TRUE;
    }

    BOOL JavascriptOperators::OP_InitUndeclConsoleLetProperty(Var obj, PropertyId propertyId)
    {
        FrameDisplay *pScope = (FrameDisplay*)obj;
        AssertMsg(ConsoleScopeActivationObject::Is((DynamicObject*)pScope->GetItem(pScope->GetLength() - 1)), "How come we got this opcode without ConsoleScopeActivationObject?");
        RecyclableObject* instance = RecyclableObject::FromVar(pScope->GetItem(0));
        PropertyOperationFlags flags = static_cast<PropertyOperationFlags>(PropertyOperation_SpecialValue | PropertyOperation_AllowUndecl);
        PropertyAttributes attributes = PropertyLetDefaults;
        instance->SetPropertyWithAttributes(propertyId, instance->GetLibrary()->GetUndeclBlockVar(), attributes, NULL, flags);
        return TRUE;
    }

    BOOL JavascriptOperators::OP_InitUndeclConsoleConstProperty(Var obj, PropertyId propertyId)
    {
        FrameDisplay *pScope = (FrameDisplay*)obj;
        AssertMsg(ConsoleScopeActivationObject::Is((DynamicObject*)pScope->GetItem(pScope->GetLength() - 1)), "How come we got this opcode without ConsoleScopeActivationObject?");
        RecyclableObject* instance = RecyclableObject::FromVar(pScope->GetItem(0));
        PropertyOperationFlags flags = static_cast<PropertyOperationFlags>(PropertyOperation_SpecialValue | PropertyOperation_AllowUndecl);
        PropertyAttributes attributes = PropertyConstDefaults;
        instance->SetPropertyWithAttributes(propertyId, instance->GetLibrary()->GetUndeclBlockVar(), attributes, NULL, flags);
        return TRUE;
    }

    BOOL JavascriptOperators::InitProperty(RecyclableObject* instance, PropertyId propertyId, Var newValue, PropertyOperationFlags flags)
    {
        return instance && instance->InitProperty(propertyId, newValue, flags);
    }

    BOOL JavascriptOperators::OP_InitProperty(Var instance, PropertyId propertyId, Var newValue)
    {
        if(TaggedNumber::Is(instance)) { return false; }
        return JavascriptOperators::InitProperty(RecyclableObject::FromVar(instance), propertyId, newValue);
    }

    BOOL JavascriptOperators::DeleteProperty(RecyclableObject* instance, PropertyId propertyId, PropertyOperationFlags propertyOperationFlags)
    {
        return DeleteProperty_Impl<false>(instance, propertyId, propertyOperationFlags);
    }
    BOOL JavascriptOperators::DeletePropertyUnscopables(RecyclableObject* instance, PropertyId propertyId, PropertyOperationFlags propertyOperationFlags)
    {
        return DeleteProperty_Impl<true>(instance, propertyId, propertyOperationFlags);
    }
    template<bool unscopables>
    BOOL JavascriptOperators::DeleteProperty_Impl(RecyclableObject* instance, PropertyId propertyId, PropertyOperationFlags propertyOperationFlags)
    {

        if (unscopables && JavascriptOperators::IsPropertyUnscopable(instance, propertyId))
        {
            return false;
        }
#ifdef ENABLE_MUTATION_BREAKPOINT
        ScriptContext *scriptContext = instance->GetScriptContext();
        if (MutationBreakpoint::IsFeatureEnabled(scriptContext)
            && scriptContext->HasMutationBreakpoints())
        {
            MutationBreakpoint::HandleDeleteProperty(scriptContext, instance, propertyId);
        }
#endif
         // !unscopables will hit the return statement on the first iteration
         return instance->DeleteProperty(propertyId, propertyOperationFlags);
    }

    Var JavascriptOperators::OP_DeleteProperty(Var instance, PropertyId propertyId, ScriptContext* scriptContext, PropertyOperationFlags propertyOperationFlags)
    {
        if(TaggedNumber::Is(instance))
        {
            return scriptContext->GetLibrary()->GetTrue();
        }

        TypeId typeId = JavascriptOperators::GetTypeId(instance);
        if (typeId == TypeIds_Null || typeId == TypeIds_Undefined)
        {
            JavascriptError::ThrowTypeError(scriptContext, JSERR_Property_CannotDelete_NullOrUndefined,
                scriptContext->GetPropertyName(propertyId)->GetBuffer());
        }

        RecyclableObject *recyclableObject = RecyclableObject::FromVar(instance);

        return scriptContext->GetLibrary()->CreateBoolean(
            JavascriptOperators::DeleteProperty(recyclableObject, propertyId, propertyOperationFlags));
    }

    Var JavascriptOperators::OP_DeleteRootProperty(Var instance, PropertyId propertyId, ScriptContext* scriptContext, PropertyOperationFlags propertyOperationFlags)
    {
        AssertMsg(RootObjectBase::Is(instance), "Root must be a global object!");
        RootObjectBase* rootObject = static_cast<RootObjectBase*>(instance);

        return scriptContext->GetLibrary()->CreateBoolean(
            rootObject->DeleteRootProperty(propertyId, propertyOperationFlags));
    }

    template <bool IsFromFullJit, class TInlineCache>
    inline void JavascriptOperators::PatchSetPropertyScoped(FunctionBody *const functionBody, TInlineCache *const inlineCache, const InlineCacheIndex inlineCacheIndex, FrameDisplay *pDisplay, PropertyId propertyId, Var newValue, Var defaultInstance, PropertyOperationFlags propertyOperationFlags)
    {
        // Set the property using a scope stack rather than an individual instance.
        // Walk the stack until we find an instance that has the property and store
        // the new value there.
        //
        // To propagate 'this' pointer, walk up the stack and update scopes
        // where field '_lexicalThisSlotSymbol' exists and stop at the
        // scope where field '_lexicalNewTargetSymbol' also exists, which
        // indicates class constructor.

        ScriptContext *const scriptContext = functionBody->GetScriptContext();

        uint16 length = pDisplay->GetLength();
        DynamicObject *object;

        PropertyValueInfo info;
        PropertyValueInfo::SetCacheInfo(&info, functionBody, inlineCache, inlineCacheIndex, !IsFromFullJit);

        bool allowUndecInConsoleScope = (propertyOperationFlags & PropertyOperation_AllowUndeclInConsoleScope) == PropertyOperation_AllowUndeclInConsoleScope;
        bool isLexicalThisSlotSymbol = (propertyId == PropertyIds::_lexicalThisSlotSymbol);

        for (uint16 i = 0; i < length; i++)
        {
            object = (DynamicObject*)pDisplay->GetItem(i);

            AssertMsg(!ConsoleScopeActivationObject::Is(object) || (i == length - 1), "Invalid location for ConsoleScopeActivationObject");

            Type* type = object->GetType();
            if (CacheOperators::TrySetProperty<true, true, true, true, true, !TInlineCache::IsPolymorphic, TInlineCache::IsPolymorphic, false>(
                    object, false, propertyId, newValue, scriptContext, propertyOperationFlags, nullptr, &info))
            {
                if (isLexicalThisSlotSymbol && !JavascriptOperators::HasProperty(object, PropertyIds::_lexicalNewTargetSymbol))
                {
                    continue;
                }

                return;
            }

            // In scoped set property, we need to set the property when it is available; it could be a setter
            // or normal property. we need to check setter first, and if no setter is available, but HasProperty
            // is true, this must be a normal property.
            // TODO: merge OP_HasProperty and GetSetter in one pass if there is perf problem. In fastDOM we have quite
            // a lot of setters so separating the two might be actually faster.
            Var setterValueOrProxy = nullptr;
            DescriptorFlags flags = None;
            if (JavascriptOperators::CheckPrototypesForAccessorOrNonWritableProperty(object, propertyId, &setterValueOrProxy, &flags, &info, scriptContext))
            {
                if ((flags & Accessor) == Accessor)
                {
                    if (setterValueOrProxy)
                    {
                        JavascriptFunction* func = (JavascriptFunction*)setterValueOrProxy;
                        Assert(info.GetFlags() == InlineCacheSetterFlag || info.GetPropertyIndex() == Constants::NoSlot);
                        CacheOperators::CachePropertyWrite(object, false, type, propertyId, &info, scriptContext);
                        JavascriptOperators::CallSetter(func, object, newValue, scriptContext);
                    }

                    Assert(!isLexicalThisSlotSymbol);
                    return;
                }
                else if ((flags & Proxy) == Proxy)
                {
                    Assert(JavascriptProxy::Is(setterValueOrProxy));
                    JavascriptProxy* proxy = JavascriptProxy::FromVar(setterValueOrProxy);
                    auto fn = [&](RecyclableObject* target) -> BOOL {
                        return JavascriptOperators::SetProperty(object, target, propertyId, newValue, scriptContext, propertyOperationFlags);
                    };
                    // We can't cache the property at this time. both target and handler can be changed outside of the proxy, so the inline cache needs to be
                    // invalidate when target, handler, or handler prototype has changed. We don't have a way to achieve this yet.
                    PropertyValueInfo::SetNoCache(&info, proxy);
                    PropertyValueInfo::DisablePrototypeCache(&info, proxy); // We can't cache prototype property either
                    proxy->SetPropertyTrap(object, JavascriptProxy::SetPropertyTrapKind::SetPropertyKind, propertyId, newValue, scriptContext);
                }
                else
                {
                    Assert((flags & Data) == Data && (flags & Writable) == None);
                    if (!allowUndecInConsoleScope)
                    {
                        if (flags & Const)
                        {
                            JavascriptError::ThrowTypeError(scriptContext, ERRAssignmentToConst);
                        }

                        Assert(!isLexicalThisSlotSymbol);
                        return;
                    }
                }
            }
            else if (!JavascriptOperators::IsObject(object))
            {
                JavascriptError::ThrowCantAssignIfStrictMode(propertyOperationFlags, scriptContext);
            }

            // Need to do a "get" of the current value (if any) to make sure that we're not writing to
            // let/const before declaration, but we need to disable implicit calls around the "get",
            // so we need to do a "has" first to make sure the "get" is valid (e.g., "get" on a HostDispatch
            // with implicit calls disabled will always "succeed").
            if (JavascriptOperators::HasProperty(object, propertyId))
            {
                DisableImplicitFlags disableImplicitFlags = scriptContext->GetThreadContext()->GetDisableImplicitFlags();
                scriptContext->GetThreadContext()->SetDisableImplicitFlags(DisableImplicitCallAndExceptionFlag);

                Var value;
                BOOL result = JavascriptOperators::GetProperty(object, propertyId, &value, scriptContext, nullptr);

                scriptContext->GetThreadContext()->SetDisableImplicitFlags(disableImplicitFlags);

                if (result && scriptContext->IsUndeclBlockVar(value) && !allowUndecInConsoleScope && !isLexicalThisSlotSymbol)
                {
                    JavascriptError::ThrowReferenceError(scriptContext, JSERR_UseBeforeDeclaration);
                }

                PropertyValueInfo info2;
                PropertyValueInfo::SetCacheInfo(&info2, functionBody, inlineCache, inlineCacheIndex, !IsFromFullJit);
                PropertyOperationFlags setPropertyOpFlags = allowUndecInConsoleScope ? PropertyOperation_AllowUndeclInConsoleScope : PropertyOperation_None;
                object->SetProperty(propertyId, newValue, setPropertyOpFlags, &info2);

#if DBG_DUMP
                if (PHASE_VERBOSE_TRACE1(Js::InlineCachePhase))
                {
                    CacheOperators::TraceCache(inlineCache, _u("PatchSetPropertyScoped"), propertyId, scriptContext, object);
                }
#endif
                if (!JavascriptProxy::Is(object) && !allowUndecInConsoleScope)
                {
                    CacheOperators::CachePropertyWrite(object, false, type, propertyId, &info2, scriptContext);
                }

                if (isLexicalThisSlotSymbol && !JavascriptOperators::HasProperty(object, PropertyIds::_lexicalNewTargetSymbol))
                {
                    continue;
                }

                return;
            }
        }

        Assert(!isLexicalThisSlotSymbol);

        // If we have console scope and no one in the scope had the property add it to console scope
        if ((length > 0) && ConsoleScopeActivationObject::Is(pDisplay->GetItem(length - 1)))
        {
            // CheckPrototypesForAccessorOrNonWritableProperty does not check for const in global object. We should check it here. 
            if ((length > 1) && GlobalObject::Is(pDisplay->GetItem(length - 2)))
            {
                GlobalObject* globalObject = GlobalObject::FromVar(pDisplay->GetItem(length - 2));
                Var setterValue = nullptr;

                DescriptorFlags flags = JavascriptOperators::GetRootSetter(globalObject, propertyId, &setterValue, &info, scriptContext);
                Assert((flags & Accessor) != Accessor);
                Assert((flags & Proxy) != Proxy);
                if ((flags & Data) == Data && (flags & Writable) == None)
                {
                    if (!allowUndecInConsoleScope)
                    {
                        if (flags & Const)
                        {
                            JavascriptError::ThrowTypeError(scriptContext, ERRAssignmentToConst);
                        }
                        Assert(!isLexicalThisSlotSymbol);
                        return;
                    }
                }
            }

            RecyclableObject* obj = RecyclableObject::FromVar((DynamicObject*)pDisplay->GetItem(length - 1));
            OUTPUT_TRACE(Js::ConsoleScopePhase, _u("Adding property '%s' to console scope object\n"), scriptContext->GetPropertyName(propertyId)->GetBuffer());
            JavascriptOperators::SetProperty(obj, obj, propertyId, newValue, scriptContext, propertyOperationFlags);
            return;
        }

        // No one in the scope stack has the property, so add it to the default instance provided by the caller.
        AssertMsg(!TaggedNumber::Is(defaultInstance), "Root object is an int or tagged float?");
        Assert(defaultInstance != nullptr);
        RecyclableObject* obj = RecyclableObject::FromVar(defaultInstance);
        {
            //SetPropertyScoped does not use inline cache for default instance
            PropertyValueInfo info2;
            JavascriptOperators::SetRootProperty(obj, propertyId, newValue, &info2, scriptContext, (PropertyOperationFlags)(propertyOperationFlags | PropertyOperation_Root));
        }
    }
    template void JavascriptOperators::PatchSetPropertyScoped<false, InlineCache>(FunctionBody *const functionBody, InlineCache *const inlineCache, const InlineCacheIndex inlineCacheIndex, FrameDisplay *pDisplay, PropertyId propertyId, Var newValue, Var defaultInstance, PropertyOperationFlags propertyOperationFlags);
    template void JavascriptOperators::PatchSetPropertyScoped<true, InlineCache>(FunctionBody *const functionBody, InlineCache *const inlineCache, const InlineCacheIndex inlineCacheIndex, FrameDisplay *pDisplay, PropertyId propertyId, Var newValue, Var defaultInstance, PropertyOperationFlags propertyOperationFlags);
    template void JavascriptOperators::PatchSetPropertyScoped<false, PolymorphicInlineCache>(FunctionBody *const functionBody, PolymorphicInlineCache *const inlineCache, const InlineCacheIndex inlineCacheIndex, FrameDisplay *pDisplay, PropertyId propertyId, Var newValue, Var defaultInstance, PropertyOperationFlags propertyOperationFlags);
    template void JavascriptOperators::PatchSetPropertyScoped<true, PolymorphicInlineCache>(FunctionBody *const functionBody, PolymorphicInlineCache *const inlineCache, const InlineCacheIndex inlineCacheIndex, FrameDisplay *pDisplay, PropertyId propertyId, Var newValue, Var defaultInstance, PropertyOperationFlags propertyOperationFlags);

    BOOL JavascriptOperators::OP_InitFuncScoped(FrameDisplay *pScope, PropertyId propertyId, Var newValue, Var defaultInstance, ScriptContext* scriptContext)
    {
        int i;
        int length = pScope->GetLength();
        DynamicObject *obj;

        for (i = 0; i < length; i++)
        {
            obj = (DynamicObject*)pScope->GetItem(i);

            if (obj->InitFuncScoped(propertyId, newValue))
            {
                return TRUE;
            }
        }

        AssertMsg(!TaggedNumber::Is(defaultInstance), "Root object is an int or tagged float?");
        return RecyclableObject::FromVar(defaultInstance)->InitFuncScoped(propertyId, newValue);
    }

    BOOL JavascriptOperators::OP_InitPropertyScoped(FrameDisplay *pScope, PropertyId propertyId, Var newValue, Var defaultInstance, ScriptContext* scriptContext)
    {
        int i;
        int length = pScope->GetLength();
        DynamicObject *obj;

        for (i = 0; i < length; i++)
        {
            obj = (DynamicObject*)pScope->GetItem(i);
            if (obj->InitPropertyScoped(propertyId, newValue))
            {
                return TRUE;
            }
        }

        AssertMsg(!TaggedNumber::Is(defaultInstance), "Root object is an int or tagged float?");
        return RecyclableObject::FromVar(defaultInstance)->InitPropertyScoped(propertyId, newValue);
    }

    Var JavascriptOperators::OP_DeletePropertyScoped(
        FrameDisplay *pScope,
        PropertyId propertyId,
        Var defaultInstance,
        ScriptContext* scriptContext,
        PropertyOperationFlags propertyOperationFlags)
    {
        int i;
        int length = pScope->GetLength();

        for (i = 0; i < length; i++)
        {
            DynamicObject *obj = (DynamicObject*)pScope->GetItem(i);
            if (JavascriptOperators::HasProperty(obj, propertyId))
            {
                return scriptContext->GetLibrary()->CreateBoolean(JavascriptOperators::DeleteProperty(obj, propertyId, propertyOperationFlags));
            }
        }

        return JavascriptOperators::OP_DeleteRootProperty(RecyclableObject::FromVar(defaultInstance), propertyId, scriptContext, propertyOperationFlags);
    }

    Var JavascriptOperators::OP_TypeofPropertyScoped(FrameDisplay *pScope, PropertyId propertyId, Var defaultInstance, ScriptContext* scriptContext)
    {
        int i;
        int length = pScope->GetLength();

        for (i = 0; i < length; i++)
        {
            DynamicObject *obj = (DynamicObject*)pScope->GetItem(i);
            if (JavascriptOperators::HasProperty(obj, propertyId))
            {
                return JavascriptOperators::TypeofFld(obj, propertyId, scriptContext);
            }
        }

        return JavascriptOperators::TypeofRootFld(RecyclableObject::FromVar(defaultInstance), propertyId, scriptContext);
    }

    BOOL JavascriptOperators::HasOwnItem(RecyclableObject* object, uint32 index)
    {
        return object->HasOwnItem(index);
    }

    BOOL JavascriptOperators::HasItem(RecyclableObject* object, uint64 index)
    {
        PropertyRecord const * propertyRecord;
        ScriptContext* scriptContext = object->GetScriptContext();
        JavascriptOperators::GetPropertyIdForInt(index, scriptContext, &propertyRecord);
        return JavascriptOperators::HasProperty(object, propertyRecord->GetPropertyId());
    }

    BOOL JavascriptOperators::HasItem(RecyclableObject* object, uint32 index)
    {
#if ENABLE_COPYONACCESS_ARRAY
        JavascriptLibrary::CheckAndConvertCopyOnAccessNativeIntArray<Var>(object);
#endif
        while (JavascriptOperators::GetTypeId(object) != TypeIds_Null)
        {
            if (object->HasItem(index))
            {
                return true;
            }
            // CONSIDER: Numeric property values shouldn't be on the prototype for now but if this changes
            // we should add SkipsPrototype support here as well
            object = JavascriptOperators::GetPrototypeNoTrap(object);
        }
        return false;
    }

    BOOL JavascriptOperators::GetOwnItem(RecyclableObject* object, uint32 index, Var* value, ScriptContext* requestContext)
    {
        return object->GetItem(object, index, value, requestContext);
    }

    BOOL JavascriptOperators::GetItem(Var instance, RecyclableObject* propertyObject, uint32 index, Var* value, ScriptContext* requestContext)
    {
        RecyclableObject* object = propertyObject;
        while (JavascriptOperators::GetTypeId(object) != TypeIds_Null)
        {
            if (object->GetItem(instance, index, value, requestContext))
            {
                return true;
            }
            if (object->SkipsPrototype())
            {
                break;
            }
            object = JavascriptOperators::GetPrototypeNoTrap(object);
        }
        *value = requestContext->GetMissingItemResult();
        return false;
    }

    BOOL JavascriptOperators::GetItemReference(Var instance, RecyclableObject* propertyObject, uint32 index, Var* value, ScriptContext* requestContext)
    {
        RecyclableObject* object = propertyObject;
        while (JavascriptOperators::GetTypeId(object) != TypeIds_Null)
        {
            if (object->GetItemReference(instance, index, value, requestContext))
            {
                return true;
            }
            if (object->SkipsPrototype())
            {
                break;
            }
            object = JavascriptOperators::GetPrototypeNoTrap(object);
        }
        *value = requestContext->GetMissingItemResult();
        return false;
    }

    BOOL JavascriptOperators::SetItem(Var receiver, RecyclableObject* object, uint64 index, Var value, ScriptContext* scriptContext, PropertyOperationFlags propertyOperationFlags)
    {
        PropertyRecord const * propertyRecord;
        JavascriptOperators::GetPropertyIdForInt(index, scriptContext, &propertyRecord);
        return JavascriptOperators::SetProperty(receiver, object, propertyRecord->GetPropertyId(), value, scriptContext, propertyOperationFlags);
    }

    BOOL JavascriptOperators::SetItem(Var receiver, RecyclableObject* object, uint32 index, Var value, ScriptContext* scriptContext, PropertyOperationFlags propertyOperationFlags, BOOL skipPrototypeCheck /* = FALSE */)
    {
        Var setterValueOrProxy = nullptr;
        DescriptorFlags flags = None;
        Assert(!TaggedNumber::Is(receiver));
        if (JavascriptOperators::CheckPrototypesForAccessorOrNonWritableItem(object, index, &setterValueOrProxy, &flags, scriptContext, skipPrototypeCheck))
        {
            scriptContext->GetThreadContext()->AddImplicitCallFlags(ImplicitCall_NoOpSet);
            if ((flags & Accessor) == Accessor)
            {
                if (JavascriptError::ThrowIfStrictModeUndefinedSetter(propertyOperationFlags, setterValueOrProxy, scriptContext) ||
                    JavascriptError::ThrowIfNotExtensibleUndefinedSetter(propertyOperationFlags, setterValueOrProxy, scriptContext))
                {
                    return TRUE;
                }
                if (setterValueOrProxy)
                {
                    RecyclableObject* func = RecyclableObject::FromVar(setterValueOrProxy);
                    JavascriptOperators::CallSetter(func, receiver, value, scriptContext);
                }
                return TRUE;
            }
            else if ((flags & Proxy) == Proxy)
            {
                Assert(JavascriptProxy::Is(setterValueOrProxy));
                JavascriptProxy* proxy = JavascriptProxy::FromVar(setterValueOrProxy);
                const PropertyRecord* propertyRecord;
                proxy->PropertyIdFromInt(index, &propertyRecord);
                return proxy->SetPropertyTrap(receiver, JavascriptProxy::SetPropertyTrapKind::SetItemKind, propertyRecord->GetPropertyId(), value, scriptContext, skipPrototypeCheck);
            }
            else
            {
                Assert((flags & Data) == Data && (flags & Writable) == None);
                if ((propertyOperationFlags & PropertyOperationFlags::PropertyOperation_ThrowIfNotExtensible) == PropertyOperationFlags::PropertyOperation_ThrowIfNotExtensible)
                {
                    JavascriptError::ThrowTypeError(scriptContext, JSERR_NonExtensibleObject);
                }

                JavascriptError::ThrowCantAssign(propertyOperationFlags, scriptContext, index);
                JavascriptError::ThrowCantAssignIfStrictMode(propertyOperationFlags, scriptContext);
                return FALSE;
            }
        }
        else if (!JavascriptOperators::IsObject(receiver))
        {
            JavascriptError::ThrowCantAssignIfStrictMode(propertyOperationFlags, scriptContext);
            return FALSE;
        }

        return (RecyclableObject::FromVar(receiver))->SetItem(index, value, propertyOperationFlags);
    }

    BOOL JavascriptOperators::DeleteItem(RecyclableObject* object, uint32 index, PropertyOperationFlags propertyOperationFlags)
    {
        return object->DeleteItem(index, propertyOperationFlags);
    }
    BOOL JavascriptOperators::DeleteItem(RecyclableObject* object, uint64 index, PropertyOperationFlags propertyOperationFlags)
    {
        PropertyRecord const * propertyRecord;
        JavascriptOperators::GetPropertyIdForInt(index, object->GetScriptContext(), &propertyRecord);
        return JavascriptOperators::DeleteProperty(object, propertyRecord->GetPropertyId(), propertyOperationFlags);
    }

    BOOL JavascriptOperators::OP_HasItem(Var instance, Var index, ScriptContext* scriptContext)
    {
        RecyclableObject* object = TaggedNumber::Is(instance) ?
            scriptContext->GetLibrary()->GetNumberPrototype() :
            RecyclableObject::FromVar(instance);

        uint32 indexVal;
        PropertyRecord const * propertyRecord;
        IndexType indexType = GetIndexType(index, scriptContext, &indexVal, &propertyRecord, false);

        if (indexType == IndexType_Number)
        {
            return HasItem(object, indexVal);
        }
        else
        {
            Assert(indexType == IndexType_PropertyId);
            if (propertyRecord == nullptr && !JavascriptOperators::CanShortcutOnUnknownPropertyName(object))
            {
                indexType = GetIndexTypeFromPrimitive(index, scriptContext, &indexVal, &propertyRecord, true);
                Assert(indexType == IndexType_PropertyId);
                Assert(propertyRecord != nullptr);
            }

            if (propertyRecord != nullptr)
            {
                return HasProperty(object, propertyRecord->GetPropertyId());
            }
            else
            {
#if DBG
                JavascriptString* indexStr = JavascriptConversion::ToString(index, scriptContext);
                PropertyRecord const * debugPropertyRecord;
                scriptContext->GetOrAddPropertyRecord(indexStr->GetString(), indexStr->GetLength(), &debugPropertyRecord);
                AssertMsg(!JavascriptOperators::HasProperty(object, debugPropertyRecord->GetPropertyId()), "how did this property come? See OS Bug 2727708 if you see this come from the web");
#endif

                return FALSE;
            }
        }
    }

#if ENABLE_PROFILE_INFO
    void JavascriptOperators::UpdateNativeArrayProfileInfoToCreateVarArray(Var instance, const bool expectingNativeFloatArray, const bool expectingVarArray)
    {
        Assert(instance);
        Assert(expectingNativeFloatArray ^ expectingVarArray);

        if (!JavascriptNativeArray::Is(instance))
        {
            return;
        }

        ArrayCallSiteInfo *const arrayCallSiteInfo = JavascriptNativeArray::FromVar(instance)->GetArrayCallSiteInfo();
        if (!arrayCallSiteInfo)
        {
            return;
        }

        if (expectingNativeFloatArray)
        {
            // Profile data is expecting a native float array. Ensure that at the array's creation site, that a native int array
            // is not created, such that the profiled array type would be correct.
            arrayCallSiteInfo->SetIsNotNativeIntArray();
        }
        else
        {
            // Profile data is expecting a var array. Ensure that at the array's creation site, that a native array is not
            // created, such that the profiled array type would be correct.
            Assert(expectingVarArray);
            arrayCallSiteInfo->SetIsNotNativeArray();
        }
    }

    bool JavascriptOperators::SetElementMayHaveImplicitCalls(ScriptContext *const scriptContext)
    {
        return
            scriptContext->optimizationOverrides.GetArraySetElementFastPathVtable() ==
                ScriptContextOptimizationOverrideInfo::InvalidVtable;
    }
#endif

    RecyclableObject *JavascriptOperators::GetCallableObjectOrThrow(const Var callee, ScriptContext *const scriptContext)
    {
        Assert(callee);
        Assert(scriptContext);

        if (TaggedNumber::Is(callee))
        {
            JavascriptError::ThrowTypeError(scriptContext, JSERR_NeedFunction /* TODO-ERROR: get arg name - aFunc */);
        }
        return RecyclableObject::FromVar(callee);
    }

#if ENABLE_NATIVE_CODEGEN
    Var JavascriptOperators::OP_GetElementI_JIT(Var instance, Var index, ScriptContext *scriptContext)
    {
        Assert(Js::JavascriptStackWalker::ValidateTopJitFrame(scriptContext));

        return OP_GetElementI(instance, index, scriptContext);
    }
#else
    Var JavascriptOperators::OP_GetElementI_JIT(Var instance, Var index, ScriptContext *scriptContext)
    {
        return OP_GetElementI(instance, index, scriptContext);
    }
#endif

#if ENABLE_NATIVE_CODEGEN
    Var JavascriptOperators::OP_GetElementI_JIT_ExpectingNativeFloatArray(Var instance, Var index, ScriptContext *scriptContext)
    {
        Assert(Js::JavascriptStackWalker::ValidateTopJitFrame(scriptContext));

        UpdateNativeArrayProfileInfoToCreateVarArray(instance, true, false);
        return OP_GetElementI_JIT(instance, index, scriptContext);
    }

    Var JavascriptOperators::OP_GetElementI_JIT_ExpectingVarArray(Var instance, Var index, ScriptContext *scriptContext)
    {
        Assert(Js::JavascriptStackWalker::ValidateTopJitFrame(scriptContext));


        UpdateNativeArrayProfileInfoToCreateVarArray(instance, false, true);
        return OP_GetElementI_JIT(instance, index, scriptContext);
    }
#endif

    Var JavascriptOperators::OP_GetElementI_UInt32(Var instance, uint32 index, ScriptContext* scriptContext)
    {
#if FLOATVAR
        return OP_GetElementI_JIT(instance, Js::JavascriptNumber::ToVar(index, scriptContext), scriptContext);
#else
        char buffer[sizeof(Js::JavascriptNumber)];
        return OP_GetElementI_JIT(instance, Js::JavascriptNumber::ToVarInPlace(index, scriptContext,
            (Js::JavascriptNumber *)buffer), scriptContext);
#endif
    }

    Var JavascriptOperators::OP_GetElementI_UInt32_ExpectingNativeFloatArray(Var instance, uint32 index, ScriptContext* scriptContext)
    {
#if ENABLE_PROFILE_INFO
        UpdateNativeArrayProfileInfoToCreateVarArray(instance, true, false);
#endif
        return OP_GetElementI_UInt32(instance, index, scriptContext);
    }

    Var JavascriptOperators::OP_GetElementI_UInt32_ExpectingVarArray(Var instance, uint32 index, ScriptContext* scriptContext)
    {
#if ENABLE_PROFILE_INFO
        UpdateNativeArrayProfileInfoToCreateVarArray(instance, false, true);
#endif
        return OP_GetElementI_UInt32(instance, index, scriptContext);
    }

    Var JavascriptOperators::OP_GetElementI_Int32(Var instance, int32 index, ScriptContext* scriptContext)
    {
#if FLOATVAR
        return OP_GetElementI_JIT(instance, Js::JavascriptNumber::ToVar(index, scriptContext), scriptContext);
#else
        char buffer[sizeof(Js::JavascriptNumber)];
        return OP_GetElementI_JIT(instance, Js::JavascriptNumber::ToVarInPlace(index, scriptContext,
            (Js::JavascriptNumber *)buffer), scriptContext);
#endif
    }

    Var JavascriptOperators::OP_GetElementI_Int32_ExpectingNativeFloatArray(Var instance, int32 index, ScriptContext* scriptContext)
    {
#if ENABLE_PROFILE_INFO
        UpdateNativeArrayProfileInfoToCreateVarArray(instance, true, false);
#endif
        return OP_GetElementI_Int32(instance, index, scriptContext);
    }

    Var JavascriptOperators::OP_GetElementI_Int32_ExpectingVarArray(Var instance, int32 index, ScriptContext* scriptContext)
    {
#if ENABLE_PROFILE_INFO
        UpdateNativeArrayProfileInfoToCreateVarArray(instance, false, true);
#endif
        return OP_GetElementI_Int32(instance, index, scriptContext);
    }

    BOOL JavascriptOperators::GetItemFromArrayPrototype(JavascriptArray * arr, int32 indexInt, Var * result, ScriptContext * scriptContext)
    {
        // try get from Array prototype
        RecyclableObject* prototype = arr->GetPrototype();
        if (JavascriptOperators::GetTypeId(prototype) != TypeIds_Array) //This can be TypeIds_ES5Array (or any other object changed through __proto__).
        {
            return false;
        }

        JavascriptArray* arrayPrototype = JavascriptArray::FromVar(prototype); //Prototype must be Array.prototype (unless changed through __proto__)
        if (arrayPrototype->GetLength() && arrayPrototype->GetItem(arrayPrototype, (uint32)indexInt, result, scriptContext))
        {
            return true;
        }

        prototype = arrayPrototype->GetPrototype(); //Its prototype must be Object.prototype (unless changed through __proto__)
        if (prototype->GetScriptContext()->GetLibrary()->GetObjectPrototype() != prototype)
        {
            return false;
        }

        if (DynamicObject::FromVar(prototype)->HasNonEmptyObjectArray())
        {
            if (prototype->GetItem(arr, (uint32)indexInt, result, scriptContext))
            {
                return true;
            }
        }

        *result = scriptContext->GetMissingItemResult();
        return true;
    }

    template <typename T>
    BOOL JavascriptOperators::OP_GetElementI_ArrayFastPath(T * arr, int indexInt, Var * result, ScriptContext * scriptContext)
    {
#if ENABLE_COPYONACCESS_ARRAY
        JavascriptLibrary::CheckAndConvertCopyOnAccessNativeIntArray<Var>(arr);
#endif
        if (indexInt >= 0)
        {
            if (!CrossSite::IsCrossSiteObjectTyped(arr))
            {
                if (arr->T::DirectGetVarItemAt((uint32)indexInt, result, scriptContext))
                {
                    return true;
                }
            }
            else
            {
                if (arr->GetItem(arr, (uint32)indexInt, result, scriptContext))
                {
                    return true;
                }
            }
            return GetItemFromArrayPrototype(arr, indexInt, result, scriptContext);
        }
        return false;
    }

    Var JavascriptOperators::OP_GetElementI(Var instance, Var index, ScriptContext* scriptContext)
    {
        JavascriptString *temp = NULL;
#if ENABLE_COPYONACCESS_ARRAY
        JavascriptLibrary::CheckAndConvertCopyOnAccessNativeIntArray<Var>(instance);
#endif

        if (TaggedInt::Is(index))
        {
        TaggedIntIndex:
            switch (JavascriptOperators::GetTypeId(instance))
            {
            case TypeIds_Array: //fast path for array
            {
                Var result;
                if (OP_GetElementI_ArrayFastPath(JavascriptArray::FromVar(instance), TaggedInt::ToInt32(index), &result, scriptContext))
                {
                    return result;
                }
                break;
            }
            case TypeIds_NativeIntArray:
            {
                Var result;
                if (OP_GetElementI_ArrayFastPath(JavascriptNativeIntArray::FromVar(instance), TaggedInt::ToInt32(index), &result, scriptContext))
                {
                    return result;
                }
                break;
            }
            case TypeIds_NativeFloatArray:
            {
                Var result;
                if (OP_GetElementI_ArrayFastPath(JavascriptNativeFloatArray::FromVar(instance), TaggedInt::ToInt32(index), &result, scriptContext))
                {
                    return result;
                }
                break;
            }

            case TypeIds_String: // fast path for string
            {
                charcount_t indexInt = TaggedInt::ToUInt32(index);
                JavascriptString* string = JavascriptString::FromVar(instance);
                Var result;
                if (string->JavascriptString::GetItem(instance, indexInt, &result, scriptContext))
                {
                    return result;
                }
                break;
            }

            case TypeIds_Int8Array:
            {
                // The typed array will deal with all possible values for the index
                int32 indexInt = TaggedInt::ToInt32(index);
                if (VirtualTableInfo<Int8VirtualArray>::HasVirtualTable(instance))
                {
                    Int8VirtualArray* int8Array = Int8VirtualArray::FromVar(instance);
                    if (!CrossSite::IsCrossSiteObjectTyped(int8Array) && indexInt >= 0)
                    {
                        return int8Array->DirectGetItem(indexInt);
                    }
                }
                else
                {
                    Int8Array* int8Array = Int8Array::FromVar(instance);
                    if (!CrossSite::IsCrossSiteObjectTyped(int8Array) && indexInt >= 0)
                    {
                        return int8Array->DirectGetItem(indexInt);
                    }
                }
                break;
            }

            case TypeIds_Uint8Array:
            {
                // The typed array will deal with all possible values for the index
                int32 indexInt = TaggedInt::ToInt32(index);
                if (VirtualTableInfo<Uint8VirtualArray>::HasVirtualTable(instance))
                {
                    Uint8VirtualArray* uint8Array = Uint8VirtualArray::FromVar(instance);
                    if (!CrossSite::IsCrossSiteObjectTyped(uint8Array) && indexInt >= 0)
                    {
                        return uint8Array->DirectGetItem(indexInt);
                    }
                }
                else
                {
                    Uint8Array* uint8Array = Uint8Array::FromVar(instance);
                    if (!CrossSite::IsCrossSiteObjectTyped(uint8Array) && indexInt >= 0)
                    {
                        return uint8Array->DirectGetItem(indexInt);
                    }
                }
                break;
            }

            case TypeIds_Uint8ClampedArray:
            {
                // The typed array will deal with all possible values for the index
                int32 indexInt = TaggedInt::ToInt32(index);
                if (VirtualTableInfo<Uint8ClampedVirtualArray>::HasVirtualTable(instance))
                {
                    Uint8ClampedVirtualArray* uint8ClampedArray = Uint8ClampedVirtualArray::FromVar(instance);
                    if (!CrossSite::IsCrossSiteObjectTyped(uint8ClampedArray) && indexInt >= 0)
                    {
                        return uint8ClampedArray->DirectGetItem(indexInt);
                    }
                }
                else
                {
                    Uint8ClampedArray* uint8ClampedArray = Uint8ClampedArray::FromVar(instance);
                    if (!CrossSite::IsCrossSiteObjectTyped(uint8ClampedArray) && indexInt >= 0)
                    {
                        return uint8ClampedArray->DirectGetItem(indexInt);
                    }
                }
                break;
            }

            case TypeIds_Int16Array:
            {
                // The type array will deal with all possible values for the index
                int32 indexInt = TaggedInt::ToInt32(index);

                if (VirtualTableInfo<Int16VirtualArray>::HasVirtualTable(instance))
                {
                    Int16VirtualArray* int16Array = Int16VirtualArray::FromVar(instance);
                    if (!CrossSite::IsCrossSiteObjectTyped(int16Array) && indexInt >= 0)
                    {
                        return int16Array->DirectGetItem(indexInt);
                    }
                }
                else
                {
                    Int16Array* int16Array = Int16Array::FromVar(instance);
                    if (!CrossSite::IsCrossSiteObjectTyped(int16Array) && indexInt >= 0)
                    {
                        return int16Array->DirectGetItem(indexInt);
                    }
                }
                break;
            }

            case TypeIds_Uint16Array:
            {
                // The type array will deal with all possible values for the index
                int32 indexInt = TaggedInt::ToInt32(index);

                if (VirtualTableInfo<Uint16VirtualArray>::HasVirtualTable(instance))
                {
                    Uint16VirtualArray* uint16Array = Uint16VirtualArray::FromVar(instance);
                    if (!CrossSite::IsCrossSiteObjectTyped(uint16Array) && indexInt >= 0)
                    {
                        return uint16Array->DirectGetItem(indexInt);
                    }
                }
                else
                {
                    Uint16Array* uint16Array = Uint16Array::FromVar(instance);
                    if (!CrossSite::IsCrossSiteObjectTyped(uint16Array) && indexInt >= 0)
                    {
                        return uint16Array->DirectGetItem(indexInt);
                    }
                }
                break;
            }
            case TypeIds_Int32Array:
            {
                // The type array will deal with all possible values for the index
                int32 indexInt = TaggedInt::ToInt32(index);
                if (VirtualTableInfo<Int32VirtualArray>::HasVirtualTable(instance))
                {
                    Int32VirtualArray* int32Array = Int32VirtualArray::FromVar(instance);
                    if (!CrossSite::IsCrossSiteObjectTyped(int32Array) && indexInt >= 0)
                    {
                        return int32Array->DirectGetItem(indexInt);
                    }
                }
                else
                {
                    Int32Array* int32Array = Int32Array::FromVar(instance);
                    if (!CrossSite::IsCrossSiteObjectTyped(int32Array) && indexInt >= 0)
                    {
                        return int32Array->DirectGetItem(indexInt);
                    }
                }
                break;

            }
            case TypeIds_Uint32Array:
            {
                // The type array will deal with all possible values for the index
                int32 indexInt = TaggedInt::ToInt32(index);
                if (VirtualTableInfo<Uint32VirtualArray>::HasVirtualTable(instance))
                {
                    Uint32VirtualArray* uint32Array = Uint32VirtualArray::FromVar(instance);
                    if (!CrossSite::IsCrossSiteObjectTyped(uint32Array) && indexInt >= 0)
                    {
                        return uint32Array->DirectGetItem(indexInt);
                    }
                }
                else
                {
                    Uint32Array* uint32Array = Uint32Array::FromVar(instance);
                    if (!CrossSite::IsCrossSiteObjectTyped(uint32Array) && indexInt >= 0)
                    {
                        return uint32Array->DirectGetItem(indexInt);
                    }
                }
                break;
            }
            case TypeIds_Float32Array:
            {
                // The type array will deal with all possible values for the index
                int32 indexInt = TaggedInt::ToInt32(index);

                if (VirtualTableInfo<Float32VirtualArray>::HasVirtualTable(instance))
                {
                    Float32VirtualArray* float32Array = Float32VirtualArray::FromVar(instance);
                    if (!CrossSite::IsCrossSiteObjectTyped(float32Array) && indexInt >= 0)
                    {
                        return float32Array->DirectGetItem(indexInt);
                    }
                }
                else
                {
                    Float32Array* float32Array = Float32Array::FromVar(instance);
                    if (!CrossSite::IsCrossSiteObjectTyped(float32Array) && indexInt >= 0)
                    {
                        return float32Array->DirectGetItem(indexInt);
                    }
                }
                break;
            }
            case TypeIds_Float64Array:
            {
                // The type array will deal with all possible values for the index
                int32 indexInt = TaggedInt::ToInt32(index);
                if (VirtualTableInfo<Float64VirtualArray>::HasVirtualTable(instance))
                {
                    Float64VirtualArray* float64Array = Float64VirtualArray::FromVar(instance);
                    if (!CrossSite::IsCrossSiteObjectTyped(float64Array) && indexInt >= 0)
                    {
                        return float64Array->DirectGetItem(indexInt);
                    }
                }
                else
                {
                    Float64Array* float64Array = Float64Array::FromVar(instance);
                    if (!CrossSite::IsCrossSiteObjectTyped(float64Array) && indexInt >= 0)
                    {
                        return float64Array->DirectGetItem(indexInt);
                    }
                }
                break;
            }

            default:
                break;
            }
        }
        else if (JavascriptNumber::Is_NoTaggedIntCheck(index))
        {
            uint32 uint32Index = JavascriptConversion::ToUInt32(index, scriptContext);

            if ((double)uint32Index == JavascriptNumber::GetValue(index) && !TaggedInt::IsOverflow(uint32Index))
            {
                index = TaggedInt::ToVarUnchecked(uint32Index);
                goto TaggedIntIndex;
            }
        }
        else if (JavascriptString::Is(index)) // fastpath for PropertyStrings
        {
            temp = JavascriptString::FromVar(index);
            Assert(temp->GetScriptContext() == scriptContext);

            if (VirtualTableInfo<Js::PropertyString>::HasVirtualTable(temp))
            {
                PropertyString * propertyString = (PropertyString*)temp;
                PropertyCache const *cache = propertyString->GetPropertyCache();
                RecyclableObject* object = nullptr;
                if (FALSE == JavascriptOperators::GetPropertyObject(instance, scriptContext, &object))
                {
                    JavascriptError::ThrowTypeError(scriptContext, JSERR_Property_CannotGet_NullOrUndefined,
                        JavascriptString::FromVar(index)->GetSz());
                }
                if (object->GetType() == cache->type)
                {
#if DBG_DUMP
                    scriptContext->forinCache++;
#endif
                    Assert(object->GetScriptContext() == scriptContext);
                    Var value;
                    if (cache->isInlineSlot)
                    {
                        value = DynamicObject::FromVar(object)->GetInlineSlot(cache->dataSlotIndex);
                    }
                    else
                    {
                        value = DynamicObject::FromVar(object)->GetAuxSlot(cache->dataSlotIndex);
                    }
                    Assert(!CrossSite::NeedMarshalVar(value, scriptContext));
                    Assert(value == JavascriptOperators::GetProperty(object, propertyString->GetPropertyRecord()->GetPropertyId(), scriptContext)
                        || value == JavascriptOperators::GetRootProperty(object, propertyString->GetPropertyRecord()->GetPropertyId(), scriptContext));
                    return value;
                }
#if DBG_DUMP
                scriptContext->forinNoCache++;
#endif
                PropertyRecord const * propertyRecord = propertyString->GetPropertyRecord();
                Var value;
                if (propertyRecord->IsNumeric())
                {
                    if (JavascriptOperators::GetItem(instance, object, propertyRecord->GetNumericValue(), &value, scriptContext))
                    {
                        return value;
                    }
                }
                else
                {
                    if (JavascriptOperators::GetPropertyWPCache(instance, object, propertyRecord->GetPropertyId(), &value, scriptContext, propertyString))
                    {
                        return value;
                    }
                }
                return scriptContext->GetLibrary()->GetUndefined();
            }
#if DBG_DUMP
            scriptContext->forinNoCache++;
#endif
        }

        return JavascriptOperators::GetElementIHelper(instance, index, instance, scriptContext);
    }

    Var JavascriptOperators::GetElementIHelper(Var instance, Var index, Var receiver, ScriptContext* scriptContext)
    {
        RecyclableObject* object = nullptr;
        if (FALSE == JavascriptOperators::GetPropertyObject(instance, scriptContext, &object))
        {
            if (scriptContext->GetThreadContext()->RecordImplicitException())
            {
                JavascriptError::ThrowTypeError(scriptContext, JSERR_Property_CannotGet_NullOrUndefined, GetPropertyDisplayNameForError(index, scriptContext));
            }
            else
            {
                return scriptContext->GetLibrary()->GetUndefined();
            }
        }

        uint32 indexVal;
        PropertyRecord const * propertyRecord;
        JavascriptString * propertyNameString;
        Var value;

        IndexType indexType = GetIndexType(index, scriptContext, &indexVal, &propertyRecord, &propertyNameString, false, true);

        if (indexType == IndexType_Number)
        {
            if (JavascriptOperators::GetItem(receiver, object, indexVal, &value, scriptContext))
            {
                return value;
            }
        }
        else if (indexType == IndexType_JavascriptString)
        {
            if (JavascriptOperators::GetPropertyWPCache(receiver, object, propertyNameString, &value, scriptContext, nullptr))
            {
                return value;
            }
        }
        else
        {
            Assert(indexType == IndexType_PropertyId);
            if (propertyRecord == nullptr && !JavascriptOperators::CanShortcutOnUnknownPropertyName(object))
            {
                indexType = GetIndexTypeFromPrimitive(index, scriptContext, &indexVal, &propertyRecord, &propertyNameString, true, true);
                Assert(indexType == IndexType_PropertyId);
                Assert(propertyRecord != nullptr);
            }

            if (propertyRecord != nullptr)
            {
                if (JavascriptOperators::GetPropertyWPCache(receiver, object, propertyRecord->GetPropertyId(), &value, scriptContext, nullptr))
                {
                    return value;
                }
            }
#if DBG
            else
            {
                JavascriptString* indexStr = JavascriptConversion::ToString(index, scriptContext);
                PropertyRecord const * debugPropertyRecord;
                scriptContext->GetOrAddPropertyRecord(indexStr->GetString(), indexStr->GetLength(), &debugPropertyRecord);
                AssertMsg(!JavascriptOperators::GetProperty(receiver, object, debugPropertyRecord->GetPropertyId(), &value, scriptContext), "how did this property come? See OS Bug 2727708 if you see this come from the web");
            }
#endif
        }

        return scriptContext->GetMissingItemResult();
    }

    int32 JavascriptOperators::OP_GetNativeIntElementI(Var instance, Var index)
    {
#if ENABLE_COPYONACCESS_ARRAY
        JavascriptLibrary::CheckAndConvertCopyOnAccessNativeIntArray<Var>(instance);
#endif
        if (TaggedInt::Is(index))
        {
            int32 indexInt = TaggedInt::ToInt32(index);
            if (indexInt < 0)
            {
                return JavascriptNativeIntArray::MissingItem;
            }
            JavascriptArray * arr = JavascriptArray::FromVar(instance);
            int32 result;
            if (arr->DirectGetItemAt((uint32)indexInt, &result))
            {
                return result;
            }
        }
        else if (JavascriptNumber::Is_NoTaggedIntCheck(index))
        {
            int32 indexInt;
            bool isInt32;
            double dIndex = JavascriptNumber::GetValue(index);
            if (JavascriptNumber::TryGetInt32OrUInt32Value(dIndex, &indexInt, &isInt32))
            {
                if (isInt32 && indexInt < 0)
                {
                    return JavascriptNativeIntArray::MissingItem;
                }
                JavascriptArray * arr = JavascriptArray::FromVar(instance);
                int32 result;
                if (arr->DirectGetItemAt((uint32)indexInt, &result))
                {
                    return result;
                }
            }
        }
        else
        {
            AssertMsg(false, "Non-numerical index in this helper?");
        }

        return JavascriptNativeIntArray::MissingItem;
    }

    int32 JavascriptOperators::OP_GetNativeIntElementI_UInt32(Var instance, uint32 index, ScriptContext* scriptContext)
    {
#if FLOATVAR
        return OP_GetNativeIntElementI(instance, Js::JavascriptNumber::ToVar(index, scriptContext));
#else
        char buffer[sizeof(Js::JavascriptNumber)];
        return OP_GetNativeIntElementI(instance, Js::JavascriptNumber::ToVarInPlace(index, scriptContext,
            (Js::JavascriptNumber *)buffer));
#endif
    }

    int32 JavascriptOperators::OP_GetNativeIntElementI_Int32(Var instance, int32 index, ScriptContext* scriptContext)
    {
#if FLOATVAR
        return OP_GetNativeIntElementI(instance, Js::JavascriptNumber::ToVar(index, scriptContext));
#else
        char buffer[sizeof(Js::JavascriptNumber)];
        return OP_GetNativeIntElementI(instance, Js::JavascriptNumber::ToVarInPlace(index, scriptContext,
            (Js::JavascriptNumber *)buffer));
#endif
    }

    double JavascriptOperators::OP_GetNativeFloatElementI(Var instance, Var index)
    {
        double result = 0;

        if (TaggedInt::Is(index))
        {
            int32 indexInt = TaggedInt::ToInt32(index);
            if (indexInt < 0)
            {
                result = JavascriptNativeFloatArray::MissingItem;
            }
            else
            {
                JavascriptArray * arr = JavascriptArray::FromVar(instance);
                if (!arr->DirectGetItemAt((uint32)indexInt, &result))
                {
                    result = JavascriptNativeFloatArray::MissingItem;
                }
            }
        }
        else if (JavascriptNumber::Is_NoTaggedIntCheck(index))
        {
            int32 indexInt;
            bool isInt32;
            double dIndex = JavascriptNumber::GetValue(index);
            if (JavascriptNumber::TryGetInt32OrUInt32Value(dIndex, &indexInt, &isInt32))
            {
                if (isInt32 && indexInt < 0)
                {
                    result = JavascriptNativeFloatArray::MissingItem;
                }
                else
                {
                    JavascriptArray * arr = JavascriptArray::FromVar(instance);
                    if (!arr->DirectGetItemAt((uint32)indexInt, &result))
                    {
                        result = JavascriptNativeFloatArray::MissingItem;
                    }
                }
            }
        }
        else
        {
            AssertMsg(false, "Non-numerical index in this helper?");
        }

        return result;
    }

    double JavascriptOperators::OP_GetNativeFloatElementI_UInt32(Var instance, uint32 index, ScriptContext* scriptContext)
    {
#if FLOATVAR
        return OP_GetNativeFloatElementI(instance, Js::JavascriptNumber::ToVar(index, scriptContext));
#else
        char buffer[sizeof(Js::JavascriptNumber)];
        return OP_GetNativeFloatElementI(instance, Js::JavascriptNumber::ToVarInPlace(index, scriptContext,
            (Js::JavascriptNumber *)buffer));
#endif
    }

    double JavascriptOperators::OP_GetNativeFloatElementI_Int32(Var instance, int32 index, ScriptContext* scriptContext)
    {
#if FLOATVAR
        return OP_GetNativeFloatElementI(instance, Js::JavascriptNumber::ToVar(index, scriptContext));
#else
        char buffer[sizeof(Js::JavascriptNumber)];
        return OP_GetNativeFloatElementI(instance, Js::JavascriptNumber::ToVarInPlace(index, scriptContext,
            (Js::JavascriptNumber *)buffer));
#endif
    }

    Var JavascriptOperators::OP_GetMethodElement_UInt32(Var instance, uint32 index, ScriptContext* scriptContext)
    {
#if FLOATVAR
        return OP_GetMethodElement(instance, Js::JavascriptNumber::ToVar(index, scriptContext), scriptContext);
#else
        char buffer[sizeof(Js::JavascriptNumber)];
        return OP_GetMethodElement(instance, Js::JavascriptNumber::ToVarInPlace(index, scriptContext,
            (Js::JavascriptNumber *)buffer), scriptContext);
#endif
    }

    Var JavascriptOperators::OP_GetMethodElement_Int32(Var instance, int32 index, ScriptContext* scriptContext)
    {
#if FLOATVAR
        return OP_GetElementI(instance, Js::JavascriptNumber::ToVar(index, scriptContext), scriptContext);
#else
        char buffer[sizeof(Js::JavascriptNumber)];
        return OP_GetMethodElement(instance, Js::JavascriptNumber::ToVarInPlace(index, scriptContext,
            (Js::JavascriptNumber *)buffer), scriptContext);
#endif
    }

    Var JavascriptOperators::OP_GetMethodElement(Var instance, Var index, ScriptContext* scriptContext)
    {
        RecyclableObject* object = nullptr;
        if (FALSE == JavascriptOperators::GetPropertyObject(instance, scriptContext, &object))
        {
            JavascriptError::ThrowTypeError(scriptContext, JSERR_Property_CannotGet_NullOrUndefined, GetPropertyDisplayNameForError(index, scriptContext));
        }

        ThreadContext* threadContext = scriptContext->GetThreadContext();
        ImplicitCallFlags savedImplicitCallFlags = threadContext->GetImplicitCallFlags();
        threadContext->ClearImplicitCallFlags();

        uint32 indexVal;
        PropertyRecord const * propertyRecord;
        Var value = NULL;
        BOOL hasProperty = FALSE;
        IndexType indexType = GetIndexType(index, scriptContext, &indexVal, &propertyRecord, false);

        if (indexType == IndexType_Number)
        {
            hasProperty = JavascriptOperators::GetItemReference(instance, object, indexVal, &value, scriptContext);
        }
        else
        {
            Assert(indexType == IndexType_PropertyId);

            if (propertyRecord == nullptr && !JavascriptOperators::CanShortcutOnUnknownPropertyName(object))
            {
                indexType = GetIndexTypeFromPrimitive(index, scriptContext, &indexVal, &propertyRecord, true);
                Assert(indexType == IndexType_PropertyId);
                Assert(propertyRecord != nullptr);
            }

            if (propertyRecord != nullptr)
            {
                hasProperty = JavascriptOperators::GetPropertyReference(instance, object, propertyRecord->GetPropertyId(), &value, scriptContext, NULL);
            }
#if DBG
            else
            {
                JavascriptString* indexStr = JavascriptConversion::ToString(index, scriptContext);
                PropertyRecord const * debugPropertyRecord;
                scriptContext->GetOrAddPropertyRecord(indexStr->GetString(), indexStr->GetLength(), &debugPropertyRecord);
                AssertMsg(!JavascriptOperators::GetPropertyReference(instance, object, debugPropertyRecord->GetPropertyId(), &value, scriptContext, NULL),
                          "how did this property come? See OS Bug 2727708 if you see this come from the web");
            }
#endif
        }

        if (!hasProperty)
        {
            JavascriptString* varName = JavascriptConversion::ToString(index, scriptContext);

            // ES5 11.2.3 #2: We evaluate the call target but don't throw yet if target member is missing. We need to evaluate argList
            // first (#3). Postpone throwing error to invoke time.
            value = ThrowErrorObject::CreateThrowTypeErrorObject(scriptContext, VBSERR_OLENoPropOrMethod, varName);
        }
        else if(!JavascriptConversion::IsCallable(value))
        {
            // ES5 11.2.3 #2: We evaluate the call target but don't throw yet if target member is missing. We need to evaluate argList
            // first (#3). Postpone throwing error to invoke time.
            JavascriptString* varName = JavascriptConversion::ToString(index, scriptContext);
            value = ThrowErrorObject::CreateThrowTypeErrorObject(scriptContext, JSERR_Property_NeedFunction, varName);
        }

        threadContext->CheckAndResetImplicitCallAccessorFlag();
        threadContext->AddImplicitCallFlags(savedImplicitCallFlags);
        return value;
    }

    BOOL JavascriptOperators::OP_SetElementI_UInt32(Var instance, uint32 index, Var value, ScriptContext* scriptContext, PropertyOperationFlags flags)
    {
#if FLOATVAR
        return OP_SetElementI_JIT(instance, Js::JavascriptNumber::ToVar(index, scriptContext), value, scriptContext, flags);
#else
        char buffer[sizeof(Js::JavascriptNumber)];
        return OP_SetElementI_JIT(instance, Js::JavascriptNumber::ToVarInPlace(index, scriptContext,
            (Js::JavascriptNumber *)buffer), value, scriptContext, flags);
#endif
    }

    BOOL JavascriptOperators::OP_SetElementI_Int32(Var instance, int32 index, Var value, ScriptContext* scriptContext, PropertyOperationFlags flags)
    {
#if FLOATVAR
        return OP_SetElementI_JIT(instance, Js::JavascriptNumber::ToVar(index, scriptContext), value, scriptContext, flags);
#else
        char buffer[sizeof(Js::JavascriptNumber)];
        return OP_SetElementI_JIT(instance, Js::JavascriptNumber::ToVarInPlace(index, scriptContext,
            (Js::JavascriptNumber *)buffer), value, scriptContext, flags);
#endif
    }

    BOOL JavascriptOperators::OP_SetElementI_JIT(Var instance, Var index, Var value, ScriptContext* scriptContext, PropertyOperationFlags flags)
    {
        if (TaggedNumber::Is(instance))
        {
            return OP_SetElementI(instance, index, value, scriptContext, flags);
        }

        INT_PTR vt = VirtualTableInfoBase::GetVirtualTable(instance);
        OP_SetElementI(instance, index, value, scriptContext, flags);
        return vt != VirtualTableInfoBase::GetVirtualTable(instance);
    }

    BOOL JavascriptOperators::OP_SetElementI(Var instance, Var index, Var value, ScriptContext* scriptContext, PropertyOperationFlags flags)
    {
#if ENABLE_COPYONACCESS_ARRAY
        JavascriptLibrary::CheckAndConvertCopyOnAccessNativeIntArray<Var>(instance);
#endif

        TypeId instanceType = JavascriptOperators::GetTypeId(instance);

        bool isTypedArray = (instanceType >= TypeIds_Int8Array && instanceType <= TypeIds_Float64Array);

        if (isTypedArray)
        {
            if (TaggedInt::Is(index) || JavascriptNumber::Is_NoTaggedIntCheck(index) || JavascriptString::Is(index))
            {
                BOOL returnValue = FALSE;
                bool isNumericIndex = false;
                switch (instanceType)
                {
                case TypeIds_Int8Array:
                {
                    // The typed array will deal with all possible values for the index

                    if (VirtualTableInfo<Int8VirtualArray>::HasVirtualTable(instance))
                    {
                        Int8VirtualArray* int8Array = Int8VirtualArray::FromVar(instance);
                        if (!CrossSite::IsCrossSiteObjectTyped(int8Array))
                        {
                            returnValue = int8Array->ValidateIndexAndDirectSetItem(index, value, &isNumericIndex);
                        }
                    }
                    else
                    {
                        Int8Array* int8Array = Int8Array::FromVar(instance);
                        if (!CrossSite::IsCrossSiteObjectTyped(int8Array))
                        {
                            returnValue = int8Array->ValidateIndexAndDirectSetItem(index, value, &isNumericIndex);
                        }
                    }
                    break;
                }

                case TypeIds_Uint8Array:
                {
                    // The typed array will deal with all possible values for the index
                    if (VirtualTableInfo<Uint8VirtualArray>::HasVirtualTable(instance))
                    {
                        Uint8VirtualArray* uint8Array = Uint8VirtualArray::FromVar(instance);
                        if (!CrossSite::IsCrossSiteObjectTyped(uint8Array))
                        {
                            returnValue = uint8Array->ValidateIndexAndDirectSetItem(index, value, &isNumericIndex);
                        }
                    }
                    else
                    {
                        Uint8Array* uint8Array = Uint8Array::FromVar(instance);
                        if (!CrossSite::IsCrossSiteObjectTyped(uint8Array))
                        {
                            returnValue = uint8Array->ValidateIndexAndDirectSetItem(index, value, &isNumericIndex);
                        }
                    }
                    break;
                }

                case TypeIds_Uint8ClampedArray:
                {
                    // The typed array will deal with all possible values for the index
                    if (VirtualTableInfo<Uint8ClampedVirtualArray>::HasVirtualTable(instance))
                    {
                        Uint8ClampedVirtualArray* uint8ClampedArray = Uint8ClampedVirtualArray::FromVar(instance);
                        if (!CrossSite::IsCrossSiteObjectTyped(uint8ClampedArray))
                        {
                            returnValue = uint8ClampedArray->ValidateIndexAndDirectSetItem(index, value, &isNumericIndex);
                        }
                    }
                    else
                    {
                        Uint8ClampedArray* uint8ClampedArray = Uint8ClampedArray::FromVar(instance);
                        if (!CrossSite::IsCrossSiteObjectTyped(uint8ClampedArray))
                        {
                            returnValue = uint8ClampedArray->ValidateIndexAndDirectSetItem(index, value, &isNumericIndex);
                        }
                    }
                    break;
                }

                case TypeIds_Int16Array:
                {
                    // The type array will deal with all possible values for the index
                    if (VirtualTableInfo<Int16VirtualArray>::HasVirtualTable(instance))
                    {
                        Int16VirtualArray* int16Array = Int16VirtualArray::FromVar(instance);
                        if (!CrossSite::IsCrossSiteObjectTyped(int16Array))
                        {
                            returnValue = int16Array->ValidateIndexAndDirectSetItem(index, value, &isNumericIndex);
                        }
                    }
                    else
                    {
                        Int16Array* int16Array = Int16Array::FromVar(instance);
                        if (!CrossSite::IsCrossSiteObjectTyped(int16Array))
                        {
                            returnValue = int16Array->ValidateIndexAndDirectSetItem(index, value, &isNumericIndex);
                        }
                    }
                    break;
                }

                case TypeIds_Uint16Array:
                {
                    // The type array will deal with all possible values for the index

                    if (VirtualTableInfo<Uint16VirtualArray>::HasVirtualTable(instance))
                    {
                        Uint16VirtualArray* uint16Array = Uint16VirtualArray::FromVar(instance);
                        if (!CrossSite::IsCrossSiteObjectTyped(uint16Array))
                        {
                            returnValue = uint16Array->ValidateIndexAndDirectSetItem(index, value, &isNumericIndex);
                        }
                    }
                    else
                    {
                        Uint16Array* uint16Array = Uint16Array::FromVar(instance);
                        if (!CrossSite::IsCrossSiteObjectTyped(uint16Array))
                        {
                            returnValue = uint16Array->ValidateIndexAndDirectSetItem(index, value, &isNumericIndex);
                        }
                    }
                    break;
                }
                case TypeIds_Int32Array:
                {
                    // The type array will deal with all possible values for the index
                    if (VirtualTableInfo<Int32VirtualArray>::HasVirtualTable(instance))
                    {
                        Int32VirtualArray* int32Array = Int32VirtualArray::FromVar(instance);
                        if (!CrossSite::IsCrossSiteObjectTyped(int32Array))
                        {
                            returnValue = int32Array->ValidateIndexAndDirectSetItem(index, value, &isNumericIndex);
                        }
                    }
                    else
                    {
                        Int32Array* int32Array = Int32Array::FromVar(instance);
                        if (!CrossSite::IsCrossSiteObjectTyped(int32Array))
                        {
                            returnValue = int32Array->ValidateIndexAndDirectSetItem(index, value, &isNumericIndex);
                        }
                    }
                    break;
                }
                case TypeIds_Uint32Array:
                {
                    // The type array will deal with all possible values for the index

                    if (VirtualTableInfo<Uint32VirtualArray>::HasVirtualTable(instance))
                    {
                        Uint32VirtualArray* uint32Array = Uint32VirtualArray::FromVar(instance);
                        if (!CrossSite::IsCrossSiteObjectTyped(uint32Array))
                        {
                            returnValue = uint32Array->ValidateIndexAndDirectSetItem(index, value, &isNumericIndex);
                        }
                    }
                    else
                    {
                        Uint32Array* uint32Array = Uint32Array::FromVar(instance);
                        if (!CrossSite::IsCrossSiteObjectTyped(uint32Array))
                        {
                            returnValue = uint32Array->ValidateIndexAndDirectSetItem(index, value, &isNumericIndex);
                        }
                    }
                    break;
                }
                case TypeIds_Float32Array:
                {
                    // The type array will deal with all possible values for the index
                    if (VirtualTableInfo<Float32VirtualArray>::HasVirtualTable(instance))
                    {
                        Float32VirtualArray* float32Array = Float32VirtualArray::FromVar(instance);
                        if (!CrossSite::IsCrossSiteObjectTyped(float32Array))
                        {
                            returnValue = float32Array->ValidateIndexAndDirectSetItem(index, value, &isNumericIndex);
                        }
                    }
                    else
                    {
                        Float32Array* float32Array = Float32Array::FromVar(instance);
                        if (!CrossSite::IsCrossSiteObjectTyped(float32Array))
                        {
                            returnValue = float32Array->ValidateIndexAndDirectSetItem(index, value, &isNumericIndex);
                        }
                    }
                    break;
                }
                case TypeIds_Float64Array:
                {
                    // The type array will deal with all possible values for the index

                    if (VirtualTableInfo<Float64VirtualArray>::HasVirtualTable(instance))
                    {
                        Float64VirtualArray* float64Array = Float64VirtualArray::FromVar(instance);
                        if (!CrossSite::IsCrossSiteObjectTyped(float64Array))
                        {
                            returnValue = float64Array->ValidateIndexAndDirectSetItem(index, value, &isNumericIndex);
                        }
                    }
                    else
                    {
                        Float64Array* float64Array = Float64Array::FromVar(instance);
                        if (!CrossSite::IsCrossSiteObjectTyped(float64Array))
                        {
                            returnValue = float64Array->ValidateIndexAndDirectSetItem(index, value, &isNumericIndex);
                        }
                    }
                    break;
                }
                }

                // if this was numeric index, return operation status else
                // Return the result of calling the default ordinary object [[Set]] internal method (9.1.8) on O passing P, V, and Receiver as arguments.
                if (isNumericIndex)
                    return returnValue;
            }
        }
        else
        {
            if (TaggedInt::Is(index))
            {
            TaggedIntIndex:
                switch (instanceType)
                {
                case TypeIds_NativeIntArray:
                case TypeIds_NativeFloatArray:
                case TypeIds_Array: // fast path for array
                {
                    int indexInt = TaggedInt::ToInt32(index);
                    if (indexInt >= 0 && scriptContext->optimizationOverrides.IsEnabledArraySetElementFastPath())
                    {
                        JavascriptArray::FromVar(instance)->SetItem((uint32)indexInt, value, flags);
                        return true;
                    }
                    break;
                }
                }
            }
            else if (JavascriptNumber::Is_NoTaggedIntCheck(index))
            {
                double dIndexValue = JavascriptNumber::GetValue(index);
                uint32 uint32Index = JavascriptConversion::ToUInt32(index, scriptContext);

                if ((double)uint32Index == dIndexValue && !TaggedInt::IsOverflow(uint32Index))
                {
                    index = TaggedInt::ToVarUnchecked(uint32Index);
                    goto TaggedIntIndex;
                }
            }
        }

        RecyclableObject* object;
        BOOL isNullOrUndefined = !GetPropertyObject(instance, scriptContext, &object);

        Assert(object == instance || TaggedNumber::Is(instance));

        if (isNullOrUndefined)
        {
            if (!scriptContext->GetThreadContext()->RecordImplicitException())
            {
                return FALSE;
            }

            JavascriptError::ThrowTypeError(scriptContext, JSERR_Property_CannotSet_NullOrUndefined, GetPropertyDisplayNameForError(index, scriptContext));
        }

        return JavascriptOperators::SetElementIHelper(instance, object, index, value, scriptContext, flags);
    }

    BOOL JavascriptOperators::SetElementIHelper(Var receiver, RecyclableObject* object, Var index, Var value, ScriptContext* scriptContext, PropertyOperationFlags flags)
    {
        PropertyString * propertyString = nullptr;
        Js::IndexType indexType;
        uint32 indexVal = 0;
        PropertyRecord const * propertyRecord = nullptr;
        JavascriptString * propertyNameString = nullptr;

        if (TaggedNumber::Is(receiver))
        {
            indexType = GetIndexType(index, scriptContext, &indexVal, &propertyRecord, true);
            if (indexType == IndexType_Number)
            {
                return  JavascriptOperators::SetItemOnTaggedNumber(receiver, object, indexVal, value, scriptContext, flags);
            }
            else
            {
                return  JavascriptOperators::SetPropertyOnTaggedNumber(receiver, object, propertyRecord->GetPropertyId(), value, scriptContext, flags);
            }
        }

        // fastpath for PropertyStrings only if receiver == object
        if (!TaggedInt::Is(index) && JavascriptString::Is(index) &&
            VirtualTableInfo<Js::PropertyString>::HasVirtualTable(JavascriptString::FromVar(index)))
        {
            propertyString = (PropertyString *)JavascriptString::FromVar(index);

            Assert(propertyString->GetScriptContext() == scriptContext);

            PropertyCache const * cache = propertyString->GetPropertyCache();
            if (receiver == object && object->GetType() == cache->type && cache->isStoreFieldEnabled)
            {
#if DBG
                propertyRecord = propertyString->GetPropertyRecord();
#endif
#if DBG_DUMP
                scriptContext->forinCache++;
#endif
                Assert(object->GetScriptContext() == scriptContext);
                Assert(!CrossSite::NeedMarshalVar(value, scriptContext));
                if (cache->isInlineSlot)
                {
                    DynamicObject::FromVar(object)->SetInlineSlot(SetSlotArguments(propertyRecord->GetPropertyId(), cache->dataSlotIndex, value));
                }
                else
                {
                    DynamicObject::FromVar(object)->SetAuxSlot(SetSlotArguments(propertyRecord->GetPropertyId(), cache->dataSlotIndex, value));
                }
                return true;
            }

            propertyRecord = propertyString->GetPropertyRecord();
            if (propertyRecord->IsNumeric())
            {
                indexType = IndexType_Number;
                indexVal = propertyRecord->GetNumericValue();
            }
            else
            {
                indexType = IndexType_PropertyId;
            }

#if DBG_DUMP
            scriptContext->forinNoCache++;
#endif
        }
        else
        {
#if DBG_DUMP
            scriptContext->forinNoCache += (!TaggedInt::Is(index) && JavascriptString::Is(index));
#endif
            indexType = GetIndexType(index, scriptContext, &indexVal, &propertyRecord, &propertyNameString, false, true);
            if (scriptContext->GetThreadContext()->IsDisableImplicitCall() &&
                scriptContext->GetThreadContext()->GetImplicitCallFlags() != ImplicitCall_None)
            {
                // We hit an implicit call trying to convert the index, and implicit calls are disabled, so
                // quit before we try to store the element.
                return FALSE;
            }
        }

        if (indexType == IndexType_Number)
        {
            return JavascriptOperators::SetItem(receiver, object, indexVal, value, scriptContext, flags);
        }
        else if (indexType == IndexType_JavascriptString)
        {
            Assert(propertyNameString);
            JsUtil::CharacterBuffer<WCHAR> propertyName(propertyNameString->GetString(), propertyNameString->GetLength());

            if (BuiltInPropertyRecords::NaN.Equals(propertyName))
            {
                // Follow SetProperty convention for NaN
                return JavascriptOperators::SetProperty(receiver, object, PropertyIds::NaN, value, scriptContext, flags);
            }
            else if (BuiltInPropertyRecords::Infinity.Equals(propertyName))
            {
                // Follow SetProperty convention for Infinity
                return JavascriptOperators::SetProperty(receiver, object, PropertyIds::Infinity, value, scriptContext, flags);
            }

            return JavascriptOperators::SetPropertyWPCache(receiver, object, propertyNameString, value, scriptContext, nullptr, flags);
        }
        else if (indexType == IndexType_PropertyId)
        {
            Assert(propertyRecord);
            PropertyId propId = propertyRecord->GetPropertyId();
            if (propId == PropertyIds::NaN || propId == PropertyIds::Infinity)
            {
                // As we no longer convert o[x] into o.x for NaN and Infinity, we need to follow SetProperty convention for these,
                // which would check for read-only properties, strict mode, etc.
                // Note that "-Infinity" does not qualify as property name, so we don't have to take care of it.
                return JavascriptOperators::SetProperty(receiver, object, propId, value, scriptContext, flags);
            }
        }

        return JavascriptOperators::SetPropertyWPCache(receiver, object, propertyRecord->GetPropertyId(), value, scriptContext, propertyString, flags);
    }

    BOOL JavascriptOperators::OP_SetNativeIntElementI(
        Var instance,
        Var aElementIndex,
        int32 iValue,
        ScriptContext* scriptContext,
        PropertyOperationFlags flags)
    {
        if (TaggedInt::Is(aElementIndex))
        {
            int32 indexInt = TaggedInt::ToInt32(aElementIndex);
            if (indexInt >= 0 && scriptContext->optimizationOverrides.IsEnabledArraySetElementFastPath())
            {
                JavascriptNativeIntArray *arr = JavascriptNativeIntArray::FromVar(instance);
                if (!(arr->TryGrowHeadSegmentAndSetItem<int32, JavascriptNativeIntArray>((uint32)indexInt, iValue)))
                {
                    arr->SetItem(indexInt, iValue);
                }
                return TRUE;
            }
        }

        return JavascriptOperators::OP_SetElementI(instance, aElementIndex, JavascriptNumber::ToVar(iValue, scriptContext), scriptContext, flags);
    }

    BOOL JavascriptOperators::OP_SetNativeIntElementI_UInt32(
        Var instance,
        uint32 aElementIndex,
        int32 iValue,
        ScriptContext* scriptContext,
        PropertyOperationFlags flags)
    {
#if FLOATVAR
        return OP_SetNativeIntElementI(instance, Js::JavascriptNumber::ToVar(aElementIndex, scriptContext), iValue, scriptContext, flags);
#else
        char buffer[sizeof(Js::JavascriptNumber)];
        return OP_SetNativeIntElementI(instance, Js::JavascriptNumber::ToVarInPlace(aElementIndex, scriptContext,
            (Js::JavascriptNumber *)buffer), iValue, scriptContext, flags);
#endif
    }

    BOOL JavascriptOperators::OP_SetNativeIntElementI_Int32(
        Var instance,
        int aElementIndex,
        int32 iValue,
        ScriptContext* scriptContext,
        PropertyOperationFlags flags)
    {
#if FLOATVAR
        return OP_SetNativeIntElementI(instance, Js::JavascriptNumber::ToVar(aElementIndex, scriptContext), iValue, scriptContext, flags);
#else
        char buffer[sizeof(Js::JavascriptNumber)];
        return OP_SetNativeIntElementI(instance, Js::JavascriptNumber::ToVarInPlace(aElementIndex, scriptContext,
            (Js::JavascriptNumber *)buffer), iValue, scriptContext, flags);
#endif
    }

    BOOL JavascriptOperators::OP_SetNativeFloatElementI(
        Var instance,
        Var aElementIndex,
        ScriptContext* scriptContext,
        PropertyOperationFlags flags,
        double dValue)
    {
        if (TaggedInt::Is(aElementIndex))
        {
            int32 indexInt = TaggedInt::ToInt32(aElementIndex);
            if (indexInt >= 0 && scriptContext->optimizationOverrides.IsEnabledArraySetElementFastPath())
            {
                JavascriptNativeFloatArray *arr = JavascriptNativeFloatArray::FromVar(instance);
                if (!(arr->TryGrowHeadSegmentAndSetItem<double, JavascriptNativeFloatArray>((uint32)indexInt, dValue)))
                {
                    arr->SetItem(indexInt, dValue);
                }
                return TRUE;
            }
        }

        return JavascriptOperators::OP_SetElementI(instance, aElementIndex, JavascriptNumber::ToVarWithCheck(dValue, scriptContext), scriptContext, flags);
    }

    BOOL JavascriptOperators::OP_SetNativeFloatElementI_UInt32(
        Var instance, uint32
        aElementIndex,
        ScriptContext* scriptContext,
        PropertyOperationFlags flags,
        double dValue)
    {
#if FLOATVAR
        return OP_SetNativeFloatElementI(instance, JavascriptNumber::ToVar(aElementIndex, scriptContext), scriptContext, flags, dValue);
#else
        char buffer[sizeof(Js::JavascriptNumber)];
        return OP_SetNativeFloatElementI(instance, JavascriptNumber::ToVarInPlace(aElementIndex, scriptContext,
            (Js::JavascriptNumber *)buffer), scriptContext, flags, dValue);
#endif
    }

    BOOL JavascriptOperators::OP_SetNativeFloatElementI_Int32(
        Var instance,
        int aElementIndex,
        ScriptContext* scriptContext,
        PropertyOperationFlags flags,
        double dValue)
    {
#if FLOATVAR
        return OP_SetNativeFloatElementI(instance, JavascriptNumber::ToVar(aElementIndex, scriptContext), scriptContext, flags, dValue);
#else
        char buffer[sizeof(Js::JavascriptNumber)];
        return OP_SetNativeFloatElementI(instance, JavascriptNumber::ToVarInPlace(aElementIndex, scriptContext,
            (Js::JavascriptNumber *)buffer), scriptContext, flags, dValue);
#endif
    }
    BOOL JavascriptOperators::OP_Memcopy(Var dstInstance, int32 dstStart, Var srcInstance, int32 srcStart, int32 length, ScriptContext* scriptContext)
    {
        if (length <= 0)
        {
            return true;
        }

        TypeId instanceType = JavascriptOperators::GetTypeId(srcInstance);

        if (instanceType != JavascriptOperators::GetTypeId(dstInstance))
        {
            return false;
        }

        if (srcStart != dstStart)
        {
            return false;
        }

        BOOL  returnValue = false;
#define MEMCOPY_TYPED_ARRAY(type, conversion) type ## ::FromVar(dstInstance)->DirectSetItemAtRange( type ## ::FromVar(srcInstance), srcStart, dstStart, length, JavascriptConversion:: ## conversion)
        switch (instanceType)
        {
        case TypeIds_Int8Array:
        {
            returnValue = MEMCOPY_TYPED_ARRAY(Int8Array, ToInt8);
            break;
        }
        case TypeIds_Uint8Array:
        {
            returnValue = MEMCOPY_TYPED_ARRAY(Uint8Array, ToUInt8);
            break;
        }
        case TypeIds_Uint8ClampedArray:
        {
            returnValue = MEMCOPY_TYPED_ARRAY(Uint8ClampedArray, ToUInt8Clamped);
            break;
        }
        case TypeIds_Int16Array:
        {
            returnValue = MEMCOPY_TYPED_ARRAY(Int16Array, ToInt16);
            break;
        }
        case TypeIds_Uint16Array:
        {
            returnValue = MEMCOPY_TYPED_ARRAY(Uint16Array, ToUInt16);
            break;
        }
        case TypeIds_Int32Array:
        {
            returnValue = MEMCOPY_TYPED_ARRAY(Int32Array, ToInt32);
            break;
        }
        case TypeIds_Uint32Array:
        {
            returnValue = MEMCOPY_TYPED_ARRAY(Uint32Array, ToUInt32);
            break;
        }
        case TypeIds_Float32Array:
        {
            returnValue = MEMCOPY_TYPED_ARRAY(Float32Array, ToFloat);
            break;
        }
        case TypeIds_Float64Array:
        {
            returnValue = MEMCOPY_TYPED_ARRAY(Float64Array, ToNumber);
            break;
        }
        case TypeIds_Array:
        case TypeIds_NativeFloatArray:
        case TypeIds_NativeIntArray:
        {
            if (dstStart < 0 || srcStart < 0)
            {
                // This is not supported, Bailout
                break;
            }
            // Upper bounds check for source array
            JavascriptArray* srcArray = JavascriptArray::FromVar(srcInstance);
            JavascriptArray* dstArray = JavascriptArray::FromVar(dstInstance);
            if (scriptContext->optimizationOverrides.IsEnabledArraySetElementFastPath())
            {
                INT_PTR vt = VirtualTableInfoBase::GetVirtualTable(dstInstance);
                if (instanceType == TypeIds_Array)
                {
                    returnValue = dstArray->DirectSetItemAtRangeFromArray<Var>(dstStart, length, srcArray, srcStart);
                }
                else if (instanceType == TypeIds_NativeIntArray)
                {
                    returnValue = dstArray->DirectSetItemAtRangeFromArray<int32>(dstStart, length, srcArray, srcStart);
                }
                else
                {
                    returnValue = dstArray->DirectSetItemAtRangeFromArray<double>(dstStart, length, srcArray, srcStart);
                }
                returnValue &= vt == VirtualTableInfoBase::GetVirtualTable(dstInstance);
            }
            break;
        }
        default:
            AssertMsg(false, "We don't support this type for memcopy yet.");
            break;
        }
#undef MEMCOPY_TYPED_ARRAY
        return returnValue;
    }

    BOOL JavascriptOperators::OP_Memset(Var instance, int32 start, Var value, int32 length, ScriptContext* scriptContext)
    {
        if (length <= 0)
        {
            return true;
        }
        TypeId instanceType = JavascriptOperators::GetTypeId(instance);
        BOOL  returnValue = false;

        // The typed array will deal with all possible values for the index
#define MEMSET_TYPED_ARRAY(type, conversion) type ## ::FromVar(instance)->DirectSetItemAtRange(start, length, value, JavascriptConversion:: ## conversion)
        switch (instanceType)
        {
        case TypeIds_Int8Array:
        {
            returnValue = MEMSET_TYPED_ARRAY(Int8Array, ToInt8);
            break;
        }
        case TypeIds_Uint8Array:
        {
            returnValue = MEMSET_TYPED_ARRAY(Uint8Array, ToUInt8);
            break;
        }
        case TypeIds_Uint8ClampedArray:
        {
            returnValue = MEMSET_TYPED_ARRAY(Uint8ClampedArray, ToUInt8Clamped);
            break;
        }
        case TypeIds_Int16Array:
        {
            returnValue = MEMSET_TYPED_ARRAY(Int16Array, ToInt16);
            break;
        }
        case TypeIds_Uint16Array:
        {
            returnValue = MEMSET_TYPED_ARRAY(Uint16Array, ToUInt16);
            break;
        }
        case TypeIds_Int32Array:
        {
            returnValue = MEMSET_TYPED_ARRAY(Int32Array, ToInt32);
            break;
        }
        case TypeIds_Uint32Array:
        {
            returnValue = MEMSET_TYPED_ARRAY(Uint32Array, ToUInt32);
            break;
        }
        case TypeIds_Float32Array:
        {
            returnValue = MEMSET_TYPED_ARRAY(Float32Array, ToFloat);
            break;
        }
        case TypeIds_Float64Array:
        {
            returnValue = MEMSET_TYPED_ARRAY(Float64Array, ToNumber);
            break;
        }
        case TypeIds_NativeFloatArray:
        case TypeIds_NativeIntArray:
        case TypeIds_Array:
        {
            if (start < 0)
            {
                for (start; start < 0 && length > 0; ++start, --length)
                {
                    if (!OP_SetElementI(instance, JavascriptNumber::ToVar(start, scriptContext), value, scriptContext))
                    {
                        return false;
                    }
                }
            }
            if (scriptContext->optimizationOverrides.IsEnabledArraySetElementFastPath())
            {
                INT_PTR vt = VirtualTableInfoBase::GetVirtualTable(instance);
                if (instanceType == TypeIds_Array)
                {
                    returnValue = JavascriptArray::FromVar(instance)->DirectSetItemAtRange<Var>(start, length, value);
                }
                else if (instanceType == TypeIds_NativeIntArray)
                {
                    // Only accept tagged int. Also covers case for MissingItem
                    if (!TaggedInt::Is(value))
                    {
                        return false;
                    }
                    int32 intValue = JavascriptConversion::ToInt32(value, scriptContext);
                    returnValue = JavascriptArray::FromVar(instance)->DirectSetItemAtRange<int32>(start, length, intValue);
                }
                else
                {
                    // For native float arrays, the jit doesn't check the type of the source so we have to do it here
                    if (!JavascriptNumber::Is(value) && !TaggedNumber::Is(value))
                    {
                        return false;
                    }

                    double doubleValue = JavascriptConversion::ToNumber(value, scriptContext);
                    // Special case for missing item
                    if (SparseArraySegment<double>::IsMissingItem(&doubleValue))
                    {
                        return false;
                    }
                    returnValue = JavascriptArray::FromVar(instance)->DirectSetItemAtRange<double>(start, length, doubleValue);
                }
                returnValue &= vt == VirtualTableInfoBase::GetVirtualTable(instance);
            }
            break;
        }
        default:
            AssertMsg(false, "We don't support this type for memset yet.");
            break;
        }

#undef MEMSET_TYPED_ARRAY
        return returnValue;
    }

    Var JavascriptOperators::OP_DeleteElementI_UInt32(Var instance, uint32 index, ScriptContext* scriptContext, PropertyOperationFlags propertyOperationFlags)
    {
#if FLOATVAR
        return OP_DeleteElementI(instance, Js::JavascriptNumber::ToVar(index, scriptContext), scriptContext, propertyOperationFlags);
#else
        char buffer[sizeof(Js::JavascriptNumber)];
        return OP_DeleteElementI(instance, Js::JavascriptNumber::ToVarInPlace(index, scriptContext,
            (Js::JavascriptNumber *)buffer), scriptContext, propertyOperationFlags);
#endif
    }

    Var JavascriptOperators::OP_DeleteElementI_Int32(Var instance, int32 index, ScriptContext* scriptContext, PropertyOperationFlags propertyOperationFlags)
    {
#if FLOATVAR
        return OP_DeleteElementI(instance, Js::JavascriptNumber::ToVar(index, scriptContext), scriptContext, propertyOperationFlags);
#else
        char buffer[sizeof(Js::JavascriptNumber)];
        return OP_DeleteElementI(instance, Js::JavascriptNumber::ToVarInPlace(index, scriptContext,
            (Js::JavascriptNumber *)buffer), scriptContext, propertyOperationFlags);
#endif
    }

    Var JavascriptOperators::OP_DeleteElementI(Var instance, Var index, ScriptContext* scriptContext, PropertyOperationFlags propertyOperationFlags)
    {
        if(TaggedNumber::Is(instance))
        {
            return scriptContext->GetLibrary()->GetTrue();
        }

#if ENABLE_COPYONACCESS_ARRAY
        JavascriptLibrary::CheckAndConvertCopyOnAccessNativeIntArray<Var>(instance);
#endif
        TypeId typeId = JavascriptOperators::GetTypeId(instance);
        if (typeId == TypeIds_Null || typeId == TypeIds_Undefined)
        {
            JavascriptError::ThrowTypeError(scriptContext, JSERR_Property_CannotDelete_NullOrUndefined, GetPropertyDisplayNameForError(index, scriptContext));
        }

        RecyclableObject* object = RecyclableObject::FromVar(instance);

        uint32 indexVal;
        PropertyRecord const * propertyRecord;
        BOOL result = TRUE;
        IndexType indexType = GetIndexType(index, scriptContext, &indexVal, &propertyRecord, false);

        if (indexType == IndexType_Number)
        {
            result = JavascriptOperators::DeleteItem(object, indexVal, propertyOperationFlags);
        }
        else
        {
            Assert(indexType == IndexType_PropertyId);

            if (propertyRecord == nullptr && !JavascriptOperators::CanShortcutOnUnknownPropertyName(object))
            {
                indexType = GetIndexTypeFromPrimitive(index, scriptContext, &indexVal, &propertyRecord, true);
                Assert(indexType == IndexType_PropertyId);
                Assert(propertyRecord != nullptr);
            }

            if (propertyRecord != nullptr)
            {
                result = JavascriptOperators::DeleteProperty(object, propertyRecord->GetPropertyId(), propertyOperationFlags);
            }
#if DBG
            else
            {
                JavascriptString* indexStr = JavascriptConversion::ToString(index, scriptContext);
                PropertyRecord const * debugPropertyRecord;
                scriptContext->GetOrAddPropertyRecord(indexStr->GetString(), indexStr->GetLength(), &debugPropertyRecord);
                AssertMsg(JavascriptOperators::DeleteProperty(object, debugPropertyRecord->GetPropertyId(), propertyOperationFlags), "delete should have been true. See OS Bug 2727708 if you see this come from the web");
            }
#endif
        }

        return scriptContext->GetLibrary()->CreateBoolean(result);
    }

    Var JavascriptOperators::OP_GetLength(Var instance, ScriptContext* scriptContext)
    {
        return JavascriptOperators::OP_GetProperty(instance, PropertyIds::length, scriptContext);
    }

    inline Var JavascriptOperators::GetThisFromModuleRoot(Var thisVar)
    {
        RootObjectBase * rootObject = static_cast<RootObjectBase*>(thisVar);
        RecyclableObject* hostObject = rootObject->GetHostObject();

        //
        // if the module root has the host object, use that as "this"
        //
        if (hostObject)
        {
            thisVar = hostObject->GetHostDispatchVar();
        }
        return thisVar;
    }

    inline void JavascriptOperators::TryLoadRoot(Var& thisVar, TypeId typeId, int moduleID, ScriptContext* scriptContext)
    {
        bool loadRoot = false;
        if (JavascriptOperators::IsUndefinedOrNullType(typeId) || typeId == TypeIds_ActivationObject)
        {
            loadRoot = true;
        }
        else if (typeId == TypeIds_HostDispatch)
        {
            TypeId remoteTypeId;
            if (RecyclableObject::FromVar(thisVar)->GetRemoteTypeId(&remoteTypeId))
            {
                if (remoteTypeId == TypeIds_Null || remoteTypeId == TypeIds_Undefined || remoteTypeId == TypeIds_ActivationObject)
                {
                    loadRoot = true;
                }
            }
        }

        if (loadRoot)
        {
            if (moduleID == 0)
            {
                thisVar = JavascriptOperators::OP_LdRoot(scriptContext)->ToThis();
            }
            else
            {
                Js::ModuleRoot * moduleRoot = JavascriptOperators::GetModuleRoot(moduleID, scriptContext);
                if (moduleRoot == nullptr)
                {
                    Assert(false);
                    thisVar = scriptContext->GetLibrary()->GetUndefined();
                }
                else
                {
                    thisVar = GetThisFromModuleRoot(moduleRoot);
                }
            }
        }
    }

    Var JavascriptOperators::OP_GetThis(Var thisVar, int moduleID, ScriptContext* scriptContext)
    {
        //
        // if "this" is null or undefined
        //   Pass the global object
        // Else
        //   Pass ToObject(this)
        //
        TypeId typeId = JavascriptOperators::GetTypeId(thisVar);

        Assert(!JavascriptOperators::IsThisSelf(typeId));

        return JavascriptOperators::GetThisHelper(thisVar, typeId, moduleID, scriptContext);
    }

    Var JavascriptOperators::OP_GetThisNoFastPath(Var thisVar, int moduleID, ScriptContext* scriptContext)
    {
        TypeId typeId = JavascriptOperators::GetTypeId(thisVar);

        if (JavascriptOperators::IsThisSelf(typeId))
        {
            Assert(typeId != TypeIds_GlobalObject || ((Js::GlobalObject*)thisVar)->ToThis() == thisVar);
            Assert(typeId != TypeIds_ModuleRoot || JavascriptOperators::GetThisFromModuleRoot(thisVar) == thisVar);

            return thisVar;
        }

        return JavascriptOperators::GetThisHelper(thisVar, typeId, moduleID, scriptContext);
    }

    bool JavascriptOperators::IsThisSelf(TypeId typeId)
    {
        return (JavascriptOperators::IsObjectType(typeId) && ! JavascriptOperators::IsSpecialObjectType(typeId));
    }

    Var JavascriptOperators::GetThisHelper(Var thisVar, TypeId typeId, int moduleID, ScriptContext *scriptContext)
    {
        if (! JavascriptOperators::IsObjectType(typeId) && ! JavascriptOperators::IsUndefinedOrNullType(typeId))
        {
#if !FLOATVAR
            // We allowed stack number to be used as the "this" for getter and setter activation of
            // n.x and n[prop], where n is the Javascript Number
            return JavascriptOperators::ToObject(
                JavascriptNumber::BoxStackNumber(thisVar, scriptContext), scriptContext);
#else
            return JavascriptOperators::ToObject(thisVar, scriptContext);
#endif

        }
        else
        {
            TryLoadRoot(thisVar, typeId, moduleID, scriptContext);
            return thisVar;
        }
    }

    Var JavascriptOperators::OP_StrictGetThis(Var thisVar, ScriptContext* scriptContext)
    {
        TypeId typeId = JavascriptOperators::GetTypeId(thisVar);

        if (typeId == TypeIds_ActivationObject)
        {
            return scriptContext->GetLibrary()->GetUndefined();
        }

        return thisVar;
    }

    BOOL JavascriptOperators::GetRemoteTypeId(Var aValue, TypeId* typeId)
    {
        if (GetTypeId(aValue) != TypeIds_HostDispatch)
        {
            return FALSE;
        }
        return RecyclableObject::FromVar(aValue)->GetRemoteTypeId(typeId);
    }

    BOOL JavascriptOperators::IsJsNativeObject(Var aValue)
    {
        switch(GetTypeId(aValue))
        {
            case TypeIds_Object:
            case TypeIds_Function:
            case TypeIds_Array:
            case TypeIds_NativeIntArray:
#if ENABLE_COPYONACCESS_ARRAY
            case TypeIds_CopyOnAccessNativeIntArray:
#endif
            case TypeIds_NativeFloatArray:
            case TypeIds_ES5Array:
            case TypeIds_Date:
            case TypeIds_WinRTDate:
            case TypeIds_RegEx:
            case TypeIds_Error:
            case TypeIds_BooleanObject:
            case TypeIds_NumberObject:
#ifdef ENABLE_SIMDJS
            case TypeIds_SIMDObject:
#endif
            case TypeIds_StringObject:
            case TypeIds_Symbol:
            case TypeIds_SymbolObject:
            //case TypeIds_GlobalObject:
            //case TypeIds_ModuleRoot:
            //case TypeIds_HostObject:
            case TypeIds_Arguments:
            case TypeIds_ActivationObject:
            case TypeIds_Map:
            case TypeIds_Set:
            case TypeIds_WeakMap:
            case TypeIds_WeakSet:
            case TypeIds_ArrayIterator:
            case TypeIds_MapIterator:
            case TypeIds_SetIterator:
            case TypeIds_StringIterator:
            case TypeIds_Generator:
            case TypeIds_Promise:
            case TypeIds_Proxy:
                return true;
            default:
                return false;
        }
    }

    bool JavascriptOperators::CanShortcutOnUnknownPropertyName(RecyclableObject *instance)
    {
        if (!CanShortcutInstanceOnUnknownPropertyName(instance))
        {
            return false;
        }
        return CanShortcutPrototypeChainOnUnknownPropertyName(instance->GetPrototype());
    }

    bool JavascriptOperators::CanShortcutInstanceOnUnknownPropertyName(RecyclableObject *instance)
    {
        if (PHASE_OFF1(Js::OptUnknownElementNamePhase))
        {
            return false;
        }

        TypeId typeId = instance->GetTypeId();
        if (typeId == TypeIds_Proxy || typeId == TypeIds_HostDispatch)
        {
            return false;
        }
        if (DynamicType::Is(typeId) && 
            static_cast<DynamicObject*>(instance)->GetTypeHandler()->IsStringTypeHandler())
        {
            return false;
        }
        if (instance->IsExternal())
        {
            return false;
        }
        return !(instance->HasDeferredTypeHandler() &&
                 JavascriptFunction::Is(instance) && 
                 JavascriptFunction::FromVar(instance)->IsExternalFunction());
    }

    bool JavascriptOperators::CanShortcutPrototypeChainOnUnknownPropertyName(RecyclableObject *prototype)
    {
        Assert(prototype);

        for (; prototype->GetTypeId() != TypeIds_Null; prototype = prototype->GetPrototype())
        {
            if (!CanShortcutInstanceOnUnknownPropertyName(prototype))
            {
                return false;
            }
        }       
        return true;
    }

    RecyclableObject* JavascriptOperators::GetPrototype(RecyclableObject* instance)
    {
        if (JavascriptOperators::GetTypeId(instance) == TypeIds_Null)
        {
            return instance;
        }
        return instance->GetPrototype();
    }

    RecyclableObject* JavascriptOperators::OP_GetPrototype(Var instance, ScriptContext* scriptContext)
    {
        if (TaggedNumber::Is(instance))
        {
            return scriptContext->GetLibrary()->GetNumberPrototype();
        }
        else if (JavascriptOperators::GetTypeId(instance) != TypeIds_Null)
        {
            return JavascriptOperators::GetPrototype(RecyclableObject::FromVar(instance));
        }
        else
        {
            return scriptContext->GetLibrary()->GetNull();
        }
    }

     BOOL JavascriptOperators::OP_BrFncEqApply(Var instance, ScriptContext *scriptContext)
     {
         // JavascriptFunction && !HostDispatch
         if (JavascriptOperators::GetTypeId(instance) == TypeIds_Function)
         {
             FunctionProxy *bod= ((JavascriptFunction*)instance)->GetFunctionProxy();
             if (bod != nullptr)
             {
                 return bod->GetDirectEntryPoint(bod->GetDefaultEntryPointInfo()) == &Js::JavascriptFunction::EntryApply;
             }
             else
             {
                 FunctionInfo* info = ((JavascriptFunction *)instance)->GetFunctionInfo();
                 if (info != nullptr)
                 {
                     return &Js::JavascriptFunction::EntryApply == info->GetOriginalEntryPoint();
                 }
                 else
                 {
                     return false;
                 }
             }
         }

         return false;
     }

     BOOL JavascriptOperators::OP_BrFncNeqApply(Var instance, ScriptContext *scriptContext)
     {
         // JavascriptFunction and !HostDispatch
         if (JavascriptOperators::GetTypeId(instance) == TypeIds_Function)
         {
             FunctionProxy *bod = ((JavascriptFunction *)instance)->GetFunctionProxy();
             if (bod != nullptr)
             {
                 return bod->GetDirectEntryPoint(bod->GetDefaultEntryPointInfo()) != &Js::JavascriptFunction::EntryApply;
             }
             else
             {
                 FunctionInfo* info = ((JavascriptFunction *)instance)->GetFunctionInfo();
                 if (info != nullptr)
                 {
                     return &Js::JavascriptFunction::EntryApply != info->GetOriginalEntryPoint();
                 }
                 else
                 {
                     return true;
                 }
             }
         }

         return true;
     }

    BOOL JavascriptOperators::OP_BrHasSideEffects(int se, ScriptContext* scriptContext)
    {
        return (scriptContext->optimizationOverrides.GetSideEffects() & se) != SideEffects_None;
    }

    BOOL JavascriptOperators::OP_BrNotHasSideEffects(int se, ScriptContext* scriptContext)
    {
        return (scriptContext->optimizationOverrides.GetSideEffects() & se) == SideEffects_None;
    }

    // returns NULL if there is no more elements to enumerate.
    Var JavascriptOperators::OP_BrOnEmpty(ForInObjectEnumerator * aEnumerator)
    {
        PropertyId id;
        return aEnumerator->GetCurrentAndMoveNext(id);
    }

    ForInObjectEnumerator * JavascriptOperators::OP_GetForInEnumerator(Var enumerable, ScriptContext* scriptContext)
    {
        RecyclableObject* enumerableObject;
        bool isCrossSite;
#if ENABLE_COPYONACCESS_ARRAY
        JavascriptLibrary::CheckAndConvertCopyOnAccessNativeIntArray<Var>(enumerable);
#endif
        if (GetPropertyObject(enumerable, scriptContext, &enumerableObject))
        {
            isCrossSite = enumerableObject->GetScriptContext() != scriptContext;
        }
        else
        {
            enumerableObject = nullptr;
            isCrossSite = false;
        }
        if (!isCrossSite)
        {
            ForInObjectEnumerator * enumerator  = scriptContext->GetLibrary()->GetAndClearForInEnumeratorCache();
            if(enumerator != NULL)
            {
                enumerator->Initialize(enumerableObject, scriptContext);
                return enumerator;
            }
        }
        return RecyclerNew(scriptContext->GetRecycler(), ForInObjectEnumerator, enumerableObject, scriptContext);
    }

    void JavascriptOperators::OP_ReleaseForInEnumerator(ForInObjectEnumerator * enumerator, ScriptContext* scriptContext)
    {
        // Debugger SetNextStatement may skip OP_GetForInEnumerator and result in NULL ForInObjectEnumerator here. See Win8 391556
        if (enumerator && enumerator->CanBeReused())
        {
            enumerator->Clear();
            scriptContext->GetLibrary()->SetForInEnumeratorCache(enumerator);
        }
    }

    Js::Var JavascriptOperators::OP_CmEq_A(Var a, Var b, ScriptContext* scriptContext)
    {
       return JavascriptBoolean::ToVar(JavascriptOperators::Equal(a, b, scriptContext), scriptContext);
    }

    Var JavascriptOperators::OP_CmNeq_A(Var a, Var b, ScriptContext* scriptContext)
    {
        return JavascriptBoolean::ToVar(JavascriptOperators::NotEqual(a,b,scriptContext), scriptContext);
    }

    Var JavascriptOperators::OP_CmSrEq_A(Var a, Var b, ScriptContext* scriptContext)
    {
       return JavascriptBoolean::ToVar(JavascriptOperators::StrictEqual(a, b, scriptContext), scriptContext);
    }

    Var JavascriptOperators::OP_CmSrEq_String(Var a, Var b, ScriptContext *scriptContext)
    {
        return JavascriptBoolean::ToVar(JavascriptOperators::StrictEqualString(a, b), scriptContext);
    }

    Var JavascriptOperators::OP_CmSrEq_EmptyString(Var a, ScriptContext *scriptContext)
    {
        return JavascriptBoolean::ToVar(JavascriptOperators::StrictEqualEmptyString(a), scriptContext);
    }

    Var JavascriptOperators::OP_CmSrNeq_A(Var a, Var b, ScriptContext* scriptContext)
    {
        return JavascriptBoolean::ToVar(JavascriptOperators::NotStrictEqual(a, b, scriptContext), scriptContext);
    }

    Var JavascriptOperators::OP_CmLt_A(Var a, Var b, ScriptContext* scriptContext)
    {
        return JavascriptBoolean::ToVar(JavascriptOperators::Less(a, b, scriptContext), scriptContext);
    }

    Var JavascriptOperators::OP_CmLe_A(Var a, Var b, ScriptContext* scriptContext)
    {
        return JavascriptBoolean::ToVar(JavascriptOperators::LessEqual(a, b, scriptContext), scriptContext);
    }

    Var JavascriptOperators::OP_CmGt_A(Var a, Var b, ScriptContext* scriptContext)
    {
        return JavascriptBoolean::ToVar(JavascriptOperators::Greater(a, b, scriptContext), scriptContext);
    }

    Var JavascriptOperators::OP_CmGe_A(Var a, Var b, ScriptContext* scriptContext)
    {
        return JavascriptBoolean::ToVar(JavascriptOperators::GreaterEqual(a, b, scriptContext), scriptContext);
    }

    DetachedStateBase* JavascriptOperators::DetachVarAndGetState(Var var)
    {
        switch (GetTypeId(var))
        {
        case TypeIds_ArrayBuffer:
            return Js::ArrayBuffer::FromVar(var)->DetachAndGetState();
        default:
            if (!Js::RecyclableObject::FromVar(var)->IsExternal())
            {
                AssertMsg(false, "We should explicitly have a case statement for each non-external object that can be detached.");
            }
            return nullptr;
        }
    }

    bool JavascriptOperators::IsObjectDetached(Var var)
    {
        switch (GetTypeId(var))
        {
        case TypeIds_ArrayBuffer:
            return Js::ArrayBuffer::FromVar(var)->IsDetached();
        default:
            return false;
        }
    }

    Var JavascriptOperators::NewVarFromDetachedState(DetachedStateBase* state, JavascriptLibrary *library)
    {
        switch (state->GetTypeId())
        {
        case TypeIds_ArrayBuffer:
            return Js::ArrayBuffer::NewFromDetachedState(state, library);
            break;
        default:
            AssertMsg(false, "We should explicitly have a case statement for each object which has detached state.");
            return nullptr;
        }
    }

    DynamicType *
    JavascriptOperators::EnsureObjectLiteralType(ScriptContext* scriptContext, const Js::PropertyIdArray *propIds, DynamicType ** literalType)
    {
        DynamicType * newType = *literalType;
        if (newType != nullptr)
        {
            if (!newType->GetIsShared())
            {
                newType->ShareType();
            }
        }
        else
        {
            DynamicType* objectType =
                FunctionBody::DoObjectHeaderInliningForObjectLiteral(propIds, scriptContext)
                    ?   scriptContext->GetLibrary()->GetObjectHeaderInlinedLiteralType((uint16)propIds->count)
                    :   scriptContext->GetLibrary()->GetObjectLiteralType(
                            static_cast<PropertyIndex>(
                                min(propIds->count, static_cast<uint32>(MaxPreInitializedObjectTypeInlineSlotCount))));
            newType = PathTypeHandlerBase::CreateTypeForNewScObject(scriptContext, objectType, propIds, false);
            *literalType = newType;
        }

        Assert(GetLiteralInlineSlotCapacity(propIds, scriptContext) == newType->GetTypeHandler()->GetInlineSlotCapacity());
        Assert(newType->GetTypeHandler()->GetSlotCapacity() >= 0);
        Assert(GetLiteralSlotCapacity(propIds, scriptContext) == (uint)newType->GetTypeHandler()->GetSlotCapacity());
        return newType;
    }

    Var JavascriptOperators::NewScObjectLiteral(ScriptContext* scriptContext, const Js::PropertyIdArray *propIds, DynamicType ** literalType)
    {
        Assert(propIds->count != 0);
        Assert(!propIds->hadDuplicates);        // duplicates are removed by parser

#ifdef PROFILE_OBJECT_LITERALS
        // Empty objects not counted in the object literal counts
        scriptContext->objectLiteralInstanceCount++;
        if (propIds->count > scriptContext->objectLiteralMaxLength)
        {
            scriptContext->objectLiteralMaxLength = propIds->count;
        }
#endif

        DynamicType* newType = EnsureObjectLiteralType(scriptContext, propIds, literalType);
        DynamicObject* instance = DynamicObject::New(scriptContext->GetRecycler(), newType);

        if (!newType->GetIsShared())
        {
            newType->GetTypeHandler()->SetSingletonInstanceIfNeeded(instance);
        }
#ifdef PROFILE_OBJECT_LITERALS
        else
        {
            scriptContext->objectLiteralCacheCount++;
        }
#endif
        JS_ETW(EventWriteJSCRIPT_RECYCLER_ALLOCATE_OBJECT(instance));
        // can't auto-proxy here as object literal is not exactly "new" object and cannot be intercepted as proxy.
        return instance;
    }

    uint JavascriptOperators::GetLiteralSlotCapacity(Js::PropertyIdArray const * propIds, ScriptContext *const scriptContext)
    {
        const uint inlineSlotCapacity = GetLiteralInlineSlotCapacity(propIds, scriptContext);
        return DynamicTypeHandler::RoundUpSlotCapacity(propIds->count, static_cast<PropertyIndex>(inlineSlotCapacity));
    }

    uint JavascriptOperators::GetLiteralInlineSlotCapacity(
        Js::PropertyIdArray const * propIds,
        ScriptContext *const scriptContext)
    {
        if (propIds->hadDuplicates)
        {
            return 0;
        }

        return
            FunctionBody::DoObjectHeaderInliningForObjectLiteral(propIds, scriptContext)
                ?   DynamicTypeHandler::RoundUpObjectHeaderInlinedInlineSlotCapacity(static_cast<PropertyIndex>(propIds->count))
                :   DynamicTypeHandler::RoundUpInlineSlotCapacity(
                        static_cast<PropertyIndex>(
                            min(propIds->count, static_cast<uint32>(MaxPreInitializedObjectTypeInlineSlotCount))));
    }

    Var JavascriptOperators::OP_InitCachedScope(Var varFunc, const Js::PropertyIdArray *propIds, DynamicType ** literalType, bool formalsAreLetDecls, ScriptContext *scriptContext)
    {
        ScriptFunction *func = JavascriptGeneratorFunction::Is(varFunc) ?
            JavascriptGeneratorFunction::FromVar(varFunc)->GetGeneratorVirtualScriptFunction() :
            ScriptFunction::FromVar(varFunc);

#ifdef PROFILE_OBJECT_LITERALS
        // Empty objects not counted in the object literal counts
        scriptContext->objectLiteralInstanceCount++;
        if (propIds->count > scriptContext->objectLiteralMaxLength)
        {
            scriptContext->objectLiteralMaxLength = propIds->count;
        }
#endif

        PropertyId cachedFuncCount = ActivationObjectEx::GetCachedFuncCount(propIds);
        PropertyId firstFuncSlot = ActivationObjectEx::GetFirstFuncSlot(propIds);
        PropertyId firstVarSlot = ActivationObjectEx::GetFirstVarSlot(propIds);
        PropertyId lastFuncSlot = Constants::NoProperty;

        if (firstFuncSlot != Constants::NoProperty)
        {
            if (firstVarSlot == Constants::NoProperty)
            {
                lastFuncSlot = propIds->count - 1;
            }
            else
            {
                lastFuncSlot = firstVarSlot - 1;
            }
        }

        DynamicType *type = *literalType;
        if (type != nullptr)
        {
#ifdef PROFILE_OBJECT_LITERALS
            scriptContext->objectLiteralCacheCount++;
#endif
        }
        else
        {
            type = scriptContext->GetLibrary()->GetActivationObjectType();
            if (formalsAreLetDecls)
            {
                uint formalsSlotLimit = (firstFuncSlot != Constants::NoProperty) ? (uint)firstFuncSlot :
                                        (firstVarSlot != Constants::NoProperty) ? (uint)firstVarSlot :
                                        propIds->count;
                type = PathTypeHandlerBase::CreateNewScopeObject(scriptContext, type, propIds, PropertyLet, formalsSlotLimit);
            }
            else
            {
                type = PathTypeHandlerBase::CreateNewScopeObject(scriptContext, type, propIds);
            }
            *literalType = type;
        }
        Var undef = scriptContext->GetLibrary()->GetUndefined();

        ActivationObjectEx *scopeObjEx = func->GetCachedScope();
        if (scopeObjEx && scopeObjEx->IsCommitted())
        {
            scopeObjEx->ReplaceType(type);
            scopeObjEx->SetCommit(false);
#if DBG
            for (uint i = firstVarSlot; i < propIds->count; i++)
            {
                AssertMsg(scopeObjEx->GetSlot(i) == undef, "Var attached to cached scope");
            }
#endif
        }
        else
        {
            ActivationObjectEx *tmp = RecyclerNewPlus(scriptContext->GetRecycler(), (cachedFuncCount == 0 ? 0 : cachedFuncCount - 1) * sizeof(FuncCacheEntry), ActivationObjectEx, type, func, cachedFuncCount, firstFuncSlot, lastFuncSlot);
            if (!scopeObjEx)
            {
                func->SetCachedScope(tmp);
            }
            scopeObjEx = tmp;

            for (uint i = firstVarSlot; i < propIds->count; i++)
            {
                scopeObjEx->SetSlot(SetSlotArguments(propIds->elements[i], i, undef));
            }
        }

        return scopeObjEx;
    }

    void JavascriptOperators::OP_InvalidateCachedScope(void* varEnv, int32 envIndex)
    {
        FrameDisplay *disp = (FrameDisplay*)varEnv;
        RecyclableObject *objScope = RecyclableObject::FromVar(disp->GetItem(envIndex));
        objScope->InvalidateCachedScope();
    }

    void JavascriptOperators::OP_InitCachedFuncs(Var varScope, FrameDisplay *pDisplay, const FuncInfoArray *info, ScriptContext *scriptContext)
    {
        ActivationObjectEx *scopeObj = (ActivationObjectEx*)ActivationObjectEx::FromVar(varScope);
        Assert(scopeObj->GetTypeHandler()->GetInlineSlotCapacity() == 0);

        uint funcCount = info->count;

        if (funcCount == 0)
        {
            // Degenerate case: no nested funcs at all
            return;
        }

        if (scopeObj->HasCachedFuncs())
        {
            for (uint i = 0; i < funcCount; i++)
            {
                const FuncCacheEntry *entry = scopeObj->GetFuncCacheEntry(i);
                ScriptFunction *func = entry->func;

                FunctionProxy * proxy = func->GetFunctionProxy();
                if (proxy != proxy->GetFunctionProxy())
                {
                    // The FunctionProxy has changed since the object was cached, e.g., due to execution
                    // of a deferred function through a different object.
                    proxy = proxy->GetFunctionProxy();
                    func->SetFunctionInfo(proxy);
                }

                // Reset the function's type to the default type with no properties
                // Use the cached type on the function proxy rather than the type in the func cache entry
                // CONSIDER: Stop caching the function types in the scope object
                func->ReplaceType(proxy->EnsureDeferredPrototypeType());
                func->ResetConstructorCacheToDefault();

                uint scopeSlot = info->elements[i].scopeSlot;
                if (scopeSlot != Constants::NoProperty)
                {
                    // CONSIDER: Store property IDs in FuncInfoArray in debug builds so we can properly assert in SetAuxSlot
                    scopeObj->SetAuxSlot(SetSlotArguments(Constants::NoProperty, scopeSlot, entry->func));
                }
            }
            return;
        }

        // No cached functions, so create them and cache them.
        JavascriptFunction *funcParent = scopeObj->GetParentFunc();
        for (uint i = 0; i < funcCount; i++)
        {
            const FuncInfoEntry *entry = &info->elements[i];
            uint nestedIndex = entry->nestedIndex;
            uint scopeSlot = entry->scopeSlot;

            FunctionProxy * proxy = funcParent->GetFunctionBody()->GetNestedFunc(nestedIndex);

            ScriptFunction *func = scriptContext->GetLibrary()->CreateScriptFunction(proxy);

            func->SetEnvironment(pDisplay);
            JS_ETW(EventWriteJSCRIPT_RECYCLER_ALLOCATE_FUNCTION(func, EtwTrace::GetFunctionId(proxy)));

            scopeObj->SetCachedFunc(i, func);
            if (scopeSlot != Constants::NoProperty)
            {
                // CONSIDER: Store property IDs in FuncInfoArray in debug builds so we can properly assert in SetAuxSlot
                scopeObj->SetAuxSlot(SetSlotArguments(Constants::NoProperty, scopeSlot, func));
            }
        }
    }

    Var JavascriptOperators::AddVarsToArraySegment(SparseArraySegment<Var> * segment, const Js::VarArray *vars)
    {
        uint32 count = vars->count;

        Assert(segment->left == 0);
        Assert(count <= segment->size);

        if(count > segment->length)
        {
            segment->length = count;
        }
        js_memcpy_s(segment->elements, sizeof(Var) * segment->length, vars->elements, sizeof(Var) * count);

        return segment;
    }

    void JavascriptOperators::AddIntsToArraySegment(SparseArraySegment<int32> * segment, const Js::AuxArray<int32> *ints)
    {
        uint32 count = ints->count;

        Assert(segment->left == 0);
        Assert(count <= segment->size);

        if(count > segment->length)
        {
            segment->length = count;
        }
        js_memcpy_s(segment->elements, sizeof(int32) * segment->length, ints->elements, sizeof(int32) * count);
    }

    void JavascriptOperators::AddFloatsToArraySegment(SparseArraySegment<double> * segment, const Js::AuxArray<double> *doubles)
    {
        uint32 count = doubles->count;

        Assert(segment->left == 0);
        Assert(count <= segment->size);

        if(count > segment->length)
        {
            segment->length = count;
        }
        js_memcpy_s(segment->elements, sizeof(double) * segment->length, doubles->elements, sizeof(double) * count);
    }

    RecyclableObject * JavascriptOperators::GetPrototypeObject(RecyclableObject * constructorFunction, ScriptContext * scriptContext)
    {
        Var prototypeProperty = JavascriptOperators::GetProperty(constructorFunction, PropertyIds::prototype, scriptContext);
        RecyclableObject* prototypeObject;
        PrototypeObject(prototypeProperty, constructorFunction, scriptContext, &prototypeObject);
        return prototypeObject;
    }

    RecyclableObject * JavascriptOperators::GetPrototypeObjectForConstructorCache(RecyclableObject * constructor, ScriptContext* requestContext, bool& canBeCached)
    {
        PropertyValueInfo info;
        Var prototypeValue;
        RecyclableObject* prototypeObject;

        canBeCached = false;

        // Do a local property lookup.  Since a function's prototype property is a non-configurable data property, we don't need to worry
        // about the prototype being an accessor property, whose getter returns different values every time it's called.
        if (constructor->GetProperty(constructor, PropertyIds::prototype, &prototypeValue, &info, requestContext))
        {
            if (!JavascriptOperators::PrototypeObject(prototypeValue, constructor, requestContext, &prototypeObject))
            {
                // The value returned by the property lookup is not a valid prototype object, default to object prototype.
                Assert(prototypeObject == constructor->GetLibrary()->GetObjectPrototype());
            }

            // For these scenarios, we do not want to populate the cache.
            if (constructor->GetScriptContext() != requestContext || info.GetInstance() != constructor)
            {
                return prototypeObject;
            }
        }
        else
        {
            // It's ok to cache Object.prototype, because Object.prototype cannot be overwritten.
            prototypeObject = constructor->GetLibrary()->GetObjectPrototype();
        }

        canBeCached = true;
        return prototypeObject;
    }

    bool JavascriptOperators::PrototypeObject(Var prototypeProperty, RecyclableObject * constructorFunction, ScriptContext * scriptContext, RecyclableObject** prototypeObject)
    {
        TypeId prototypeType = JavascriptOperators::GetTypeId(prototypeProperty);

        if (JavascriptOperators::IsObjectType(prototypeType))
        {
            *prototypeObject = RecyclableObject::FromVar(prototypeProperty);
            return true;
        }
        *prototypeObject = constructorFunction->GetLibrary()->GetObjectPrototype();
        return false;
    }

    FunctionInfo* JavascriptOperators::GetConstructorFunctionInfo(Var instance, ScriptContext * scriptContext)
    {
        TypeId typeId = JavascriptOperators::GetTypeId(instance);
        if (typeId == TypeIds_Function)
        {
            JavascriptFunction * function =  JavascriptFunction::FromVar(instance);
            return function->GetFunctionInfo();
        }
        if (typeId != TypeIds_HostDispatch && typeId != TypeIds_Proxy)
        {
            if (typeId == TypeIds_Null)
            {
                JavascriptError::ThrowTypeError(scriptContext, JSERR_NeedObject);
            }

            JavascriptError::ThrowTypeError(scriptContext, VBSERR_ActionNotSupported);
        }
        return nullptr;
    }

    Var JavascriptOperators::NewJavascriptObjectNoArg(ScriptContext* requestContext)
    {
        DynamicObject * newObject = requestContext->GetLibrary()->CreateObject(true);
        JS_ETW(EventWriteJSCRIPT_RECYCLER_ALLOCATE_OBJECT(newObject));
#if ENABLE_DEBUG_CONFIG_OPTIONS
        if (Js::Configuration::Global.flags.IsEnabled(Js::autoProxyFlag))
        {
            newObject = DynamicObject::FromVar(JavascriptProxy::AutoProxyWrapper(newObject));
        }
#endif
        return newObject;
    }

    Var JavascriptOperators::NewJavascriptArrayNoArg(ScriptContext* requestContext)
    {
        JavascriptArray * newArray = requestContext->GetLibrary()->CreateArray();
        JS_ETW(EventWriteJSCRIPT_RECYCLER_ALLOCATE_OBJECT(newArray));
#if ENABLE_DEBUG_CONFIG_OPTIONS
        if (Js::Configuration::Global.flags.IsEnabled(Js::autoProxyFlag))
        {
            newArray = static_cast<JavascriptArray*>(JavascriptProxy::AutoProxyWrapper(newArray));
        }
#endif
        return newArray;
    }

    Var JavascriptOperators::NewScObjectNoArgNoCtorFull(Var instance, ScriptContext* requestContext)
    {
        return NewScObjectNoArgNoCtorCommon(instance, requestContext, true);
    }

    Var JavascriptOperators::NewScObjectNoArgNoCtor(Var instance, ScriptContext* requestContext)
    {
        return NewScObjectNoArgNoCtorCommon(instance, requestContext, false);
    }

    Var JavascriptOperators::NewScObjectNoArgNoCtorCommon(Var instance, ScriptContext* requestContext, bool isBaseClassConstructorNewScObject)
    {
        RecyclableObject * object = RecyclableObject::FromVar(instance);
        FunctionInfo* functionInfo = JavascriptOperators::GetConstructorFunctionInfo(instance, requestContext);
        Assert(functionInfo != &JavascriptObject::EntryInfo::NewInstance); // built-ins are not inlined
        Assert(functionInfo != &JavascriptArray::EntryInfo::NewInstance); // built-ins are not inlined

        return functionInfo != nullptr ?
            JavascriptOperators::NewScObjectCommon(object, functionInfo, requestContext, isBaseClassConstructorNewScObject) :
            JavascriptOperators::NewScObjectHostDispatchOrProxy(object, requestContext);
    }

    Var JavascriptOperators::NewScObjectNoArg(Var instance, ScriptContext * requestContext)
    {
        if (JavascriptProxy::Is(instance))
        {
            Arguments args(CallInfo(CallFlags_New, 1), &instance);
            JavascriptProxy* proxy = JavascriptProxy::FromVar(instance);
            return proxy->ConstructorTrap(args, requestContext, 0);
        }

        FunctionInfo* functionInfo = JavascriptOperators::GetConstructorFunctionInfo(instance, requestContext);
        RecyclableObject * object = RecyclableObject::FromVar(instance);

        if (functionInfo == &JavascriptObject::EntryInfo::NewInstance)
        {
            // Fast path for new Object()
            Assert((functionInfo->GetAttributes() & FunctionInfo::ErrorOnNew) == 0);
            JavascriptLibrary* library = object->GetLibrary();

            DynamicObject * newObject = library->CreateObject(true);
            JS_ETW(EventWriteJSCRIPT_RECYCLER_ALLOCATE_OBJECT(newObject));
#if ENABLE_DEBUG_CONFIG_OPTIONS
            if (Js::Configuration::Global.flags.IsEnabled(Js::autoProxyFlag))
            {
                newObject = DynamicObject::FromVar(JavascriptProxy::AutoProxyWrapper(newObject));
            }
#endif

#if DBG
            DynamicType* newObjectType = newObject->GetDynamicType();
            Assert(newObjectType->GetIsShared());

            JavascriptFunction* constructor = JavascriptFunction::FromVar(instance);
            Assert(!constructor->GetConstructorCache()->NeedsUpdateAfterCtor());
#endif

            ScriptContext * scriptContext = library->GetScriptContext();
            if (scriptContext != requestContext)
            {
                CrossSite::MarshalDynamicObjectAndPrototype(requestContext, newObject);
            }

            return newObject;
        }
        else if (functionInfo == &JavascriptArray::EntryInfo::NewInstance)
        {
            Assert((functionInfo->GetAttributes() & FunctionInfo::ErrorOnNew) == 0);
            JavascriptLibrary* library = object->GetLibrary();

            JavascriptArray * newArray = library->CreateArray();
            JS_ETW(EventWriteJSCRIPT_RECYCLER_ALLOCATE_OBJECT(newArray));
#if ENABLE_DEBUG_CONFIG_OPTIONS
            if (Js::Configuration::Global.flags.IsEnabled(Js::autoProxyFlag))
            {
                newArray = static_cast<JavascriptArray*>(JavascriptProxy::AutoProxyWrapper(newArray));
            }
#endif

#if DBG
            DynamicType* newArrayType = newArray->GetDynamicType();
            Assert(newArrayType->GetIsShared());

            JavascriptFunction* constructor = JavascriptFunction::FromVar(instance);
            Assert(!constructor->GetConstructorCache()->NeedsUpdateAfterCtor());
#endif

            ScriptContext * scriptContext = library->GetScriptContext();
            if (scriptContext != requestContext)
            {
                CrossSite::MarshalDynamicObjectAndPrototype(requestContext, newArray);
            }
            return newArray;
        }

        Var newObject = functionInfo != nullptr ?
            JavascriptOperators::NewScObjectCommon(object, functionInfo, requestContext) :
            JavascriptOperators::NewScObjectHostDispatchOrProxy(object, requestContext);

        Var returnVar = CALL_FUNCTION(object, CallInfo(CallFlags_New, 1), newObject);
        if (JavascriptOperators::IsObject(returnVar))
        {
            newObject = returnVar;
        }

        ConstructorCache * constructorCache = nullptr;
        if (JavascriptFunction::Is(instance))
        {
            constructorCache = JavascriptFunction::FromVar(instance)->GetConstructorCache();
        }

        if (constructorCache != nullptr && constructorCache->NeedsUpdateAfterCtor())
        {
            JavascriptOperators::UpdateNewScObjectCache(object, newObject, requestContext);
        }

#if ENABLE_DEBUG_CONFIG_OPTIONS
        if (Js::Configuration::Global.flags.IsEnabled(Js::autoProxyFlag))
        {
            newObject = DynamicObject::FromVar(JavascriptProxy::AutoProxyWrapper(newObject));
            // this might come from a different scriptcontext.
            newObject = CrossSite::MarshalVar(requestContext, newObject);
        }
#endif

        return newObject;
    }

    Var JavascriptOperators::NewScObjectNoCtorFull(Var instance, ScriptContext* requestContext)
    {
        return NewScObjectNoCtorCommon(instance, requestContext, true);
    }

    Var JavascriptOperators::NewScObjectNoCtor(Var instance, ScriptContext * requestContext)
    {
        return NewScObjectNoCtorCommon(instance, requestContext, false);
    }

    Var JavascriptOperators::NewScObjectNoCtorCommon(Var instance, ScriptContext* requestContext, bool isBaseClassConstructorNewScObject)
    {
        FunctionInfo* functionInfo = JavascriptOperators::GetConstructorFunctionInfo(instance, requestContext);

        if (functionInfo)
        {
            return JavascriptOperators::NewScObjectCommon(RecyclableObject::FromVar(instance), functionInfo, requestContext, isBaseClassConstructorNewScObject);
        }
        else
        {
            return JavascriptOperators::NewScObjectHostDispatchOrProxy(RecyclableObject::FromVar(instance), requestContext);
        }
    }

    Var JavascriptOperators::NewScObjectHostDispatchOrProxy(RecyclableObject * function, ScriptContext * requestContext)
    {
        ScriptContext* functionScriptContext = function->GetScriptContext();

        if (JavascriptProxy::Is(function))
        {
            // We can still call into NewScObjectNoCtor variations in JIT code for performance; however for proxy we don't
            // really need the new object as the trap will handle the "this" pointer separately. pass back nullptr to ensure
            // failure in invalid case.
            return  nullptr;
        }
        RecyclableObject * prototype = JavascriptOperators::GetPrototypeObject(function, functionScriptContext);
        prototype = RecyclableObject::FromVar(CrossSite::MarshalVar(requestContext, prototype));
        Var object = requestContext->GetLibrary()->CreateObject(prototype);
        JS_ETW(EventWriteJSCRIPT_RECYCLER_ALLOCATE_OBJECT(object));
#if ENABLE_DEBUG_CONFIG_OPTIONS
        if (Js::Configuration::Global.flags.IsEnabled(Js::autoProxyFlag))
        {
            object = DynamicObject::FromVar(JavascriptProxy::AutoProxyWrapper(object));
        }
#endif
        return object;
    }

    Var JavascriptOperators::NewScObjectCommon(RecyclableObject * function, FunctionInfo* functionInfo, ScriptContext * requestContext, bool isBaseClassConstructorNewScObject)
    {
        // CONSIDER: Allow for the cache to be repopulated if the type got collected, and a new one got populated with
        // the same number of inlined slots. This requires that the JIT-ed code actually load the type from the cache
        // (instead of hard-coding it), but it can (and must) keep the hard-coded number of inline slots.
        // CONSIDER: Consider also not pinning the type in the cache.  This can be done by using a registration based
        // weak reference (we need to control the memory address), which we don't yet have, or by allocating the cache from
        // the inline cache arena to allow it to be zeroed, but retain a recycler-allocated portion to hold on to the size of
        // inlined slots.

        JavascriptFunction* constructor = JavascriptFunction::FromVar(function);
        if (functionInfo->IsClassConstructor() && !isBaseClassConstructorNewScObject)
        {
            // If we are calling new on a class constructor, the contract is that we pass new.target as the 'this' argument.
            // function is the constructor on which we called new - which is new.target.
            // If we are trying to construct the object for a base class constructor as part of a super call, we should not
            // store new.target in the 'this' argument.
            return function;
        }
        ConstructorCache* constructorCache = constructor->GetConstructorCache();
        AssertMsg(constructorCache->GetScriptContext() == nullptr || constructorCache->GetScriptContext() == constructor->GetScriptContext(),
            "Why did we populate a constructor cache with a mismatched script context?");

        Assert(constructorCache != nullptr);
        DynamicType* type = constructorCache->GetGuardValueAsType();
        if (type != nullptr && constructorCache->GetScriptContext() == requestContext)
        {
#if DBG
            bool cachedProtoCanBeCached;
            Assert(type->GetPrototype() == JavascriptOperators::GetPrototypeObjectForConstructorCache(constructor, requestContext, cachedProtoCanBeCached));
            Assert(cachedProtoCanBeCached);
            Assert(type->GetIsShared());
#endif

#if DBG_DUMP
            TraceUseConstructorCache(constructorCache, constructor, true);
#endif
            Var object = DynamicObject::New(requestContext->GetRecycler(), type);
            JS_ETW(EventWriteJSCRIPT_RECYCLER_ALLOCATE_OBJECT(object));
#if ENABLE_DEBUG_CONFIG_OPTIONS
            if (Js::Configuration::Global.flags.IsEnabled(Js::autoProxyFlag))
            {
                object = DynamicObject::FromVar(JavascriptProxy::AutoProxyWrapper(object));
            }
#endif
            return object;
        }

        if (constructorCache->SkipDefaultNewObject())
        {
            Assert(!constructorCache->NeedsUpdateAfterCtor());

#if DBG_DUMP
            TraceUseConstructorCache(constructorCache, constructor, true);
#endif
            if (isBaseClassConstructorNewScObject)
            {
                return JavascriptOperators::CreateFromConstructor(function, requestContext);
            }

            return nullptr;
        }

#if DBG_DUMP
        TraceUseConstructorCache(constructorCache, constructor, false);
#endif

        ScriptContext* constructorScriptContext = function->GetScriptContext();
        Assert(!constructorScriptContext->GetThreadContext()->IsDisableImplicitException());
        // we shouldn't try to call the constructor if it's closed already.
        constructorScriptContext->VerifyAlive(TRUE, requestContext);

        FunctionInfo::Attributes attributes = functionInfo->GetAttributes();
        if (attributes & FunctionInfo::ErrorOnNew)
        {
            JavascriptError::ThrowTypeError(requestContext, JSERR_ErrorOnNew);
        }

        // Slow path
        FunctionProxy * ctorProxy = constructor->GetFunctionProxy();
        FunctionBody * functionBody = ctorProxy != nullptr ? ctorProxy->EnsureDeserialized()->Parse() : nullptr;

        if (attributes & FunctionInfo::SkipDefaultNewObject)
        {
            // The constructor doesn't use the default new object.
#pragma prefast(suppress:6236, "DevDiv bug 830883. False positive when PHASE_OFF is #defined as '(false)'.")
            if (!PHASE_OFF1(ConstructorCachePhase) && (functionBody == nullptr || !PHASE_OFF(ConstructorCachePhase, functionBody)))
            {
                constructorCache = constructor->EnsureValidConstructorCache();
                constructorCache->PopulateForSkipDefaultNewObject(constructorScriptContext);

#if DBG_DUMP
                if ((functionBody != nullptr && PHASE_TRACE(Js::ConstructorCachePhase, functionBody)) || (functionBody == nullptr && PHASE_TRACE1(Js::ConstructorCachePhase)))
                {
                    const char16* ctorName = functionBody != nullptr ? functionBody->GetDisplayName() : _u("<unknown>");
                    char16 debugStringBuffer[MAX_FUNCTION_BODY_DEBUG_STRING_SIZE];

                    Output::Print(_u("CtorCache: populated cache (0x%p) for ctor %s (%s): "), constructorCache, ctorName,
                        functionBody ? functionBody->GetDebugNumberSet(debugStringBuffer) : _u("(null)"));
                    constructorCache->Dump();
                    Output::Print(_u("\n"));
                    Output::Flush();
                }
#endif

            }

            Assert(!constructorCache->NeedsUpdateAfterCtor());
            return nullptr;
        }

        // CONSIDER: Create some form of PatchGetProtoObjForCtorCache, which actually caches the prototype object in the constructor cache.
        // Make sure that it does NOT populate the guard field.  On the slow path (the only path for cross-context calls) we can do a faster lookup
        // after we fail the guard check.  When invalidating the cache for proto change, make sure we zap the prototype field of the cache in
        // addition to the guard value.
        bool prototypeCanBeCached;
        RecyclableObject* prototype = JavascriptOperators::GetPrototypeObjectForConstructorCache(function, constructorScriptContext, prototypeCanBeCached);
        prototype = RecyclableObject::FromVar(CrossSite::MarshalVar(requestContext, prototype));

        DynamicObject* newObject = requestContext->GetLibrary()->CreateObject(prototype, 8);

        JS_ETW(EventWriteJSCRIPT_RECYCLER_ALLOCATE_OBJECT(newObject));
#if ENABLE_DEBUG_CONFIG_OPTIONS
        if (Js::Configuration::Global.flags.IsEnabled(Js::autoProxyFlag))
        {
            newObject = DynamicObject::FromVar(JavascriptProxy::AutoProxyWrapper(newObject));
        }
#endif

        Assert(newObject->GetTypeHandler()->GetPropertyCount() == 0);

        if (prototypeCanBeCached && functionBody != nullptr && requestContext == constructorScriptContext &&
            !Js::JavascriptProxy::Is(newObject) &&
            !PHASE_OFF1(ConstructorCachePhase) && !PHASE_OFF(ConstructorCachePhase, functionBody))
        {
            DynamicType* newObjectType = newObject->GetDynamicType();
            // Initial type (without any properties) should always be shared up-front.  This allows us to populate the cache right away.
            Assert(newObjectType->GetIsShared());

            // Populate the cache here and set the updateAfterCtor flag.  This way, if the ctor is called recursively the
            // recursive calls will hit the cache and use the initial type.  On the unwind path, we will update the cache
            // after the innermost ctor and clear the flag.  After subsequent ctors we won't attempt an update anymore.
            // As long as the updateAfterCtor flag is set it is safe to update the cache, because it would not have been
            // hard-coded in the JIT-ed code.
            constructorCache = constructor->EnsureValidConstructorCache();
            constructorCache->Populate(newObjectType, constructorScriptContext, functionBody->GetHasNoExplicitReturnValue(), true);
            Assert(constructorCache->IsConsistent());

#if DBG_DUMP
            if ((functionBody != nullptr && PHASE_TRACE(Js::ConstructorCachePhase, functionBody)) || (functionBody == nullptr && PHASE_TRACE1(Js::ConstructorCachePhase)))
            {
                const char16* ctorName = functionBody != nullptr ? functionBody->GetDisplayName() : _u("<unknown>");
                char16 debugStringBuffer[MAX_FUNCTION_BODY_DEBUG_STRING_SIZE];

                Output::Print(_u("CtorCache: populated cache (0x%p) for ctor %s (%s): "), constructorCache, ctorName,
                    functionBody ? functionBody->GetDebugNumberSet(debugStringBuffer) : _u("(null)"));
                constructorCache->Dump();
                Output::Print(_u("\n"));
                Output::Flush();
            }
#endif
        }
        else
        {
#if DBG_DUMP
            if ((functionBody != nullptr && PHASE_TRACE(Js::ConstructorCachePhase, functionBody)) || (functionBody == nullptr && PHASE_TRACE1(Js::ConstructorCachePhase)))
            {
                const char16* ctorName = functionBody != nullptr ? functionBody->GetDisplayName() : _u("<unknown>");
                char16 debugStringBuffer[MAX_FUNCTION_BODY_DEBUG_STRING_SIZE];

                Output::Print(_u("CtorCache: did not populate cache (0x%p) for ctor %s (%s), because %s: prototype = 0x%p, functionBody = 0x%p, ctor context = 0x%p, request context = 0x%p"),
                    constructorCache, ctorName, functionBody ? functionBody->GetDebugNumberSet(debugStringBuffer) : _u("(null)"),
                    !prototypeCanBeCached ? _u("prototype cannot be cached") :
                    functionBody == nullptr ? _u("function has no body") :
                    requestContext != constructorScriptContext ? _u("of cross-context call") : _u("constructor cache phase is off"),
                    prototype, functionBody, constructorScriptContext, requestContext);
                Output::Print(_u("\n"));
                Output::Flush();
            }
#endif
        }

        return newObject;
    }

    void JavascriptOperators::UpdateNewScObjectCache(Var function, Var instance, ScriptContext* requestContext)
    {
        JavascriptFunction* constructor = JavascriptFunction::FromVar(function);
        if(constructor->GetScriptContext() != requestContext)
        {
            // The cache is populated only when the constructor function's context is the same as the calling context. However,
            // the cached type is not finalized yet and may not be until multiple calls to the constructor have been made (see
            // flag ConstructorCallsRequiredToFinalizeCachedType). A subsequent call to the constructor may be made from a
            // different context, so ignore those cross-context calls and wait for the constructor to be called from its own
            // context again to finalize the cached type.
            return;
        }

        // Review : What happens if the cache got invalidated between NewScObject and here?
        // Should we allocate new?  Should we mark it as polymorphic?
        ConstructorCache* constructorCache = constructor->GetConstructorCache();
        Assert(constructorCache->IsConsistent());
        Assert(!ConstructorCache::IsDefault(constructorCache));
        AssertMsg(constructorCache->GetScriptContext() == constructor->GetScriptContext(), "Why did we populate a constructor cache with a mismatched script context?");
        AssertMsg(constructorCache->IsPopulated(), "Why are we updating a constructor cache that hasn't been populated?");

        // The presence of the updateAfterCtor flag guarantees that this cache hasn't been used in JIT-ed fast path.  Even, if the
        // cache is invalidated, this flag is not changed.
        AssertMsg(constructorCache->NeedsUpdateAfterCtor(), "Why are we updating a constructor cache that doesn't need to be updated?");

        const bool finalizeCachedType =
            constructorCache->CallCount() >= CONFIG_FLAG(ConstructorCallsRequiredToFinalizeCachedType);
        if(!finalizeCachedType)
        {
            constructorCache->IncCallCount();
        }
        else
        {
            constructorCache->ClearUpdateAfterCtor();
        }

        FunctionBody* constructorBody = constructor->GetFunctionBody();
        AssertMsg(constructorBody != nullptr, "Constructor function doesn't have a function body.");
        Assert(RecyclableObject::Is(instance));

        // The cache might have been invalidated between NewScObjectCommon and UpdateNewScObjectCache.  This could occur, for example, if
        // the constructor updates its own prototype property.  If that happens we don't want to re-populate it here.  A new cache will
        // be created when the constructor is called again.
        if (constructorCache->IsInvalidated())
        {
#if DBG_DUMP
            TraceUpdateConstructorCache(constructorCache, constructorBody, false, _u("because cache is invalidated"));
#endif
            return;
        }

        Assert(constructorCache->GetGuardValueAsType() != nullptr);

        if (DynamicType::Is(RecyclableObject::FromVar(instance)->GetTypeId()))
        {
            DynamicObject *object = DynamicObject::FromVar(instance);
            DynamicType* type = object->GetDynamicType();
            DynamicTypeHandler* typeHandler = type->GetTypeHandler();

            if (constructorBody->GetHasOnlyThisStmts())
            {
                if (typeHandler->IsSharable())
                {
#if DBG
                    bool cachedProtoCanBeCached;
                    Assert(type->GetPrototype() == JavascriptOperators::GetPrototypeObjectForConstructorCache(constructor, requestContext, cachedProtoCanBeCached));
                    Assert(cachedProtoCanBeCached);
                    Assert(type->GetScriptContext() == constructorCache->GetScriptContext());
                    Assert(type->GetPrototype() == constructorCache->GetType()->GetPrototype());
#endif

                    typeHandler->SetMayBecomeShared();
                    // CONSIDER: Remove only this for delayed type sharing.
                    type->ShareType();

#if ENABLE_PROFILE_INFO
                    DynamicProfileInfo* profileInfo = constructorBody->HasDynamicProfileInfo() ? constructorBody->GetAnyDynamicProfileInfo() : nullptr;
                    if ((profileInfo != nullptr && profileInfo->GetImplicitCallFlags() <= ImplicitCall_None) ||
                        CheckIfPrototypeChainHasOnlyWritableDataProperties(type->GetPrototype()))
                    {
                        Assert(typeHandler->GetPropertyCount() < Js::PropertyIndexRanges<PropertyIndex>::MaxValue);

                        for (PropertyIndex pi = 0; pi < typeHandler->GetPropertyCount(); pi++)
                        {
                            requestContext->RegisterConstructorCache(typeHandler->GetPropertyId(requestContext, pi), constructorCache);
                        }

                        Assert(constructorBody->GetUtf8SourceInfo()->GetIsLibraryCode() || !constructor->GetScriptContext()->IsScriptContextInDebugMode());

                        if (constructorCache->TryUpdateAfterConstructor(type, constructor->GetScriptContext()))
                        {
#if DBG_DUMP
                            TraceUpdateConstructorCache(constructorCache, constructorBody, true, _u(""));
#endif
                        }
                        else
                        {
#if DBG_DUMP
                            TraceUpdateConstructorCache(constructorCache, constructorBody, false, _u("because number of slots > MaxCachedSlotCount"));
#endif
                        }
                    }
#if DBG_DUMP
                    else
                    {
                        if (profileInfo &&
                            ((profileInfo->GetImplicitCallFlags() & ~(Js::ImplicitCall_External | Js::ImplicitCall_Accessor)) == 0) &&
                            profileInfo != nullptr && CheckIfPrototypeChainHasOnlyWritableDataProperties(type->GetPrototype()) &&
                            Js::Configuration::Global.flags.Trace.IsEnabled(Js::HostOptPhase))
                        {
                            const char16* ctorName = constructorBody->GetDisplayName();
                            char16 debugStringBuffer[MAX_FUNCTION_BODY_DEBUG_STRING_SIZE];
                            Output::Print(_u("CtorCache: %s cache (0x%p) for ctor %s (#%u) did not update because external call"),
                                constructorCache, constructorBody, ctorName, constructorBody ? constructorBody->GetDebugNumberSet(debugStringBuffer) : _u("(null)"));
                            Output::Print(_u("\n"));
                            Output::Flush();
                        }
                    }
#endif
#endif
                }
                else
                {
                    // Dynamic type created is not sharable.
                    // So in future don't try to check for "this assignment optimization".
                    constructorBody->SetHasOnlyThisStmts(false);
#if DBG_DUMP
                    TraceUpdateConstructorCache(constructorCache, constructorBody, false, _u("because final type is not shareable"));
#endif
                }
            }
            else
            {
#if DBG_DUMP
                TraceUpdateConstructorCache(constructorCache, constructorBody, false, _u("because ctor has not only this statements"));
#endif
            }
        }
        else
        {
            // Even though this constructor apparently returned something other than the default object we created,
            // it still makes sense to cache the parameters of the default object, since we must create it every time, anyway.
#if DBG_DUMP
            TraceUpdateConstructorCache(constructorCache, constructorBody, false, _u("because ctor return a non-object value"));
#endif
            return;
        }

        // Whatever the constructor returned, if we're caching a type we want to be sure we shrink its inline slot capacity.
        if (finalizeCachedType && constructorCache->IsEnabled())
        {
            DynamicType* cachedType = constructorCache->NeedsTypeUpdate() ? constructorCache->GetPendingType() : constructorCache->GetType();
            DynamicTypeHandler* cachedTypeHandler = cachedType->GetTypeHandler();

            // Consider: We could delay inline slot capacity shrinking until the second time this constructor is invoked.  In some cases
            // this might permit more properties to remain inlined if the objects grow after constructor.  This would require flagging
            // the cache as special (already possible) and forcing the shrinking during work item creation if we happen to JIT this
            // constructor while the cache is in this special state.
            if (cachedTypeHandler->GetInlineSlotCapacity())
            {
#if DBG_DUMP
                int inlineSlotCapacityBeforeShrink = cachedTypeHandler->GetInlineSlotCapacity();
#endif

                // Note that after the cache has been updated and might have been used in the JIT-ed code, it is no longer legal to
                // shrink the inline slot capacity of the type.  That's because we allocate memory for a fixed number of inlined properties
                // and if that number changed on the type, this update wouldn't get reflected in JIT-ed code and we would allocate objects
                // of a wrong size.  This could conceivably happen if the original object got collected, and with it some of the successor
                // types also.  If then another constructor has the same prototype and needs to populate its own cache, it would attempt to
                // shrink inlined slots again.  If all surviving type handlers have smaller inline slot capacity, we would shrink it further.
                // To address this problem the type handler has a bit indicating its inline slots have been shrunk already.  If that bit is
                // set ShrinkSlotAndInlineSlotCapacity does nothing.
                cachedTypeHandler->ShrinkSlotAndInlineSlotCapacity();
                constructorCache->UpdateInlineSlotCount();

#if DBG_DUMP
                Assert(inlineSlotCapacityBeforeShrink >= cachedTypeHandler->GetInlineSlotCapacity());
                if (Js::Configuration::Global.flags.Trace.IsEnabled(Js::InlineSlotsPhase))
                {
                    if (inlineSlotCapacityBeforeShrink != cachedTypeHandler->GetInlineSlotCapacity())
                    {
                        char16 debugStringBuffer[MAX_FUNCTION_BODY_DEBUG_STRING_SIZE];

                        Output::Print(_u("Inline slot capacity shrunk: Function:%04s Before:%d After:%d\n"),
                            constructorBody->GetDebugNumberSet(debugStringBuffer), inlineSlotCapacityBeforeShrink, cachedTypeHandler->GetInlineSlotCapacity());
                    }
                }
#endif
            }
        }
    }

    void JavascriptOperators::TraceUseConstructorCache(const ConstructorCache* ctorCache, const JavascriptFunction* ctor, bool isHit)
    {
#if DBG_DUMP
        // We are under debug, so we can incur the extra check here.
        FunctionProxy* ctorBody = ctor->GetFunctionProxy();
        if (ctorBody != nullptr && !ctorBody->GetScriptContext()->IsClosed())
        {
            ctorBody = ctorBody->EnsureDeserialized();
        }
        if ((ctorBody != nullptr && PHASE_TRACE(Js::ConstructorCachePhase, ctorBody)) || (ctorBody == nullptr && PHASE_TRACE1(Js::ConstructorCachePhase)))
        {
            const char16* ctorName = ctorBody != nullptr ? ctorBody->GetDisplayName() : _u("<unknown>");
            char16 debugStringBuffer[MAX_FUNCTION_BODY_DEBUG_STRING_SIZE];

            Output::Print(_u("CtorCache: %s cache (0x%p) for ctor %s (%s): "), isHit ? _u("hit") : _u("missed"), ctorCache, ctorName,
                ctorBody ? ctorBody->GetDebugNumberSet(debugStringBuffer) : _u("(null)"));
            ctorCache->Dump();
            Output::Print(_u("\n"));
            Output::Flush();
        }
#endif
    }

    void JavascriptOperators::TraceUpdateConstructorCache(const ConstructorCache* ctorCache, const FunctionBody* ctorBody, bool updated, const char16* reason)
    {
#if DBG_DUMP
        if (PHASE_TRACE(Js::ConstructorCachePhase, ctorBody))
        {
            const char16* ctorName = ctorBody->GetDisplayName();
            char16 debugStringBuffer[MAX_FUNCTION_BODY_DEBUG_STRING_SIZE];

            Output::Print(_u("CtorCache: %s cache (0x%p) for ctor %s (%s)%s %s: "),
                updated ? _u("updated") : _u("did not update"), ctorBody, ctorName,
                ctorBody ? const_cast<Js::FunctionBody *>(ctorBody)->GetDebugNumberSet(debugStringBuffer) : _u("(null)"),
                updated ? _u("") : _u(", because") , reason);
            ctorCache->Dump();
            Output::Print(_u("\n"));
            Output::Flush();
        }
#endif
    }

    Var JavascriptOperators::NewScObject(const Var callee, const Arguments args, ScriptContext *const scriptContext, const Js::AuxArray<uint32> *spreadIndices)
    {
        Assert(callee);
        Assert(args.Info.Count != 0);
        Assert(scriptContext);

        // Always save and restore implicit call flags when calling out
        // REVIEW: Can we avoid it if we don't collect dynamic profile info?
        ThreadContext *const threadContext = scriptContext->GetThreadContext();
        const ImplicitCallFlags savedImplicitCallFlags = threadContext->GetImplicitCallFlags();

        const Var newVarInstance = JavascriptFunction::CallAsConstructor(callee, /* overridingNewTarget = */nullptr, args, scriptContext, spreadIndices);

        threadContext->SetImplicitCallFlags(savedImplicitCallFlags);
        return newVarInstance;
    }

    Js::GlobalObject * JavascriptOperators::OP_LdRoot(ScriptContext* scriptContext)
    {
        return scriptContext->GetGlobalObject();
    }

    Js::ModuleRoot * JavascriptOperators::GetModuleRoot(int moduleID, ScriptContext* scriptContext)
    {
        Assert(moduleID != kmodGlobal);
        JavascriptLibrary* library = scriptContext->GetLibrary();
        HostObjectBase *hostObject = library->GetGlobalObject()->GetHostObject();
        if (hostObject)
        {
            Js::ModuleRoot * moduleRoot = hostObject->GetModuleRoot(moduleID);
            Assert(!CrossSite::NeedMarshalVar(moduleRoot, scriptContext));
            return moduleRoot;
        }
        HostScriptContext *hostScriptContext = scriptContext->GetHostScriptContext();
        if (hostScriptContext)
        {
            Js::ModuleRoot * moduleRoot = hostScriptContext->GetModuleRoot(moduleID);
            Assert(!CrossSite::NeedMarshalVar(moduleRoot, scriptContext));
            return moduleRoot;
        }
        Assert(FALSE);
        return nullptr;
    }

    Var JavascriptOperators::OP_LoadModuleRoot(int moduleID, ScriptContext* scriptContext)
    {
        Js::ModuleRoot * moduleRoot = GetModuleRoot(moduleID, scriptContext);
        if (moduleRoot)
        {
            return moduleRoot;
        }
        Assert(false);
        return scriptContext->GetLibrary()->GetUndefined();
    }

    Var JavascriptOperators::OP_LdNull(ScriptContext* scriptContext)
    {
        return scriptContext->GetLibrary()->GetNull();
    }

    Var JavascriptOperators::OP_LdUndef(ScriptContext* scriptContext)
    {
        return scriptContext->GetLibrary()->GetUndefined();
    }

    Var JavascriptOperators::OP_LdNaN(ScriptContext* scriptContext)
    {
        return scriptContext->GetLibrary()->GetNaN();
    }

    Var JavascriptOperators::OP_LdInfinity(ScriptContext* scriptContext)
    {
        return scriptContext->GetLibrary()->GetPositiveInfinite();
    }

    void JavascriptOperators::BuildHandlerScope(Var argThis, RecyclableObject * hostObject, FrameDisplay * pDisplay, ScriptContext * scriptContext)
    {
        Assert(argThis != nullptr);
        pDisplay->SetItem(0, TaggedNumber::Is(argThis) ? scriptContext->GetLibrary()->CreateNumberObject(argThis) : argThis);
        uint16 i = 1;

        Var aChild = argThis;
        uint16 length = pDisplay->GetLength();

        // Now add any parent scopes
        // We need to support the namespace parent lookup in both fastDOM on and off scenario.
        while (aChild != NULL)
        {
            Var aParent = hostObject->GetNamespaceParent(aChild);

            if (aParent == nullptr)
            {
                break;
            }
            aParent = CrossSite::MarshalVar(scriptContext, aParent);
            if (i == length)
            {
                length += 8;
                FrameDisplay * tmp = RecyclerNewPlus(scriptContext->GetRecycler(), length * sizeof(void*), FrameDisplay, length);
                js_memcpy_s((char*)tmp + tmp->GetOffsetOfScopes(), tmp->GetLength() * sizeof(void *), (char*)pDisplay + pDisplay->GetOffsetOfScopes(), pDisplay->GetLength() * sizeof(void*));
                pDisplay = tmp;
            }
            pDisplay->SetItem(i, aParent);
            aChild = aParent;
            i++;
        }

        Assert(i <= pDisplay->GetLength());
        pDisplay->SetLength(i);
    }
    FrameDisplay * JavascriptOperators::OP_LdHandlerScope(Var argThis, ScriptContext* scriptContext)
    {

        // The idea here is to build a stack of nested scopes in the form of a JS array.
        //
        // The scope stack for an event handler looks like this:
        //
        // implicit "this"
        // implicit namespace parent scopes

        // Put the implicit "this"
        if (argThis != NULL)
        {
            RecyclableObject* hostObject = scriptContext->GetGlobalObject()->GetHostObject();
            if (hostObject == nullptr)
            {
                hostObject = scriptContext->GetGlobalObject()->GetDirectHostObject();
            }
            if (hostObject != nullptr)
            {
                uint16 length = 7;
                FrameDisplay *pDisplay =
                    RecyclerNewPlus(scriptContext->GetRecycler(), length * sizeof(void*), FrameDisplay, length);
                BuildHandlerScope(argThis, hostObject, pDisplay, scriptContext);
                return pDisplay;
            }
        }

        return const_cast<FrameDisplay *>(&Js::NullFrameDisplay);
    }

    FrameDisplay* JavascriptOperators::OP_LdFrameDisplay(void *argHead, void *argEnv, ScriptContext* scriptContext)
    {
        // Build a display of nested frame objects.
        // argHead is the current scope; argEnv is either the lone trailing scope or an array of scopes
        // which we append to the new display.

        // Note that there are cases in which a function with no local frame must construct a display to pass
        // to the function(s) nested within it. In such a case, argHead will be a null object, and it's not
        // strictly necessary to include it. But such cases are rare and not perf critical, so it's not
        // worth the extra complexity to notify the nested functions that they can "skip" this slot in the
        // frame display when they're loading scopes nested outside it.

        FrameDisplay *pDisplay = nullptr;
        FrameDisplay *envDisplay = (FrameDisplay*)argEnv;
        uint16 length = envDisplay->GetLength() + 1;

        pDisplay = RecyclerNewPlus(scriptContext->GetRecycler(), length * sizeof(void*), FrameDisplay, length);
        for (int j = 0; j < length - 1; j++)
        {
            pDisplay->SetItem(j + 1, envDisplay->GetItem(j));
        }

        pDisplay->SetItem(0, argHead);

        return pDisplay;
    }

    FrameDisplay* JavascriptOperators::OP_LdFrameDisplayNoParent(void *argHead, ScriptContext* scriptContext)
    {
        return OP_LdFrameDisplay(argHead, (void*)&NullFrameDisplay, scriptContext);
    }

    FrameDisplay* JavascriptOperators::OP_LdStrictFrameDisplay(void *argHead, void *argEnv, ScriptContext* scriptContext)
    {
        FrameDisplay * pDisplay = OP_LdFrameDisplay(argHead, argEnv, scriptContext);
        pDisplay->SetStrictMode(true);

        return pDisplay;
    }

    FrameDisplay* JavascriptOperators::OP_LdStrictFrameDisplayNoParent(void *argHead, ScriptContext* scriptContext)
    {
        return OP_LdStrictFrameDisplay(argHead, (void*)&StrictNullFrameDisplay, scriptContext);
    }

    FrameDisplay* JavascriptOperators::OP_LdInnerFrameDisplay(void *argHead, void *argEnv, ScriptContext* scriptContext)
    {
        CheckInnerFrameDisplayArgument(argHead);
        return OP_LdFrameDisplay(argHead, argEnv, scriptContext);
    }

    FrameDisplay* JavascriptOperators::OP_LdInnerFrameDisplayNoParent(void *argHead, ScriptContext* scriptContext)
    {
        CheckInnerFrameDisplayArgument(argHead);
        return OP_LdFrameDisplayNoParent(argHead, scriptContext);
    }

    FrameDisplay* JavascriptOperators::OP_LdStrictInnerFrameDisplay(void *argHead, void *argEnv, ScriptContext* scriptContext)
    {
        CheckInnerFrameDisplayArgument(argHead);
        return OP_LdStrictFrameDisplay(argHead, argEnv, scriptContext);
    }

    FrameDisplay* JavascriptOperators::OP_LdStrictInnerFrameDisplayNoParent(void *argHead, ScriptContext* scriptContext)
    {
        CheckInnerFrameDisplayArgument(argHead);
        return OP_LdStrictFrameDisplayNoParent(argHead, scriptContext);
    }

    void JavascriptOperators::CheckInnerFrameDisplayArgument(void *argHead)
    {
        if (ThreadContext::IsOnStack(argHead))
        {
            AssertMsg(false, "Illegal byte code: stack object as with scope");
            Js::Throw::FatalInternalError();
        }
        if (!RecyclableObject::Is(argHead))
        {
            AssertMsg(false, "Illegal byte code: non-object as with scope");
            Js::Throw::FatalInternalError();
        }
    }

    Js::PropertyId JavascriptOperators::GetPropertyId(Var propertyName, ScriptContext* scriptContext)
    {
        PropertyRecord const * propertyRecord = nullptr;
        if (JavascriptSymbol::Is(propertyName))
        {
            propertyRecord = JavascriptSymbol::FromVar(propertyName)->GetValue();
        }
        else if (JavascriptSymbolObject::Is(propertyName))
        {
            propertyRecord = JavascriptSymbolObject::FromVar(propertyName)->GetValue();
        }
        else
        {
            JavascriptString * indexStr = JavascriptConversion::ToString(propertyName, scriptContext);
            scriptContext->GetOrAddPropertyRecord(indexStr->GetString(), indexStr->GetLength(), &propertyRecord);
        }

        return propertyRecord->GetPropertyId();
    }

    void JavascriptOperators::OP_InitSetter(Var object, PropertyId propertyId, Var setter)
    {
        AssertMsg(!TaggedNumber::Is(object), "SetMember on a non-object?");
        RecyclableObject::FromVar(object)->SetAccessors(propertyId, nullptr, setter);
    }

    void JavascriptOperators::OP_InitClassMemberSet(Var object, PropertyId propertyId, Var setter)
    {
        JavascriptOperators::OP_InitSetter(object, propertyId, setter);

        RecyclableObject::FromVar(object)->SetAttributes(propertyId, PropertyClassMemberDefaults);
    }

    Js::PropertyId JavascriptOperators::OP_InitElemSetter(Var object, Var elementName, Var setter, ScriptContext* scriptContext, PropertyOperationFlags flags)
    {
        AssertMsg(!TaggedNumber::Is(object), "SetMember on a non-object?");

        PropertyId propertyId = JavascriptOperators::GetPropertyId(elementName, scriptContext);

        RecyclableObject::FromVar(object)->SetAccessors(propertyId, nullptr, setter);

        return propertyId;
    }

    Var* JavascriptOperators::OP_GetModuleExportSlotArrayAddress(uint moduleIndex, uint slotIndex, ScriptContext* scriptContext)
    {
        Js::SourceTextModuleRecord* moduleRecord = scriptContext->GetLibrary()->GetModuleRecord(moduleIndex);
        Assert(moduleRecord != nullptr);

        // Require caller to also provide the intended access slot so we can do bounds check now.
        if (moduleRecord->GetLocalExportCount() <= slotIndex)
        {
            Js::Throw::FatalInternalError();
        }

        return moduleRecord->GetLocalExportSlots();
    }

    Var* JavascriptOperators::OP_GetModuleExportSlotAddress(uint moduleIndex, uint slotIndex, ScriptContext* scriptContext)
    {
        Var* moduleRecordSlots = OP_GetModuleExportSlotArrayAddress(moduleIndex, slotIndex, scriptContext);
        Assert(moduleRecordSlots != nullptr);

        return &moduleRecordSlots[slotIndex];
    }

    Var JavascriptOperators::OP_LdModuleSlot(uint moduleIndex, uint slotIndex, ScriptContext* scriptContext)
    {
        Var* addr = OP_GetModuleExportSlotAddress(moduleIndex, slotIndex, scriptContext);

        Assert(addr != nullptr);

        return *addr;
    }

    void JavascriptOperators::OP_StModuleSlot(uint moduleIndex, uint slotIndex, Var value, ScriptContext* scriptContext)
    {
        Assert(value != nullptr);

        Var* addr = OP_GetModuleExportSlotAddress(moduleIndex, slotIndex, scriptContext);

        Assert(addr != nullptr);

        *addr = value;
    }

    void JavascriptOperators::OP_InitClassMemberSetComputedName(Var object, Var elementName, Var value, ScriptContext* scriptContext, PropertyOperationFlags flags)
    {
        Js::PropertyId propertyId = JavascriptOperators::OP_InitElemSetter(object, elementName, value, scriptContext);
        RecyclableObject* instance = RecyclableObject::FromVar(object);

        // instance will be a function if it is the class constructor (otherwise it would be an object)
        if (JavascriptFunction::Is(instance) && Js::PropertyIds::prototype == propertyId)
        {
            // It is a TypeError to have a static member with a computed name that evaluates to 'prototype'
            JavascriptError::ThrowTypeError(scriptContext, JSERR_ClassStaticMethodCannotBePrototype);
        }

        instance->SetAttributes(propertyId, PropertyClassMemberDefaults);
    }

    BOOL JavascriptOperators::IsClassConstructor(Var instance)
    {
        return JavascriptFunction::Is(instance) && (JavascriptFunction::FromVar(instance)->GetFunctionInfo()->IsClassConstructor() || !JavascriptFunction::FromVar(instance)->IsScriptFunction());
    }

    void JavascriptOperators::OP_InitGetter(Var object, PropertyId propertyId, Var getter)
    {
        AssertMsg(!TaggedNumber::Is(object), "GetMember on a non-object?");
        RecyclableObject::FromVar(object)->SetAccessors(propertyId, getter, nullptr);
    }

    void JavascriptOperators::OP_InitClassMemberGet(Var object, PropertyId propertyId, Var getter)
    {
        JavascriptOperators::OP_InitGetter(object, propertyId, getter);

        RecyclableObject::FromVar(object)->SetAttributes(propertyId, PropertyClassMemberDefaults);
    }

    Js::PropertyId JavascriptOperators::OP_InitElemGetter(Var object, Var elementName, Var getter, ScriptContext* scriptContext, PropertyOperationFlags flags)
    {
        AssertMsg(!TaggedNumber::Is(object), "GetMember on a non-object?");

        PropertyId propertyId = JavascriptOperators::GetPropertyId(elementName, scriptContext);

        RecyclableObject::FromVar(object)->SetAccessors(propertyId, getter, nullptr);

        return propertyId;
    }

    void JavascriptOperators::OP_InitClassMemberGetComputedName(Var object, Var elementName, Var value, ScriptContext* scriptContext, PropertyOperationFlags flags)
    {
        Js::PropertyId propertyId = JavascriptOperators::OP_InitElemGetter(object, elementName, value, scriptContext);
        RecyclableObject* instance = RecyclableObject::FromVar(object);

        // instance will be a function if it is the class constructor (otherwise it would be an object)
        if (JavascriptFunction::Is(instance) && Js::PropertyIds::prototype == propertyId)
        {
            // It is a TypeError to have a static member with a computed name that evaluates to 'prototype'
            JavascriptError::ThrowTypeError(scriptContext, JSERR_ClassStaticMethodCannotBePrototype);
        }

        instance->SetAttributes(propertyId, PropertyClassMemberDefaults);
    }

    void JavascriptOperators::OP_InitComputedProperty(Var object, Var elementName, Var value, ScriptContext* scriptContext, PropertyOperationFlags flags)
    {
        PropertyId propertyId = JavascriptOperators::GetPropertyId(elementName, scriptContext);

        RecyclableObject::FromVar(object)->InitProperty(propertyId, value, flags);
    }

    void JavascriptOperators::OP_InitClassMemberComputedName(Var object, Var elementName, Var value, ScriptContext* scriptContext, PropertyOperationFlags flags)
    {
        PropertyId propertyId = JavascriptOperators::GetPropertyId(elementName, scriptContext);
        RecyclableObject* instance = RecyclableObject::FromVar(object);

        // instance will be a function if it is the class constructor (otherwise it would be an object)
        if (JavascriptFunction::Is(instance) && Js::PropertyIds::prototype == propertyId)
        {
            // It is a TypeError to have a static member with a computed name that evaluates to 'prototype'
            JavascriptError::ThrowTypeError(scriptContext, JSERR_ClassStaticMethodCannotBePrototype);
        }

        instance->SetPropertyWithAttributes(propertyId, value, PropertyClassMemberDefaults, NULL, flags);
    }

    //
    // Used by object literal {..., __proto__: ..., }.
    //
    void JavascriptOperators::OP_InitProto(Var instance, PropertyId propertyId, Var value)
    {
        AssertMsg(RecyclableObject::Is(instance), "__proto__ member on a non-object?");
        Assert(propertyId == PropertyIds::__proto__);

        RecyclableObject* object = RecyclableObject::FromVar(instance);
        ScriptContext* scriptContext = object->GetScriptContext();

        // B.3.1    __proto___ Property Names in Object Initializers
        //6.If propKey is the string value "__proto__" and if isComputedPropertyName(propKey) is false, then
        //    a.If Type(v) is either Object or Null, then
        //        i.Return the result of calling the [[SetInheritance]] internal method of object with argument propValue.
        //    b.Return NormalCompletion(empty).
        if (JavascriptOperators::IsObjectOrNull(value))
        {
            JavascriptObject::ChangePrototype(object, RecyclableObject::FromVar(value), /*validate*/false, scriptContext);
        }
    }

    Var JavascriptOperators::ConvertToUnmappedArguments(HeapArgumentsObject *argumentsObject,
        uint32 paramCount,
        Var *paramAddr,
        DynamicObject* frameObject,
        Js::PropertyIdArray *propIds,
        uint32 formalsCount,
        ScriptContext* scriptContext)
    {
        Var *paramIter = paramAddr;
        uint32 i = 0;

        for (paramIter = paramAddr + i; i < paramCount; i++, paramIter++)
        {
            JavascriptOperators::SetItem(argumentsObject, argumentsObject, i, *paramIter, scriptContext, PropertyOperation_None, /* skipPrototypeCheck = */ TRUE);
        }

        argumentsObject = argumentsObject->ConvertToUnmappedArgumentsObject();

        // Now as the unmapping is done we need to fill those frame object with Undecl
        for (i = 0; i < formalsCount; i++)
        {
            frameObject->SetSlot(SetSlotArguments(propIds != nullptr ? propIds->elements[i] : Js::Constants::NoProperty, i, scriptContext->GetLibrary()->GetUndeclBlockVar()));
        }

        return argumentsObject;
    }

    Var JavascriptOperators::LoadHeapArguments(JavascriptFunction *funcCallee, uint32 paramCount, Var *paramAddr, Var frameObj, Var vArray, ScriptContext* scriptContext, bool nonSimpleParamList)
    {
        AssertMsg(paramCount != (unsigned int)-1, "Loading the arguments object in the global function?");

        // Create and initialize the Arguments object.

        uint32 formalsCount = 0;
        Js::PropertyIdArray *propIds = nullptr;
        if (vArray != scriptContext->GetLibrary()->GetNull())
        {
            propIds = (Js::PropertyIdArray *)vArray;
            formalsCount = propIds->count;
        }

        HeapArgumentsObject *argsObj = JavascriptOperators::CreateHeapArguments(funcCallee, paramCount, formalsCount, frameObj, scriptContext);

        // Transfer formal arguments (that were actually passed) from their ArgIn slots to the local frame object.
        uint32 i;

        Var *tmpAddr = paramAddr;

        if (propIds != nullptr)
        {
            ActivationObject* frameObject = (ActivationObject*)frameObj;
            // No fixed fields for formal parameters of the arguments object.  Also, mark all fields as initialized up-front, because
            // we will set them directly using SetSlot below, so the type handler will not have a chance to mark them as initialized later.
            // CONSIDER : When we delay type sharing until the second instance is created, pass an argument indicating we want the types
            // and handlers created here to be marked as shared up-front. This is to ensure we don't get any fixed fields and that the handler
            // is ready for storing values directly to slots.
            DynamicType* newType = PathTypeHandlerBase::CreateNewScopeObject(scriptContext, frameObject->GetDynamicType(), propIds, nonSimpleParamList ? PropertyLetDefaults : PropertyNone);

            int oldSlotCapacity = frameObject->GetDynamicType()->GetTypeHandler()->GetSlotCapacity();
            int newSlotCapacity = newType->GetTypeHandler()->GetSlotCapacity();
            __analysis_assume((uint32)newSlotCapacity >= formalsCount);

            frameObject->EnsureSlots(oldSlotCapacity, newSlotCapacity, scriptContext, newType->GetTypeHandler());
            frameObject->ReplaceType(newType);

            if (nonSimpleParamList)
            {
                return ConvertToUnmappedArguments(argsObj, paramCount, paramAddr, frameObject, propIds, formalsCount, scriptContext);
            }

            for (i = 0; i < formalsCount && i < paramCount; i++, tmpAddr++)
            {
                frameObject->SetSlot(SetSlotArguments(propIds->elements[i], i, *tmpAddr));
            }

            if (i < formalsCount)
            {
                // The formals that weren't passed still need to be put in the frame object so that
                // their names will be found. Initialize them to "undefined".
                for (; i < formalsCount; i++)
                {
                    frameObject->SetSlot(SetSlotArguments(propIds->elements[i], i, scriptContext->GetLibrary()->GetUndefined()));
                }
            }
        }

        // Transfer the unnamed actual arguments, if any, to the Arguments object itself.
        for (i = formalsCount, tmpAddr = paramAddr + i; i < paramCount; i++, tmpAddr++)
        {
            // ES5 10.6.11: use [[DefineOwnProperty]] semantics (instead of [[Put]]):
            // do not check whether property is non-writable/etc in the prototype.
            // ES3 semantics is same.
            JavascriptOperators::SetItem(argsObj, argsObj, i, *tmpAddr, scriptContext, PropertyOperation_None, /* skipPrototypeCheck = */ TRUE);
        }

        if (funcCallee->IsStrictMode())
        {
            // If the formals are let decls, then we just overwrote the frame object slots with
            // Undecl sentinels, and we can use the original arguments that were passed to the HeapArgumentsObject.
            return argsObj->ConvertToUnmappedArgumentsObject(!nonSimpleParamList);
        }

        return argsObj;
    }

    Var JavascriptOperators::LoadHeapArgsCached(JavascriptFunction *funcCallee, uint32 actualsCount, uint32 formalsCount, Var *paramAddr, Var frameObj, ScriptContext* scriptContext, bool nonSimpleParamList)
    {
        // Disregard the "this" param.
        AssertMsg(actualsCount != (uint32)-1 && formalsCount != (uint32)-1,
                  "Loading the arguments object in the global function?");

        // Create and initialize the Arguments object.
        HeapArgumentsObject *argsObj = JavascriptOperators::CreateHeapArguments(funcCallee, actualsCount, formalsCount, frameObj, scriptContext);

        // Transfer formal arguments (that were actually passed) from their ArgIn slots to the local frame object.
        uint32 i;

        Var *tmpAddr = paramAddr;

        if (formalsCount != 0)
        {
            DynamicObject* frameObject = DynamicObject::FromVar(frameObj);
            __analysis_assume((uint32)frameObject->GetDynamicType()->GetTypeHandler()->GetSlotCapacity() >= formalsCount);

            if (nonSimpleParamList)
            {
                return ConvertToUnmappedArguments(argsObj, actualsCount, paramAddr, frameObject, nullptr /*propIds*/, formalsCount, scriptContext);
            }

            for (i = 0; i < formalsCount && i < actualsCount; i++, tmpAddr++)
            {
                // We don't know the propertyId at this point.
                frameObject->SetSlot(SetSlotArguments(Constants::NoProperty, i, *tmpAddr));
            }

            if (i < formalsCount)
            {
                // The formals that weren't passed still need to be put in the frame object so that
                // their names will be found. Initialize them to "undefined".
                for (; i < formalsCount; i++)
                {
                    // We don't know the propertyId at this point.
                    frameObject->SetSlot(SetSlotArguments(Constants::NoProperty, i, scriptContext->GetLibrary()->GetUndefined()));
                }
            }
        }

        // Transfer the unnamed actual arguments, if any, to the Arguments object itself.
        for (i = formalsCount, tmpAddr = paramAddr + i; i < actualsCount; i++, tmpAddr++)
        {
            // ES5 10.6.11: use [[DefineOwnProperty]] semantics (instead of [[Put]]):
            // do not check whether property is non-writable/etc in the prototype.
            // ES3 semantics is same.
            JavascriptOperators::SetItem(argsObj, argsObj, i, *tmpAddr, scriptContext, PropertyOperation_None, /* skipPrototypeCheck = */ TRUE);
        }

        if (funcCallee->IsStrictMode())
        {
            // If the formals are let decls, then we just overwrote the frame object slots with
            // Undecl sentinels, and we can use the original arguments that were passed to the HeapArgumentsObject.
            return argsObj->ConvertToUnmappedArgumentsObject(!nonSimpleParamList);
        }

        return argsObj;
    }

    HeapArgumentsObject *JavascriptOperators::CreateHeapArguments(JavascriptFunction *funcCallee, uint32 actualsCount, uint32 formalsCount, Var frameObj, ScriptContext* scriptContext)
    {
        JavascriptLibrary *library = scriptContext->GetLibrary();
        HeapArgumentsObject *argsObj = library->CreateHeapArguments(frameObj, formalsCount);

        //
        // Set the number of arguments of Arguments Object
        //
        argsObj->SetNumberOfArguments(actualsCount);

        JavascriptOperators::SetProperty(argsObj, argsObj, PropertyIds::length, JavascriptNumber::ToVar(actualsCount, scriptContext), scriptContext);
        JavascriptOperators::SetProperty(argsObj, argsObj, PropertyIds::_symbolIterator, library->GetArrayPrototypeValuesFunction(), scriptContext);
        if (funcCallee->IsStrictMode())
        {
            PropertyDescriptor propertyDescriptorCaller;
            JavascriptFunction* callerAccessor = library->GetThrowTypeErrorCallerAccessorFunction();

            propertyDescriptorCaller.SetGetter(callerAccessor);
            propertyDescriptorCaller.SetSetter(callerAccessor);
            propertyDescriptorCaller.SetEnumerable(false);
            propertyDescriptorCaller.SetConfigurable(false);

            argsObj->SetAccessors(PropertyIds::caller, callerAccessor, callerAccessor, PropertyOperation_NonFixedValue);
            JavascriptOperators::SetAttributes(argsObj, PropertyIds::caller, propertyDescriptorCaller, false);

            PropertyDescriptor propertyDescriptorCallee;
            JavascriptFunction* calleeAccessor = library->GetThrowTypeErrorCalleeAccessorFunction();

            propertyDescriptorCallee.SetGetter(calleeAccessor);
            propertyDescriptorCallee.SetSetter(calleeAccessor);
            propertyDescriptorCallee.SetEnumerable(false);
            propertyDescriptorCallee.SetConfigurable(false);

            argsObj->SetAccessors(PropertyIds::callee, calleeAccessor, calleeAccessor, PropertyOperation_NonFixedValue);
            JavascriptOperators::SetAttributes(argsObj, PropertyIds::callee, propertyDescriptorCallee, false);
        }
        else
        {
            JavascriptOperators::SetProperty(argsObj, argsObj, PropertyIds::callee,
                StackScriptFunction::EnsureBoxed(BOX_PARAM(funcCallee, nullptr, _u("callee"))), scriptContext);
        }

        return argsObj;
    }

    Var JavascriptOperators::OP_NewScopeObject(ScriptContext*scriptContext)
    {
        return scriptContext->GetLibrary()->CreateActivationObject();
    }

    Var* JavascriptOperators::OP_NewScopeSlots(unsigned int size, ScriptContext *scriptContext, Var scope)
    {
        Assert(size > ScopeSlots::FirstSlotIndex); // Should never see empty slot array
        Var* slotArray = RecyclerNewArray(scriptContext->GetRecycler(), Var, size); // last initialized slot contains reference to array of propertyIds, correspondent to objects in previous slots
        uint count = size - ScopeSlots::FirstSlotIndex;
        ScopeSlots slots(slotArray);
        slots.SetCount(count);
        slots.SetScopeMetadata(scope);
        Var undef = scriptContext->GetLibrary()->GetUndefined();
        for (unsigned int i = 0; i < count; i++)
        {
            slots.Set(i, undef);
        }

        return slotArray;
    }

    Var* JavascriptOperators::OP_NewScopeSlotsWithoutPropIds(unsigned int count, int scopeIndex, ScriptContext *scriptContext, FunctionBody *functionBody)
    {
        DebuggerScope* scope = reinterpret_cast<DebuggerScope*>(Constants::FunctionBodyUnavailable);
        if (scopeIndex != DebuggerScope::InvalidScopeIndex)
        {
            AssertMsg(functionBody->GetScopeObjectChain(), "A scope chain should always be created when there are new scope slots for blocks.");
            scope = functionBody->GetScopeObjectChain()->pScopeChain->Item(scopeIndex);
        }
        return OP_NewScopeSlots(count, scriptContext, scope);
    }

    Var* JavascriptOperators::OP_CloneScopeSlots(Var *slotArray, ScriptContext *scriptContext)
    {
        ScopeSlots slots(slotArray);
        uint size = ScopeSlots::FirstSlotIndex + slots.GetCount();

        Var* slotArrayClone = RecyclerNewArray(scriptContext->GetRecycler(), Var, size);
        memcpy_s(slotArrayClone, sizeof(Var) * size, slotArray, sizeof(Var) * size);

        return slotArrayClone;
    }

    Var JavascriptOperators::OP_NewPseudoScope(ScriptContext *scriptContext)
    {
        return scriptContext->GetLibrary()->CreatePseudoActivationObject();
    }

    Var JavascriptOperators::OP_NewBlockScope(ScriptContext *scriptContext)
    {
        return scriptContext->GetLibrary()->CreateBlockActivationObject();
    }

    Var JavascriptOperators::OP_CloneBlockScope(BlockActivationObject *blockScope, ScriptContext *scriptContext)
    {
        return blockScope->Clone(scriptContext);
    }

    Var JavascriptOperators::OP_IsInst(Var instance, Var aClass, ScriptContext* scriptContext, IsInstInlineCache* inlineCache)
    {
        if (!RecyclableObject::Is(aClass))
        {
            JavascriptError::ThrowTypeError(scriptContext, JSERR_Operand_Invalid_NeedFunction, _u("instanceof"));
        }

        RecyclableObject* constructor = RecyclableObject::FromVar(aClass);
        if (scriptContext->GetConfig()->IsES6HasInstanceEnabled())
        {
            Var instOfHandler = JavascriptOperators::GetProperty(constructor, PropertyIds::_symbolHasInstance, scriptContext);
            if (JavascriptOperators::IsUndefinedObject(instOfHandler))
            {
                return JavascriptBoolean::ToVar(constructor->HasInstance(instance, scriptContext, inlineCache), scriptContext);
            }
            else
            {
                if (!JavascriptConversion::IsCallable(instOfHandler))
                {
                    JavascriptError::ThrowTypeError(scriptContext, JSERR_Property_NeedFunction, _u("Symbol[Symbol.hasInstance]"));
                }
                RecyclableObject *instFunc = RecyclableObject::FromVar(instOfHandler);
                Js::Var values[2];
                Js::CallInfo info(Js::CallFlags_Value, 2);
                Js::Arguments args(info, values);
                values[0] = constructor;
                values[1] = instance;
                Var result = JavascriptFunction::CallFunction<true>(instFunc, instFunc->GetEntryPoint(), args);
                return  JavascriptBoolean::ToVar(JavascriptConversion::ToBoolean(result, scriptContext) ? TRUE : FALSE, scriptContext);
            }
        }
        else
        {
            return JavascriptBoolean::ToVar(constructor->HasInstance(instance, scriptContext, inlineCache), scriptContext);
        }
    }

    void JavascriptOperators::OP_InitClass(Var constructor, Var extends, ScriptContext * scriptContext)
    {
        if (JavascriptOperators::GetTypeId(constructor) != Js::TypeId::TypeIds_Function)
        {
             JavascriptError::ThrowTypeError(scriptContext, JSERR_Operand_Invalid_NeedFunction, _u("class"));
        }

        RecyclableObject * ctor = RecyclableObject::FromVar(constructor);

        // This is a circular reference to the constructor, it associate the constructor with the class and also allows us to check if a
        // function is a constructor by comparing the homeObj to the this pointer. see ScriptFunction::IsClassConstructor() for implementation
        JavascriptOperators::OP_SetHomeObj(constructor, constructor);

        if (extends)
        {
            switch (JavascriptOperators::GetTypeId(extends))
            {
                case Js::TypeId::TypeIds_Null:
                {
                    Var ctorProto = JavascriptOperators::GetProperty(constructor, ctor, Js::PropertyIds::prototype, scriptContext);
                    RecyclableObject * ctorProtoObj = RecyclableObject::FromVar(ctorProto);

                    ctorProtoObj->SetPrototype(RecyclableObject::FromVar(extends));

                    ctorProtoObj->EnsureProperty(Js::PropertyIds::constructor);
                    ctorProtoObj->SetEnumerable(Js::PropertyIds::constructor, FALSE);
                    break;
                }

                default:
                {
                    if (!RecyclableObject::Is(extends))
                    {
                        JavascriptError::ThrowTypeError(scriptContext, JSERR_InvalidPrototype, _u("extends"));
                    }
                    RecyclableObject * extendsObj = RecyclableObject::FromVar(extends);
                    if (!JavascriptOperators::IsConstructor(extendsObj))
                    {
                        JavascriptError::ThrowTypeError(scriptContext, JSERR_ErrorOnNew);
                    }
                    if (!extendsObj->HasProperty(Js::PropertyIds::prototype))
                    {
                        JavascriptError::ThrowTypeError(scriptContext, JSERR_InvalidPrototype);
                    }

                    Var extendsProto = JavascriptOperators::GetProperty(extends, extendsObj, Js::PropertyIds::prototype, scriptContext);
                    uint extendsProtoTypeId = JavascriptOperators::GetTypeId(extendsProto);
                    if (extendsProtoTypeId <= Js::TypeId::TypeIds_LastJavascriptPrimitiveType && extendsProtoTypeId != Js::TypeId::TypeIds_Null)
                    {
                        JavascriptError::ThrowTypeError(scriptContext, JSERR_InvalidPrototype);
                    }

                    Var ctorProto = JavascriptOperators::GetProperty(constructor, ctor, Js::PropertyIds::prototype, scriptContext);
                    RecyclableObject * ctorProtoObj = RecyclableObject::FromVar(ctorProto);

                    ctorProtoObj->SetPrototype(RecyclableObject::FromVar(extendsProto));

                    ctorProtoObj->EnsureProperty(Js::PropertyIds::constructor);
                    ctorProtoObj->SetEnumerable(Js::PropertyIds::constructor, FALSE);

                    Var protoCtor = JavascriptOperators::GetProperty(ctorProto, ctorProtoObj, Js::PropertyIds::constructor, scriptContext);
                    RecyclableObject * protoCtorObj = RecyclableObject::FromVar(protoCtor);
                    protoCtorObj->SetPrototype(extendsObj);

                    break;
                }
            }
        }
    }

    void JavascriptOperators::OP_LoadUndefinedToElement(Var instance, PropertyId propertyId)
    {
        AssertMsg(!TaggedNumber::Is(instance), "Invalid scope/root object");
        JavascriptOperators::EnsureProperty(instance, propertyId);
    }

    void JavascriptOperators::OP_LoadUndefinedToElementScoped(FrameDisplay *pScope, PropertyId propertyId, Var defaultInstance, ScriptContext* scriptContext)
    {
        int i;
        int length = pScope->GetLength();
        Var argInstance;
        for (i = 0; i < length; i++)
        {
            argInstance = pScope->GetItem(i);
            if (JavascriptOperators::EnsureProperty(argInstance, propertyId))
            {
                return;
            }
        }

        if (!JavascriptOperators::HasOwnPropertyNoHostObject(defaultInstance, propertyId))
        {
            // CONSIDER : Consider adding pre-initialization support to activation objects.
            JavascriptOperators::OP_InitPropertyScoped(pScope, propertyId, scriptContext->GetLibrary()->GetUndefined(), defaultInstance, scriptContext);
        }
    }

    void JavascriptOperators::OP_LoadUndefinedToElementDynamic(Var instance, PropertyId propertyId, ScriptContext *scriptContext)
    {
        if (!JavascriptOperators::HasOwnPropertyNoHostObject(instance, propertyId))
        {
            RecyclableObject::FromVar(instance)->InitPropertyScoped(propertyId, scriptContext->GetLibrary()->GetUndefined());
        }
    }

    BOOL JavascriptOperators::EnsureProperty(Var instance, PropertyId propertyId)
    {
        RecyclableObject *obj = RecyclableObject::FromVar(instance);
        return (obj && obj->EnsureProperty(propertyId));
    }

    void JavascriptOperators::OP_EnsureNoRootProperty(Var instance, PropertyId propertyId)
    {
        Assert(RootObjectBase::Is(instance));
        RootObjectBase *obj = RootObjectBase::FromVar(instance);
        obj->EnsureNoProperty(propertyId);
    }

    void JavascriptOperators::OP_EnsureNoRootRedeclProperty(Var instance, PropertyId propertyId)
    {
        Assert(RootObjectBase::Is(instance));
        RecyclableObject *obj = RecyclableObject::FromVar(instance);
        obj->EnsureNoRedeclProperty(propertyId);
    }

    void JavascriptOperators::OP_ScopedEnsureNoRedeclProperty(FrameDisplay *pDisplay, PropertyId propertyId, Var defaultInstance)
    {
        int i;
        int length = pDisplay->GetLength();
        RecyclableObject *object;

        for (i = 0; i < length; i++)
        {
            object = RecyclableObject::FromVar(pDisplay->GetItem(i));
            if (object->EnsureNoRedeclProperty(propertyId))
            {
                return;
            }
        }

        object = RecyclableObject::FromVar(defaultInstance);
        object->EnsureNoRedeclProperty(propertyId);
    }

    Var JavascriptOperators::IsIn(Var argProperty, Var instance, ScriptContext* scriptContext)
    {
        // Note that the fact that we haven't seen a given name before doesn't mean that the instance doesn't

        if (!IsObject(instance))
        {
            JavascriptError::ThrowTypeError(scriptContext, JSERR_Operand_Invalid_NeedObject, _u("in"));
        }

        PropertyRecord const * propertyRecord;
        uint32 index;
        IndexType indexType = GetIndexType(argProperty, scriptContext, &index, &propertyRecord, true);

        RecyclableObject* object = RecyclableObject::FromVar(instance);

        BOOL result;
        if( indexType == Js::IndexType_Number )
        {
            result = JavascriptOperators::HasItem( object, index );
        }
        else
        {
            PropertyId propertyId = propertyRecord->GetPropertyId();
            result = JavascriptOperators::HasProperty( object, propertyId );

#ifdef TELEMETRY_JSO
            {
                Assert(indexType != Js::IndexType_JavascriptString);
                if( indexType == Js::IndexType_PropertyId )
                {
                    scriptContext->GetTelemetry().GetOpcodeTelemetry().IsIn( instance, propertyId, result != 0 );
                }
            }
#endif
        }
        return JavascriptBoolean::ToVar(result, scriptContext);
    }

    template <bool IsFromFullJit, class TInlineCache>
    inline Var JavascriptOperators::PatchGetValue(FunctionBody *const functionBody, TInlineCache *const inlineCache, const InlineCacheIndex inlineCacheIndex, Var instance, PropertyId propertyId)
    {
        return PatchGetValueWithThisPtr<IsFromFullJit, TInlineCache>(functionBody, inlineCache, inlineCacheIndex, instance, propertyId, instance);
    }


    template <bool IsFromFullJit, class TInlineCache>
    __forceinline Var JavascriptOperators::PatchGetValueWithThisPtr(FunctionBody *const functionBody, TInlineCache *const inlineCache, const InlineCacheIndex inlineCacheIndex, Var instance, PropertyId propertyId, Var thisInstance)
    {
        ScriptContext *const scriptContext = functionBody->GetScriptContext();

        Assert(Js::JavascriptStackWalker::ValidateTopJitFrame(scriptContext));

        RecyclableObject* object = nullptr;
        if (FALSE == JavascriptOperators::GetPropertyObject(instance, scriptContext, &object))
        {
            if (scriptContext->GetThreadContext()->RecordImplicitException())
            {
                JavascriptError::ThrowTypeError(scriptContext, JSERR_Property_CannotGet_NullOrUndefined,
                    scriptContext->GetPropertyName(propertyId)->GetBuffer());
            }
            else
            {
                return scriptContext->GetLibrary()->GetUndefined();
            }
        }

        PropertyValueInfo info;
        PropertyValueInfo::SetCacheInfo(&info, functionBody, inlineCache, inlineCacheIndex, !IsFromFullJit);
        Var value;
        if (CacheOperators::TryGetProperty<true, true, true, true, true, true, !TInlineCache::IsPolymorphic, TInlineCache::IsPolymorphic, false>(
                thisInstance, false, object, propertyId, &value, scriptContext, nullptr, &info))
        {
            return value;
        }

#if DBG_DUMP
        if (PHASE_VERBOSE_TRACE1(Js::InlineCachePhase))
        {
            CacheOperators::TraceCache(inlineCache, _u("PatchGetValue"), propertyId, scriptContext, object);
        }
#endif

        return JavascriptOperators::GetProperty(thisInstance, object, propertyId, scriptContext, &info);
    }


    template Var JavascriptOperators::PatchGetValue<false, InlineCache>(FunctionBody *const functionBody, InlineCache *const inlineCache, const InlineCacheIndex inlineCacheIndex, Var instance, PropertyId propertyId);
    template Var JavascriptOperators::PatchGetValue<true, InlineCache>(FunctionBody *const functionBody, InlineCache *const inlineCache, const InlineCacheIndex inlineCacheIndex, Var instance, PropertyId propertyId);
    template Var JavascriptOperators::PatchGetValue<false, PolymorphicInlineCache>(FunctionBody *const functionBody, PolymorphicInlineCache *const inlineCache, const InlineCacheIndex inlineCacheIndex, Var instance, PropertyId propertyId);
    template Var JavascriptOperators::PatchGetValue<true, PolymorphicInlineCache>(FunctionBody *const functionBody, PolymorphicInlineCache *const inlineCache, const InlineCacheIndex inlineCacheIndex, Var instance, PropertyId propertyId);

    template Var JavascriptOperators::PatchGetValueWithThisPtr<false, InlineCache>(FunctionBody *const functionBody, InlineCache *const inlineCache, const InlineCacheIndex inlineCacheIndex, Var instance, PropertyId propertyId, Var thisInstance);
    template Var JavascriptOperators::PatchGetValueWithThisPtr<true, InlineCache>(FunctionBody *const functionBody, InlineCache *const inlineCache, const InlineCacheIndex inlineCacheIndex, Var instance, PropertyId propertyId, Var thisInstance);
    template Var JavascriptOperators::PatchGetValueWithThisPtr<false, PolymorphicInlineCache>(FunctionBody *const functionBody, PolymorphicInlineCache *const inlineCache, const InlineCacheIndex inlineCacheIndex, Var instance, PropertyId propertyId, Var thisInstance);
    template Var JavascriptOperators::PatchGetValueWithThisPtr<true, PolymorphicInlineCache>(FunctionBody *const functionBody, PolymorphicInlineCache *const inlineCache, const InlineCacheIndex inlineCacheIndex, Var instance, PropertyId propertyId, Var thisInstance);

    template <bool IsFromFullJit, class TInlineCache>
    Var JavascriptOperators::PatchGetValueForTypeOf(FunctionBody *const functionBody, TInlineCache *const inlineCache, const InlineCacheIndex inlineCacheIndex, Var instance, PropertyId propertyId)
    {
        ScriptContext *const scriptContext = functionBody->GetScriptContext();

        Assert(Js::JavascriptStackWalker::ValidateTopJitFrame(scriptContext));

        RecyclableObject* object = nullptr;
        if (FALSE == JavascriptOperators::GetPropertyObject(instance, scriptContext, &object))
        {
            if (scriptContext->GetThreadContext()->RecordImplicitException())
            {
                JavascriptError::ThrowTypeError(scriptContext, JSERR_Property_CannotGet_NullOrUndefined,
                    scriptContext->GetPropertyName(propertyId)->GetBuffer());
            }
            else
            {
                return scriptContext->GetLibrary()->GetUndefined();
            }
        }

        PropertyValueInfo info;
        PropertyValueInfo::SetCacheInfo(&info, functionBody, inlineCache, inlineCacheIndex, !IsFromFullJit);
        Var value;
        if (CacheOperators::TryGetProperty<true, true, true, true, true, true, !TInlineCache::IsPolymorphic, TInlineCache::IsPolymorphic, false>(
            instance, false, object, propertyId, &value, scriptContext, nullptr, &info))
        {
            return value;
        }

#if DBG_DUMP
        if (PHASE_VERBOSE_TRACE1(Js::InlineCachePhase))
        {
            CacheOperators::TraceCache(inlineCache, _u("PatchGetValueForTypeOf"), propertyId, scriptContext, object);
        }
#endif
        Var prop = nullptr;

        BEGIN_TYPEOF_ERROR_HANDLER(scriptContext);
        prop = JavascriptOperators::GetProperty(instance, object, propertyId, scriptContext, &info);
        END_TYPEOF_ERROR_HANDLER(scriptContext, prop);

        return prop;
    }
    template Var JavascriptOperators::PatchGetValueForTypeOf<false, InlineCache>(FunctionBody *const functionBody, InlineCache *const inlineCache, const InlineCacheIndex inlineCacheIndex, Var instance, PropertyId propertyId);
    template Var JavascriptOperators::PatchGetValueForTypeOf<true, InlineCache>(FunctionBody *const functionBody, InlineCache *const inlineCache, const InlineCacheIndex inlineCacheIndex, Var instance, PropertyId propertyId);
    template Var JavascriptOperators::PatchGetValueForTypeOf<false, PolymorphicInlineCache>(FunctionBody *const functionBody, PolymorphicInlineCache *const inlineCache, const InlineCacheIndex inlineCacheIndex, Var instance, PropertyId propertyId);
    template Var JavascriptOperators::PatchGetValueForTypeOf<true, PolymorphicInlineCache>(FunctionBody *const functionBody, PolymorphicInlineCache *const inlineCache, const InlineCacheIndex inlineCacheIndex, Var instance, PropertyId propertyId);


    Var JavascriptOperators::PatchGetValueUsingSpecifiedInlineCache(InlineCache * inlineCache, Var instance, RecyclableObject * object, PropertyId propertyId, ScriptContext* scriptContext)
    {
        PropertyValueInfo info;
        PropertyValueInfo::SetCacheInfo(&info, inlineCache);
        Var value;
        if (CacheOperators::TryGetProperty<true, true, true, true, false, true, !InlineCache::IsPolymorphic, InlineCache::IsPolymorphic, false>(
                instance, false, object, propertyId, &value, scriptContext, nullptr, &info))
        {
            return value;
        }

#if DBG_DUMP
        if (PHASE_VERBOSE_TRACE1(Js::InlineCachePhase))
        {
            CacheOperators::TraceCache(inlineCache, _u("PatchGetValue"), propertyId, scriptContext, object);
        }
#endif

        return JavascriptOperators::GetProperty(instance, object, propertyId, scriptContext, &info);
    }

    Var JavascriptOperators::PatchGetValueNoFastPath(FunctionBody *const functionBody, InlineCache *const inlineCache, const InlineCacheIndex inlineCacheIndex, Var instance, PropertyId propertyId)
    {
        return PatchGetValueWithThisPtrNoFastPath(functionBody, inlineCache, inlineCacheIndex, instance, propertyId, instance);
    }

    Var JavascriptOperators::PatchGetValueWithThisPtrNoFastPath(FunctionBody *const functionBody, InlineCache *const inlineCache, const InlineCacheIndex inlineCacheIndex, Var instance, PropertyId propertyId, Var thisInstance)
    {
        ScriptContext *const scriptContext = functionBody->GetScriptContext();

        RecyclableObject* object = nullptr;
        if (FALSE == JavascriptOperators::GetPropertyObject(instance, scriptContext, &object))
        {
            if (scriptContext->GetThreadContext()->RecordImplicitException())
            {
                JavascriptError::ThrowTypeError(scriptContext, JSERR_Property_CannotGet_NullOrUndefined,
                    scriptContext->GetPropertyName(propertyId)->GetBuffer());
            }
            else
            {
                return scriptContext->GetLibrary()->GetUndefined();
            }
        }

        PropertyValueInfo info;
        PropertyValueInfo::SetCacheInfo(&info, functionBody, inlineCache, inlineCacheIndex, true);
        return JavascriptOperators::GetProperty(thisInstance, object, propertyId, scriptContext, &info);
    }

    template <bool IsFromFullJit, class TInlineCache>
    inline Var JavascriptOperators::PatchGetRootValue(FunctionBody *const functionBody, TInlineCache *const inlineCache, const InlineCacheIndex inlineCacheIndex, DynamicObject * object, PropertyId propertyId)
    {
        AssertMsg(RootObjectBase::Is(object), "Root must be a global object!");

        ScriptContext *const scriptContext = functionBody->GetScriptContext();

        PropertyValueInfo info;
        PropertyValueInfo::SetCacheInfo(&info, functionBody, inlineCache, inlineCacheIndex, !IsFromFullJit);
        Var value;
        if (CacheOperators::TryGetProperty<true, true, true, false, true, false, !TInlineCache::IsPolymorphic, TInlineCache::IsPolymorphic, false>(
                object, true, object, propertyId, &value, scriptContext, nullptr, &info))
        {
            return value;
        }

#if DBG_DUMP
        if (PHASE_VERBOSE_TRACE1(Js::InlineCachePhase))
        {
            CacheOperators::TraceCache(inlineCache, _u("PatchGetRootValue"), propertyId, scriptContext, object);
        }
#endif

        return JavascriptOperators::OP_GetRootProperty(object, propertyId, &info, scriptContext);
    }
    template Var JavascriptOperators::PatchGetRootValue<false, InlineCache>(FunctionBody *const functionBody, InlineCache *const inlineCache, const InlineCacheIndex inlineCacheIndex, DynamicObject * object, PropertyId propertyId);
    template Var JavascriptOperators::PatchGetRootValue<true, InlineCache>(FunctionBody *const functionBody, InlineCache *const inlineCache, const InlineCacheIndex inlineCacheIndex, DynamicObject * object, PropertyId propertyId);
    template Var JavascriptOperators::PatchGetRootValue<false, PolymorphicInlineCache>(FunctionBody *const functionBody, PolymorphicInlineCache *const inlineCache, const InlineCacheIndex inlineCacheIndex, DynamicObject * object, PropertyId propertyId);
    template Var JavascriptOperators::PatchGetRootValue<true, PolymorphicInlineCache>(FunctionBody *const functionBody, PolymorphicInlineCache *const inlineCache, const InlineCacheIndex inlineCacheIndex, DynamicObject * object, PropertyId propertyId);

    template <bool IsFromFullJit, class TInlineCache>
    Var JavascriptOperators::PatchGetRootValueForTypeOf(FunctionBody *const functionBody, TInlineCache *const inlineCache, const InlineCacheIndex inlineCacheIndex, DynamicObject * object, PropertyId propertyId)
    {
        AssertMsg(RootObjectBase::Is(object), "Root must be a global object!");

        ScriptContext *const scriptContext = functionBody->GetScriptContext();

        PropertyValueInfo info;
        PropertyValueInfo::SetCacheInfo(&info, functionBody, inlineCache, inlineCacheIndex, !IsFromFullJit);
        Var value = nullptr;
        if (CacheOperators::TryGetProperty<true, true, true, false, true, false, !TInlineCache::IsPolymorphic, TInlineCache::IsPolymorphic, false>(
            object, true, object, propertyId, &value, scriptContext, nullptr, &info))
        {
            return value;
        }

#if DBG_DUMP
        if (PHASE_VERBOSE_TRACE1(Js::InlineCachePhase))
        {
            CacheOperators::TraceCache(inlineCache, _u("PatchGetRootValueForTypeOf"), propertyId, scriptContext, object);
        }
#endif
        value = nullptr;
        BEGIN_TYPEOF_ERROR_HANDLER(scriptContext);
        if (JavascriptOperators::GetRootProperty(RecyclableObject::FromVar(object), propertyId, &value, scriptContext, &info))
        {
            if (scriptContext->IsUndeclBlockVar(value))
            {
                JavascriptError::ThrowReferenceError(scriptContext, JSERR_UseBeforeDeclaration);
            }
            return value;
        }
        END_TYPEOF_ERROR_HANDLER(scriptContext, value);

        value = scriptContext->GetLibrary()->GetUndefined();
        return value;
    }
    template Var JavascriptOperators::PatchGetRootValueForTypeOf<false, InlineCache>(FunctionBody *const functionBody, InlineCache *const inlineCache, const InlineCacheIndex inlineCacheIndex, DynamicObject * object, PropertyId propertyId);
    template Var JavascriptOperators::PatchGetRootValueForTypeOf<true, InlineCache>(FunctionBody *const functionBody, InlineCache *const inlineCache, const InlineCacheIndex inlineCacheIndex, DynamicObject * object, PropertyId propertyId);
    template Var JavascriptOperators::PatchGetRootValueForTypeOf<false, PolymorphicInlineCache>(FunctionBody *const functionBody, PolymorphicInlineCache *const inlineCache, const InlineCacheIndex inlineCacheIndex, DynamicObject * object, PropertyId propertyId);
    template Var JavascriptOperators::PatchGetRootValueForTypeOf<true, PolymorphicInlineCache>(FunctionBody *const functionBody, PolymorphicInlineCache *const inlineCache, const InlineCacheIndex inlineCacheIndex, DynamicObject * object, PropertyId propertyId);


    Var JavascriptOperators::PatchGetRootValueNoFastPath_Var(FunctionBody *const functionBody, InlineCache *const inlineCache, const InlineCacheIndex inlineCacheIndex, Var instance, PropertyId propertyId)
    {
        return
            PatchGetRootValueNoFastPath(
                functionBody,
                inlineCache,
                inlineCacheIndex,
                DynamicObject::FromVar(instance),
                propertyId);
    }

    Var JavascriptOperators::PatchGetRootValueNoFastPath(FunctionBody *const functionBody, InlineCache *const inlineCache, const InlineCacheIndex inlineCacheIndex, DynamicObject* object, PropertyId propertyId)
    {
        AssertMsg(RootObjectBase::Is(object), "Root must be a global object!");

        ScriptContext *const scriptContext = functionBody->GetScriptContext();

        PropertyValueInfo info;
        PropertyValueInfo::SetCacheInfo(&info, functionBody, inlineCache, inlineCacheIndex, true);
        return JavascriptOperators::OP_GetRootProperty(object, propertyId, &info, scriptContext);
    }

    template <bool IsFromFullJit, class TInlineCache>
    inline Var JavascriptOperators::PatchGetPropertyScoped(FunctionBody *const functionBody, TInlineCache *const inlineCache, const InlineCacheIndex inlineCacheIndex, FrameDisplay *pDisplay, PropertyId propertyId, Var defaultInstance)
    {
        // Get the property, using a scope stack rather than an individual instance.
        // Walk the stack until we find an instance that has the property.

        ScriptContext *const scriptContext = functionBody->GetScriptContext();
        uint16 length = pDisplay->GetLength();

        PropertyValueInfo info;
        PropertyValueInfo::SetCacheInfo(&info, functionBody, inlineCache, inlineCacheIndex, !IsFromFullJit);
        for (uint16 i = 0; i < length; i++)
        {
            DynamicObject* object = (DynamicObject*)pDisplay->GetItem(i);
            Var value;
            if (CacheOperators::TryGetProperty<true, true, true, false, true, true, !TInlineCache::IsPolymorphic, TInlineCache::IsPolymorphic, false>(
                    object, false, object, propertyId, &value, scriptContext, nullptr, &info))
            {
                return value;
            }

#if DBG_DUMP
            if (PHASE_VERBOSE_TRACE1(Js::InlineCachePhase))
            {
                CacheOperators::TraceCache(inlineCache, _u("PatchGetPropertyScoped"), propertyId, scriptContext, object);
            }
#endif
            if (JavascriptOperators::GetProperty(object, propertyId, &value, scriptContext, &info))
            {
                if (scriptContext->IsUndeclBlockVar(value) && propertyId != PropertyIds::_lexicalThisSlotSymbol)
                {
                    JavascriptError::ThrowReferenceError(scriptContext, JSERR_UseBeforeDeclaration);
                }
                return value;
            }
        }

        // No one in the scope stack has the property, so get it from the default instance provided by the caller.
        Var value = JavascriptOperators::PatchGetRootValue<IsFromFullJit>(functionBody, inlineCache, inlineCacheIndex, DynamicObject::FromVar(defaultInstance), propertyId);
        if (scriptContext->IsUndeclBlockVar(value))
        {
            JavascriptError::ThrowReferenceError(scriptContext, JSERR_UseBeforeDeclaration);
        }
        return value;
    }
    template Var JavascriptOperators::PatchGetPropertyScoped<false, InlineCache>(FunctionBody *const functionBody, InlineCache *const inlineCache, const InlineCacheIndex inlineCacheIndex, FrameDisplay *pDisplay, PropertyId propertyId, Var defaultInstance);
    template Var JavascriptOperators::PatchGetPropertyScoped<true, InlineCache>(FunctionBody *const functionBody, InlineCache *const inlineCache, const InlineCacheIndex inlineCacheIndex, FrameDisplay *pDisplay, PropertyId propertyId, Var defaultInstance);
    template Var JavascriptOperators::PatchGetPropertyScoped<false, PolymorphicInlineCache>(FunctionBody *const functionBody, PolymorphicInlineCache *const inlineCache, const InlineCacheIndex inlineCacheIndex, FrameDisplay *pDisplay, PropertyId propertyId, Var defaultInstance);
    template Var JavascriptOperators::PatchGetPropertyScoped<true, PolymorphicInlineCache>(FunctionBody *const functionBody, PolymorphicInlineCache *const inlineCache, const InlineCacheIndex inlineCacheIndex, FrameDisplay *pDisplay, PropertyId propertyId, Var defaultInstance);

    template <bool IsFromFullJit, class TInlineCache>
    Var JavascriptOperators::PatchGetPropertyForTypeOfScoped(FunctionBody *const functionBody, TInlineCache *const inlineCache, const InlineCacheIndex inlineCacheIndex, FrameDisplay *pDisplay, PropertyId propertyId, Var defaultInstance)
    {
        Var value = nullptr;
        ScriptContext *scriptContext = functionBody->GetScriptContext();

        BEGIN_TYPEOF_ERROR_HANDLER(scriptContext);
        value = JavascriptOperators::PatchGetPropertyScoped<IsFromFullJit, TInlineCache>(functionBody, inlineCache, inlineCacheIndex, pDisplay, propertyId, defaultInstance);
        END_TYPEOF_ERROR_HANDLER(scriptContext, value)

        return value;
    }
    template Var JavascriptOperators::PatchGetPropertyForTypeOfScoped<false, InlineCache>(FunctionBody *const functionBody, InlineCache *const inlineCache, const InlineCacheIndex inlineCacheIndex, FrameDisplay *pDisplay, PropertyId propertyId, Var defaultInstance);
    template Var JavascriptOperators::PatchGetPropertyForTypeOfScoped<true, InlineCache>(FunctionBody *const functionBody, InlineCache *const inlineCache, const InlineCacheIndex inlineCacheIndex, FrameDisplay *pDisplay, PropertyId propertyId, Var defaultInstance);
    template Var JavascriptOperators::PatchGetPropertyForTypeOfScoped<false, PolymorphicInlineCache>(FunctionBody *const functionBody, PolymorphicInlineCache *const inlineCache, const InlineCacheIndex inlineCacheIndex, FrameDisplay *pDisplay, PropertyId propertyId, Var defaultInstance);
    template Var JavascriptOperators::PatchGetPropertyForTypeOfScoped<true, PolymorphicInlineCache>(FunctionBody *const functionBody, PolymorphicInlineCache *const inlineCache, const InlineCacheIndex inlineCacheIndex, FrameDisplay *pDisplay, PropertyId propertyId, Var defaultInstance);


    template <bool IsFromFullJit, class TInlineCache>
    inline Var JavascriptOperators::PatchGetMethod(FunctionBody *const functionBody, TInlineCache *const inlineCache, const InlineCacheIndex inlineCacheIndex, Var instance, PropertyId propertyId)
    {
        Assert(inlineCache != nullptr);

        ScriptContext *const scriptContext = functionBody->GetScriptContext();

        RecyclableObject* object = nullptr;
#if ENABLE_COPYONACCESS_ARRAY
        JavascriptLibrary::CheckAndConvertCopyOnAccessNativeIntArray<Var>(instance);
#endif
        if (FALSE == JavascriptOperators::GetPropertyObject(instance, scriptContext, &object))
        {
            // Don't error if we disabled implicit calls
            if (scriptContext->GetThreadContext()->RecordImplicitException())
            {
                JavascriptError::ThrowTypeError(scriptContext, JSERR_Property_CannotGet_NullOrUndefined,
                    scriptContext->GetPropertyName(propertyId)->GetBuffer());
            }
            else
            {
#ifdef TELEMETRY_JSO
                if (TELEMETRY_PROPERTY_OPCODE_FILTER(propertyId))
                {
                    // `successful` will be true as PatchGetMethod throws an exception if not found.
                    scriptContext->GetTelemetry().GetOpcodeTelemetry().GetMethodProperty(object, propertyId, value, /*successful:*/false);
                }
#endif
                return scriptContext->GetLibrary()->GetUndefined();
            }
        }

        PropertyValueInfo info;
        PropertyValueInfo::SetCacheInfo(&info, functionBody, inlineCache, inlineCacheIndex, !IsFromFullJit);
        Var value;
        if (CacheOperators::TryGetProperty<true, true, true, false, true, true, !TInlineCache::IsPolymorphic, TInlineCache::IsPolymorphic, false>(
                instance, false, object, propertyId, &value, scriptContext, nullptr, &info))
        {
            return value;
        }

#if DBG_DUMP
        if (PHASE_VERBOSE_TRACE1(Js::InlineCachePhase))
        {
            CacheOperators::TraceCache(inlineCache, _u("PatchGetMethod"), propertyId, scriptContext, object);
        }
#endif

        value = Js::JavascriptOperators::PatchGetMethodFromObject(instance, object, propertyId, &info, scriptContext, false);
#ifdef TELEMETRY_JSO
        if (TELEMETRY_PROPERTY_OPCODE_FILTER(propertyId))
        {
            // `successful` will be true as PatchGetMethod throws an exception if not found.
            scriptContext->GetTelemetry().GetOpcodeTelemetry().GetMethodProperty(object, propertyId, value, /*successful:*/true);
        }
#endif
        return value;
    }
    template Var JavascriptOperators::PatchGetMethod<false, InlineCache>(FunctionBody *const functionBody, InlineCache *const inlineCache, const InlineCacheIndex inlineCacheIndex, Var instance, PropertyId propertyId);
    template Var JavascriptOperators::PatchGetMethod<true, InlineCache>(FunctionBody *const functionBody, InlineCache *const inlineCache, const InlineCacheIndex inlineCacheIndex, Var instance, PropertyId propertyId);
    template Var JavascriptOperators::PatchGetMethod<false, PolymorphicInlineCache>(FunctionBody *const functionBody, PolymorphicInlineCache *const inlineCache, const InlineCacheIndex inlineCacheIndex, Var instance, PropertyId propertyId);
    template Var JavascriptOperators::PatchGetMethod<true, PolymorphicInlineCache>(FunctionBody *const functionBody, PolymorphicInlineCache *const inlineCache, const InlineCacheIndex inlineCacheIndex, Var instance, PropertyId propertyId);

    template <bool IsFromFullJit, class TInlineCache>
    inline Var JavascriptOperators::PatchGetRootMethod(FunctionBody *const functionBody, TInlineCache *const inlineCache, const InlineCacheIndex inlineCacheIndex, DynamicObject* object, PropertyId propertyId)
    {
        Assert(inlineCache != nullptr);

        AssertMsg(RootObjectBase::Is(object), "Root must be a global object!");

        ScriptContext *const scriptContext = functionBody->GetScriptContext();

        PropertyValueInfo info;
        PropertyValueInfo::SetCacheInfo(&info, functionBody, inlineCache, inlineCacheIndex, !IsFromFullJit);
        Var value;
        if (CacheOperators::TryGetProperty<true, true, true, false, true, false, !TInlineCache::IsPolymorphic, TInlineCache::IsPolymorphic, false>(
                object, true, object, propertyId, &value, scriptContext, nullptr, &info))
        {
            return value;
        }

#if DBG_DUMP
        if (PHASE_VERBOSE_TRACE1(Js::InlineCachePhase))
        {
            CacheOperators::TraceCache(inlineCache, _u("PatchGetRootMethod"), propertyId, scriptContext, object);
        }
#endif

        value = Js::JavascriptOperators::PatchGetMethodFromObject(object, object, propertyId, &info, scriptContext, true);
#ifdef TELEMETRY_JSO
        if (TELEMETRY_PROPERTY_OPCODE_FILTER(propertyId))
        {
            // `successful` will be true as PatchGetMethod throws an exception if not found.
            scriptContext->GetTelemetry().GetOpcodeTelemetry().GetMethodProperty(object, propertyId, value, /*successful:*/ true);
        }
#endif
        return value;
    }
    template Var JavascriptOperators::PatchGetRootMethod<false, InlineCache>(FunctionBody *const functionBody, InlineCache *const inlineCache, const InlineCacheIndex inlineCacheIndex, DynamicObject* object, PropertyId propertyId);
    template Var JavascriptOperators::PatchGetRootMethod<true, InlineCache>(FunctionBody *const functionBody, InlineCache *const inlineCache, const InlineCacheIndex inlineCacheIndex, DynamicObject* object, PropertyId propertyId);
    template Var JavascriptOperators::PatchGetRootMethod<false, PolymorphicInlineCache>(FunctionBody *const functionBody, PolymorphicInlineCache *const inlineCache, const InlineCacheIndex inlineCacheIndex, DynamicObject* object, PropertyId propertyId);
    template Var JavascriptOperators::PatchGetRootMethod<true, PolymorphicInlineCache>(FunctionBody *const functionBody, PolymorphicInlineCache *const inlineCache, const InlineCacheIndex inlineCacheIndex, DynamicObject* object, PropertyId propertyId);

    template <bool IsFromFullJit, class TInlineCache>
    inline Var JavascriptOperators::PatchScopedGetMethod(FunctionBody *const functionBody, TInlineCache *const inlineCache, const InlineCacheIndex inlineCacheIndex, Var instance, PropertyId propertyId)
    {
        Assert(inlineCache != nullptr);

        ScriptContext *const scriptContext = functionBody->GetScriptContext();

        RecyclableObject* object = nullptr;
        if (FALSE == JavascriptOperators::GetPropertyObject(instance, scriptContext, &object))
        {
            // Don't error if we disabled implicit calls
            if (scriptContext->GetThreadContext()->RecordImplicitException())
            {
                JavascriptError::ThrowTypeError(scriptContext, JSERR_Property_CannotGet_NullOrUndefined,
                    scriptContext->GetPropertyName(propertyId)->GetBuffer());
            }
            else
            {
                return scriptContext->GetLibrary()->GetUndefined();
            }
        }

        PropertyValueInfo info;
        PropertyValueInfo::SetCacheInfo(&info, functionBody, inlineCache, inlineCacheIndex, !IsFromFullJit);
        const bool isRoot = RootObjectBase::Is(object);
        Var value;
        if (CacheOperators::TryGetProperty<true, true, true, false, true, false, !TInlineCache::IsPolymorphic, TInlineCache::IsPolymorphic, false>(
                instance, isRoot, object, propertyId, &value, scriptContext, nullptr, &info))
        {
            return value;
        }

#if DBG_DUMP
        if (PHASE_VERBOSE_TRACE1(Js::InlineCachePhase))
        {
            CacheOperators::TraceCache(inlineCache, _u("PatchGetMethod"), propertyId, scriptContext, object);
        }
#endif

        return Js::JavascriptOperators::PatchGetMethodFromObject(instance, object, propertyId, &info, scriptContext, isRoot);
    }
    template Var JavascriptOperators::PatchScopedGetMethod<false, InlineCache>(FunctionBody *const functionBody, InlineCache *const inlineCache, const InlineCacheIndex inlineCacheIndex, Var instance, PropertyId propertyId);
    template Var JavascriptOperators::PatchScopedGetMethod<true, InlineCache>(FunctionBody *const functionBody, InlineCache *const inlineCache, const InlineCacheIndex inlineCacheIndex, Var instance, PropertyId propertyId);
    template Var JavascriptOperators::PatchScopedGetMethod<false, PolymorphicInlineCache>(FunctionBody *const functionBody, PolymorphicInlineCache *const inlineCache, const InlineCacheIndex inlineCacheIndex, Var instance, PropertyId propertyId);
    template Var JavascriptOperators::PatchScopedGetMethod<true, PolymorphicInlineCache>(FunctionBody *const functionBody, PolymorphicInlineCache *const inlineCache, const InlineCacheIndex inlineCacheIndex, Var instance, PropertyId propertyId);

    Var JavascriptOperators::PatchGetMethodNoFastPath(FunctionBody *const functionBody, InlineCache *const inlineCache, const InlineCacheIndex inlineCacheIndex, Var instance, PropertyId propertyId)
    {
        ScriptContext *const scriptContext = functionBody->GetScriptContext();

        RecyclableObject* object = nullptr;
        if (FALSE == JavascriptOperators::GetPropertyObject(instance, scriptContext, &object))
        {
            // Don't error if we disabled implicit calls
            if (scriptContext->GetThreadContext()->RecordImplicitException())
            {
                JavascriptError::ThrowTypeError(scriptContext, JSERR_Property_CannotGet_NullOrUndefined,
                    scriptContext->GetPropertyName(propertyId)->GetBuffer());
            }
            else
            {
                return scriptContext->GetLibrary()->GetUndefined();
            }
        }

        PropertyValueInfo info;
        PropertyValueInfo::SetCacheInfo(&info, functionBody, inlineCache, inlineCacheIndex, true);
        return Js::JavascriptOperators::PatchGetMethodFromObject(instance, object, propertyId, &info, scriptContext, false);
    }

    Var JavascriptOperators::PatchGetRootMethodNoFastPath_Var(FunctionBody *const functionBody, InlineCache *const inlineCache, const InlineCacheIndex inlineCacheIndex, Var instance, PropertyId propertyId)
    {
        return
            PatchGetRootMethodNoFastPath(
                functionBody,
                inlineCache,
                inlineCacheIndex,
                DynamicObject::FromVar(instance),
                propertyId);
    }

    Var JavascriptOperators::PatchGetRootMethodNoFastPath(FunctionBody *const functionBody, InlineCache *const inlineCache, const InlineCacheIndex inlineCacheIndex, DynamicObject* object, PropertyId propertyId)
    {
        AssertMsg(RootObjectBase::Is(object), "Root must be a global object!");

        PropertyValueInfo info;
        PropertyValueInfo::SetCacheInfo(&info, functionBody, inlineCache, inlineCacheIndex, true);
        return Js::JavascriptOperators::PatchGetMethodFromObject(object, object, propertyId, &info, functionBody->GetScriptContext(), true);
    }

    Var JavascriptOperators::PatchGetMethodFromObject(Var instance, RecyclableObject* propertyObject, PropertyId propertyId, PropertyValueInfo * info, ScriptContext* scriptContext, bool isRootLd)
    {
        Assert(IsPropertyObject(propertyObject));

        Var value = nullptr;
        BOOL foundValue = FALSE;

        if (isRootLd)
        {
            RootObjectBase* rootObject = RootObjectBase::FromVar(instance);
            foundValue = JavascriptOperators::GetRootPropertyReference(rootObject, propertyId, &value, scriptContext, info);
        }
        else
        {
            foundValue = JavascriptOperators::GetPropertyReference(instance, propertyObject, propertyId, &value, scriptContext, info);
        }

        if (!foundValue)
        {
            // Don't error if we disabled implicit calls
            if (scriptContext->GetThreadContext()->RecordImplicitException())
            {
                const char16* propertyName = scriptContext->GetPropertyName(propertyId)->GetBuffer();

                value = scriptContext->GetLibrary()->GetUndefined();
                JavascriptFunction * caller = NULL;
                if (JavascriptStackWalker::GetCaller(&caller, scriptContext))
                {
                    FunctionBody * callerBody = caller->GetFunctionBody();
                    if (callerBody && callerBody->GetUtf8SourceInfo()->GetIsXDomain())
                    {
                        propertyName = NULL;
                    }
                }

                // Prior to version 12 we had mistakenly immediately thrown an error for property reference method calls
                // (i.e. <expr>.foo() form) when the target object is the global object.  The spec says that a GetValue
                // on a reference should throw if the reference is unresolved, of which a property reference can never be,
                // however it can be unresolved in the case of an identifier expression, e.g. foo() with no qualification.
                // Such a case would come down to the global object if foo was undefined, hence the check for root object,
                // except that it should have been a check for isRootLd to be correct.
                //
                //   // (at global scope)
                //   foo(x());
                //
                // should throw an error before evaluating x() if foo is not defined, but
                //
                //   // (at global scope)
                //   this.foo(x());
                //
                // should evaluate x() before throwing an error if foo is not a property on the global object.
                // Maintain old behavior prior to version 12.
                bool isPropertyReference = !isRootLd;
                if (!isPropertyReference)
                {
                    JavascriptError::ThrowReferenceError(scriptContext, JSERR_UndefVariable, propertyName);
                }
                else
                {
                    // ES5 11.2.3 #2: We evaluate the call target but don't throw yet if target member is missing. We need to evaluate argList
                    // first (#3). Postpone throwing error to invoke time.
                    value = ThrowErrorObject::CreateThrowTypeErrorObject(scriptContext, VBSERR_OLENoPropOrMethod, propertyName);
                }
            }
        }
        return value;
    }

    template <bool IsFromFullJit, class TInlineCache>
    inline void JavascriptOperators::PatchPutValue(FunctionBody *const functionBody, TInlineCache *const inlineCache, const InlineCacheIndex inlineCacheIndex, Var instance, PropertyId propertyId, Var newValue, PropertyOperationFlags flags)
    {
        return PatchPutValueWithThisPtr<IsFromFullJit, TInlineCache>(functionBody, inlineCache, inlineCacheIndex, instance, propertyId, newValue, instance, flags);
    }

    template <bool IsFromFullJit, class TInlineCache>
    inline void JavascriptOperators::PatchPutValueWithThisPtr(FunctionBody *const functionBody, TInlineCache *const inlineCache, const InlineCacheIndex inlineCacheIndex, Var instance, PropertyId propertyId, Var newValue, Var thisInstance, PropertyOperationFlags flags)
    {
        ScriptContext *const scriptContext = functionBody->GetScriptContext();

        if (TaggedNumber::Is(instance))
        {
            JavascriptOperators::SetPropertyOnTaggedNumber(instance, nullptr, propertyId, newValue, scriptContext, flags);
            return;
        }

#if ENABLE_COPYONACCESS_ARRAY
        JavascriptLibrary::CheckAndConvertCopyOnAccessNativeIntArray<Var>(instance);
#endif
        RecyclableObject* object = RecyclableObject::FromVar(instance);
        PropertyValueInfo info;
        PropertyValueInfo::SetCacheInfo(&info, functionBody, inlineCache, inlineCacheIndex, !IsFromFullJit);
        if (CacheOperators::TrySetProperty<true, true, true, true, true, !TInlineCache::IsPolymorphic, TInlineCache::IsPolymorphic, false>(
                object, false, propertyId, newValue, scriptContext, flags, nullptr, &info))
        {
            return;
        }

#if DBG_DUMP
        if (PHASE_VERBOSE_TRACE1(Js::InlineCachePhase))
        {
            CacheOperators::TraceCache(inlineCache, _u("PatchPutValue"), propertyId, scriptContext, object);
        }
#endif

        ImplicitCallFlags prevImplicitCallFlags = ImplicitCall_None;
        ImplicitCallFlags currImplicitCallFlags = ImplicitCall_None;
        bool hasThisOnlyStatements = functionBody->GetHasOnlyThisStmts();
        if (hasThisOnlyStatements)
        {
            prevImplicitCallFlags = CacheAndClearImplicitBit(scriptContext);
        }
        if (!JavascriptOperators::OP_SetProperty(object, propertyId, newValue, scriptContext, &info, flags, thisInstance))
        {
            // Add implicit call flags, to bail out if field copy prop may propagate the wrong value.
            scriptContext->GetThreadContext()->AddImplicitCallFlags(ImplicitCall_NoOpSet);
        }
        if (hasThisOnlyStatements)
        {
            currImplicitCallFlags = CheckAndUpdateFunctionBodyWithImplicitFlag(functionBody);
            RestoreImplicitFlag(scriptContext, prevImplicitCallFlags, currImplicitCallFlags);
        }
    }
    template void JavascriptOperators::PatchPutValue<false, InlineCache>(FunctionBody *const functionBody, InlineCache *const inlineCache, const InlineCacheIndex inlineCacheIndex, Var instance, PropertyId propertyId, Var newValue, PropertyOperationFlags flags);
    template void JavascriptOperators::PatchPutValue<true, InlineCache>(FunctionBody *const functionBody, InlineCache *const inlineCache, const InlineCacheIndex inlineCacheIndex, Var instance, PropertyId propertyId, Var newValue, PropertyOperationFlags flags);
    template void JavascriptOperators::PatchPutValue<false, PolymorphicInlineCache>(FunctionBody *const functionBody, PolymorphicInlineCache *const inlineCache, const InlineCacheIndex inlineCacheIndex, Var instance, PropertyId propertyId, Var newValue, PropertyOperationFlags flags);
    template void JavascriptOperators::PatchPutValue<true, PolymorphicInlineCache>(FunctionBody *const functionBody, PolymorphicInlineCache *const inlineCache, const InlineCacheIndex inlineCacheIndex, Var instance, PropertyId propertyId, Var newValue, PropertyOperationFlags flags);

    template <bool IsFromFullJit, class TInlineCache>
    inline void JavascriptOperators::PatchPutRootValue(FunctionBody *const functionBody, TInlineCache *const inlineCache, const InlineCacheIndex inlineCacheIndex, Var instance, PropertyId propertyId, Var newValue, PropertyOperationFlags flags)
    {
        ScriptContext *const scriptContext = functionBody->GetScriptContext();

        RecyclableObject* object = RecyclableObject::FromVar(instance);
        PropertyValueInfo info;
        PropertyValueInfo::SetCacheInfo(&info, functionBody, inlineCache, inlineCacheIndex, !IsFromFullJit);
        if (CacheOperators::TrySetProperty<true, true, true, true, false, !TInlineCache::IsPolymorphic, TInlineCache::IsPolymorphic, false>(
                object, true, propertyId, newValue, scriptContext, flags, nullptr, &info))
        {
            return;
        }

#if DBG_DUMP
        if (PHASE_VERBOSE_TRACE1(Js::InlineCachePhase))
        {
            CacheOperators::TraceCache(inlineCache, _u("PatchPutRootValue"), propertyId, scriptContext, object);
        }
#endif

        ImplicitCallFlags prevImplicitCallFlags = ImplicitCall_None;
        ImplicitCallFlags currImplicitCallFlags = ImplicitCall_None;
        bool hasThisOnlyStatements = functionBody->GetHasOnlyThisStmts();
        if (hasThisOnlyStatements)
        {
            prevImplicitCallFlags = CacheAndClearImplicitBit(scriptContext);
        }
        if (!JavascriptOperators::SetRootProperty(object, propertyId, newValue, &info, scriptContext, flags))
        {
            // Add implicit call flags, to bail out if field copy prop may propagate the wrong value.
            scriptContext->GetThreadContext()->AddImplicitCallFlags(ImplicitCall_NoOpSet);
        }
        if (hasThisOnlyStatements)
        {
            currImplicitCallFlags = CheckAndUpdateFunctionBodyWithImplicitFlag(functionBody);
            RestoreImplicitFlag(scriptContext, prevImplicitCallFlags, currImplicitCallFlags);
        }
    }
    template void JavascriptOperators::PatchPutRootValue<false, InlineCache>(FunctionBody *const functionBody, InlineCache *const inlineCache, const InlineCacheIndex inlineCacheIndex, Var instance, PropertyId propertyId, Var newValue, PropertyOperationFlags flags);
    template void JavascriptOperators::PatchPutRootValue<true, InlineCache>(FunctionBody *const functionBody, InlineCache *const inlineCache, const InlineCacheIndex inlineCacheIndex, Var instance, PropertyId propertyId, Var newValue, PropertyOperationFlags flags);
    template void JavascriptOperators::PatchPutRootValue<false, PolymorphicInlineCache>(FunctionBody *const functionBody, PolymorphicInlineCache *const inlineCache, const InlineCacheIndex inlineCacheIndex, Var instance, PropertyId propertyId, Var newValue, PropertyOperationFlags flags);
    template void JavascriptOperators::PatchPutRootValue<true, PolymorphicInlineCache>(FunctionBody *const functionBody, PolymorphicInlineCache *const inlineCache, const InlineCacheIndex inlineCacheIndex, Var instance, PropertyId propertyId, Var newValue, PropertyOperationFlags flags);

    template <bool IsFromFullJit, class TInlineCache>
    inline void JavascriptOperators::PatchPutValueNoLocalFastPath(FunctionBody *const functionBody, TInlineCache *const inlineCache, const InlineCacheIndex inlineCacheIndex, Var instance, PropertyId propertyId, Var newValue, PropertyOperationFlags flags)
    {
        ScriptContext *const scriptContext = functionBody->GetScriptContext();

        if (TaggedNumber::Is(instance))
        {
            JavascriptOperators::SetPropertyOnTaggedNumber(instance,
                                        nullptr,
                                        propertyId,
                                        newValue,
                                        scriptContext,
                                        flags);
             return;
        }
#if ENABLE_COPYONACCESS_ARRAY
        JavascriptLibrary::CheckAndConvertCopyOnAccessNativeIntArray<Var>(instance);
#endif
        RecyclableObject *object = RecyclableObject::FromVar(instance);

        PropertyValueInfo info;
        PropertyValueInfo::SetCacheInfo(&info, functionBody, inlineCache, inlineCacheIndex, !IsFromFullJit);
        if (CacheOperators::TrySetProperty<!TInlineCache::IsPolymorphic, true, true, true, true, !TInlineCache::IsPolymorphic, TInlineCache::IsPolymorphic, false>(
                object, false, propertyId, newValue, scriptContext, flags, nullptr, &info))
        {
            return;
        }

#if DBG_DUMP
        if (PHASE_VERBOSE_TRACE1(Js::InlineCachePhase))
        {
            CacheOperators::TraceCache(inlineCache, _u("PatchPutValueNoLocalFastPath"), propertyId, scriptContext, object);
        }
#endif

        ImplicitCallFlags prevImplicitCallFlags = ImplicitCall_None;
        ImplicitCallFlags currImplicitCallFlags = ImplicitCall_None;
        bool hasThisOnlyStatements = functionBody->GetHasOnlyThisStmts();
        if (hasThisOnlyStatements)
        {
            prevImplicitCallFlags = CacheAndClearImplicitBit(scriptContext);
        }
        if (!JavascriptOperators::OP_SetProperty(instance, propertyId, newValue, scriptContext, &info, flags))
        {
            // Add implicit call flags, to bail out if field copy prop may propagate the wrong value.
            scriptContext->GetThreadContext()->AddImplicitCallFlags(ImplicitCall_NoOpSet);
        }
        if (hasThisOnlyStatements)
        {
            currImplicitCallFlags = CheckAndUpdateFunctionBodyWithImplicitFlag(functionBody);
            RestoreImplicitFlag(scriptContext, prevImplicitCallFlags, currImplicitCallFlags);
        }
    }
    template void JavascriptOperators::PatchPutValueNoLocalFastPath<false, InlineCache>(FunctionBody *const functionBody, InlineCache *const inlineCache, const InlineCacheIndex inlineCacheIndex, Var instance, PropertyId propertyId, Var newValue, PropertyOperationFlags flags);
    template void JavascriptOperators::PatchPutValueNoLocalFastPath<true, InlineCache>(FunctionBody *const functionBody, InlineCache *const inlineCache, const InlineCacheIndex inlineCacheIndex, Var instance, PropertyId propertyId, Var newValue, PropertyOperationFlags flags);
    template void JavascriptOperators::PatchPutValueNoLocalFastPath<false, PolymorphicInlineCache>(FunctionBody *const functionBody, PolymorphicInlineCache *const inlineCache, const InlineCacheIndex inlineCacheIndex, Var instance, PropertyId propertyId, Var newValue, PropertyOperationFlags flags);
    template void JavascriptOperators::PatchPutValueNoLocalFastPath<true, PolymorphicInlineCache>(FunctionBody *const functionBody, PolymorphicInlineCache *const inlineCache, const InlineCacheIndex inlineCacheIndex, Var instance, PropertyId propertyId, Var newValue, PropertyOperationFlags flags);

    template <bool IsFromFullJit, class TInlineCache>
    inline void JavascriptOperators::PatchPutValueWithThisPtrNoLocalFastPath(FunctionBody *const functionBody, TInlineCache *const inlineCache, const InlineCacheIndex inlineCacheIndex, Var instance, PropertyId propertyId, Var newValue, Var thisInstance, PropertyOperationFlags flags)
    {
        ScriptContext *const scriptContext = functionBody->GetScriptContext();

        if (TaggedNumber::Is(instance))
        {
            JavascriptOperators::SetPropertyOnTaggedNumber(instance,
                nullptr,
                propertyId,
                newValue,
                scriptContext,
                flags);
            return;
        }
#if ENABLE_COPYONACCESS_ARRAY
        JavascriptLibrary::CheckAndConvertCopyOnAccessNativeIntArray<Var>(instance);
#endif
        RecyclableObject *object = RecyclableObject::FromVar(instance);

        PropertyValueInfo info;
        PropertyValueInfo::SetCacheInfo(&info, functionBody, inlineCache, inlineCacheIndex, !IsFromFullJit);
        if (CacheOperators::TrySetProperty<!TInlineCache::IsPolymorphic, true, true, true, true, !TInlineCache::IsPolymorphic, TInlineCache::IsPolymorphic, false>(
            object, false, propertyId, newValue, scriptContext, flags, nullptr, &info))
        {
            return;
        }

#if DBG_DUMP
        if (PHASE_VERBOSE_TRACE1(Js::InlineCachePhase))
        {
            CacheOperators::TraceCache(inlineCache, _u("PatchPutValueNoLocalFastPath"), propertyId, scriptContext, object);
        }
#endif

        ImplicitCallFlags prevImplicitCallFlags = ImplicitCall_None;
        ImplicitCallFlags currImplicitCallFlags = ImplicitCall_None;
        bool hasThisOnlyStatements = functionBody->GetHasOnlyThisStmts();
        if (hasThisOnlyStatements)
        {
            prevImplicitCallFlags = CacheAndClearImplicitBit(scriptContext);
        }
        if (!JavascriptOperators::OP_SetProperty(instance, propertyId, newValue, scriptContext, &info, flags, thisInstance))
        {
            // Add implicit call flags, to bail out if field copy prop may propagate the wrong value.
            scriptContext->GetThreadContext()->AddImplicitCallFlags(ImplicitCall_NoOpSet);
        }
        if (hasThisOnlyStatements)
        {
            currImplicitCallFlags = CheckAndUpdateFunctionBodyWithImplicitFlag(functionBody);
            RestoreImplicitFlag(scriptContext, prevImplicitCallFlags, currImplicitCallFlags);
        }
    }
    template void JavascriptOperators::PatchPutValueWithThisPtrNoLocalFastPath<false, InlineCache>(FunctionBody *const functionBody, InlineCache *const inlineCache, const InlineCacheIndex inlineCacheIndex, Var instance, PropertyId propertyId, Var newValue, Var thisInstance, PropertyOperationFlags flags);
    template void JavascriptOperators::PatchPutValueWithThisPtrNoLocalFastPath<true, InlineCache>(FunctionBody *const functionBody, InlineCache *const inlineCache, const InlineCacheIndex inlineCacheIndex, Var instance, PropertyId propertyId, Var newValue, Var thisInstance, PropertyOperationFlags flags);
    template void JavascriptOperators::PatchPutValueWithThisPtrNoLocalFastPath<false, PolymorphicInlineCache>(FunctionBody *const functionBody, PolymorphicInlineCache *const inlineCache, const InlineCacheIndex inlineCacheIndex, Var instance, PropertyId propertyId, Var newValue, Var thisInstance, PropertyOperationFlags flags);
    template void JavascriptOperators::PatchPutValueWithThisPtrNoLocalFastPath<true, PolymorphicInlineCache>(FunctionBody *const functionBody, PolymorphicInlineCache *const inlineCache, const InlineCacheIndex inlineCacheIndex, Var instance, PropertyId propertyId, Var newValue, Var thisInstance, PropertyOperationFlags flags);

    template <bool IsFromFullJit, class TInlineCache>
    inline void JavascriptOperators::PatchPutRootValueNoLocalFastPath(FunctionBody *const functionBody, TInlineCache *const inlineCache, const InlineCacheIndex inlineCacheIndex, Var instance, PropertyId propertyId, Var newValue, PropertyOperationFlags flags)
    {
        ScriptContext *const scriptContext = functionBody->GetScriptContext();

        RecyclableObject *object = RecyclableObject::FromVar(instance);

        PropertyValueInfo info;
        PropertyValueInfo::SetCacheInfo(&info, functionBody, inlineCache, inlineCacheIndex, !IsFromFullJit);
        if (CacheOperators::TrySetProperty<!TInlineCache::IsPolymorphic, true, true, true, false, !TInlineCache::IsPolymorphic, TInlineCache::IsPolymorphic, false>(
                object, true, propertyId, newValue, scriptContext, flags, nullptr, &info))
        {
            return;
        }

#if DBG_DUMP
        if (PHASE_VERBOSE_TRACE1(Js::InlineCachePhase))
        {
            CacheOperators::TraceCache(inlineCache, _u("PatchPutRootValueNoLocalFastPath"), propertyId, scriptContext, object);
        }
#endif

        ImplicitCallFlags prevImplicitCallFlags = ImplicitCall_None;
        ImplicitCallFlags currImplicitCallFlags = ImplicitCall_None;
        bool hasThisOnlyStatements = functionBody->GetHasOnlyThisStmts();
        if (hasThisOnlyStatements)
        {
            prevImplicitCallFlags = CacheAndClearImplicitBit(scriptContext);
        }
        if (!JavascriptOperators::SetRootProperty(object, propertyId, newValue, &info, scriptContext, flags))
        {
            // Add implicit call flags, to bail out if field copy prop may propagate the wrong value.
            scriptContext->GetThreadContext()->AddImplicitCallFlags(ImplicitCall_NoOpSet);
        }
        if (hasThisOnlyStatements)
        {
            currImplicitCallFlags = CheckAndUpdateFunctionBodyWithImplicitFlag(functionBody);
            RestoreImplicitFlag(scriptContext, prevImplicitCallFlags, currImplicitCallFlags);
        }
    }
    template void JavascriptOperators::PatchPutRootValueNoLocalFastPath<false, InlineCache>(FunctionBody *const functionBody, InlineCache *const inlineCache, const InlineCacheIndex inlineCacheIndex, Var instance, PropertyId propertyId, Var newValue, PropertyOperationFlags flags);
    template void JavascriptOperators::PatchPutRootValueNoLocalFastPath<true, InlineCache>(FunctionBody *const functionBody, InlineCache *const inlineCache, const InlineCacheIndex inlineCacheIndex, Var instance, PropertyId propertyId, Var newValue, PropertyOperationFlags flags);
    template void JavascriptOperators::PatchPutRootValueNoLocalFastPath<false, PolymorphicInlineCache>(FunctionBody *const functionBody, PolymorphicInlineCache *const inlineCache, const InlineCacheIndex inlineCacheIndex, Var instance, PropertyId propertyId, Var newValue, PropertyOperationFlags flags);
    template void JavascriptOperators::PatchPutRootValueNoLocalFastPath<true, PolymorphicInlineCache>(FunctionBody *const functionBody, PolymorphicInlineCache *const inlineCache, const InlineCacheIndex inlineCacheIndex, Var instance, PropertyId propertyId, Var newValue, PropertyOperationFlags flags);

    void JavascriptOperators::PatchPutValueNoFastPath(FunctionBody *const functionBody, InlineCache *const inlineCache, const InlineCacheIndex inlineCacheIndex, Var instance, PropertyId propertyId, Var newValue, PropertyOperationFlags flags)
    {
        PatchPutValueWithThisPtrNoFastPath(functionBody, inlineCache, inlineCacheIndex, instance, propertyId, newValue, instance, flags);
    }

    void JavascriptOperators::PatchPutValueWithThisPtrNoFastPath(FunctionBody *const functionBody, InlineCache *const inlineCache, const InlineCacheIndex inlineCacheIndex, Var instance, PropertyId propertyId, Var newValue, Var thisInstance, PropertyOperationFlags flags)
    {
        ScriptContext *const scriptContext = functionBody->GetScriptContext();

        if (TaggedNumber::Is(instance))
        {
            JavascriptOperators::SetPropertyOnTaggedNumber(instance, nullptr, propertyId, newValue, scriptContext, flags);
            return;
        }
        RecyclableObject* object = RecyclableObject::FromVar(instance);

        PropertyValueInfo info;
        PropertyValueInfo::SetCacheInfo(&info, functionBody, inlineCache, inlineCacheIndex, true);
        if (!JavascriptOperators::OP_SetProperty(object, propertyId, newValue, scriptContext, &info, flags, thisInstance))
        {
            // Add implicit call flags, to bail out if field copy prop may propagate the wrong value.
            scriptContext->GetThreadContext()->AddImplicitCallFlags(ImplicitCall_NoOpSet);
        }
    }

    void JavascriptOperators::PatchPutRootValueNoFastPath(FunctionBody *const functionBody, InlineCache *const inlineCache, const InlineCacheIndex inlineCacheIndex, Var instance, PropertyId propertyId, Var newValue, PropertyOperationFlags flags)
    {
        ScriptContext *const scriptContext = functionBody->GetScriptContext();

        RecyclableObject* object = RecyclableObject::FromVar(instance);

        PropertyValueInfo info;
        PropertyValueInfo::SetCacheInfo(&info, functionBody, inlineCache, inlineCacheIndex, true);
        if (!JavascriptOperators::SetRootProperty(object, propertyId, newValue, &info, scriptContext, flags))
        {
            // Add implicit call flags, to bail out if field copy prop may propagate the wrong value.
            scriptContext->GetThreadContext()->AddImplicitCallFlags(ImplicitCall_NoOpSet);
        }
    }

    template <bool IsFromFullJit, class TInlineCache>
    inline void JavascriptOperators::PatchInitValue(FunctionBody *const functionBody, TInlineCache *const inlineCache, const InlineCacheIndex inlineCacheIndex, RecyclableObject* object, PropertyId propertyId, Var newValue)
    {
        ScriptContext *const scriptContext = functionBody->GetScriptContext();

        const PropertyOperationFlags flags = newValue == NULL ? PropertyOperation_SpecialValue : PropertyOperation_None;
        PropertyValueInfo info;
        PropertyValueInfo::SetCacheInfo(&info, functionBody, inlineCache, inlineCacheIndex, !IsFromFullJit);
        if (CacheOperators::TrySetProperty<true, true, false, true, true, !TInlineCache::IsPolymorphic, TInlineCache::IsPolymorphic, false>(
                object, false, propertyId, newValue, scriptContext, flags, nullptr, &info))
        {
            return;
        }

#if DBG_DUMP
        if (PHASE_VERBOSE_TRACE1(Js::InlineCachePhase))
        {
            CacheOperators::TraceCache(inlineCache, _u("PatchInitValue"), propertyId, scriptContext, object);
        }
#endif

        Type *typeWithoutProperty = object->GetType();

        // Ideally the lowerer would emit a call to the right flavor of PatchInitValue, so that we can ensure that we only
        // ever initialize to NULL in the right cases.  But the backend uses the StFld opcode for initialization, and it
        // would be cumbersome to thread the different helper calls all the way down
        if (object->InitProperty(propertyId, newValue, flags, &info))
        {
            CacheOperators::CachePropertyWrite(object, false, typeWithoutProperty, propertyId, &info, scriptContext);
        }
    }
    template void JavascriptOperators::PatchInitValue<false, InlineCache>(FunctionBody *const functionBody, InlineCache *const inlineCache, const InlineCacheIndex inlineCacheIndex, RecyclableObject* object, PropertyId propertyId, Var newValue);
    template void JavascriptOperators::PatchInitValue<true, InlineCache>(FunctionBody *const functionBody, InlineCache *const inlineCache, const InlineCacheIndex inlineCacheIndex, RecyclableObject* object, PropertyId propertyId, Var newValue);
    template void JavascriptOperators::PatchInitValue<false, PolymorphicInlineCache>(FunctionBody *const functionBody, PolymorphicInlineCache *const inlineCache, const InlineCacheIndex inlineCacheIndex, RecyclableObject* object, PropertyId propertyId, Var newValue);
    template void JavascriptOperators::PatchInitValue<true, PolymorphicInlineCache>(FunctionBody *const functionBody, PolymorphicInlineCache *const inlineCache, const InlineCacheIndex inlineCacheIndex, RecyclableObject* object, PropertyId propertyId, Var newValue);

    void JavascriptOperators::PatchInitValueNoFastPath(FunctionBody *const functionBody, InlineCache *const inlineCache, const InlineCacheIndex inlineCacheIndex, RecyclableObject* object, PropertyId propertyId, Var newValue)
    {
        PropertyValueInfo info;
        PropertyValueInfo::SetCacheInfo(&info, functionBody, inlineCache, inlineCacheIndex, true);
        Type *typeWithoutProperty = object->GetType();
        if (object->InitProperty(propertyId, newValue, PropertyOperation_None, &info))
        {
            CacheOperators::CachePropertyWrite(object, false, typeWithoutProperty, propertyId, &info, functionBody->GetScriptContext());
        }
    }

#if ENABLE_DEBUG_CONFIG_OPTIONS
    void JavascriptOperators::TracePropertyEquivalenceCheck(const JitEquivalentTypeGuard* guard, const Type* type, const Type* refType, bool isEquivalent, uint failedPropertyIndex)
    {
        if (PHASE_TRACE1(Js::EquivObjTypeSpecPhase))
        {
            uint propertyCount = guard->GetCache()->record.propertyCount;

            Output::Print(_u("EquivObjTypeSpec: checking %u properties on operation %u, (type = 0x%p, ref type = 0x%p):\n"),
                propertyCount, guard->GetObjTypeSpecFldId(), type, refType);

            const Js::TypeEquivalenceRecord& record = guard->GetCache()->record;
            ScriptContext* scriptContext = type->GetScriptContext();
            if (isEquivalent)
            {
                if (Js::Configuration::Global.flags.Verbose)
                {
                    Output::Print(_u("    <start>, "));
                    for (uint pi = 0; pi < propertyCount; pi++)
                    {
                        const EquivalentPropertyEntry* refInfo = &record.properties[pi];
                        const PropertyRecord* propertyRecord = scriptContext->GetPropertyName(refInfo->propertyId);
                        Output::Print(_u("%s(#%d)@%ua%dw%d, "), propertyRecord->GetBuffer(), propertyRecord->GetPropertyId(), refInfo->slotIndex, refInfo->isAuxSlot, refInfo->mustBeWritable);
                    }
                    Output::Print(_u("<end>\n"));
                }
            }
            else
            {
                const EquivalentPropertyEntry* refInfo = &record.properties[failedPropertyIndex];
                Js::PropertyEquivalenceInfo info(Constants::NoSlot, false, false);
                const PropertyRecord* propertyRecord = scriptContext->GetPropertyName(refInfo->propertyId);
                if (DynamicType::Is(type->GetTypeId()))
                {
                    Js::DynamicTypeHandler* typeHandler = (static_cast<const DynamicType*>(type))->GetTypeHandler();
                    typeHandler->GetPropertyEquivalenceInfo(propertyRecord, info);
                }

                Output::Print(_u("EquivObjTypeSpec: check failed for %s (#%d) on operation %u:\n"),
                    propertyRecord->GetBuffer(), propertyRecord->GetPropertyId(), guard->GetObjTypeSpecFldId());
                Output::Print(_u("    type = 0x%p, ref type = 0x%p, slot = 0x%u (%d), ref slot = 0x%u (%d), is writable = %d, required writable = %d\n"),
                    type, refType, info.slotIndex, refInfo->slotIndex, info.isAuxSlot, refInfo->isAuxSlot, info.isWritable, refInfo->mustBeWritable);
            }

            Output::Flush();
        }
    }
#endif

    bool JavascriptOperators::IsStaticTypeObjTypeSpecEquivalent(const TypeEquivalenceRecord& equivalenceRecord, uint& failedIndex)
    {
        uint propertyCount = equivalenceRecord.propertyCount;
        Js::EquivalentPropertyEntry* properties = equivalenceRecord.properties;
        for (uint pi = 0; pi < propertyCount; pi++)
        {
            const EquivalentPropertyEntry* refInfo = &properties[pi];
            if (!IsStaticTypeObjTypeSpecEquivalent(refInfo))
            {
                failedIndex = pi;
                return false;
            }
        }
        return true;
    }

    bool JavascriptOperators::IsStaticTypeObjTypeSpecEquivalent(const EquivalentPropertyEntry *entry)
    {
        // Objects of static types have no local properties, but they may load fields from their prototypes.
        return entry->slotIndex == Constants::NoSlot && !entry->mustBeWritable;
    }

    bool JavascriptOperators::CheckIfTypeIsEquivalent(Type* type, JitEquivalentTypeGuard* guard)
    {
        if (guard->GetValue() == 0)
        {
            return false;
        }

        if (guard->GetType()->GetScriptContext() != type->GetScriptContext())
        {
            // Can't cache cross-context objects
            return false;
        }

        // CONSIDER : Add stats on how often the cache hits, and simply force bailout if
        // the efficacy is too low.

        EquivalentTypeCache* cache = guard->GetCache();

        // CONSIDER : Consider emitting o.type == equivTypes[hash(o.type)] in machine code before calling
        // this helper, particularly if we want to handle polymorphism with frequently changing types.
        Assert(EQUIVALENT_TYPE_CACHE_SIZE == 8);
        Type** equivTypes = cache->types;
        if (type == equivTypes[0] || type == equivTypes[1] || type == equivTypes[2] || type == equivTypes[3] ||
            type == equivTypes[4] || type == equivTypes[5] || type == equivTypes[6] || type == equivTypes[7])
        {
            guard->SetType(type);
            return true;
        }

        // If we didn't find the type in the cache, let's check if it's equivalent the slow way, by comparing
        // each of its relevant property slots to its equivalent in one of the cached types.
        // We are making a few assumption that simplify the process:
        // 1. If two types have the same prototype, any properties loaded from a prototype must come from the same slot.
        //    If any of the prototypes in the chain was altered such that this is no longer true, the corresponding
        //    property guard would have been invalidated and we would bail out at the guard check (either on this
        //    type check or downstream, but before the property load is attempted).
        // 2. For polymorphic field loads fixed fields are only supported on prototypes.  Hence, if two types have the
        //    same prototype, any of the equivalent fixed properties will match. If any has been overwritten, the
        //    corresponding guard would have been invalidated and we would bail out (as above).

        Type* refType = equivTypes[0];
        if (refType == nullptr)
        {
            return false;
        }

        if (cache->IsLoadedFromProto() && type->GetPrototype() != refType->GetPrototype())
        {
            if (PHASE_TRACE1(Js::EquivObjTypeSpecPhase))
            {
                Output::Print(_u("EquivObjTypeSpec: failed check on operation %u (type = 0x%x, ref type = 0x%x, proto = 0x%x, ref proto = 0x%x) \n"),
                    guard->GetObjTypeSpecFldId(), type, refType, type->GetPrototype(), refType->GetPrototype());
                Output::Flush();
            }

            return false;
        }

        if (type->GetTypeId() != refType->GetTypeId())
        {
            if (PHASE_TRACE1(Js::EquivObjTypeSpecPhase))
            {
                Output::Print(_u("EquivObjTypeSpec: failed check on operation %u (type = 0x%x, ref type = 0x%x, proto = 0x%x, ref proto = 0x%x) \n"),
                    guard->GetObjTypeSpecFldId(), type, refType, type->GetPrototype(), refType->GetPrototype());
                Output::Flush();
            }

            return false;
        }

        // Review : This is quite slow.  We could make it somewhat faster, by keeping slot indexes instead
        // of property IDs, but that would mean we would need to look up property IDs from slot indexes when installing
        // property guards, or maintain a whole separate list of equivalent slot indexes.
        Assert(cache->record.propertyCount > 0);

        // CONSIDER (EquivObjTypeSpec): Impose a limit on the number of properties guarded by an equivalent type check.
        // The trick is where in the glob opt to make the cut off. Perhaps in the forward pass we could track the number of
        // field operations protected by a type check (keep a counter on the type's value info), and if that counter exceeds
        // some threshold, simply stop optimizing any further instructions.

        bool isEquivalent;
        uint failedPropertyIndex;
        if (DynamicType::Is(type->GetTypeId()))
        {
            Js::DynamicTypeHandler* typeHandler = (static_cast<DynamicType*>(type))->GetTypeHandler();
            isEquivalent = typeHandler->IsObjTypeSpecEquivalent(type, cache->record, failedPropertyIndex);
        }
        else
        {
            Assert(StaticType::Is(type->GetTypeId()));
            isEquivalent = IsStaticTypeObjTypeSpecEquivalent(cache->record, failedPropertyIndex);
        }

#if ENABLE_DEBUG_CONFIG_OPTIONS
        TracePropertyEquivalenceCheck(guard, type, refType, isEquivalent, failedPropertyIndex);
#endif

        if (!isEquivalent)
        {
            return false;
        }

        // CONSIDER (EquivObjTypeSpec): Invent some form of least recently used eviction scheme.
        uintptr_t index = (reinterpret_cast<uintptr_t>(type) >> 4) & (EQUIVALENT_TYPE_CACHE_SIZE - 1);
        if (cache->nextEvictionVictim == EQUIVALENT_TYPE_CACHE_SIZE)
        {
            __analysis_assume(index < EQUIVALENT_TYPE_CACHE_SIZE);
            if (equivTypes[index] != nullptr)
            {
                uintptr_t initialIndex = index;
                index = (initialIndex + 1) & (EQUIVALENT_TYPE_CACHE_SIZE - 1);
                for (; index != initialIndex; index = (index + 1) & (EQUIVALENT_TYPE_CACHE_SIZE - 1))
                {
                    if (equivTypes[index] == nullptr) break;
                }
            }
            __analysis_assume(index < EQUIVALENT_TYPE_CACHE_SIZE);
            if (equivTypes[index] != nullptr)
            {
                cache->nextEvictionVictim = 0;
            }
        }
        else
        {
            Assert(cache->nextEvictionVictim < EQUIVALENT_TYPE_CACHE_SIZE);
            __analysis_assume(cache->nextEvictionVictim < EQUIVALENT_TYPE_CACHE_SIZE);
            equivTypes[cache->nextEvictionVictim] = equivTypes[index];
            cache->nextEvictionVictim = (cache->nextEvictionVictim + 1) & (EQUIVALENT_TYPE_CACHE_SIZE - 1);
        }

        Assert(index < EQUIVALENT_TYPE_CACHE_SIZE);
        __analysis_assume(index < EQUIVALENT_TYPE_CACHE_SIZE);
        equivTypes[index] = type;

        // Fixed field checks allow us to assume a specific type ID, but the assumption is only
        // valid if we lock the type. Otherwise, the type ID may change out from under us without
        // evolving the type.
        // We also need to lock the type in case of, for instance, adding a property to a dictionary type handler.
        if (DynamicType::Is(type->GetTypeId()))
        {
            DynamicType *dynamicType = static_cast<DynamicType*>(type);
            if (!dynamicType->GetIsLocked())
            {
                dynamicType->LockType();
            }
        }

        guard->SetType(type);
        return true;
    }

    void JavascriptOperators::GetPropertyIdForInt(uint64 value, ScriptContext* scriptContext, PropertyRecord const ** propertyRecord)
    {
        char16 buffer[20];
        ::_ui64tow_s(value, buffer, sizeof(buffer)/sizeof(char16), 10);
        scriptContext->GetOrAddPropertyRecord(buffer, JavascriptString::GetBufferLength(buffer), propertyRecord);
    }

    void JavascriptOperators::GetPropertyIdForInt(uint32 value, ScriptContext* scriptContext, PropertyRecord const ** propertyRecord)
    {
        GetPropertyIdForInt(static_cast<uint64>(value), scriptContext, propertyRecord);
    }

    Var JavascriptOperators::FromPropertyDescriptor(PropertyDescriptor descriptor, ScriptContext* scriptContext)
    {
        DynamicObject* object = scriptContext->GetLibrary()->CreateObject();

        // ES5 Section 8.10.4 specifies the order for adding these properties.
        if (descriptor.IsDataDescriptor())
        {
            if (descriptor.ValueSpecified())
            {
                JavascriptOperators::InitProperty(object, PropertyIds::value, descriptor.GetValue());
            }
            JavascriptOperators::InitProperty(object, PropertyIds::writable, JavascriptBoolean::ToVar(descriptor.IsWritable(),scriptContext));
        }
        else if (descriptor.IsAccessorDescriptor())
        {
            JavascriptOperators::InitProperty(object, PropertyIds::get, JavascriptOperators::CanonicalizeAccessor(descriptor.GetGetter(), scriptContext));
            JavascriptOperators::InitProperty(object, PropertyIds::set, JavascriptOperators::CanonicalizeAccessor(descriptor.GetSetter(), scriptContext));
        }

        if (descriptor.EnumerableSpecified())
        {
            JavascriptOperators::InitProperty(object, PropertyIds::enumerable, JavascriptBoolean::ToVar(descriptor.IsEnumerable(), scriptContext));
        }
        if (descriptor.ConfigurableSpecified())
        {
            JavascriptOperators::InitProperty(object, PropertyIds::configurable, JavascriptBoolean::ToVar(descriptor.IsConfigurable(), scriptContext));
        }
        return object;
    }

    // ES5 8.12.9 [[DefineOwnProperty]].
    // Return value:
    // - TRUE = success.
    // - FALSE (can throw depending on throwOnError parameter) = unsuccessful.
    BOOL JavascriptOperators::DefineOwnPropertyDescriptor(RecyclableObject* obj, PropertyId propId, const PropertyDescriptor& descriptor, bool throwOnError, ScriptContext* scriptContext)
    {
        Assert(obj);
        Assert(scriptContext);

        if (JavascriptProxy::Is(obj))
        {
            return JavascriptProxy::DefineOwnPropertyDescriptor(obj, propId, descriptor, throwOnError, scriptContext);
        }

        PropertyDescriptor currentDescriptor;
        BOOL isCurrentDescriptorDefined = JavascriptOperators::GetOwnPropertyDescriptor(obj, propId, scriptContext, &currentDescriptor);

        bool isExtensible = !!obj->IsExtensible();
        return ValidateAndApplyPropertyDescriptor<true>(obj, propId, descriptor, isCurrentDescriptorDefined ? &currentDescriptor : nullptr, isExtensible, throwOnError, scriptContext);
    }

    BOOL JavascriptOperators::IsCompatiblePropertyDescriptor(const PropertyDescriptor& descriptor, PropertyDescriptor* currentDescriptor, bool isExtensible, bool throwOnError, ScriptContext* scriptContext)
    {
        return ValidateAndApplyPropertyDescriptor<false>(nullptr, Constants::NoProperty, descriptor, currentDescriptor, isExtensible, throwOnError, scriptContext);
    }

    template<bool needToSetProperty>
    BOOL JavascriptOperators::ValidateAndApplyPropertyDescriptor(RecyclableObject* obj, PropertyId propId, const PropertyDescriptor& descriptor,
        PropertyDescriptor* currentDescriptor, bool isExtensible, bool throwOnError, ScriptContext* scriptContext)
    {
        Var defaultDataValue = scriptContext->GetLibrary()->GetUndefined();
        Var defaultAccessorValue = scriptContext->GetLibrary()->GetDefaultAccessorFunction();

        if (currentDescriptor == nullptr)
        {
            if (!isExtensible) // ES5 8.12.9.3.
            {
                return Reject(throwOnError, scriptContext, JSERR_DefineProperty_NotExtensible, propId);
            }
            else // ES5 8.12.9.4.
            {
                if (needToSetProperty)
                {
                    if (descriptor.IsGenericDescriptor() || descriptor.IsDataDescriptor())
                    {
                        // ES5 8.12.9.4a: Create an own data property named P of object O whose [[Value]], [[Writable]],
                        // [[Enumerable]] and [[Configurable]]  attribute values are described by Desc.
                        // If the value of an attribute field of Desc is absent, the attribute of the newly created property
                        // is set to its default value.
                        PropertyDescriptor filledDescriptor = FillMissingPropertyDescriptorFields<false>(descriptor, scriptContext);

                        BOOL tempResult = obj->SetPropertyWithAttributes(propId, filledDescriptor.GetValue(), filledDescriptor.GetAttributes(), nullptr);
                        Assert(tempResult || obj->IsExternal());
                    }
                    else
                    {
                        // ES5 8.12.9.4b: Create an own accessor property named P of object O whose [[Get]], [[Set]], [[Enumerable]]
                        // and [[Configurable]] attribute values are described by Desc. If the value of an attribute field of Desc is absent,
                        // the attribute of the newly created property is set to its default value.
                        Assert(descriptor.IsAccessorDescriptor());
                        PropertyDescriptor filledDescriptor = FillMissingPropertyDescriptorFields<true>(descriptor, scriptContext);

                        BOOL isSetAccessorsSuccess = obj->SetAccessors(propId, filledDescriptor.GetGetter(), filledDescriptor.GetSetter());

                        // It is valid for some objects to not-support getters and setters, specifically, for projection of an ABI method
                        // (CustomExternalObject => MapWithStringKey) which SetAccessors returns VBSErr_ActionNotSupported.
                        // But for non-external objects SetAccessors should succeed.
                        Assert(isSetAccessorsSuccess || obj->CanHaveInterceptors());

                        // If SetAccessors failed, the property wasn't created, so no need to change the attributes.
                        if (isSetAccessorsSuccess)
                        {
                            JavascriptOperators::SetAttributes(obj, propId, filledDescriptor, true);   // use 'force' as default attributes in type system are different from ES5.
                        }
                    }
                }
                return TRUE;
            }
        }

        // ES5 8.12.9.5: Return true, if every field in Desc is absent.
        if (!descriptor.ConfigurableSpecified() && !descriptor.EnumerableSpecified() && !descriptor.WritableSpecified() &&
            !descriptor.ValueSpecified() && !descriptor.GetterSpecified() && !descriptor.SetterSpecified())
        {
            return TRUE;
        }

        // ES5 8.12.9.6: Return true, if every field in Desc also occurs in current and the value of every field in Desc is the same value
        // as the corresponding field in current when compared using the SameValue algorithm (9.12).
        PropertyDescriptor filledDescriptor = descriptor.IsAccessorDescriptor() ? FillMissingPropertyDescriptorFields<true>(descriptor, scriptContext)
            : FillMissingPropertyDescriptorFields<false>(descriptor, scriptContext);
        if (JavascriptOperators::AreSamePropertyDescriptors(&filledDescriptor, currentDescriptor, scriptContext))
        {
            return TRUE;
        }

        if (!currentDescriptor->IsConfigurable()) // ES5 8.12.9.7.
        {
            if (descriptor.ConfigurableSpecified() && descriptor.IsConfigurable())
            {
                return Reject(throwOnError, scriptContext, JSERR_DefineProperty_NotConfigurable, propId);
            }
            if (descriptor.EnumerableSpecified() && descriptor.IsEnumerable() != currentDescriptor->IsEnumerable())
            {
                return Reject(throwOnError, scriptContext, JSERR_DefineProperty_NotConfigurable, propId);
            }
        }

        // Whether to merge attributes from tempDescriptor into descriptor to keep original values
        // of some attributes from the object/use tempDescriptor for SetAttributes, or just use descriptor.
        // This is optimization to avoid 2 calls to SetAttributes.
        bool mergeDescriptors = false;

        // Whether to call SetAttributes with 'force' flag which forces setting all attributes
        // rather than only specified or which have true values.
        // This is to make sure that the object has correct attributes, as default values in the object are not for ES5.
        bool forceSetAttributes = false;

        PropertyDescriptor tempDescriptor;

        // ES5 8.12.9.8: If IsGenericDescriptor(Desc) is true, then no further validation is required.
        if (!descriptor.IsGenericDescriptor())
        {
            if (currentDescriptor->IsDataDescriptor() != descriptor.IsDataDescriptor())
            {
                // ES5 8.12.9.9: Else, if IsDataDescriptor(current) and IsDataDescriptor(Desc) have different results...
                if (!currentDescriptor->IsConfigurable())
                {
                    return Reject(throwOnError, scriptContext, JSERR_DefineProperty_NotConfigurable, propId);
                }

                if (needToSetProperty)
                {
                    if (currentDescriptor->IsDataDescriptor())
                    {
                        // ES5 8.12.9.9.b: Convert the property named P of object O from a data property to an accessor property.
                        // Preserve the existing values of the converted property's [[Configurable]] and [[Enumerable]] attributes
                        // and set the rest of the property's attributes to their default values.
                        PropertyAttributes preserveFromObject = currentDescriptor->GetAttributes() & (PropertyConfigurable | PropertyEnumerable);

                        BOOL isSetAccessorsSuccess = obj->SetAccessors(propId, defaultAccessorValue, defaultAccessorValue);

                        // It is valid for some objects to not-support getters and setters, specifically, for projection of an ABI method
                        // (CustomExternalObject => MapWithStringKey) which SetAccessors returns VBSErr_ActionNotSupported.
                        // But for non-external objects SetAccessors should succeed.
                        Assert(isSetAccessorsSuccess || obj->CanHaveInterceptors());

                        if (isSetAccessorsSuccess)
                        {
                            tempDescriptor.SetAttributes(preserveFromObject, PropertyConfigurable | PropertyEnumerable);
                            forceSetAttributes = true;  // use SetAttrbiutes with 'force' as default attributes in type system are different from ES5.
                            mergeDescriptors = true;
                        }
                    }
                    else
                    {
                        // ES5 8.12.9.9.c: Convert the property named P of object O from an accessor property to a data property.
                        // Preserve the existing values of the converted property's [[Configurable]] and [[Enumerable]] attributes
                        // and set the rest of the property's attributes to their default values.
                        // Note: avoid using SetProperty/SetPropertyWithAttributes here because they has undesired side-effects:
                        //       it calls previous setter and in some cases of attribute values throws.
                        //       To walk around, call DeleteProperty and then AddProperty.
                        PropertyAttributes preserveFromObject = currentDescriptor->GetAttributes() & (PropertyConfigurable | PropertyEnumerable);

                        tempDescriptor.SetAttributes(preserveFromObject, PropertyConfigurable | PropertyEnumerable);
                        tempDescriptor.MergeFrom(descriptor);   // Update only fields specified in 'descriptor'.
                        Var descriptorValue = descriptor.ValueSpecified() ? descriptor.GetValue() : defaultDataValue;

                        // Note: HostDispath'es implementation of DeleteProperty currently throws E_NOTIMPL.
                        obj->DeleteProperty(propId, PropertyOperation_None);
                        BOOL tempResult = obj->SetPropertyWithAttributes(propId, descriptorValue, tempDescriptor.GetAttributes(), NULL, PropertyOperation_Force);
                        Assert(tempResult);

                        // At this time we already set value and attributes to desired values,
                        // thus we can skip step ES5 8.12.9.12 and simply return true.
                        return TRUE;
                    }
                }
            }
            else if (currentDescriptor->IsDataDescriptor() && descriptor.IsDataDescriptor())
            {
                // ES5 8.12.9.10: Else, if IsDataDescriptor(current) and IsDataDescriptor(Desc) are both true...
                if (!currentDescriptor->IsConfigurable())
                {
                    if (!currentDescriptor->IsWritable())
                    {
                        if ((descriptor.WritableSpecified() && descriptor.IsWritable()) ||  // ES5 8.12.9.10.a.i
                            (descriptor.ValueSpecified() &&
                                !JavascriptConversion::SameValue(descriptor.GetValue(), currentDescriptor->GetValue()))) // ES5 8.12.9.10.a.ii
                        {
                            return Reject(throwOnError, scriptContext, JSERR_DefineProperty_NotWritable, propId);
                        }
                    }
                }
                // ES5 8.12.9.10.b: else, the [[Configurable]] field of current is true, so any change is acceptable.
            }
            else
            {
                // ES5 8.12.9.11: Else, IsAccessorDescriptor(current) and IsAccessorDescriptor(Desc) are both true, so...
                Assert(currentDescriptor->IsAccessorDescriptor() && descriptor.IsAccessorDescriptor());
                if (!currentDescriptor->IsConfigurable())
                {
                    if ((descriptor.SetterSpecified() &&
                            !JavascriptConversion::SameValue(
                            JavascriptOperators::CanonicalizeAccessor(descriptor.GetSetter(), scriptContext),
                                JavascriptOperators::CanonicalizeAccessor(currentDescriptor->GetSetter(), scriptContext))) ||
                        (descriptor.GetterSpecified() &&
                            !JavascriptConversion::SameValue(
                            JavascriptOperators::CanonicalizeAccessor(descriptor.GetGetter(), scriptContext),
                                JavascriptOperators::CanonicalizeAccessor(currentDescriptor->GetGetter(), scriptContext))))
                    {
                        return Reject(throwOnError, scriptContext, JSERR_DefineProperty_NotConfigurable, propId);
                    }
                }
            }

            // This part is only for non-generic descriptors:
            //   ES5 8.12.9.12: For each attribute field of Desc that is present,
            //   set the correspondingly named attribute of the property named P of object O to the value of the field.
            if (descriptor.IsDataDescriptor())
            {
                if (descriptor.ValueSpecified() && needToSetProperty)
                {
                    // Set just the value by passing the current attributes of the property.
                    // If the property's attributes are also changing (perhaps becoming non-writable),
                    // this will be taken care of in the call to JavascriptOperators::SetAttributes below.
                    // Built-in Function.prototype properties 'length', 'arguments', and 'caller' are special cases.
                    BOOL tempResult = obj->SetPropertyWithAttributes(propId, descriptor.GetValue(), currentDescriptor->GetAttributes(), nullptr);
                    AssertMsg(tempResult || JavascriptFunction::IsBuiltinProperty(obj, propId), "If you hit this assert, most likely there is something wrong with the object/type.");
                }
            }
            else if (descriptor.IsAccessorDescriptor() && needToSetProperty)
            {
                Assert(descriptor.GetterSpecified() || descriptor.SetterSpecified());
                Var oldGetter = defaultAccessorValue, oldSetter = defaultAccessorValue;
                if (!descriptor.GetterSpecified() || !descriptor.SetterSpecified())
                {
                    // Unless both getter and setter are specified, make sure we don't overwrite old accessor.
                    obj->GetAccessors(propId, &oldGetter, &oldSetter, scriptContext);
                }

                Var getter = descriptor.GetterSpecified() ? descriptor.GetGetter() : oldGetter;
                Var setter = descriptor.SetterSpecified() ? descriptor.GetSetter() : oldSetter;

                obj->SetAccessors(propId, getter, setter);
            }
        } // if (!descriptor.IsGenericDescriptor())

        // Continue for all descriptors including generic:
        //   ES5 8.12.9.12: For each attribute field of Desc that is present,
        //   set the correspondingly named attribute of the property named P of object O to the value of the field.
        if (needToSetProperty)
        {
            if (mergeDescriptors)
            {
                tempDescriptor.MergeFrom(descriptor);
                JavascriptOperators::SetAttributes(obj, propId, tempDescriptor, forceSetAttributes);
            }
            else
            {
                JavascriptOperators::SetAttributes(obj, propId, descriptor, forceSetAttributes);
            }
        }
        return TRUE;
    }

    template <bool isAccessor>
    PropertyDescriptor JavascriptOperators::FillMissingPropertyDescriptorFields(PropertyDescriptor descriptor, ScriptContext* scriptContext)
    {
        PropertyDescriptor newDescriptor;
        const PropertyDescriptor* defaultDescriptor = scriptContext->GetLibrary()->GetDefaultPropertyDescriptor();
        if (isAccessor)
        {
            newDescriptor.SetGetter(descriptor.GetterSpecified() ? descriptor.GetGetter() : defaultDescriptor->GetGetter());
            newDescriptor.SetSetter(descriptor.SetterSpecified() ? descriptor.GetSetter() : defaultDescriptor->GetSetter());
        }
        else
        {
            newDescriptor.SetValue(descriptor.ValueSpecified() ? descriptor.GetValue() : defaultDescriptor->GetValue());
            newDescriptor.SetWritable(descriptor.WritableSpecified() ? descriptor.IsWritable() : defaultDescriptor->IsWritable());
        }
        newDescriptor.SetConfigurable(descriptor.ConfigurableSpecified() ? descriptor.IsConfigurable() : defaultDescriptor->IsConfigurable());
        newDescriptor.SetEnumerable(descriptor.EnumerableSpecified() ? descriptor.IsEnumerable() : defaultDescriptor->IsEnumerable());
        return newDescriptor;
    }
    // ES5: 15.4.5.1
    BOOL JavascriptOperators::DefineOwnPropertyForArray(JavascriptArray* arr, PropertyId propId, const PropertyDescriptor& descriptor, bool throwOnError, ScriptContext* scriptContext)
    {
        if (propId == PropertyIds::length)
        {
            if (!descriptor.ValueSpecified())
            {
                return DefineOwnPropertyDescriptor(arr, PropertyIds::length, descriptor, throwOnError, scriptContext);
            }

            PropertyDescriptor newLenDesc = descriptor;
            uint32 newLen = ES5Array::ToLengthValue(descriptor.GetValue(), scriptContext);
            newLenDesc.SetValue(JavascriptNumber::ToVar(newLen, scriptContext));

            uint32 oldLen = arr->GetLength();
            if (newLen >= oldLen)
            {
                return DefineOwnPropertyDescriptor(arr, PropertyIds::length, newLenDesc, throwOnError, scriptContext);
            }

            BOOL oldLenWritable = arr->IsWritable(PropertyIds::length);
            if (!oldLenWritable)
            {
                return Reject(throwOnError, scriptContext, JSERR_DefineProperty_NotWritable, propId);
            }

            bool newWritable = (!newLenDesc.WritableSpecified() || newLenDesc.IsWritable());
            if (!newWritable)
            {
                // Need to defer setting writable to false in case any elements cannot be deleted
                newLenDesc.SetWritable(true);
            }

            BOOL succeeded = DefineOwnPropertyDescriptor(arr, PropertyIds::length, newLenDesc, throwOnError, scriptContext);
            //
            // Our SetProperty(length) is also responsible to trim elements. When succeeded is
            //
            //  false:
            //      * length attributes rejected
            //      * elements not touched
            //  true:
            //      * length attributes are set successfully
            //      * elements trimming may be either completed or incompleted, length value is correct
            //
            //      * Strict mode TODO: Currently SetProperty(length) does not throw. If that throws, we need
            //        to update here to set correct newWritable even on exception.
            //
            if (!succeeded)
            {
                return false;
            }

            if (!newWritable) // Now set requested newWritable.
            {
                PropertyDescriptor newWritableDesc;
                newWritableDesc.SetWritable(false);
                DefineOwnPropertyDescriptor(arr, PropertyIds::length, newWritableDesc, false, scriptContext);
            }

            if (arr->GetLength() > newLen) // Delete incompleted
            {
                // Since SetProperty(length) not throwing, we'll reject here
                return Reject(throwOnError, scriptContext, JSERR_DefineProperty_Default, propId);
            }

            return true;
        }

        uint32 index;
        if (scriptContext->IsNumericPropertyId(propId, &index))
        {
            if (index >= arr->GetLength() && !arr->IsWritable(PropertyIds::length))
            {
                return Reject(throwOnError, scriptContext, JSERR_DefineProperty_LengthNotWritable, propId);
            }

            BOOL succeeded = DefineOwnPropertyDescriptor(arr, propId, descriptor, false, scriptContext);
            if (!succeeded)
            {
                return Reject(throwOnError, scriptContext, JSERR_DefineProperty_Default, propId);
            }

            // Out SetItem takes care of growing "length". we are done.
            return true;
        }

        return DefineOwnPropertyDescriptor(arr, propId, descriptor, throwOnError, scriptContext);
    }

    BOOL JavascriptOperators::SetPropertyDescriptor(RecyclableObject* object, PropertyId propId, PropertyDescriptor descriptor)
    {
        if (descriptor.ValueSpecified())
        {
            ScriptContext* requestContext = object->GetScriptContext(); // Real requestContext?
            JavascriptOperators::SetProperty(object, object, propId, descriptor.GetValue(), requestContext);
        }
        else if (descriptor.GetterSpecified() || descriptor.SetterSpecified())
        {
            JavascriptOperators::SetAccessors(object, propId, descriptor.GetGetter(), descriptor.GetSetter());
        }

        if (descriptor.EnumerableSpecified())
        {
            object->SetEnumerable(propId, descriptor.IsEnumerable());
        }
        if (descriptor.ConfigurableSpecified())
        {
            object->SetConfigurable(propId, descriptor.IsConfigurable());
        }
        if (descriptor.WritableSpecified())
        {
            object->SetWritable(propId, descriptor.IsWritable());
        }

        return true;
    }

    BOOL JavascriptOperators::ToPropertyDescriptorForProxyObjects(Var propertySpec, PropertyDescriptor* descriptor, ScriptContext* scriptContext)
    {
        if (!JavascriptOperators::IsObject(propertySpec))
        {
            return FALSE;
        }

        Var value;
        RecyclableObject* propertySpecObj = RecyclableObject::FromVar(propertySpec);

        if (JavascriptOperators::HasProperty(propertySpecObj, PropertyIds::enumerable) == TRUE)
        {
            if (JavascriptOperators::GetProperty(propertySpecObj, PropertyIds::enumerable, &value, scriptContext))
            {
                descriptor->SetEnumerable(JavascriptConversion::ToBoolean(value, scriptContext) ? true : false);
            }
            else
            {
                // The proxy said we have the property, so we try to read the property and get the default value.
                descriptor->SetEnumerable(false);
            }
        }

        if (JavascriptOperators::HasProperty(propertySpecObj, PropertyIds::configurable) == TRUE)
        {
            if (JavascriptOperators::GetProperty(propertySpecObj, PropertyIds::configurable, &value, scriptContext))
            {
                descriptor->SetConfigurable(JavascriptConversion::ToBoolean(value, scriptContext) ? true : false);
            }
            else
            {
                // The proxy said we have the property, so we try to read the property and get the default value.
                descriptor->SetConfigurable(false);
            }
        }

        if (JavascriptOperators::HasProperty(propertySpecObj, PropertyIds::value) == TRUE)
        {
            if (JavascriptOperators::GetProperty(propertySpecObj, PropertyIds::value, &value, scriptContext))
            {
                descriptor->SetValue(value);
            }
            else
            {
                // The proxy said we have the property, so we try to read the property and get the default value.
                descriptor->SetValue(scriptContext->GetLibrary()->GetUndefined());
            }
        }

        if (JavascriptOperators::HasProperty(propertySpecObj, PropertyIds::writable) == TRUE)
        {
            if (JavascriptOperators::GetProperty(propertySpecObj, PropertyIds::writable, &value, scriptContext))
            {
                descriptor->SetWritable(JavascriptConversion::ToBoolean(value, scriptContext) ? true : false);
            }
            else
            {
                // The proxy said we have the property, so we try to read the property and get the default value.
                descriptor->SetWritable(false);
            }
        }

        if (JavascriptOperators::HasProperty(propertySpecObj, PropertyIds::get) == TRUE)
        {
            if (JavascriptOperators::GetProperty(propertySpecObj, PropertyIds::get, &value, scriptContext))
            {
                if (JavascriptOperators::GetTypeId(value) != TypeIds_Undefined && (false == JavascriptConversion::IsCallable(value)))
                {
                    JavascriptError::ThrowTypeError(scriptContext, JSERR_Property_NeedFunction, scriptContext->GetPropertyName(PropertyIds::get)->GetBuffer());
                }
                descriptor->SetGetter(value);
            }
            else
            {
                // The proxy said we have the property, so we try to read the property and get the default value.
                descriptor->SetGetter(scriptContext->GetLibrary()->GetUndefined());
            }
        }

        if (JavascriptOperators::HasProperty(propertySpecObj, PropertyIds::set) == TRUE)
        {
            if (JavascriptOperators::GetProperty(propertySpecObj, PropertyIds::set, &value, scriptContext))
            {
                if (JavascriptOperators::GetTypeId(value) != TypeIds_Undefined && (false == JavascriptConversion::IsCallable(value)))
                {
                    JavascriptError::ThrowTypeError(scriptContext, JSERR_Property_NeedFunction, scriptContext->GetPropertyName(PropertyIds::set)->GetBuffer());
                }
                descriptor->SetSetter(value);
            }
            else
            {
                // The proxy said we have the property, so we try to read the property and get the default value.
                descriptor->SetSetter(scriptContext->GetLibrary()->GetUndefined());
            }
        }

        return TRUE;
    }

    BOOL JavascriptOperators::ToPropertyDescriptorForGenericObjects(Var propertySpec, PropertyDescriptor* descriptor, ScriptContext* scriptContext)
    {
        if (!JavascriptOperators::IsObject(propertySpec))
        {
            return FALSE;
        }

        Var value;
        RecyclableObject* propertySpecObj = RecyclableObject::FromVar(propertySpec);

        if (JavascriptOperators::GetProperty(propertySpecObj, PropertyIds::enumerable, &value, scriptContext))
        {
            descriptor->SetEnumerable(JavascriptConversion::ToBoolean(value, scriptContext) ? true : false);
        }

        if (JavascriptOperators::GetProperty(propertySpecObj, PropertyIds::configurable, &value, scriptContext))
        {
            descriptor->SetConfigurable(JavascriptConversion::ToBoolean(value, scriptContext) ? true : false);
        }

        if (JavascriptOperators::GetProperty(propertySpecObj, PropertyIds::value, &value, scriptContext))
        {
            descriptor->SetValue(value);
        }

        if (JavascriptOperators::GetProperty(propertySpecObj, PropertyIds::writable, &value, scriptContext))
        {
            descriptor->SetWritable(JavascriptConversion::ToBoolean(value, scriptContext) ? true : false);
        }

        if (JavascriptOperators::GetProperty(propertySpecObj, PropertyIds::get, &value, scriptContext))
        {
            if (JavascriptOperators::GetTypeId(value) != TypeIds_Undefined && (false == JavascriptConversion::IsCallable(value)))
            {
                JavascriptError::ThrowTypeError(scriptContext, JSERR_Property_NeedFunction, scriptContext->GetPropertyName(PropertyIds::get)->GetBuffer());
            }
            descriptor->SetGetter(value);
        }

        if (JavascriptOperators::GetProperty(propertySpecObj, PropertyIds::set, &value, scriptContext))
        {
            if (JavascriptOperators::GetTypeId(value) != TypeIds_Undefined && (false == JavascriptConversion::IsCallable(value)))
            {
                JavascriptError::ThrowTypeError(scriptContext, JSERR_Property_NeedFunction, scriptContext->GetPropertyName(PropertyIds::set)->GetBuffer());
            }
            descriptor->SetSetter(value);
        }

        return TRUE;
    }

    BOOL JavascriptOperators::ToPropertyDescriptor(Var propertySpec, PropertyDescriptor* descriptor, ScriptContext* scriptContext)
    {
        if (JavascriptProxy::Is(propertySpec) || (
            RecyclableObject::Is(propertySpec) &&
            JavascriptOperators::CheckIfPrototypeChainContainsProxyObject(RecyclableObject::FromVar(propertySpec)->GetPrototype())))
        {
            if (ToPropertyDescriptorForProxyObjects(propertySpec, descriptor, scriptContext) == FALSE)
            {
                return FALSE;
            }
        }
        else
        {
            if (ToPropertyDescriptorForGenericObjects(propertySpec, descriptor, scriptContext) == FALSE)
            {
                return FALSE;
            }
        }

        if (descriptor->GetterSpecified() || descriptor->SetterSpecified())
        {
            if (descriptor->ValueSpecified())
            {
                JavascriptError::ThrowTypeError(scriptContext, JSERR_Property_CannotHaveAccessorsAndValue);
            }
            if (descriptor->WritableSpecified())
            {
                int32 hCode = descriptor->IsWritable() ? JSERR_InvalidAttributeTrue : JSERR_InvalidAttributeFalse;
                JavascriptError::ThrowTypeError(scriptContext, hCode, _u("writable"));
            }
        }

        descriptor->SetOriginal(propertySpec);

        return TRUE;
    }

    void JavascriptOperators::CompletePropertyDescriptor(PropertyDescriptor* resultDescriptor, PropertyDescriptor* likeDescriptor, ScriptContext* requestContext)
    {
        const PropertyDescriptor* likePropertyDescriptor = likeDescriptor;
        //    1. Assert: LikeDesc is either a Property Descriptor or undefined.
        //    2. ReturnIfAbrupt(Desc).
        //    3. Assert : Desc is a Property Descriptor
        //    4. If LikeDesc is undefined, then set LikeDesc to Record{ [[Value]]: undefined, [[Writable]] : false, [[Get]] : undefined, [[Set]] : undefined, [[Enumerable]] : false, [[Configurable]] : false }.
        if (likePropertyDescriptor == nullptr)
        {
            likePropertyDescriptor = requestContext->GetLibrary()->GetDefaultPropertyDescriptor();
        }
        //    5. If either IsGenericDescriptor(Desc) or IsDataDescriptor(Desc) is true, then
        if (resultDescriptor->IsDataDescriptor() || resultDescriptor->IsGenericDescriptor())
        {
            //    a.If Desc does not have a[[Value]] field, then set Desc.[[Value]] to LikeDesc.[[Value]].
            //    b.If Desc does not have a[[Writable]] field, then set Desc.[[Writable]] to LikeDesc.[[Writable]].
            if (!resultDescriptor->ValueSpecified())
            {
                resultDescriptor->SetValue(likePropertyDescriptor->GetValue());
            }
            if (!resultDescriptor->WritableSpecified())
            {
                resultDescriptor->SetWritable(likePropertyDescriptor->IsWritable());
            }
        }
        else
        {
            //    6. Else,
            //    a.If Desc does not have a[[Get]] field, then set Desc.[[Get]] to LikeDesc.[[Get]].
            //    b.If Desc does not have a[[Set]] field, then set Desc.[[Set]] to LikeDesc.[[Set]].
            if (!resultDescriptor->GetterSpecified())
            {
                resultDescriptor->SetGetter(likePropertyDescriptor->GetGetter());
            }
            if (!resultDescriptor->SetterSpecified())
            {
                resultDescriptor->SetSetter(likePropertyDescriptor->GetSetter());
            }
        }
        //    7. If Desc does not have an[[Enumerable]] field, then set Desc.[[Enumerable]] to LikeDesc.[[Enumerable]].
        //    8. If Desc does not have a[[Configurable]] field, then set Desc.[[Configurable]] to LikeDesc.[[Configurable]].
        //    9. Return Desc.
        if (!resultDescriptor->EnumerableSpecified())
        {
            resultDescriptor->SetEnumerable(likePropertyDescriptor->IsEnumerable());
        }
        if (!resultDescriptor->ConfigurableSpecified())
        {
            resultDescriptor->SetConfigurable(likePropertyDescriptor->IsConfigurable());
        }
    }

    Var JavascriptOperators::OP_InvokePut(Js::ScriptContext *scriptContext, Var instance, CallInfo callInfo, ...)
    {
        // Handle a store to a call result: x(y) = z.
        // This is not strictly permitted in JScript, but some scripts expect to be able to use
        // the syntax to set properties of ActiveX objects.
        // We handle this by deferring to a virtual method of type. This incurs an extra level of
        // indirection but seems preferable to adding the "put" method as a member of every type
        // and using the normal JScript calling mechanism.

        RUNTIME_ARGUMENTS(args, callInfo);
        AssertMsg(args.Info.Count > 0, "Missing this argument in InvokePut");

        if (TaggedNumber::Is(instance))
        {
            JavascriptError::ThrowTypeError(scriptContext, JSERR_NeedFunction /* TODO-ERROR: get arg name - aFunc */);
        }
        RecyclableObject* function = RecyclableObject::FromVar(instance);
        return function->InvokePut(args);
    }

    // Conformance to: ES5 8.6.1.
    // Set attributes on the object as provided by property descriptor.
    // If force parameter is true, we force SetAttributes call even if none of the attributes are defined by the descriptor.
    // NOTE: does not set [[Get]], [Set]], [[Value]]
    void JavascriptOperators::SetAttributes(RecyclableObject* object, PropertyId propId, const PropertyDescriptor& descriptor, bool force)
    {
        Assert(object);

        BOOL isWritable = FALSE;
        if (descriptor.IsDataDescriptor())
        {
            isWritable = descriptor.WritableSpecified() ? descriptor.IsWritable() : FALSE;
        }
        else if (descriptor.IsAccessorDescriptor())
        {
            // The reason is that JavascriptOperators::OP_SetProperty checks for RecyclableObject::FromVar(instance)->IsWritableOrAccessor(propertyId),
            // which should in fact check for 'is writable or accessor' but since there is no GetAttributes, we can't do that efficiently.
            isWritable = TRUE;
        }

        // CONSIDER: call object->SetAttributes which is much more efficient as that's 1 call instead of 3.
        //       Can't do that now as object->SetAttributes doesn't provide a way which attributes to modify and which not.
        if (force || descriptor.ConfigurableSpecified())
        {
            object->SetConfigurable(propId, descriptor.ConfigurableSpecified() ? descriptor.IsConfigurable() : FALSE);
        }
        if (force || descriptor.EnumerableSpecified())
        {
            object->SetEnumerable(propId, descriptor.EnumerableSpecified() ? descriptor.IsEnumerable() : FALSE);
        }
        if (force || descriptor.WritableSpecified() || isWritable)
        {
            object->SetWritable(propId, isWritable);
        }
    }

    void JavascriptOperators::OP_ClearAttributes(Var instance, PropertyId propertyId)
    {
        Assert(instance);

        if (RecyclableObject::Is(instance))
        {
            RecyclableObject* obj = RecyclableObject::FromVar(instance);
            obj->SetAttributes(propertyId, PropertyNone);
        }
    }

    void JavascriptOperators::OP_Freeze(Var instance)
    {
        Assert(instance);

        if (RecyclableObject::Is(instance))
        {
            RecyclableObject* obj = RecyclableObject::FromVar(instance);
            obj->Freeze();
        }
    }

    BOOL JavascriptOperators::Reject(bool throwOnError, ScriptContext* scriptContext, int32 errorCode, PropertyId propertyId)
    {
        Assert(scriptContext);

        if (throwOnError)
        {
            JavascriptError::ThrowTypeError(scriptContext, errorCode, scriptContext->GetThreadContext()->GetPropertyName(propertyId)->GetBuffer());
        }
        return FALSE;
    }

    bool JavascriptOperators::AreSamePropertyDescriptors(const PropertyDescriptor* x, const PropertyDescriptor* y, ScriptContext* scriptContext)
    {
        Assert(scriptContext);

        if (x->ConfigurableSpecified() != y->ConfigurableSpecified() || x->IsConfigurable() != y->IsConfigurable() ||
            x->EnumerableSpecified() != y->EnumerableSpecified() || x->IsEnumerable() != y->IsEnumerable())
        {
            return false;
        }

        if (x->IsDataDescriptor())
        {
            if (!y->IsDataDescriptor() || x->WritableSpecified() != y->WritableSpecified() || x->IsWritable() != y->IsWritable())
            {
                return false;
            }

            if (x->ValueSpecified())
            {
                if (!y->ValueSpecified() || !JavascriptConversion::SameValue(x->GetValue(), y->GetValue()))
                {
                    return false;
                }
            }
        }
        else if (x->IsAccessorDescriptor())
        {
            if (!y->IsAccessorDescriptor())
            {
                return false;
            }

            if (x->GetterSpecified())
            {
                if (!y->GetterSpecified() || !JavascriptConversion::SameValue(
                    JavascriptOperators::CanonicalizeAccessor(x->GetGetter(), scriptContext),
                    JavascriptOperators::CanonicalizeAccessor(y->GetGetter(), scriptContext)))
                {
                    return false;
                }
            }

            if (x->SetterSpecified())
            {
                if (!y->SetterSpecified() || !JavascriptConversion::SameValue(
                    JavascriptOperators::CanonicalizeAccessor(x->GetSetter(), scriptContext),
                    JavascriptOperators::CanonicalizeAccessor(y->GetSetter(), scriptContext)))
                {
                    return false;
                }
            }
        }

        return true;
    }

    // Check if an accessor is undefined (null or defaultAccessor)
    bool JavascriptOperators::IsUndefinedAccessor(Var accessor, ScriptContext* scriptContext)
    {
        return nullptr == accessor || scriptContext->GetLibrary()->GetDefaultAccessorFunction() == accessor;
    }

    // Converts default accessor to undefined.
    // Can be used when comparing accessors.
    Var JavascriptOperators::CanonicalizeAccessor(Var accessor, ScriptContext* scriptContext)
    {
        Assert(scriptContext);

        if (IsUndefinedAccessor(accessor, scriptContext))
        {
            return scriptContext->GetLibrary()->GetUndefined();
        }
        return accessor;
    }

    Var JavascriptOperators::DefaultAccessor(RecyclableObject* function, CallInfo callInfo, ...)
    {
        return function->GetLibrary()->GetUndefined();
    }

    void FrameDisplay::SetItem(uint index, void* item)
    {
        AssertMsg(index < this->length, "Invalid frame display access");

        scopes[index] = item;
    }

    void *FrameDisplay::GetItem(uint index)
    {
        AssertMsg(index < this->length, "Invalid frame display access");

        return scopes[index];
    }

    // Grab the "this" pointer, mapping a root object to its associated host object.
    Var JavascriptOperators::RootToThisObject(const Var object, ScriptContext* scriptContext)
    {
        Js::Var thisVar = object;
        TypeId typeId = Js::JavascriptOperators::GetTypeId(thisVar);

        switch (typeId)
        {
        case Js::TypeIds_GlobalObject:
            return ((Js::GlobalObject*)thisVar)->ToThis();

        case Js::TypeIds_ModuleRoot:
            return Js::JavascriptOperators::GetThisFromModuleRoot(thisVar);

        default:
            if (typeId == scriptContext->GetDirectHostTypeId())
            {
                return ((RecyclableObject*)thisVar)->GetLibrary()->GetGlobalObject()->ToThis();
            }

        }

        return thisVar;
    }


    Var JavascriptOperators::CallGetter(RecyclableObject * const function, Var const object, ScriptContext * requestContext)
    {
        ScriptContext * scriptContext = function->GetScriptContext();
        ThreadContext * threadContext = scriptContext->GetThreadContext();
        return threadContext->ExecuteImplicitCall(function, ImplicitCall_Accessor, [=]() -> Js::Var
        {
            // Stack object should have a pre-op bail on implicit call.  We shouldn't see them here.
            // Stack numbers are ok, as we will call ToObject to wrap it in a number object anyway
            // See JavascriptOperators::GetThisHelper
            Assert(JavascriptOperators::GetTypeId(object) == TypeIds_Integer ||
                JavascriptOperators::GetTypeId(object) == TypeIds_Number ||
                threadContext->HasNoSideEffect(function) ||
                !ThreadContext::IsOnStack(object));

            // Verify that the scriptcontext is alive before firing getter/setter
            if (!scriptContext->VerifyAlive(!function->IsExternal(), requestContext))
            {
                return nullptr;
            }
            CallFlags flags = CallFlags_Value;

            Var thisVar = RootToThisObject(object, scriptContext);

            RecyclableObject* marshalledFunction = RecyclableObject::FromVar(CrossSite::MarshalVar(requestContext, function));
            Var result = CALL_ENTRYPOINT(marshalledFunction->GetEntryPoint(), function, CallInfo(flags, 1), thisVar);
            result = CrossSite::MarshalVar(requestContext, result);

            return result;
        });
    }

    void JavascriptOperators::CallSetter(RecyclableObject * const function, Var const  object, Var const value, ScriptContext * requestContext)
    {
        ScriptContext * scriptContext = function->GetScriptContext();
        ThreadContext * threadContext = scriptContext->GetThreadContext();
        threadContext->ExecuteImplicitCall(function, ImplicitCall_Accessor, [=]() -> Js::Var
        {
            // Stack object should have a pre-op bail on implicit call.  We shouldn't see them here.
            // Stack numbers are ok, as we will call ToObject to wrap it in a number object anyway
            // See JavascriptOperators::GetThisHelper
            Assert(JavascriptOperators::GetTypeId(object) == TypeIds_Integer ||
                JavascriptOperators::GetTypeId(object) == TypeIds_Number || !ThreadContext::IsOnStack(object));

            // Verify that the scriptcontext is alive before firing getter/setter
            if (!scriptContext->VerifyAlive(!function->IsExternal(), requestContext))
            {
                return nullptr;
            }

            CallFlags flags = CallFlags_Value;
            Var putValue = value;

            // CONSIDER: Have requestContext everywhere, even in the setProperty related codepath.
            if (requestContext)
            {
                putValue = CrossSite::MarshalVar(requestContext, value);
            }

            Var thisVar = RootToThisObject(object, scriptContext);

            RecyclableObject* marshalledFunction = function;
            if (requestContext)
            {
                marshalledFunction = RecyclableObject::FromVar(CrossSite::MarshalVar(requestContext, function));
            }

            Var result = CALL_ENTRYPOINT(marshalledFunction->GetEntryPoint(), function, CallInfo(flags, 2), thisVar, putValue);
            Assert(result);
            return nullptr;
        });
    }

    void * JavascriptOperators::AllocMemForVarArray(size_t size, Recycler* recycler)
    {
        TRACK_ALLOC_INFO(recycler, Js::Var, Recycler, 0, (size_t)(size / sizeof(Js::Var)));
        return recycler->AllocZero(size);
    }

    void * JavascriptOperators::AllocUninitializedNumber(Js::RecyclerJavascriptNumberAllocator * allocator)
    {
        TRACK_ALLOC_INFO(allocator->GetRecycler(), Js::JavascriptNumber, Recycler, 0, (size_t)-1);
        return allocator->Alloc(sizeof(Js::JavascriptNumber));
    }

    void JavascriptOperators::ScriptAbort()
    {
        throw ScriptAbortException();
    }

    void PolymorphicInlineCache::Finalize(bool isShutdown)
    {
        if (size == 0)
        {
            // Already finalized
            Assert(!inlineCaches && !prev && !next);
            return;
        }

        Assert(inlineCaches && size > 0);

        // If we're not shutting down (as in closing the script context), we need to remove our inline caches from
        // thread context's invalidation lists, and release memory back to the arena.  During script context shutdown,
        // we leave everything in place, because the inline cache arena will stay alive until script context is destroyed
        // (as in destructor has been called) and thus the invalidation lists are safe to keep references to caches from this
        // script context.  We will, however, zero all inline caches so that we don't have to process them on subsequent
        // collections, which may still happen from other script contexts.
        if (isShutdown)
        {
            memset(inlineCaches, 0, size * sizeof(InlineCache));
        }
        else
        {
            for (int i = 0; i < size; i++)
            {
                inlineCaches[i].RemoveFromInvalidationList();
            }

            AllocatorDeleteArray(InlineCacheAllocator, functionBody->GetScriptContext()->GetInlineCacheAllocator(), size, inlineCaches);
#ifdef POLY_INLINE_CACHE_SIZE_STATS
            functionBody->GetScriptContext()->GetInlineCacheAllocator()->LogPolyCacheFree(size * sizeof(InlineCache));
#endif
        }

        // Remove this PolymorphicInlineCache from the list
        if (this == functionBody->GetPolymorphicInlineCachesHead())
        {
            Assert(!prev);
            if (next)
            {
                Assert(next->prev == this);
                next->prev = nullptr;
            }
            functionBody->SetPolymorphicInlineCachesHead(next);
        }
        else
        {
            if (prev)
            {
                Assert(prev->next == this);
                prev->next = next;
            }
            if (next)
            {
                Assert(next->prev == this);
                next->prev = prev;
            }
        }
        prev = next = nullptr;
        inlineCaches = nullptr;
        size = 0;
    }

    JavascriptString * JavascriptOperators::Concat3(Var aLeft, Var aCenter, Var aRight, ScriptContext * scriptContext)
    {
        // Make sure we do the conversion in order from left to right
        JavascriptString * strLeft = JavascriptConversion::ToPrimitiveString(aLeft, scriptContext);
        JavascriptString * strCenter = JavascriptConversion::ToPrimitiveString(aCenter, scriptContext);
        JavascriptString * strRight = JavascriptConversion::ToPrimitiveString(aRight, scriptContext);
        return JavascriptString::Concat3(strLeft, strCenter, strRight);
    }

    JavascriptString *
    JavascriptOperators::NewConcatStrMulti(Var a1, Var a2, uint count, ScriptContext * scriptContext)
    {
        // Make sure we do the conversion in order
        JavascriptString * str1 = JavascriptConversion::ToPrimitiveString(a1, scriptContext);
        JavascriptString * str2 = JavascriptConversion::ToPrimitiveString(a2, scriptContext);
        return ConcatStringMulti::New(count, str1, str2, scriptContext);
    }

    void
    JavascriptOperators::SetConcatStrMultiItem(Var concatStr, Var str, uint index, ScriptContext * scriptContext)
    {
        ConcatStringMulti::FromVar(concatStr)->SetItem(index,
            JavascriptConversion::ToPrimitiveString(str, scriptContext));
    }

    void
    JavascriptOperators::SetConcatStrMultiItem2(Var concatStr, Var str1, Var str2, uint index, ScriptContext * scriptContext)
    {
        ConcatStringMulti * cs = ConcatStringMulti::FromVar(concatStr);
        cs->SetItem(index, JavascriptConversion::ToPrimitiveString(str1, scriptContext));
        cs->SetItem(index + 1, JavascriptConversion::ToPrimitiveString(str2, scriptContext));
    }

    void JavascriptOperators::OP_SetComputedNameVar(Var method, Var computedNameVar)
    {
        ScriptFunctionBase *scriptFunction = ScriptFunctionBase::FromVar(method);
        scriptFunction->SetComputedNameVar(computedNameVar);
    }

    void JavascriptOperators::OP_SetHomeObj(Var method, Var homeObj)
    {
        ScriptFunctionBase *scriptFunction = ScriptFunctionBase::FromVar(method);
        scriptFunction->SetHomeObj(homeObj);
    }

    Var JavascriptOperators::OP_LdSuper(Var scriptFunction, ScriptContext * scriptContext)
    {
        // Ensure this is not a stack ScriptFunction
        if (!ScriptFunction::Is(scriptFunction) || ThreadContext::IsOnStack(scriptFunction))
        {
            return scriptContext->GetLibrary()->GetUndefined();
        }

        ScriptFunction *instance = ScriptFunction::FromVar(scriptFunction);

        // We keep a reference to the current class rather than its super prototype
        // since the prototype could change.
        Var homeObj = instance->GetHomeObj();

        if (homeObj == nullptr || !RecyclableObject::Is(homeObj))
        {
            return scriptContext->GetLibrary()->GetUndefined();
        }

        RecyclableObject *thisObjPrototype = RecyclableObject::FromVar(homeObj);

        Assert(thisObjPrototype != nullptr);

        RecyclableObject *superBase = thisObjPrototype->GetPrototype();

        if (superBase == nullptr || !RecyclableObject::Is(superBase))
        {
            return scriptContext->GetLibrary()->GetUndefined();
        }

        return superBase;
    }

    Var JavascriptOperators::OP_LdSuperCtor(Var scriptFunction, ScriptContext * scriptContext)
    {
        // use self as value of [[FunctionObject]] - this is true only for constructors

        Assert(RecyclableObject::Is(scriptFunction));
        Assert(JavascriptOperators::IsClassConstructor(scriptFunction));  // non-constructors cannot have direct super

        RecyclableObject *superCtor = RecyclableObject::FromVar(scriptFunction)->GetPrototype();

        if (superCtor == nullptr || !IsConstructor(superCtor))
        {
            JavascriptError::ThrowTypeError(scriptContext, JSERR_NotAConstructor);
        }

        return superCtor;
    }

    Var JavascriptOperators::ScopedLdSuperHelper(Var scriptFunction, Js::PropertyId propertyId, ScriptContext * scriptContext)
    {
        ScriptFunction *instance = ScriptFunction::FromVar(scriptFunction);
        Var superRef = nullptr;

        FrameDisplay *frameDisplay = instance->GetEnvironment();

        if (frameDisplay->GetLength() == 0)
        {
            // Globally scoped evals are a syntax error
            JavascriptError::ThrowSyntaxError(scriptContext, ERRSuperInGlobalEval, _u("super"));
        }

        // Iterate over the scopes in the FrameDisplay, looking for the super property.
        for (unsigned i = 0; i < frameDisplay->GetLength(); ++i)
        {
            void *currScope = frameDisplay->GetItem(i);
            if (RecyclableObject::Is(currScope))
            {
                if (BlockActivationObject::Is(currScope))
                {
                    // We won't find super in a block scope.
                    continue;
                }

                RecyclableObject *recyclableObject = RecyclableObject::FromVar(currScope);
                if (GetProperty(recyclableObject, propertyId, &superRef, scriptContext))
                {
                    return superRef;
                }

                if (HasProperty(recyclableObject, Js::PropertyIds::_lexicalThisSlotSymbol))
                {
                    // If we reach 'this' and haven't found the super reference, we don't need to look any further.
                    JavascriptError::ThrowReferenceError(scriptContext, JSERR_BadSuperReference, _u("super"));
                }
            }
        }

        // We didn't find a super reference. Emit a reference error.
        JavascriptError::ThrowReferenceError(scriptContext, JSERR_BadSuperReference, _u("super"));
    }

    Var JavascriptOperators::OP_ScopedLdSuper(Var scriptFunction, ScriptContext * scriptContext)
    {
        return JavascriptOperators::ScopedLdSuperHelper(scriptFunction, Js::PropertyIds::_superReferenceSymbol, scriptContext);
    }

    Var JavascriptOperators::OP_ScopedLdSuperCtor(Var scriptFunction, ScriptContext * scriptContext)
    {
        return JavascriptOperators::ScopedLdSuperHelper(scriptFunction, Js::PropertyIds::_superCtorReferenceSymbol, scriptContext);
    }

    Var JavascriptOperators::OP_ResumeYield(ResumeYieldData* yieldData, RecyclableObject* iterator)
    {
        bool isNext = yieldData->exceptionObj == nullptr;
        bool isThrow = !isNext && !yieldData->exceptionObj->IsGeneratorReturnException();

        if (iterator != nullptr) // yield*
        {
            ScriptContext* scriptContext = iterator->GetScriptContext();
            PropertyId propertyId = isNext ? PropertyIds::next : isThrow ? PropertyIds::throw_ : PropertyIds::return_;
            Var prop = JavascriptOperators::GetProperty(iterator, propertyId, scriptContext);

            if (!isNext && JavascriptOperators::IsUndefinedOrNull(prop))
            {
                if (isThrow)
                {
                    // 5.b.iii.2
                    // NOTE: If iterator does not have a throw method, this throw is going to terminate the yield* loop.
                    // But first we need to give iterator a chance to clean up.

                    prop = JavascriptOperators::GetProperty(iterator, PropertyIds::return_, scriptContext);
                    if (!JavascriptOperators::IsUndefinedOrNull(prop))
                    {
                        if (!JavascriptConversion::IsCallable(prop))
                        {
                            JavascriptError::ThrowTypeError(scriptContext, JSERR_Property_NeedFunction, _u("return"));
                        }

                        RecyclableObject* method = RecyclableObject::FromVar(prop);
                        Var args[] = { iterator, yieldData->data };
                        CallInfo callInfo(CallFlags_Value, _countof(args));
                        Var result = JavascriptFunction::CallFunction<true>(method, method->GetEntryPoint(), Arguments(callInfo, args));

                        if (!JavascriptOperators::IsObject(result))
                        {
                            JavascriptError::ThrowTypeError(scriptContext, JSERR_NeedObject);
                        }
                    }

                    // 5.b.iii.3
                    // NOTE: The next step throws a TypeError to indicate that there was a yield* protocol violation:
                    // iterator does not have a throw method.
                    JavascriptError::ThrowTypeError(scriptContext, JSERR_Property_NeedFunction, _u("throw"));
                }

                // Do not use ThrowExceptionObject for return() API exceptions since these exceptions are not real exceptions
                throw yieldData->exceptionObj;
            }

            if (!JavascriptConversion::IsCallable(prop))
            {
                JavascriptError::ThrowTypeError(scriptContext, JSERR_Property_NeedFunction, isNext ? _u("next") : isThrow ? _u("throw") : _u("return"));
            }

            RecyclableObject* method = RecyclableObject::FromVar(prop);
            Var args[] = { iterator, yieldData->data };
            CallInfo callInfo(CallFlags_Value, _countof(args));
            Var result = JavascriptFunction::CallFunction<true>(method, method->GetEntryPoint(), Arguments(callInfo, args));

            if (!JavascriptOperators::IsObject(result))
            {
                JavascriptError::ThrowTypeError(scriptContext, JSERR_NeedObject);
            }

            if (isThrow || isNext)
            {
                // 5.b.ii.2
                // NOTE: Exceptions from the inner iterator throw method are propagated.
                // Normal completions from an inner throw method are processed similarly to an inner next.
                return result;
            }

            RecyclableObject* obj = RecyclableObject::FromVar(result);
            Var done = JavascriptOperators::GetProperty(obj, PropertyIds::done, scriptContext);
            if (done == iterator->GetLibrary()->GetTrue())
            {
                Var value = JavascriptOperators::GetProperty(obj, PropertyIds::value, scriptContext);
                yieldData->exceptionObj->SetThrownObject(value);
                // Do not use ThrowExceptionObject for return() API exceptions since these exceptions are not real exceptions
                throw yieldData->exceptionObj;
            }
            return result;
        }

        // CONSIDER: Fast path this early out return path in JITed code before helper call to avoid the helper call overhead in the common case e.g. next() calls.
        if (isNext)
        {
            return yieldData->data;
        }

        if (isThrow)
        {
            // Use ThrowExceptionObject() to get debugger support for breaking on throw
            JavascriptExceptionOperators::ThrowExceptionObject(yieldData->exceptionObj, yieldData->exceptionObj->GetScriptContext(), true);
        }

        // CONSIDER: Using an exception to carry the return value and force finally code to execute is a bit of a janky
        // solution since we have to override the value here in the case of yield* expressions.  It works but is there
        // a more elegant way?
        //
        // Instead what if ResumeYield was a "set Dst then optionally branch" opcode, that could also throw? Then we could
        // avoid using a special exception entirely with byte code something like this:
        //
        // ;; Ry is the yieldData
        //
        // ResumeYield Rx Ry $returnPathLabel
        // ... code like normal
        // $returnPathLabel:
        // Ld_A R0 Rx
        // Br $exitFinallyAndReturn
        //
        // This would probably give better performance for the common case of calling next() on generators since we wouldn't
        // have to wrap the call to the generator code in a try catch.

        // Do not use ThrowExceptionObject for return() API exceptions since these exceptions are not real exceptions
        throw yieldData->exceptionObj;
    }

    Var JavascriptOperators::OP_AsyncSpawn(Var aGenerator, Var aThis, ScriptContext* scriptContext)
    {
        JavascriptLibrary* library = scriptContext->GetLibrary();

        JavascriptExceptionObject* e = nullptr;
        JavascriptPromiseResolveOrRejectFunction* resolve;
        JavascriptPromiseResolveOrRejectFunction* reject;
        JavascriptPromiseAsyncSpawnExecutorFunction* executor = library->CreatePromiseAsyncSpawnExecutorFunction(JavascriptPromise::EntryJavascriptPromiseAsyncSpawnExecutorFunction, (JavascriptGenerator*)aGenerator, aThis);
        JavascriptPromise* promise = library->CreatePromise();

        JavascriptPromise::InitializePromise(promise, &resolve, &reject, scriptContext);

        try
        {
            CALL_FUNCTION(executor, CallInfo(CallFlags_Value, 3), library->GetUndefined(), resolve, reject);
        }
        catch (JavascriptExceptionObject* ex)
        {
            e = ex;
        }

        if (e != nullptr)
        {
            JavascriptPromise::TryRejectWithExceptionObject(e, reject, scriptContext);
        }

        return promise;
    }

    Js::Var
    JavascriptOperators::BoxStackInstance(Js::Var instance, ScriptContext * scriptContext, bool allowStackFunction)
    {
        if (!ThreadContext::IsOnStack(instance) || (allowStackFunction && !TaggedNumber::Is(instance) && (*(int*)instance & 1)))
        {
            return instance;
        }

        TypeId typeId = JavascriptOperators::GetTypeId(instance);
        switch (typeId)
        {
        case Js::TypeIds_Number:
#if !FLOATVAR
            return JavascriptNumber::BoxStackInstance(instance, scriptContext);
#endif
            // fall-through
        case Js::TypeIds_Integer:
            return instance;
        case Js::TypeIds_RegEx:
            return JavascriptRegExp::BoxStackInstance(JavascriptRegExp::FromVar(instance));
        case Js::TypeIds_Object:
            return DynamicObject::BoxStackInstance(DynamicObject::FromVar(instance));
        case Js::TypeIds_Array:
            return JavascriptArray::BoxStackInstance(JavascriptArray::FromVar(instance));
        case Js::TypeIds_NativeIntArray:
            return JavascriptNativeIntArray::BoxStackInstance(JavascriptNativeIntArray::FromVar(instance));
        case Js::TypeIds_NativeFloatArray:
            return JavascriptNativeFloatArray::BoxStackInstance(JavascriptNativeFloatArray::FromVar(instance));
        case Js::TypeIds_Function:
            Assert(allowStackFunction);
            // Stack functions are deal with not mar mark them, but by nested function escape analysis
            // in the front end.  No need to box here.
            return instance;
#if ENABLE_COPYONACCESS_ARRAY
        case Js::TypeIds_CopyOnAccessNativeIntArray:
            Assert(false);
            // fall-through
#endif
        default:
            Assert(false);
            return instance;
        };
    }
    ImplicitCallFlags
    JavascriptOperators::CacheAndClearImplicitBit(ScriptContext* scriptContext)
    {
        ImplicitCallFlags prevImplicitCallFlags = scriptContext->GetThreadContext()->GetImplicitCallFlags();
        scriptContext->GetThreadContext()->ClearImplicitCallFlags();
        return prevImplicitCallFlags;
    }
    ImplicitCallFlags
    JavascriptOperators::CheckAndUpdateFunctionBodyWithImplicitFlag(FunctionBody* functionBody)
    {
        ScriptContext* scriptContext = functionBody->GetScriptContext();
        ImplicitCallFlags currImplicitCallFlags = scriptContext->GetThreadContext()->GetImplicitCallFlags();
        if ((currImplicitCallFlags > ImplicitCall_None))
        {
            functionBody->SetHasOnlyThisStmts(false);
        }
        return currImplicitCallFlags;
    }
    void
    JavascriptOperators::RestoreImplicitFlag(ScriptContext* scriptContext, ImplicitCallFlags prevImplicitCallFlags, ImplicitCallFlags currImplicitCallFlags)
    {
        scriptContext->GetThreadContext()->SetImplicitCallFlags((ImplicitCallFlags)(prevImplicitCallFlags | currImplicitCallFlags));
    }

    FunctionProxy*
    JavascriptOperators::GetDeferredDeserializedFunctionProxy(JavascriptFunction* func)
    {
        FunctionProxy* proxy = func->GetFunctionProxy();
        if (proxy->GetFunctionProxy() != proxy)
        {
            proxy = proxy->GetFunctionProxy();
        }
        return proxy;
    }

    template <>
    Js::Var JavascriptOperators::GetElementAtIndex(Js::JavascriptArray* arrayObject, UINT index, Js::ScriptContext* scriptContext)
    {
        Js::Var result;
        if (Js::JavascriptOperators::OP_GetElementI_ArrayFastPath(arrayObject, index, &result, scriptContext))
        {
            return result;
        }
        return scriptContext->GetMissingItemResult();
    }

    template<>
    Js::Var JavascriptOperators::GetElementAtIndex(Js::JavascriptNativeIntArray* arrayObject, UINT index, Js::ScriptContext* scriptContext)
    {
        Js::Var result;
        if (Js::JavascriptOperators::OP_GetElementI_ArrayFastPath(arrayObject, index, &result, scriptContext))
        {
            return result;
        }
        return scriptContext->GetMissingItemResult();
    }

    template<>
    Js::Var JavascriptOperators::GetElementAtIndex(Js::JavascriptNativeFloatArray* arrayObject, UINT index, Js::ScriptContext* scriptContext)
    {
        Js::Var result;
        if (Js::JavascriptOperators::OP_GetElementI_ArrayFastPath(arrayObject, index, &result, scriptContext))
        {
            return result;
        }
        return scriptContext->GetMissingItemResult();
    }

    template<>
    Js::Var JavascriptOperators::GetElementAtIndex(Js::Var* arrayObject, UINT index, Js::ScriptContext* scriptContext)
    {
        return Js::JavascriptOperators::OP_GetElementI_Int32(*arrayObject, index, scriptContext);
    }

    template<typename T>
    void JavascriptOperators::ObjectToNativeArray(T* arrayObject,
        JsNativeValueType valueType,
        __in UINT length,
        __in UINT elementSize,
        __out_bcount(length*elementSize) byte* buffer,
        Js::ScriptContext* scriptContext)
    {
        Var element;
        uint64 allocSize = length * elementSize;

        // TODO:further fast path the call for things like IntArray convert to int, floatarray convert to float etc.
        // such that we don't need boxing.
        switch (valueType)
        {
        case JsInt8Type:
            AnalysisAssert(elementSize == sizeof(int8));
            for (UINT i = 0; i < length; i++)
            {
                element = GetElementAtIndex(arrayObject, i, scriptContext);
                AnalysisAssert((i + 1) * sizeof(int8) <= allocSize);
#pragma prefast(suppress:22102)
                ((int8*)buffer)[i] = Js::JavascriptConversion::ToInt8(element, scriptContext);
            }
            break;
        case JsUint8Type:
            AnalysisAssert(elementSize == sizeof(uint8));
            for (UINT i = 0; i < length; i++)
            {
                element = GetElementAtIndex(arrayObject, i, scriptContext);
                AnalysisAssert((i + 1) * sizeof(uint8) <= allocSize);
                ((uint8*)buffer)[i] = Js::JavascriptConversion::ToUInt8(element, scriptContext);
            }
            break;
        case JsInt16Type:
            AnalysisAssert(elementSize == sizeof(int16));
            for (UINT i = 0; i < length; i++)
            {
                element = GetElementAtIndex(arrayObject, i, scriptContext);
                AnalysisAssert((i + 1) * sizeof(int16) <= allocSize);
                ((int16*)buffer)[i] = Js::JavascriptConversion::ToInt16(element, scriptContext);
            }
            break;
        case JsUint16Type:
            AnalysisAssert(elementSize == sizeof(uint16));
            for (UINT i = 0; i < length; i++)
            {
                element = GetElementAtIndex(arrayObject, i, scriptContext);
                AnalysisAssert((i + 1) * sizeof(uint16) <= allocSize);
                ((uint16*)buffer)[i] = Js::JavascriptConversion::ToUInt16(element, scriptContext);
            }
            break;
        case JsInt32Type:
            AnalysisAssert(elementSize == sizeof(int32));
            for (UINT i = 0; i < length; i++)
            {
                element = GetElementAtIndex(arrayObject, i, scriptContext);
                AnalysisAssert((i + 1) * sizeof(int32) <= allocSize);
                ((int32*)buffer)[i] = Js::JavascriptConversion::ToInt32(element, scriptContext);
            }
            break;
        case JsUint32Type:
            AnalysisAssert(elementSize == sizeof(uint32));
            for (UINT i = 0; i < length; i++)
            {
                element = GetElementAtIndex(arrayObject, i, scriptContext);
                AnalysisAssert((i + 1) * sizeof(uint32) <= allocSize);
                ((uint32*)buffer)[i] = Js::JavascriptConversion::ToUInt32(element, scriptContext);
            }
            break;
        case JsInt64Type:
            AnalysisAssert(elementSize == sizeof(int64));
            for (UINT i = 0; i < length; i++)
            {
                element = GetElementAtIndex(arrayObject, i, scriptContext);
                AnalysisAssert((i + 1) * sizeof(int64) <= allocSize);
                ((int64*)buffer)[i] = Js::JavascriptConversion::ToInt64(element, scriptContext);
            }
            break;
        case JsUint64Type:
            AnalysisAssert(elementSize == sizeof(uint64));
            for (UINT i = 0; i < length; i++)
            {
                element = GetElementAtIndex(arrayObject, i, scriptContext);
                AnalysisAssert((i + 1) * sizeof(uint64) <= allocSize);
                ((uint64*)buffer)[i] = Js::JavascriptConversion::ToUInt64(element, scriptContext);
            }
            break;
        case JsFloatType:
            AnalysisAssert(elementSize == sizeof(float));
            for (UINT i = 0; i < length; i++)
            {
                element = GetElementAtIndex(arrayObject, i, scriptContext);
                AnalysisAssert((i + 1) * sizeof(float) <= allocSize);
                ((float*)buffer)[i] = Js::JavascriptConversion::ToFloat(element, scriptContext);
            }
            break;
        case JsDoubleType:
            AnalysisAssert(elementSize == sizeof(double));
            for (UINT i = 0; i < length; i++)
            {
                element = GetElementAtIndex(arrayObject, i, scriptContext);
                AnalysisAssert((i + 1) * sizeof(double) <= allocSize);
                ((double*)buffer)[i] = Js::JavascriptConversion::ToNumber(element, scriptContext);
            }
            break;
        case JsNativeStringType:
            AnalysisAssert(elementSize == sizeof(JsNativeString));
            for (UINT i = 0; i < length; i++)
            {
                element = GetElementAtIndex(arrayObject, i, scriptContext);
                AnalysisAssert((i + 1) * sizeof(JsNativeString) <= allocSize);
                Js::JavascriptString* string = Js::JavascriptConversion::ToString(element, scriptContext);
                (((JsNativeString*)buffer)[i]).str = string->GetSz();
                (((JsNativeString*)buffer)[i]).length = string->GetLength();
            }
            break;
        default:
            Assert(FALSE);
        }
    }

    void JavascriptOperators::VarToNativeArray(Var arrayObject,
        JsNativeValueType valueType,
        __in UINT length,
        __in UINT elementSize,
        __out_bcount(length*elementSize) byte* buffer,
        Js::ScriptContext* scriptContext)
    {
        Js::DynamicObject* dynamicObject = DynamicObject::FromVar(arrayObject);
        if (dynamicObject->IsCrossSiteObject() || Js::TaggedInt::IsOverflow(length))
        {
            Js::JavascriptOperators::ObjectToNativeArray(&arrayObject, valueType, length, elementSize, buffer, scriptContext);
        }
        else
        {
#if ENABLE_COPYONACCESS_ARRAY
            JavascriptLibrary::CheckAndConvertCopyOnAccessNativeIntArray<Var>(arrayObject);
#endif
            switch (Js::JavascriptOperators::GetTypeId(arrayObject))
            {
            case TypeIds_Array:
                Js::JavascriptOperators::ObjectToNativeArray(Js::JavascriptArray::FromVar(arrayObject), valueType, length, elementSize, buffer, scriptContext);
                break;
            case TypeIds_NativeFloatArray:
                Js::JavascriptOperators::ObjectToNativeArray(Js::JavascriptNativeFloatArray::FromVar(arrayObject), valueType, length, elementSize, buffer, scriptContext);
                break;
            case TypeIds_NativeIntArray:
                Js::JavascriptOperators::ObjectToNativeArray(Js::JavascriptNativeIntArray::FromVar(arrayObject), valueType, length, elementSize, buffer, scriptContext);
                break;
                // We can have more specialized template if needed.
            default:
                Js::JavascriptOperators::ObjectToNativeArray(&arrayObject, valueType, length, elementSize, buffer, scriptContext);
            }
        }
    }

    // SpeciesConstructor abstract operation as described in ES6.0 Section 7.3.20
    Var JavascriptOperators::SpeciesConstructor(RecyclableObject* object, Var defaultConstructor, ScriptContext* scriptContext)
    {
        //1.Assert: Type(O) is Object.
        Assert(JavascriptOperators::IsObject(object));

        //2.Let C be Get(O, "constructor").
        //3.ReturnIfAbrupt(C).
        Var constructor = JavascriptOperators::GetProperty(object, PropertyIds::constructor, scriptContext);

        if (scriptContext->GetConfig()->IsES6SpeciesEnabled())
        {
            //4.If C is undefined, return defaultConstructor.
            if (JavascriptOperators::IsUndefinedObject(constructor))
            {
                return defaultConstructor;
            }
            //5.If Type(C) is not Object, throw a TypeError exception.
            if (!JavascriptOperators::IsObject(constructor))
            {
                JavascriptError::ThrowTypeError(scriptContext, JSERR_NeedObject, _u("[constructor]"));
            }
            //6.Let S be Get(C, @@species).
            //7.ReturnIfAbrupt(S).
            Var species = nullptr;
            if (!JavascriptOperators::GetProperty(RecyclableObject::FromVar(constructor), PropertyIds::_symbolSpecies, &species, scriptContext)
                || JavascriptOperators::IsUndefinedOrNull(species))
            {
                //8.If S is either undefined or null, return defaultConstructor.
                return defaultConstructor;
            }
            constructor = species;
        }
        //9.If IsConstructor(S) is true, return S.
        if (JavascriptOperators::IsConstructor(constructor))
        {
            return constructor;
        }
        //10.Throw a TypeError exception.
        JavascriptError::ThrowTypeError(scriptContext, JSERR_NotAConstructor, _u("constructor[Symbol.species]"));
    }

    BOOL JavascriptOperators::GreaterEqual(Var aLeft, Var aRight, ScriptContext* scriptContext)
    {
        if (TaggedInt::Is(aLeft))
        {
            if (TaggedInt::Is(aRight))
            {
                // Works whether it is TaggedInt31 or TaggedInt32
                return ::Math::PointerCastToIntegralTruncate<int>(aLeft) >= ::Math::PointerCastToIntegralTruncate<int>(aRight);
            }
            if (JavascriptNumber::Is_NoTaggedIntCheck(aRight))
            {
                return TaggedInt::ToDouble(aLeft) >= JavascriptNumber::GetValue(aRight);
            }
        }
        else if (TaggedInt::Is(aRight))
        {
            if (JavascriptNumber::Is_NoTaggedIntCheck(aLeft))
            {
                return JavascriptNumber::GetValue(aLeft) >= TaggedInt::ToDouble(aRight);
            }
        }
        else
        {
            if (JavascriptNumber::Is_NoTaggedIntCheck(aLeft) && JavascriptNumber::Is_NoTaggedIntCheck(aRight))
            {
                return JavascriptNumber::GetValue(aLeft) >= JavascriptNumber::GetValue(aRight);
            }
        }

        return !RelationalComparisonHelper(aLeft, aRight, scriptContext, true, true);
    }

    BOOL JavascriptOperators::LessEqual(Var aLeft, Var aRight, ScriptContext* scriptContext)
    {
        if (TaggedInt::Is(aLeft))
        {
            if (TaggedInt::Is(aRight))
            {
                // Works whether it is TaggedInt31 or TaggedInt32
                return ::Math::PointerCastToIntegralTruncate<int>(aLeft) <= ::Math::PointerCastToIntegralTruncate<int>(aRight);
            }

            if (JavascriptNumber::Is_NoTaggedIntCheck(aRight))
            {
                return TaggedInt::ToDouble(aLeft) <= JavascriptNumber::GetValue(aRight);
            }
        }
        else if (TaggedInt::Is(aRight))
        {
            if (JavascriptNumber::Is_NoTaggedIntCheck(aLeft))
            {
                return JavascriptNumber::GetValue(aLeft) <= TaggedInt::ToDouble(aRight);
            }
        }
        else
        {
            if (JavascriptNumber::Is_NoTaggedIntCheck(aLeft) && JavascriptNumber::Is_NoTaggedIntCheck(aRight))
            {
                return JavascriptNumber::GetValue(aLeft) <= JavascriptNumber::GetValue(aRight);
            }
        }

        return !RelationalComparisonHelper(aRight, aLeft, scriptContext, false, true);
    }

    BOOL JavascriptOperators::NotEqual(Var aLeft, Var aRight, ScriptContext* scriptContext)
    {
        //
        // TODO: Change to use Abstract Equality Comparison Algorithm (ES3.0: S11.9.3):
        // - Evaluate left, then right, operands to preserve correct evaluation order.
        // - Call algorithm, potentially reversing arguments.
        //

        return !Equal(aLeft, aRight, scriptContext);
    }

    // NotStrictEqual() returns whether the two vars have strict equality, as
    // described in (ES3.0: S11.9.5, S11.9.6).
    BOOL JavascriptOperators::NotStrictEqual(Var aLeft, Var aRight, ScriptContext* scriptContext)
    {
        return !StrictEqual(aLeft, aRight, scriptContext);
    }

    bool JavascriptOperators::CheckIfObjectAndPrototypeChainHasOnlyWritableDataProperties(RecyclableObject* object)
    {
        Assert(object);
        if (object->GetType()->HasSpecialPrototype())
        {
            TypeId typeId = object->GetTypeId();
            if (typeId == TypeIds_Null)
            {
                return true;
            }
            if (typeId == TypeIds_Proxy)
            {
                return false;
            }
        }
        if (!object->HasOnlyWritableDataProperties())
        {
            return false;
        }
        return CheckIfPrototypeChainHasOnlyWritableDataProperties(object->GetPrototype());
    }

    bool JavascriptOperators::CheckIfPrototypeChainHasOnlyWritableDataProperties(RecyclableObject* prototype)
    {
        Assert(prototype);

        if (prototype->GetType()->AreThisAndPrototypesEnsuredToHaveOnlyWritableDataProperties())
        {
            Assert(DoCheckIfPrototypeChainHasOnlyWritableDataProperties(prototype));
            return true;
        }
        return DoCheckIfPrototypeChainHasOnlyWritableDataProperties(prototype);
    }

    // Does a quick check to see if the specified object (which should be a prototype object) and all objects in its prototype
    // chain have only writable data properties (i.e. no accessors or non-writable properties).
    bool JavascriptOperators::DoCheckIfPrototypeChainHasOnlyWritableDataProperties(RecyclableObject* prototype)
    {
        Assert(prototype);

        Type *const originalType = prototype->GetType();
        ScriptContext *const scriptContext = prototype->GetScriptContext();
        bool onlyOneScriptContext = true;
        TypeId typeId;
        for (; (typeId = prototype->GetTypeId()) != TypeIds_Null; prototype = prototype->GetPrototype())
        {
            if (typeId == TypeIds_Proxy)
            {
                return false;
            }
            if (!prototype->HasOnlyWritableDataProperties())
            {
                return false;
            }
            if (prototype->GetScriptContext() != scriptContext)
            {
                onlyOneScriptContext = false;
            }
        }

        if (onlyOneScriptContext)
        {
            // See JavascriptLibrary::typesEnsuredToHaveOnlyWritableDataPropertiesInItAndPrototypeChain for a description of
            // this cache. Technically, we could register all prototypes in the chain but this is good enough for now.
            originalType->SetAreThisAndPrototypesEnsuredToHaveOnlyWritableDataProperties(true);
        }

        return true;
    }

    // Checks to see if the specified object (which should be a prototype object)
    // contains a proxy anywhere in the prototype chain.
    bool JavascriptOperators::CheckIfPrototypeChainContainsProxyObject(RecyclableObject* prototype)
    {
        Assert(JavascriptOperators::IsObjectOrNull(prototype));

        while (prototype->GetTypeId() != TypeIds_Null)
        {
            if (prototype->GetTypeId() == TypeIds_Proxy)
            {
                return true;
            }

            prototype = prototype->GetPrototype();
        }

        return false;
    }

    BOOL JavascriptOperators::Equal(Var aLeft, Var aRight, ScriptContext* scriptContext)
    {
        if (aLeft == aRight)
        {
            if (TaggedInt::Is(aLeft) || JavascriptObject::Is(aLeft))
            {
                return true;
            }
            else
            {
                return Equal_Full(aLeft, aRight, scriptContext);
            }
        }

        if (JavascriptString::Is(aLeft) && JavascriptString::Is(aRight))
        {
            JavascriptString* left = (JavascriptString*)aLeft;
            JavascriptString* right = (JavascriptString*)aRight;

            if (left->GetLength() == right->GetLength())
            {
                if (left->UnsafeGetBuffer() != NULL && right->UnsafeGetBuffer() != NULL)
                {
                    if (left->GetLength() == 1)
                    {
                        return left->UnsafeGetBuffer()[0] == right->UnsafeGetBuffer()[0];
                    }
                    return memcmp(left->UnsafeGetBuffer(), right->UnsafeGetBuffer(), left->GetLength() * sizeof(left->UnsafeGetBuffer()[0])) == 0;
                }
                // fall through to Equal_Full
            }
            else
            {
                return false;
            }
        }

        return Equal_Full(aLeft, aRight, scriptContext);
    }

    BOOL JavascriptOperators::Greater(Var aLeft, Var aRight, ScriptContext* scriptContext)
    {
        if (TaggedInt::Is(aLeft))
        {
            if (TaggedInt::Is(aRight))
            {
                // Works whether it is TaggedInt31 or TaggedInt32
                return ::Math::PointerCastToIntegralTruncate<int>(aLeft) > ::Math::PointerCastToIntegralTruncate<int>(aRight);
            }
            if (JavascriptNumber::Is_NoTaggedIntCheck(aRight))
            {
                return TaggedInt::ToDouble(aLeft) > JavascriptNumber::GetValue(aRight);
            }
        }
        else if (TaggedInt::Is(aRight))
        {
            if (JavascriptNumber::Is_NoTaggedIntCheck(aLeft))
            {
                return JavascriptNumber::GetValue(aLeft) > TaggedInt::ToDouble(aRight);
            }
        }
        else
        {
            if (JavascriptNumber::Is_NoTaggedIntCheck(aLeft) && JavascriptNumber::Is_NoTaggedIntCheck(aRight))
            {
                return JavascriptNumber::GetValue(aLeft) > JavascriptNumber::GetValue(aRight);
            }
        }

        return Greater_Full(aLeft, aRight, scriptContext);
    }

    BOOL JavascriptOperators::Less(Var aLeft, Var aRight, ScriptContext* scriptContext)
    {
        if (TaggedInt::Is(aLeft))
        {
            if (TaggedInt::Is(aRight))
            {
                // Works whether it is TaggedInt31 or TaggedInt32
                return ::Math::PointerCastToIntegralTruncate<int>(aLeft) < ::Math::PointerCastToIntegralTruncate<int>(aRight);
            }
            if (JavascriptNumber::Is_NoTaggedIntCheck(aRight))
            {
                return TaggedInt::ToDouble(aLeft) < JavascriptNumber::GetValue(aRight);
            }
        }
        else if (TaggedInt::Is(aRight))
        {
            if (JavascriptNumber::Is_NoTaggedIntCheck(aLeft))
            {
                return JavascriptNumber::GetValue(aLeft) < TaggedInt::ToDouble(aRight);
            }
        }
        else
        {
            if (JavascriptNumber::Is_NoTaggedIntCheck(aLeft) && JavascriptNumber::Is_NoTaggedIntCheck(aRight))
            {
                return JavascriptNumber::GetValue(aLeft) < JavascriptNumber::GetValue(aRight);
            }
        }

        return Less_Full(aLeft, aRight, scriptContext);
    }

    Var JavascriptOperators::ToObject(Var aRight, ScriptContext* scriptContext)
    {
        RecyclableObject* object = nullptr;
        if (FALSE == JavascriptConversion::ToObject(aRight, scriptContext, &object))
        {
            JavascriptError::ThrowTypeError(scriptContext, JSERR_NeedObject /* TODO-ERROR: get arg name - aValue */);
        }

        return object;
    }

    Var JavascriptOperators::ToWithObject(Var aRight, ScriptContext* scriptContext)
    {
        RecyclableObject* object = RecyclableObject::FromVar(aRight);

        WithScopeObject* withWrapper = RecyclerNew(scriptContext->GetRecycler(), WithScopeObject, object, scriptContext->GetLibrary()->GetWithType());
        return withWrapper;
    }

    Var JavascriptOperators::ToNumber(Var aRight, ScriptContext* scriptContext)
    {
        if (TaggedInt::Is(aRight) || (JavascriptNumber::Is_NoTaggedIntCheck(aRight)))
        {
            return aRight;
        }

        return JavascriptNumber::ToVarNoCheck(JavascriptConversion::ToNumber_Full(aRight, scriptContext), scriptContext);
    }

    BOOL JavascriptOperators::IsObject(Var aValue)
    {
        return GetTypeId(aValue) > TypeIds_LastJavascriptPrimitiveType;
    }

    BOOL JavascriptOperators::IsObjectType(TypeId typeId)
    {
        return typeId > TypeIds_LastJavascriptPrimitiveType;
    }

    BOOL JavascriptOperators::IsExposedType(TypeId typeId)
    {
        return typeId <= TypeIds_LastTrueJavascriptObjectType && typeId != TypeIds_HostDispatch;
    }

    BOOL JavascriptOperators::IsObjectOrNull(Var instance)
    {
        TypeId typeId = GetTypeId(instance);
        return IsObjectType(typeId) || typeId == TypeIds_Null;
    }

    BOOL JavascriptOperators::IsUndefined(Var instance)
    {
        return JavascriptOperators::GetTypeId(instance) == TypeIds_Undefined;
    }

    BOOL JavascriptOperators::IsUndefinedOrNullType(TypeId typeId)
    {
        return typeId <= TypeIds_UndefinedOrNull;
    }

    BOOL JavascriptOperators::IsUndefinedOrNull(Var instance)
    {
        return IsUndefinedOrNullType(JavascriptOperators::GetTypeId(instance));
    }

    BOOL JavascriptOperators::IsNull(Var instance)
    {
        return JavascriptOperators::GetTypeId(instance) == TypeIds_Null;
    }

    BOOL JavascriptOperators::IsSpecialObjectType(TypeId typeId)
    {
        return typeId > TypeIds_LastTrueJavascriptObjectType;
    }

    BOOL JavascriptOperators::IsUndefinedObject(Var instance)
    {
        return JavascriptOperators::GetTypeId(instance) == TypeIds_Undefined;
    }

    BOOL JavascriptOperators::IsUndefinedObject(Var instance, RecyclableObject *libraryUndefined)
    {
        Assert(JavascriptOperators::IsUndefinedObject(libraryUndefined));

        return instance == libraryUndefined;
    }

    BOOL JavascriptOperators::IsUndefinedObject(Var instance, ScriptContext *scriptContext)
    {
        return JavascriptOperators::IsUndefinedObject(instance, scriptContext->GetLibrary()->GetUndefined());
    }

    BOOL JavascriptOperators::IsUndefinedObject(Var instance, JavascriptLibrary* library)
    {
        return JavascriptOperators::IsUndefinedObject(instance, library->GetUndefined());
    }

    BOOL JavascriptOperators::IsAnyNumberValue(Var instance)
    {
        TypeId typeId = GetTypeId(instance);
        return TypeIds_FirstNumberType <= typeId && typeId <= TypeIds_LastNumberType;
    }

    // GetIterator as described in ES6.0 (draft 22) Section 7.4.1
    RecyclableObject* JavascriptOperators::GetIterator(Var iterable, ScriptContext* scriptContext, bool optional)
    {
        RecyclableObject* iterableObj = RecyclableObject::FromVar(JavascriptOperators::ToObject(iterable, scriptContext));
        return JavascriptOperators::GetIterator(iterableObj, scriptContext, optional);
    }

    RecyclableObject* JavascriptOperators::GetIteratorFunction(Var iterable, ScriptContext* scriptContext, bool optional)
    {
        RecyclableObject* iterableObj = RecyclableObject::FromVar(JavascriptOperators::ToObject(iterable, scriptContext));
        return JavascriptOperators::GetIteratorFunction(iterableObj, scriptContext, optional);
    }

    RecyclableObject* JavascriptOperators::GetIteratorFunction(RecyclableObject* instance, ScriptContext * scriptContext, bool optional)
    {
        Var func = JavascriptOperators::GetProperty(instance, PropertyIds::_symbolIterator, scriptContext);

        if (optional && JavascriptOperators::IsUndefinedOrNull(func))
        {
            return nullptr;
        }

        if (!JavascriptConversion::IsCallable(func))
        {
            JavascriptError::ThrowTypeError(scriptContext, JSERR_Property_NeedFunction);
        }

        RecyclableObject* function = RecyclableObject::FromVar(func);
        return function;
    }

    RecyclableObject* JavascriptOperators::GetIterator(RecyclableObject* instance, ScriptContext * scriptContext, bool optional)
    {
        RecyclableObject* function = GetIteratorFunction(instance, scriptContext, optional);

        if (function == nullptr)
        {
            Assert(optional);
            return nullptr;
        }

        Var iterator = CALL_FUNCTION(function, CallInfo(Js::CallFlags_Value, 1), instance);

        if (!JavascriptOperators::IsObject(iterator))
        {
            JavascriptError::ThrowTypeError(scriptContext, JSERR_NeedObject);
        }

        return RecyclableObject::FromVar(iterator);
    }

    // IteratorNext as described in ES6.0 (draft 22) Section 7.4.2
    RecyclableObject* JavascriptOperators::IteratorNext(RecyclableObject* iterator, ScriptContext* scriptContext, Var value)
    {
        Var func = JavascriptOperators::GetProperty(iterator, PropertyIds::next, scriptContext);

        if (!JavascriptConversion::IsCallable(func))
        {
            JavascriptError::ThrowTypeError(scriptContext, JSERR_NeedFunction);
        }

        RecyclableObject* callable = RecyclableObject::FromVar(func);
        Js::Var args[] = { iterator, value };
        Js::CallInfo callInfo(Js::CallFlags_Value, _countof(args) + (value == nullptr ? -1 : 0));
        Var result = JavascriptFunction::CallFunction<true>(callable, callable->GetEntryPoint(), Js::Arguments(callInfo, args));

        if (!JavascriptOperators::IsObject(result))
        {
            JavascriptError::ThrowTypeError(scriptContext, JSERR_NeedObject);
        }

        return RecyclableObject::FromVar(result);
    }

    // IteratorComplete as described in ES6.0 (draft 22) Section 7.4.3
    bool JavascriptOperators::IteratorComplete(RecyclableObject* iterResult, ScriptContext* scriptContext)
    {
        Var done = JavascriptOperators::GetProperty(iterResult, Js::PropertyIds::done, scriptContext);

        return JavascriptConversion::ToBool(done, scriptContext);
    }

    // IteratorValue as described in ES6.0 (draft 22) Section 7.4.4
    Var JavascriptOperators::IteratorValue(RecyclableObject* iterResult, ScriptContext* scriptContext)
    {
        return JavascriptOperators::GetProperty(iterResult, Js::PropertyIds::value, scriptContext);
    }

    // IteratorStep as described in ES6.0 (draft 22) Section 7.4.5
    bool JavascriptOperators::IteratorStep(RecyclableObject* iterator, ScriptContext* scriptContext, RecyclableObject** result)
    {
        Assert(result);

        *result = JavascriptOperators::IteratorNext(iterator, scriptContext);
        return !JavascriptOperators::IteratorComplete(*result, scriptContext);
    }

    bool JavascriptOperators::IteratorStepAndValue(RecyclableObject* iterator, ScriptContext* scriptContext, Var* resultValue)
    {
        // CONSIDER: Fast-pathing for iterators that are built-ins?
        RecyclableObject* result = JavascriptOperators::IteratorNext(iterator, scriptContext);

        if (!JavascriptOperators::IteratorComplete(result, scriptContext))
        {
            *resultValue = JavascriptOperators::IteratorValue(result, scriptContext);
            return true;
        }

        return false;
    }

    RecyclableObject* JavascriptOperators::CreateFromConstructor(RecyclableObject* constructor, ScriptContext* scriptContext)
    {
        // Create a regular object and set the internal proto from the constructor
        return JavascriptOperators::OrdinaryCreateFromConstructor(constructor, scriptContext->GetLibrary()->CreateObject(), nullptr, scriptContext);
    }

    RecyclableObject* JavascriptOperators::OrdinaryCreateFromConstructor(RecyclableObject* constructor, RecyclableObject* obj, DynamicObject* intrinsicProto, ScriptContext* scriptContext)
    {
        // There isn't a good way for us to add internal properties to objects in Chakra.
        // Thus, caller should take care to create obj with the correct internal properties.

        Var proto = JavascriptOperators::GetProperty(constructor, Js::PropertyIds::prototype, scriptContext);

        // If constructor.prototype is an object, we should use that as the [[Prototype]] for our obj.
        // Else, we set the [[Prototype]] internal slot of obj to %intrinsicProto% - which should be the default.
        if (JavascriptOperators::IsObjectType(JavascriptOperators::GetTypeId(proto)) &&
            DynamicObject::FromVar(proto) != intrinsicProto)
        {
            JavascriptObject::ChangePrototype(obj, RecyclableObject::FromVar(proto), /*validate*/true, scriptContext);
        }

        return obj;
    }

    Var JavascriptOperators::GetProperty(RecyclableObject* instance, PropertyId propertyId, ScriptContext* requestContext, PropertyValueInfo* info)
    {
        return JavascriptOperators::GetProperty(instance, instance, propertyId, requestContext, info);
    }

    BOOL JavascriptOperators::GetProperty(RecyclableObject* instance, PropertyId propertyId, Var* value, ScriptContext* requestContext, PropertyValueInfo* info)
    {
        return JavascriptOperators::GetProperty(instance, instance, propertyId, value, requestContext, info);
    }

    Var JavascriptOperators::GetProperty(Var instance, RecyclableObject* propertyObject, PropertyId propertyId, ScriptContext* requestContext, PropertyValueInfo* info)
    {
        Var value;
        if (JavascriptOperators::GetProperty(instance, propertyObject, propertyId, &value, requestContext, info))
        {
            return value;
        }
        return requestContext->GetMissingPropertyResult();
    }

    Var JavascriptOperators::GetRootProperty(RecyclableObject* instance, PropertyId propertyId, ScriptContext* requestContext, PropertyValueInfo* info)
    {
        Var value;
        if (JavascriptOperators::GetRootProperty(instance, propertyId, &value, requestContext, info))
        {
            return value;
        }
        return requestContext->GetMissingPropertyResult();
    }

    BOOL JavascriptOperators::GetPropertyReference(RecyclableObject *instance, PropertyId propertyId, Var* value, ScriptContext* requestContext, PropertyValueInfo* info)
    {
        return JavascriptOperators::GetPropertyReference(instance, instance, propertyId, value, requestContext, info);
    }

    Var JavascriptOperators::GetItem(RecyclableObject* instance, uint32 index, ScriptContext* requestContext)
    {
        Var value;
        if (GetItem(instance, index, &value, requestContext))
        {
            return value;
        }

        return requestContext->GetMissingItemResult();
    }

    Var JavascriptOperators::GetItem(RecyclableObject* instance, uint64 index, ScriptContext* requestContext)
    {
        Var value;
        if (GetItem(instance, index, &value, requestContext))
        {
            return value;
        }

        return requestContext->GetMissingItemResult();
    }

    BOOL JavascriptOperators::GetItem(RecyclableObject* instance, uint64 index, Var* value, ScriptContext* requestContext)
    {
        PropertyRecord const * propertyRecord;
        JavascriptOperators::GetPropertyIdForInt(index, requestContext, &propertyRecord);
        return JavascriptOperators::GetProperty(instance, propertyRecord->GetPropertyId(), value, requestContext);
    }

    BOOL JavascriptOperators::GetItem(RecyclableObject* instance, uint32 index, Var* value, ScriptContext* requestContext)
    {
        return JavascriptOperators::GetItem(instance, instance, index, value, requestContext);
    }

    BOOL JavascriptOperators::GetItemReference(RecyclableObject* instance, uint32 index, Var* value, ScriptContext* requestContext)
    {
        return GetItemReference(instance, instance, index, value, requestContext);
    }

    BOOL JavascriptOperators::CheckPrototypesForAccessorOrNonWritableProperty(RecyclableObject* instance, PropertyId propertyId, Var* setterValue, DescriptorFlags* flags, PropertyValueInfo* info, ScriptContext* scriptContext)
    {
        if (propertyId == Js::PropertyIds::__proto__)
        {
            return CheckPrototypesForAccessorOrNonWritablePropertyCore<PropertyId, false, false>(instance, propertyId, setterValue, flags, info, scriptContext);
        }
        else
        {
            return CheckPrototypesForAccessorOrNonWritablePropertyCore<PropertyId, true, false>(instance, propertyId, setterValue, flags, info, scriptContext);
        }
    }

    BOOL JavascriptOperators::CheckPrototypesForAccessorOrNonWritableRootProperty(RecyclableObject* instance, PropertyId propertyId, Var* setterValue, DescriptorFlags* flags, PropertyValueInfo* info, ScriptContext* scriptContext)
    {
        if (propertyId == Js::PropertyIds::__proto__)
        {
            return CheckPrototypesForAccessorOrNonWritablePropertyCore<PropertyId, false, true>(instance, propertyId, setterValue, flags, info, scriptContext);
        }
        else
        {
            return CheckPrototypesForAccessorOrNonWritablePropertyCore<PropertyId, true, true>(instance, propertyId, setterValue, flags, info, scriptContext);
        }
    }

    BOOL JavascriptOperators::CheckPrototypesForAccessorOrNonWritableProperty(RecyclableObject* instance, JavascriptString* propertyNameString, Var* setterValue, DescriptorFlags* flags, PropertyValueInfo* info, ScriptContext* scriptContext)
    {
        JsUtil::CharacterBuffer<WCHAR> propertyName(propertyNameString->GetString(), propertyNameString->GetLength());
        if (Js::BuiltInPropertyRecords::__proto__.Equals(propertyName))
        {
            return CheckPrototypesForAccessorOrNonWritablePropertyCore<JavascriptString*, false, false>(instance, propertyNameString, setterValue, flags, info, scriptContext);
        }
        else
        {
            return CheckPrototypesForAccessorOrNonWritablePropertyCore<JavascriptString*, true, false>(instance, propertyNameString, setterValue, flags, info, scriptContext);
        }
    }

    template<typename PropertyKeyType>
    BOOL JavascriptOperators::CheckPrototypesForAccessorOrNonWritablePropertySlow(RecyclableObject* instance, PropertyKeyType propertyKey, Var* setterValue, DescriptorFlags* flags, bool isRoot, ScriptContext* scriptContext)
    {
        // This is used in debug verification, do not doFastProtoChainCheck to avoid side effect (doFastProtoChainCheck may update HasWritableDataOnly flags).
        if (isRoot)
        {
            return CheckPrototypesForAccessorOrNonWritablePropertyCore<PropertyKeyType, /*doFastProtoChainCheck*/false, true>(instance, propertyKey, setterValue, flags, nullptr, scriptContext);
        }
        else
        {
            return CheckPrototypesForAccessorOrNonWritablePropertyCore<PropertyKeyType, /*doFastProtoChainCheck*/false, false>(instance, propertyKey, setterValue, flags, nullptr, scriptContext);
        }
    }

    BOOL JavascriptOperators::SetProperty(Var instance, RecyclableObject* object, PropertyId propertyId, Var newValue, ScriptContext* requestContext, PropertyOperationFlags propertyOperationFlags)
    {
        PropertyValueInfo info;
        return JavascriptOperators::SetProperty(instance, object, propertyId, newValue, &info, requestContext, propertyOperationFlags);
    }

    BOOL JavascriptOperators::TryConvertToUInt32(const char16* str, int length, uint32* intVal)
    {
        return NumberUtilities::TryConvertToUInt32(str, length, intVal);
    }

    template <typename TPropertyKey>
    DescriptorFlags JavascriptOperators::GetRootSetter(RecyclableObject* instance, TPropertyKey propertyKey, Var *setterValue, PropertyValueInfo* info, ScriptContext* requestContext)
    {
        // This is provided only so that CheckPrototypesForAccessorOrNonWritablePropertyCore will compile.
        // It will never be called.
        Throw::FatalInternalError();
    }

    template <>
    inline DescriptorFlags JavascriptOperators::GetRootSetter(RecyclableObject* instance, PropertyId propertyId, Var *setterValue, PropertyValueInfo* info, ScriptContext* requestContext)
    {
        AssertMsg(JavascriptOperators::GetTypeId(instance) == TypeIds_GlobalObject
            || JavascriptOperators::GetTypeId(instance) == TypeIds_ModuleRoot,
            "Root must be a global object!");

        RootObjectBase* rootObject = static_cast<RootObjectBase*>(instance);
        return rootObject->GetRootSetter(propertyId, setterValue, info, requestContext);
    }

    // Helper to fetch @@species from a constructor object
    Var JavascriptOperators::GetSpecies(RecyclableObject* constructor, ScriptContext* scriptContext)
    {
        if (scriptContext->GetConfig()->IsES6SpeciesEnabled())
        {
            Var species = nullptr;

            // Let S be Get(C, @@species)
            if (JavascriptOperators::GetProperty(constructor, PropertyIds::_symbolSpecies, &species, scriptContext)
                && !JavascriptOperators::IsUndefinedOrNull(species))
            {
                // If S is neither undefined nor null, let C be S
                return species;
            }
        }

        return constructor;
    }
} // namespace Js<|MERGE_RESOLUTION|>--- conflicted
+++ resolved
@@ -276,12 +276,8 @@
 
     Var JavascriptOperators::Typeof(Var var, ScriptContext* scriptContext)
     {
-<<<<<<< HEAD
 #ifdef ENABLE_SIMDJS
-        if (IsSimdType(var) && scriptContext->GetConfig()->IsSimdjsEnabled())
-=======
         if (SIMDUtils::IsSimdType(var) && scriptContext->GetConfig()->IsSimdjsEnabled())
->>>>>>> d6cb247d
         {
             switch ((JavascriptOperators::GetTypeId(var)))
             {
@@ -580,12 +576,8 @@
                 return result;
             }
         }
-<<<<<<< HEAD
 #ifdef ENABLE_SIMDJS
-        else if (IsSimdType(aLeft) && IsSimdType(aRight))
-=======
         else if (SIMDUtils::IsSimdType(aLeft) && SIMDUtils::IsSimdType(aRight))
->>>>>>> d6cb247d
         {
             return StrictEqualSIMD(aLeft, aRight, requestContext);
         }
@@ -637,12 +629,8 @@
 
         double dblLeft, dblRight;
 
-<<<<<<< HEAD
 #ifdef ENABLE_SIMDJS
-        if (IsSimdType(aLeft) || IsSimdType(aRight))
-=======
         if (SIMDUtils::IsSimdType(aLeft) || SIMDUtils::IsSimdType(aRight))
->>>>>>> d6cb247d
         {
             JavascriptError::ThrowTypeError(scriptContext, JSERR_SIMDConversion, _u("SIMD type"));
         }
