//-------------------------------------------------------------------------------------------------------
// Copyright (C) Microsoft. All rights reserved.
// Licensed under the MIT license. See LICENSE.txt file in the project root for full license information.
//-------------------------------------------------------------------------------------------------------
#pragma once

namespace IR
{
    class LabelInstr;
}

enum JsNativeValueType: int;

class ScriptContextInfo;

namespace Js
{
    struct ResumeYieldData;

#define DeclareExceptionPointer(ep)                  \
    EXCEPTION_RECORD        ep##er;                 \
    CONTEXT                 ep##c;                  \
    EXCEPTION_POINTERS      ep = {&ep##er, &ep##c};

    // Typeof operator should return 'undefined' for undeclared or hoisted vars
    // and propagate all other exceptions.
    //
    // NB: Re-throw from catch unwinds the active frame but doesn't clear the stack
    // (catch clauses keep accumulating at the top of the stack until a catch
    // that doesn't re-throw). This is problematic if we've detected potential
    // stack overflow and report it via exceptions: the handling of throw
    // might actually overflow the stack and cause system SO exception.
    // Thus, use catch to cache the exception, and re-throw it outside of the catch.
#define TYPEOF_ERROR_HANDLER_CATCH(scriptContext, var) \
    } \
    catch (const JavascriptException& err) \
    { \
        exceptionObject = err.GetAndClear(); \
        var = scriptContext->GetLibrary()->GetUndefined(); \

#define TYPEOF_ERROR_HANDLER_THROW(scriptContext, var) \
    } \
    if (exceptionObject != nullptr) \
    { \
        Js::Var errorObject = exceptionObject->GetThrownObject(nullptr); \
<<<<<<< HEAD
        HRESULT hr = (errorObject != nullptr && Js::VarIs<Js::JavascriptError>(errorObject)) \
                     ? Js::JavascriptError::GetRuntimeError(Js::VarTo<Js::RecyclableObject>(errorObject), nullptr) \
                     : S_OK; \
        if (JavascriptError::GetErrorNumberFromResourceID(JSERR_UndefVariable) != (int32)hr) \
=======
        if (JavascriptError::ShouldTypeofErrorBeReThrown(errorObject)) \
>>>>>>> aa0db708
        { \
            if (scriptContext->IsScriptContextInDebugMode()) \
            { \
                JavascriptExceptionOperators::ThrowExceptionObject(exceptionObject, scriptContext, true); \
            } \
            else \
            { \
                JavascriptExceptionOperators::DoThrowCheckClone(exceptionObject, scriptContext); \
            } \
        } \
    } \
    if (scriptContext->IsUndeclBlockVar(var)) \
    { \
        JavascriptError::ThrowReferenceError(scriptContext, JSERR_UseBeforeDeclaration); \
    } \
}

#ifdef ENABLE_SCRIPT_DEBUGGING
#define BEGIN_TYPEOF_ERROR_HANDLER_DEBUGGER_THROW_IS_INTERNAL \
    class AutoCleanup \
    { \
    private: \
        ScriptContext *const scriptContext; \
    public: \
        AutoCleanup(ScriptContext *const scriptContext) : scriptContext(scriptContext) \
        { \
            if (scriptContext->IsScriptContextInDebugMode()) \
            { \
                scriptContext->GetDebugContext()->GetProbeContainer()->SetThrowIsInternal(true); \
            } \
        } \
        ~AutoCleanup() \
        { \
            if (scriptContext->IsScriptContextInDebugMode()) \
            { \
                scriptContext->GetDebugContext()->GetProbeContainer()->SetThrowIsInternal(false); \
            } \
        } \
    } autoCleanup(scriptContext);
#else
#define BEGIN_TYPEOF_ERROR_HANDLER_DEBUGGER_THROW_IS_INTERNAL
#endif

#define BEGIN_TYPEOF_ERROR_HANDLER(scriptContext)  \
{ \
    JavascriptExceptionObject* exceptionObject = nullptr; \
    try { \
        Js::JavascriptExceptionOperators::AutoCatchHandlerExists autoCatchHandlerExists(scriptContext); \
        BEGIN_TYPEOF_ERROR_HANDLER_DEBUGGER_THROW_IS_INTERNAL


#define END_TYPEOF_ERROR_HANDLER(scriptContext, var) \
    TYPEOF_ERROR_HANDLER_CATCH(scriptContext, var) \
    TYPEOF_ERROR_HANDLER_THROW(scriptContext, var)

#define BEGIN_PROFILED_TYPEOF_ERROR_HANDLER(scriptContext)  \
    BEGIN_TYPEOF_ERROR_HANDLER(scriptContext)

#define END_PROFILED_TYPEOF_ERROR_HANDLER(scriptContext, var, functionBody, inlineCacheIndex) \
    TYPEOF_ERROR_HANDLER_CATCH(scriptContext, var) \
        functionBody->GetDynamicProfileInfo()->RecordFieldAccess(functionBody, inlineCacheIndex, var, FldInfo_NoInfo); \
    TYPEOF_ERROR_HANDLER_THROW(scriptContext, var)


    class JavascriptOperators  /* All static */
    {
    // Methods
    public:
        static bool IsArray(_In_ RecyclableObject* instanceObj);
        static bool IsArray(_In_ Var instanceVar);
        static bool IsArray(_In_ JavascriptProxy * proxy);
        static bool IsConstructor(_In_ RecyclableObject* instanceObj);
        static bool IsConstructor(_In_ Var instanceVar);
        static bool IsConstructor(_In_ JavascriptProxy * proxy);
        static BOOL IsConcatSpreadable(Var instanceVar);
        static bool IsConstructorSuperCall(Arguments args);
        static bool GetAndAssertIsConstructorSuperCall(Arguments args);
        static RecyclableObject* ToObject(Var aRight,ScriptContext* scriptContext);
        static Var ToUnscopablesWrapperObject(Var aRight, ScriptContext* scriptContext);
        static Var OP_LdCustomSpreadIteratorList(Var aRight, ScriptContext* scriptContext);
        static Var ToNumber(Var aRight,ScriptContext* scriptContext);
        static Var ToNumberInPlace(Var aRight,ScriptContext* scriptContext, JavascriptNumber* result);
#ifdef _M_IX86
        static Var Int32ToVar(int32 value, ScriptContext* scriptContext);
        static Var Int32ToVarInPlace(int32 value, ScriptContext* scriptContext, JavascriptNumber *result);
        static Var UInt32ToVar(uint32 value, ScriptContext* scriptContext);
        static Var UInt32ToVarInPlace(uint32 value, ScriptContext* scriptContext, JavascriptNumber *result);
#endif

        static Var OP_FinishOddDivBy2(uint32 value, ScriptContext *scriptContext);
        static Var OP_ApplyArgs(Var func,Var instance,__in_xcount(8)void** stackPtr,CallInfo callInfo,ScriptContext* scriptContext);

        static Var Typeof(Var var, ScriptContext* scriptContext);
        static Var TypeofFld(Var instance, PropertyId propertyId, ScriptContext* scriptContext);
        static Var TypeofRootFld(Var instance, PropertyId propertyId, ScriptContext* scriptContext);
        static Var TypeofElem(Var instance, Var index, ScriptContext* scriptContext);
        static Var TypeofElem_UInt32(Var instance, uint32 index, ScriptContext* scriptContext);
        static Var TypeofElem_Int32(Var instance, int32 index, ScriptContext* scriptContext);

        static Var Delete(Var var, ScriptContext* scriptContext);

        static JavascriptString * Concat3(Var aLeft, Var aCenter, Var aRight, ScriptContext * scriptContext);
        static JavascriptString * NewConcatStrMulti(Var a1, Var a2, uint count, ScriptContext * scriptContext);
        static void SetConcatStrMultiItem(Var concatStr, Var str, uint index, ScriptContext * scriptContext);
        static void SetConcatStrMultiItem2(Var concatStr, Var str1, Var str2, uint index, ScriptContext * scriptContext);

        static BOOL Equal(Var aLeft, Var aRight,ScriptContext* scriptContext);
        static BOOL Equal_Full(Var aLeft, Var aRight,ScriptContext* scriptContext);
        static BOOL Greater(Var aLeft, Var aRight,ScriptContext* scriptContext);
        static BOOL Greater_Full(Var aLeft, Var aRight,ScriptContext* scriptContext);
        static BOOL GreaterEqual(Var aLeft, Var aRight,ScriptContext* scriptContext);
        static BOOL Less(Var aLeft, Var aRight,ScriptContext* scriptContext);
        static BOOL Less_Full(Var aLeft, Var aRight,ScriptContext* scriptContext);
        static BOOL LessEqual(Var aLeft, Var aRight,ScriptContext* scriptContext);
        static BOOL NotEqual(Var aLeft, Var aRight,ScriptContext* scriptContext);
        static BOOL StrictEqual(Var aLeft, Var aRight,ScriptContext* scriptContext);
        static BOOL StrictEqualString(Var aLeft, JavascriptString* aRight);
        static BOOL StrictEqualEmptyString(Var aLeft);
        static BOOL NotStrictEqual(Var aLeft, Var aRight,ScriptContext* scriptContext);

        static BOOL HasOwnProperty(Var instance, PropertyId propertyId, _In_ ScriptContext * requestContext, _In_opt_ PropertyString * propString);
        static BOOL GetOwnProperty(Var instance, PropertyId propertyId, Var* value, ScriptContext* requestContext, PropertyValueInfo * propertyValueInfo);
        static BOOL GetOwnAccessors(Var instance, PropertyId propertyId, Var* getter, Var* setter, ScriptContext * requestContext);
        static BOOL EnsureProperty(Var instance, PropertyId propertyId);
        static void OP_EnsureNoRootProperty(Var instance, PropertyId propertyId);
        static void OP_EnsureNoRootRedeclProperty(Var instance, PropertyId propertyId);
        static void OP_EnsureCanDeclGloFunc(Var instance, PropertyId propertyId);
        static void OP_ScopedEnsureNoRedeclProperty(FrameDisplay *pDisplay, PropertyId propertyId, Var instanceDefault);
        static JavascriptArray*  GetOwnPropertyNames(Var instance, ScriptContext *scriptContext);
        static JavascriptArray*  GetOwnPropertySymbols(Var instance, ScriptContext *scriptContext);
        static JavascriptArray*  GetOwnPropertyKeys(Var instance, ScriptContext *scriptContext);


        static JavascriptArray*  GetOwnEnumerablePropertyNames(RecyclableObject* instance, ScriptContext *scriptContext);
        static JavascriptArray*  GetOwnEnumerablePropertyNamesSymbols(RecyclableObject* instance, ScriptContext *scriptContext);

        static BOOL GetOwnPropertyDescriptor(RecyclableObject* obj, PropertyId propertyId, ScriptContext* scriptContext, PropertyDescriptor* propertyDescriptor);
        static BOOL GetOwnPropertyDescriptor(RecyclableObject* obj, JavascriptString* propertyKey, ScriptContext* scriptContext, PropertyDescriptor* propertyDescriptor);
        static BOOL IsPropertyUnscopable (Var instanceVar, PropertyId propertyId);
        static BOOL IsPropertyUnscopable (Var instanceVar, JavascriptString *propertyString);
        static BOOL HasPropertyUnscopables(RecyclableObject* instance, PropertyId propertyId);
        static BOOL HasProperty(RecyclableObject* instance, PropertyId propertyId);
        static BOOL HasRootProperty(RecyclableObject* instance, PropertyId propertyId);
        static BOOL HasProxyOrPrototypeInlineCacheProperty(RecyclableObject* instance, PropertyId propertyId);
        template<bool OutputExistence, typename PropertyKeyType>
        static BOOL GetPropertyWPCache(Var instance, RecyclableObject* propertyObject, PropertyKeyType propertyKey, Var* value, ScriptContext* requestContext, _Inout_ PropertyValueInfo * info);
        static BOOL GetPropertyUnscopable(Var instance, RecyclableObject* propertyObject, PropertyId propertyId, Var* value, ScriptContext* requestContext, PropertyValueInfo* info=NULL);
        static Var  GetProperty(RecyclableObject* instance, PropertyId propertyId, ScriptContext* requestContext, PropertyValueInfo* info = NULL);
        static BOOL GetProperty(RecyclableObject* instance, PropertyId propertyId, Var* value, ScriptContext* requestContext, PropertyValueInfo* info = NULL);
        static Var  GetProperty(Var instance, RecyclableObject* propertyObject, PropertyId propertyId, ScriptContext* requestContext, PropertyValueInfo* info = NULL);

        static Var  GetPropertyNoCache(Var instance, RecyclableObject* propertyObject, PropertyId propertyId, ScriptContext* requestContext);
        static Var  GetPropertyNoCache(RecyclableObject* instance, PropertyId propertyId, ScriptContext* requestContext);
        static BOOL GetPropertyNoCache(RecyclableObject* instance, PropertyId propertyId, Var* value, ScriptContext* requestContext);
        static BOOL GetPropertyNoCache(Var instance, RecyclableObject* propertyObject, PropertyId propertyId, Var* value, ScriptContext* requestContext);

        static BOOL GetProperty(Var instance, RecyclableObject* propertyObject, PropertyId propertyId, Var* value, ScriptContext* requestContext, PropertyValueInfo* info = NULL);
        static BOOL GetPropertyObject(Var instance, ScriptContext * scriptContext, RecyclableObject** propertyObject);

        static bool GetPropertyObjectForElementAccess(
            _In_ Var instance,
            _In_ Var index,
            _In_ ScriptContext* scriptContext,
            _Out_ RecyclableObject** propertyObject,
            _In_ rtErrors error);

        static bool GetPropertyObjectForSetElementI(
            _In_ Var instance,
            _In_ Var index,
            _In_ ScriptContext* scriptContext,
            _Out_ RecyclableObject** propertyObject);

        static bool GetPropertyObjectForGetElementI(
            _In_ Var instance,
            _In_ Var index,
            _In_ ScriptContext* scriptContext,
            _Out_ RecyclableObject** propertyObject);

        static BOOL GetRootProperty(Var instance, PropertyId propertyId, Var* value, ScriptContext* requestContext, PropertyValueInfo* info = NULL);
        static Var  GetRootProperty(RecyclableObject* instance, PropertyId propertyId, ScriptContext* requestContext, PropertyValueInfo* info = NULL);
        static Var  GetPropertyReference(RecyclableObject* instance, PropertyId propertyId, ScriptContext* requestContext);
        static BOOL GetPropertyReference(RecyclableObject* instance, PropertyId propertyId, Var* value,ScriptContext* requestContext, PropertyValueInfo* info = NULL);
        static BOOL GetPropertyReference(Var instance, RecyclableObject* propertyObject, PropertyId propertyId, Var* value,ScriptContext* requestContext, PropertyValueInfo* info = NULL);
        static BOOL GetRootPropertyReference(RecyclableObject* instance, PropertyId propertyId, Var* value,ScriptContext* requestContext, PropertyValueInfo* info = NULL);
        template<typename PropertyKeyType>
        static BOOL SetPropertyWPCache(Var instance, RecyclableObject* object, PropertyKeyType propertyKey, Var newValue, ScriptContext* requestContext, PropertyOperationFlags flags, _Inout_ PropertyValueInfo * info);
        static BOOL SetPropertyUnscopable(Var instance, RecyclableObject* receiver, PropertyId propertyId, Var newValue, PropertyValueInfo * info, ScriptContext* requestContext, PropertyOperationFlags flags = PropertyOperation_None);
        static BOOL SetProperty(Var instance, RecyclableObject* object, PropertyId propertyId, Var newValue, ScriptContext* requestContext, PropertyOperationFlags flags = PropertyOperation_None);
        static BOOL SetProperty(Var instance, RecyclableObject* receiver, PropertyId propertyId, Var newValue, PropertyValueInfo * info, ScriptContext* requestContext, PropertyOperationFlags flags = PropertyOperation_None);
        static BOOL SetRootProperty(RecyclableObject* instance, PropertyId propertyId, Var newValue, PropertyValueInfo * info, ScriptContext* requestContext, PropertyOperationFlags flags = PropertyOperation_None);
        static _Check_return_ _Success_(return) BOOL GetAccessors(RecyclableObject* instance, PropertyId propertyId, ScriptContext* requestContext, _Out_ Var* getter, _Out_ Var* setter);
        static BOOL SetAccessors(RecyclableObject* instance, PropertyId propertyId, Var getter, Var setter, PropertyOperationFlags flags = PropertyOperation_None);
        static BOOL InitProperty(RecyclableObject* instance, PropertyId propertyId, Var newValue, PropertyOperationFlags flags = PropertyOperation_None);
        static BOOL DeleteProperty(RecyclableObject* instance, PropertyId propertyId, PropertyOperationFlags propertyOperationFlags = PropertyOperation_None);
        static BOOL DeleteProperty(RecyclableObject* instance, JavascriptString *propertyNameString, PropertyOperationFlags propertyOperationFlags = PropertyOperation_None);
        static bool ShouldTryDeleteProperty(RecyclableObject* instance, JavascriptString *propertyNameString, PropertyRecord const **pPropertyRecord);
        static BOOL DeletePropertyUnscopables(RecyclableObject* instance, PropertyId propertyId, PropertyOperationFlags propertyOperationFlags = PropertyOperation_None);
        template<bool unscopables>
        static BOOL DeleteProperty_Impl(RecyclableObject* instance, PropertyId propertyId, PropertyOperationFlags propertyOperationFlags = PropertyOperation_None);
        static TypeId GetTypeId(_In_ const Var instance);
        static TypeId GetTypeId(_In_ RecyclableObject* instance);
        static TypeId GetTypeIdNoCheck(Var instance);
        template <typename T, typename U>
        __forceinline static T* TryFromVar(_In_ U* value)
        {
            return VarIs<T>(value) ? UnsafeVarTo<T>(value) : nullptr;
        }
        template <typename T, typename U>
        __forceinline static T* TryFromVar(WriteBarrierPtr<U> value)
        {
            return VarIs<T>(value) ? UnsafeVarTo<T>(value) : nullptr;
        }
        static BOOL IsObject(_In_ Var instance);
        static BOOL IsObject(_In_ RecyclableObject* instance);
        static BOOL IsExposedType(TypeId typeId);
        static BOOL IsObjectType(TypeId typeId);
        static BOOL IsObjectOrNull(Var instance);
        static BOOL IsUndefined(_In_ RecyclableObject* instance);
        static BOOL IsUndefined(Var instance);
        static BOOL IsUndefinedObject(RecyclableObject* instance);
        static BOOL IsUndefinedOrNullType(TypeId);
        static BOOL IsUndefinedOrNull(Var instance);
        static BOOL IsUndefinedOrNull(RecyclableObject* instance);
        static BOOL IsNull(Var instance);
        static BOOL IsNull(RecyclableObject* instance);
        static BOOL IsSpecialObjectType(TypeId typeId);
        static BOOL IsJsNativeType(TypeId typeId);
        static BOOL IsJsNativeObject(Var instance);
        static BOOL IsJsNativeObject(_In_ RecyclableObject* instance);
        static BOOL IsUndefinedObject(Var instance);
        static BOOL IsAnyNumberValue(Var instance);
        static BOOL IsClassConstructor(Var instance);
        static BOOL IsClassMethod(Var instance);
        static BOOL IsBaseConstructorKind(Var instance);

        // careful using the versions below. (instance's scriptContext better be === scriptContext)
        static BOOL IsUndefinedOrNull(Var instance, JavascriptLibrary* library);
        static BOOL IsUndefinedOrNull(Var instance, ScriptContext* scriptContext);
        static BOOL IsNull(Var instance, ScriptContext* scriptContext);
        static BOOL IsNull(Var instance, JavascriptLibrary* library);
        static BOOL IsUndefinedObject(Var instance, ScriptContext* scriptContext);
        static BOOL IsUndefinedObject(Var instance, RecyclableObject* libraryUndefined);
        static BOOL IsUndefinedObject(Var instance, JavascriptLibrary* library);

        static bool CanShortcutOnUnknownPropertyName(RecyclableObject * instance);
        static bool CanShortcutInstanceOnUnknownPropertyName(RecyclableObject *instance);
        static bool CanShortcutPrototypeChainOnUnknownPropertyName(RecyclableObject *instance);

        static BOOL HasOwnItem(RecyclableObject* instance, uint32 index);
        static BOOL HasItem(RecyclableObject* instance, uint32 index);
        static BOOL HasItem(RecyclableObject* instance, uint64 index);
        static BOOL GetOwnItem(RecyclableObject* instance, uint32 index, Var* value, ScriptContext* requestContext);
        static Var GetItem(RecyclableObject* instance, uint64 index, ScriptContext* requestContext);
        static Var GetItem(RecyclableObject* instance, uint32 index, ScriptContext* requestContext);
        static BOOL GetItem(RecyclableObject* instance, uint64 index, Var* value, ScriptContext* requestContext);
        static BOOL GetItem(RecyclableObject* instance, uint32 index, Var* value, ScriptContext* requestContext);
        static BOOL GetItem(Var instance, RecyclableObject* propertyObject, uint32 index, Var* value, ScriptContext* requestContext);
        static BOOL GetItemReference(RecyclableObject* instance, uint32 index, Var* value, ScriptContext* requestContext);
        static BOOL GetItemReference(Var instance, RecyclableObject* propertyObject, uint32 index, Var* value, ScriptContext* requestContext);
        static BOOL SetItem(Var instance, RecyclableObject* object, uint64 index, Var value, ScriptContext* scriptContext, PropertyOperationFlags flags = PropertyOperation_None);
        static BOOL SetItem(Var instance, RecyclableObject* object, uint32 index, Var value, ScriptContext* scriptContext, PropertyOperationFlags flags = PropertyOperation_None, BOOL skipPrototypeCheck = FALSE);
        static BOOL DeleteItem(RecyclableObject* instance, uint32 index, PropertyOperationFlags propertyOperationFlags = PropertyOperation_None);
        static BOOL DeleteItem(RecyclableObject* instance, uint64 index, PropertyOperationFlags propertyOperationFlags = PropertyOperation_None);

        static RecyclableObject* CreateFromConstructor(RecyclableObject* constructor, ScriptContext* scriptContext);
        static RecyclableObject* OrdinaryCreateFromConstructor(RecyclableObject* constructor, RecyclableObject* obj, DynamicObject* intrinsicProto, ScriptContext* scriptContext);

        template<typename PropertyKeyType>
        static BOOL CheckPrototypesForAccessorOrNonWritablePropertySlow(RecyclableObject* instance, PropertyKeyType propertyKey, Var* setterValueOrProxy, DescriptorFlags* flags, bool isRoot, ScriptContext* scriptContext);
        static BOOL CheckPrototypesForAccessorOrNonWritableProperty(RecyclableObject* instance, PropertyId propertyId, Var* setterValueOrProxy, DescriptorFlags* flags, PropertyValueInfo* info, ScriptContext* scriptContext);
        static BOOL CheckPrototypesForAccessorOrNonWritableProperty(RecyclableObject* instance, JavascriptString* propertyNameString, Var* setterValueOrProxy, DescriptorFlags* flags, PropertyValueInfo* info, ScriptContext* scriptContext);
        static BOOL CheckPrototypesForAccessorOrNonWritableRootProperty(RecyclableObject* instance, PropertyId propertyId, Var* setterValueOrProxy, DescriptorFlags* flags, PropertyValueInfo* info, ScriptContext* scriptContext);
        static BOOL CheckPrototypesForAccessorOrNonWritableItem(RecyclableObject* instance, uint32 index, Var* setterValueOrProxy, DescriptorFlags* flags, ScriptContext* scriptContext, BOOL skipPrototypeCheck = FALSE);
        template <typename PropertyKeyType, bool unscopable>
        static DescriptorFlags GetterSetter_Impl(RecyclableObject* instance, PropertyKeyType propertyKey, Var* setterValue, PropertyValueInfo* info, ScriptContext* scriptContext);
        static DescriptorFlags GetterSetterUnscopable(RecyclableObject* instance, PropertyId propertyId, Var* setterValue, PropertyValueInfo* info, ScriptContext* scriptContext);
        static DescriptorFlags GetterSetter(RecyclableObject* instance, PropertyId propertyId, Var* setterValue, PropertyValueInfo* info, ScriptContext* scriptContext);
        static DescriptorFlags GetterSetter(RecyclableObject* instance, JavascriptString * propertyName, Var* setterValue, PropertyValueInfo* info, ScriptContext* scriptContext);
        static void OP_InvalidateProtoCaches(PropertyId propertyId, ScriptContext *scriptContext);
        static BOOL SetGlobalPropertyNoHost(char16 const * propertyName, charcount_t propertyLength, Var value, ScriptContext * scriptContext);
        static RecyclableObject* GetPrototype(RecyclableObject* instance);
        static RecyclableObject* OP_GetPrototype(Var instance, ScriptContext* scriptContext);

        static BOOL OP_HasProperty(Var instance, PropertyId propertyId, ScriptContext* scriptContext);
        static BOOL OP_HasOwnProperty(Var instance, PropertyId propertyId, ScriptContext* scriptContext);
        static BOOL HasOwnPropertyNoHostObject(Var instance, PropertyId propertyId);
        static BOOL HasOwnPropertyNoHostObjectForHeapEnum(Var instance, PropertyId propertyId, ScriptContext* scriptContext, Var& getter, Var& setter);
        static Var GetOwnPropertyNoHostObjectForHeapEnum(Var instance, PropertyId propertyId, ScriptContext* scriptContext, Var& getter, Var &setter);
        static BOOL OP_HasOwnPropScoped(Var instance, PropertyId propertyId, Var defaultInstance, ScriptContext* scriptContext);
        static Var OP_GetProperty(Var instance, PropertyId propertyId, ScriptContext* scriptContext);
        static Var OP_GetRootProperty(Var instance, PropertyId propertyId, PropertyValueInfo * info, ScriptContext* scriptContext);

        static BOOL OP_SetProperty(Var instance, PropertyId propertyId, Var newValue, ScriptContext* scriptContext, PropertyValueInfo * info = nullptr, PropertyOperationFlags flags = PropertyOperation_None, Var thisInstance = nullptr);
        static bool SetElementIOnTaggedNumber(
            _In_ Var receiver,
            _In_ RecyclableObject* object,
            _In_ Var index,
            _In_ Var value,
            _In_ ScriptContext* requestContext,
            _In_ PropertyOperationFlags propertyOperationFlags);
        static BOOL SetPropertyOnTaggedNumber(Var instance, RecyclableObject* object, PropertyId propertyId, Var newValue, ScriptContext* requestContext, PropertyOperationFlags flags);
        static BOOL SetItemOnTaggedNumber(Var instance, RecyclableObject* object, uint32 index, Var newValue, ScriptContext* requestContext, PropertyOperationFlags propertyOperationFlags);
        static BOOL OP_StFunctionExpression(Var instance, PropertyId propertyId, Var newValue);
        static BOOL OP_InitProperty(Var instance, PropertyId propertyId, Var newValue);
        static Var OP_DeleteProperty(Var instance, PropertyId propertyId, ScriptContext* scriptContext, PropertyOperationFlags propertyOperationFlags = PropertyOperation_None);
        static Var OP_DeleteRootProperty(Var instance, PropertyId propertyId, ScriptContext* scriptContext, PropertyOperationFlags propertyOperationFlags = PropertyOperation_None);

        static BOOL OP_InitLetProperty(Var instance, PropertyId propertyId, Var newValue);
        static BOOL OP_InitConstProperty(Var instance, PropertyId propertyId, Var newValue);
        static BOOL OP_InitUndeclRootLetProperty(Var instance, PropertyId propertyId);
        static BOOL OP_InitUndeclRootConstProperty(Var instance, PropertyId propertyId);
        static BOOL OP_InitUndeclConsoleLetProperty(Var instance, PropertyId propertyId);
        static BOOL OP_InitUndeclConsoleConstProperty(Var instance, PropertyId propertyId);
        static BOOL OP_InitClassMember(Var instance, PropertyId propertyId, Var newValue);
        static void OP_InitClassMemberComputedName(Var object, Var elementName, Var value, ScriptContext* scriptContext, PropertyOperationFlags flags = PropertyOperation_None);
        static void OP_InitClassMemberGet(Var object, PropertyId propertyId, Var getter);
        static void OP_InitClassMemberGetComputedName(Var object, Var elementName, Var getter, ScriptContext* scriptContext, PropertyOperationFlags flags = PropertyOperation_None);
        static void OP_InitClassMemberSet(Var object, PropertyId propertyId, Var setter);
        static void OP_InitClassMemberSetComputedName(Var object, Var elementName, Var getter, ScriptContext* scriptContext, PropertyOperationFlags flags = PropertyOperation_None);

        static Field(Var)* OP_GetModuleExportSlotArrayAddress(uint moduleIndex, uint slotIndex, ScriptContextInfo* scriptContext);
        static Field(Var)* OP_GetModuleExportSlotAddress(uint moduleIndex, uint slotIndex, ScriptContext* scriptContext);
        static Var OP_LdModuleSlot(uint moduleIndex, uint slotIndex, ScriptContext* scriptContext);
        static void OP_StModuleSlot(uint moduleIndex, uint slotIndex, Var value, ScriptContext* scriptContext);

        static Js::PropertyId GetPropertyId(Var propertyName, ScriptContext* scriptContext);

        static BOOL OP_HasItem(Var instance, Var aElementIndex, ScriptContext* scriptContext);
        static Var OP_GetElementI(Var instance, Var aElementIndex, ScriptContext* scriptContext);
        static Var OP_GetElementI_UInt32(Var instance, uint32 aElementIndex, ScriptContext* scriptContext);
        static Var OP_GetElementI_Int32(Var instance, int32 aElementIndex, ScriptContext* scriptContext);
        static Var OP_GetElementI_JIT(Var instance, Var index, ScriptContext *scriptContext);

        static Var GetElementIHelper(Var instance, Var index, Var receiver, ScriptContext* scriptContext);
        static int32 OP_GetNativeIntElementI(Var instance, Var index);
        static int32 OP_GetNativeIntElementI_Int32(Var instance, int32 index, ScriptContext *scriptContext);
        static int32 OP_GetNativeIntElementI_UInt32(Var instance, uint32 index, ScriptContext *scriptContext);
        static double OP_GetNativeFloatElementI(Var instance, Var index);
        static double OP_GetNativeFloatElementI_Int32(Var instance, int32 index, ScriptContext *scriptContext);
        static double OP_GetNativeFloatElementI_UInt32(Var instance, uint32 index, ScriptContext *scriptContext);
        static Var OP_GetMethodElement(Var instance, Var aElementIndex, ScriptContext* scriptContext);
        static Var OP_GetMethodElement_UInt32(Var instance, uint32 aElementIndex, ScriptContext* scriptContext);
        static Var OP_GetMethodElement_Int32(Var instance, int32 aElementIndex, ScriptContext* scriptContext);
        static BOOL OP_SetElementI(Var instance, Var aElementIndex, Var aValue, ScriptContext* scriptContext, PropertyOperationFlags flags = PropertyOperation_None);
        static BOOL OP_SetElementI_JIT(Var instance, Var aElementIndex, Var aValue, ScriptContext* scriptContext, PropertyOperationFlags flags = PropertyOperation_None);

        static BOOL OP_SetElementI_UInt32(Var instance, uint32 aElementIndex, Var aValue, ScriptContext* scriptContext, PropertyOperationFlags flags = PropertyOperation_None);
        static BOOL OP_SetElementI_Int32(Var instance, int32 aElementIndex, Var aValue, ScriptContext* scriptContext, PropertyOperationFlags flags = PropertyOperation_None);
        static BOOL SetElementIHelper(Var receiver, RecyclableObject* object, Var index, Var value, ScriptContext* scriptContext, PropertyOperationFlags flags);
        static BOOL OP_SetNativeIntElementI(Var instance, Var aElementIndex, int32 aValue, ScriptContext* scriptContext, PropertyOperationFlags flags = PropertyOperation_None);
        static BOOL OP_SetNativeIntElementI_UInt32(Var instance, uint32 aElementIndex, int32 aValue, ScriptContext* scriptContext, PropertyOperationFlags flags = PropertyOperation_None);
        static BOOL OP_SetNativeIntElementI_Int32(Var instance, int aElementIndex, int32 aValue, ScriptContext* scriptContext, PropertyOperationFlags flags = PropertyOperation_None);
        static BOOL OP_SetNativeFloatElementI(Var instance, Var aElementIndex, ScriptContext* scriptContext, PropertyOperationFlags flags, double value);
        static BOOL OP_SetNativeFloatElementI_UInt32(Var instance, uint32 aElementIndex, ScriptContext* scriptContext, PropertyOperationFlags flags, double value);
        static BOOL OP_SetNativeFloatElementI_Int32(Var instance, int aElementIndex, ScriptContext* scriptContext, PropertyOperationFlags flags, double value);
        static Var OP_DeleteElementI(Var instance, Var aElementIndex, ScriptContext* scriptContext, PropertyOperationFlags propertyOperationFlags = PropertyOperation_None);
        static Var OP_DeleteElementI_UInt32(Var instance, uint32 aElementIndex, ScriptContext* scriptContext, PropertyOperationFlags propertyOperationFlags = PropertyOperation_None);
        static Var OP_DeleteElementI_Int32(Var instance, int32 aElementIndex, ScriptContext* scriptContext, PropertyOperationFlags propertyOperationFlags = PropertyOperation_None);
        static BOOL OP_Memset(Var instance, int32 start, Var value, int32 length, ScriptContext* scriptContext);
        static BOOL OP_Memcopy(Var dstInstance, int32 dstStart, Var srcInstance, int32 srcStart, int32 length, ScriptContext* scriptContext);
        static Var OP_GetLength(Var instance, ScriptContext* scriptContext);
        static Var OP_GetThis(Var thisVar, int moduleID, ScriptContextInfo* scriptContext);
        static Var OP_GetThisNoFastPath(Var thisVar, int moduleID, ScriptContext* scriptContext);
        static Var OP_StrictGetThis(Var thisVar, ScriptContext* scriptContext);
        static bool IsThisSelf(TypeId typeId);
        static Var GetThisHelper(Var thisVar, TypeId typeId, int moduleID, ScriptContextInfo *scriptContext);
        static Var GetThisFromModuleRoot(Var thisVar);
        static Var OP_GetThisScoped(FrameDisplay *pScope, Var defaultInstance, ScriptContext* scriptContext);
        static Var OP_UnwrapWithObj(Var aValue);
        static Var OP_GetInstanceScoped(FrameDisplay *pScope, PropertyId propertyId, Var rootObject, Var* result2, ScriptContext* scriptContext);
        static BOOL OP_InitPropertyScoped(FrameDisplay *pScope, PropertyId propertyId, Var newValue, Var defaultInstance, ScriptContext* scriptContext);
        static BOOL OP_InitFuncScoped(FrameDisplay *pScope, PropertyId propertyId, Var newValue, Var defaultInstance, ScriptContext* scriptContext);
        static Var OP_DeletePropertyScoped(
            FrameDisplay *pScope,
            PropertyId propertyId,
            Var defaultInstance,
            ScriptContext* scriptContext,
            PropertyOperationFlags propertyOperationFlags = PropertyOperation_None);
        static Var OP_TypeofPropertyScoped(FrameDisplay *pScope, PropertyId propertyId, Var defaultInstance, ScriptContext* scriptContext);
        static void OP_InitGetter(Var object, PropertyId propertyId, Var getter);
        static Js::PropertyId OP_InitElemGetter(Var object, Var elementName, Var getter, ScriptContext* scriptContext, PropertyOperationFlags flags = PropertyOperation_None);
        static void OP_InitSetter(Var object, PropertyId propertyId, Var setter);
        static Js::PropertyId OP_InitElemSetter(Var object, Var elementName, Var getter, ScriptContext* scriptContext, PropertyOperationFlags flags = PropertyOperation_None);
        static void OP_InitComputedProperty(Var object, Var elementName, Var value, ScriptContext* scriptContext, PropertyOperationFlags flags = PropertyOperation_None);
        static void OP_InitProto(Var object, PropertyId propertyId, Var value);

        static void OP_InitForInEnumerator(Var enumerable, ForInObjectEnumerator * enumerator, ScriptContext* scriptContext, EnumeratorCache * forInCache = nullptr);
        static Var OP_BrOnEmpty(ForInObjectEnumerator * enumerator);
        static BOOL OP_BrHasSideEffects(int se,ScriptContext* scriptContext);
        static BOOL OP_BrNotHasSideEffects(int se,ScriptContext* scriptContext);
        static BOOL OP_BrFncEqApply(Var instance,ScriptContext* scriptContext);
        static BOOL OP_BrFncNeqApply(Var instance,ScriptContext* scriptContext);

        static Var OP_CmEq_A(Js::Var a,Js::Var b,ScriptContext* scriptContext);
        static Var OP_CmNeq_A(Js::Var a,Js::Var b,ScriptContext* scriptContext);
        static Var OP_CmSrEq_A(Js::Var a,Js::Var b,ScriptContext* scriptContext);
        static Var OP_CmSrEq_String(Var a, JavascriptString* b, ScriptContext *scriptContext);
        static Var OP_CmSrEq_EmptyString(Var a, ScriptContext *scriptContext);
        static Var OP_CmSrNeq_A(Js::Var a,Js::Var b,ScriptContext* scriptContext);
        static Var OP_CmLt_A(Js::Var a,Js::Var b,ScriptContext* scriptContext);
        static Var OP_CmLe_A(Js::Var a,Js::Var b,ScriptContext* scriptContext);
        static Var OP_CmGt_A(Js::Var a,Js::Var b,ScriptContext* scriptContext);
        static Var OP_CmGe_A(Js::Var a,Js::Var b,ScriptContext* scriptContext);

        static FunctionInfo * GetConstructorFunctionInfo(Var instance, ScriptContext * scriptContext);
        // Detach the type array buffer, if possible, and returns the state of the object which can be used to initialize another object
        static DetachedStateBase* DetachVarAndGetState(Var var, bool queueForDelayFree = true);
        static bool IsObjectDetached(Var var);
        // This will return a new object from the state returned by the above operation
        static Var NewVarFromDetachedState(DetachedStateBase* state, JavascriptLibrary *library);
        static Var NewScObjectLiteral(ScriptContext* scriptContext, const Js::PropertyIdArray *propIds, Field(DynamicType*)* literalType);
        static DynamicType * EnsureObjectLiteralType(ScriptContext* scriptContext, const Js::PropertyIdArray *propIds, Field(DynamicType*)* literalType);
        static uint GetLiteralSlotCapacity(Js::PropertyIdArray const * propIds);
        static uint GetLiteralInlineSlotCapacity(Js::PropertyIdArray const * propIds);
        static Var NewJavascriptObjectNoArg(ScriptContext* requestContext);
        static Var NewJavascriptArrayNoArg(ScriptContext* requestContext);
        static Var NewScObjectNoCtorCommon(Var instance, ScriptContext* requestContext, bool isBaseClassConstructorNewScObject = false);
        static Var NewScObjectNoCtor(Var instance, ScriptContext* requestContext);
        static Var NewScObjectNoCtorFull(Var instance, ScriptContext* requestContext);
        static Var NewScObjectNoArgNoCtorCommon(Var instance, ScriptContext* requestContext, bool isBaseClassConstructorNewScObject = false);
        static Var NewScObjectNoArgNoCtor(Var instance, ScriptContext* requestContext);
        static Var NewScObjectNoArgNoCtorFull(Var instance, ScriptContext* requestContext);
        static Var NewScObjectNoArg(Var instance, ScriptContext* requestContext);
        static Var NewScObject(const Var callee, const Arguments args, ScriptContext *const scriptContext, const Js::AuxArray<uint32> *spreadIndices = nullptr);
        template <typename Fn>
        static Var NewObjectCreationHelper_ReentrancySafe(RecyclableObject* constructor, bool isDefaultConstructor, ThreadContext * threadContext, Fn newObjectCreationFunction);
        static Var AddVarsToArraySegment(SparseArraySegment<Var> * segment, const Js::VarArray *vars);
        static void AddIntsToArraySegment(SparseArraySegment<int32> * segment, const Js::AuxArray<int32> *ints);
        static void AddFloatsToArraySegment(SparseArraySegment<double> * segment, const Js::AuxArray<double> *doubles);
        static void UpdateNewScObjectCache(Var function, Var instance, ScriptContext* requestContext);

        static RecyclableObject* GetIteratorFunction(Var iterable, ScriptContext* scriptContext, bool optional = false);
        static RecyclableObject* GetIteratorFunction(RecyclableObject* instance, ScriptContext * scriptContext, bool optional = false);
        static RecyclableObject* GetIterator(Var instance, ScriptContext* scriptContext, bool optional = false);
        static RecyclableObject* GetIterator(RecyclableObject* instance, ScriptContext* scriptContext, bool optional = false);
        static RecyclableObject* IteratorNext(RecyclableObject* iterator, ScriptContext* scriptContext, Var value = nullptr);
        static void IteratorClose(RecyclableObject* iterator, ScriptContext* scriptContext);

        template <typename THandler>
        static void DoIteratorStepAndValue(RecyclableObject* iterator, ScriptContext* scriptContext, THandler handler);

        static bool IteratorComplete(RecyclableObject* iterResult, ScriptContext* scriptContext);
        static Var IteratorValue(RecyclableObject* iterResult, ScriptContext* scriptContext);
        static bool IteratorStep(RecyclableObject* iterator, ScriptContext* scriptContext, RecyclableObject** result);
        static bool IteratorStepAndValue(RecyclableObject* iterator, ScriptContext* scriptContext, Var* resultValue);

        static void TraceUseConstructorCache(const ConstructorCache* ctorCache, const JavascriptFunction* ctor, bool isHit);
        static void TraceUpdateConstructorCache(const ConstructorCache* ctorCache, const FunctionBody* ctorBody, bool updated, const char16* reason);
        static Var ConvertToUnmappedArguments(HeapArgumentsObject *argumentsObject, uint32 paramCount, Var *paramAddr, DynamicObject* frameObject, Js::PropertyIdArray *propIds, uint32 formalsCount, ScriptContext* scriptContext);

        static Js::GlobalObject * OP_LdRoot(ScriptContext* scriptContext);
        static Js::ModuleRoot * GetModuleRoot(int moduleID, ScriptContext* scriptContext);
        static Js::Var OP_LoadModuleRoot(int moduleID, ScriptContext* scriptContext);
        static Var OP_LdNull(ScriptContext* scriptContext);
        static Var OP_LdUndef(ScriptContext* scriptContext);
        static Var OP_LdNaN(ScriptContext* scriptContext);
        static Var OP_LdChakraLib(ScriptContext* scriptContext);
        static Var OP_LdInfinity(ScriptContext* scriptContext);
        static FrameDisplay* OP_LdHandlerScope(Var argThis, ScriptContext* scriptContext);
        static FrameDisplay* OP_LdFrameDisplay(void *argHead, void *argEnv, ScriptContext* scriptContext);
        static FrameDisplay* OP_LdFrameDisplayNoParent(void *argHead, ScriptContext* scriptContext);
        static FrameDisplay* OP_LdStrictFrameDisplay(void *argHead, void *argEnv, ScriptContext* scriptContext);
        static FrameDisplay* OP_LdStrictFrameDisplayNoParent(void *argHead, ScriptContext* scriptContext);
        static FrameDisplay* OP_LdInnerFrameDisplay(void *argHead, void *argEnv, ScriptContext* scriptContext);
        static FrameDisplay* OP_LdInnerFrameDisplayNoParent(void *argHead, ScriptContext* scriptContext);
        static FrameDisplay* OP_LdStrictInnerFrameDisplay(void *argHead, void *argEnv, ScriptContext* scriptContext);
        static FrameDisplay* OP_LdStrictInnerFrameDisplayNoParent(void *argHead, ScriptContext* scriptContext);
        static void CheckInnerFrameDisplayArgument(void *argHead);
        static Var LoadHeapArguments(JavascriptFunction *funcCallee, uint32 count, Var *pParams, Var frameObj, Var vArray, ScriptContext* scriptContext, bool nonSimpleParamList);
        static Var LoadHeapArgsCached(JavascriptFunction *funcCallee, uint32 actualsCount, uint32 formalsCount, Var *pParams, Var frameObj, ScriptContext* scriptContext, bool nonSimpleParamList);
        static Var FillScopeObject(JavascriptFunction *funcCallee, uint32 actualsCount, uint32 formalsCount, Var frameObj, Var * paramAddr, Js::PropertyIdArray *propIds, HeapArgumentsObject * argsObj, ScriptContext * scriptContext, bool nonSimpleParamList, bool useCachedScope);
        static HeapArgumentsObject *CreateHeapArguments(JavascriptFunction *funcCallee, uint32 actualsCount, uint32 formalsCount, Var frameObj, ScriptContext* scriptContext);
        static Var OP_InitCachedScope(Var varFunc, const PropertyIdArray *propIds, Field(DynamicType*)* literalType, bool formalsAreLetDecls, ScriptContext *scriptContext);
        static void OP_InvalidateCachedScope(Var varEnv, int32 envIndex);
        static void OP_InitCachedFuncs(Var varScope, FrameDisplay *pDisplay, const FuncInfoArray *info, ScriptContext *scriptContext);
        static Var OP_NewScopeObject(ScriptContext* scriptContext);
        static Var OP_NewScopeObjectWithFormals(ScriptContext* scriptContext, FunctionBody * calleeBody, bool nonSimpleParamList);
        static Field(Var)* OP_NewScopeSlots(unsigned int count, ScriptContext *scriptContext, Var scope);
        static Field(Var)* OP_NewScopeSlotsWithoutPropIds(unsigned int count, int index, ScriptContext *scriptContext, FunctionBody *functionBody);
        static Field(Var)* OP_CloneScopeSlots(Field(Var) *scopeSlots, ScriptContext *scriptContext);
        static Var OP_NewPseudoScope(ScriptContext *scriptContext);
        static Var OP_NewBlockScope(ScriptContext *scriptContext);
        static Var OP_CloneBlockScope(BlockActivationObject *blockScope, ScriptContext *scriptContext);
        static void OP_InitClass(Var constructor, Var extends, ScriptContext * scriptContext);
        static void OP_LoadUndefinedToElement(Var instance, PropertyId propertyId);
        static void OP_LoadUndefinedToElementDynamic(Var instance, PropertyId propertyId, ScriptContext* scriptContext);
        static void OP_LoadUndefinedToElementScoped(FrameDisplay *pScope, PropertyId propertyId, Var defaultInstance, ScriptContext* scriptContext);
        static Var OP_IsInst(Var instance, Var aClass, ScriptContext* scriptContext, IsInstInlineCache *inlineCache);
        static Var IsIn(Var argProperty, Var instance, ScriptContext* scriptContext);
        static BOOL GetRemoteTypeId(Var instance, __out TypeId* typeId);
        static FunctionProxy* GetDeferredDeserializedFunctionProxy(JavascriptFunction* func);

        template <bool IsFromFullJit, class TInlineCache> static Var PatchGetValue(FunctionBody *const functionBody, TInlineCache *const inlineCache, const InlineCacheIndex inlineCacheIndex, Var instance, PropertyId propertyId);
        template <bool IsFromFullJit, class TInlineCache> static Var PatchGetValueWithThisPtr(FunctionBody *const functionBody, TInlineCache *const inlineCache, const InlineCacheIndex inlineCacheIndex, Var instance, PropertyId propertyId, Var thisInstance);
        template <bool IsFromFullJit, class TInlineCache> static Var PatchGetValueForTypeOf(FunctionBody *const functionBody, TInlineCache *const inlineCache, const InlineCacheIndex inlineCacheIndex, Var instance, PropertyId propertyId);

        static Var PatchGetValueUsingSpecifiedInlineCache(InlineCache * inlineCache, Var instance, RecyclableObject * object, PropertyId propertyId, ScriptContext* scriptContext);
        static Var PatchGetValueNoFastPath(FunctionBody *const functionBody, InlineCache *const inlineCache, const InlineCacheIndex inlineCacheIndex, Var instance, PropertyId propertyId);
        static Var PatchGetValueWithThisPtrNoFastPath(FunctionBody *const functionBody, InlineCache *const inlineCache, const InlineCacheIndex inlineCacheIndex, Var instance, PropertyId propertyId, Var thisInstance);

        template <bool IsFromFullJit, class TInlineCache> static Var PatchGetRootValue(FunctionBody *const functionBody, TInlineCache *const inlineCache, const InlineCacheIndex inlineCacheIndex, DynamicObject* object, PropertyId propertyId);
        template <bool IsFromFullJit, class TInlineCache> static Var PatchGetRootValueForTypeOf(FunctionBody *const functionBody, TInlineCache *const inlineCache, const InlineCacheIndex inlineCacheIndex, DynamicObject* object, PropertyId propertyId);

        static Var PatchGetRootValueNoFastPath_Var(FunctionBody *const functionBody, InlineCache *const inlineCache, const InlineCacheIndex inlineCacheIndex, Var instance, PropertyId propertyId);
        static Var PatchGetRootValueNoFastPath(FunctionBody *const functionBody, InlineCache *const inlineCache, const InlineCacheIndex inlineCacheIndex, DynamicObject* object, PropertyId propertyId);

        template <bool IsFromFullJit, class TInlineCache> static Var PatchGetPropertyScoped(FunctionBody *const functionBody, TInlineCache *const inlineCache, const InlineCacheIndex inlineCacheIndex, FrameDisplay *pScope, PropertyId propertyId, Var defaultInstance);
        template <bool IsFromFullJit, class TInlineCache> static void PatchSetPropertyScoped(FunctionBody *const functionBody, TInlineCache *const inlineCache, const InlineCacheIndex inlineCacheIndex, FrameDisplay *pScope, PropertyId propertyId, Var newValue, Var defaultInstance, PropertyOperationFlags flags = PropertyOperation_None);

        template <bool IsFromFullJit, class TInlineCache> static Var PatchGetPropertyForTypeOfScoped(FunctionBody *const functionBody, TInlineCache *const inlineCache, const InlineCacheIndex inlineCacheIndex, FrameDisplay *pScope, PropertyId propertyId, Var defaultInstance);

        template <bool IsFromFullJit, class TInlineCache> static void PatchPutValue(FunctionBody *const functionBody, TInlineCache *const inlineCache, const InlineCacheIndex inlineCacheIndex, Var obj, PropertyId propertyId, Var newValue, PropertyOperationFlags flags = PropertyOperation_None);
        template <bool IsFromFullJit, class TInlineCache> static void PatchPutValueWithThisPtr(FunctionBody *const functionBody, TInlineCache *const inlineCache, const InlineCacheIndex inlineCacheIndex, Var obj, PropertyId propertyId, Var newValue, Var thisInstance, PropertyOperationFlags flags = PropertyOperation_None);
        template <bool IsFromFullJit, class TInlineCache> static void PatchPutRootValue(FunctionBody *const functionBody, TInlineCache *const inlineCache, const InlineCacheIndex inlineCacheIndex, Var obj, PropertyId propertyId, Var newValue, PropertyOperationFlags flags = PropertyOperation_None);
        template <bool IsFromFullJit, class TInlineCache> static void PatchPutValueNoLocalFastPath(FunctionBody *const functionBody, TInlineCache *const inlineCache, const InlineCacheIndex inlineCacheIndex, Var instance, PropertyId propertyId, Var newValue, PropertyOperationFlags flags = PropertyOperation_None);
        template <bool IsFromFullJit, class TInlineCache> static void PatchPutValueWithThisPtrNoLocalFastPath(FunctionBody *const functionBody, TInlineCache *const inlineCache, const InlineCacheIndex inlineCacheIndex, Var instance, PropertyId propertyId, Var newValue, Var thisInstance, PropertyOperationFlags flags = PropertyOperation_None);
        template <bool IsFromFullJit, class TInlineCache> static void PatchPutRootValueNoLocalFastPath(FunctionBody *const functionBody, TInlineCache *const inlineCache, const InlineCacheIndex inlineCacheIndex, Var instance, PropertyId propertyId, Var newValue, PropertyOperationFlags flags = PropertyOperation_None);
        static void PatchPutValueNoFastPath(FunctionBody *const functionBody, InlineCache *const inlineCache, const InlineCacheIndex inlineCacheIndex, Var obj, PropertyId propertyId, Var newValue, PropertyOperationFlags flags = PropertyOperation_None);
        static void PatchPutValueWithThisPtrNoFastPath(FunctionBody *const functionBody, InlineCache *const inlineCache, const InlineCacheIndex inlineCacheIndex, Var obj, PropertyId propertyId, Var newValue, Var thisInstance, PropertyOperationFlags flags = PropertyOperation_None);
        static void PatchPutRootValueNoFastPath(FunctionBody *const functionBody, InlineCache *const inlineCache, const InlineCacheIndex inlineCacheIndex, Var obj, PropertyId propertyId, Var newValue, PropertyOperationFlags flags = PropertyOperation_None);

        template <bool IsFromFullJit, class TInlineCache> static void PatchInitValue(FunctionBody *const functionBody, TInlineCache *const inlineCache, const InlineCacheIndex inlineCacheIndex, RecyclableObject* object, PropertyId propertyId, Var newValue);
        static void PatchInitValueNoFastPath(FunctionBody *const functionBody, InlineCache *const inlineCache, const InlineCacheIndex inlineCacheIndex, RecyclableObject* object, PropertyId propertyId, Var newValue);

        template <bool IsFromFullJit, class TInlineCache> static Var PatchGetMethod(FunctionBody *const functionBody, TInlineCache *const inlineCache, const InlineCacheIndex inlineCacheIndex, Var instance, PropertyId propertyId);
        template <bool IsFromFullJit, class TInlineCache> static Var PatchGetRootMethod(FunctionBody *const functionBody, TInlineCache *const inlineCache, const InlineCacheIndex inlineCacheIndex, DynamicObject* object, PropertyId propertyId);
        template <bool IsFromFullJit, class TInlineCache> static Var PatchScopedGetMethod(FunctionBody *const functionBody, TInlineCache *const inlineCache, const InlineCacheIndex inlineCacheIndex, Var instance, PropertyId propertyId);
        static Var PatchGetMethodNoFastPath(FunctionBody *const functionBody, InlineCache *const inlineCache, const InlineCacheIndex inlineCacheIndex, Var instance, PropertyId propertyId);
        static Var PatchGetRootMethodNoFastPath_Var(FunctionBody *const functionBody, InlineCache *const inlineCache, const InlineCacheIndex inlineCacheIndex, Var instance, PropertyId propertyId);
        static Var PatchGetRootMethodNoFastPath(FunctionBody *const functionBody, InlineCache *const inlineCache, const InlineCacheIndex inlineCacheIndex, DynamicObject* object, PropertyId propertyId);

        static Var PatchGetMethodFromObject(Var instance, RecyclableObject * propertyObject, PropertyId propertyId, PropertyValueInfo * info, ScriptContext * scriptContext, bool isRootLd);

        static void GetPropertyIdForInt(uint64 value, ScriptContext* scriptContext, PropertyRecord const ** propertyRecord);
        static void GetPropertyIdForInt(uint32 value, ScriptContext* scriptContext, PropertyRecord const ** propertyRecord);
        static BOOL TryConvertToUInt32(const char16* str, int length, uint32* value);

        static BOOL ToPropertyDescriptor(Var propertySpec, PropertyDescriptor* descriptor, ScriptContext* scriptContext);


        static Var FromPropertyDescriptor(const PropertyDescriptor& descriptor, ScriptContext* scriptContext);
        static void CompletePropertyDescriptor(PropertyDescriptor* resultDescriptor, PropertyDescriptor* likePropertyDescriptor, ScriptContext* requestContext);
        static BOOL SetPropertyDescriptor(RecyclableObject* object, PropertyId propId, const PropertyDescriptor& descriptor);
        static BOOL DefineOwnPropertyDescriptor(RecyclableObject* object, PropertyId propId, const PropertyDescriptor& descriptor, bool throwOnError, ScriptContext* scriptContext);
        static BOOL DefineOwnPropertyForArray(JavascriptArray* arr, PropertyId propId, const PropertyDescriptor& descriptor, bool throwOnError, ScriptContext* scriptContext);

        static BOOL DefineOwnPropertyForTypedArray(TypedArrayBase * typedArray, PropertyId propId, const PropertyDescriptor & descriptor, bool throwOnError, ScriptContext * scriptContext);

        static BOOL IsCompatiblePropertyDescriptor(const PropertyDescriptor& descriptor, PropertyDescriptor* currentDescriptor, bool isExtensible, bool throwOnError, ScriptContext* scriptContext);

        template <bool needToSetProperty>
        static BOOL ValidateAndApplyPropertyDescriptor(RecyclableObject* obj, PropertyId propId, const PropertyDescriptor& descriptor,
            PropertyDescriptor* currentPropertyDescriptor, bool isExtensible, bool throwOnError, ScriptContext* scriptContext);

        template <bool isAccessor>
        static PropertyDescriptor FillMissingPropertyDescriptorFields(PropertyDescriptor descriptor, ScriptContext* scriptContext);

        static Var DefaultAccessor(RecyclableObject* function, CallInfo callInfo, ...);
        static bool IsUndefinedAccessor(Var accessor, ScriptContext* scriptContext);

        static void SetAttributes(RecyclableObject* object, PropertyId propId, const PropertyDescriptor& descriptor, bool force);

        static void OP_ClearAttributes(Var instance, PropertyId propertyId);

        static Var RootToThisObject(const Var object, ScriptContext * const scriptContext);
        static Var CallGetter(RecyclableObject * const function, Var const object, ScriptContext * const scriptContext);
        static void CallSetter(RecyclableObject * const function, Var const object, Var const value, ScriptContext * const scriptContext);

        static bool CheckIfObjectAndPrototypeChainHasOnlyWritableDataProperties(_In_ RecyclableObject* object);
        static bool CheckIfPrototypeChainHasOnlyWritableDataProperties(_In_ RecyclableObject* prototype);

        static bool CheckIfObjectAndProtoChainHasNoSpecialProperties(_In_ RecyclableObject* object);

        static bool CheckIfPrototypeChainContainsProxyObject(RecyclableObject* prototype);
        static void OP_SetComputedNameVar(Var method, Var computedNameVar);
        static void OP_SetHomeObj(Var method, Var homeObj);
        static Var OP_LdHomeObj(Var scriptFunction, ScriptContext * scriptContext);
        static Var OP_LdFuncObj(Var scriptFunction, ScriptContext * scriptContext);
        static Var OP_LdHomeObjProto(Var aRight, ScriptContext* scriptContext);
        static Var OP_LdFuncObjProto(Var aRight, ScriptContext* scriptContext);
        static Var OP_ImportCall(__in JavascriptFunction *function, __in Var specifier, __in ScriptContext* scriptContext);

        static Var OP_ResumeYield(ResumeYieldData* yieldData, RecyclableObject* iterator);

        template <typename T>
        static void * JitRecyclerAlloc(DECLSPEC_GUARD_OVERFLOW size_t size, Recycler* recycler)
        {
            TRACK_ALLOC_INFO(recycler, T, Recycler, size - sizeof(T), (size_t)-1);
            return recycler->AllocZero(size);
        }

        static void * AllocMemForVarArray(DECLSPEC_GUARD_OVERFLOW size_t size, Recycler* recycler);
        static void * AllocUninitializedNumber(RecyclerJavascriptNumberAllocator * allocator);

        static void ScriptAbort();

        class EntryInfo
        {
        public:
            static FunctionInfo DefaultAccessor;
        };

        template <BOOL stopAtProxy, class Func>
        static void MapObjectAndPrototypes(RecyclableObject* object, Func func);
        template <BOOL stopAtProxy, class Func>
        static bool MapObjectAndPrototypesUntil(RecyclableObject* object, Func func);
#if ENABLE_PROFILE_INFO
        static void UpdateNativeArrayProfileInfoToCreateVarArray(Var instance, const bool expectingNativeFloatArray, const bool expectingVarArray);
        static bool SetElementMayHaveImplicitCalls(ScriptContext *const scriptContext);
#endif
        static RecyclableObject *GetCallableObjectOrThrow(const Var callee, ScriptContext *const scriptContext);

        static Js::Var BoxStackInstance(Js::Var value, ScriptContext * scriptContext, bool allowStackFunction, bool deepCopy);
        static BOOL PropertyReferenceWalkUnscopable(Var instance, RecyclableObject** propertyObject, PropertyId propertyId, Var* value, PropertyValueInfo* info, ScriptContext* requestContext);
        static BOOL PropertyReferenceWalk(Var instance, RecyclableObject** propertyObject, PropertyId propertyId, Var* value, PropertyValueInfo* info, ScriptContext* requestContext);

        static void VarToNativeArray(Var arrayObject,
            JsNativeValueType valueType,
            __in UINT length,
            __in UINT elementSize,
            __out_bcount(length*elementSize) byte* contentBuffer,
            Js::ScriptContext* scriptContext);

        // Returns a RecyclableObject* which is either a JavascriptFunction* or a JavascriptProxy* that targets a JavascriptFunction*
        static RecyclableObject* SpeciesConstructor(_In_ RecyclableObject* object, _In_ JavascriptFunction* defaultConstructor, _In_ ScriptContext* scriptContext);
        static Var GetSpecies(RecyclableObject* constructor, ScriptContext* scriptContext);

        // Get the property record usage cache from the given index variable, if it has one.
        // Adds a PropertyString to a LiteralStringWithPropertyStringPtr on second call with that string.
        // Also outputs the object that owns the usage cache, since PropertyRecordUsageCache is an interior pointer.
        // Returns whether a PropertyRecordUsageCache was found.
        _Success_(return) static bool GetPropertyRecordUsageCache(Var index, ScriptContext* scriptContext, _Outptr_ PropertyRecordUsageCache** propertyRecordUsageCache, _Outptr_ RecyclableObject** cacheOwner);

        template <bool ReturnOperationInfo>
        static bool SetElementIWithCache(
            _In_ Var receiver,
            _In_ RecyclableObject* object,
            _In_ RecyclableObject* index,
            _In_ Var value,
            _In_ PropertyRecordUsageCache* propertyRecordUsageCache,
            _In_ ScriptContext* scriptContext,
            _In_ PropertyOperationFlags flags,
            _Inout_opt_ PropertyCacheOperationInfo* operationInfo);

        template <bool ReturnOperationInfo>
        static Var GetElementIWithCache(
            _In_ Var instance,
            _In_ RecyclableObject* index,
            _In_ PropertyRecordUsageCache* propertyRecordUsageCache,
            _In_ ScriptContext* scriptContext,
            _Inout_opt_ PropertyCacheOperationInfo* operationInfo);

    private:
        static BOOL RelationalComparisonHelper(Var aLeft, Var aRight, ScriptContext* scriptContext, bool leftFirst, bool undefinedAs);

        template <typename ArrayType>
        static void ObjectToNativeArray(ArrayType* arrayObject,
            JsNativeValueType valueType,
            __in UINT length,
            __in UINT elementSize,
            __out_bcount(length*elementSize) byte* contentBuffer,
            Js::ScriptContext* scriptContext);

        template <typename ArrayType>
        static Js::Var GetElementAtIndex(ArrayType* arrayObject, UINT index, Js::ScriptContext* scriptContext);

        static Var GetElementIIntIndex(_In_ Var instance, _In_ Var index, _In_ ScriptContext* scriptContext);
#if DBG
        static BOOL IsPropertyObject(RecyclableObject * instance);
#endif
        template<typename PropertyKeyType, bool doFastProtoChainCheck, bool isRoot>
        static BOOL CheckPrototypesForAccessorOrNonWritablePropertyCore(RecyclableObject* instance,
            PropertyKeyType propertyKey, Var* setterValue, DescriptorFlags* flags, PropertyValueInfo* info, ScriptContext* scriptContext);
        static RecyclableObject * GetPrototypeObject(RecyclableObject * constructorFunction, ScriptContext * scriptContext);
        static RecyclableObject * GetPrototypeObjectForConstructorCache(RecyclableObject * constructor, ScriptContext * scriptContext, bool& canBeCached);
        static bool PrototypeObject(Var prototypeProperty, RecyclableObject * constructorFunction,  ScriptContext * scriptContext, RecyclableObject** prototypeObject);
        static Var NewScObjectHostDispatchOrProxy(RecyclableObject * function, ScriptContext * requestContext);
        static Var NewScObjectCommon(RecyclableObject * functionObject, FunctionInfo * functionInfo, ScriptContext * scriptContext, bool isBaseClassConstructorNewScObject = false);

        static BOOL Reject(bool throwOnError, ScriptContext* scriptContext, int32 errorCode, PropertyId propertyId);
        static bool AreSamePropertyDescriptors(const PropertyDescriptor* x, const PropertyDescriptor* y, ScriptContext* scriptContext);
        static Var CanonicalizeAccessor(Var accessor, ScriptContext* scriptContext);

        static void BuildHandlerScope(Var argThis, RecyclableObject * hostObject, FrameDisplay * pScopes, ScriptContext * scriptContext);
        static void TryLoadRoot(Var& thisVar, TypeId typeId, int moduleID, ScriptContextInfo* scriptContext);

        static BOOL GetProperty_InternalSimple(Var instance, RecyclableObject* object, PropertyId propertyId, _Outptr_result_maybenull_ Var* value, ScriptContext* requestContext);

        template <bool unscopables>
        static BOOL GetProperty_Internal(Var instance, RecyclableObject* propertyObject, const bool isRoot, PropertyId propertyId, Var* value, ScriptContext* requestContext, PropertyValueInfo* info);

        static void TryCacheMissingProperty(Var instance, Var cacheInstance, bool isRoot, PropertyId propertyId, ScriptContext* requestContext, _Inout_ PropertyValueInfo * info);

        static RecyclableObject* GetPrototypeNoTrap(RecyclableObject* instance);

        static BOOL GetPropertyReference_Internal(Var instance, RecyclableObject* propertyObject, const bool isRoot, PropertyId propertyId, Var* value,ScriptContext* requestContext, PropertyValueInfo* info);
        template <bool unscopables>
        static BOOL PropertyReferenceWalk_Impl(Var instance, RecyclableObject** propertyObject, PropertyId propertyId, Var* value, PropertyValueInfo* info, ScriptContext* requestContext);
        static Var TypeofFld_Internal(Var instance, const bool isRoot, PropertyId propertyId, ScriptContext* scriptContext);

        static bool SetAccessorOrNonWritableProperty(
            Var receiver,
            RecyclableObject* object,
            PropertyId propertyId,
            Var newValue,
            PropertyValueInfo * info,
            ScriptContext* requestContext,
            PropertyOperationFlags propertyOperationFlags,
            bool isRoot,
            bool allowUndecInConsoleScope,
            BOOL *result);

        template <bool unscopables>
        static BOOL SetProperty_Internal(Var instance, RecyclableObject* object, const bool isRoot, PropertyId propertyId, Var newValue, PropertyValueInfo * info, ScriptContext* requestContext, PropertyOperationFlags flags);

        template <typename TPropertyKey>
        static DescriptorFlags GetRootSetter(RecyclableObject* instance, TPropertyKey propertyKey, Var *setterValue, PropertyValueInfo* info, ScriptContext* requestContext);

        static BOOL IsNumberFromNativeArray(Var instance, uint32 index, ScriptContext* scriptContext);

        static BOOL GetItemFromArrayPrototype(JavascriptArray * arr, int32 indexInt, Var * result, ScriptContext * scriptContext);

        template <typename T>
        static BOOL OP_GetElementI_ArrayFastPath(T * arr, int indexInt, Var * result, ScriptContext * scriptContext);

        static ImplicitCallFlags  CacheAndClearImplicitBit(ScriptContext* scriptContext);

        static ImplicitCallFlags CheckAndUpdateFunctionBodyWithImplicitFlag(FunctionBody* functionBody);

        static void RestoreImplicitFlag(ScriptContext* scriptContext, ImplicitCallFlags prevImplicitCallFlags, ImplicitCallFlags currImplicitCallFlags);

        static BOOL ToPropertyDescriptorForProxyObjects(Var propertySpec, PropertyDescriptor* descriptor, ScriptContext* scriptContext);
        static BOOL ToPropertyDescriptorForGenericObjects(Var propertySpec, PropertyDescriptor* descriptor, ScriptContext* scriptContext);

        static BOOL IsRemoteArray(RecyclableObject* instance);
    };
} // namespace Js<|MERGE_RESOLUTION|>--- conflicted
+++ resolved
@@ -43,14 +43,7 @@
     if (exceptionObject != nullptr) \
     { \
         Js::Var errorObject = exceptionObject->GetThrownObject(nullptr); \
-<<<<<<< HEAD
-        HRESULT hr = (errorObject != nullptr && Js::VarIs<Js::JavascriptError>(errorObject)) \
-                     ? Js::JavascriptError::GetRuntimeError(Js::VarTo<Js::RecyclableObject>(errorObject), nullptr) \
-                     : S_OK; \
-        if (JavascriptError::GetErrorNumberFromResourceID(JSERR_UndefVariable) != (int32)hr) \
-=======
         if (JavascriptError::ShouldTypeofErrorBeReThrown(errorObject)) \
->>>>>>> aa0db708
         { \
             if (scriptContext->IsScriptContextInDebugMode()) \
             { \
