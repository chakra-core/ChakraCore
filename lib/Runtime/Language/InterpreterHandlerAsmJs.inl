--- conflicted
+++ resolved
@@ -10,17 +10,10 @@
 //         (        |         ,     |       ,              |               ,      |      ,   |   )
 //         (        V         ,     V       ,              V               ,      V      ,   V   )
 
-<<<<<<< HEAD
   DEF2    ( NOPASMJS         , Nop          , Empty                                              )
+EXDEF2    (NOPASMJS          , InvalidOpCode, Empty                                              )
   DEF2    ( NOPASMJS         , Label        , Empty                                              )
-EXDEF2    ( NOPASMJS         , NopEx        , Empty                                              )
   DEF2    ( BR_ASM           , AsmBr        , OP_Br                                              )
-=======
-  DEF2    (NOPASMJS          , Nop          , Empty                                              )
-EXDEF2    (NOPASMJS          , InvalidOpCode, Empty                                              )
-  DEF2    (NOPASMJS          , Label        , Empty                                              )
-  DEF2    (BR_ASM            , AsmBr        , OP_Br                                              )
->>>>>>> e44772e5
 
   DEF2_WMS( FALLTHROUGH_ASM  , LdSlotArr    , /* Common case with LdSlot */                      )
   DEF3_WMS( GET_ELEM_SLOT_ASM, LdSlot       , OP_LdAsmJsSlot               , ElementSlot         )
