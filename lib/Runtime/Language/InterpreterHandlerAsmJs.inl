--- conflicted
+++ resolved
@@ -221,15 +221,9 @@
   DEF2_WMS( SIMD_F4_1toF4_1  , Simd128_Sqrt_F4             ,SIMDFloat32x4Operation::OpSqrt               )
 
   DEF2_WMS( SIMD_I4_1toI4_1  , Simd128_Not_I4              , Js::SIMDInt32x4Operation::OpNot             )
-<<<<<<< HEAD
-  EXDEF2_WMS( SIMD_B4_1toB4_1, Simd128_Not_B4              , Js::SIMDInt32x4Operation::OpNot            )
-  EXDEF2_WMS( SIMD_B8_1toB8_1, Simd128_Not_B8              , Js::SIMDInt32x4Operation::OpNot            )
-  EXDEF2_WMS( SIMD_B16_1toB16_1, Simd128_Not_B16           , Js::SIMDInt32x4Operation::OpNot            )
-=======
   EXDEF2_WMS( SIMD_B4_1toB4_1, Simd128_Not_B4              , Js::SIMDInt32x4Operation::OpNot             )
   EXDEF2_WMS( SIMD_B8_1toB8_1, Simd128_Not_B8              , Js::SIMDInt32x4Operation::OpNot             )
   DEF2_WMS( SIMD_B16_1toB16_1, Simd128_Not_B16             , Js::SIMDInt32x4Operation::OpNot             )
->>>>>>> ca0325a4
     
   EXDEF2_WMS( SIMD_B4_1toI1, Simd128_AllTrue_B4            , Js::SIMDBool32x4Operation::OpAllTrue        )
   EXDEF2_WMS( SIMD_B8_1toI1, Simd128_AllTrue_B8            , Js::SIMDBool32x4Operation::OpAllTrue        )
@@ -611,9 +605,9 @@
   EXDEF2_WMS( SIMD_U8_2toB8_1   , Simd128_Gt_U8               , Js::SIMDUint16x8Operation::OpGreaterThan        )
   EXDEF2_WMS( SIMD_U16_2toB16_1 , Simd128_Gt_U16              , Js::SIMDUint8x16Operation::OpGreaterThan        )
 
-  EXDEF2_WMS( SIMD_U4_1toU4_1     , Simd128_Neg_U4              , SIMDInt32x4Operation::OpNeg                     )
-  EXDEF2_WMS( SIMD_U8_1toU8_1     , Simd128_Neg_U8              , SIMDInt16x8Operation::OpNeg                     )
-  EXDEF2_WMS( SIMD_U16_1toU16_1   , Simd128_Neg_U16             , SIMDInt8x16Operation::OpNeg                     )
+  DEF2_WMS( SIMD_U4_1toU4_1     , Simd128_Neg_U4              , SIMDInt32x4Operation::OpNeg                     )
+  DEF2_WMS( SIMD_U8_1toU8_1     , Simd128_Neg_U8              , SIMDInt16x8Operation::OpNeg                     )
+  DEF2_WMS( SIMD_U16_1toU16_1   , Simd128_Neg_U16             , SIMDInt8x16Operation::OpNeg                     )
 
 #if 0
       DEF2_WMS(SIMD_D2toD2_1, Simd128_DoublesToD2, SIMDFloat64x2Operation::OpFloat64x2)
