﻿<?xml version="1.0" encoding="utf-8"?>
<Project DefaultTargets="Build" ToolsVersion="12.0" xmlns="http://schemas.microsoft.com/developer/msbuild/2003">
  <Import Condition="'$(ChakraBuildPathImported)'!='true'" Project="$(SolutionDir)Chakra.Build.Paths.props" />
  <Import Project="$(BuildConfigPropsPath)Chakra.Build.ProjectConfiguration.props" />
  <PropertyGroup Label="Globals">
    <TargetName>Chakra.Runtime.Language</TargetName>
    <ProjectGuid>{706083F7-6AA4-4558-A153-6352EF9110F8}</ProjectGuid>
    <RootNamespace>JS</RootNamespace>
    <Keyword>Win32Proj</Keyword>
  </PropertyGroup>
  <PropertyGroup Label="Configuration">
    <ConfigurationType>StaticLibrary</ConfigurationType>
  </PropertyGroup>
  <Import Project="$(BuildConfigPropsPath)Chakra.Build.Default.props" />
  <Import Project="$(VCTargetsPath)\Microsoft.Cpp.Default.props" />
  <Import Project="$(VCTargetsPath)\Microsoft.Cpp.props" />
  <ImportGroup Label="ExtensionSettings">
    <Import Project="$(VCTargetsPath)\BuildCustomizations\masm.props" />
    <Import Project="$(BuildConfig_ARMASM_Path)armasm.props" />
  </ImportGroup>
  <Import Project="$(BuildConfigPropsPath)Chakra.Build.props" />
  <PropertyGroup>
    <_ProjectFileVersion>10.0.30319.1</_ProjectFileVersion>
  </PropertyGroup>
  <ItemDefinitionGroup>
    <ClCompile>
      <AdditionalIncludeDirectories>
        $(MSBuildThisFileDirectory);
        $(MSBuildThisFileDirectory)..;
        $(MSBuildThisFileDirectory)..\..\Common;
        $(MSBuildThisFileDirectory)..\..\Parser;
        $(MSBuildThisFileDirectory)..\..\Backend;
        $(MSBuildThisFileDirectory)..\..\Runtime\ByteCode;
<<<<<<< HEAD
        $(MSBuildThisFileDirectory)..\..\JITClient;
        $(ChakraJITIDLIntDir);
=======
        $(MSBuildThisFileDirectory)..\..\Runtime\Math;
>>>>>>> 7de850a1
        %(AdditionalIncludeDirectories)
      </AdditionalIncludeDirectories>
      <PrecompiledHeader>Use</PrecompiledHeader>
      <PrecompiledHeaderFile>RuntimeLanguagePch.h</PrecompiledHeaderFile>
    </ClCompile>
  </ItemDefinitionGroup>
  <ItemGroup>
    <ClCompile Include="$(MSBuildThisFileDirectory)i386\StackFrame.cpp">
      <ExcludedFromBuild Condition="'$(Platform)'!='Win32'">true</ExcludedFromBuild>
      <ObjectFileName Condition="'$(Platform)'!='Win32'">$(IntDir)\i386</ObjectFileName>
    </ClCompile>
    <ClCompile Include="$(MSBuildThisFileDirectory)amd64\StackFrame.cpp">
      <ExcludedFromBuild Condition="'$(Platform)'!='x64'">true</ExcludedFromBuild>
      <ObjectFileName Condition="'$(Platform)'!='x64'">$(IntDir)\amd64</ObjectFileName>
    </ClCompile>
    <ClCompile Include="$(MSBuildThisFileDirectory)arm\StackFrame.cpp">
      <ExcludedFromBuild Condition="'$(Platform)'!='ARM'">true</ExcludedFromBuild>
      <ObjectFileName Condition="'$(Platform)'!='ARM'">$(IntDir)\arm</ObjectFileName>
    </ClCompile>
    <ClCompile Include="$(MSBuildThisFileDirectory)arm64\StackFrame.cpp">
      <ExcludedFromBuild Condition="'$(Platform)'!='Arm64'">true</ExcludedFromBuild>
      <ObjectFileName Condition="'$(Platform)'!='Arm64'">$(IntDir)\arm64</ObjectFileName>
    </ClCompile>
    <ClCompile Include="$(MSBuildThisFileDirectory)i386\AsmJsJitTemplate.cpp">
      <ExcludedFromBuild Condition="'$(Platform)'!='Win32'">true</ExcludedFromBuild>
      <ObjectFileName Condition="'$(Platform)'!='Win32'">$(IntDir)\i386</ObjectFileName>
    </ClCompile>
    <ClCompile Include="$(MSBuildThisFileDirectory)amd64\AsmJsJitTemplate.cpp">
      <ExcludedFromBuild Condition="'$(Platform)'!='x64'">true</ExcludedFromBuild>
      <ObjectFileName Condition="'$(Platform)'!='x64'">$(IntDir)\amd64</ObjectFileName>
    </ClCompile>
    <ClCompile Include="$(MSBuildThisFileDirectory)AsmJsCodeGenerator.cpp">
      <ExcludedFromBuild Condition="'$(Platform)'!='Win32' AND '$(Platform)'!='x64'">true</ExcludedFromBuild>
    </ClCompile>
    <ClCompile Include="$(MSBuildThisFileDirectory)AsmJsEncoder.cpp">
      <ExcludedFromBuild Condition="'$(Platform)'!='Win32' AND '$(Platform)'!='x64'">true</ExcludedFromBuild>
    </ClCompile>
    <ClCompile Include="$(MSBuildThisFileDirectory)AsmJs.cpp" />
    <ClCompile Include="$(MSBuildThisFileDirectory)AsmJsByteCodeGenerator.cpp" />
    <ClCompile Include="$(MSBuildThisFileDirectory)AsmJsLink.cpp">
      <ExcludedFromBuild Condition="'$(BuildJIT)'=='false'">true</ExcludedFromBuild>
    </ClCompile>
    <ClCompile Include="$(MSBuildThisFileDirectory)AsmJsModule.cpp" />
    <ClCompile Include="$(MSBuildThisFileDirectory)AsmJsTypes.cpp" />
    <ClCompile Include="$(MSBuildThisFileDirectory)AsmJsUtils.cpp" />
    <ClCompile Include="$(MSBuildThisFileDirectory)CacheOperators.cpp" />
    <ClCompile Include="$(MSBuildThisFileDirectory)CodeGenRecyclableData.cpp" />
    <ClCompile Include="$(MSBuildThisFileDirectory)DynamicProfileInfo.cpp" />
    <ClCompile Include="$(MSBuildThisFileDirectory)DynamicProfileMutator.cpp" />
    <ClCompile Include="$(MSBuildThisFileDirectory)DynamicProfileStorage.cpp" />
    <ClCompile Include="$(MSBuildThisFileDirectory)ExecutionMode.cpp" />
    <ClCompile Include="$(MSBuildThisFileDirectory)FunctionCodeGenJitTimeData.cpp" />
    <ClCompile Include="$(MSBuildThisFileDirectory)FunctionCodeGenRuntimeData.cpp" />
    <ClCompile Include="$(MSBuildThisFileDirectory)InlineCache.cpp" />
    <ClCompile Include="$(MSBuildThisFileDirectory)JavascriptExceptionObject.cpp" />
    <ClCompile Include="$(MSBuildThisFileDirectory)JavascriptExceptionOperators.cpp" />
    <ClCompile Include="$(MSBuildThisFileDirectory)JavascriptMathOperators.cpp" />
    <ClCompile Include="$(MSBuildThisFileDirectory)ProfilingHelpers.cpp" />
    <ClCompile Include="$(MSBuildThisFileDirectory)SimdFloat32x4Operation.cpp">
      <ExcludedFromBuild Condition="'$(Platform)'!='ARM' AND '$(Platform)'!='Arm64'">true</ExcludedFromBuild>
    </ClCompile>
    <ClCompile Include="$(MSBuildThisFileDirectory)SimdFloat32x4OperationX86X64.cpp">
      <ExcludedFromBuild Condition="'$(Platform)'!='Win32' AND '$(Platform)'!='x64'">true</ExcludedFromBuild>
    </ClCompile>
    <ClCompile Include="$(MSBuildThisFileDirectory)SimdFloat64x2Operation.cpp">
      <ExcludedFromBuild Condition="'$(Platform)'!='ARM' AND '$(Platform)'!='Arm64'">true</ExcludedFromBuild>
    </ClCompile>
    <ClCompile Include="$(MSBuildThisFileDirectory)SimdFloat64x2OperationX86X64.cpp">
      <ExcludedFromBuild Condition="'$(Platform)'!='Win32' AND '$(Platform)'!='x64'">true</ExcludedFromBuild>
    </ClCompile>
    <ClCompile Include="$(MSBuildThisFileDirectory)SimdInt32x4Operation.cpp">
      <ExcludedFromBuild Condition="'$(Platform)'!='ARM' AND '$(Platform)'!='Arm64'">true</ExcludedFromBuild>
    </ClCompile>
    <ClCompile Include="$(MSBuildThisFileDirectory)SimdInt32x4OperationX86X64.cpp">
      <ExcludedFromBuild Condition="'$(Platform)'!='Win32' AND '$(Platform)'!='x64'">true</ExcludedFromBuild>
    </ClCompile>
    <ClCompile Include="$(MSBuildThisFileDirectory)SimdInt16x8Operation.cpp">
      <ExcludedFromBuild Condition="'$(Platform)'!='ARM' AND '$(Platform)'!='Arm64'">true</ExcludedFromBuild>
    </ClCompile>
    <ClCompile Include="$(MSBuildThisFileDirectory)SimdInt16x8OperationX86X64.cpp">
      <ExcludedFromBuild Condition="'$(Platform)'!='Win32' AND '$(Platform)'!='x64'">true</ExcludedFromBuild>
    </ClCompile>
    <ClCompile Include="$(MSBuildThisFileDirectory)SimdInt8x16Operation.cpp">
      <ExcludedFromBuild Condition="'$(Platform)'!='ARM' AND '$(Platform)'!='Arm64'">true</ExcludedFromBuild>
    </ClCompile>
    <ClCompile Include="$(MSBuildThisFileDirectory)SimdInt8x16OperationX86X64.cpp">
      <ExcludedFromBuild Condition="'$(Platform)'!='Win32' AND '$(Platform)'!='x64'">true</ExcludedFromBuild>
    </ClCompile>
    <ClCompile Include="$(MSBuildThisFileDirectory)SimdUint32x4Operation.cpp">
      <ExcludedFromBuild Condition="'$(Platform)'!='ARM' AND '$(Platform)'!='Arm64'">true</ExcludedFromBuild>
    </ClCompile>
    <ClCompile Include="$(MSBuildThisFileDirectory)SimdUint32x4OperationX86X64.cpp">
      <ExcludedFromBuild Condition="'$(Platform)'!='Win32' AND '$(Platform)'!='x64'">true</ExcludedFromBuild>
    </ClCompile>
    <ClCompile Include="$(MSBuildThisFileDirectory)SimdUint16x8Operation.cpp">
      <ExcludedFromBuild Condition="'$(Platform)'!='ARM' AND '$(Platform)'!='Arm64'">true</ExcludedFromBuild>
    </ClCompile>
    <ClCompile Include="$(MSBuildThisFileDirectory)SimdUint16x8OperationX86X64.cpp">
      <ExcludedFromBuild Condition="'$(Platform)'!='Win32' AND '$(Platform)'!='x64'">true</ExcludedFromBuild>
    </ClCompile>
    <ClCompile Include="$(MSBuildThisFileDirectory)SimdUint8x16Operation.cpp">
      <ExcludedFromBuild Condition="'$(Platform)'!='ARM' AND '$(Platform)'!='Arm64'">true</ExcludedFromBuild>
    </ClCompile>
    <ClCompile Include="$(MSBuildThisFileDirectory)SimdUint8x16OperationX86X64.cpp">
      <ExcludedFromBuild Condition="'$(Platform)'!='Win32' AND '$(Platform)'!='x64'">true</ExcludedFromBuild>
    </ClCompile>
    <ClCompile Include="$(MSBuildThisFileDirectory)SimdBool32x4Operation.cpp">
      <ExcludedFromBuild Condition="'$(Platform)'!='ARM' AND '$(Platform)'!='Arm64'">true</ExcludedFromBuild>
    </ClCompile>
    <ClCompile Include="$(MSBuildThisFileDirectory)SimdBool32x4OperationX86X64.cpp">
      <ExcludedFromBuild Condition="'$(Platform)'!='Win32' AND '$(Platform)'!='x64'">true</ExcludedFromBuild>
    </ClCompile>
    <ClCompile Include="$(MSBuildThisFileDirectory)SimdBool16x8Operation.cpp">
      <ExcludedFromBuild Condition="'$(Platform)'!='ARM' AND '$(Platform)'!='Arm64'">true</ExcludedFromBuild>
    </ClCompile>
    <ClCompile Include="$(MSBuildThisFileDirectory)SimdBool16x8OperationX86X64.cpp">
      <ExcludedFromBuild Condition="'$(Platform)'!='Win32' AND '$(Platform)'!='x64'">true</ExcludedFromBuild>
    </ClCompile>
    <ClCompile Include="$(MSBuildThisFileDirectory)SimdBool8x16Operation.cpp">
      <ExcludedFromBuild Condition="'$(Platform)'!='ARM' AND '$(Platform)'!='Arm64'">true</ExcludedFromBuild>
    </ClCompile>
    <ClCompile Include="$(MSBuildThisFileDirectory)SimdBool8x16OperationX86X64.cpp">
      <ExcludedFromBuild Condition="'$(Platform)'!='Win32' AND '$(Platform)'!='x64'">true</ExcludedFromBuild>
    </ClCompile>
    <ClCompile Include="$(MSBuildThisFileDirectory)SimdUtils.cpp" />
    <ClCompile Include="$(MSBuildThisFileDirectory)SourceDynamicProfileManager.cpp" />
    <ClCompile Include="$(MSBuildThisFileDirectory)StackTraceArguments.cpp" />
    <ClCompile Include="$(MSBuildThisFileDirectory)TaggedInt.cpp" />
    <ClCompile Include="$(MSBuildThisFileDirectory)ValueType.cpp" />
    <ClCompile Include="$(MSBuildThisFileDirectory)InterpreterStackFrame.cpp" />
    <ClCompile Include="$(MSBuildThisFileDirectory)JavascriptConversion.cpp" />
    <ClCompile Include="$(MSBuildThisFileDirectory)JavascriptOperators.cpp" />
    <ClCompile Include="$(MSBuildThisFileDirectory)JavascriptStackWalker.cpp" />
    <ClCompile Include="$(MSBuildThisFileDirectory)RuntimeLanguagePch.cpp">
      <PrecompiledHeader>Create</PrecompiledHeader>
    </ClCompile>
    <ClCompile Include="$(MSBuildThisFileDirectory)JavascriptNativeOperators.cpp" />
    <ClCompile Include="$(MSBuildThisFileDirectory)ObjTypeSpecFldInfo.cpp" />
    <ClCompile Include="$(MSBuildThisFileDirectory)ModuleNamespace.cpp" />
    <ClCompile Include="$(MSBuildThisFileDirectory)SourceTextModuleRecord.cpp" />
  </ItemGroup>
  <ItemGroup>
    <ClInclude Include="amd64\StackFrame.h">
      <ExcludedFromBuild Condition="'$(Platform)'!='x64'">true</ExcludedFromBuild>
    </ClInclude>
    <ClInclude Include="arm\StackFrame.h">
      <ExcludedFromBuild Condition="'$(Platform)'!='ARM'">true</ExcludedFromBuild>
    </ClInclude>
    <ClInclude Include="AsmJs.h" />
    <ClInclude Include="AsmJsByteCodeGenerator.h" />
    <ClInclude Include="AsmJsCodeGenerator.h" />
    <ClInclude Include="AsmJsEncoder.h">
      <ExcludedFromBuild Condition="'$(Platform)'!='Win32' AND '$(Platform)'!='x64'">true</ExcludedFromBuild>
    </ClInclude>
    <ClInclude Include="AsmJsJitTemplate.h" />
    <ClInclude Include="AsmJsLink.h">
      <ExcludedFromBuild Condition="'$(BuildJIT)'=='false'">true</ExcludedFromBuild>
    </ClInclude>
    <ClInclude Include="AsmJsModule.h" />
    <ClInclude Include="AsmJsBuiltInNames.h" />
    <ClInclude Include="AsmJsTypes.h" />
    <ClInclude Include="AsmJsUtils.h" />
    <ClInclude Include="CacheOperators.h" />
    <ClInclude Include="i386\AsmJsInstructionTemplate.h">
      <ExcludedFromBuild Condition="'$(Platform)'!='Win32'">true</ExcludedFromBuild>
    </ClInclude>
    <ClInclude Include="InterpreterProcessOpCodeAsmJs.h" />
    <ClInclude Include="CodeGenRecyclableData.h" />
    <ClInclude Include="DynamicProfileInfo.h" />
    <ClInclude Include="DynamicProfileMutator.h" />
    <ClInclude Include="DynamicProfileStorage.h" />
    <ClInclude Include="EvalMapRecord.h" />
    <ClInclude Include="ExecutionMode.h" />
    <ClInclude Include="ExecutionModes.h" />
    <ClInclude Include="FunctionCodeGenJitTimeData.h" />
    <ClInclude Include="FunctionCodeGenRuntimeData.h" />
    <ClInclude Include="i386\StackFrame.h">
      <ExcludedFromBuild Condition="'$(Platform)'!='Win32'">true</ExcludedFromBuild>
    </ClInclude>
    <ClInclude Include="InlineCache.h" />
    <ClInclude Include="InlineCachePointerArray.h" />
    <ClInclude Include="JavascriptExceptionOperators.h" />
    <ClInclude Include="JavascriptMathOperators.h" />
    <ClInclude Include="JavascriptNativeOperators.h" />
    <ClInclude Include="ObjTypeSpecFldInfo.h" />
    <ClInclude Include="ModuleNamespace.h" />
    <ClInclude Include="ProfilingHelpers.h" />
    <ClInclude Include="SourceDynamicProfileManager.h" />
    <ClInclude Include="ModuleRecordBase.h" />
    <ClInclude Include="SourceTextModuleRecord.h" />
    <ClInclude Include="StackTraceArguments.h" />
    <ClInclude Include="ValueType.h" />
    <ClInclude Include="Arguments.h" />
    <ClInclude Include="InterpreterStackFrame.h" />
    <ClInclude Include="JavascriptConversion.h" />
    <ClInclude Include="JavascriptExceptionContext.h" />
    <ClInclude Include="JavascriptExceptionObject.h" />
    <ClInclude Include="JavascriptOperators.h" />
    <ClInclude Include="JavascriptFunctionArgIndex.h" />
    <ClInclude Include="JavascriptStackWalker.h" />
    <ClInclude Include="SimdFloat32x4Operation.h" />
    <ClInclude Include="SimdFloat64x2Operation.h" />
    <ClInclude Include="SimdInt32x4Operation.h" />
    <ClInclude Include="SimdInt16x8Operation.h" />
    <ClInclude Include="SimdInt8x16Operation.h" />
    <ClInclude Include="SimdUint32x4Operation.h" />
    <ClInclude Include="SimdUint16x8Operation.h" />
    <ClInclude Include="SimdUint8x16Operation.h" />
    <ClInclude Include="SimdBool32x4Operation.h" />
    <ClInclude Include="SimdBool16x8Operation.h" />
    <ClInclude Include="SimdBool8x16Operation.h" />
    <ClInclude Include="SimdOps.h" />
    <ClInclude Include="SimdUtils.h" />
    <ClInclude Include="TaggedInt.h" />
    <ClInclude Include="RuntimeLanguagePch.h" />
  </ItemGroup>
  <ItemGroup>
    <MASM Include="$(MSBuildThisFileDirectory)amd64\JavascriptOperatorsA.asm">
      <ExcludedFromBuild Condition="'$(Platform)'!='x64'">true</ExcludedFromBuild>
    </MASM>
    <MASM Include="$(MSBuildThisFileDirectory)amd64\amd64_Thunks.asm">
      <PreprocessorDefinitions Condition="'$(BuildJIT)'!='false'">%(PreprocessorDefinitions);_ENABLE_DYNAMIC_THUNKS=1</PreprocessorDefinitions>
      <ExcludedFromBuild Condition="'$(Platform)'!='x64'">true</ExcludedFromBuild>
    </MASM>
    <ARMASM Include="$(MSBuildThisFileDirectory)arm\arm_Thunks.asm">
      <ExcludedFromBuild Condition="'$(Platform)'!='ARM'">true</ExcludedFromBuild>
    </ARMASM>
    <ARMASM Include="$(MSBuildThisFileDirectory)arm\arm_CallEhFrame.asm">
      <ExcludedFromBuild Condition="'$(Platform)'!='ARM'">true</ExcludedFromBuild>
    </ARMASM>
    <ARMASM Include="$(MSBuildThisFileDirectory)arm64\arm64_Thunks.asm">
      <ExcludedFromBuild Condition="'$(Platform)'!='Arm64'">true</ExcludedFromBuild>
    </ARMASM>
    <ARMASM Include="$(MSBuildThisFileDirectory)arm64\arm64_CallEhFrame.asm">
      <ExcludedFromBuild Condition="'$(Platform)'!='Arm64'">true</ExcludedFromBuild>
    </ARMASM>
    <None Include="amd64\StackFrame.inl" />
    <None Include="AsmJsEncoder.inl" />
    <None Include="AsmJsEncoderHandler.inl" />
    <None Include="CacheOperators.inl" />
    <None Include="i386\AsmJsInstructionTemplate.inl" />
    <None Include="InlineCache.inl" />
    <None Include="InlineCachePointerArray.inl" />
    <None Include="InterpreterHandler.inl" />
    <None Include="InterpreterHandlerAsmJs.inl" />
    <None Include="InterpreterLoop.inl" />
    <None Include="JavascriptMathOperators.inl" />
    <None Include="JavascriptConversion.inl" />
    <None Include="JavascriptOperators.inl" />
    <None Include="TaggedInt.inl" />
  </ItemGroup>
  <ItemGroup>
    <ProjectReference Include="..\..\JITIDL\Chakra.JITIDL.vcxproj">
      <Project>{0db5ecbc-9385-4a65-be2c-4ef7c65cb719}</Project>
    </ProjectReference>
  </ItemGroup>
  <Import Project="$(BuildConfigPropsPath)Chakra.Build.targets" Condition="exists('$(BuildConfigPropsPath)Chakra.Build.targets')" />
  <Import Project="$(VCTargetsPath)\Microsoft.Cpp.targets" />
  <ImportGroup Label="ExtensionTargets">
    <Import Project="$(VCTargetsPath)\BuildCustomizations\masm.targets" />
    <Import Project="$(BuildConfig_ARMASM_Path)armasm.targets" />
  </ImportGroup>
</Project><|MERGE_RESOLUTION|>--- conflicted
+++ resolved
@@ -31,12 +31,9 @@
         $(MSBuildThisFileDirectory)..\..\Parser;
         $(MSBuildThisFileDirectory)..\..\Backend;
         $(MSBuildThisFileDirectory)..\..\Runtime\ByteCode;
-<<<<<<< HEAD
+        $(MSBuildThisFileDirectory)..\..\Runtime\Math;
         $(MSBuildThisFileDirectory)..\..\JITClient;
         $(ChakraJITIDLIntDir);
-=======
-        $(MSBuildThisFileDirectory)..\..\Runtime\Math;
->>>>>>> 7de850a1
         %(AdditionalIncludeDirectories)
       </AdditionalIncludeDirectories>
       <PrecompiledHeader>Use</PrecompiledHeader>
