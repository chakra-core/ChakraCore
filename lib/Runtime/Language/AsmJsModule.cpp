--- conflicted
+++ resolved
@@ -123,14 +123,9 @@
 
         if (funcInfo->byteCodeFunction->GetIsNamedFunctionExpression())
         {
-<<<<<<< HEAD
             Assert(GetModuleFunctionNode()->pnodeName);
             ParseNodeVar * nameNode = GetModuleFunctionNode()->pnodeName->AsParseNodeVar();
-            if (nameNode->sym->IsInSlot(funcInfo))
-=======
-            Assert(GetModuleFunctionNode()->sxFnc.pnodeName);
-            if (GetModuleFunctionNode()->sxFnc.pnodeName->sxVar.sym->IsInSlot(GetByteCodeGenerator(), funcInfo))
->>>>>>> 495de1a7
+            if (nameNode->sym->IsInSlot(GetByteCodeGenerator(), funcInfo))
             {
                 GetByteCodeGenerator()->AssignPropertyId(nameNode->name());
                 // if module is a named function expression, we may need to restore this for debugger
