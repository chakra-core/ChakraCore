--- conflicted
+++ resolved
@@ -969,17 +969,9 @@
             mArgType = val;
         }
 
-<<<<<<< HEAD
-        inline bool AccessNeedsBoundCheck(uint offset) const
-        {
-            // Normally, heap has min size of 0x10000, but if you use ChangeHeap, min heap size is increased to 0x1000000
-            return offset >= 0x1000000 || (IsHeapBufferConst() && offset >= 0x10000);
-        }
         Wasm::WasmReaderInfo* GetWasmReaderInfo() const {return mWasmReaderInfo;}
         void SetWasmReaderInfo(Wasm::WasmReaderInfo* reader) {mWasmReaderInfo = reader;}
         bool IsWasmDeferredParse() const { return mWasmReaderInfo != nullptr; }
-=======
->>>>>>> 2ec9acf5
     };
 
     // The asm.js spec recognizes this set of builtin SIMD functions.
