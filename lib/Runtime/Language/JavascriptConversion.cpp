//-------------------------------------------------------------------------------------------------------
// Copyright (C) Microsoft. All rights reserved.
// Licensed under the MIT license. See LICENSE.txt file in the project root for full license information.
//-------------------------------------------------------------------------------------------------------
#include "RuntimeLanguagePch.h"
#include "Library/JavascriptNumberObject.h"
#include "Library/JavascriptStringObject.h"
#include "Library/JavascriptSimdObject.h"
#include "Library/DateImplementation.h"
#include "Library/JavascriptDate.h"

namespace Js
{
    static const double k_2to16 = 65536.0;
    static const double k_2to31 = 2147483648.0;
    static const double k_2to32 = 4294967296.0;

    // ES5 9.10 indicates that this method should throw a TypeError if the supplied value is Undefined or Null.
    // Our implementation returns FALSE in this scenario, expecting the caller to throw the TypeError.
    // This allows the caller to provide more context in the error message without having to unnecessarily
    // construct the message string before knowing whether or not the object is coercible.
    BOOL JavascriptConversion::CheckObjectCoercible(Var aValue, ScriptContext* scriptContext)
    {
        TypeId typeId = JavascriptOperators::GetTypeId(aValue);
        if (typeId == TypeIds_Null || typeId == TypeIds_Undefined)
        {
            return FALSE;
        }
        return TRUE;
    }

    //ES5 9.11  Undefined, Null, Boolean, Number, String - return false
    //If Object has a [[Call]] internal method, then return true, otherwise return false
    bool JavascriptConversion::IsCallable(Var aValue)
    {
        if (!RecyclableObject::Is(aValue))
        {
            return false;
        }
        JavascriptMethod entryPoint = RecyclableObject::FromVar(aValue)->GetEntryPoint();
        return RecyclableObject::DefaultEntryPoint != entryPoint;
    }

    //----------------------------------------------------------------------------
    // ES5 9.12 SameValue algorithm implementation.
    // 1.    If Type(x) is different from Type(y), return false.
    // 2.    If Type(x) is Undefined, return true.
    // 3.    If Type(x) is Null, return true.
    // 4.    If Type(x) is Number, then.
    //          a.  If x is NaN and y is NaN, return true.
    //          b.  If x is +0 and y is -0, return false.
    //          c.  If x is -0 and y is +0, return false.
    //          d.  If x is the same number value as y, return true.
    //          e.  Return false.
    // 5.    If Type(x) is String, then return true if x and y are exactly the same sequence of characters (same length and same characters in corresponding positions); otherwise, return false.
    // 6.    If Type(x) is Boolean, return true if x and y are both true or both false; otherwise, return false.
    // 7.    Return true if x and y refer to the same object. Otherwise, return false.
    //----------------------------------------------------------------------------
    template<bool zero>
    bool JavascriptConversion::SameValueCommon(Var aLeft, Var aRight)
    {
        TypeId leftType = JavascriptOperators::GetTypeId(aLeft);
        TypeId rightType = JavascriptOperators::GetTypeId(aRight);

        //Check for undefined and null type;
        if (leftType == TypeIds_Undefined )
        {
            return rightType == TypeIds_Undefined;
        }

        if (leftType == TypeIds_Null)
        {
            return rightType == TypeIds_Null;
        }

        double dblLeft, dblRight;

        switch (leftType)
        {
        case TypeIds_Integer:
            switch (rightType)
            {
            case TypeIds_Integer:
                return aLeft == aRight;
            case TypeIds_Number:
                dblLeft     = TaggedInt::ToDouble(aLeft);
                dblRight    = JavascriptNumber::GetValue(aRight);
                goto CommonNumber;
            case TypeIds_Int64Number:
                {
                int leftValue = TaggedInt::ToInt32(aLeft);
                __int64 rightValue = JavascriptInt64Number::FromVar(aRight)->GetValue();
                return leftValue == rightValue;
                }
            case TypeIds_UInt64Number:
                {
                int leftValue = TaggedInt::ToInt32(aLeft);
                unsigned __int64 rightValue = JavascriptInt64Number::FromVar(aRight)->GetValue();
                return leftValue == rightValue;
                }
            }
            break;
        case TypeIds_Int64Number:
            switch (rightType)
            {
            case TypeIds_Integer:
                {
                __int64 leftValue = JavascriptInt64Number::FromVar(aLeft)->GetValue();
                int rightValue = TaggedInt::ToInt32(aRight);
                return leftValue == rightValue;
                }
            case TypeIds_Number:
                dblLeft     = (double)JavascriptInt64Number::FromVar(aLeft)->GetValue();
                dblRight    = JavascriptNumber::GetValue(aRight);
                goto CommonNumber;
            case TypeIds_Int64Number:
                {
                __int64 leftValue = JavascriptInt64Number::FromVar(aLeft)->GetValue();
                __int64 rightValue = JavascriptInt64Number::FromVar(aRight)->GetValue();
                return leftValue == rightValue;
                }
            case TypeIds_UInt64Number:
                {
                __int64 leftValue = JavascriptInt64Number::FromVar(aLeft)->GetValue();
                unsigned __int64 rightValue = JavascriptInt64Number::FromVar(aRight)->GetValue();
                return ((unsigned __int64)leftValue == rightValue);
                }
            }
            break;
        case TypeIds_UInt64Number:
            switch (rightType)
            {
            case TypeIds_Integer:
                {
                unsigned __int64 leftValue = JavascriptUInt64Number::FromVar(aLeft)->GetValue();
                __int64 rightValue = TaggedInt::ToInt32(aRight);
                return (leftValue == (unsigned __int64)rightValue);
                }
            case TypeIds_Number:
                dblLeft     = (double)JavascriptUInt64Number::FromVar(aLeft)->GetValue();
                dblRight    = JavascriptNumber::GetValue(aRight);
                goto CommonNumber;
            case TypeIds_Int64Number:
                {
                unsigned __int64 leftValue = JavascriptUInt64Number::FromVar(aLeft)->GetValue();
                __int64 rightValue = JavascriptInt64Number::FromVar(aRight)->GetValue();
                return (leftValue == (unsigned __int64)rightValue);
                }
            case TypeIds_UInt64Number:
                {
                unsigned __int64 leftValue = JavascriptUInt64Number::FromVar(aLeft)->GetValue();
                unsigned __int64 rightValue = JavascriptInt64Number::FromVar(aRight)->GetValue();
                return leftValue == rightValue;
                }
            }
            break;
        case TypeIds_Number:
            switch (rightType)
            {
            case TypeIds_Integer:
                dblLeft     = JavascriptNumber::GetValue(aLeft);
                dblRight    = TaggedInt::ToDouble(aRight);
                goto CommonNumber;
            case TypeIds_Int64Number:
                dblLeft     = JavascriptNumber::GetValue(aLeft);
                dblRight    = (double)JavascriptInt64Number::FromVar(aRight)->GetValue();
                goto CommonNumber;
            case TypeIds_UInt64Number:
                dblLeft     = JavascriptNumber::GetValue(aLeft);
                dblRight    = (double)JavascriptUInt64Number::FromVar(aRight)->GetValue();
                goto CommonNumber;
            case TypeIds_Number:
                dblLeft     = JavascriptNumber::GetValue(aLeft);
                dblRight    = JavascriptNumber::GetValue(aRight);
CommonNumber:
                if (JavascriptNumber::IsNan(dblLeft) && JavascriptNumber::IsNan(dblRight))
                {
                    return true;
                }

                if (zero)
                {
                    // SameValueZero(+0,-0) returns true;
                    return dblLeft == dblRight;
                }
                else
                {
                    // SameValue(+0,-0) returns false;
                    return (NumberUtilities::LuLoDbl(dblLeft) == NumberUtilities::LuLoDbl(dblRight) &&
                        NumberUtilities::LuHiDbl(dblLeft) == NumberUtilities::LuHiDbl(dblRight));
                }
            }
            break;
        case TypeIds_Boolean:
            switch (rightType)
            {
            case TypeIds_Boolean:
                return aLeft == aRight;
            }
            break;
        case TypeIds_String:
            switch (rightType)
            {
            case TypeIds_String:
                return JavascriptString::Equals(aLeft, aRight);
            }
            break;
        case TypeIds_Symbol:
            switch (rightType)
            {
            case TypeIds_Symbol:
                {
                    JavascriptSymbol* leftSymbol = JavascriptSymbol::FromVar(aLeft);
                    JavascriptSymbol* rightSymbol = JavascriptSymbol::FromVar(aRight);
                    return leftSymbol->GetValue() == rightSymbol->GetValue();
                }
            }
            return false;
        case TypeIds_Function:
            switch (rightType)
            {
            case TypeIds_Function:
                if (JavascriptFunction::FromVar(aLeft)->IsThrowTypeErrorFunction() &&
                    JavascriptFunction::FromVar(aRight)->IsThrowTypeErrorFunction())
                {
                    return true;
                }
            }
            break;
        }
        return aLeft == aRight;
    }

    template bool JavascriptConversion::SameValueCommon<false>(Var aLeft, Var aRight);
    template bool JavascriptConversion::SameValueCommon<true>(Var aLeft, Var aRight);

    //----------------------------------------------------------------------------
    // ToObject() takes a value and converts it to an Object type
    // Implementation of ES5 9.9
    // The spec indicates that this method should throw a TypeError if the supplied value is Undefined or Null.
    // Our implementation returns FALSE in this scenario, expecting the caller to throw the TypeError.
    // This allows the caller to provide more context in the error message without having to unnecessarily
    // construct the message string before knowing whether or not the value can be converted to an object.
    //
    //  Undefined   Return FALSE.
    //  Null        Return FALSE.
    //  Boolean     Create a new Boolean object whose [[PrimitiveValue]]
    //              internal property is set to the value of the boolean.
    //              See 15.6 for a description of Boolean objects.
    //              Return TRUE.
    //  Number      Create a new Number object whose [[PrimitiveValue]]
    //              internal property is set to the value of the number.
    //              See 15.7 for a description of Number objects.
    //              Return TRUE.
    //  String      Create a new String object whose [[PrimitiveValue]]
    //              internal property is set to the value of the string.
    //              See 15.5 for a description of String objects.
    //              Return TRUE.
    //  Object      The result is the input argument (no conversion).
    //              Return TRUE.
    //----------------------------------------------------------------------------
    BOOL JavascriptConversion::ToObject(Var aValue, ScriptContext* scriptContext, RecyclableObject** object)
    {
        Assert(object);

        switch (JavascriptOperators::GetTypeId(aValue))
        {
            case TypeIds_Undefined:
            case TypeIds_Null:
                return FALSE;

            case TypeIds_Number:
            case TypeIds_Integer:
                *object = scriptContext->GetLibrary()->CreateNumberObject(aValue);
                return TRUE;

            default:
            {
<<<<<<< HEAD
#ifdef ENABLE_SIMDJS
                if (IsSimdType(aValue))
=======
                if (SIMDUtils::IsSimdType(aValue))
>>>>>>> d6cb247d
                {
                    *object = scriptContext->GetLibrary()->CreateSIMDObject(aValue, JavascriptOperators::GetTypeId(aValue));
                }
                else
#endif
                {
                    *object = RecyclableObject::FromVar(aValue)->ToObject(scriptContext);
                }
                return TRUE;
            }
        }
    }

    //----------------------------------------------------------------------------
    // ToPropertyKey() takes a value and converts it to a property key
    // Implementation of ES6 7.1.14
    //----------------------------------------------------------------------------
    BOOL JavascriptConversion::ToPropertyKey(Var argument, ScriptContext* scriptContext, const PropertyRecord** propertyRecord)
    {
        Var key = JavascriptConversion::ToPrimitive(argument, JavascriptHint::HintString, scriptContext);

        if (JavascriptSymbol::Is(key))
        {
            // If we are looking up a property keyed by a symbol, we already have the PropertyId in the symbol
            *propertyRecord = JavascriptSymbol::FromVar(key)->GetValue();
        }
        else
        {
            // For all other types, convert the key into a string and use that as the property name
            JavascriptString * propName = JavascriptConversion::ToString(key, scriptContext);

            if (VirtualTableInfo<Js::PropertyString>::HasVirtualTable(propName))
            {
                PropertyString * propertyString = (PropertyString *)propName;
                *propertyRecord = propertyString->GetPropertyRecord();
            }
            else
            {
                scriptContext->GetOrAddPropertyRecord(propName->GetString(), propName->GetLength(), propertyRecord);
            }
        }

        return TRUE;
    }

    //----------------------------------------------------------------------------
    // ToPrimitive() takes a value and an optional argument and converts it to a non Object type
    // Implementation of ES5 9.1
    //
    //    Undefined:The result equals the input argument (no conversion).
    //    Null:     The result equals the input argument (no conversion).
    //    Boolean:  The result equals the input argument (no conversion).
    //    Number:   The result equals the input argument (no conversion).
    //    String:   The result equals the input argument (no conversion).
    //    Object:   Return a default value for the Object.
    //              The default value of an object is retrieved by calling the [[DefaultValue]]
    //              internal method of the object, passing the optional hint PreferredType.
    //              The behavior of the [[DefaultValue]] internal method is defined by this specification
    //              for all native ECMAScript objects (8.12.9).
    //----------------------------------------------------------------------------
    Var JavascriptConversion::ToPrimitive(Var aValue, JavascriptHint hint, ScriptContext * requestContext)
    {
        switch (JavascriptOperators::GetTypeId(aValue))
        {
        case TypeIds_Undefined:
        case TypeIds_Null:
        case TypeIds_Integer:
        case TypeIds_Boolean:
        case TypeIds_Number:
        case TypeIds_String:
        case TypeIds_Symbol:
            return aValue;

        case TypeIds_StringObject:
            {
                JavascriptStringObject * stringObject = JavascriptStringObject::FromVar(aValue);

                if (stringObject->GetScriptContext()->optimizationOverrides.GetSideEffects() & (hint == JavascriptHint::HintString ? SideEffects_ToString : SideEffects_ValueOf))
                {
                    return MethodCallToPrimitive(aValue, hint, requestContext);
                }

                return CrossSite::MarshalVar(requestContext, stringObject->Unwrap());
            }

        case TypeIds_NumberObject:
            {
                JavascriptNumberObject * numberObject = JavascriptNumberObject::FromVar(aValue);

                if (hint == JavascriptHint::HintString)
                {
                    if (numberObject->GetScriptContext()->optimizationOverrides.GetSideEffects() & SideEffects_ToString)
                    {
                        return MethodCallToPrimitive(aValue, hint, requestContext);
                    }
                    return JavascriptNumber::ToStringRadix10(numberObject->GetValue(), requestContext);
                }
                else
                {
                    if (numberObject->GetScriptContext()->optimizationOverrides.GetSideEffects() & SideEffects_ValueOf)
                    {
                        return MethodCallToPrimitive(aValue, hint, requestContext);
                    }
                    return CrossSite::MarshalVar(requestContext, numberObject->Unwrap());
                }
            }


        case TypeIds_SymbolObject:
            {
                JavascriptSymbolObject* symbolObject = JavascriptSymbolObject::FromVar(aValue);

                return requestContext->GetLibrary()->CreateSymbol(symbolObject->GetValue());
            }

        case TypeIds_Date:
        case TypeIds_WinRTDate:
            {
                JavascriptDate* dateObject = JavascriptDate::FromVar(aValue);
                if(hint == JavascriptHint::HintNumber)
                {
                    if (dateObject->GetScriptContext()->optimizationOverrides.GetSideEffects() & SideEffects_ValueOf)
                    {
                        // if no Method exists this function falls back to OrdinaryToPrimitive
                        // if IsES6ToPrimitiveEnabled flag is off we also fall back to OrdinaryToPrimitive
                        return MethodCallToPrimitive(aValue, hint, requestContext);
                    }
                    return JavascriptNumber::ToVarNoCheck(dateObject->GetTime(), requestContext);
                }
                else
                {
                    if (dateObject->GetScriptContext()->optimizationOverrides.GetSideEffects() & SideEffects_ToString)
                    {
                        // if no Method exists this function falls back to OrdinaryToPrimitive
                        // if IsES6ToPrimitiveEnabled flag is off we also fall back to OrdinaryToPrimitive
                        return MethodCallToPrimitive(aValue, hint, requestContext);
                    }
                    //NOTE: Consider passing requestContext to JavascriptDate::ToString
                    return CrossSite::MarshalVar(requestContext, JavascriptDate::ToString(dateObject));
                }
            }

        // convert to JavascriptNumber
        case TypeIds_Int64Number:
            return JavascriptInt64Number::FromVar(aValue)->ToJavascriptNumber();
        case TypeIds_UInt64Number:
            return JavascriptUInt64Number::FromVar(aValue)->ToJavascriptNumber();

        default:
<<<<<<< HEAD
#ifdef ENABLE_SIMDJS
            if (IsSimdType(aValue))
=======
            if (SIMDUtils::IsSimdType(aValue))
>>>>>>> d6cb247d
            {
                return aValue;
            }
            else
#endif
            {
                // if no Method exists this function falls back to OrdinaryToPrimitive
                // if IsES6ToPrimitiveEnabled flag is off we also fall back to OrdinaryToPrimitive
                return MethodCallToPrimitive(aValue, hint, requestContext);
            }
        }
    }

    //----------------------------------------------------------------------------
    //7.1.16 CanonicalNumericIndexString(argument)
    //1. Assert : Type(argument) is String.
    //2. If argument is "-0", then return -0.
    //3. Let n be ToNumber(argument).
    //4. If SameValue(ToString(n), argument) is false, then return undefined.
    //5. Return n.
    //----------------------------------------------------------------------------
    BOOL JavascriptConversion::CanonicalNumericIndexString(Var aValue, double *indexValue, ScriptContext * scriptContext)
    {
        AssertMsg(JavascriptString::Is(aValue), "CanonicalNumericIndexString expects only string");
        if (JavascriptString::IsNegZero(JavascriptString::FromVar(aValue)))
        {
            *indexValue = -0;
            return TRUE;
        }
        Var indexNumberValue = JavascriptOperators::ToNumber(aValue, scriptContext);
        if (JavascriptString::Equals(JavascriptConversion::ToString(indexNumberValue, scriptContext), aValue))
        {
            *indexValue = JavascriptNumber::GetValue(indexNumberValue);
            return TRUE;
        }
        return FALSE;
    }

    Var JavascriptConversion::MethodCallToPrimitive(Var aValue, JavascriptHint hint, ScriptContext * requestContext)
    {
        Var result = nullptr;
        RecyclableObject *const recyclableObject = RecyclableObject::FromVar(aValue);
        ScriptContext *const scriptContext = recyclableObject->GetScriptContext();

        //7.3.9 GetMethod(V, P)
        //  The abstract operation GetMethod is used to get the value of a specific property of an ECMAScript language value when the value of the
        //  property is expected to be a function. The operation is called with arguments V and P where V is the ECMAScript language value, P is the
        //  property key. This abstract operation performs the following steps:
        //  1. Assert: IsPropertyKey(P) is true.
        //  2. Let func be ? GetV(V, P).
        //  3. If func is either undefined or null, return undefined.
        //  4. If IsCallable(func) is false, throw a TypeError exception.
        //  5. Return func.
        Var varMethod;

        if (!(requestContext->GetConfig()->IsES6ToPrimitiveEnabled()
            && JavascriptOperators::GetPropertyReference(recyclableObject, PropertyIds::_symbolToPrimitive, &varMethod, requestContext)
            && !JavascriptOperators::IsUndefinedOrNull(varMethod)))
        {
            return OrdinaryToPrimitive(aValue, hint, requestContext);
        }
        if (!JavascriptFunction::Is(varMethod))
        {
            // Don't error if we disabled implicit calls
            JavascriptError::TryThrowTypeError(scriptContext, requestContext, JSERR_Property_NeedFunction, requestContext->GetPropertyName(PropertyIds::_symbolToPrimitive)->GetBuffer());
            return requestContext->GetLibrary()->GetNull();
        }

        // Let exoticToPrim be GetMethod(input, @@toPrimitive).
        JavascriptFunction* exoticToPrim = JavascriptFunction::FromVar(varMethod);
        JavascriptString* hintString = nullptr;

        if (hint == JavascriptHint::HintString)
        {
            hintString = requestContext->GetLibrary()->CreateStringFromCppLiteral(_u("string"));
        }
        else if (hint == JavascriptHint::HintNumber)
        {
            hintString = requestContext->GetLibrary()->CreateStringFromCppLiteral(_u("number"));
        }
        else
        {
            hintString = requestContext->GetLibrary()->CreateStringFromCppLiteral(_u("default"));
        }

        // If exoticToPrim is not undefined, then
        if (nullptr != exoticToPrim)
        {
            ThreadContext * threadContext = requestContext->GetThreadContext();
            result = threadContext->ExecuteImplicitCall(exoticToPrim, ImplicitCall_ToPrimitive, [=]()->Js::Var
            {
                // Stack object should have a pre-op bail on implicit call.  We shouldn't see them here.
                Assert(!ThreadContext::IsOnStack(recyclableObject));

                // Let result be the result of calling the[[Call]] internal method of exoticToPrim, with input as thisArgument and(hint) as argumentsList.
                return CALL_FUNCTION(exoticToPrim, CallInfo(CallFlags_Value, 2), recyclableObject, hintString);
            });

            Assert(!CrossSite::NeedMarshalVar(result, requestContext));

            if (!result)
            {
                // There was an implicit call and implicit calls are disabled. This would typically cause a bailout.
                Assert(threadContext->IsDisableImplicitCall());
                return requestContext->GetLibrary()->GetNull();
            }
        }
        // If result is an ECMAScript language value and Type(result) is not Object, then return result.
        if (TaggedInt::Is(result) || JavascriptOperators::IsExposedType(JavascriptOperators::GetTypeId(result)))
        {
            return result;
        }
        // Else, throw a TypeError exception.
        else
        {
            // Don't error if we disabled implicit calls
            JavascriptError::TryThrowTypeError(scriptContext, requestContext, JSERR_FunctionArgument_Invalid, _u("[Symbol.toPrimitive]"));
            return requestContext->GetLibrary()->GetNull();
        }
    }

    Var JavascriptConversion::OrdinaryToPrimitive(Var aValue, JavascriptHint hint, ScriptContext * requestContext)
    {
        Var result;
        RecyclableObject *const recyclableObject = RecyclableObject::FromVar(aValue);
        if (!recyclableObject->ToPrimitive(hint, &result, requestContext))
        {
            ScriptContext *const scriptContext = recyclableObject->GetScriptContext();

            int32 hCode;

            switch (hint)
            {
            case JavascriptHint::HintNumber:
                hCode = JSERR_NeedNumber;
                break;
            case JavascriptHint::HintString:
                hCode = JSERR_NeedString;
                break;
            default:
                hCode = VBSERR_OLENoPropOrMethod;
                break;
            }
            JavascriptError::TryThrowTypeError(scriptContext, scriptContext, hCode);
            return requestContext->GetLibrary()->GetNull();
        }
        return result;
    }

    JavascriptString *JavascriptConversion::CoerseString(Var aValue, ScriptContext* scriptContext, const char16* apiNameForErrorMsg)
    {
        if (!JavascriptConversion::CheckObjectCoercible(aValue, scriptContext))
        {
            JavascriptError::ThrowTypeError(scriptContext, JSERR_This_NullOrUndefined, apiNameForErrorMsg);
        }

        return ToString(aValue, scriptContext);
    }

    //----------------------------------------------------------------------------
    // ToString - abstract operation
    // ES5 9.8
    //Input Type Result
    //    Undefined
    //    "undefined"
    //    Null
    //    "null"
    //    Boolean
    //    If the argument is true, then the result is "true". If the argument is false, then the result is "false".
    //    Number
    //    See 9.8.1 below.
    //    String
    //    Return the input argument (no conversion)
    //    Object
    //    Apply the following steps:
    // 1. Let primValue be ToPrimitive(input argument, hint String).
    // 2. Return ToString(primValue).
    //----------------------------------------------------------------------------
    JavascriptString *JavascriptConversion::ToString(Var aValue, ScriptContext* scriptContext)
    {
        Assert(scriptContext->GetThreadContext()->IsScriptActive());

        BOOL fPrimitiveOnly = false;
        while(true)
        {
            switch (JavascriptOperators::GetTypeId(aValue))
            {
            case TypeIds_Undefined:
                return scriptContext->GetLibrary()->GetUndefinedDisplayString();

            case TypeIds_Null:
                return scriptContext->GetLibrary()->GetNullDisplayString();

            case TypeIds_Integer:
                return scriptContext->GetIntegerString(aValue);

            case TypeIds_Boolean:
                return JavascriptBoolean::FromVar(aValue)->GetValue() ? scriptContext->GetLibrary()->GetTrueDisplayString() : scriptContext->GetLibrary()->GetFalseDisplayString();

            case TypeIds_Number:
                return JavascriptNumber::ToStringRadix10(JavascriptNumber::GetValue(aValue), scriptContext);

            case TypeIds_Int64Number:
                {
                    __int64 value = JavascriptInt64Number::FromVar(aValue)->GetValue();
                    if (!TaggedInt::IsOverflow(value))
                    {
                        return scriptContext->GetIntegerString((int)value);
                    }
                    else
                    {
                        return JavascriptInt64Number::ToString(aValue, scriptContext);
                    }
                }

            case TypeIds_UInt64Number:
                {
                    unsigned __int64 value = JavascriptUInt64Number::FromVar(aValue)->GetValue();
                    if (!TaggedInt::IsOverflow(value))
                    {
                        return scriptContext->GetIntegerString((uint)value);
                    }
                    else
                    {
                        return JavascriptUInt64Number::ToString(aValue, scriptContext);
                    }
                }

            case TypeIds_String:
                return JavascriptString::FromVar(CrossSite::MarshalVar(scriptContext, aValue));

            case TypeIds_VariantDate:
                return JavascriptVariantDate::FromVar(aValue)->GetValueString(scriptContext);

            case TypeIds_Symbol:
                return JavascriptSymbol::FromVar(aValue)->ToString(scriptContext);

            case TypeIds_SymbolObject:
                return JavascriptSymbol::ToString(JavascriptSymbolObject::FromVar(aValue)->GetValue(), scriptContext);

#ifdef ENABLE_SIMDJS
            case TypeIds_SIMDBool8x16:
            case TypeIds_SIMDBool16x8:
            case TypeIds_SIMDBool32x4:
            case TypeIds_SIMDInt8x16:
            case TypeIds_SIMDInt16x8:
            case TypeIds_SIMDInt32x4:
            case TypeIds_SIMDUint8x16:
            case TypeIds_SIMDUint16x8:
            case TypeIds_SIMDUint32x4:
            case TypeIds_SIMDFloat32x4:
            {
                Assert(aValue);
                RecyclableObject *obj = nullptr;
                if (!JavascriptConversion::ToObject(aValue, scriptContext, &obj))
                {
                    JavascriptError::ThrowTypeError(scriptContext, JSERR_This_NeedSimd, _u("SIMDType.toString"));
                }
                JavascriptSIMDObject* simdObject = static_cast<JavascriptSIMDObject*>(obj);
                return JavascriptString::FromVar(simdObject->ToString(scriptContext));
            }
#endif

            case TypeIds_GlobalObject:
                aValue = static_cast<Js::GlobalObject*>(aValue)->ToThis();
                // fall through

            default:
                {
                    AssertMsg(JavascriptOperators::IsObject(aValue), "bad type object in conversion ToString");
                    if(fPrimitiveOnly)
                    {
                        AssertMsg(FALSE, "wrong call in ToString, no dynamic objects should get here");
                        JavascriptError::ThrowError(scriptContext, VBSERR_InternalError);
                    }
                    fPrimitiveOnly = true;
                    aValue = ToPrimitive(aValue, JavascriptHint::HintString, scriptContext);
                }
            }
        }
    }

    JavascriptString *JavascriptConversion::ToLocaleString(Var aValue, ScriptContext* scriptContext)
    {
        switch (JavascriptOperators::GetTypeId(aValue))
        {
        case TypeIds_Undefined:
            return scriptContext->GetLibrary()->GetUndefinedDisplayString();

        case TypeIds_Null:
            return scriptContext->GetLibrary()->GetNullDisplayString();

        case TypeIds_Integer:
            return JavascriptNumber::ToLocaleString(TaggedInt::ToInt32(aValue), scriptContext);

        case TypeIds_Boolean:
            return JavascriptBoolean::FromVar(aValue)->GetValue() ? scriptContext->GetLibrary()->GetTrueDisplayString() : scriptContext->GetLibrary()->GetFalseDisplayString();

        case TypeIds_Int64Number:
            return JavascriptNumber::ToLocaleString((double)JavascriptInt64Number::FromVar(aValue)->GetValue(), scriptContext);

        case TypeIds_UInt64Number:
            return JavascriptNumber::ToLocaleString((double)JavascriptUInt64Number::FromVar(aValue)->GetValue(), scriptContext);

        case TypeIds_Number:
            return JavascriptNumber::ToLocaleString(JavascriptNumber::GetValue(aValue), scriptContext);

        case TypeIds_String:
            return JavascriptString::FromVar(aValue);

        case TypeIds_VariantDate:
            // Legacy behavior was to create an empty object and call toLocaleString on it, which would result in this value
            return scriptContext->GetLibrary()->GetObjectDisplayString();

        case TypeIds_Symbol:
            return JavascriptSymbol::FromVar(aValue)->ToString(scriptContext);

        default:
            {
                RecyclableObject* object = RecyclableObject::FromVar(aValue);
                Var value = JavascriptOperators::GetProperty(object, PropertyIds::toLocaleString, scriptContext, NULL);

                if (JavascriptConversion::IsCallable(value))
                {
                    RecyclableObject* toLocaleStringFunction = RecyclableObject::FromVar(value);
                    Var aResult = CALL_FUNCTION(toLocaleStringFunction, CallInfo(1), aValue);
                    if (JavascriptString::Is(aResult))
                    {
                        return JavascriptString::FromVar(aResult);
                    }
                    else
                    {
                        return JavascriptConversion::ToString(aResult, scriptContext);
                    }
                }

                JavascriptError::ThrowTypeError(scriptContext, JSERR_Property_NeedFunction, scriptContext->GetPropertyName(PropertyIds::toLocaleString)->GetBuffer());
            }
        }
    }

    //----------------------------------------------------------------------------
    // ToBoolean_Full:
    // (ES3.0: S9.2):
    //
    // Input        Output
    // -----        ------
    // 'undefined'  'false'
    // 'null'       'false'
    // Boolean      Value
    // Number       'false' if +0, -0, or Nan
    //              'true' otherwise
    // String       'false' if argument is ""
    //              'true' otherwise
    // Object       'true'
    // Falsy Object 'false'
    //----------------------------------------------------------------------------
    BOOL JavascriptConversion::ToBoolean_Full(Var aValue, ScriptContext* scriptContext)
    {
        AssertMsg(!TaggedInt::Is(aValue), "Should be detected");
        AssertMsg(RecyclableObject::Is(aValue), "Should be handled already");

        auto type = RecyclableObject::FromVar(aValue)->GetType();

        switch (type->GetTypeId())
        {
        case TypeIds_Undefined:
        case TypeIds_Null:
        case TypeIds_VariantDate:
            return false;

        case TypeIds_Symbol:
            return true;

        case TypeIds_Boolean:
            return JavascriptBoolean::FromVar(aValue)->GetValue();

#if !FLOATVAR
        case TypeIds_Number:
            {
                double value = JavascriptNumber::GetValue(aValue);
                return (!JavascriptNumber::IsNan(value)) && (!JavascriptNumber::IsZero(value));
            }
#endif

        case TypeIds_Int64Number:
            {
                __int64 value = JavascriptInt64Number::FromVar(aValue)->GetValue();
                return value != 0;
            }

        case TypeIds_UInt64Number:
            {
                unsigned __int64 value = JavascriptUInt64Number::FromVar(aValue)->GetValue();
                return value != 0;
            }

        case TypeIds_String:
            {
                JavascriptString * pstValue = JavascriptString::FromVar(aValue);
                return pstValue->GetLength() > 0;
            }

#ifdef ENABLE_SIMDJS
        case TypeIds_SIMDFloat32x4:
        case TypeIds_SIMDFloat64x2:
        case TypeIds_SIMDInt32x4:
        case TypeIds_SIMDInt16x8:
        case TypeIds_SIMDInt8x16:
        case TypeIds_SIMDBool32x4:
        case TypeIds_SIMDBool16x8:
        case TypeIds_SIMDBool8x16:
        case TypeIds_SIMDUint32x4:
        case TypeIds_SIMDUint16x8:
        case TypeIds_SIMDUint8x16:
        {
            return true;
        }
#endif

        default:
            {
                AssertMsg(JavascriptOperators::IsObject(aValue), "bad type object in conversion ToBoolean");

                // Falsy objects evaluate to false when converted to Boolean.
                return !type->IsFalsy();
            }
        }
    }

    void JavascriptConversion::ToFloat_Helper(Var aValue, float *pResult, ScriptContext* scriptContext)
    {
        *pResult = (float)ToNumber_Full(aValue, scriptContext);
    }

    void JavascriptConversion::ToNumber_Helper(Var aValue, double *pResult, ScriptContext* scriptContext)
    {
        Assert(Js::JavascriptStackWalker::ValidateTopJitFrame(scriptContext));
        *pResult = ToNumber_Full(aValue, scriptContext);
    }

    // Used for the JIT's float type specialization
    // Convert aValue to double, but only allow primitives.  Return false otherwise.
    BOOL JavascriptConversion::ToNumber_FromPrimitive(Var aValue, double *pResult, BOOL allowUndefined, ScriptContext* scriptContext)
    {
        Assert(Js::JavascriptStackWalker::ValidateTopJitFrame(scriptContext));
        Assert(!TaggedNumber::Is(aValue));
        RecyclableObject *obj = RecyclableObject::FromVar(aValue);

        // NOTE: Don't allow strings, otherwise JIT's float type specialization has to worry about concats
        if (obj->GetTypeId() >= TypeIds_String)
        {
            return false;
        }
        if (!allowUndefined && obj->GetTypeId() == TypeIds_Undefined)
        {
            return false;
        }

        *pResult = ToNumber_Full(aValue, scriptContext);
        return true;
    }

    //----------------------------------------------------------------------------
    // ToNumber_Full:
    // Implements ES6 Draft Rev 26 July 18, 2014
    //
    // Undefined: NaN
    // Null:      0
    // boolean:   v==true ? 1 : 0 ;
    // number:    v (original number)
    // String:    conversion by spec algorithm
    // object:    ToNumber(PrimitiveValue(v, hint_number))
    // Symbol:    TypeError
    //----------------------------------------------------------------------------
    double JavascriptConversion::ToNumber_Full(Var aValue,ScriptContext* scriptContext)
    {
        AssertMsg(!TaggedInt::Is(aValue), "Should be detected");
        ScriptContext * objectScriptContext = RecyclableObject::Is(aValue) ? RecyclableObject::FromVar(aValue)->GetScriptContext() : nullptr;
        BOOL fPrimitiveOnly = false;
        while(true)
        {
            switch (JavascriptOperators::GetTypeId(aValue))
            {
            case TypeIds_Symbol:
                JavascriptError::TryThrowTypeError(objectScriptContext, scriptContext, JSERR_NeedNumber);
                // Fallthrough to return NaN if exceptions are disabled

            case TypeIds_Undefined:
                return JavascriptNumber::GetValue(scriptContext->GetLibrary()->GetNaN());

            case TypeIds_Null:
                return  0;

            case TypeIds_Integer:
                return TaggedInt::ToDouble(aValue);

            case TypeIds_Boolean:
                return JavascriptBoolean::FromVar(aValue)->GetValue() ? 1 : +0;

            case TypeIds_Number:
                return JavascriptNumber::GetValue(aValue);

            case TypeIds_Int64Number:
                return (double)JavascriptInt64Number::FromVar(aValue)->GetValue();

            case TypeIds_UInt64Number:
                return (double)JavascriptUInt64Number::FromVar(aValue)->GetValue();

            case TypeIds_String:
                return JavascriptString::FromVar(aValue)->ToDouble();

            case TypeIds_VariantDate:
                return Js::DateImplementation::GetTvUtc(Js::DateImplementation::JsLocalTimeFromVarDate(JavascriptVariantDate::FromVar(aValue)->GetValue()), scriptContext);

#ifdef ENABLE_SIMDJS
            case TypeIds_SIMDFloat32x4:
            case TypeIds_SIMDInt32x4:
            case TypeIds_SIMDInt16x8:
            case TypeIds_SIMDInt8x16:
            case TypeIds_SIMDFloat64x2:
            case TypeIds_SIMDBool32x4:
            case TypeIds_SIMDBool16x8:
            case TypeIds_SIMDBool8x16:
            case TypeIds_SIMDUint32x4:
            case TypeIds_SIMDUint16x8:
            case TypeIds_SIMDUint8x16:
                JavascriptError::ThrowError(scriptContext, JSERR_NeedNumber);
#endif

            default:
                {
                    AssertMsg(JavascriptOperators::IsObject(aValue), "bad type object in conversion ToInteger");
                    if(fPrimitiveOnly)
                    {
                        JavascriptError::ThrowError(scriptContext, VBSERR_OLENoPropOrMethod);
                    }
                    fPrimitiveOnly = true;
                    aValue = ToPrimitive(aValue, JavascriptHint::HintNumber, scriptContext);
                }
            }
        }
    }

    //----------------------------------------------------------------------------
    // second part of the ToInteger() implementation.(ES5.0: S9.4).
    //----------------------------------------------------------------------------
    double JavascriptConversion::ToInteger_Full(Var aValue,ScriptContext* scriptContext)
    {
        AssertMsg(!TaggedInt::Is(aValue), "Should be detected");
        ScriptContext * objectScriptContext = RecyclableObject::Is(aValue) ? RecyclableObject::FromVar(aValue)->GetScriptContext() : nullptr;
        BOOL fPrimitiveOnly = false;
        while(true)
        {
            switch (JavascriptOperators::GetTypeId(aValue))
            {
            case TypeIds_Symbol:
                JavascriptError::TryThrowTypeError(objectScriptContext, scriptContext, JSERR_NeedNumber);
                // Fallthrough to return 0 if exceptions are disabled
            case TypeIds_Undefined:
            case TypeIds_Null:
                return 0;

            case TypeIds_Integer:
                return TaggedInt::ToInt32(aValue);

            case TypeIds_Boolean:
                return JavascriptBoolean::FromVar(aValue)->GetValue() ? 1 : +0;

            case TypeIds_Number:
                return ToInteger(JavascriptNumber::GetValue(aValue));

            case TypeIds_Int64Number:
                return ToInteger((double)JavascriptInt64Number::FromVar(aValue)->GetValue());

            case TypeIds_UInt64Number:
                return ToInteger((double)JavascriptUInt64Number::FromVar(aValue)->GetValue());

            case TypeIds_String:
                return ToInteger(JavascriptString::FromVar(aValue)->ToDouble());

            case TypeIds_VariantDate:
                return ToInteger(ToNumber_Full(aValue, scriptContext));

#ifdef ENABLE_SIMDJS
            case TypeIds_SIMDFloat32x4:
            case TypeIds_SIMDFloat64x2:
            case TypeIds_SIMDInt32x4:
            case TypeIds_SIMDInt16x8:
            case TypeIds_SIMDInt8x16:
            case TypeIds_SIMDBool32x4:
            case TypeIds_SIMDBool16x8:
            case TypeIds_SIMDBool8x16:
            case TypeIds_SIMDUint32x4:
            case TypeIds_SIMDUint16x8:
            case TypeIds_SIMDUint8x16:
                JavascriptError::ThrowError(scriptContext, JSERR_NeedNumber);
#endif

            default:
                {
                    AssertMsg(JavascriptOperators::IsObject(aValue), "bad type object in conversion ToInteger");
                    if(fPrimitiveOnly)
                    {
                        AssertMsg(FALSE, "wrong call in ToInteger_Full, no dynamic objects should get here");
                        JavascriptError::ThrowError(scriptContext, VBSERR_OLENoPropOrMethod);
                    }
                    fPrimitiveOnly = true;
                    aValue = ToPrimitive(aValue, JavascriptHint::HintNumber, scriptContext);
                }
            }
        }
    }

    double JavascriptConversion::ToInteger(double val)
    {
        if(JavascriptNumber::IsNan(val))
            return 0;
        if(JavascriptNumber::IsPosInf(val) || JavascriptNumber::IsNegInf(val) ||
            JavascriptNumber::IsZero(val))
        {
            return val;
        }

        return ( ((val < 0) ? -1 : 1 ) * floor(fabs(val)));
    }

    //----------------------------------------------------------------------------
    // ToInt32() converts the given Var to an Int32 value, as described in
    // (ES3.0: S9.5).
    //----------------------------------------------------------------------------
    int32 JavascriptConversion::ToInt32_Full(Var aValue, ScriptContext* scriptContext)
    {
        Assert(Js::JavascriptStackWalker::ValidateTopJitFrame(scriptContext));
        AssertMsg(!TaggedInt::Is(aValue), "Should be detected");

        ScriptContext * objectScriptContext = RecyclableObject::Is(aValue) ? RecyclableObject::FromVar(aValue)->GetScriptContext() : nullptr;
        // This is used when TaggedInt's overflow but remain under int32
        // so Number is our most critical case:

        TypeId typeId = JavascriptOperators::GetTypeId(aValue);

        if (typeId == TypeIds_Number)
        {
            return JavascriptMath::ToInt32Core(JavascriptNumber::GetValue(aValue));
        }

        switch (typeId)
        {
        case TypeIds_Symbol:
            JavascriptError::TryThrowTypeError(objectScriptContext, scriptContext, JSERR_NeedNumber);
            // Fallthrough to return 0 if exceptions are disabled
        case TypeIds_Undefined:
        case TypeIds_Null:
            return  0;

        case TypeIds_Integer:
            return TaggedInt::ToInt32(aValue);

        case TypeIds_Boolean:
            return JavascriptBoolean::FromVar(aValue)->GetValue() ? 1 : +0;

        case TypeIds_Int64Number:
            // we won't lose precision if the int64 is within 32bit boundary; otherwise we need to
            // treat it as double anyhow.
            return JavascriptMath::ToInt32Core((double)JavascriptInt64Number::FromVar(aValue)->GetValue());

        case TypeIds_UInt64Number:
            // we won't lose precision if the int64 is within 32bit boundary; otherwise we need to
            // treat it as double anyhow.
            return JavascriptMath::ToInt32Core((double)JavascriptUInt64Number::FromVar(aValue)->GetValue());

        case TypeIds_String:
        {
            double result;
            if (JavascriptString::FromVar(aValue)->ToDouble(&result))
            {
                return JavascriptMath::ToInt32Core(result);
            }
            // If the string isn't a valid number, ToDouble returns NaN, and ToInt32 of that is 0
            return 0;
        }

        case TypeIds_VariantDate:
            return ToInt32(ToNumber_Full(aValue, scriptContext));

#ifdef ENABLE_SIMDJS
        case TypeIds_SIMDFloat32x4:
        case TypeIds_SIMDFloat64x2:
        case TypeIds_SIMDInt32x4:
        case TypeIds_SIMDInt16x8:
        case TypeIds_SIMDInt8x16:
        case TypeIds_SIMDBool32x4:
        case TypeIds_SIMDBool16x8:
        case TypeIds_SIMDBool8x16:
        case TypeIds_SIMDUint32x4:
        case TypeIds_SIMDUint16x8:
        case TypeIds_SIMDUint8x16:
            JavascriptError::ThrowError(scriptContext, JSERR_NeedNumber);
#endif

        default:
            AssertMsg(JavascriptOperators::IsObject(aValue), "bad type object in conversion ToInteger32");
            aValue = ToPrimitive(aValue, JavascriptHint::HintNumber, scriptContext);
        }

        switch (JavascriptOperators::GetTypeId(aValue))
        {
        case TypeIds_Symbol:
            JavascriptError::TryThrowTypeError(objectScriptContext, scriptContext, JSERR_NeedNumber);
            // Fallthrough to return 0 if exceptions are disabled
        case TypeIds_Undefined:
        case TypeIds_Null:
            return  0;

        case TypeIds_Integer:
            return TaggedInt::ToInt32(aValue);

        case TypeIds_Boolean:
            return JavascriptBoolean::FromVar(aValue)->GetValue() ? 1 : +0;

        case TypeIds_Number:
            return ToInt32(JavascriptNumber::GetValue(aValue));

        case TypeIds_Int64Number:
            // we won't lose precision if the int64 is within 32bit boundary; otherwise we need to
            // treat it as double anyhow.
            return JavascriptMath::ToInt32Core((double)JavascriptInt64Number::FromVar(aValue)->GetValue());

        case TypeIds_UInt64Number:
            // we won't lose precision if the int64 is within 32bit boundary; otherwise we need to
            // treat it as double anyhow.
            return JavascriptMath::ToInt32Core((double)JavascriptUInt64Number::FromVar(aValue)->GetValue());

        case TypeIds_String:
        {
            double result;
            if (JavascriptString::FromVar(aValue)->ToDouble(&result))
            {
                return ToInt32(result);
            }
            // If the string isn't a valid number, ToDouble returns NaN, and ToInt32 of that is 0
            return 0;
        }

        case TypeIds_VariantDate:
            return ToInt32(ToNumber_Full(aValue, scriptContext));

        default:
            AssertMsg(FALSE, "wrong call in ToInteger32_Full, no dynamic objects should get here.");
            JavascriptError::ThrowError(scriptContext, VBSERR_OLENoPropOrMethod);
        }
    }

    // a strict version of ToInt32 conversion that returns false for non int32 values like, inf, NaN, undef
    BOOL JavascriptConversion::ToInt32Finite(Var aValue, ScriptContext* scriptContext, int32* result)
    {
        ScriptContext * objectScriptContext = RecyclableObject::Is(aValue) ? RecyclableObject::FromVar(aValue)->GetScriptContext() : nullptr;
        BOOL fPrimitiveOnly = false;
        while(true)
        {
            switch (JavascriptOperators::GetTypeId(aValue))
            {
            case TypeIds_Symbol:
                JavascriptError::TryThrowTypeError(objectScriptContext, scriptContext, JSERR_NeedNumber);
                // Fallthrough to return false and set result to 0 if exceptions are disabled
            case TypeIds_Undefined:
                *result = 0;
                return false;

            case TypeIds_Null:
                *result = 0;
                return true;

            case TypeIds_Integer:
                *result = TaggedInt::ToInt32(aValue);
                return true;

            case TypeIds_Boolean:
                *result = JavascriptBoolean::FromVar(aValue)->GetValue() ? 1 : +0;
                return true;

            case TypeIds_Number:
                return ToInt32Finite(JavascriptNumber::GetValue(aValue), result);

            case TypeIds_Int64Number:
                // we won't lose precision if the int64 is within 32bit boundary; otherwise we need to
                // treat it as double anyhow.
                return ToInt32Finite((double)JavascriptInt64Number::FromVar(aValue)->GetValue(), result);

            case TypeIds_UInt64Number:
                // we won't lose precision if the int64 is within 32bit boundary; otherwise we need to
                // treat it as double anyhow.
                return ToInt32Finite((double)JavascriptUInt64Number::FromVar(aValue)->GetValue(), result);

            case TypeIds_String:
                return ToInt32Finite(JavascriptString::FromVar(aValue)->ToDouble(), result);

            case TypeIds_VariantDate:
                return ToInt32Finite(ToNumber_Full(aValue, scriptContext), result);

#ifdef ENABLE_SIMDJS
            case TypeIds_SIMDFloat32x4:
            case TypeIds_SIMDFloat64x2:
            case TypeIds_SIMDInt32x4:
            case TypeIds_SIMDInt16x8:
            case TypeIds_SIMDInt8x16:
            case TypeIds_SIMDBool32x4:
            case TypeIds_SIMDBool16x8:
            case TypeIds_SIMDBool8x16:
            case TypeIds_SIMDUint32x4:
            case TypeIds_SIMDUint16x8:
            case TypeIds_SIMDUint8x16:
                JavascriptError::ThrowError(scriptContext, JSERR_NeedNumber);
#endif

            default:
                {
                    AssertMsg(JavascriptOperators::IsObject(aValue), "bad type object in conversion ToInteger32");
                    if(fPrimitiveOnly)
                    {
                        AssertMsg(FALSE, "wrong call in ToInteger32_Full, no dynamic objects should get here");
                        JavascriptError::ThrowError(scriptContext, VBSERR_OLENoPropOrMethod);
                    }
                    fPrimitiveOnly = true;
                    aValue = ToPrimitive(aValue, JavascriptHint::HintNumber, scriptContext);
                }
            }
        }
    }

    int32 JavascriptConversion::ToInt32(double T1)
    {
        return JavascriptMath::ToInt32Core(T1);
    }

    __int64 JavascriptConversion::ToInt64(Var aValue, ScriptContext* scriptContext)
    {
        switch (JavascriptOperators::GetTypeId(aValue))
        {
        case TypeIds_Integer:
            {
                return TaggedInt::ToInt32(aValue);
            }
        case TypeIds_Int64Number:
            {
            JavascriptInt64Number* int64Number = JavascriptInt64Number::FromVar(aValue);
            return int64Number->GetValue();
            }
        case TypeIds_UInt64Number:
            {
            JavascriptUInt64Number* uint64Number = JavascriptUInt64Number::FromVar(aValue);
            return (__int64)uint64Number->GetValue();
            }
        case TypeIds_Number:
            return JavascriptMath::TryToInt64(JavascriptNumber::GetValue(aValue));
        default:
            return (unsigned __int64)JavascriptConversion::ToInt32_Full(aValue, scriptContext);
        }
    }

    unsigned __int64 JavascriptConversion::ToUInt64(Var aValue, ScriptContext* scriptContext)
    {
        switch (JavascriptOperators::GetTypeId(aValue))
        {
        case TypeIds_Integer:
            {
                return (unsigned __int64)TaggedInt::ToInt32(aValue);
            }
        case TypeIds_Int64Number:
            {
            JavascriptInt64Number* int64Number = JavascriptInt64Number::FromVar(aValue);
            return (unsigned __int64)int64Number->GetValue();
            }
        case TypeIds_UInt64Number:
            {
            JavascriptUInt64Number* uint64Number = JavascriptUInt64Number::FromVar(aValue);
            return uint64Number->GetValue();
            }
        case TypeIds_Number:
            return static_cast<unsigned __int64>(JavascriptMath::TryToInt64(JavascriptNumber::GetValue(aValue)));
        default:
            return (unsigned __int64)JavascriptConversion::ToInt32_Full(aValue, scriptContext);
        }
    }

    BOOL JavascriptConversion::ToInt32Finite(double value, int32* result)
    {
        if((!NumberUtilities::IsFinite(value)) || JavascriptNumber::IsNan(value))
        {
            *result = 0;
            return false;
        }
        else
        {
            *result = JavascriptMath::ToInt32Core(value);
            return true;
        }
    }

    //----------------------------------------------------------------------------
    // (ES3.0: S9.6).
    //----------------------------------------------------------------------------
    uint32 JavascriptConversion::ToUInt32_Full(Var aValue, ScriptContext* scriptContext)
    {
        AssertMsg(!TaggedInt::Is(aValue), "Should be detected");
        ScriptContext * objectScriptContext = RecyclableObject::Is(aValue) ? RecyclableObject::FromVar(aValue)->GetScriptContext() : nullptr;
        BOOL fPrimitiveOnly = false;
        while(true)
        {
            switch (JavascriptOperators::GetTypeId(aValue))
            {
            case TypeIds_Symbol:
                JavascriptError::TryThrowTypeError(objectScriptContext, scriptContext, JSERR_NeedNumber);
                // Fallthrough to return 0 if exceptions are disabled
            case TypeIds_Undefined:
            case TypeIds_Null:
                return  0;

            case TypeIds_Integer:
                return TaggedInt::ToUInt32(aValue);

            case TypeIds_Boolean:
                return JavascriptBoolean::FromVar(aValue)->GetValue() ? 1 : +0;

            case TypeIds_Number:
                return JavascriptMath::ToUInt32(JavascriptNumber::GetValue(aValue));

            case TypeIds_Int64Number:
                // we won't lose precision if the int64 is within 32bit boundary; otherwise we need to
                // treat it as double anyhow.
                return JavascriptMath::ToUInt32((double)JavascriptInt64Number::FromVar(aValue)->GetValue());

            case TypeIds_UInt64Number:
                // we won't lose precision if the int64 is within 32bit boundary; otherwise we need to
                // treat it as double anyhow.
                return JavascriptMath::ToUInt32((double)JavascriptUInt64Number::FromVar(aValue)->GetValue());

            case TypeIds_String:
            {
                double result;
                if (JavascriptString::FromVar(aValue)->ToDouble(&result))
                {
                    return JavascriptMath::ToUInt32(result);
                }
                // If the string isn't a valid number, ToDouble returns NaN, and ToUInt32 of that is 0
                return 0;
            }

            case TypeIds_VariantDate:
                return JavascriptMath::ToUInt32(ToNumber_Full(aValue, scriptContext));

#ifdef ENABLE_SIMDJS
            case TypeIds_SIMDFloat32x4:
            case TypeIds_SIMDFloat64x2:
            case TypeIds_SIMDInt32x4:
            case TypeIds_SIMDInt16x8:
            case TypeIds_SIMDInt8x16:
            case TypeIds_SIMDBool32x4:
            case TypeIds_SIMDBool16x8:
            case TypeIds_SIMDBool8x16:
            case TypeIds_SIMDUint32x4:
            case TypeIds_SIMDUint16x8:
            case TypeIds_SIMDUint8x16:
                JavascriptError::ThrowError(scriptContext, JSERR_NeedNumber);
#endif

            default:
                {
                    AssertMsg(JavascriptOperators::IsObject(aValue), "bad type object in conversion ToUInt32");
                    if(fPrimitiveOnly)
                    {
                        AssertMsg(FALSE, "wrong call in ToUInt32_Full, no dynamic objects should get here");
                        JavascriptError::ThrowError(scriptContext, VBSERR_OLENoPropOrMethod);
                    }
                    fPrimitiveOnly = true;
                    aValue = ToPrimitive(aValue, JavascriptHint::HintNumber, scriptContext);
                }
            }
        }
    }

    uint32 JavascriptConversion::ToUInt32(double T1)
    {
        // Same as doing ToInt32 and reinterpret the bits as uint32
        return (uint32)JavascriptMath::ToInt32Core(T1);
    }

    //----------------------------------------------------------------------------
    // ToUInt16() converts the given Var to a UInt16 value, as described in
    // (ES3.0: S9.6).
    //----------------------------------------------------------------------------
    uint16 JavascriptConversion::ToUInt16_Full(IN  Var aValue, ScriptContext* scriptContext)
    {
        AssertMsg(!TaggedInt::Is(aValue), "Should be detected");
        ScriptContext * objectScriptContext = RecyclableObject::Is(aValue) ? RecyclableObject::FromVar(aValue)->GetScriptContext() : nullptr;
        BOOL fPrimitiveOnly = false;
        while(true)
        {
            switch (JavascriptOperators::GetTypeId(aValue))
            {
            case TypeIds_Symbol:
                JavascriptError::TryThrowTypeError(objectScriptContext, scriptContext, JSERR_NeedNumber);
                // Fallthrough to return 0 if exceptions are disabled
            case TypeIds_Undefined:
            case TypeIds_Null:
                return  0;

            case TypeIds_Integer:
                return TaggedInt::ToUInt16(aValue);

            case TypeIds_Boolean:
                return JavascriptBoolean::FromVar(aValue)->GetValue() ? 1 : +0;

            case TypeIds_Number:
                return ToUInt16(JavascriptNumber::GetValue(aValue));

            case TypeIds_Int64Number:
                // we won't lose precision if the int64 is within 16bit boundary; otherwise we need to
                // treat it as double anyhow.
                return ToUInt16((double)JavascriptInt64Number::FromVar(aValue)->GetValue());

            case TypeIds_UInt64Number:
                // we won't lose precision if the int64 is within 16bit boundary; otherwise we need to
                // treat it as double anyhow.
                return ToUInt16((double)JavascriptUInt64Number::FromVar(aValue)->GetValue());

            case TypeIds_String:
            {
                double result;
                if (JavascriptString::FromVar(aValue)->ToDouble(&result))
                {
                    return ToUInt16(result);
                }
                // If the string isn't a valid number, ToDouble is NaN, and ToUInt16 of that is 0
                return 0;
            }

            case TypeIds_VariantDate:
                return ToUInt16(ToNumber_Full(aValue, scriptContext));

#ifdef ENABLE_SIMDJS
            case TypeIds_SIMDFloat32x4:
            case TypeIds_SIMDFloat64x2:
            case TypeIds_SIMDInt32x4:
            case TypeIds_SIMDInt16x8:
            case TypeIds_SIMDInt8x16:
            case TypeIds_SIMDBool32x4:
            case TypeIds_SIMDBool16x8:
            case TypeIds_SIMDBool8x16:
            case TypeIds_SIMDUint32x4:
            case TypeIds_SIMDUint16x8:
            case TypeIds_SIMDUint8x16:
                JavascriptError::ThrowError(scriptContext, JSERR_NeedNumber);
#endif

            default:
                {
                    AssertMsg(JavascriptOperators::IsObject(aValue), "bad type object in conversion ToUIn16");
                    if(fPrimitiveOnly)
                    {
                        AssertMsg(FALSE, "wrong call in ToUInt16, no dynamic objects should get here");
                        JavascriptError::ThrowError(scriptContext, VBSERR_OLENoPropOrMethod);
                    }
                    fPrimitiveOnly = true;
                    aValue = ToPrimitive(aValue, JavascriptHint::HintNumber, scriptContext);
                }
            }
        }
    }

    inline uint16 JavascriptConversion::ToUInt16(double T1)
    {
        //
        // VC does the right thing here, if we first convert to uint32 and then to uint16
        // Spec says mod should be done.
        //

        uint32 result = JavascriptConversion::ToUInt32(T1);
#if defined(_M_IX86) && _MSC_FULL_VER < 160030329
        // Well VC doesn't actually do the right thing...  It takes (uint16)(uint32)double and removes the
        // middle uint32 cast to (uint16)double, which isn't the same thing.  Somehow, it only seems to be a
        // problem for x86. Forcing a store to uint32 prevents the incorrect optimization.
        //
        // A bug has been filled in the Dev11 database: TF bug id #901495
        // Fixed in compiler 16.00.30329.00
        volatile uint32 volResult = result;
#endif
        return (uint16) result;
    }

    JavascriptString * JavascriptConversion::ToPrimitiveString(Var aValue, ScriptContext * scriptContext)
    {
        return ToString(ToPrimitive(aValue, JavascriptHint::None, scriptContext), scriptContext);
    }

    int64 JavascriptConversion::ToLength(Var aValue, ScriptContext* scriptContext)
    {
        if (TaggedInt::Is(aValue))
        {
            int64 length = TaggedInt::ToInt64(aValue);
            return (length < 0) ? 0 : length;
        }

        double length = JavascriptConversion::ToInteger(aValue, scriptContext);

        if (length < 0.0 || JavascriptNumber::IsNegZero(length))
        {
            length = 0.0;
        }
        else if (length > Math::MAX_SAFE_INTEGER)
        {
            length = Math::MAX_SAFE_INTEGER;
        }

        return NumberUtilities::TryToInt64(length);
    }
} // namespace Js<|MERGE_RESOLUTION|>--- conflicted
+++ resolved
@@ -276,12 +276,8 @@
 
             default:
             {
-<<<<<<< HEAD
 #ifdef ENABLE_SIMDJS
-                if (IsSimdType(aValue))
-=======
                 if (SIMDUtils::IsSimdType(aValue))
->>>>>>> d6cb247d
                 {
                     *object = scriptContext->GetLibrary()->CreateSIMDObject(aValue, JavascriptOperators::GetTypeId(aValue));
                 }
@@ -431,12 +427,8 @@
             return JavascriptUInt64Number::FromVar(aValue)->ToJavascriptNumber();
 
         default:
-<<<<<<< HEAD
 #ifdef ENABLE_SIMDJS
-            if (IsSimdType(aValue))
-=======
             if (SIMDUtils::IsSimdType(aValue))
->>>>>>> d6cb247d
             {
                 return aValue;
             }
