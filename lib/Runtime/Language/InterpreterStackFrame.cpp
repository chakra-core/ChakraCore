--- conflicted
+++ resolved
@@ -3795,7 +3795,6 @@
     template <class T>
     void InterpreterStackFrame::OP_AsmCall(const unaligned T* playout)
     {
-<<<<<<< HEAD
         Var target = GetRegRawPtr(playout->Function);
 
         RecyclableObject * function = OP_CallGetFunc(target);
@@ -3820,10 +3819,7 @@
         }
 
         PopOut(playout->ArgCount);
-=======
-        OP_CallCommon(playout, OP_CallGetFunc(GetRegAllowStackVar(playout->Function)), CallFlags_None);
-    }
->>>>>>> ffe59396
+    }
 
     template <class T>
     void InterpreterStackFrame::OP_EnsureHeapAttached(const unaligned T* playout)
