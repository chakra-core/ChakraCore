//-------------------------------------------------------------------------------------------------------
// Copyright (C) Microsoft Corporation and contributors. All rights reserved.
// Licensed under the MIT license. See LICENSE.txt file in the project root for full license information.
//-------------------------------------------------------------------------------------------------------

#include "RuntimeLanguagePch.h"
#include "EHBailoutData.h"
#include "Library/JavascriptRegularExpression.h"
#if DBG_DUMP
#include "ByteCode/OpCodeUtilAsmJs.h"
#endif

#include "Language/InterpreterStackFrame.h"
#include "Library/JavascriptGeneratorFunction.h"
#include "Library/ForInObjectEnumerator.h"

///----------------------------------------------------------------------------
///
/// macros PROCESS_INtoOUT
///
/// This set of macros defines standard patterns for processing OpCodes in
/// RcInterpreter::Run().  Each macro is named for "in" - "out":
/// - A: Var
/// - I: Integer
/// - R: Double
/// - X: Nothing
///
/// Examples:
/// - "A2toA1" reads two registers, each storing an Var, and writes a single
///   register with a new Var.
/// - "A1I1toA2" reads two registers, first an Var and second an Int32, then
///   writes two Var registers.
///
/// Although these could use lookup tables to standard OpLayout types, this
/// additional indirection would slow the main interpreter loop further by
/// preventing the main 'switch' statement from using the OpCode to become a
/// direct local-function jump.
///----------------------------------------------------------------------------

#define PROCESS_FALLTHROUGH(name, func) \
    case OpCode::name:
#define PROCESS_FALLTHROUGH_COMMON(name, func, suffix) \
    case OpCode::name:

#define PROCESS_READ_LAYOUT(name, layout, suffix) \
    CompileAssert(OpCodeInfo<OpCode::name>::Layout == OpLayoutType::layout); \
    const unaligned OpLayout##layout##suffix * playout = m_reader.layout##suffix(ip); \
    Assert((playout != nullptr) == (Js::OpLayoutType::##layout != Js::OpLayoutType::Empty)); // Make sure playout is used


#define PROCESS_NOP_COMMON(name, layout, suffix) \
    case OpCode::name: \
    { \
        PROCESS_READ_LAYOUT(name, layout, suffix); \
        break; \
    }

#define PROCESS_NOP(name, layout) PROCESS_NOP_COMMON(name, layout,)

#define PROCESS_CUSTOM_COMMON(name, func, layout, suffix) \
    case OpCode::name: \
    { \
        PROCESS_READ_LAYOUT(name, layout, suffix); \
        func(playout); \
        break; \
    }

#define PROCESS_CUSTOM(name, func, layout) PROCESS_CUSTOM_COMMON(name, func, layout,)

#define PROCESS_CUSTOM_L_COMMON(name, func, layout, regslot, suffix) \
    case OpCode::name: \
    { \
        PROCESS_READ_LAYOUT(name, layout, suffix); \
        func(playout); \
        break; \
    }

#define PROCESS_CUSTOM_L(name, func, layout, regslot) PROCESS_CUSTOM_L_COMMON(name, func, layout, regslot,)

#define PROCESS_CUSTOM_L_Arg_COMMON(name, func, suffix) PROCESS_CUSTOM_L_COMMON(name, func, Arg, Arg, suffix)
#define PROCESS_CUSTOM_L_Arg2_COMMON(name, func, layout, suffix) PROCESS_CUSTOM_L_COMMON(name, func, layout, Arg, suffix)
#define PROCESS_CUSTOM_L_Arg(name, func) PROCESS_CUSTOM_L_COMMON(name, func, Arg, Arg,)

#define PROCESS_CUSTOM_ArgNoSrc_COMMON(name, func, suffix) PROCESS_CUSTOM_COMMON(name, func, ArgNoSrc, suffix)
#define PROCESS_CUSTOM_ArgNoSrc(name, func) PROCESS_CUSTOM_COMMON(name, func, ArgNoSrc,)

#define PROCESS_CUSTOM_L_R0_COMMON(name, func, layout, suffix) PROCESS_CUSTOM_L_COMMON(name, func, layout, R0, suffix)
#define PROCESS_CUSTOM_L_R0(name, func, layout) PROCESS_CUSTOM_L_COMMON(name, func, layout, R0,)

#define PROCESS_CUSTOM_L_Value_COMMON(name, func, layout, suffix) PROCESS_CUSTOM_L_COMMON(name, func, layout, Value, suffix)
#define PROCESS_CUSTOM_L_Value(name, func, layout) PROCESS_CUSTOM_L_COMMON(name, func, layout, Value,)

#define PROCESS_TRY(name, func) \
    case OpCode::name: \
    { \
        PROCESS_READ_LAYOUT(name, Br,); \
        func(playout); \
        ip = m_reader.GetIP(); \
        break; \
    }

#define PROCESS_EMPTY(name, func) \
    case OpCode::name: \
    { \
        PROCESS_READ_LAYOUT(name, Empty, ); \
        func(); \
        ip = m_reader.GetIP(); \
        break; \
    }

#define PROCESS_TRYBR2_COMMON(name, func, suffix) \
    case OpCode::name: \
    { \
        PROCESS_READ_LAYOUT(name, BrReg2, suffix); \
        func((const byte*)(playout + 1), playout->RelativeJumpOffset, playout->R1, playout->R2); \
        ip = m_reader.GetIP(); \
        break; \
    }

#define PROCESS_CALL_COMMON(name, func, layout, suffix) \
    case OpCode::name: \
    { \
        PROCESS_READ_LAYOUT(name, layout, suffix); \
        func(playout); \
        break; \
    }

#define PROCESS_CALL(name, func, layout) PROCESS_CALL_COMMON(name, func, layout,)

#define PROCESS_CALL_FLAGS_COMMON(name, func, layout, flags, suffix) \
    case OpCode::name: \
    { \
        PROCESS_READ_LAYOUT(name, layout, suffix); \
        func(playout, flags); \
        break; \
    }

#define PROCESS_CALL_FLAGS(name, func, layout, regslot) PROCESS_CALL_FLAGS_COMMON(name, func, layout, regslot,)

#define PROCESS_CALL_FLAGS_None_COMMON(name, func, layout, suffix) PROCESS_CALL_FLAGS_COMMON(name, func, layout, CallFlags_None, suffix)
#define PROCESS_CALL_FLAGS_None(name, func, layout) PROCESS_CALL_FLAGS_COMMON(name, func, layout, CallFlags_None,)

#define PROCESS_CALL_FLAGS_Value_COMMON(name, func, layout, suffix) PROCESS_CALL_FLAGS_COMMON(name, func, layout, CallFlags_Value, suffix)
#define PROCESS_CALL_FLAGS_Value(name, func, layout) PROCESS_CALL_FLAGS_COMMON(name, func, layout, CallFlags_Value,)

#define PROCESS_CALL_FLAGS_CallEval_COMMON(name, func, layout, suffix) PROCESS_CALL_FLAGS_COMMON(name, func, layout, CallFlags_ExtraArg, suffix)
#define PROCESS_CALL_FLAGS_CallEval(name, func, layout) PROCESS_CALL_FLAGS_COMMON(name, func, layout, CallFlags_ExtraArg,)

#define PROCESS_A1toXX_ALLOW_STACK_COMMON(name, func, suffix) \
    case OpCode::name: \
    { \
        PROCESS_READ_LAYOUT(name, Reg1, suffix); \
        func(GetRegAllowStackVar(playout->R0)); \
        break; \
    }

#define PROCESS_A1toXX_COMMON(name, func, suffix) \
    case OpCode::name: \
    { \
        PROCESS_READ_LAYOUT(name, Reg1, suffix); \
        func(GetReg(playout->R0)); \
        break; \
    }

#define PROCESS_A1toXX(name, func) PROCESS_A1toXX_COMMON(name, func,)

#define PROCESS_A1toXXMem_COMMON(name, func, suffix) \
    case OpCode::name: \
    { \
        PROCESS_READ_LAYOUT(name, Reg1, suffix); \
        func(GetReg(playout->R0), GetScriptContext()); \
        break; \
    }

#define PROCESS_A1toXXMem(name, func) PROCESS_A1toXXMem_COMMON(name, func,)

#define PROCESS_A1toXXMemNonVar_COMMON(name, func, type, suffix) \
    case OpCode::name: \
    { \
        PROCESS_READ_LAYOUT(name, Reg1, suffix); \
        func((type)GetNonVarReg(playout->R0), GetScriptContext()); \
        break; \
    }

#define PROCESS_A1toXXMemNonVar(name, func, type) PROCESS_A1toXXMemNonVar_COMMON(name, func, type,)

#define PROCESS_XXtoA1_COMMON(name, func, suffix) \
    case OpCode::name: \
    { \
        PROCESS_READ_LAYOUT(name, Reg1, suffix); \
        SetReg(playout->R0, \
                func()); \
        break; \
    }

#define PROCESS_XXtoA1(name, func) PROCESS_XXtoA1_COMMON(name, func,)

#define PROCESS_XXtoA1NonVar_COMMON(name, func, suffix) \
    case OpCode::name: \
    { \
        PROCESS_READ_LAYOUT(name, Reg1, suffix); \
        SetNonVarReg(playout->R0, \
                func()); \
        break; \
    }

#define PROCESS_XXtoA1NonVar(name, func) PROCESS_XXtoA1NonVar_COMMON(name, func,)

#define PROCESS_XXtoA1Mem_COMMON(name, func, suffix) \
    case OpCode::name: \
    { \
        PROCESS_READ_LAYOUT(name, Reg1, suffix); \
        SetReg(playout->R0, \
                func(GetScriptContext())); \
        break; \
    }

#define PROCESS_XXtoA1Mem(name, func) PROCESS_XXtoA1Mem_COMMON(name, func,)

#define PROCESS_A1toA1_ALLOW_STACK_COMMON(name, func, suffix) \
    case OpCode::name: \
    { \
        PROCESS_READ_LAYOUT(name, Reg2, suffix); \
        SetRegAllowStackVar(playout->R0, \
                func(GetRegAllowStackVar(playout->R1))); \
        break; \
    }

#define PROCESS_A1toA1_ALLOW_STACK(name, func) PROCESS_A1toA1_ALLOW_STACK_COMMON(name, func,)

#define PROCESS_A1toA1_COMMON(name, func, suffix) \
    case OpCode::name: \
    { \
        PROCESS_READ_LAYOUT(name, Reg2, suffix); \
        SetReg(playout->R0, \
                func(GetReg(playout->R1))); \
        break; \
    }

#define PROCESS_A1toA1(name, func) PROCESS_A1toA1_COMMON(name, func,)


#define PROCESS_A1toA1Profiled_COMMON(name, func, suffix) \
    case OpCode::name: \
    { \
        PROCESS_READ_LAYOUT(name, ProfiledReg2, suffix); \
        SetReg(playout->R0, \
                func(GetReg(playout->R1), playout->profileId)); \
        break; \
    }

#define PROCESS_A1toA1Profiled(name, func) PROCESS_A1toA1Profiled_COMMON(name, func,)

#define PROCESS_A1toA1CallNoArg_COMMON(name, func, layout, suffix) \
    case OpCode::name: \
    { \
        PROCESS_READ_LAYOUT(name, layout, suffix); \
        SetReg(playout->R0, \
                func(playout)); \
        break; \
    }

#define PROCESS_A1toA1CallNoArg(name, func, layout) PROCESS_A1toA1CallNoArg_COMMON(name, func, layout,)

#define PROCESS_A1toA1Mem_COMMON(name, func, suffix) \
    case OpCode::name: \
    { \
        PROCESS_READ_LAYOUT(name, Reg2, suffix); \
        SetReg(playout->R0, \
                func(GetReg(playout->R1),GetScriptContext())); \
        break; \
    }

#define PROCESS_A1toA1Mem(name, func) PROCESS_A1toA1Mem_COMMON(name, func,)

#define PROCESS_A1toA1NonVar_COMMON(name, func, suffix) \
    case OpCode::name: \
    { \
        PROCESS_READ_LAYOUT(name, Reg2, suffix); \
        SetNonVarReg(playout->R0, \
                func(GetNonVarReg(playout->R1))); \
        break; \
    }

#define PROCESS_A1toA1NonVar(name, func) PROCESS_A1toA1NonVar_COMMON(name, func,)

#define PROCESS_A1toA1MemNonVar_COMMON(name, func, suffix) \
    case OpCode::name: \
    { \
        PROCESS_READ_LAYOUT(name, Reg2, suffix); \
        SetNonVarReg(playout->R0, \
                func(GetNonVarReg(playout->R1),GetScriptContext())); \
        break; \
    }

#define PROCESS_A1toA1MemNonVar(name, func) PROCESS_A1toA1MemNonVar_COMMON(name, func,)

#define PROCESS_INNERtoA1_COMMON(name, func, suffix) \
    case OpCode::name: \
    { \
        PROCESS_READ_LAYOUT(name, Reg1Unsigned1, suffix); \
        SetReg(playout->R0, InnerScopeFromIndex(playout->C1)); \
        break; \
    }

#define PROCESS_INNERtoA1(name, fun) PROCESS_INNERtoA1_COMMON(name, func,)

#define PROCESS_U1toINNERMemNonVar_COMMON(name, func, suffix) \
    case OpCode::name: \
    { \
        PROCESS_READ_LAYOUT(name, Unsigned1, suffix); \
        SetInnerScopeFromIndex(playout->C1, func(GetScriptContext())); \
        break; \
    }

#define PROCESS_U1toINNERMemNonVar(name, func) PROCESS_U1toINNERMemNonVar_COMMON(name, func,)

#define PROCESS_XXINNERtoA1MemNonVar_COMMON(name, func, suffix) \
    case OpCode::name: \
    { \
        PROCESS_READ_LAYOUT(name, Reg1Unsigned1, suffix); \
        SetNonVarReg(playout->R0, \
                func(InnerScopeFromIndex(playout->C1), GetScriptContext())); \
        break; \
    }

#define PROCESS_XXINNERtoA1MemNonVar(name, func) PROCESS_XXINNERtoA1MemNonVar_COMMON(name, func,)

#define PROCESS_A1INNERtoA1MemNonVar_COMMON(name, func, suffix) \
    case OpCode::name: \
    { \
        PROCESS_READ_LAYOUT(name, Reg2Int1, suffix); \
        SetNonVarReg(playout->R0, \
                func(InnerScopeFromIndex(playout->C1), GetNonVarReg(playout->R1), GetScriptContext())); \
        break; \
    }

#define PROCESS_A1LOCALtoA1MemNonVar(name, func) PROCESS_A1LOCALtoA1MemNonVar_COMMON(name, func,)

#define PROCESS_LOCALI1toA1_COMMON(name, func, suffix) \
    case OpCode::name: \
    { \
        PROCESS_READ_LAYOUT(name, Reg1Unsigned1, suffix); \
        SetReg(playout->R0, \
                func(this->localClosure, playout->C1)); \
        break; \
    }

#define PROCESS_LOCALI1toA1(name, func) PROCESS_LOCALI1toA1_COMMON(name, func,)

#define PROCESS_A1I1toA1_COMMON(name, func, suffix) \
    case OpCode::name: \
    { \
        PROCESS_READ_LAYOUT(name, Reg2Int1, suffix); \
        SetReg(playout->R0, \
                func(GetReg(playout->R1), playout->C1)); \
        break; \
    }

#define PROCESS_A1I1toA1(name, func) PROCESS_A1I1toA1_COMMON(name, func,)

#define PROCESS_A1I1toA1Mem_COMMON(name, func, suffix) \
    case OpCode::name: \
    { \
        PROCESS_READ_LAYOUT(name, Reg2Int1, suffix); \
        SetReg(playout->R0, \
                func(GetReg(playout->R1), playout->C1, GetScriptContext())); \
        break; \
    }

#define PROCESS_A1I1toA1Mem(name, func) PROCESS_A1I1toA1Mem_COMMON(name, func,)

#define PROCESS_RegextoA1_COMMON(name, func, suffix) \
    case OpCode::name: \
    { \
        PROCESS_READ_LAYOUT(name, Reg1Unsigned1, suffix); \
        SetReg(playout->R0, \
                func(this->m_functionBody->GetLiteralRegex(playout->C1), GetScriptContext())); \
        break; \
    }

#define PROCESS_RegextoA1(name, func) PROCESS_RegextoA1_COMMON(name, func,)

#define PROCESS_A2toXX_COMMON(name, func, suffix) \
    case OpCode::name: \
    { \
        PROCESS_READ_LAYOUT(name, Reg2, suffix); \
        func(GetReg(playout->R0), GetReg(playout->R1)); \
        break; \
    }

#define PROCESS_A2toXX(name, func) PROCESS_A2toXX_COMMON(name, func,)

#define PROCESS_A2toXXMemNonVar_COMMON(name, func, suffix) \
    case OpCode::name: \
    { \
        PROCESS_READ_LAYOUT(name, Reg2, suffix); \
        func(GetNonVarReg(playout->R0), GetNonVarReg(playout->R1), GetScriptContext()); \
        break; \
    }

#define PROCESS_A2toXXMemNonVar(name, func) PROCESS_A2toXXMemNonVar_COMMON(name, func,)

#define PROCESS_A1NonVarToA1_COMMON(name, func, suffix) \
    case OpCode::name: \
    { \
        PROCESS_READ_LAYOUT(name, Reg2, suffix); \
        SetReg(playout->R0, \
            func(GetNonVarReg(playout->R1))); \
        break; \
    }


#define PROCESS_A2NonVarToA1Reg_COMMON(name, func, suffix) \
    case OpCode::name: \
    { \
        PROCESS_READ_LAYOUT(name, Reg3, suffix); \
        SetReg(playout->R0, \
            func(GetNonVarReg(playout->R1), playout->R2)); \
        break; \
    }

#define PROCESS_A2toA1Mem_COMMON(name, func, suffix) \
    case OpCode::name: \
    { \
        PROCESS_READ_LAYOUT(name, Reg3, suffix); \
        SetReg(playout->R0, \
                func(GetReg(playout->R1), GetReg(playout->R2),GetScriptContext())); \
        break; \
    }

#define PROCESS_A2toA1Mem(name, func) PROCESS_A2toA1Mem_COMMON(name, func,)

#define PROCESS_A2toA1MemProfiled_COMMON(name, func, suffix) \
    case OpCode::name: \
    { \
        PROCESS_READ_LAYOUT(name, ProfiledReg3, suffix); \
        SetReg(playout->R0, \
        func(GetReg(playout->R1), GetReg(playout->R2),GetScriptContext(), playout->profileId)); \
        break; \
    }

#define PROCESS_A2toA1MemProfiled(name, func) PROCESS_A2toA1MemProfiled_COMMON(name, func,)

#define PROCESS_A2toA1NonVar_COMMON(name, func, suffix) \
    case OpCode::name: \
    { \
        PROCESS_READ_LAYOUT(name, Reg3, suffix); \
        SetNonVarReg(playout->R0, \
                func(GetNonVarReg(playout->R1), GetNonVarReg(playout->R2))); \
        break; \
    }

#define PROCESS_A2toA1NonVar(name, func) PROCESS_A2toA1NonVar_COMMON(name, func,)

#define PROCESS_A2toA1MemNonVar_COMMON(name, func, suffix) \
    case OpCode::name: \
    { \
        PROCESS_READ_LAYOUT(name, Reg3, suffix); \
        SetNonVarReg(playout->R0, \
                func(GetNonVarReg(playout->R1), GetNonVarReg(playout->R2),GetScriptContext())); \
        break; \
    }

#define PROCESS_A2toA1MemNonVar(name, func) PROCESS_A2toA1MemNonVar_COMMON(name, func,)

#define PROCESS_CMMem_COMMON(name, func, suffix) \
    case OpCode::name: \
    { \
        PROCESS_READ_LAYOUT(name, Reg3, suffix); \
        SetReg(playout->R0, \
            func(GetReg(playout->R1), GetReg(playout->R2), GetScriptContext()) ? JavascriptBoolean::OP_LdTrue(GetScriptContext()) : \
                    JavascriptBoolean::OP_LdFalse(GetScriptContext())); \
        break; \
    }

#define PROCESS_CMMem(name, func) PROCESS_CMMem_COMMON(name, func,)

#define PROCESS_ELEM_RtU_to_XX_COMMON(name, func, suffix) \
    case OpCode::name: \
    { \
        PROCESS_READ_LAYOUT(name, ElementRootU, suffix); \
        func(playout->PropertyIdIndex); \
        break; \
    }

#define PROCESS_ELEM_RtU_to_XX(name, func) PROCESS_ELEM_RtU_to_XX_COMMON(name, func,)

#define PROCESS_ELEM_C2_to_XX_COMMON(name, func, suffix) \
    case OpCode::name: \
    { \
        PROCESS_READ_LAYOUT(name, ElementScopedC, suffix); \
        func(GetEnvForEvalCode(), playout->PropertyIdIndex, GetReg(playout->Value)); \
        break; \
    }

#define PROCESS_ELEM_C2_to_XX(name, func) PROCESS_ELEM_C2_to_XX_COMMON(name, func,)

#define PROCESS_GET_ELEM_SLOT_FB_COMMON(name, func, suffix) \
    case OpCode::name: \
    { \
        PROCESS_READ_LAYOUT(name, ElementSlot, suffix); \
        SetReg(playout->Value, \
                func((FrameDisplay*)GetNonVarReg(playout->Instance), reinterpret_cast<Js::FunctionProxy**>(this->m_functionBody->GetNestedFuncReference(playout->SlotIndex)))); \
        break; \
    }

#define PROCESS_GET_ELEM_SLOT_FB(name, func) PROCESS_GET_ELEM_SLOT_FB_COMMON(name, func,)

#define PROCESS_GET_SLOT_FB_COMMON(name, func, suffix) \
    case OpCode::name: \
    { \
        PROCESS_READ_LAYOUT(name, ElementSlotI1, suffix); \
        SetReg(playout->Value, \
               func(this->GetFrameDisplayForNestedFunc(), reinterpret_cast<Js::FunctionProxy**>(this->m_functionBody->GetNestedFuncReference(playout->SlotIndex)))); \
        break; \
    }

#define PROCESS_GET_SLOT_FB(name, func) PROCESS_GET_SLOT_FB_COMMON(name, func,)

#define PROCESS_GET_ELEM_IMem_COMMON(name, func, suffix) \
    case OpCode::name: \
    { \
        PROCESS_READ_LAYOUT(name, ElementI, suffix); \
        SetReg(playout->Value, \
                func(GetReg(playout->Instance), GetReg(playout->Element), GetScriptContext())); \
        break; \
    }

#define PROCESS_GET_ELEM_IMem(name, func) PROCESS_GET_ELEM_IMem_COMMON(name, func,)

#define PROCESS_GET_ELEM_IMem_Strict_COMMON(name, func, suffix) \
    case OpCode::name: \
    { \
        PROCESS_READ_LAYOUT(name, ElementI, suffix); \
        SetReg(playout->Value, \
                func(GetReg(playout->Instance), GetReg(playout->Element), GetScriptContext(), PropertyOperation_StrictMode)); \
        break; \
    }

#define PROCESS_GET_ELEM_IMem_Strict(name, func) PROCESS_GET_ELEM_IMem_Strict_COMMON(name, func,)

#define PROCESS_BR(name, func) \
    case OpCode::name: \
    { \
        PROCESS_READ_LAYOUT(name, Br,); \
        ip = func(playout); \
        break; \
    }

#ifdef BYTECODE_BRANCH_ISLAND
#define PROCESS_BRLONG(name, func) \
    case OpCode::name: \
    { \
        PROCESS_READ_LAYOUT(name, BrLong,); \
        ip = func(playout); \
        break; \
    }
#endif

#define PROCESS_BRS(name,func)  \
    case OpCode::name: \
    { \
        PROCESS_READ_LAYOUT(name, BrS,); \
        if (func(playout->val,GetScriptContext())) \
        { \
            ip = m_reader.SetCurrentRelativeOffset(ip, playout->RelativeJumpOffset); \
        } \
        break; \
    }

#define PROCESS_BRB_COMMON(name, func, suffix) \
    case OpCode::name: \
    { \
        PROCESS_READ_LAYOUT(name, BrReg1, suffix); \
        if (func(GetReg(playout->R1))) \
        { \
            ip = m_reader.SetCurrentRelativeOffset(ip, playout->RelativeJumpOffset); \
        } \
        break; \
    }

#define PROCESS_BRB(name, func) PROCESS_BRB_COMMON(name, func,)

#define PROCESS_BRB_ALLOW_STACK_COMMON(name, func, suffix) \
    case OpCode::name: \
    { \
        PROCESS_READ_LAYOUT(name, BrReg1, suffix); \
        if (func(GetRegAllowStackVar(playout->R1))) \
        { \
            ip = m_reader.SetCurrentRelativeOffset(ip, playout->RelativeJumpOffset); \
        } \
        break; \
    }

#define PROCESS_BRB_ALLOW_STACK(name, func) PROCESS_BRB_ALLOW_STACK_COMMON(name, func,)

#define PROCESS_BRBS_COMMON(name, func, suffix) \
    case OpCode::name: \
    { \
        PROCESS_READ_LAYOUT(name, BrReg1, suffix); \
        if (func(GetReg(playout->R1), GetScriptContext())) \
        { \
            ip = m_reader.SetCurrentRelativeOffset(ip, playout->RelativeJumpOffset); \
        } \
        break; \
    }

#define PROCESS_BRBS(name, func) PROCESS_BRBS_COMMON(name, func,)

#define PROCESS_BRBReturnP1toA1_COMMON(name, func, suffix) \
    case OpCode::name: \
    { \
        PROCESS_READ_LAYOUT(name, BrReg1Unsigned1, suffix); \
        SetReg(playout->R1, func(GetForInEnumerator(playout->C2))); \
        if (!GetReg(playout->R1)) \
        { \
            ip = m_reader.SetCurrentRelativeOffset(ip, playout->RelativeJumpOffset); \
        } \
        break; \
    }

#define PROCESS_BRBReturnP1toA1(name, func) PROCESS_BRBReturnP1toA1_COMMON(name, func,)

#define PROCESS_BRBMem_ALLOW_STACK_COMMON(name, func, suffix) \
    case OpCode::name: \
    { \
        PROCESS_READ_LAYOUT(name, BrReg1, suffix); \
        if (func(GetRegAllowStackVar(playout->R1),GetScriptContext())) \
        { \
            ip = m_reader.SetCurrentRelativeOffset(ip, playout->RelativeJumpOffset); \
        } \
        break; \
    }
#define PROCESS_BRBMem_ALLOW_STACK(name, func) PROCESS_BRBMem_ALLOW_STACK_COMMON(name, func,)

#define PROCESS_BRCMem_COMMON(name, func,suffix) \
    case OpCode::name: \
    { \
        PROCESS_READ_LAYOUT(name, BrReg2, suffix); \
        if (func(GetReg(playout->R1), GetReg(playout->R2),GetScriptContext())) \
        { \
            ip = m_reader.SetCurrentRelativeOffset(ip, playout->RelativeJumpOffset); \
        } \
        break; \
    }

#define PROCESS_BRCMem(name, func) PROCESS_BRCMem_COMMON(name, func,)

#define PROCESS_BRPROP(name, func) \
    case OpCode::name: \
    { \
        PROCESS_READ_LAYOUT(name, BrProperty,); \
        if (func(GetReg(playout->Instance), playout->PropertyIdIndex, GetScriptContext())) \
        { \
            ip = m_reader.SetCurrentRelativeOffset(ip, playout->RelativeJumpOffset); \
        } \
        break; \
    }

#define PROCESS_BRLOCALPROP(name, func) \
    case OpCode::name: \
    { \
        PROCESS_READ_LAYOUT(name, BrLocalProperty,); \
        if (func(this->localClosure, playout->PropertyIdIndex, GetScriptContext())) \
        { \
            ip = m_reader.SetCurrentRelativeOffset(ip, playout->RelativeJumpOffset); \
        } \
        break; \
    }

#define PROCESS_BRENVPROP(name, func) \
    case OpCode::name: \
    { \
        PROCESS_READ_LAYOUT(name, BrEnvProperty,); \
        if (func(LdEnv(), playout->SlotIndex, playout->PropertyIdIndex, GetScriptContext())) \
        { \
            ip = m_reader.SetCurrentRelativeOffset(ip, playout->RelativeJumpOffset); \
        } \
        break; \
    }

#define PROCESS_W1(name, func) \
    case OpCode::name: \
    { \
        PROCESS_READ_LAYOUT(name, W1,); \
        func(playout->C1, GetScriptContext()); \
        break; \
    }

#define PROCESS_U1toA1_COMMON(name, func, suffix) \
    case OpCode::name: \
    { \
        PROCESS_READ_LAYOUT(name, Reg1Unsigned1, suffix); \
        SetReg(playout->R0, \
                func(playout->C1,GetScriptContext())); \
        break; \
    }
#define PROCESS_U1toA1(name, func) PROCESS_U1toA1_COMMON(name, func,)

#define PROCESS_U1toA1NonVar_COMMON(name, func, suffix) \
    case OpCode::name: \
    { \
        PROCESS_READ_LAYOUT(name, Reg1Unsigned1, suffix); \
        SetNonVarReg(playout->R0, \
                func(playout->C1)); \
        break; \
    }
#define PROCESS_U1toA1NonVar(name, func) PROCESS_U1toA1NonVar_COMMON(name, func,)

#define PROCESS_U1toA1NonVar_FuncBody_COMMON(name, func, suffix) \
    case OpCode::name: \
    { \
        PROCESS_READ_LAYOUT(name, Reg1Unsigned1, suffix); \
        SetNonVarReg(playout->R0, \
                func(playout->C1,GetScriptContext(), this->m_functionBody)); \
        break; \
    }
#define PROCESS_U1toA1NonVar_FuncBody(name, func) PROCESS_U1toA1NonVar_FuncBody_COMMON(name, func,)

#define PROCESS_A1I2toXXNonVar_FuncBody(name, func) PROCESS_A1I2toXXNonVar_FuncBody_COMMON(name, func,)

#define PROCESS_A1I2toXXNonVar_FuncBody_COMMON(name, func, suffix) \
    case OpCode::name: \
    { \
        PROCESS_READ_LAYOUT(name, Reg3, suffix); \
        func(playout->R0, playout->R1, playout->R2, GetScriptContext(), this->m_functionBody); \
        break; \
    }

#define PROCESS_A1U1toXX_COMMON(name, func, suffix) \
    case OpCode::name: \
    { \
        PROCESS_READ_LAYOUT(name, Reg1Unsigned1, suffix); \
        func(GetReg(playout->R0), playout->C1); \
        break; \
    }

#define PROCESS_A1U1toXX(name, func) PROCESS_A1U1toXX_COMMON(name, func,)

#define PROCESS_A1U1toXXWithCache_COMMON(name, func, suffix) \
    case OpCode::name: \
    { \
        PROCESS_READ_LAYOUT(name, ProfiledReg1Unsigned1, suffix); \
        func(GetReg(playout->R0), playout->C1, playout->profileId); \
        break; \
    }

#define PROCESS_A1U1toXXWithCache(name, func) PROCESS_A1U1toXXWithCache_COMMON(name, func,)

#define PROCESS_EnvU1toXX_COMMON(name, func, suffix) \
    case OpCode::name: \
    { \
        PROCESS_READ_LAYOUT(name, Unsigned1, suffix); \
        func(LdEnv(), playout->C1); \
        break; \
    }

#define PROCESS_EnvU1toXX(name, func) PROCESS_EnvU1toXX_COMMON(name, func,)

#define PROCESS_GET_ELEM_SLOTNonVar_COMMON(name, func, layout, suffix) \
    case OpCode::name: \
    { \
        PROCESS_READ_LAYOUT(name, layout, suffix); \
        SetNonVarReg(playout->Value, func(GetNonVarReg(playout->Instance), playout)); \
        break; \
    }

#define PROCESS_GET_ELEM_SLOTNonVar(name, func, layout) PROCESS_GET_ELEM_SLOTNonVar_COMMON(name, func, layout,)

#define PROCESS_GET_ELEM_LOCALSLOTNonVar_COMMON(name, func, layout, suffix) \
    case OpCode::name: \
    { \
        PROCESS_READ_LAYOUT(name, layout, suffix); \
        SetNonVarReg(playout->Value, func((Var*)GetLocalClosure(), playout)); \
        break; \
    }

#define PROCESS_GET_ELEM_LOCALSLOTNonVar(name, func, layout) PROCESS_GET_ELEM_LOCALSLOTNonVar_COMMON(name, func, layout,)

#define PROCESS_GET_ELEM_PARAMSLOTNonVar_COMMON(name, func, layout, suffix) \
    case OpCode::name: \
    { \
        PROCESS_READ_LAYOUT(name, layout, suffix); \
        SetNonVarReg(playout->Value, func((Var*)GetParamClosure(), playout)); \
        break; \
    }

#define PROCESS_GET_ELEM_PARAMSLOTNonVar(name, func, layout) PROCESS_GET_ELEM_PARAMSLOTNonVar_COMMON(name, func, layout,)

#define PROCESS_GET_ELEM_INNERSLOTNonVar_COMMON(name, func, layout, suffix) \
    case OpCode::name: \
    { \
        PROCESS_READ_LAYOUT(name, layout, suffix); \
        SetNonVarReg(playout->Value, func(InnerScopeFromIndex(playout->SlotIndex1), playout)); \
        break; \
    }

#define PROCESS_GET_ELEM_INNERSLOTNonVar(name, func, layout) PROCESS_GET_ELEM_INNERSLOTNonVar_COMMON(name, func, layout,)

#define PROCESS_GET_ELEM_ENVSLOTNonVar_COMMON(name, func, layout, suffix) \
    case OpCode::name: \
    { \
        PROCESS_READ_LAYOUT(name, layout, suffix); \
        SetNonVarReg(playout->Value, func(LdEnv(), playout)); \
        break; \
    }

#define PROCESS_GET_ELEM_ENVSLOTNonVar(name, func, layout) PROCESS_GET_ELEM_ENVSLOTNonVar_COMMON(name, func, layout,)

#define PROCESS_SET_ELEM_SLOTNonVar_COMMON(name, func, suffix) \
    case OpCode::name: \
    { \
        PROCESS_READ_LAYOUT(name, ElementSlot, suffix); \
        func(GetNonVarReg(playout->Instance), playout->SlotIndex, GetRegAllowStackVarEnableOnly(playout->Value)); \
        break; \
    }

#define PROCESS_SET_ELEM_SLOTNonVar(name, func) PROCESS_SET_ELEM_SLOTNonVar_COMMON(name, func,)

#define PROCESS_SET_ELEM_LOCALSLOTNonVar_COMMON(name, func, suffix) \
    case OpCode::name: \
    { \
        PROCESS_READ_LAYOUT(name, ElementSlotI1, suffix); \
        func((Var*)GetLocalClosure(), playout->SlotIndex, GetRegAllowStackVarEnableOnly(playout->Value)); \
        break; \
    }

#define PROCESS_SET_ELEM_LOCALSLOTNonVar(name, func) PROCESS_SET_ELEM_LOCALSLOTNonVar_COMMON(name, func,)

#define PROCESS_SET_ELEM_INNERSLOTNonVar_COMMON(name, func, suffix) \
    case OpCode::name: \
    { \
        PROCESS_READ_LAYOUT(name, ElementSlotI2, suffix); \
        func(InnerScopeFromIndex(playout->SlotIndex1), playout->SlotIndex2, GetRegAllowStackVarEnableOnly(playout->Value)); \
        break; \
    }

#define PROCESS_SET_ELEM_INNERSLOTNonVar(name, func) PROCESS_SET_ELEM_INNERSLOTNonVar_COMMON(name, func,)

#define PROCESS_SET_ELEM_ENVSLOTNonVar_COMMON(name, func, suffix) \
    case OpCode::name: \
    { \
        PROCESS_READ_LAYOUT(name, ElementSlotI2, suffix); \
        func(LdEnv(), playout->SlotIndex1, playout->SlotIndex2, GetRegAllowStackVarEnableOnly(playout->Value)); \
        break; \
    }

#define PROCESS_SET_ELEM_ENVSLOTNonVar(name, func) PROCESS_SET_ELEM_ENVSLOTNonVar_COMMON(name, func,)

/*---------------------------------------------------------------------------------------------- */
#define PROCESS_A3toA1Mem_COMMON(name, func, suffix) \
    case OpCode::name: \
    { \
        PROCESS_READ_LAYOUT(name, Reg4, suffix); \
        SetReg(playout->R0, \
                func(GetReg(playout->R1), GetReg(playout->R2), GetReg(playout->R3), GetScriptContext())); \
        break; \
    }

#define PROCESS_A3toA1Mem(name, func) PROCESS_A3toA1Mem_COMMON(name, func,)

/*---------------------------------------------------------------------------------------------- */
#define PROCESS_A2I1toA1Mem_COMMON(name, func, suffix) \
    case OpCode::name: \
    { \
        PROCESS_READ_LAYOUT(name, Reg3B1, suffix); \
        SetReg(playout->R0, \
                func(GetReg(playout->R1), GetReg(playout->R2), playout->B3, GetScriptContext())); \
        break; \
    }

#define PROCESS_A2I1toA1Mem(name, func) PROCESS_A2I1toA1Mem_COMMON(name, func,)

/*---------------------------------------------------------------------------------------------- */
#define PROCESS_A2I1toXXMem_COMMON(name, func, suffix) \
    case OpCode::name: \
    { \
        PROCESS_READ_LAYOUT(name, Reg2B1, suffix); \
        func(GetReg(playout->R0), GetReg(playout->R1), playout->B2, scriptContext); \
        break; \
    }

#define PROCESS_A2I1toXXMem(name, func) PROCESS_A2I1toXXMem_COMMON(name, func,)

/*---------------------------------------------------------------------------------------------- */
#define PROCESS_A3I1toXXMem_COMMON(name, func, suffix) \
    case OpCode::name: \
    { \
        PROCESS_READ_LAYOUT(name, Reg3B1, suffix); \
        func(GetReg(playout->R0), GetReg(playout->R1), GetReg(playout->R2), playout->B3, scriptContext); \
        break; \
    }

#define PROCESS_A3I1toXXMem(name, func) PROCESS_A3I1toXXMem_COMMON(name, func,)

#if ENABLE_PROFILE_INFO
#define PROCESS_IP_TARG_IMPL(name, func, layoutSize) \
    case OpCode::name: \
    { \
        Assert(!switchProfileMode); \
        ip = func<layoutSize, INTERPRETERPROFILE>(ip); \
        if(switchProfileMode) \
        { \
            m_reader.SetIP(ip); \
            return nullptr; \
        } \
        break; \
    }
#else
#define PROCESS_IP_TARG_IMPL(name, func, layoutSize) \
    case OpCode::name: \
    { \
        ip = func<layoutSize, INTERPRETERPROFILE>(ip); \
       break; \
    }
#endif

#define PROCESS_IP_TARG_COMMON(name, func, suffix) PROCESS_IP_TARG##suffix(name, func)

#define PROCESS_IP_TARG_Large(name, func) PROCESS_IP_TARG_IMPL(name, func, Js::LargeLayout)
#define PROCESS_IP_TARG_Medium(name, func) PROCESS_IP_TARG_IMPL(name, func, Js::MediumLayout)
#define PROCESS_IP_TARG_Small(name, func) PROCESS_IP_TARG_IMPL(name, func, Js::SmallLayout)


namespace Js
{
    extern const __declspec(selectany) uint32 TypedArrayViewMask[] =
    {
        (uint32)~0 //TYPE_INT8
        , (uint32)~0 //TYPE_UINT8
        , (uint32)~1 //TYPE_INT16
        , (uint32)~1 //TYPE_UINT16
        , (uint32)~3 //TYPE_INT32
        , (uint32)~3 //TYPE_UINT32
        , (uint32)~3 //TYPE_FLOAT32
        , (uint32)~7 //TYPE_FLOAT64
    };

#ifdef ASMJS_PLAT
    typedef void(InterpreterStackFrame::*ArrFunc)(uint32, RegSlot);

    const ArrFunc InterpreterStackFrame::StArrFunc[8] =
    {
        &InterpreterStackFrame::OP_StArr<int8>,
        &InterpreterStackFrame::OP_StArr<uint8>,
        &InterpreterStackFrame::OP_StArr<int16>,
        &InterpreterStackFrame::OP_StArr<uint16>,
        &InterpreterStackFrame::OP_StArr<int32>,
        &InterpreterStackFrame::OP_StArr<uint32>,
        &InterpreterStackFrame::OP_StArr<float>,
        &InterpreterStackFrame::OP_StArr<double>,
    };

    const ArrFunc InterpreterStackFrame::LdArrFunc[8] =
    {
        &InterpreterStackFrame::OP_LdArr<int8>,
        &InterpreterStackFrame::OP_LdArr<uint8>,
        &InterpreterStackFrame::OP_LdArr<int16>,
        &InterpreterStackFrame::OP_LdArr<uint16>,
        &InterpreterStackFrame::OP_LdArr<int32>,
        &InterpreterStackFrame::OP_LdArr<uint32>,
        &InterpreterStackFrame::OP_LdArr<float>,
        &InterpreterStackFrame::OP_LdArr<double>,
    };
#endif

    Var InterpreterStackFrame::InnerScopeFromRegSlot(RegSlot reg) const
    {
        return InnerScopeFromIndex(reg - m_functionBody->GetFirstInnerScopeRegister());
    }

    Var InterpreterStackFrame::InnerScopeFromIndex(uint32 index) const
    {
        if (index >= m_functionBody->GetInnerScopeCount())
        {
            AssertMsg(false, "Illegal byte code: bad inner scope index");
            Js::Throw::FatalInternalError();
        }
        Assert(this->innerScopeArray != nullptr);
        return this->innerScopeArray[index];
    }

    void InterpreterStackFrame::SetInnerScopeFromIndex(uint32 index, Var scope)
    {
        if (index >= m_functionBody->GetInnerScopeCount())
        {
            AssertMsg(false, "Illegal byte code: bad inner scope index");
            Js::Throw::FatalInternalError();
        }
        Assert(this->innerScopeArray != nullptr);
        this->innerScopeArray[index] = scope;
    }

    const int k_stackFrameVarCount = (sizeof(InterpreterStackFrame) + sizeof(Var) - 1) / sizeof(Var);
    InterpreterStackFrame::Setup::Setup(Js::ScriptFunction * function, Js::Arguments& args, bool bailedOut, bool inlinee)
        : function(function), inParams(args.Values), inSlotsCount(args.Info.Count), executeFunction(function->GetFunctionBody()), callFlags(args.Info.Flags), bailedOutOfInlinee(inlinee), bailedOut(bailedOut)
    {
        SetupInternal();
    }

    InterpreterStackFrame::Setup::Setup(Js::ScriptFunction * function, Var * inParams, int inSlotsCount)
        : function(function), inParams(inParams), inSlotsCount(inSlotsCount), executeFunction(function->GetFunctionBody()), callFlags(CallFlags_None), bailedOutOfInlinee(false), bailedOut(false)
    {
        SetupInternal();
    }

    void InterpreterStackFrame::Setup::SetupInternal()
    {
        if (this->function->GetHasInlineCaches() && Js::ScriptFunctionWithInlineCache::Is(this->function))
        {
            this->inlineCaches = Js::ScriptFunctionWithInlineCache::FromVar(this->function)->GetInlineCaches();
        }
        else
        {
            this->inlineCaches = this->executeFunction->GetInlineCaches();
        }
        this->inlineCacheCount = this->executeFunction->GetInlineCacheCount();

        //
        // Compute the amount of memory needed on the stack:
        // - We compute this in 'Atoms' instead of 'bytes' to keep everything natural word aligned.
        //

        this->localCount = this->executeFunction->GetLocalsCount();
        uint extraVarCount = 0;
#if ENABLE_PROFILE_INFO
        if (Js::DynamicProfileInfo::EnableImplicitCallFlags(this->executeFunction))
        {
            extraVarCount += (sizeof(ImplicitCallFlags) * this->executeFunction->GetLoopCount() + sizeof(Var) - 1) / sizeof(Var);
        }
#endif
        // If we bailed out, we will use the JIT frame's for..in enumerators
        uint forInVarCount = bailedOut? 0 : (this->executeFunction->GetForInLoopDepth() * (sizeof(Js::ForInObjectEnumerator) / sizeof(Var)));
        this->varAllocCount = k_stackFrameVarCount + localCount + this->executeFunction->GetOutParamMaxDepth() + forInVarCount +
            extraVarCount + this->executeFunction->GetInnerScopeCount();

        if (this->executeFunction->DoStackNestedFunc() && this->executeFunction->GetNestedCount() != 0)
        {
            // Track stack funcs...
            this->varAllocCount += (sizeof(StackScriptFunction) * this->executeFunction->GetNestedCount()) / sizeof(Var);
            if (!this->bailedOutOfInlinee)
            {
                // Frame display (if environment depth is statically known)...
                if (this->executeFunction->DoStackFrameDisplay())
                {
                    uint16 envDepth = this->executeFunction->GetEnvDepth();
                    Assert(envDepth != (uint16)-1);
                    this->varAllocCount += sizeof(FrameDisplay) / sizeof(Var) + (envDepth + 1);
                }
                // ...and scope slots (if any)
                if (this->executeFunction->DoStackScopeSlots())
                {
                    uint32 scopeSlots = this->executeFunction->scopeSlotArraySize;
                    Assert(scopeSlots != 0);
                    this->varAllocCount += scopeSlots + Js::ScopeSlots::FirstSlotIndex;
                }
            }
        }
    }

    InterpreterStackFrame *
    InterpreterStackFrame::Setup::InitializeAllocation(__in_ecount(varAllocCount) Var * allocation, bool initParams, bool profileParams, Var loopHeaderArray, DWORD_PTR stackAddr
#if DBG
    , Var invalidStackVar
#endif
    )
    {

        //
        // Initialize the new InterpreterStackFrame instance on the program stack.
        //

        //This will fail if InterpreterStackFrame ever gets a non-empty ctor (you'll need to use
        //placement_new(allocation, InterpreterStackFrame) instead, though that will cause problems
        //if the placement_new is surrounded by a try/finally since this would mix C++/SEH exception
        //handling.

        __analysis_assume(varAllocCount >= k_stackFrameVarCount + localCount);
        InterpreterStackFrame* newInstance = (InterpreterStackFrame*)allocation;

        newInstance->scriptContext  = this->executeFunction->GetScriptContext();
        newInstance->m_inSlotsCount = this->inSlotsCount;
        newInstance->m_inParams     = this->inParams;
        newInstance->m_callFlags    = this->callFlags;
        newInstance->m_outParams    = newInstance->m_localSlots + localCount;
        newInstance->m_outSp        = newInstance->m_outParams;
        newInstance->m_outSpCached  = nullptr;
        newInstance->m_arguments    = NULL;
        newInstance->function       = this->function;
        newInstance->m_functionBody = this->executeFunction;
        newInstance->inlineCaches   = this->inlineCaches;
        newInstance->inlineCacheCount = this->inlineCacheCount;
        newInstance->currentLoopNum = LoopHeader::NoLoop;
        newInstance->currentLoopCounter = 0;
        newInstance->m_flags        = InterpreterStackFrameFlags_None;
        newInstance->closureInitDone = false;
        newInstance->isParamScopeDone = false;
        newInstance->shouldCacheSP = true;
#if ENABLE_PROFILE_INFO
        newInstance->switchProfileMode = false;
        newInstance->isAutoProfiling = false;
        newInstance->switchProfileModeOnLoopEndNumber = 0u - 1;
#endif
        newInstance->ehBailoutData = nullptr;
        newInstance->nestedTryDepth = -1;
        newInstance->nestedCatchDepth = -1;
        newInstance->nestedFinallyDepth = -1;
        newInstance->retOffset = 0;
        newInstance->localFrameDisplay = nullptr;
        newInstance->localClosure = nullptr;
        newInstance->paramClosure = nullptr;
        newInstance->innerScopeArray = nullptr;

        bool doInterruptProbe = newInstance->scriptContext->GetThreadContext()->DoInterruptProbe(this->executeFunction);
#if ENABLE_NATIVE_CODEGEN
        bool doJITLoopBody =
            !this->executeFunction->GetScriptContext()->GetConfig()->IsNoNative() &&
            !(this->executeFunction->GetHasTry() && (PHASE_OFF((Js::JITLoopBodyInTryCatchPhase), this->executeFunction) || this->executeFunction->GetHasFinally())) &&
            (this->executeFunction->ForceJITLoopBody() || this->executeFunction->IsJitLoopBodyPhaseEnabled()) &&
            !this->executeFunction->IsInDebugMode();
#else
        const bool doJITLoopBody = false;
#endif

        // Pick a version of the LoopBodyStart OpCode handlers that is hardcoded to do loop body JIT and
        // interrupt probes as needed.
        if (doInterruptProbe)
        {
#if ENABLE_NATIVE_CODEGEN
            if (doJITLoopBody)
            {
                newInstance->opProfiledLoopBodyStart = &InterpreterStackFrame::ProfiledLoopBodyStart<true, true>;
                newInstance->opLoopBodyStart = &InterpreterStackFrame::LoopBodyStart<true, true>;
            }
            else
#endif
            {
#if ENABLE_PROFILE_INFO
                newInstance->opProfiledLoopBodyStart = &InterpreterStackFrame::ProfiledLoopBodyStart<true, false>;
#endif
                newInstance->opLoopBodyStart = &InterpreterStackFrame::LoopBodyStart<true, false>;
            }
        }
        else
        {
#if ENABLE_NATIVE_CODEGEN
            if (doJITLoopBody)
            {
                newInstance->opProfiledLoopBodyStart = &InterpreterStackFrame::ProfiledLoopBodyStart<false, true>;
                newInstance->opLoopBodyStart = &InterpreterStackFrame::LoopBodyStart<false, true>;
            }
            else
#endif
            {
#if ENABLE_PROFILE_INFO
                newInstance->opProfiledLoopBodyStart = &InterpreterStackFrame::ProfiledLoopBodyStart<false, false>;
#endif
                newInstance->opLoopBodyStart = &InterpreterStackFrame::LoopBodyStart<false, false>;
            }
        }

        newInstance->loopHeaderArray = loopHeaderArray;
        newInstance->m_stackAddress = stackAddr;

#if ENABLE_PROFILE_INFO
        // the savedLoopImplicitCallFlags is allocated at the end of the out param array
        newInstance->savedLoopImplicitCallFlags = nullptr;
#endif
        char * nextAllocBytes = (char *)(newInstance->m_outParams + this->executeFunction->GetOutParamMaxDepth());

        // If we bailed out, we will use the JIT frame's for..in enumerators
        if (bailedOut || this->executeFunction->GetForInLoopDepth() == 0)
        {
            newInstance->forInObjectEnumerators = nullptr;
        }
        else
        {
            newInstance->forInObjectEnumerators = (ForInObjectEnumerator *)nextAllocBytes;
            nextAllocBytes += sizeof(ForInObjectEnumerator) * this->executeFunction->GetForInLoopDepth();
        }

        if (this->executeFunction->GetInnerScopeCount())
        {
            newInstance->innerScopeArray = (Var*)nextAllocBytes;
            nextAllocBytes += this->executeFunction->GetInnerScopeCount() * sizeof(Var);
        }

        if (this->executeFunction->DoStackNestedFunc() && this->executeFunction->GetNestedCount() != 0)
        {
            newInstance->InitializeStackFunctions((StackScriptFunction *)nextAllocBytes);
            nextAllocBytes = nextAllocBytes + sizeof(StackScriptFunction) * this->executeFunction->GetNestedCount();

            if (!this->bailedOutOfInlinee)
            {
                if (this->executeFunction->DoStackFrameDisplay())
                {
                    uint16 envDepth = this->executeFunction->GetEnvDepth();
                    Assert(envDepth != (uint16)-1);
                    newInstance->localFrameDisplay = (FrameDisplay*)nextAllocBytes;
                    nextAllocBytes += sizeof(FrameDisplay) + (envDepth + 1) * sizeof(Var);
                }

                if (this->executeFunction->DoStackScopeSlots())
                {
                    uint32 scopeSlots = this->executeFunction->scopeSlotArraySize;
                    Assert(scopeSlots != 0);
                    ScopeSlots((Var*)nextAllocBytes).SetCount(scopeSlots);
                    newInstance->localClosure = nextAllocBytes;
                    nextAllocBytes += (scopeSlots + ScopeSlots::FirstSlotIndex) * sizeof(Var);
                }
            }
        }
#if ENABLE_PROFILE_INFO
        if (Js::DynamicProfileInfo::EnableImplicitCallFlags(this->executeFunction))
        {
            /*
            __analysis_assume(varAllocCount == (k_stackFrameVarCount + localCount + executeFunction->GetOutParamMaxDepth()
                                                + ((sizeof(ImplicitCallFlags) * executeFunction->GetLoopCount() + sizeof(Var) - 1) / sizeof(Var))));
           */
            newInstance->savedLoopImplicitCallFlags = (ImplicitCallFlags *)nextAllocBytes;
            for (uint i = 0; i < this->executeFunction->GetLoopCount(); i++)
            {
#pragma prefast(suppress:26015, "Above analysis assume doesn't work")
                newInstance->savedLoopImplicitCallFlags[i] = ImplicitCall_None;
            }


        }
#endif
#if DBG
        if (CONFIG_ISENABLED(InitializeInterpreterSlotsWithInvalidStackVarFlag))
        {
            // Fill the local slots with the invalid stack var so that we will crash deterministically if something goes wrong
            for (uint i = 0; i < localCount; ++i)
            {
                newInstance->m_localSlots[i] = invalidStackVar;
            }
        }
        else
        {
            memset(newInstance->m_localSlots, 0, sizeof(Js::Var) * localCount);
        }
#else
        if (newInstance->m_functionBody->IsInDebugMode())
        {
            // In the debug mode zero out the local slot, so this could prevent locals being uninitialized in the case of setNextStatement.
            memset(newInstance->m_localSlots, 0, sizeof(Js::Var) * localCount);
        }
        // Zero out only the return slot. This is not a user local, so the byte code will not initialize
        // it to "undefined". And it's not an expression temp, so, for instance, a jitted loop body may expect
        // it to be valid on entry to the loop, where "valid" means either a var or null.
        newInstance->SetNonVarReg(0, NULL);
#endif
        // Wasm doesn't use const table
        if (!executeFunction->IsWasmFunction())
        {
            // Initialize the low end of the local slots from the constant table.
            // Skip the slot for the return value register.
            this->executeFunction->InitConstantSlots(&newInstance->m_localSlots[FunctionBody::FirstRegSlot]);
        }
        // Set local FD/SS pointers to null until after we've successfully probed the stack in the process loop.
        // That way we avoid trying to box these structures before they've been initialized in the byte code.
        if (this->executeFunction->DoStackFrameDisplay())
        {
            newInstance->SetNonVarReg(executeFunction->GetLocalFrameDisplayRegister(), nullptr);
        }
        if (this->executeFunction->DoStackScopeSlots())
        {
            Assert(!executeFunction->HasScopeObject());
            newInstance->SetNonVarReg(executeFunction->GetLocalClosureRegister(), nullptr);
        }

        Var *prestDest = &newInstance->m_localSlots[this->executeFunction->GetConstantCount()];
        if (initParams)
        {
#if ENABLE_PROFILE_INFO
            Assert(!this->executeFunction->NeedEnsureDynamicProfileInfo());
#endif
            if (profileParams)
            {
#if ENABLE_PROFILE_INFO
                Assert(this->executeFunction->HasExecutionDynamicProfileInfo());
#endif
                FunctionBody* functionBody = this->executeFunction;
                InitializeParams(newInstance, [functionBody](Var param, ArgSlot index)
                {
#if ENABLE_PROFILE_INFO
                    functionBody->GetDynamicProfileInfo()->RecordParameterInfo(functionBody, index - 1, param);
#endif
                }, &prestDest);
            }
            else
            {
                InitializeParams(newInstance, [](Var param, ArgSlot index) {}, &prestDest);
            }
        }

        if (this->executeFunction->GetHasRestParameter())
        {
            InitializeRestParam(newInstance, prestDest);
        }

        Js::RegSlot envReg = executeFunction->GetEnvRegister();
        if (envReg != Js::Constants::NoRegister && envReg < executeFunction->GetConstantCount())
        {
            Assert(this->executeFunction->GetThisRegisterForEventHandler() == Constants::NoRegister);
            // The correct FD (possibly distinct from the one on the function) is passed in the constant table.
            this->function->SetEnvironment((Js::FrameDisplay*)newInstance->GetNonVarReg(envReg));
        }

        return newInstance;
    }

    template <class Fn>
    void InterpreterStackFrame::Setup::InitializeParams(InterpreterStackFrame * newInstance, Fn callback, Var **pprestDest)
    {
        ArgSlot requiredInParamCount = executeFunction->GetInParamsCount();
        Assert(requiredInParamCount > 1);
        if (this->inSlotsCount >= requiredInParamCount)
        {
            Var * pArg = &newInstance->m_localSlots[executeFunction->GetConstantCount()];
            Var * paGivenSrc = this->inParams + 1;
            ArgSlot paramIndex = 1;
            do
            {
                Var src = *paGivenSrc++;
                callback(src, paramIndex);
                *pArg++ = src;
                paramIndex++;
            }
            while (paramIndex < requiredInParamCount);
            *pprestDest = pArg;
        }
        else
        {
            InitializeParamsAndUndef(newInstance, callback, pprestDest);
        }
    }

    template <class Fn>
    void InterpreterStackFrame::Setup::InitializeParamsAndUndef(InterpreterStackFrame * newInstance, Fn callback, Var **pprestDest)
    {
        Var * pArg = &newInstance->m_localSlots[executeFunction->GetConstantCount()];
        Var * paGivenSrc = this->inParams + 1;
        ArgSlot requiredInParamCount = executeFunction->GetInParamsCount();
        ArgSlot paramIndex = 1;
        while (paramIndex < this->inSlotsCount)
        {
            Var src = *paGivenSrc++;
            callback(src, paramIndex);
            *pArg++ = src;
            paramIndex++;
        }
        Var varUndef = executeFunction->GetScriptContext()->GetLibrary()->GetUndefined();
        do
        {
            callback(varUndef, paramIndex);
            *pArg++ = varUndef;
            paramIndex++;
        }
        while (paramIndex < requiredInParamCount);

        *pprestDest = pArg;
    }

    void InterpreterStackFrame::Setup::InitializeRestParam(InterpreterStackFrame * newInstance, Var *dest)
    {
        Var *src = this->inParams + executeFunction->GetInParamsCount();

        if (this->inSlotsCount > executeFunction->GetInParamsCount())
        {
            // Create the rest array and copy the args directly into the contiguous head segment.
            int excess = this->inSlotsCount - executeFunction->GetInParamsCount();
            *dest = JavascriptArray::OP_NewScArray(excess, executeFunction->GetScriptContext());
            JavascriptArray *array = static_cast<JavascriptArray *>(*dest);
            Var *elements = ((SparseArraySegment<Var>*)array->GetHead())->elements;
            js_memcpy_s(elements, excess * sizeof(Var), src, excess * sizeof(Var));
        }
        else
        {
            // Rest is an empty array when there are no excess parameters.
            *dest = JavascriptArray::OP_NewScArray(0, executeFunction->GetScriptContext());
        }
    }

    FrameDisplay * InterpreterStackFrame::GetEnvForEvalCode()
    {
        FrameDisplay *pScope;
        if (m_functionBody->GetIsStrictMode() && m_functionBody->GetIsGlobalFunc())
        {
            pScope = this->GetLocalFrameDisplay();
        }
        else
        {
            pScope = (FrameDisplay*)this->LdEnv();
        }

        return pScope;
    }

    void InterpreterStackFrame::InitializeClosures()
    {
        FunctionBody *executeFunction = this->function->GetFunctionBody();
        Var environment;

        if (executeFunction->IsParamAndBodyScopeMerged())
        {
            this->SetIsParamScopeDone(true);
        }

        RegSlot thisRegForEventHandler = executeFunction->GetThisRegisterForEventHandler();
        if (thisRegForEventHandler != Constants::NoRegister)
        {
            Var varThis = OP_ArgIn0();
            SetReg(thisRegForEventHandler, varThis);
            environment = JavascriptOperators::OP_LdHandlerScope(varThis, GetScriptContext());
            this->SetEnv((FrameDisplay*)environment);
        }
        else if (this->paramClosure != nullptr)
        {
            // When paramClosure is non-null we are calling this method to initialize the closure for body scope.
            // In this case we have to use the param scope's closure as the parent for the body scope's frame display.
            Assert(!executeFunction->IsParamAndBodyScopeMerged());
            environment = this->GetLocalFrameDisplay();
        }
        else
        {
            environment = this->LdEnv();
        }

        Var funcExprScope = nullptr;
        Js::RegSlot funcExprScopeReg = executeFunction->GetFuncExprScopeRegister();
        if (funcExprScopeReg != Constants::NoRegister && this->paramClosure == nullptr)
        {
            // t0 = NewPseudoScope
            // t1 = LdFrameDisplay t0 env

            funcExprScope = JavascriptOperators::OP_NewPseudoScope(GetScriptContext());
            SetReg(funcExprScopeReg, funcExprScope);
        }

        RegSlot closureReg = executeFunction->GetLocalClosureRegister();
        if (closureReg != Js::Constants::NoRegister)
        {
            Assert(closureReg >= executeFunction->GetConstantCount());
            if (executeFunction->HasScopeObject())
            {
                this->NewScopeObject();
            }
            else
            {
                this->NewScopeSlots();
            }
            this->SetNonVarReg(closureReg, nullptr);
        }

        Js::RegSlot frameDisplayReg = executeFunction->GetLocalFrameDisplayRegister();
        if (frameDisplayReg != Js::Constants::NoRegister)
        {
            Assert(frameDisplayReg >= executeFunction->GetConstantCount());

            if (funcExprScope != nullptr)
            {
                environment = OP_LdFrameDisplay(funcExprScope, environment, GetScriptContext());
            }

            if (closureReg != Js::Constants::NoRegister)
            {
                void *argHead = this->GetLocalClosure();
                environment = this->NewFrameDisplay(argHead, environment);
            }

            this->SetLocalFrameDisplay((Js::FrameDisplay*)environment);
            this->SetNonVarReg(frameDisplayReg, nullptr);
        }

        this->closureInitDone = true;
    }

#ifdef _M_IX86
#ifdef ASMJS_PLAT
    int InterpreterStackFrame::GetAsmJsArgSize(AsmJsCallStackLayout* stack)
    {
        JavascriptFunction * func = stack->functionObject;
        AsmJsFunctionInfo* asmInfo = func->GetFunctionBody()->GetAsmJsFunctionInfo();
        uint argSize = (uint)(asmInfo->GetArgByteSize());
        argSize = ::Math::Align<int32>(argSize, 8);
        // 2 * sizeof(Var) is for functionObject, and another push that DynamicInterpreterThunk does
        return argSize + 2 * sizeof(Var);
    }

    int InterpreterStackFrame::GetDynamicRetType(AsmJsCallStackLayout* stack)
    {
        return GetRetType(stack->functionObject);
    }

    int InterpreterStackFrame::GetRetType(JavascriptFunction* func)
    {
        AsmJsFunctionInfo* asmInfo = func->GetFunctionBody()->GetAsmJsFunctionInfo();
        return asmInfo->GetReturnType().which();
    }

    DWORD InterpreterStackFrame::GetAsmIntDbValOffSet(AsmJsCallStackLayout* stack)
    {
        JavascriptFunction * func = stack->functionObject;
        ScriptContext* scriptContext = func->GetScriptContext();
        return (DWORD)scriptContext + ScriptContext::GetAsmIntDbValOffset();
    }

    DWORD InterpreterStackFrame::GetAsmSimdValOffSet(AsmJsCallStackLayout* stack)
    {
        JavascriptFunction * func = stack->functionObject;
        ScriptContext* scriptContext = func->GetScriptContext();
        return (DWORD)scriptContext + ScriptContext::GetAsmSimdValOffset();
    }

#ifdef ASMJS_PLAT
    /*
                            AsmInterpreterThunk
                            -------------------
        This is the entrypoint for all Asm Interpreter calls (external and internal)
        TODO - Make this a dynamic Interpreter thunk to support ETW
        Functionality:
        1) Prolog
        2) call AsmInterpreter passing the function object
        3) Get The return type
        4) Check for Double or Float return type
        5) If true then retrieve the value stored at a constant offset from the ScriptContext
        6) Get Argument Size for callee cleanup
        7) EpiLog
            a) Retrieve the frame pointer
            b) Store the return address in register (edx)
            c) Clean the arguments based on the arguments size
            d) push the return address back into the stack
    */
    __declspec(naked)
    void InterpreterStackFrame::InterpreterAsmThunk(AsmJsCallStackLayout* layout)
    {
            enum {
                Void       = AsmJsRetType::Void,
                Signed     = AsmJsRetType::Signed,
                Float      = AsmJsRetType::Float,
                Double     = AsmJsRetType::Double,
                Int32x4    = AsmJsRetType::Int32x4,
                Bool32x4   = AsmJsRetType::Bool32x4,
                Bool16x8   = AsmJsRetType::Bool16x8,
                Bool8x16   = AsmJsRetType::Bool8x16,
                Float32x4  = AsmJsRetType::Float32x4,
                Float64x2  = AsmJsRetType::Float64x2,
                Int16x8    = AsmJsRetType::Int16x8,
                Int8x16    = AsmJsRetType::Int8x16,
                Uint32x4   = AsmJsRetType::Uint32x4,
                Uint16x8   = AsmJsRetType::Uint16x8,
                Uint8x16   = AsmJsRetType::Uint8x16,

            };

            //Prolog
            __asm
            {
                //Prologue
                push ebp;
                mov ebp, esp;
                push layout;   // push stack layout
                call InterpreterStackFrame::AsmJsInterpreter;
                push eax; // push the return value into the stack
                push layout;
                call InterpreterStackFrame::GetDynamicRetType;
                cmp eax, Void;
                je end;
                cmp eax, Signed;
                je end;
                cmp eax, Float;
                jne skipFloat;
                // float
                push layout;
                call InterpreterStackFrame::GetAsmIntDbValOffSet;
                cvtsd2ss xmm0, [eax];
                jmp end;
            skipFloat:
                cmp eax, Double;
                jne skipDouble;
                // double
                push layout;
                call InterpreterStackFrame::GetAsmIntDbValOffSet;
                movsd xmm0, [eax];
                jmp end;
            skipDouble:
                // simd value
                push layout;
                call InterpreterStackFrame::GetAsmSimdValOffSet;
                movups xmm0, [eax];
           end:
                push layout;
                call InterpreterStackFrame::GetAsmJsArgSize;
                mov ecx, eax;
                pop eax;  // pop the return value from AsmJsInterpreter to eax

                // Epilog, callee cleanup
                mov  esp, ebp;
                pop  ebp;
                // we need to move stack around in order to do callee cleanup
                // unfortunately, we don't really have enough registers to do this cleanly
                //
                // we are rearranging the stack from this:
                // 0x14 caller push scriptArg1
                // 0x10 caller push functionObject
                // 0x0C DynamicInterpreterThunk return address
                // 0x08 DynamicInterpreterThunk push ebp
                // 0x04 DynamicInterpreterThunk push functionObject
                // 0x00 InterpreterAsmThunk return address <- stack pointer
                // to this:
                // 0x14 DynamicInterpreterThunk return address
                // 0x10 DynamicInterpreterThunk push ebp
                // 0x0C InterpreterAsmThunk return address <- stack pointer

                push eax; // save eax
                mov eax, esp;
                add eax, ecx;
                add eax, 0xC; // eax will be our stack destination. we need to move backwards because memory might overlap
                mov edx, [esp+0x10];
                mov [eax], edx; // move the dynamic interpreter thunk return location
                sub eax, 0x4;
                mov edx, [esp+0xC];
                mov [eax], edx; // move the dynamic interpreter thunk "push ebp" location
                // skip "push functionObject"
                sub eax, 0x4;
                mov edx, [esp+0x4];
                mov [eax], edx; // move the return location
                pop eax;
                add  esp, ecx; // cleanup arguments
                ret;
            }
        }
#endif
#endif
#endif

#if DYNAMIC_INTERPRETER_THUNK
#ifdef _M_IX86
    __declspec(naked)
    Var InterpreterStackFrame::DelayDynamicInterpreterThunk(RecyclableObject* function, CallInfo callInfo, ...)
    {
        __asm
        {
            push ebp
            mov ebp, esp
            push [esp+8]     // push function object
            call InterpreterStackFrame::EnsureDynamicInterpreterThunk;

#ifdef _CONTROL_FLOW_GUARD
            // verify that the call target is valid
            push eax
            mov  ecx, eax
            call[__guard_check_icall_fptr]
            pop eax
#endif

            pop ebp

            jmp eax
        }
    }
#endif
#endif

#if ENABLE_PROFILE_INFO
    JavascriptMethod InterpreterStackFrame::EnsureDynamicInterpreterThunk(Js::ScriptFunction * function)
    {
#if DYNAMIC_INTERPRETER_THUNK
        Assert(function);

        Js::FunctionBody *functionBody = function->GetFunctionBody();
        JavascriptMethod entrypoint = functionBody->EnsureDynamicInterpreterThunk(function->GetFunctionEntryPointInfo());
        Assert(!IsDelayDynamicInterpreterThunk(functionBody->GetDirectEntryPoint(function->GetEntryPointInfo())));
        if (function->GetEntryPoint() == InterpreterStackFrame::DelayDynamicInterpreterThunk)
        {
            // If we are not profiling, or the function object is not cross site, this is the direct entry point.
            // Change the entry point on the object
            Assert(functionBody->GetDirectEntryPoint(function->GetEntryPointInfo()) == entrypoint);
            function->ChangeEntryPoint(function->GetEntryPointInfo(), entrypoint);
        }
        // Return the original entry point to be called
        return entrypoint;
#else
        return function->GetEntryPoint();
#endif
    }
#endif

    bool InterpreterStackFrame::IsDelayDynamicInterpreterThunk(JavascriptMethod entryPoint)
    {
        return
#if DYNAMIC_INTERPRETER_THUNK
#if _M_X64
            entryPoint == InterpreterStackFrame::AsmJsDelayDynamicInterpreterThunk ||
#endif
            entryPoint == InterpreterStackFrame::DelayDynamicInterpreterThunk;
#else
            false;
#endif
    }

#ifdef ENABLE_DEBUG_CONFIG_OPTIONS
    THREAD_LOCAL int InterpreterThunkStackCountTracker::s_count = 0;
#endif

#if DYNAMIC_INTERPRETER_THUNK
    Var InterpreterStackFrame::InterpreterThunk(JavascriptCallStackLayout* layout)
    {
        Js::ScriptFunction * function = Js::ScriptFunction::FromVar(layout->functionObject);
        Js::ArgumentReader args(&layout->callInfo, layout->args);
        void* localReturnAddress = _ReturnAddress();
        void* localAddressOfReturnAddress = _AddressOfReturnAddress();
        return InterpreterHelper(function, args, localReturnAddress, localAddressOfReturnAddress);
    }
#else
#pragma optimize("", off)
    Var InterpreterStackFrame::InterpreterThunk(RecyclableObject* function, CallInfo callInfo, ...)
    {
        ARGUMENTS(args, callInfo);
        void* localReturnAddress = _ReturnAddress();
        void* localAddressOfReturnAddress = _AddressOfReturnAddress();
        Assert(ScriptFunction::Is(function));
        return InterpreterHelper(ScriptFunction::FromVar(function), args, localReturnAddress, localAddressOfReturnAddress);
    }
#pragma optimize("", on)
#endif

    Var InterpreterStackFrame::InterpreterHelper(ScriptFunction* function, ArgumentReader args, void* returnAddress, void* addressOfReturnAddress, const bool isAsmJs)
    {

#ifdef ENABLE_DEBUG_CONFIG_OPTIONS
        // Support for simulating partially initialized interpreter stack frame.
        InterpreterThunkStackCountTracker tracker;

        if (CONFIG_ISENABLED(InjectPartiallyInitializedInterpreterFrameErrorFlag) &&
            CONFIG_FLAG(InjectPartiallyInitializedInterpreterFrameError) == InterpreterThunkStackCountTracker::GetCount())
        {
            switch (CONFIG_FLAG(InjectPartiallyInitializedInterpreterFrameErrorType))
            {
            case 0:
                DebugBreak();
                break;
            case 1:
                Js::JavascriptError::MapAndThrowError(function->GetScriptContext(), VBSERR_InternalError);
                break;
            default:
                DebugBreak();
            }
        }
#endif
        ScriptContext* functionScriptContext = function->GetScriptContext();
        ThreadContext * threadContext = functionScriptContext->GetThreadContext();
        Assert(!threadContext->IsDisableImplicitException());
        functionScriptContext->VerifyAlive(!function->IsExternal());
        Assert(threadContext->IsScriptActive());
        Assert(threadContext->IsInScript());

        FunctionBody* executeFunction = JavascriptFunction::FromVar(function)->GetFunctionBody();
#ifdef ENABLE_DEBUG_CONFIG_OPTIONS
        if (!isAsmJs && executeFunction->IsInDebugMode() != functionScriptContext->IsScriptContextInDebugMode()) // debug mode mismatch
        {
            if (executeFunction->GetUtf8SourceInfo()->GetIsLibraryCode())
            {
                Assert(!executeFunction->IsInDebugMode()); // Library script byteCode is never in debug mode
            }
            else
            {
                Throw::FatalInternalError();
            }
        }
#endif

        if (executeFunction->GetInterpretedCount() == 0)
        {
            executeFunction->TraceInterpreterExecutionMode();
        }


        class AutoRestore
        {
        private:
            ThreadContext *const threadContext;
            const uint8 savedLoopDepth;

        public:
            AutoRestore(ThreadContext *const threadContext, FunctionBody *const executeFunction)
                : threadContext(threadContext),
                savedLoopDepth(threadContext->LoopDepth())
            {
                if (savedLoopDepth != 0 && !executeFunction->GetIsAsmJsFunction())
                {
                    executeFunction->SetWasCalledFromLoop();
                }
            }

            ~AutoRestore()
            {
                threadContext->SetLoopDepth(savedLoopDepth);
            }
        } autoRestore(threadContext, executeFunction);

#if ENABLE_PROFILE_INFO
        DynamicProfileInfo * dynamicProfileInfo = nullptr;
        const bool doProfile = executeFunction->GetInterpreterExecutionMode(false) == ExecutionMode::ProfilingInterpreter ||
                               (executeFunction->IsInDebugMode() && DynamicProfileInfo::IsEnabled(executeFunction));
        if (doProfile)
        {
#if !DYNAMIC_INTERPRETER_THUNK
            executeFunction->EnsureDynamicProfileInfo();
#endif
            dynamicProfileInfo = executeFunction->GetDynamicProfileInfo();
            threadContext->ClearImplicitCallFlags();
        }
#else
        const bool doProfile = false;
#endif

        executeFunction->IncreaseInterpretedCount();
#ifdef BGJIT_STATS
        functionScriptContext->interpretedCount++;
        functionScriptContext->maxFuncInterpret = max(functionScriptContext->maxFuncInterpret, executeFunction->GetInterpretedCount());
#endif

        AssertMsg(!executeFunction->IsDeferredParseFunction(),
            "Non-intrinsic functions must provide byte-code to execute");

        bool fReleaseAlloc = false;
        InterpreterStackFrame* newInstance = nullptr;
        Var* allocation = nullptr;

        if (!isAsmJs && executeFunction->IsCoroutine())
        {
            // If the FunctionBody is a generator then this call is being made by one of the three
            // generator resuming methods: next(), throw(), or return().  They all pass the generator
            // object as the first of two arguments.  The real user arguments are obtained from the
            // generator object.  The second argument is the ResumeYieldData which is only needed
            // when resuming a generator and so it only used here if a frame already exists on the
            // generator object.
            AssertMsg(args.Info.Count == 2, "Generator ScriptFunctions should only be invoked by generator APIs with the pair of arguments they pass in -- the generator object and a ResumeYieldData pointer");
            JavascriptGenerator* generator = JavascriptGenerator::FromVar(args[0]);
            newInstance = generator->GetFrame();

            if (newInstance != nullptr)
            {
                ResumeYieldData* resumeYieldData = static_cast<ResumeYieldData*>(args[1]);
                newInstance->SetNonVarReg(executeFunction->GetYieldRegister(), resumeYieldData);

                // The debugger relies on comparing stack addresses of frames to decide when a step_out is complete so
                // give the InterpreterStackFrame a legit enough stack address to make this comparison work.
                newInstance->m_stackAddress = reinterpret_cast<DWORD_PTR>(&generator);
            }
            else
            {
                //
                // Allocate a new InterpreterStackFrame instance on the recycler heap.
                // It will live with the JavascriptGenerator object.
                //
                Arguments generatorArgs = generator->GetArguments();
                InterpreterStackFrame::Setup setup(function, generatorArgs);
                size_t varAllocCount = setup.GetAllocationVarCount();
                size_t varSizeInBytes = varAllocCount * sizeof(Var);
                DWORD_PTR stackAddr = reinterpret_cast<DWORD_PTR>(&generator); // as mentioned above, use any stack address from this frame to ensure correct debugging functionality
                Var loopHeaderArray = executeFunction->GetHasAllocatedLoopHeaders() ? executeFunction->GetLoopHeaderArrayPtr() : nullptr;

                allocation = RecyclerNewPlus(functionScriptContext->GetRecycler(), varSizeInBytes, Var);
                AnalysisAssert(allocation);
#if DBG
                // Allocate invalidVar on GC instead of stack since this InterpreterStackFrame will out live the current real frame
                Js::RecyclableObject* invalidVar = (Js::RecyclableObject*)RecyclerNewPlusLeaf(functionScriptContext->GetRecycler(), sizeof(Js::RecyclableObject), Var);
                AnalysisAssert(invalidVar);
                memset(reinterpret_cast<void*>(invalidVar), 0xFE, sizeof(Js::RecyclableObject));
                newInstance = setup.InitializeAllocation(allocation, executeFunction->GetHasImplicitArgIns(), doProfile, loopHeaderArray, stackAddr, invalidVar);
#else
                newInstance = setup.InitializeAllocation(allocation, executeFunction->GetHasImplicitArgIns(), doProfile, loopHeaderArray, stackAddr);
#endif

                newInstance->m_reader.Create(executeFunction);

                generator->SetFrame(newInstance);
            }
        }
        else
        {
            InterpreterStackFrame::Setup setup(function, args);
            size_t varAllocCount = setup.GetAllocationVarCount();
            size_t varSizeInBytes = varAllocCount * sizeof(Var);

            //
            // Allocate a new InterpreterStackFrame instance on the interpreter's virtual stack.
            //
            DWORD_PTR stackAddr;

            // If the locals area exceeds a certain limit, allocate it from a private arena rather than
            // this frame. The current limit is based on an old assert on the number of locals we would allow here.
            if (varAllocCount > InterpreterStackFrame::LocalsThreshold)
            {
                ArenaAllocator *tmpAlloc = nullptr;
                fReleaseAlloc = functionScriptContext->EnsureInterpreterArena(&tmpAlloc);
                allocation = (Var*)tmpAlloc->Alloc(varSizeInBytes);
                stackAddr = reinterpret_cast<DWORD_PTR>(&allocation); // use a stack address so the debugger stepping logic works (step-out, for example, compares stack depths to determine when to complete the step)
            }
            else
            {
                PROBE_STACK_PARTIAL_INITIALIZED_INTERPRETER_FRAME(functionScriptContext, Js::Constants::MinStackInterpreter + varSizeInBytes);
                allocation = (Var*)_alloca(varSizeInBytes);
                stackAddr = reinterpret_cast<DWORD_PTR>(allocation);
            }

            /*
            * If the function has any loop headers, we allocate an array for the loop headers wrappers, and
            * reference the wrappers in the array. We then push the pointer to the array onto the stack itself.
            * We do this so that while the function is being interpreted, we don't want the jitted loop
            * bodies to be collected, even if the loop body isn't being executed. The loop body will
            * get collected when the function has been JITted, and when the function exits the interpreter.
            * The array contains nulls if the loop body isn't jitted (or hasn't been jitted yet) but
            * it's cheaper to just copy them all into the recycler array rather than just the ones that
            * have been jitted.
            */
            Var loopHeaderArray = nullptr;

            if (executeFunction->GetHasAllocatedLoopHeaders())
            {
                // Loop header array is recycler allocated, so we push it on the stack
                // When we scan the stack, we'll recognize it as a recycler allocated
                // object, and mark it's contents and keep the individual loop header
                // wrappers alive
                loopHeaderArray = executeFunction->GetLoopHeaderArrayPtr();
            }

#if DBG
            Js::RecyclableObject * invalidStackVar = (Js::RecyclableObject*)_alloca(sizeof(Js::RecyclableObject));
            memset(reinterpret_cast<void*>(invalidStackVar), 0xFE, sizeof(Js::RecyclableObject));
            newInstance = setup.InitializeAllocation(allocation, executeFunction->GetHasImplicitArgIns() && !isAsmJs, doProfile, loopHeaderArray, stackAddr, invalidStackVar);
#else
            newInstance = setup.InitializeAllocation(allocation, executeFunction->GetHasImplicitArgIns() && !isAsmJs, doProfile, loopHeaderArray, stackAddr);
#endif

            newInstance->m_reader.Create(executeFunction);
        }
        //
        // Execute the function's byte-code, returning the return-value:
        // - Mark that the function is current executing and may not be modified.
        //

#if ENABLE_TTD_STACK_STMTS
        TTD::TTDExceptionFramePopper exceptionFramePopper;
        if(functionScriptContext->ShouldPerformDebugAction() | functionScriptContext->ShouldPerformRecordAction())
        {
            bool isInFinally = ((newInstance->m_flags & Js::InterpreterStackFrameFlags_WithinFinallyBlock) == Js::InterpreterStackFrameFlags_WithinFinallyBlock);

            threadContext->TTDLog->PushCallEvent(function, args.Info.Count, args.Values, isInFinally);
            exceptionFramePopper.PushInfo(threadContext->TTDLog, function);
        }
#endif

        executeFunction->BeginExecution();

        Var aReturn = nullptr;

        {
            if (!isAsmJs && executeFunction->IsInDebugMode())
            {
#if DYNAMIC_INTERPRETER_THUNK
                PushPopFrameHelper pushPopFrameHelper(newInstance, returnAddress, addressOfReturnAddress);
                aReturn = newInstance->DebugProcess();
#else
                aReturn = newInstance->DebugProcessThunk(_ReturnAddress(), _AddressOfReturnAddress());
#endif
            }
            else
            {
#if DYNAMIC_INTERPRETER_THUNK
                PushPopFrameHelper pushPopFrameHelper(newInstance, returnAddress, addressOfReturnAddress);
                aReturn = newInstance->Process();
#else
                aReturn = newInstance->ProcessThunk(_ReturnAddress(), _AddressOfReturnAddress());
#endif
            }
        }

        executeFunction->EndExecution();

#if ENABLE_TTD_STACK_STMTS
        if(functionScriptContext->ShouldPerformDebugAction() | functionScriptContext->ShouldPerformRecordAction())
        {
            exceptionFramePopper.PopInfo();
            threadContext->TTDLog->PopCallEvent(function, aReturn);
        }
#endif

        if (fReleaseAlloc)
        {
            functionScriptContext->ReleaseInterpreterArena();
        }

#if ENABLE_PROFILE_INFO
        if (doProfile)
        {
            dynamicProfileInfo->RecordImplicitCallFlags(threadContext->GetImplicitCallFlags());
        }
#endif

        if (isAsmJs)
        {
            return newInstance;
        }
        return aReturn;
    }

#ifdef ASMJS_PLAT
#if _M_IX86
    int InterpreterStackFrame::AsmJsInterpreter(AsmJsCallStackLayout* stack)
    {
        ScriptFunction * function = (ScriptFunction*)stack->functionObject;
        Var* paramsAddr = stack->args;
        int  flags = CallFlags_Value;
        ArgSlot nbArgs = UInt16Math::Add(function->GetFunctionBody()->GetAsmJsFunctionInfo()->GetArgCount(), 1);
        CallInfo callInfo((CallFlags)flags, nbArgs);
        ArgumentReader args(&callInfo, paramsAddr);
        void* returnAddress = _ReturnAddress();
        void* addressOfReturnAddress = _AddressOfReturnAddress();
#if ENABLE_PROFILE_INFO
        function->GetFunctionBody()->EnsureDynamicProfileInfo();
#endif
        InterpreterStackFrame* newInstance = (InterpreterStackFrame*)InterpreterHelper(function, args, returnAddress, addressOfReturnAddress, true);

        //Handle return value
        AsmJsRetType::Which retType = (AsmJsRetType::Which) GetRetType(function);
        int retVal = 0;

        switch (retType)
        {
        case AsmJsRetType::Int32x4:
        case AsmJsRetType::Bool32x4:
        case AsmJsRetType::Bool16x8:
        case AsmJsRetType::Bool8x16:
        case AsmJsRetType::Float32x4:
        case AsmJsRetType::Float64x2:
        case AsmJsRetType::Int16x8:
        case AsmJsRetType::Int8x16:
        case AsmJsRetType::Uint32x4:
        case AsmJsRetType::Uint16x8:
        case AsmJsRetType::Uint8x16:
            if (function->GetScriptContext()->GetConfig()->IsSimdjsEnabled())
            {
                function->GetScriptContext()->retAsmSimdVal = newInstance->m_localSimdSlots[0];
                break;
            }
            Assert(UNREACHED);
        // double return
        case AsmJsRetType::Double:
            function->GetScriptContext()->retAsmIntDbVal = newInstance->m_localDoubleSlots[0];
            break;
        // float return
        case AsmJsRetType::Float:
            function->GetScriptContext()->retAsmIntDbVal = (double)newInstance->m_localFloatSlots[0];
            break;
        // signed or void return
        case AsmJsRetType::Signed:
        case AsmJsRetType::Void:
            retVal = newInstance->m_localIntSlots[0];
            break;
        default:
            Assume(false);
        }
        return retVal;
    }

#elif _M_X64

    typedef double(*AsmJsInterpreterDoubleEP)(AsmJsCallStackLayout*, void *);
    typedef float(*AsmJsInterpreterFloatEP)(AsmJsCallStackLayout*, void *);
    typedef int(*AsmJsInterpreterIntEP)(AsmJsCallStackLayout*, void *);

    void * InterpreterStackFrame::GetAsmJsInterpreterEntryPoint(AsmJsCallStackLayout* stack)
    {
        JavascriptFunction * function = stack->functionObject;
        void * entryPoint = nullptr;
        switch (function->GetFunctionBody()->GetAsmJsFunctionInfo()->GetReturnType().which())
        {
        case Js::AsmJsRetType::Double:
        {
            entryPoint = (void*)(AsmJsInterpreterDoubleEP)Js::InterpreterStackFrame::AsmJsInterpreter < double > ;
            break;
        }
        case Js::AsmJsRetType::Float:
        {
            entryPoint = (void*)(AsmJsInterpreterFloatEP)Js::InterpreterStackFrame::AsmJsInterpreter < float > ;
            break;
        }
        case Js::AsmJsRetType::Signed:
        case Js::AsmJsRetType::Void:
        {
            entryPoint = (void*)(AsmJsInterpreterIntEP)Js::InterpreterStackFrame::AsmJsInterpreter < int > ;
            break;
        }
        case Js::AsmJsRetType::Int32x4:
        case Js::AsmJsRetType::Bool32x4:
        case Js::AsmJsRetType::Bool16x8:
        case Js::AsmJsRetType::Bool8x16:
        case Js::AsmJsRetType::Float32x4:
        case Js::AsmJsRetType::Float64x2:
        case Js::AsmJsRetType::Int16x8:
        case Js::AsmJsRetType::Int8x16:
        case Js::AsmJsRetType::Uint32x4:
        case Js::AsmJsRetType::Uint16x8:
        case Js::AsmJsRetType::Uint8x16:
        {
            entryPoint = (void*)Js::InterpreterStackFrame::AsmJsInterpreterSimdJs;
            break;
        }
        default:
            Assume(UNREACHED);
        }
        return entryPoint;
    }

    template<>
    int InterpreterStackFrame::GetAsmJsRetVal<int>(InterpreterStackFrame* instance)
    {
        return instance->m_localIntSlots[0];
    }
    template<>
    double InterpreterStackFrame::GetAsmJsRetVal<double>(InterpreterStackFrame* instance)
    {
        return instance->m_localDoubleSlots[0];
    }
    template<>
    float InterpreterStackFrame::GetAsmJsRetVal<float>(InterpreterStackFrame* instance)
    {
        return instance->m_localFloatSlots[0];
    }
    template<>
    X86SIMDValue InterpreterStackFrame::GetAsmJsRetVal<X86SIMDValue>(InterpreterStackFrame* instance)
    {
        return X86SIMDValue::ToX86SIMDValue(instance->m_localSimdSlots[0]);
    }


    template<typename T>
    T InterpreterStackFrame::AsmJsInterpreter(AsmJsCallStackLayout* layout)
    {
        Js::ScriptFunction * function = Js::ScriptFunction::FromVar(layout->functionObject);
        int  flags = CallFlags_Value;
        ArgSlot nbArgs = UInt16Math::Add(function->GetFunctionBody()->GetAsmJsFunctionInfo()->GetArgCount(), 1);

        CallInfo callInfo((CallFlags)flags, nbArgs);
        ArgumentReader args(&callInfo, (Var*)layout->args);
        void* returnAddress = _ReturnAddress();
        void* addressOfReturnAddress = _AddressOfReturnAddress();
        function->GetFunctionBody()->EnsureDynamicProfileInfo();
        InterpreterStackFrame* newInstance = (InterpreterStackFrame*)InterpreterHelper(function, args, returnAddress, addressOfReturnAddress, true);

        return GetAsmJsRetVal<T>(newInstance);
    }

    __m128 InterpreterStackFrame::AsmJsInterpreterSimdJs(AsmJsCallStackLayout* layout)
    {
        return AsmJsInterpreter<X86SIMDValue>(layout).m128_value;
    }
#endif
#endif

    ///----------------------------------------------------------------------------
    ///
    /// InterpreterStackFrame::SetOut()
    ///
    /// SetOut() change the Var value stored in the specified "out parameter"
    /// register.
    ///
    ///----------------------------------------------------------------------------

    inline void InterpreterStackFrame::SetOut(ArgSlot outRegisterID, Var aValue)
    {
        //
        // The "out" parameter slots are located at the end of the local register range, counting
        // forwards.  This results in the "in" parameter slots being disjoint from the rest of the
        // InterpreterStackFrame.
        //  ..., InterpreterStackFrame A, Locals A[], ..., Out A:0, Out A:1, Out A:2, ...
        //       |                               In B:0,  In B:1, ..., InterpreterStackFrame B, Locals B[], ...
        //       (current 'this')                                      |
        //                                                             (new 'this' after call)
        //

        Assert(m_outParams + outRegisterID < m_outSp);
        m_outParams[outRegisterID] = aValue;
    }

    inline void InterpreterStackFrame::SetOut(ArgSlot_OneByte outRegisterID, Var aValue)
    {
        Assert(m_outParams + outRegisterID < m_outSp);
        m_outParams[outRegisterID] = aValue;
    }

    inline void InterpreterStackFrame::OP_SetOutAsmDb( RegSlot outRegisterID, double val )
    {
        Assert(m_outParams + outRegisterID < m_outSp);
        m_outParams[outRegisterID] = JavascriptNumber::NewWithCheck( val, scriptContext );
    }

    inline void InterpreterStackFrame::OP_SetOutAsmInt( RegSlot outRegisterID, int val )
    {
        Assert( m_outParams + outRegisterID < m_outSp );
        m_outParams[outRegisterID] = JavascriptNumber::ToVar( val, scriptContext );
    }

    inline void InterpreterStackFrame::OP_I_SetOutAsmFlt(RegSlot outRegisterID, float val)
    {
        Assert(m_outParams + outRegisterID < m_outSp);
        *(float*)(&(m_outParams[outRegisterID])) = val;
    }

    inline void InterpreterStackFrame::OP_I_SetOutAsmInt(RegSlot outRegisterID, int val)
    {
        Assert(m_outParams + outRegisterID < m_outSp);
        *(int*)(&(m_outParams[outRegisterID])) = val;
    }

    inline void InterpreterStackFrame::OP_I_SetOutAsmDb(RegSlot outRegisterID, double val)
    {
        Assert(m_outParams + outRegisterID < m_outSp);
        *(double*)(&(m_outParams[outRegisterID])) = val;
    }

    inline void InterpreterStackFrame::OP_I_SetOutAsmSimd(RegSlot outRegisterID, AsmJsSIMDValue val)
    {
        Assert(m_outParams + outRegisterID < m_outSp);
        *(AsmJsSIMDValue*)(&(m_outParams[outRegisterID])) = val;
    }

    // This will be called in the beginning of the try_finally.
    inline void InterpreterStackFrame::CacheSp()
    {
        // Before caching the current m_outSp, we will be storing the previous the previously stored value in the m_outSpCached.
        *m_outSp++ = (Var)m_outSpCached;
        *m_outSp++ = (Var)m_outParams;
        m_outSpCached = m_outSp - 2;
    }

    inline void InterpreterStackFrame::RestoreSp()
    {
        // This will be called in the Finally block to restore from the previous SP cached.

        // m_outSpCached can be null if the catch block is called.
        if (m_outSpCached != nullptr)
        {
            Assert(m_outSpCached < m_outSp);
            m_outSp = m_outSpCached;

            m_outSpCached = (Var*)*m_outSp;
            Assert(m_outSpCached == nullptr || m_outSpCached <= m_outSp);

            m_outParams = (Var*)*(m_outSp + 1);
        }
        else
        {
            ResetOut();
        }
    }

    inline void InterpreterStackFrame::PushOut(Var aValue)
    {
        *m_outSp++ = aValue;
    }

    inline void InterpreterStackFrame::PopOut(ArgSlot argCount)
    {
        m_outSp -= (argCount+1);
        m_outParams = (Var*)*m_outSp;

        AssertMsg(m_localSlots + this->m_functionBody->GetLocalsCount() <= m_outSp &&
                  m_outSp < (m_localSlots + this->m_functionBody->GetLocalsCount() + this->m_functionBody->GetOutParamMaxDepth()),
                  "out args Stack pointer not in range after Pop");
    }

    void InterpreterStackFrame::ResetOut()
    {
        //
        // Reset the m_outParams and m_outSp
        //
        m_outParams    = m_localSlots + this->m_functionBody->GetLocalsCount();

        m_outSp        = m_outParams;
        m_outSpCached  = nullptr;
    }

    _NOINLINE
    Var InterpreterStackFrame::DebugProcessThunk(void* returnAddress, void* addressOfReturnAddress)
    {
        PushPopFrameHelper pushPopFrameHelper(this, returnAddress, addressOfReturnAddress);
        return this->DebugProcess();
    }

    //
    // Under debug mode allow the exception to be swallowed and execution to continue
    // if the debugger has specified that behavior.
    //
    Var InterpreterStackFrame::DebugProcess()
    {
        Assert(this->returnAddress != nullptr);
        while (true)
        {
            JavascriptExceptionObject *exception = nullptr;
            try
            {
                return this->ProcessWithDebugging();
            }
            catch (const Js::JavascriptException& err)
            {
                JavascriptExceptionObject *exception_ = err.GetAndClear();
                Assert(exception_);
                exception = exception_;
            }

            if (exception)
            {
                bool skipException = false;
                if (exception != scriptContext->GetThreadContext()->GetPendingSOErrorObject()
                    && exception != scriptContext->GetThreadContext()->GetPendingOOMErrorObject())
                {
                    skipException = exception->IsDebuggerSkip();
                }
                if (skipException)
                {
                    // If we are going to swallow the exception then advance to the beginning of the next user statement
                    if (exception->IsIgnoreAdvanceToNextStatement()
                        || this->scriptContext->GetDebugContext()->GetProbeContainer()->AdvanceToNextUserStatement(this->m_functionBody, &this->m_reader))
                    {
                        // We must fix up the return value to at least be undefined:
                        this->SetReg((RegSlot)0,this->scriptContext->GetLibrary()->GetUndefined());

                        // If we recover from the exception, there may be a chance the out pointers in the InterpreterStackframe are not in a proper state.
                        // Reset them to correct the stack.
                        ResetOut();

                        // If we can successfully advance then continuing processing
                        continue;
                    }
                }

                JavascriptExceptionOperators::DoThrowCheckClone(exception, scriptContext);
            }
        }
    }

    template<typename OpCodeType, Js::OpCode (ReadOpFunc)(const byte*&), void (TracingFunc)(InterpreterStackFrame*, OpCodeType)>
    OpCodeType InterpreterStackFrame::ReadOp(const byte *& ip)
    {
#if DBG || DBG_DUMP
        //
        // For debugging byte-code, store the current offset before the instruction is read:
        // - We convert this to "void *" to encourage the debugger to always display in hex,
        //   which matches the displayed offsets used by ByteCodeDumper.
        //
        this->DEBUG_currentByteOffset = (void *) m_reader.GetCurrentOffset();
#endif

#if ENABLE_TTD_STACK_STMTS && TTD_DEBUGGING_PERFORMANCE_WORK_AROUNDS
        if(this->scriptContext->ShouldPerformDebugAction() | this->scriptContext->ShouldPerformRecordAction())
        {
            this->scriptContext->GetThreadContext()->TTDLog->UpdateCurrentStatementInfo(m_reader.GetCurrentOffset());
        }
#endif

        OpCodeType op = (OpCodeType)ReadOpFunc(ip);

#if DBG_DUMP
        TracingFunc(this, op);
#endif
        return op;
    }

<<<<<<< HEAD
#ifdef ASMJS_PLAT
    template<>
    OpCodeAsmJs InterpreterStackFrame::ReadByteOp<OpCodeAsmJs>(const byte *& ip
#if DBG_DUMP
        , bool isExtended /*= false*/
#endif
        )
=======
    void InterpreterStackFrame::TraceOpCode(InterpreterStackFrame* that, Js::OpCode op)
>>>>>>> c84503c1
    {
#if DBG_DUMP
        that->scriptContext->byteCodeHistogram[(int)op]++;
        if (PHASE_TRACE(Js::InterpreterPhase, that->m_functionBody))
        {
            Output::Print(_u("%d.%d:Executing %s at offset 0x%X\n"), that->m_functionBody->GetSourceContextId(), that->m_functionBody->GetLocalFunctionId(), Js::OpCodeUtil::GetOpCodeName(op), that->DEBUG_currentByteOffset);
        }
#endif
    }

    void InterpreterStackFrame::TraceAsmJsOpCode(InterpreterStackFrame* that, Js::OpCodeAsmJs op)
    {
#if DBG_DUMP && !defined(TEMP_DISABLE_ASMJS)
        if (PHASE_TRACE(Js::AsmjsInterpreterPhase, that->m_functionBody))
        {
<<<<<<< HEAD
            Output::Print(_u("%d.%d:Executing %s at offset 0x%X\n"), this->m_functionBody->GetSourceContextId(), this->m_functionBody->GetLocalFunctionId(), Js::OpCodeUtilAsmJs::GetOpCodeName((Js::OpCodeAsmJs)(op+((int)isExtended<<8))), DEBUG_currentByteOffset);
            Output::Flush();
=======
            Output::Print(_u("%d.%d:Executing %s at offset 0x%X\n"), that->m_functionBody->GetSourceContextId(), that->m_functionBody->GetLocalFunctionId(), Js::OpCodeUtilAsmJs::GetOpCodeName(op), that->DEBUG_currentByteOffset);
>>>>>>> c84503c1
        }
#endif
    }

    _NOINLINE
    Var InterpreterStackFrame::ProcessThunk(void* address, void* addressOfReturnAddress)
    {
        PushPopFrameHelper pushPopFrameHelper(this, address, addressOfReturnAddress);
        return this->Process();
    }

    template<> uint32 InterpreterStackFrame::LogSizeOf<uint8>(){return 0;}
    template<> uint32 InterpreterStackFrame::LogSizeOf<int8>(){return 0;}
    template<> uint32 InterpreterStackFrame::LogSizeOf<uint16>(){return 1;}
    template<> uint32 InterpreterStackFrame::LogSizeOf<int16>(){return 1;}
    template<> uint32 InterpreterStackFrame::LogSizeOf<uint32>(){return 2;}
    template<> uint32 InterpreterStackFrame::LogSizeOf<int32>(){return 2;}
    template<> uint32 InterpreterStackFrame::LogSizeOf<float>(){return 2;}
    template<> uint32 InterpreterStackFrame::LogSizeOf<double>(){return 3;}

    Var InterpreterStackFrame::ProcessAsmJsModule()
    {
#ifdef ASMJS_PLAT
        Js::FunctionBody* asmJsModuleFunctionBody = GetFunctionBody();
        AsmJsModuleInfo* info = asmJsModuleFunctionBody->GetAsmJsModuleInfo();

#ifdef ENABLE_DEBUG_CONFIG_OPTIONS
        if (Configuration::Global.flags.ForceAsmJsLinkFail)
        {
            AsmJSCompiler::OutputError(this->scriptContext, _u("Asm.js Runtime Error : Forcing link failure"));
            return this->ProcessLinkFailedAsmJsModule();
        }
#endif
        if( m_inSlotsCount != info->GetArgInCount() + 1 )
        {
            // Error reparse without asm.js
            AsmJSCompiler::OutputError(this->scriptContext, _u("Asm.js Runtime Error : Invalid module argument count"));
            return this->ProcessLinkFailedAsmJsModule();
        }

        const AsmJsModuleMemory& moduleMemory = info->GetModuleMemory();
        Var* moduleMemoryPtr = RecyclerNewArray( scriptContext->GetRecycler(), Var, moduleMemory.mMemorySize );
        Var* arrayBufferPtr = moduleMemoryPtr + moduleMemory.mArrayBufferOffset;
        Assert(moduleMemory.mArrayBufferOffset == AsmJsModuleMemory::MemoryTableBeginOffset);
        Var* stdLibPtr = moduleMemoryPtr + moduleMemory.mStdLibOffset;
        int* localIntSlots        = (int*)(moduleMemoryPtr + moduleMemory.mIntOffset);
        float* localFloatSlots = (float*)(moduleMemoryPtr + moduleMemory.mFloatOffset);
        double* localDoubleSlots = (double*)(moduleMemoryPtr + moduleMemory.mDoubleOffset);
        Var* localFunctionImports = moduleMemoryPtr + moduleMemory.mFFIOffset ;
        Var* localModuleFunctions = moduleMemoryPtr + moduleMemory.mFuncOffset ;
        Var** localFunctionTables = (Var**)(moduleMemoryPtr + moduleMemory.mFuncPtrOffset) ;

        AsmJsSIMDValue* localSimdSlots = nullptr;
        if (scriptContext->GetConfig()->IsSimdjsEnabled())
        {
            localSimdSlots = ((AsmJsSIMDValue*)moduleMemoryPtr) + moduleMemory.mSimdOffset; // simdOffset is in SIMDValues
        }

        ThreadContext* threadContext = this->scriptContext->GetThreadContext();
        *stdLibPtr = (m_inSlotsCount > 1) ? m_inParams[1] : nullptr;

        Var foreign = (m_inSlotsCount > 2) ? m_inParams[2] : nullptr;
        *arrayBufferPtr = (m_inSlotsCount > 3) ? m_inParams[3] : nullptr;
        //cache the current state of the disable implicit call flag
        DisableImplicitFlags prevDisableImplicitFlags = threadContext->GetDisableImplicitFlags();
        ImplicitCallFlags saveImplicitcallFlags = threadContext->GetImplicitCallFlags();
        // Disable implicit calls to check if any of the VarImport or Function Import leads to implicit calls
        threadContext->DisableImplicitCall();
        threadContext->SetImplicitCallFlags(ImplicitCallFlags::ImplicitCall_None);
        bool checkParamResult = ASMLink::CheckParams(this->scriptContext, info, *stdLibPtr, foreign, *arrayBufferPtr);
        if (!checkParamResult)
        {
            // don't need to print, because checkParams will do it for us
            goto linkFailure;
        }
        else if(this->CheckAndResetImplicitCall(prevDisableImplicitFlags, saveImplicitcallFlags))
        {
            AsmJSCompiler::OutputError(this->scriptContext, _u("Asm.js Runtime Error : Params have side effects"));
             return this->ProcessLinkFailedAsmJsModule();
        }
        // Initialize Variables
        for (int i = 0; i < info->GetVarCount(); i++)
        {
            const auto& var = info->GetVar( i );
            const AsmJsVarType type(var.type);
            if(type.isInt() )
            {
                localIntSlots[var.location] = var.initialiser.intInit;
            }
            else if (type.isFloat())
            {
                localFloatSlots[var.location] = var.initialiser.floatInit;
            }
            else if (type.isDouble())
            {
                localDoubleSlots[var.location] = var.initialiser.doubleInit;
            }
            else if (scriptContext->GetConfig()->IsSimdjsEnabled() && type.isSIMD())
            {
                // e.g. var g = f4(0.0, 0.0, 0.0, 0.0);
                localSimdSlots[var.location] = var.initialiser.simdInit;
            }
            else {
                Assert(UNREACHED);
            }
        }

        // Load constant variables
        for( int i = 0; i < info->GetVarImportCount(); i++ )
        {
            const auto& import = info->GetVarImport( i );
            const AsmJsVarType type(import.type);
            // this might throw, but it would anyway in non-asm.js
            Var value = JavascriptOperators::OP_GetProperty( foreign, import.field, scriptContext );
            // check if there is implicit call and if there is implicit call then clear the disableimplicitcall flag
            if (this->CheckAndResetImplicitCall(prevDisableImplicitFlags, saveImplicitcallFlags))
            {
                AsmJSCompiler::OutputError(this->scriptContext, _u("Asm.js Runtime Error : Accessing var import %s has side effects"), this->scriptContext->GetPropertyName(import.field)->GetBuffer());
                return this->ProcessLinkFailedAsmJsModule();
            }
            if (CONFIG_FLAG(AsmJsEdge))
            {
                // emscripten had a bug which caused this check to fail in some circumstances, so this check fails for some demos
                if (!TaggedNumber::Is(value) && (!RecyclableObject::Is(value) || DynamicType::Is(RecyclableObject::FromVar(value)->GetTypeId())))
                {
                    AsmJSCompiler::OutputError(this->scriptContext, _u("Asm.js Runtime Error : Var import %s must be primitive"), this->scriptContext->GetPropertyName(import.field)->GetBuffer());
                    goto linkFailure;
                }
            }

            if(type.isInt() )
            {
                int val = JavascriptMath::ToInt32( value, scriptContext );
                localIntSlots[import.location] = val;
            }
            else if (type.isFloat())
            {
                float val = (float)JavascriptConversion::ToNumber(value, scriptContext);
                localFloatSlots[import.location] = val;
            }
            else if (type.isDouble())
            {
                double val = JavascriptConversion::ToNumber( value, scriptContext );
                localDoubleSlots[import.location] = val;
            }
            else if (scriptContext->GetConfig()->IsSimdjsEnabled() && type.isSIMD())
            {
                // e.g. var g = f4(imports.v);
                bool valid = false;
                AsmJsSIMDValue val;
                val.Zero();
                switch (type.which())
                {
                    case AsmJsVarType::Int32x4:
                        valid = JavascriptSIMDInt32x4::Is(value);
                        val = (valid) ? ((JavascriptSIMDInt32x4*)value)->GetValue() : val;
                        break;
                    case AsmJsVarType::Bool32x4:
                        valid = JavascriptSIMDBool32x4::Is(value);
                        val = (valid) ? ((JavascriptSIMDBool32x4*)value)->GetValue() : val;
                        break;
                    case AsmJsVarType::Bool16x8:
                        valid = JavascriptSIMDBool16x8::Is(value);
                        val = (valid) ? ((JavascriptSIMDBool16x8*)value)->GetValue() : val;
                        break;
                    case AsmJsVarType::Bool8x16:
                        valid = JavascriptSIMDBool8x16::Is(value);
                        val = (valid) ? ((JavascriptSIMDBool8x16*)value)->GetValue() : val;
                        break;
                    case AsmJsVarType::Float32x4:
                        valid = JavascriptSIMDFloat32x4::Is(value);
                        val = (valid) ? ((JavascriptSIMDFloat32x4*)value)->GetValue() : val;
                        break;
                    case AsmJsVarType::Float64x2:
                        valid = JavascriptSIMDFloat64x2::Is(value);
                        val = (valid) ? ((JavascriptSIMDFloat64x2*)value)->GetValue() : val;
                        break;
                    case AsmJsVarType::Int16x8:
                        valid = JavascriptSIMDInt16x8::Is(value);
                        val = (valid) ? ((JavascriptSIMDInt16x8*)value)->GetValue() : val;
                        break;
                    case AsmJsVarType::Int8x16:
                        valid = JavascriptSIMDInt8x16::Is(value);
                        val = ((JavascriptSIMDInt8x16*)value)->GetValue();
                        break;
                    case AsmJsVarType::Uint32x4:
                        valid = JavascriptSIMDUint32x4::Is(value);
                        val = (valid) ? ((JavascriptSIMDUint32x4*)value)->GetValue() : val;
                        break;
                    case AsmJsVarType::Uint16x8:
                        valid = JavascriptSIMDUint16x8::Is(value);
                        val = (valid) ? ((JavascriptSIMDUint16x8*)value)->GetValue() : val;
                        break;
                    case AsmJsVarType::Uint8x16:
                        valid = JavascriptSIMDUint8x16::Is(value);
                        val = (valid) ? ((JavascriptSIMDUint8x16*)value)->GetValue() : val;
                        break;
                    default:
                        Assert(UNREACHED);
                };
                if (!valid)
                {
                    // link failure of SIMD values imports.
                    AsmJSCompiler::OutputError(this->scriptContext, _u("Asm.js Runtime Error : Foreign var import %s is not SIMD type"), this->scriptContext->GetPropertyName(import.field)->GetBuffer());
                    goto linkFailure;
                }
                localSimdSlots[import.location] = val;
            }

            // check for implicit call after converting to number
            if (this->CheckAndResetImplicitCall(prevDisableImplicitFlags, saveImplicitcallFlags))
            {
                // Runtime error
                AsmJSCompiler::OutputError(this->scriptContext, _u("Asm.js Runtime Error : Accessing var import %s has side effects"), this->scriptContext->GetPropertyName(import.field)->GetBuffer());
                return this->ProcessLinkFailedAsmJsModule();
            }
        }
        // Load external functions
        for( int i = 0; i < info->GetFunctionImportCount(); i++ )
        {
            const auto& import = info->GetFunctionImport( i );
            // this might throw, but it would anyway in non-asm.js
            Var importFunc = JavascriptOperators::OP_GetProperty( foreign, import.field, scriptContext );
            // check if there is implicit call and if there is implicit call then clear the disableimplicitcall flag
            if (this->CheckAndResetImplicitCall(prevDisableImplicitFlags, saveImplicitcallFlags))
            {
                AsmJSCompiler::OutputError(this->scriptContext, _u("Asm.js Runtime Error : Accessing foreign function import %s has side effects"), this->scriptContext->GetPropertyName(import.field)->GetBuffer());
                return this->ProcessLinkFailedAsmJsModule();
            }
            if( !JavascriptFunction::Is( importFunc ) )
            {
                AsmJSCompiler::OutputError(this->scriptContext, _u("Asm.js Runtime Error : Foreign function import %s is not a function"), this->scriptContext->GetPropertyName(import.field)->GetBuffer());
                goto linkFailure;
            }
            localFunctionImports[import.location] = importFunc;
        }
        if (*arrayBufferPtr)
        {
            (*(ArrayBuffer**)arrayBufferPtr)->SetIsAsmJsBuffer();
        }
        threadContext->SetDisableImplicitFlags(prevDisableImplicitFlags);
        threadContext->SetImplicitCallFlags(saveImplicitcallFlags);
        // scope
        {
            FrameDisplay* pDisplay = RecyclerNewPlus(scriptContext->GetRecycler(), sizeof(void*), FrameDisplay, 1);
            pDisplay->SetItem( 0, moduleMemoryPtr );
            for (int i = 0; i < info->GetFunctionCount(); i++)
            {
                const auto& modFunc = info->GetFunction(i);

                // TODO: add more runtime checks here
                auto proxy = m_functionBody->GetNestedFuncReference(i);

                AsmJsScriptFunction* scriptFuncObj = (AsmJsScriptFunction*)ScriptFunction::OP_NewScFunc(pDisplay, (FunctionProxy**)proxy);
                localModuleFunctions[modFunc.location] = scriptFuncObj;
                if (i == 0 && info->GetUsesChangeHeap())
                {
                    scriptFuncObj->GetDynamicType()->SetEntryPoint(AsmJsChangeHeapBuffer);
                }
                else
                {
                    if (scriptFuncObj->GetDynamicType()->GetEntryPoint() == DefaultDeferredDeserializeThunk)
                    {
                        JavascriptFunction::DeferredDeserialize(scriptFuncObj);
                    }
                    scriptFuncObj->GetDynamicType()->SetEntryPoint(AsmJsExternalEntryPoint);
                    scriptFuncObj->GetFunctionBody()->GetAsmJsFunctionInfo()->SetModuleFunctionBody(asmJsModuleFunctionBody);
                }
                scriptFuncObj->SetModuleMemory(moduleMemoryPtr);
                if (!info->IsRuntimeProcessed())
                {
                    // don't reset entrypoint upon relinking
                    FunctionEntryPointInfo* entrypointInfo = (FunctionEntryPointInfo*)scriptFuncObj->GetEntryPointInfo();
                    entrypointInfo->SetIsAsmJSFunction(true);
                    entrypointInfo->SetModuleAddress((uintptr_t)moduleMemoryPtr);

    #if DYNAMIC_INTERPRETER_THUNK
                    if (!PHASE_ON1(AsmJsJITTemplatePhase))
                    {
                        entrypointInfo->jsMethod = AsmJsDefaultEntryThunk;
                    }
    #endif
                }
            }
        }

        // Initialize function table arrays
        for( int i = 0; i < info->GetFunctionTableCount(); i++ )
        {
            const auto& modFuncTable = info->GetFunctionTable( i );
            Var* funcTableArray = RecyclerNewArray( scriptContext->GetRecycler(), Var, modFuncTable.size );
            for (uint j = 0; j < modFuncTable.size ; j++)
            {
                // get the module function index
                const RegSlot index = modFuncTable.moduleFunctionIndex[j];
                // assign the module function pointer to the array
                Var functionPtr = localModuleFunctions[index];
                funcTableArray[j] = functionPtr;
            }
            localFunctionTables[i] = funcTableArray;
        }
// Do MTJRC/MAIC:0 check
#if ENABLE_DEBUG_CONFIG_OPTIONS
        if (
            (PHASE_ON1(Js::AsmJsJITTemplatePhase) && CONFIG_FLAG(MaxTemplatizedJitRunCount) == 0) ||
            (!PHASE_ON1(Js::AsmJsJITTemplatePhase) && (CONFIG_FLAG(MaxAsmJsInterpreterRunCount) == 0 || CONFIG_FLAG(ForceNative)))
        )
        {
            if (PHASE_TRACE1(AsmjsEntryPointInfoPhase))
            {
                Output::Print(_u("%s Scheduling For Full JIT at callcount:%d\n"), asmJsModuleFunctionBody->GetDisplayName(), 0);
                Output::Flush();
            }
            for (int i = 0; i < info->GetFunctionCount(); i++)
            {
                ScriptFunction* functionObj = (ScriptFunction*)localModuleFunctions[i];
                AnalysisAssert(functionObj != nullptr);
                // don't want to generate code for APIs like changeHeap
                if (functionObj->GetEntryPoint() == Js::AsmJsExternalEntryPoint)
                {
                    GenerateFunction(asmJsModuleFunctionBody->GetScriptContext()->GetNativeCodeGenerator(), functionObj->GetFunctionBody(), functionObj);
                }
            }
        }
#endif

        info->SetIsRuntimeProcessed(true);

        // create export object
        if( info->GetExportsCount() )
        {
            Var newObj = JavascriptOperators::NewScObjectLiteral( GetScriptContext(), info->GetExportsIdArray(),
                                                                  this->GetFunctionBody()->GetObjectLiteralTypeRef( 0 ) );
            for( int i = 0; i < info->GetExportsCount(); i++ )
            {
                auto ex = info->GetExport( i );
                Var func = localModuleFunctions[*ex.location];
                JavascriptOperators::OP_InitProperty( newObj, *ex.id, func );
            }
            SetReg( (RegSlot) 0, newObj );
            return newObj;
        }


        // export only 1 function
        {
            Var exportFunc = localModuleFunctions[info->GetExportFunctionIndex()];
            SetReg((RegSlot)0, exportFunc);
            return exportFunc;
        }

    linkFailure:
        threadContext->SetDisableImplicitFlags(prevDisableImplicitFlags);
        threadContext->SetImplicitCallFlags(saveImplicitcallFlags);
        return this->ProcessLinkFailedAsmJsModule();
    }

    Var InterpreterStackFrame::ProcessLinkFailedAsmJsModule()
    {
        AsmJSCompiler::OutputError(this->scriptContext, _u("asm.js linking failed."));

        Js::FunctionBody* asmJsModuleFunctionBody = GetFunctionBody();
        AsmJsModuleInfo* info = asmJsModuleFunctionBody->GetAsmJsModuleInfo();

        // do not support relinking with failed relink
        if (info->IsRuntimeProcessed())
        {
            Js::Throw::OutOfMemory();
        }

        ScriptFunction * funcObj = GetJavascriptFunction();
        ScriptFunction::ReparseAsmJsModule(&funcObj);
        const bool doProfile =
            funcObj->GetFunctionBody()->GetInterpreterExecutionMode(false) == ExecutionMode::ProfilingInterpreter ||
            (funcObj->GetFunctionBody()->IsInDebugMode() && DynamicProfileInfo::IsEnabled(funcObj->GetFunctionBody()));

        DynamicProfileInfo * dynamicProfileInfo = nullptr;
        if (doProfile)
        {
            dynamicProfileInfo = funcObj->GetFunctionBody()->GetDynamicProfileInfo();
            funcObj->GetScriptContext()->GetThreadContext()->ClearImplicitCallFlags();
        }

        // after reparsing, we want to also use a new interpreter stack frame, as it will have different characteristics than the asm.js version
        InterpreterStackFrame::Setup setup(funcObj, m_inParams, m_inSlotsCount);
        size_t varAllocCount = setup.GetAllocationVarCount();
        size_t varSizeInBytes = varAllocCount * sizeof(Var);

        Var* allocation = nullptr;
        DWORD_PTR stackAddr;
        bool fReleaseAlloc = false;
        if (varAllocCount > InterpreterStackFrame::LocalsThreshold)
        {
            ArenaAllocator *tmpAlloc = nullptr;
            fReleaseAlloc = GetScriptContext()->EnsureInterpreterArena(&tmpAlloc);
            allocation = (Var*)tmpAlloc->Alloc(varSizeInBytes);
            // use a stack address so the debugger stepping logic works (step-out, for example, compares stack depths to determine when to complete the step)
            // debugger stepping does not matter here, but it's worth being consistent with normal stack frame
            stackAddr = reinterpret_cast<DWORD_PTR>(&allocation);
        }
        else
        {
            PROBE_STACK_PARTIAL_INITIALIZED_INTERPRETER_FRAME(GetScriptContext(), Js::Constants::MinStackInterpreter + varSizeInBytes);
            allocation = (Var*)_alloca(varSizeInBytes);
            stackAddr = reinterpret_cast<DWORD_PTR>(allocation);
        }

#if DBG
        Var invalidStackVar = (Js::RecyclableObject*)_alloca(sizeof(Js::RecyclableObject));
        memset(invalidStackVar, 0xFE, sizeof(Js::RecyclableObject));
        InterpreterStackFrame * newInstance = newInstance = setup.InitializeAllocation(allocation, funcObj->GetFunctionBody()->GetHasImplicitArgIns(), doProfile, nullptr, stackAddr, invalidStackVar);
#else
        InterpreterStackFrame * newInstance = newInstance = setup.InitializeAllocation(allocation, funcObj->GetFunctionBody()->GetHasImplicitArgIns(), doProfile, nullptr, stackAddr);
#endif

        newInstance->m_reader.Create(funcObj->GetFunctionBody());
        // now that we have set up the new frame, let's interpret it!
        funcObj->GetFunctionBody()->BeginExecution();
        PushPopFrameHelper(newInstance, _ReturnAddress(), _AddressOfReturnAddress());
        Var retVal = newInstance->ProcessUnprofiled();

        if (doProfile)
        {
            dynamicProfileInfo->RecordImplicitCallFlags(GetScriptContext()->GetThreadContext()->GetImplicitCallFlags());
        }

        if (fReleaseAlloc)
        {
            GetScriptContext()->ReleaseInterpreterArena();
        }

        return retVal;
#else
        Assert(UNREACHED);
        return nullptr;
#endif
    }

#if DBG_DUMP
    int AsmJsCallDepth = 0;
#endif
    void InterpreterStackFrame::PrintStack(const int* const intSrc, const float* const fltSrc, const double* const dblSrc, int intConstCount, int floatConstCount, int doubleConstCount, const char16* state)
    {
        Output::Print(_u("\n"));
        Output::Print(_u("Interpreter Constant Stack Data(%s)\n"), state);
        Output::Print(_u("***************************************\n"));
        Output::Print(_u("Int Data\n"));
        Output::Print(_u("--------\n"));
        for (int count = 0; count < intConstCount; count++)
        {
            Output::Print(_u("Index:%d Value:%d \n"), count, intSrc[count]);
        }
        Output::Print(_u("\n"));
        Output::Print(_u("Float Data\n"));
        Output::Print(_u("----------\n"));
        for (int count = 0; count < floatConstCount; count++)
        {
            Output::Print(_u("Index:%d Value:%f \n"), count, fltSrc[count]);
        }
        Output::Print(_u("\n"));
        Output::Print(_u("Double Data\n"));
        Output::Print(_u("-----------\n"));
        for (int count = 0; count < doubleConstCount; count++)
        {
            Output::Print(_u("Index:%d Value:%g \n"), count, dblSrc[count]);
        }
        Output::Print(_u("\n"));
    }

#ifdef ASMJS_PLAT
    // Function memory allocation should be done the same way as
    // T AsmJsCommunEntryPoint(Js::ScriptFunction* func, ...)  (AsmJSJitTemplate.cpp)
    // update any changes there
    /*
    This function does the following fixup
    Stack Before                 Stack After
    ==============               ================
    | VarConstants |             |  VarConstants  |
    |--------------|             |-----------------
    | IntConstants |             |  IntConstants  |
    |--------------|             |  ------------  |
    | FloatConst   |             |  Int Vars+Tmps |
    |--------------|             |----------------|
    | DoubleConst  |             |  FloatConst    |
    |--------------|             |  ----------    |
    | Var&Temps    |             |  Flt Vars+tmps |
    |==============|             |----------------|
                                 | DoubleConst    |
                                 |  -----------   |
                                 | Dbl Vars+Tmps  |
                                  ================

    intSrc,FltSrc&DblSrc are pointers to the stack before the change
    m_localIntSlots,m_localFloatSlots,m_localDoubleSlots are pointers to the stack after the change
    */
    void InterpreterStackFrame::AlignMemoryForAsmJs()
    {
        FunctionBody *const functionBody = GetFunctionBody();
        ScriptFunction* func = GetJavascriptFunction();
        //schedule for codegen here only if TJ is collected
        if (!functionBody->GetIsAsmJsFullJitScheduled() && !PHASE_OFF(BackEndPhase, functionBody)
            && !PHASE_OFF(FullJitPhase, functionBody) && !this->scriptContext->GetConfig()->IsNoNative())
        {
            int callCount = ++((FunctionEntryPointInfo*)func->GetEntryPointInfo())->callsCount;
            bool doSchedule = false;
            const int minAsmJsInterpretRunCount = (int)CONFIG_FLAG(MinAsmJsInterpreterRunCount);

            if (callCount >= minAsmJsInterpretRunCount)
            {
                doSchedule = true;
            }
            if (doSchedule && !functionBody->GetIsAsmJsFullJitScheduled())
            {
#if ENABLE_NATIVE_CODEGEN
                if (PHASE_TRACE1(AsmjsEntryPointInfoPhase))
                {
                    Output::Print(_u("Scheduling For Full JIT from Interpreter at callcount:%d\n"), callCount);
                }
                GenerateFunction(functionBody->GetScriptContext()->GetNativeCodeGenerator(), functionBody, func);
#endif
                functionBody->SetIsAsmJsFullJitScheduled(true);
            }
        }
        AsmJsFunctionInfo* info = functionBody->GetAsmJsFunctionInfo();
        const int intConstCount = info->GetIntConstCount();
        const int doubleConstCount = info->GetDoubleConstCount();
        const int floatConstCount = info->GetFloatConstCount();

        const int simdConstCount = info->GetSimdConstCount();

        // Offset of doubles from (double*)m_localSlot
        const int intOffset = info->GetIntByteOffset() / sizeof(int);
        const int doubleOffset = info->GetDoubleByteOffset() / sizeof(double);
        const int floatOffset = info->GetFloatByteOffset() / sizeof(float);

        const int simdByteOffset = info->GetSimdByteOffset();// in bytes;


        int* intSrc = (int*)(m_localSlots + AsmJsFunctionMemory::RequiredVarConstants);

        // Where all int value starts
        m_localIntSlots = ((int*)m_localSlots) + intOffset;
        // where int arguments starts
        // int* intArgDst = m_localIntSlots + intConstCount;

        // Where float constants currently are
        float* floatSrc = (float*)(intSrc + intConstCount);
        // where all float value starts with the new layout
        m_localFloatSlots = ((float*)m_localSlots) + floatOffset;

        // Where double arguments starts
        // float* floatArgDst = m_localFloatSlots + floatConstCount;

        // Where double constants currently are
        double* doubleSrc = (double*)(floatSrc + floatConstCount);

        // where all double value starts
        m_localDoubleSlots = ((double*)m_localSlots) + doubleOffset;
        // Where double arguments starts
        // double* doubleArgDst = m_localDoubleSlots + doubleConstCount;


        AsmJsSIMDValue* simdSrc = nullptr;
        if (scriptContext->GetConfig()->IsSimdjsEnabled())
        {
            simdSrc = (AsmJsSIMDValue*)(doubleSrc + doubleConstCount);
            m_localSimdSlots = (AsmJsSIMDValue*)((char*)m_localSlots + simdByteOffset);
        }

        // Load module environment
        FrameDisplay* frame = this->function->GetEnvironment();
        m_localSlots[AsmJsFunctionMemory::ModuleEnvRegister] = frame->GetItem(0);
        m_localSlots[AsmJsFunctionMemory::ArrayBufferRegister] = (Var*)frame->GetItem(0) + AsmJsModuleMemory::MemoryTableBeginOffset;
        m_localSlots[AsmJsFunctionMemory::ArraySizeRegister] = 0; // do not cache ArraySize in the interpreter
        m_localSlots[AsmJsFunctionMemory::ScriptContextBufferRegister] = functionBody->GetScriptContext();

        if (PHASE_TRACE1(AsmjsInterpreterStackPhase))
        {
            PrintStack(intSrc, floatSrc, doubleSrc, intConstCount, floatConstCount, doubleConstCount, _u("Before Shuffling"));
        }

        // Copying has to happen in that order in order not to overwrite constants
        if (scriptContext->GetConfig()->IsSimdjsEnabled())
        {
            memcpy_s(m_localSimdSlots, simdConstCount*sizeof(AsmJsSIMDValue), simdSrc, simdConstCount*sizeof(AsmJsSIMDValue));
        }

        // Moving the double and floats  to their slot position. We must move the doubles first so that we do not overwrite the doubles stack with floats
        memcpy_s(m_localDoubleSlots, doubleConstCount*sizeof(double), doubleSrc, doubleConstCount*sizeof(double));
        memcpy_s(m_localFloatSlots, floatConstCount*sizeof(float), floatSrc, floatConstCount*sizeof(float));

        if (PHASE_TRACE1(AsmjsInterpreterStackPhase))
        {
            PrintStack(m_localIntSlots, m_localFloatSlots, m_localDoubleSlots, intConstCount, floatConstCount, doubleConstCount, _u("After Shuffling"));
        }

        int* intArg;
        double* doubleArg;
        float* floatArg;

        intArg = m_localIntSlots + intConstCount;
        doubleArg = m_localDoubleSlots + doubleConstCount;
        floatArg = m_localFloatSlots + floatConstCount;

        AsmJsSIMDValue* simdArg = m_localSimdSlots + simdConstCount;
        // Move the arguments to the right location
        ArgSlot argCount = info->GetArgCount();

#if _M_X64
        uint homingAreaSize = 0;
#endif

#if ENABLE_DEBUG_CONFIG_OPTIONS
        const bool tracingFunc = PHASE_TRACE(AsmjsFunctionEntryPhase, functionBody);
        if (tracingFunc)
        {
#if DBG_DUMP
            if (AsmJsCallDepth)
            {
                Output::Print(_u("%*c"), AsmJsCallDepth, ' ');
            }
            Output::Print(_u("Executing function %s("), functionBody->GetDisplayName());
            ++AsmJsCallDepth;
#else
            Output::Print(_u("%s()\n"), functionBody->GetDisplayName());
            Output::Flush();
#endif
        }
#endif
        uintptr_t argAddress = (uintptr_t)m_inParams;
        for (ArgSlot i = 0; i < argCount; i++)
        {
#if _M_X64
            // 3rd Argument should be at the end of the homing area.
            Assert(i != 3 || argAddress == (uintptr_t)m_inParams + homingAreaSize);
            if (i < 3)
            {
                // for x64 we spill the first 3 floating point args below the rest of the arguments on the stack
                // m_inParams will be from DynamicInterpreterThunk's frame. Floats are in InterpreterAsmThunk's frame. Stack will be set up like so:
                // DIT arg2 <- first scriptArg, m_inParams points here
                // DIT arg1
                // padding
                // IAT r9 home
                // IAT r8 home
                // IAT rdx home
                // IAT rcx home
                // IAT return address
                // IAT push rbp
                // IAT padding
                // IAT xmm3 spill
                // IAT xmm2 spill
                // IAT xmm1 spill <- floatSpillAddress for arg1

#ifdef _WIN32
#define FLOAT_SPILL_ADDRESS_OFFSET_WORDS 15
#else
// On Sys V x64 we have 4 words less (4 reg shadow)
#define FLOAT_SPILL_ADDRESS_OFFSET_WORDS 11
#endif
                // floats are spilled as xmmwords
                uintptr_t floatSpillAddress = (uintptr_t)m_inParams - MachPtr * (FLOAT_SPILL_ADDRESS_OFFSET_WORDS - 2*i);

                if (info->GetArgType(i).isInt())
                {
                    *intArg = *(int*)argAddress;
#if DBG_DUMP
                    if (tracingFunc)
                    {
                        Output::Print(_u("%d, "), *intArg);
                    }
#endif
                    ++intArg;
                    homingAreaSize += MachPtr;
                }
                else if (info->GetArgType(i).isFloat())
                {
                    *floatArg = *(float*)floatSpillAddress;
#if DBG_DUMP
                    if (tracingFunc)
                    {
                        Output::Print(_u("%.2f, "), *floatArg);
                    }
#endif
                    ++floatArg;
                    homingAreaSize += MachPtr;
                }
                else if (info->GetArgType(i).isDouble())
                {
                    *doubleArg = *(double*)floatSpillAddress;
#if DBG_DUMP
                    if (tracingFunc)
                    {
                        Output::Print(_u("%.2f, "), *doubleArg);
                    }
#endif
                    ++doubleArg;
                    homingAreaSize += MachPtr;
                }
                else
                {
                    Assert(info->GetArgType(i).isSIMD());
                    *simdArg = *(AsmJsSIMDValue*)floatSpillAddress;
                    ++simdArg;
                    homingAreaSize += sizeof(AsmJsSIMDValue);
                }
                if (scriptContext->GetConfig()->IsSimdjsEnabled() && i == 2) // last argument ?
                {
                    // If we have simd arguments, the homing area in m_inParams can be larger than 3 64-bit slots. This is because SIMD values are unboxed there too.
                    // After unboxing, the homing area is overwritten by rdx, r8 and r9, and we read/skip 64-bit slots from the homing area (argAddress += MachPtr).
                    // After the last argument of the 3 is read, we need to advance argAddress to skip over the possible extra space and to the start of the rest of the arguments.
                    argAddress = (uintptr_t)m_inParams + homingAreaSize;
                }
                else
                {
                    argAddress += MachPtr;
                }
            }
            else
#endif
            if (info->GetArgType(i).isInt())
            {
                *intArg = *(int*)argAddress;
#if DBG_DUMP
                if (tracingFunc)
                {
                    Output::Print(_u("%d, "), *intArg);
                }
#endif
                ++intArg;
                argAddress += MachPtr;
            }
            else if (info->GetArgType(i).isFloat())
            {
                *floatArg = *(float*)argAddress;
#if DBG_DUMP
                if (tracingFunc)
                {
                    Output::Print(_u("%.2f, "), *floatArg);
                }
#endif
                ++floatArg;
                argAddress += MachPtr;
            }
            else if (info->GetArgType(i).isDouble())
            {
                Assert(info->GetArgType(i).isDouble());
                *doubleArg = *(double*)argAddress;
#if DBG_DUMP
                if (tracingFunc)
                {
                    Output::Print(_u("%.2f, "), *doubleArg);
                }
#endif
                ++doubleArg;
                argAddress += sizeof(double);
            }
            else if (scriptContext->GetConfig()->IsSimdjsEnabled() && info->GetArgType(i).isSIMD())
            {
                *simdArg = *(AsmJsSIMDValue*)argAddress;
                ++simdArg;
                argAddress += sizeof(AsmJsSIMDValue);
            }
            else
            {
                AssertMsg(UNREACHED, "Invalid function arg type.");
            }
        }

#if DBG_DUMP
        if (tracingFunc)
        {
            Output::Print(_u("){\n"));
            Output::Flush();
        }
#endif
        if( info->GetReturnType() == AsmJsRetType::Void )
        {
            m_localSlots[0] = JavascriptOperators::OP_LdUndef( scriptContext );
        }
    }
#endif

    ///----------------------------------------------------------------------------
    ///
    /// InterpreterStackFrame::Process
    ///
    /// Process() processes a single loop of execution for the current
    /// JavascriptFunction being executed:
    /// - Individual instructions are dispatched to specific handlers for different
    ///   OpCodes.
    ///
    ///----------------------------------------------------------------------------

#if ENABLE_PROFILE_INFO
#define INTERPRETERLOOPNAME ProcessProfiled
#define PROVIDE_INTERPRETERPROFILE
#include "InterpreterLoop.inl"
#undef PROVIDE_INTERPRETERPROFILE
#undef INTERPRETERLOOPNAME
#endif

#define INTERPRETERLOOPNAME ProcessUnprofiled
#include "InterpreterLoop.inl"
#undef INTERPRETERLOOPNAME

#ifdef ASMJS_PLAT
#define INTERPRETERLOOPNAME ProcessAsmJs
#define INTERPRETER_ASMJS
#include "InterpreterProcessOpCodeAsmJs.h"
#include "InterpreterLoop.inl"
#undef INTERPRETER_ASMJS
#undef INTERPRETERLOOPNAME
#endif

// For now, always collect profile data when debugging,
// otherwise the backend will be confused if there's no profile data.

#define INTERPRETERLOOPNAME ProcessWithDebugging
#define PROVIDE_DEBUGGING
#if ENABLE_PROFILE_INFO
#define PROVIDE_INTERPRETERPROFILE
#endif
#include "InterpreterLoop.inl"
#if ENABLE_PROFILE_INFO
#undef PROVIDE_INTERPRETERPROFILE
#endif
#undef PROVIDE_DEBUGGING
#undef INTERPRETERLOOPNAME

    Var InterpreterStackFrame::Process()
    {
#if ENABLE_PROFILE_INFO
        class AutoRestore
        {
        private:
            InterpreterStackFrame *const interpreterStackFrame;
            const uint32 savedSwitchProfileModeOnLoopEndNumber;
            const bool savedIsAutoProfiling;
            const bool savedSwitchProfileMode;

        public:
            AutoRestore(InterpreterStackFrame *const interpreterStackFrame)
                : interpreterStackFrame(interpreterStackFrame),
                savedIsAutoProfiling(interpreterStackFrame->isAutoProfiling),
                savedSwitchProfileMode(interpreterStackFrame->switchProfileMode),
                savedSwitchProfileModeOnLoopEndNumber(interpreterStackFrame->switchProfileModeOnLoopEndNumber)
            {
            }

            ~AutoRestore()
            {
                interpreterStackFrame->isAutoProfiling = savedIsAutoProfiling;
                interpreterStackFrame->switchProfileMode = savedSwitchProfileMode;
                interpreterStackFrame->switchProfileModeOnLoopEndNumber = savedSwitchProfileModeOnLoopEndNumber;
            }
        } autoRestore(this);
#endif

        if ((m_flags & Js::InterpreterStackFrameFlags_FromBailOut) && !(m_flags & InterpreterStackFrameFlags_ProcessingBailOutFromEHCode))
        {
            if (this->ehBailoutData)
            {
                m_flags |= Js::InterpreterStackFrameFlags_ProcessingBailOutFromEHCode;
                EHBailoutData * topLevelEHBailoutData = this->ehBailoutData;
                while (topLevelEHBailoutData->parent->nestingDepth != -1)
                {
                    topLevelEHBailoutData->parent->child = topLevelEHBailoutData;
                    topLevelEHBailoutData = topLevelEHBailoutData->parent;
                }
                ProcessTryCatchBailout(topLevelEHBailoutData, this->ehBailoutData->nestingDepth);
                m_flags &= ~Js::InterpreterStackFrameFlags_ProcessingBailOutFromEHCode;
                this->ehBailoutData = nullptr;
            }
        }
#ifdef ASMJS_PLAT
        if( GetFunctionBody()->GetIsAsmjsMode() )
        {
            FunctionBody *const functionBody = GetFunctionBody();
            AsmJsFunctionInfo* asmInfo = functionBody->GetAsmJsFunctionInfo();
            if (asmInfo)
            {
                AlignMemoryForAsmJs();
                Var returnVar = ProcessAsmJs();
#if DBG_DUMP
                if( PHASE_TRACE( AsmjsFunctionEntryPhase, functionBody ) )
                {
                    --AsmJsCallDepth;
                    if( AsmJsCallDepth )
                    {
                        Output::Print( _u("%*c}"), AsmJsCallDepth, ' ' );
                    }
                    else
                    {
                        Output::Print( _u("}") );
                    }
                    switch( asmInfo->GetReturnType().which() )
                    {
                    case AsmJsRetType::Void:
                        break;
                    case AsmJsRetType::Signed:
                        Output::Print( _u(" = %d"), m_localIntSlots[0] );
                        break;
                    case AsmJsRetType::Float:
                        Output::Print(_u(" = %.4f"), m_localFloatSlots[0]);
                        break;
                    case AsmJsRetType::Double:
                        Output::Print( _u(" = %.4f"), m_localDoubleSlots[0]);
                        break;
                    default:
                        break;
                    }
                    Output::Print( _u(";\n") );
                    Output::Flush();
                }
#endif
                return returnVar;
            }
            else
            {
                Assert(functionBody->GetAsmJsModuleInfo());
                return ProcessAsmJsModule();
            }
        }
#endif

#if ENABLE_PROFILE_INFO
        switchProfileMode = false;
        switchProfileModeOnLoopEndNumber = 0u - 1;
#endif

#if ENABLE_PROFILE_INFO
        FunctionBody *const functionBody = GetFunctionBody();
        const ExecutionMode interpreterExecutionMode =
            functionBody->GetInterpreterExecutionMode(!!(GetFlags() & InterpreterStackFrameFlags_FromBailOut));
        if(interpreterExecutionMode == ExecutionMode::ProfilingInterpreter)
        {
            isAutoProfiling = false;
            return ProcessProfiled();
        }

        Assert(
            interpreterExecutionMode == ExecutionMode::Interpreter ||
            interpreterExecutionMode == ExecutionMode::AutoProfilingInterpreter);
        isAutoProfiling = interpreterExecutionMode == ExecutionMode::AutoProfilingInterpreter;

        Var result;
        while(true)
        {
            Assert(!switchProfileMode);
            result = ProcessUnprofiled();
            Assert(!(switchProfileMode && result));
            if(switchProfileMode)
            {
                switchProfileMode = false;
            }
            else
            {
                break;
            }
            Assert(isAutoProfiling);

        #if DBG_DUMP

            if(PHASE_TRACE(InterpreterAutoProfilePhase, functionBody))
            {
                char16 debugStringBuffer[MAX_FUNCTION_BODY_DEBUG_STRING_SIZE];
                Output::Print(_u("InterpreterAutoProfile - Func %s - Started profiling\n"), functionBody->GetDebugNumberSet(debugStringBuffer));
                Output::Flush();
            }
        #endif

            Assert(!switchProfileMode);
            result = ProcessProfiled();
            Assert(!(switchProfileMode && result));
            if(switchProfileMode)
            {
                switchProfileMode = false;
            }
            else
            {
                break;
            }
            Assert(isAutoProfiling);

        #if DBG_DUMP
            if(PHASE_TRACE(InterpreterAutoProfilePhase, functionBody))
            {
                char16 debugStringBuffer[MAX_FUNCTION_BODY_DEBUG_STRING_SIZE];
                Output::Print(_u("InterpreterAutoProfile - Func %s - Stopped profiling\n"), functionBody->GetDebugNumberSet(debugStringBuffer));
                Output::Flush();
            }
        #endif
        }
        return result;
#else
        return ProcessUnprofiled();
#endif
    }



    template <class T>
    void InterpreterStackFrame::OP_GetMethodProperty(unaligned T *playout)
    {
        Var varInstance = GetReg(playout->Instance);
        OP_GetMethodProperty(varInstance, playout);
    }

    template <class T>
    void InterpreterStackFrame::OP_GetLocalMethodProperty(unaligned T *playout)
    {
        OP_GetMethodProperty(this->localClosure, playout);
    }

    template <class T>
    void InterpreterStackFrame::OP_GetMethodProperty(Var varInstance, unaligned T *playout)
    {
#if ENABLE_COPYONACCESS_ARRAY
        JavascriptLibrary::CheckAndConvertCopyOnAccessNativeIntArray<Var>(varInstance);
#endif
        PropertyId propertyId = GetPropertyIdFromCacheId(playout->inlineCacheIndex);
        RecyclableObject* obj = NULL;
        if (RecyclableObject::Is(varInstance))
        {
            obj = RecyclableObject::FromVar(varInstance);

            if ((propertyId == PropertyIds::apply || propertyId == PropertyIds::call) && ScriptFunction::Is(obj))
            {
                // If the property being loaded is "apply"/"call", make an optimistic assumption that apply/call is not overridden and
                // undefer the function right here if it was defer parsed before. This is required so that the load of "apply"/"call"
                // happens from the same "type". Otherwise, we will have a polymorphic cache for load of "apply"/"call".
                ScriptFunction *fn = ScriptFunction::FromVar(obj);
                if(fn->GetType()->GetEntryPoint() == JavascriptFunction::DeferredParsingThunk)
                {
                    JavascriptFunction::DeferredParse(&fn);
                }
            }
        }

        InlineCache *inlineCache = this->GetInlineCache(playout->inlineCacheIndex);

        PropertyValueInfo info;
        PropertyValueInfo::SetCacheInfo(&info, GetFunctionBody(), inlineCache, playout->inlineCacheIndex, true);
        Var aValue;
        if (obj &&
            CacheOperators::TryGetProperty<true, true, false, false, false, false, true, false, false>(
                obj, false, obj, propertyId, &aValue, GetScriptContext(), nullptr, &info))
        {
            SetReg(playout->Value, aValue);
            return;
        }

        OP_GetMethodProperty_NoFastPath(varInstance, playout);
    }

    template <class T>
    _NOINLINE void InterpreterStackFrame::OP_GetMethodProperty_NoFastPath(Var instance, unaligned T *playout)
    {
        PropertyId propertyId = GetPropertyIdFromCacheId(playout->inlineCacheIndex);

        Var value = JavascriptOperators::PatchGetMethod<false>(
            GetFunctionBody(),
            GetInlineCache(playout->inlineCacheIndex),
            playout->inlineCacheIndex,
            instance,
            propertyId
        );

#ifdef TELEMETRY_INTERPRETER
        if (TELEMETRY_PROPERTY_OPCODE_FILTER(propertyId))
        {
            // `successful` will be true as PatchGetMethod throws an exception if not found.
            this->scriptContext->GetTelemetry().GetOpcodeTelemetry().GetMethodProperty(instance, propertyId, value, true);
        }
#endif

        SetReg(playout->Value, value);
    }

    template <class T>
    void InterpreterStackFrame::OP_GetRootMethodProperty(unaligned T *playout)
    {
        Assert(playout->inlineCacheIndex >= this->m_functionBody->GetRootObjectLoadInlineCacheStart());
        Js::Var instance = this->GetRootObject();
        PropertyId propertyId = GetPropertyIdFromCacheId(playout->inlineCacheIndex);
        InlineCache *inlineCache = this->GetInlineCache(playout->inlineCacheIndex);
        DynamicObject *obj = DynamicObject::FromVar(instance);

        PropertyValueInfo info;
        PropertyValueInfo::SetCacheInfo(&info, GetFunctionBody(), inlineCache, playout->inlineCacheIndex, true);
        Var aValue;
        if (CacheOperators::TryGetProperty<true, true, false, false, false, false, true, false, false>(
                obj, true, obj, propertyId, &aValue, GetScriptContext(), nullptr, &info))
        {
            SetReg(playout->Value, aValue);
            return;
        }

        OP_GetRootMethodProperty_NoFastPath(playout);
    }

    template <class T>
    _NOINLINE void InterpreterStackFrame::OP_GetRootMethodProperty_NoFastPath(unaligned T *playout)
    {
        PropertyId propertyId = GetPropertyIdFromCacheId(playout->inlineCacheIndex);

        Var rootInstance = this->GetRootObject();

        Var value = JavascriptOperators::PatchGetRootMethod<false>(
            GetFunctionBody(),
            GetInlineCache(playout->inlineCacheIndex),
            playout->inlineCacheIndex,
            DynamicObject::FromVar(rootInstance),
            propertyId
        );

#ifdef TELEMETRY_INTERPRETER
        if (TELEMETRY_PROPERTY_OPCODE_FILTER(propertyId))
        {
            // `successful` will be true as PatchGetMethod throws an exception if not found.
            this->scriptContext->GetTelemetry().GetOpcodeTelemetry().GetMethodProperty(rootInstance, propertyId, value, true);
        }
#endif

        SetReg(playout->Value, value);
    }

    template <class T>
    void InterpreterStackFrame::OP_GetMethodPropertyScoped(unaligned T *playout)
    {
        ThreadContext* threadContext = this->GetScriptContext()->GetThreadContext();
        ImplicitCallFlags savedImplicitCallFlags = threadContext->GetImplicitCallFlags();
        threadContext->ClearImplicitCallFlags();

        Var varInstance = GetReg(playout->Instance);
        PropertyId propertyId = GetPropertyIdFromCacheId(playout->inlineCacheIndex);

        RecyclableObject* obj = NULL;
        if (RecyclableObject::Is(varInstance))
        {
            obj = RecyclableObject::FromVar(varInstance);
        }

        InlineCache *inlineCache = this->GetInlineCache(playout->inlineCacheIndex);

        PropertyValueInfo info;
        PropertyValueInfo::SetCacheInfo(&info, GetFunctionBody(), inlineCache, playout->inlineCacheIndex, true);
        Var aValue;
        if (obj &&
            CacheOperators::TryGetProperty<true, true, false, false, false, false, true, false, false>(
                obj, false, obj, propertyId, &aValue, GetScriptContext(), nullptr, &info))
        {
            threadContext->CheckAndResetImplicitCallAccessorFlag();
            threadContext->AddImplicitCallFlags(savedImplicitCallFlags);

            SetReg(playout->Value, aValue);
            return;
        }

        OP_GetMethodPropertyScoped_NoFastPath(playout);

        threadContext->CheckAndResetImplicitCallAccessorFlag();
        threadContext->AddImplicitCallFlags(savedImplicitCallFlags);
    }

    template <class T>
    _NOINLINE void InterpreterStackFrame::OP_GetMethodPropertyScoped_NoFastPath(unaligned T *playout)
    {
        PropertyId propertyId = GetPropertyIdFromCacheId(playout->inlineCacheIndex);
        Js::Var instance = GetReg(playout->Instance);

        Js::Var value = JavascriptOperators::PatchScopedGetMethod<false>(
            GetFunctionBody(),
            GetInlineCache(playout->inlineCacheIndex),
            playout->inlineCacheIndex,
            instance,
            propertyId
        );

        SetReg(playout->Value, value);

#ifdef TELEMETRY_INTERPRETER
        if (TELEMETRY_PROPERTY_OPCODE_FILTER(propertyId))
        {
            // `successful` will be true as PatchGetMethod throws an exception if not found.
            this->scriptContext->GetTelemetry().GetOpcodeTelemetry().GetMethodProperty(instance, propertyId, value, true);
        }
#endif

    }

    template <class T>
    void InterpreterStackFrame::OP_ProfiledGetMethodProperty(unaligned T *playout)
    {
        ProfiledGetProperty<T, false, true, false>(playout, GetReg(playout->Instance));
    }

    template <class T>
    void InterpreterStackFrame::OP_ProfiledGetLocalMethodProperty(unaligned T *playout)
    {
        ProfiledGetProperty<T, false, true, false>(playout, this->localClosure);
    }

    template <class T>
    void InterpreterStackFrame::OP_ProfiledGetRootMethodProperty(unaligned T *playout)
    {
        ProfiledGetProperty<T, true, true, false>(playout, GetRootObject());
    }

    RecyclableObject *
    InterpreterStackFrame::OP_CallGetFunc(Var target)
    {
        return JavascriptOperators::GetCallableObjectOrThrow(target, GetScriptContext());
    }

    void InterpreterStackFrame::OP_AsmStartCall( const unaligned OpLayoutStartCall * playout )
    {
        OP_StartCall( playout->ArgCount/sizeof(Var) );
        m_outParams[0] = scriptContext->GetLibrary()->GetUndefined();
    }

    void InterpreterStackFrame::OP_StartCall(const unaligned OpLayoutStartCall * playout)
    {
        OP_StartCall(playout->ArgCount);
    }

    void InterpreterStackFrame::OP_StartCall(uint outParamCount)
    {
         // Save the outParams for the current callsite on the outparam stack
        PushOut(m_outParams);

        // Update outParams for the indicated callsite
        m_outParams = m_outSp;

        m_outSp += outParamCount;

        AssertMsg(m_localSlots + this->m_functionBody->GetLocalsCount() < m_outSp &&
            m_outSp <= (m_localSlots + this->m_functionBody->GetLocalsCount() + this->m_functionBody->GetOutParamMaxDepth()),
            "out args Stack pointer not in range after Push");

    }

#ifdef ASMJS_PLAT
#if _M_X64
    void InterpreterStackFrame::OP_CallAsmInternal(RecyclableObject * function)
    {
        AsmJsFunctionInfo* asmInfo = ((ScriptFunction*)function)->GetFunctionBody()->GetAsmJsFunctionInfo();
        uint argsSize = asmInfo->GetArgByteSize();
        ScriptFunction* scriptFunc = (ScriptFunction*)function;
        ScriptContext * scriptContext = function->GetScriptContext();
        PROBE_STACK_CALL(scriptContext, function, argsSize);

        Js::FunctionEntryPointInfo* entrypointInfo = (Js::FunctionEntryPointInfo*)scriptFunc->GetEntryPointInfo();
        switch (asmInfo->GetReturnType().which())
        {
        case AsmJsRetType::Void:
        case AsmJsRetType::Signed:
            m_localIntSlots[0] = JavascriptFunction::CallAsmJsFunction<int>(function, entrypointInfo->jsMethod, asmInfo->GetArgCount(), m_outParams);
            break;
        case AsmJsRetType::Double:
            m_localDoubleSlots[0] = JavascriptFunction::CallAsmJsFunction<double>(function, entrypointInfo->jsMethod, asmInfo->GetArgCount(), m_outParams);
            break;
        case AsmJsRetType::Float:
            m_localFloatSlots[0] = JavascriptFunction::CallAsmJsFunction<float>(function, entrypointInfo->jsMethod, asmInfo->GetArgCount(), m_outParams);
            break;
#ifdef ENABLE_SIMDJS
        case AsmJsRetType::Float32x4:
        case AsmJsRetType::Int32x4:
        case AsmJsRetType::Bool32x4:
        case AsmJsRetType::Bool16x8:
        case AsmJsRetType::Bool8x16:
        case AsmJsRetType::Float64x2:
        case AsmJsRetType::Int16x8:
        case AsmJsRetType::Int8x16:
        case AsmJsRetType::Uint32x4:
        case AsmJsRetType::Uint16x8:
        case AsmJsRetType::Uint8x16:
            X86SIMDValue simdVal;
            simdVal.m128_value = JavascriptFunction::CallAsmJsFunction<__m128>(function, entrypointInfo->jsMethod, asmInfo->GetArgCount(), m_outParams);
            m_localSimdSlots[0] = X86SIMDValue::ToSIMDValue(simdVal);
            break;
#endif
        }
        Assert((uint)((ArgSlot)asmInfo->GetArgCount() + 1) == (uint)(asmInfo->GetArgCount() + 1));
        if (scriptContext->GetConfig()->IsSimdjsEnabled())
        {
            PopOut((ArgSlot)(asmInfo->GetArgByteSize() / sizeof(Var)) + 1);
        }
        else
        {

            PopOut((ArgSlot)asmInfo->GetArgCount() + 1);
        }
        Assert(function);
    }
#elif _M_IX86
    void InterpreterStackFrame::OP_CallAsmInternal(RecyclableObject * function)
    {
        enum {
            Void = AsmJsRetType::Void,
            Signed = AsmJsRetType::Signed,
            Float = AsmJsRetType::Float,
            Double = AsmJsRetType::Double,
            Int32x4 = AsmJsRetType::Int32x4,
            Bool32x4 = AsmJsRetType::Bool32x4,
            Bool16x8 = AsmJsRetType::Bool16x8,
            Bool8x16 = AsmJsRetType::Bool8x16,
            Float32x4 = AsmJsRetType::Float32x4,
            Float64x2 = AsmJsRetType::Float64x2,
            Int16x8   = AsmJsRetType::Int16x8,
            Int8x16 = AsmJsRetType::Int8x16,
            Uint32x4  = AsmJsRetType::Uint32x4,
            Uint16x8  = AsmJsRetType::Uint16x8,
            Uint8x16  = AsmJsRetType::Uint8x16,
        };

        AsmJsFunctionInfo* asmInfo = ((ScriptFunction*)function)->GetFunctionBody()->GetAsmJsFunctionInfo();
        Assert((uint)((ArgSlot)asmInfo->GetArgCount() + 1) == (uint)(asmInfo->GetArgCount() + 1));
        uint argsSize = asmInfo->GetArgByteSize();
        uint alignedSize = ::Math::Align<int32>(argsSize, 8);
        ScriptFunction* scriptFunc = (ScriptFunction*)function;
        ScriptContext * scriptContext = function->GetScriptContext();
        PROBE_STACK_CALL(scriptContext, function, alignedSize);

        Js::FunctionEntryPointInfo* entrypointInfo = (Js::FunctionEntryPointInfo*)scriptFunc->GetEntryPointInfo();

        int retIntVal = NULL;
        float retFloatVal = NULL;
        double retDoubleVal = NULL;

        AsmJsSIMDValue retSimdVal;
        retSimdVal.Zero();

        AsmJsRetType::Which retType = (AsmJsRetType::Which) GetRetType(scriptFunc);

        void *data = nullptr;
        JavascriptMethod entryPoint = entrypointInfo->jsMethod;
        void *savedEsp = nullptr;
        __asm
        {
            // Save ESP
            mov savedEsp, esp;
            mov eax, alignedSize;
            // Make sure we don't go beyond guard page
            cmp eax, 0x1000;
            jge alloca_probe;
            sub esp, eax;
            jmp dbl_align;
            alloca_probe :
            // Use alloca to allocate more then a page size
            // Alloca assumes eax, contains size, and adjust ESP while
            // probing each page.
            call _alloca_probe_16;
        dbl_align :
            and esp,-8
            mov data, esp;
        }

        {
            Var* outParam = m_outParams + 1;
            void* dest = (void*)data;
            memmove(dest, outParam, argsSize);

        }
        // call variable argument function provided in entryPoint
        __asm
        {
#ifdef _CONTROL_FLOW_GUARD
            // verify that the call target is valid
            mov  ecx, entryPoint
                call[__guard_check_icall_fptr]
                ; no need to restore ecx('call entryPoint' is a __cdecl call)
#endif
                push function;
            call entryPoint;
            mov ebx, retType;
            cmp ebx, Void;
            je VoidLabel;
            cmp ebx, Signed;
            je SignedLabel;
            cmp ebx, Float;
            je FloatLabel;
            cmp ebx, Double;
            je DoubleLabel;
            // simd
            movups retSimdVal, xmm0;
            jmp end
        VoidLabel:
        SignedLabel:
            mov retIntVal, eax;
            jmp end;
        FloatLabel:
            movss retFloatVal, xmm0;
            jmp end;
        DoubleLabel:
            movsd retDoubleVal, xmm0;
        end:
              // Restore ESP
              mov esp, savedEsp;
        }
        switch (retType)
        {
        case AsmJsRetType::Int32x4:
        case AsmJsRetType::Bool32x4:
        case AsmJsRetType::Bool16x8:
        case AsmJsRetType::Bool8x16:
        case AsmJsRetType::Float32x4:
        case AsmJsRetType::Float64x2:
        case AsmJsRetType::Int16x8:
        case AsmJsRetType::Int8x16:
        case AsmJsRetType::Uint32x4:
        case AsmJsRetType::Uint16x8:
        case AsmJsRetType::Uint8x16:
            if (scriptContext->GetConfig()->IsSimdjsEnabled())
            {
                m_localSimdSlots[0] = retSimdVal;
                break;
            }
            Assert(UNREACHED);
        case AsmJsRetType::Double:
            m_localDoubleSlots[0] = retDoubleVal;
            break;
        case AsmJsRetType::Float:
            m_localFloatSlots[0] = retFloatVal;
            break;
        case AsmJsRetType::Signed:
        case AsmJsRetType::Void:
            m_localIntSlots[0] = retIntVal;
            break;
        default:
            Assume(false);
        }
        PopOut((uint)((ArgSlot)argsSize/sizeof(Var)) + 1);
        Assert(function);
    }
#else
    void InterpreterStackFrame::OP_CallAsmInternal(RecyclableObject * function)
    {
        __debugbreak();
    }
#endif
#endif

    template <class T>
    void InterpreterStackFrame::OP_AsmCall(const unaligned T* playout)
    {
        OP_CallCommon(playout, OP_CallGetFunc(GetRegAllowStackVar(playout->Function)), CallFlags_None);

        AsmJsModuleInfo::EnsureHeapAttached(this->function);
    }

    template <class T>
    void InterpreterStackFrame::OP_CallCommon(const unaligned T * playout, RecyclableObject * function, unsigned flags, const Js::AuxArray<uint32> *spreadIndices)
    {
        // Always save and restore implicit call flags when calling out
        // REVIEW: Can we avoid it if we don't collect dynamic profile info?
        ThreadContext * threadContext = scriptContext->GetThreadContext();
        Js::ImplicitCallFlags savedImplicitCallFlags = threadContext->GetImplicitCallFlags();

#if DBG
        if (this->IsInDebugMode())
        {
            JavascriptFunction::CheckValidDebugThunk(scriptContext, function);
        }
#endif

        if (playout->Return == Js::Constants::NoRegister)
        {
            flags |= CallFlags_NotUsed;
            Arguments args(CallInfo((CallFlags)flags, playout->ArgCount), m_outParams);
            AssertMsg(static_cast<unsigned>(args.Info.Flags) == flags, "Flags don't fit into the CallInfo field?");
            if (spreadIndices != nullptr)
            {
                JavascriptFunction::CallSpreadFunction(function, function->GetEntryPoint(), args, spreadIndices);
            }
            else
            {
                JavascriptFunction::CallFunction<true>(function, function->GetEntryPoint(), args);
            }
        }
        else
        {
            flags |= CallFlags_Value;
            Arguments args(CallInfo((CallFlags)flags, playout->ArgCount), m_outParams);
            AssertMsg(static_cast<unsigned>(args.Info.Flags) == flags, "Flags don't fit into the CallInfo field?");
            if (spreadIndices != nullptr)
            {
                SetReg((RegSlot)playout->Return, JavascriptFunction::CallSpreadFunction(function, function->GetEntryPoint(), args, spreadIndices));
            }
            else
            {
                SetReg((RegSlot)playout->Return, JavascriptFunction::CallFunction<true>(function, function->GetEntryPoint(), args));
            }
        }

        threadContext->SetImplicitCallFlags(savedImplicitCallFlags);
        PopOut(playout->ArgCount);
    }

    template <class T>
    void InterpreterStackFrame::OP_CallCommonI(const unaligned T * playout, RecyclableObject * function, unsigned flags)
    {
        OP_CallCommon(playout, function, flags); // CallCommon doesn't do anything with Member
    }

#if ENABLE_PROFILE_INFO
    template <class T>
    void InterpreterStackFrame::OP_ProfileCallCommon(const unaligned T * playout, RecyclableObject * function, unsigned flags, ProfileId profileId, InlineCacheIndex inlineCacheIndex, const Js::AuxArray<uint32> *spreadIndices)
    {
        FunctionBody* functionBody = this->m_functionBody;
        DynamicProfileInfo * dynamicProfileInfo = functionBody->GetDynamicProfileInfo();
        FunctionInfo* functionInfo = function->GetTypeId() == TypeIds_Function?
            JavascriptFunction::FromVar(function)->GetFunctionInfo() : nullptr;
        bool isConstructorCall = (CallFlags_New & flags) == CallFlags_New;
        dynamicProfileInfo->RecordCallSiteInfo(functionBody, profileId, functionInfo, functionInfo ? static_cast<JavascriptFunction*>(function) : nullptr, playout->ArgCount, isConstructorCall, inlineCacheIndex);
        OP_CallCommon<T>(playout, function, flags, spreadIndices);
        if (playout->Return != Js::Constants::NoRegister)
        {
            dynamicProfileInfo->RecordReturnTypeOnCallSiteInfo(functionBody, profileId, GetReg((RegSlot)playout->Return));
        }
    }

    template <class T>
    void InterpreterStackFrame::OP_ProfileReturnTypeCallCommon(const unaligned T * playout, RecyclableObject * function, unsigned flags, ProfileId profileId, const Js::AuxArray<uint32> *spreadIndices)
    {
        OP_CallCommon<T>(playout, function, flags, spreadIndices);
        FunctionBody* functionBody = this->m_functionBody;
        DynamicProfileInfo * dynamicProfileInfo = functionBody->GetDynamicProfileInfo();
        if (playout->Return != Js::Constants::NoRegister)
        {
            dynamicProfileInfo->RecordReturnType(functionBody, profileId, GetReg((RegSlot)playout->Return));
        }
    }
#endif

    template <class T>
    void InterpreterStackFrame::OP_CallPutCommon(const unaligned T *playout, RecyclableObject * function)
    {
        Arguments args(CallInfo(CallFlags_None, playout->ArgCount), m_outParams);
        SetReg((RegSlot)playout->Return, function->InvokePut(args));
        PopOut(playout->ArgCount);
    }

    template <class T>
    void InterpreterStackFrame::OP_CallPutCommonI(const unaligned T *playout, RecyclableObject * function)
    {
        OP_CallPutCommon(playout, function);
    }

    template <class T>
    void InterpreterStackFrame::OP_GetRootProperty(unaligned T* playout)
    {
        // Same fast path as in the backend.
        Assert(playout->inlineCacheIndex >= this->m_functionBody->GetRootObjectLoadInlineCacheStart());
        Js::Var instance = this->GetRootObject();

        InlineCache *inlineCache = this->GetInlineCache(playout->inlineCacheIndex);

        PropertyId propertyId = GetPropertyIdFromCacheId(playout->inlineCacheIndex);
        DynamicObject * obj = DynamicObject::FromVar(instance);

        PropertyValueInfo info;
        PropertyValueInfo::SetCacheInfo(&info, GetFunctionBody(), inlineCache, playout->inlineCacheIndex, true);
        Var value;
        if(CacheOperators::TryGetProperty<true, false, false, false, false, false, true, false, false>(
                obj, true, obj, propertyId, &value, GetScriptContext(), nullptr, &info))
        {
            SetReg(playout->Value, value);
            return;
        }

        OP_GetRootProperty_NoFastPath(playout);
    }

    template <class T>
    void InterpreterStackFrame::OP_GetRootPropertyForTypeOf(unaligned T* playout)
    {
        Var rootInstance = GetRootObject();
        PropertyId propertyId =  GetPropertyIdFromCacheId(playout->inlineCacheIndex);

        Var value = JavascriptOperators::PatchGetRootValueForTypeOf<false>(
            GetFunctionBody(),
            GetInlineCache(playout->inlineCacheIndex),
            playout->inlineCacheIndex,
            DynamicObject::FromVar(rootInstance),
            propertyId
        );

        SetReg(playout->Value, value);

#ifdef TELEMETRY_INTERPRETER
        if (TELEMETRY_PROPERTY_OPCODE_FILTER(propertyId))
        {
            // `successful` will be true as PatchGetRootValue throws an exception if not found.
            this->scriptContext->GetTelemetry().GetOpcodeTelemetry().GetProperty(rootInstance, propertyId, value, /*successful:*/true);
        }
#endif
    }

    template <class T>
    _NOINLINE void InterpreterStackFrame::OP_GetRootProperty_NoFastPath(unaligned T* playout)
    {
        PropertyId propertyId = GetPropertyIdFromCacheId(playout->inlineCacheIndex);
        Var rootInstance = this->GetRootObject();

        Var value = JavascriptOperators::PatchGetRootValue<false>(
            GetFunctionBody(),
            GetInlineCache(playout->inlineCacheIndex),
            playout->inlineCacheIndex,
            DynamicObject::FromVar(rootInstance),
            propertyId
        );

        SetReg(playout->Value, value);

#ifdef TELEMETRY_INTERPRETER
        if (TELEMETRY_PROPERTY_OPCODE_FILTER(propertyId))
        {
            // `successful` will be true as PatchGetRootValue throws an exception if not found.
            this->scriptContext->GetTelemetry().GetOpcodeTelemetry().GetProperty(rootInstance, propertyId, value, /*successful:*/true);
        }
#endif
    }

#if ENABLE_PROFILE_INFO
    template <class T>
    void InterpreterStackFrame::UpdateFldInfoFlagsForGetSetInlineCandidate(unaligned T* playout, FldInfoFlags& fldInfoFlags, CacheType cacheType,
                                                DynamicProfileInfo * dynamicProfileInfo, uint inlineCacheIndex, RecyclableObject * obj)
    {
        RecyclableObject *callee = nullptr;
        //TODO: Setter case once we stop sharing inline caches for these callsites.
        if ((cacheType & (CacheType_Getter | CacheType_Setter)) && GetInlineCache(inlineCacheIndex)->GetGetterSetter(obj->GetType(), &callee))
        {
            const auto functionBody = this->m_functionBody;
            bool canInline = dynamicProfileInfo->RecordLdFldCallSiteInfo(functionBody, callee, false /*callApplyTarget*/);
            if (canInline)
            {
                //updates this fldInfoFlags passed by reference.
                fldInfoFlags = DynamicProfileInfo::MergeFldInfoFlags(fldInfoFlags, FldInfo_InlineCandidate);
            }
        }
    }

    template <class T>
    void InterpreterStackFrame::UpdateFldInfoFlagsForCallApplyInlineCandidate(unaligned T* playout, FldInfoFlags& fldInfoFlags, CacheType cacheType,
                                                DynamicProfileInfo * dynamicProfileInfo, uint inlineCacheIndex, RecyclableObject * obj)
    {
        RecyclableObject *callee = nullptr;
        if (!(fldInfoFlags & FldInfo_Polymorphic) && GetInlineCache(inlineCacheIndex)->GetCallApplyTarget(obj, &callee))
        {
            const auto functionBody = this->m_functionBody;
            bool canInline = dynamicProfileInfo->RecordLdFldCallSiteInfo(functionBody, callee, true /*callApplyTarget*/);
            if (canInline)
            {
                //updates this fldInfoFlags passed by reference.
                fldInfoFlags = DynamicProfileInfo::MergeFldInfoFlags(fldInfoFlags, FldInfo_InlineCandidate);
            }
        }
    }

    template <class T, bool Root, bool Method, bool CallApplyTarget>
    void InterpreterStackFrame::ProfiledGetProperty(unaligned T* playout, const Var instance)
    {
        PropertyId propertyId = GetPropertyIdFromCacheId(playout->inlineCacheIndex);
        Var value = ProfilingHelpers::ProfiledLdFld<Root, Method, CallApplyTarget>(
                instance,
                propertyId,
                GetInlineCache(playout->inlineCacheIndex),
                playout->inlineCacheIndex,
                GetFunctionBody(),
                instance);

        SetReg(playout->Value, value);

#ifdef TELEMETRY_INTERPRETER
        if (TELEMETRY_PROPERTY_OPCODE_FILTER(propertyId))
        {
            // `successful` will be true as PatchGetRootValue throws an exception if not found.
            this->scriptContext->GetTelemetry().GetOpcodeTelemetry().GetProperty(instance, propertyId, value, /*successful:*/true);
        }
#endif
    }

    template <class T>
    void InterpreterStackFrame::OP_ProfiledGetRootProperty(unaligned T* playout)
    {
        ProfiledGetProperty<T, true, false, false>(playout, GetRootObject());
    }

    template <class T>
    void InterpreterStackFrame::OP_ProfiledGetRootPropertyForTypeOf(unaligned T* playout)
    {
        Var rootInstance = GetRootObject();
        PropertyId propertyId = GetPropertyIdFromCacheId(playout->inlineCacheIndex);
        Var value = ProfilingHelpers::ProfiledLdFldForTypeOf<true, false, false>(
            rootInstance,
            propertyId,
            GetInlineCache(playout->inlineCacheIndex),
            playout->inlineCacheIndex,
            GetFunctionBody());

        SetReg(playout->Value, value);

#ifdef TELEMETRY_INTERPRETER
        if (TELEMETRY_PROPERTY_OPCODE_FILTER(propertyId))
        {
            // `successful` will be true as PatchGetRootValue throws an exception if not found.
            this->scriptContext->GetTelemetry().GetOpcodeTelemetry().GetProperty(rootInstance, propertyId, value, /*successful:*/true);
        }
#endif
    }
#endif

    template <class T>
    void InterpreterStackFrame::OP_GetPropertyForTypeOf(unaligned T* playout)
    {
        Var instance = GetReg(playout->Instance);
        PropertyId propertyId = GetPropertyIdFromCacheId(playout->inlineCacheIndex);
        Var value = JavascriptOperators::PatchGetValueForTypeOf<false>(
                GetFunctionBody(),
                GetInlineCache(playout->inlineCacheIndex),
                playout->inlineCacheIndex,
                instance,
                propertyId
        );

        SetReg(playout->Value, value);

#ifdef TELEMETRY_INTERPRETER
        if (TELEMETRY_PROPERTY_OPCODE_FILTER(propertyId))
        {
            // `successful` will be true as PatchGetRootValue throws an exception if not found.
            this->scriptContext->GetTelemetry().GetOpcodeTelemetry().GetProperty(instance, propertyId, value, /*successful:*/true);
        }
#endif
    }

    template <class T>
    void InterpreterStackFrame::OP_GetProperty(unaligned T* playout)
    {
        // Same fast path as in the backend.
        Var instance = GetReg(playout->Instance);
        OP_GetProperty(instance, playout);
    }

    template <class T>
    void InterpreterStackFrame::OP_GetLocalProperty(unaligned T* playout)
    {
        // Same fast path as in the backend.
        Var instance = this->localClosure;
        OP_GetProperty(instance, playout);
    }

    template <class T>
    void InterpreterStackFrame::OP_GetProperty(Var instance, unaligned T* playout)
    {
        InlineCache *inlineCache = GetInlineCache(playout->inlineCacheIndex);
        PropertyId propertyId = GetPropertyIdFromCacheId(playout->inlineCacheIndex);
        if (RecyclableObject::Is(instance))
        {
            RecyclableObject* obj = RecyclableObject::FromVar(instance);
            PropertyValueInfo info;
            PropertyValueInfo::SetCacheInfo(&info, GetFunctionBody(), inlineCache, playout->inlineCacheIndex, true);

            Var value;
            if (CacheOperators::TryGetProperty<true, false, false, false, false, false, true, false, false>(
                    obj, false, obj, propertyId, &value, GetScriptContext(), nullptr, &info))
            {
                SetReg(playout->Value, value);
                return;
            }
        }
        OP_GetProperty_NoFastPath(instance, playout);
    }

    template <class T>
    void InterpreterStackFrame::OP_GetSuperProperty(unaligned T* playout)
    {
        // Same fast path as in the backend.
        Var instance = GetReg(playout->Instance);
        Var thisInstance = GetReg(playout->Value2);
        InlineCache *inlineCache = GetInlineCache(playout->PropertyIdIndex);
        PropertyId propertyId = GetPropertyIdFromCacheId(playout->PropertyIdIndex);
        if (RecyclableObject::Is(instance) && RecyclableObject::Is(thisInstance))
        {
            RecyclableObject* superObj = RecyclableObject::FromVar(instance);
            RecyclableObject* thisObj = RecyclableObject::FromVar(thisInstance);
            PropertyValueInfo info;
            PropertyValueInfo::SetCacheInfo(&info, GetFunctionBody(), inlineCache, playout->PropertyIdIndex, true);

            Var value;
            if (CacheOperators::TryGetProperty<true, false, false, false, false, false, true, false, false>(
                thisObj, false, superObj, propertyId, &value, GetScriptContext(), nullptr, &info))
            {
                SetReg(playout->Value, value);
                return;
            }
        }
        SetReg(
            playout->Value,
            JavascriptOperators::PatchGetValueWithThisPtr<false>(
                GetFunctionBody(),
                GetInlineCache(playout->PropertyIdIndex),
                playout->PropertyIdIndex,
                GetReg(playout->Instance),
                GetPropertyIdFromCacheId(playout->PropertyIdIndex),
                GetReg(playout->Value2)));
    }

    template <class T>
    _NOINLINE void InterpreterStackFrame::OP_GetProperty_NoFastPath(Var instance, unaligned T* playout)
    {
        PropertyId propertyId = GetPropertyIdFromCacheId(playout->inlineCacheIndex);

        Var value = JavascriptOperators::PatchGetValue<false>(
                GetFunctionBody(),
                GetInlineCache(playout->inlineCacheIndex),
                playout->inlineCacheIndex,
                instance,
                propertyId
        );

#ifdef TELEMETRY_INTERPRETER
        if (TELEMETRY_PROPERTY_OPCODE_FILTER(propertyId))
        {
            // `successful` will be true as PatchGetMethod throws an exception if not found.
            this->scriptContext->GetTelemetry().GetOpcodeTelemetry().GetProperty(instance, propertyId, value, true);
        }
#endif

        SetReg(playout->Value, value);
    }

#if ENABLE_PROFILE_INFO
    template <class T>
    void InterpreterStackFrame::OP_ProfiledGetProperty(unaligned T* playout)
    {
        ProfiledGetProperty<T, false, false, false>(playout, GetReg(playout->Instance));
    }

    template <class T>
    void InterpreterStackFrame::OP_ProfiledGetLocalProperty(unaligned T* playout)
    {
        ProfiledGetProperty<T, false, false, false>(playout, this->localClosure);
    }

    template <class T>
    void InterpreterStackFrame::OP_ProfiledGetSuperProperty(unaligned T* playout)
    {
        SetReg(
            playout->Value,
            ProfilingHelpers::ProfiledLdFld<false, false, false>(
            GetReg(playout->Instance),
            GetPropertyIdFromCacheId(playout->PropertyIdIndex),
            GetInlineCache(playout->PropertyIdIndex),
            playout->PropertyIdIndex,
            GetFunctionBody(),
            GetReg(playout->Value2)));

    }

    template <class T>
    void InterpreterStackFrame::OP_ProfiledGetPropertyForTypeOf(unaligned T* playout)
    {
        Var instance = GetReg(playout->Instance);
        PropertyId propertyId = GetPropertyIdFromCacheId(playout->inlineCacheIndex);
        Var value = ProfilingHelpers::ProfiledLdFldForTypeOf<false, false, false>(
            instance,
            propertyId,
            GetInlineCache(playout->inlineCacheIndex),
            playout->inlineCacheIndex,
            GetFunctionBody()
        );

        SetReg(playout->Value, value);

#ifdef TELEMETRY_INTERPRETER
        if (TELEMETRY_PROPERTY_OPCODE_FILTER(propertyId))
        {
            // `successful` will be true as PatchGetMethod throws an exception if not found.
            this->scriptContext->GetTelemetry().GetOpcodeTelemetry().GetProperty(instance, propertyId, value, true);
        }
#endif
    }

    template <class T>
    void InterpreterStackFrame::OP_ProfiledGetPropertyCallApplyTarget(unaligned T* playout)
    {
        ProfiledGetProperty<T, false, false, true>(playout, GetReg(playout->Instance));
    }
#endif

    template <typename T>
    void InterpreterStackFrame::OP_GetPropertyScoped(const unaligned OpLayoutT_ElementP<T>* playout)
    {
        ThreadContext* threadContext = this->GetScriptContext()->GetThreadContext();
        ImplicitCallFlags savedImplicitCallFlags = threadContext->GetImplicitCallFlags();
        threadContext->ClearImplicitCallFlags();

        // Get the property, using a scope stack rather than an individual instance.
        // Use the cache
        PropertyId propertyId = GetPropertyIdFromCacheId(playout->inlineCacheIndex);
        FrameDisplay *pScope = this->GetEnvForEvalCode();
        InlineCache *inlineCache = this->GetInlineCache(playout->inlineCacheIndex);
        ScriptContext* scriptContext = GetScriptContext();
        int length = pScope->GetLength();
        if ( 1 == length )
        {
            DynamicObject *obj = (DynamicObject*)pScope->GetItem(0);
            PropertyValueInfo info;
            PropertyValueInfo::SetCacheInfo(&info, GetFunctionBody(), inlineCache, playout->inlineCacheIndex, true);
            Var value;
            if (CacheOperators::TryGetProperty<true, false, false, false, false, false, true, false, false>(
                    obj, false, obj, propertyId, &value, scriptContext, nullptr, &info))
            {
                threadContext->CheckAndResetImplicitCallAccessorFlag();
                threadContext->AddImplicitCallFlags(savedImplicitCallFlags);

                SetReg(playout->Value, value);
                return;
            }
        }

        OP_GetPropertyScoped_NoFastPath(playout);

        threadContext->CheckAndResetImplicitCallAccessorFlag();
        threadContext->AddImplicitCallFlags(savedImplicitCallFlags);
    }

    template <typename T>
    void InterpreterStackFrame::OP_GetPropertyForTypeOfScoped(const unaligned OpLayoutT_ElementP<T>* playout)
    {
        ThreadContext* threadContext = this->GetScriptContext()->GetThreadContext();
        ImplicitCallFlags savedImplicitCallFlags = threadContext->GetImplicitCallFlags();
        threadContext->ClearImplicitCallFlags();

        // Get the property, using a scope stack rather than an individual instance.
        // Use the cache
        PropertyId propertyId = GetPropertyIdFromCacheId(playout->inlineCacheIndex);
        FrameDisplay *pScope = this->GetEnvForEvalCode();
        InlineCache *inlineCache = this->GetInlineCache(playout->inlineCacheIndex);
        ScriptContext* scriptContext = GetScriptContext();
        int length = pScope->GetLength();
        if (1 == length)
        {
            DynamicObject *obj = (DynamicObject*)pScope->GetItem(0);
            PropertyValueInfo info;
            PropertyValueInfo::SetCacheInfo(&info, GetFunctionBody(), inlineCache, playout->inlineCacheIndex, true);
            Var value;
            if (CacheOperators::TryGetProperty<true, false, false, false, false, false, true, false, false>(
                obj, false, obj, propertyId, &value, scriptContext, nullptr, &info))
            {
                threadContext->CheckAndResetImplicitCallAccessorFlag();
                threadContext->AddImplicitCallFlags(savedImplicitCallFlags);

                SetReg(playout->Value, value);
                return;
            }
        }

        SetReg(
            playout->Value,
            JavascriptOperators::PatchGetPropertyForTypeOfScoped<false>(
            GetFunctionBody(),
            GetInlineCache(playout->inlineCacheIndex),
            playout->inlineCacheIndex,
            GetEnvForEvalCode(),
            GetPropertyIdFromCacheId(playout->inlineCacheIndex),
            GetReg(Js::FunctionBody::RootObjectRegSlot)));

        threadContext->CheckAndResetImplicitCallAccessorFlag();
        threadContext->AddImplicitCallFlags(savedImplicitCallFlags);
    }


    template <typename T>
    _NOINLINE void InterpreterStackFrame::OP_GetPropertyScoped_NoFastPath(const unaligned OpLayoutT_ElementP<T>* playout)
    {
        // Implicit root object as default instance
        Var defaultInstance = GetReg(Js::FunctionBody::RootObjectRegSlot);

        // PatchGetPropertyScoped doesn't update type and slotIndex if the scope is not an array of length 1.
        SetReg(
            playout->Value,
            JavascriptOperators::PatchGetPropertyScoped<false>(
                GetFunctionBody(),
                GetInlineCache(playout->inlineCacheIndex),
                playout->inlineCacheIndex,
                GetEnvForEvalCode(),
                GetPropertyIdFromCacheId(playout->inlineCacheIndex),
                defaultInstance));
    }

    template <class T>
    void InterpreterStackFrame::OP_SetPropertyScoped(unaligned T* playout, PropertyOperationFlags flags)
    {
        ThreadContext* threadContext = this->GetScriptContext()->GetThreadContext();
        ImplicitCallFlags savedImplicitCallFlags = threadContext->GetImplicitCallFlags();
        threadContext->ClearImplicitCallFlags();

        // Set the property, using a scope stack rather than an individual instance.
        // Use the cache
        PropertyId propertyId = GetPropertyIdFromCacheId(playout->inlineCacheIndex);
        FrameDisplay *pScope = this->GetEnvForEvalCode();
        InlineCache *inlineCache = GetInlineCache(playout->inlineCacheIndex);
        ScriptContext* scriptContext = GetScriptContext();
        Var value = GetReg(playout->Value);

        DynamicObject *obj;
        int length = pScope->GetLength();
        if ( 1 == length )
        {
            obj = (DynamicObject*)pScope->GetItem(0);
            PropertyValueInfo info;
            PropertyValueInfo::SetCacheInfo(&info, GetFunctionBody(), inlineCache, playout->inlineCacheIndex, true);
            if (CacheOperators::TrySetProperty<true, false, false, false, false, true, false, false>(
                    obj, false, propertyId, value, scriptContext, flags, nullptr, &info))
            {
                threadContext->CheckAndResetImplicitCallAccessorFlag();
                threadContext->AddImplicitCallFlags(savedImplicitCallFlags);
                return;
            }
        }

        OP_SetPropertyScoped_NoFastPath(playout, flags);

        threadContext->CheckAndResetImplicitCallAccessorFlag();
        threadContext->AddImplicitCallFlags(savedImplicitCallFlags);
    }

    template <class T>
    _NOINLINE void InterpreterStackFrame::OP_SetPropertyScoped_NoFastPath(unaligned T* playout, PropertyOperationFlags flags)
    {
        // Implicit root object as default instance
        Var defaultInstance = GetReg(Js::FunctionBody::RootObjectRegSlot);

        // PatchSetPropertyScoped doesn't update type and slotIndex if the scope is not an array of length 1.
        JavascriptOperators::PatchSetPropertyScoped<false>(
            GetFunctionBody(),
            GetInlineCache(playout->inlineCacheIndex),
            playout->inlineCacheIndex,
            GetEnvForEvalCode(),
            GetPropertyIdFromCacheId(playout->inlineCacheIndex),
            GetReg(playout->Value),
            defaultInstance,
            flags);
    }

    template <class T>
    void InterpreterStackFrame::OP_SetPropertyScopedStrict(unaligned T* playout)
    {
        OP_SetPropertyScoped(playout, PropertyOperation_StrictMode);
    }

    template <class T>
    void InterpreterStackFrame::OP_ConsoleSetPropertyScoped(unaligned T* playout)
    {
        OP_SetPropertyScoped(playout, PropertyOperation_AllowUndeclInConsoleScope);
    }

    template <class T>
    inline bool InterpreterStackFrame::TrySetPropertyLocalFastPath(unaligned T* playout, PropertyId pid, Var instance, InlineCache*& inlineCache, PropertyOperationFlags flags)
    {
        Assert(!TaggedNumber::Is(instance));

        RecyclableObject* obj = RecyclableObject::FromVar(instance);
        inlineCache = this->GetInlineCache(playout->inlineCacheIndex);

        PropertyValueInfo info;
        PropertyValueInfo::SetCacheInfo(&info, GetFunctionBody(), inlineCache, playout->inlineCacheIndex, true);
        return
            CacheOperators::TrySetProperty<true, false, false, false, false, true, false, false>(
                obj,
                !!(flags & PropertyOperation_Root),
                pid,
                GetReg(playout->Value),
                GetScriptContext(),
                flags,
                nullptr,
                &info);
    }

    template <class T>
    inline void InterpreterStackFrame::DoSetProperty(unaligned T* playout, Var instance, PropertyOperationFlags flags)
    {
        // Same fast path as in the backend.

        PropertyId propertyId = GetPropertyIdFromCacheId(playout->inlineCacheIndex);
        InlineCache *inlineCache;

        if (!TaggedNumber::Is(instance)
            && TrySetPropertyLocalFastPath(playout, propertyId, instance, inlineCache, flags))
        {
            if(GetJavascriptFunction()->GetConstructorCache()->NeedsUpdateAfterCtor())
            {
                // This function has only 'this' statements and is being used as a constructor. When the constructor exits, the
                // function object's constructor cache will be updated with the type produced by the constructor. From that
                // point on, when the same function object is used as a constructor, the a new object with the final type will
                // be created. Whatever is stored in the inline cache currently will cause cache misses after the constructor
                // cache update. So, just clear it now so that the caches won't be flagged as polymorphic.
                inlineCache->Clear();
            }
            return;
        }

        DoSetProperty_NoFastPath(playout, instance, flags);
    }


    template <class T>
    inline void InterpreterStackFrame::DoSetSuperProperty(unaligned T* playout, Var instance, PropertyOperationFlags flags)
    {
        DoSetSuperProperty_NoFastPath(playout, instance, m_functionBody->GetIsStrictMode() ?
            (PropertyOperationFlags)(flags | PropertyOperation_StrictMode) : flags);
    }

    template <class T>
    _NOINLINE void InterpreterStackFrame::DoSetProperty_NoFastPath(unaligned T* playout, Var instance, PropertyOperationFlags flags)
    {
#if ENABLE_COPYONACCESS_ARRAY
        JavascriptLibrary::CheckAndConvertCopyOnAccessNativeIntArray<Var>(instance);
#endif
        InlineCache *const inlineCache = GetInlineCache(playout->inlineCacheIndex);

        const auto PatchPutRootValue = &JavascriptOperators::PatchPutRootValueNoLocalFastPath<false, InlineCache>;
        const auto PatchPutValue = &JavascriptOperators::PatchPutValueNoLocalFastPath<false, InlineCache>;
        const auto PatchPut = flags & PropertyOperation_Root ? PatchPutRootValue : PatchPutValue;
        PatchPut(
            GetFunctionBody(),
            inlineCache,
            playout->inlineCacheIndex,
            instance,
            GetPropertyIdFromCacheId(playout->inlineCacheIndex),
            GetReg(playout->Value),
            flags);

        if(!TaggedNumber::Is(instance) && GetJavascriptFunction()->GetConstructorCache()->NeedsUpdateAfterCtor())
        {
            // This function has only 'this' statements and is being used as a constructor. When the constructor exits, the
            // function object's constructor cache will be updated with the type produced by the constructor. From that
            // point on, when the same function object is used as a constructor, the a new object with the final type will
            // be created. Whatever is stored in the inline cache currently will cause cache misses after the constructor
            // cache update. So, just clear it now so that the caches won't be flagged as polymorphic.
            inlineCache->Clear();
        }
    }

    template <class T>
    _NOINLINE void InterpreterStackFrame::DoSetSuperProperty_NoFastPath(unaligned T* playout, Var instance, PropertyOperationFlags flags)
    {
#if ENABLE_COPYONACCESS_ARRAY
        JavascriptLibrary::CheckAndConvertCopyOnAccessNativeIntArray<Var>(instance);
#endif
        InlineCache *const inlineCache = GetInlineCache(playout->PropertyIdIndex);

        JavascriptOperators::PatchPutValueWithThisPtrNoLocalFastPath<false, InlineCache>(
            GetFunctionBody(),
            inlineCache,
            playout->PropertyIdIndex,
            instance,
            GetPropertyIdFromCacheId(playout->PropertyIdIndex),
            GetReg(playout->Value),
            GetReg(playout->Value2),
            flags);

        if (!TaggedNumber::Is(instance) && GetJavascriptFunction()->GetConstructorCache()->NeedsUpdateAfterCtor())
        {
            // This function has only 'this' statements and is being used as a constructor. When the constructor exits, the
            // function object's constructor cache will be updated with the type produced by the constructor. From that
            // point on, when the same function object is used as a constructor, the a new object with the final type will
            // be created. Whatever is stored in the inline cache currently will cause cache misses after the constructor
            // cache update. So, just clear it now so that the caches won't be flagged as polymorphic.
            inlineCache->Clear();
        }
    }

#if ENABLE_PROFILE_INFO
    template <class T, bool Root>
    void InterpreterStackFrame::ProfiledSetProperty(unaligned T* playout, Var instance, PropertyOperationFlags flags)
    {
        Assert(!Root || flags & PropertyOperation_Root);

        ProfilingHelpers::ProfiledStFld<Root>(
            instance,
            GetPropertyIdFromCacheId(playout->inlineCacheIndex),
            GetInlineCache(playout->inlineCacheIndex),
            playout->inlineCacheIndex,
            GetReg(playout->Value),
            flags,
            GetJavascriptFunction(),
            instance);
    }

    template <class T, bool Root>
    void InterpreterStackFrame::ProfiledSetSuperProperty(unaligned T* playout, Var instance, Var thisInstance, PropertyOperationFlags flags)
    {
        Assert(!Root || flags & PropertyOperation_Root);

        ProfilingHelpers::ProfiledStFld<Root>(
            instance,
            GetPropertyIdFromCacheId(playout->PropertyIdIndex),
            GetInlineCache(playout->PropertyIdIndex),
            playout->PropertyIdIndex,
            GetReg(playout->Value),
            m_functionBody->GetIsStrictMode() ?
                (PropertyOperationFlags)(flags | PropertyOperation_StrictMode ) : flags,
            GetJavascriptFunction(),
            thisInstance);
    }
#endif

    template <class T>
    void InterpreterStackFrame::OP_SetProperty(unaligned T* playout)
    {
        DoSetProperty(playout, GetReg(playout->Instance), PropertyOperation_None);
    }

    template <class T>
    void InterpreterStackFrame::OP_SetLocalProperty(unaligned T* playout)
    {
        DoSetProperty(playout, this->localClosure, PropertyOperation_None);
    }

    template <class T>
    void InterpreterStackFrame::OP_SetSuperProperty(unaligned T* playout)
    {
        DoSetSuperProperty(playout, GetReg(playout->Instance), PropertyOperation_None);
    }

    template <class T>
    void InterpreterStackFrame::OP_ProfiledSetProperty(unaligned T* playout)
    {
        ProfiledSetProperty<T, false>(playout, GetReg(playout->Instance), PropertyOperation_None);
    }

    template <class T>
    void InterpreterStackFrame::OP_ProfiledSetLocalProperty(unaligned T* playout)
    {
        ProfiledSetProperty<T, false>(playout, this->localClosure, PropertyOperation_None);
    }

    template <class T>
    void InterpreterStackFrame::OP_ProfiledSetSuperProperty(unaligned T* playout)
    {
        ProfiledSetSuperProperty<T, false>(playout, GetReg(playout->Instance), GetReg(playout->Value2), PropertyOperation_None);
    }

    template <class T>
    void InterpreterStackFrame::OP_SetRootProperty(unaligned T* playout)
    {
        DoSetProperty(playout, this->GetRootObject(), PropertyOperation_Root);
    }

    template <class T>
    void InterpreterStackFrame::OP_ProfiledSetRootProperty(unaligned T* playout)
    {
        ProfiledSetProperty<T, true>(playout, this->GetRootObject(), PropertyOperation_Root);
    }

    template <class T>
    void InterpreterStackFrame::OP_SetPropertyStrict(unaligned T* playout)
    {
        DoSetProperty(playout, GetReg(playout->Instance), PropertyOperation_StrictMode);
    }

    template <class T>
    void InterpreterStackFrame::OP_ProfiledSetPropertyStrict(unaligned T* playout)
    {
        ProfiledSetProperty<T, false>(playout, GetReg(playout->Instance), PropertyOperation_StrictMode);
    }

    template <class T>
    void InterpreterStackFrame::OP_SetRootPropertyStrict(unaligned T* playout)
    {
        DoSetProperty(playout, this->GetRootObject(), PropertyOperation_StrictModeRoot);
    }

    template <class T>
    void InterpreterStackFrame::OP_ProfiledSetRootPropertyStrict(unaligned T* playout)
    {
        ProfiledSetProperty<T, true>(playout, this->GetRootObject(), PropertyOperation_StrictModeRoot);
    }

#if ENABLE_PROFILE_INFO
    template <bool doProfile>
    Var InterpreterStackFrame::ProfiledDivide(Var aLeft, Var aRight, ScriptContext* scriptContext, ProfileId profileId)
    {
        Var result = JavascriptMath::Divide(aLeft, aRight,scriptContext);

        if (doProfile)
        {
            Js::FunctionBody* body = this->m_functionBody;
            body->GetDynamicProfileInfo()->RecordDivideResultType(body, profileId, result);
        }

        return result;
    }

    template <bool doProfile>
    Var InterpreterStackFrame::ProfileModulus(Var aLeft, Var aRight, ScriptContext* scriptContext, ProfileId profileId)
    {
        // If both arguments are TaggedInt, then try to do integer division
            // This case is not handled by the lowerer.
        if (doProfile)
        {
            Js::FunctionBody* body = this->function->GetFunctionBody();
            if(TaggedInt::IsPair(aLeft, aRight))
            {
                int nLeft    = TaggedInt::ToInt32(aLeft);
                int nRight   = TaggedInt::ToInt32(aRight);

                // nLeft is positive and nRight is +2^i
                // Fast path for Power of 2 divisor
                if (nLeft > 0 && ::Math::IsPow2(nRight))
                {
                    body->GetDynamicProfileInfo()->RecordModulusOpType(body, profileId, /*isModByPowerOf2*/ true);
                    return TaggedInt::ToVarUnchecked(nLeft & (nRight - 1));
                }
            }
            body->GetDynamicProfileInfo()->RecordModulusOpType(body, profileId, /*isModByPowerOf2*/ false);
        }

        return JavascriptMath::Modulus(aLeft, aRight,scriptContext);
    }

    template <bool doProfile>
    Var InterpreterStackFrame::ProfiledSwitch(Var exp, ProfileId profileId)
    {
        if (doProfile)
        {
            Js::FunctionBody* body = this->m_functionBody;
            body->GetDynamicProfileInfo()->RecordSwitchType(body, profileId, exp);
        }

        return exp;
    }
#else
    template <bool doProfile>
    Var InterpreterStackFrame::ProfiledDivide(Var aLeft, Var aRight, ScriptContext* scriptContext, ProfileId profileId)
    {
        Assert(!doProfile);
        return JavascriptMath::Divide(aLeft, aRight, scriptContext);
    }

    template <bool doProfile>
    Var InterpreterStackFrame::ProfileModulus(Var aLeft, Var aRight, ScriptContext* scriptContext, ProfileId profileId)
    {
        Assert(!doProfile);
        return JavascriptMath::Modulus(aLeft, aRight, scriptContext);
    }

    template <bool doProfile>
    Var InterpreterStackFrame::ProfiledSwitch(Var exp, ProfileId profileId)
    {
        Assert(!doProfile);
        return exp;
    }
#endif

    template <class T>
    void InterpreterStackFrame::DoInitProperty(unaligned T* playout, Var instance)
    {
        // Same fast path as in the backend.

        InlineCache *inlineCache = nullptr;

        Assert(!TaggedNumber::Is(instance));
        PropertyId propertyId = GetPropertyIdFromCacheId(playout->inlineCacheIndex);
        if (TrySetPropertyLocalFastPath(playout, propertyId, instance, inlineCache))
        {
            return;
        }

        DoInitProperty_NoFastPath(playout, instance);
    }

    template <class T>
    _NOINLINE void InterpreterStackFrame::DoInitProperty_NoFastPath(unaligned T* playout, Var instance)
    {
        JavascriptOperators::PatchInitValue<false>(
            GetFunctionBody(),
            GetInlineCache(playout->inlineCacheIndex),
            playout->inlineCacheIndex,
            RecyclableObject::FromVar(instance),
            GetPropertyIdFromCacheId(playout->inlineCacheIndex),
            GetReg(playout->Value));
    }

    template <class T>
    void InterpreterStackFrame::OP_InitClassMember(const unaligned T * playout)
    {
        uint inlineCacheIndex = playout->inlineCacheIndex;
        InlineCache * inlineCache = this->GetInlineCache(inlineCacheIndex);
        Var instance = GetReg(playout->Instance);
        PropertyOperationFlags flags = PropertyOperation_None;

        Assert(!TaggedNumber::Is(instance));
        PropertyId propertyId = GetPropertyIdFromCacheId(playout->inlineCacheIndex);
        if (!TrySetPropertyLocalFastPath(playout, propertyId, instance, inlineCache, flags))
        {
            JavascriptOperators::OP_InitClassMember(instance, propertyId, GetReg(playout->Value));
        }
    }

    template <class T>
    void InterpreterStackFrame::OP_InitClassMemberGet(const unaligned T * playout)
    {
        JavascriptOperators::OP_InitClassMemberGet(
            GetReg(playout->Instance),
            m_functionBody->GetReferencedPropertyId(playout->PropertyIdIndex),
            GetReg(playout->Value));
    }

    template <class T>
    void InterpreterStackFrame::OP_InitClassMemberSet(const unaligned T * playout)
    {
        JavascriptOperators::OP_InitClassMemberSet(
            GetReg(playout->Instance),
            m_functionBody->GetReferencedPropertyId(playout->PropertyIdIndex),
            GetReg(playout->Value));
    }

    template <class T>
    void InterpreterStackFrame::OP_InitClassMemberSetComputedName(const unaligned T * playout)
    {
        JavascriptOperators::OP_InitClassMemberSetComputedName(
            GetReg(playout->Instance),
            GetReg(playout->Element),
            GetReg(playout->Value),
            m_functionBody->GetScriptContext());
    }

    template <class T>
    void InterpreterStackFrame::OP_InitClassMemberGetComputedName(const unaligned T * playout)
    {
        JavascriptOperators::OP_InitClassMemberGetComputedName(
            GetReg(playout->Instance),
            GetReg(playout->Element),
            GetReg(playout->Value),
            m_functionBody->GetScriptContext());
    }

    template <class T>
    void InterpreterStackFrame::OP_InitClassMemberComputedName(const unaligned T * playout)
    {
        JavascriptOperators::OP_InitClassMemberComputedName(
            GetReg(playout->Instance),
            GetReg(playout->Element),
            GetReg(playout->Value),
            m_functionBody->GetScriptContext());
    }

    template <class T>
    void InterpreterStackFrame::DoInitLetFld(const unaligned T * playout, Var instance, PropertyOperationFlags flags)
    {
        uint inlineCacheIndex = playout->inlineCacheIndex;
        InlineCache * inlineCache = this->GetInlineCache(inlineCacheIndex);

        Assert(!TaggedNumber::Is(instance));
        PropertyId propertyId = GetPropertyIdFromCacheId(playout->inlineCacheIndex);
        if (!TrySetPropertyLocalFastPath(playout, propertyId, instance, inlineCache, flags))
        {
            JavascriptOperators::OP_InitLetProperty(instance, propertyId, GetReg(playout->Value));
        }
    }

    template <class T>
    void InterpreterStackFrame::DoInitConstFld(const unaligned T * playout, Var instance, PropertyOperationFlags flags)
    {
        uint inlineCacheIndex = playout->inlineCacheIndex;
        InlineCache * inlineCache = this->GetInlineCache(inlineCacheIndex);

        Assert(!TaggedNumber::Is(instance));
        PropertyId propertyId = GetPropertyIdFromCacheId(playout->inlineCacheIndex);
        if (!TrySetPropertyLocalFastPath(playout, propertyId, instance, inlineCache, flags))
        {
            JavascriptOperators::OP_InitConstProperty(instance, propertyId, GetReg(playout->Value));
        }
    }

    template <class T>
    void InterpreterStackFrame::OP_InitProperty(unaligned T* playout)
    {
        DoInitProperty(playout, GetReg(playout->Instance));
    }

    template <class T>
    void InterpreterStackFrame::OP_InitLocalProperty(unaligned T* playout)
    {
        DoInitProperty(playout, this->localClosure);
    }

    template <class T>
    void InterpreterStackFrame::OP_InitInnerFld(const unaligned T* playout)
    {
        DoInitProperty(playout, InnerScopeFromIndex(playout->scopeIndex));
    }

    template <class T>
    void InterpreterStackFrame::OP_InitLetFld(const unaligned T * playout)
    {
        DoInitLetFld(playout, GetReg(playout->Instance));
    }

    template <class T>
    void InterpreterStackFrame::OP_InitInnerLetFld(const unaligned T * playout)
    {
        DoInitLetFld(playout, InnerScopeFromIndex(playout->scopeIndex));
    }

    template <class T>
    void InterpreterStackFrame::OP_InitLocalLetFld(const unaligned T * playout)
    {
        DoInitLetFld(playout, this->localClosure);
    }

    template <class T>
    void InterpreterStackFrame::OP_InitConstFld(const unaligned T * playout)
    {
        DoInitConstFld(playout, GetReg(playout->Instance));
    }

    template <class T>
    void InterpreterStackFrame::OP_InitRootProperty(unaligned T* playout)
    {
        Assert(playout->inlineCacheIndex >= this->m_functionBody->GetRootObjectLoadInlineCacheStart());

        DoInitProperty(playout, this->GetRootObject());
    }

    template <class T>
    void InterpreterStackFrame::OP_InitRootLetFld(const unaligned T * playout)
    {
        Assert(playout->inlineCacheIndex >= this->m_functionBody->GetRootObjectLoadInlineCacheStart());

        DoInitLetFld(playout, this->GetRootObject(), PropertyOperation_Root);
    }

    template <class T>
    void InterpreterStackFrame::OP_InitRootConstFld(const unaligned T * playout)
    {
        Assert(playout->inlineCacheIndex >= this->m_functionBody->GetRootObjectLoadInlineCacheStart());

        DoInitConstFld(playout, this->GetRootObject(), PropertyOperation_Root);
    }

    template <class T>
    void InterpreterStackFrame::OP_InitUndeclLetProperty(unaligned T* playout)
    {
        Var instance = InnerScopeFromIndex(playout->scopeIndex);
        PropertyId propertyId = GetPropertyIdFromCacheId(playout->inlineCacheIndex);
        JavascriptOperators::OP_InitLetProperty(instance, propertyId, this->scriptContext->GetLibrary()->GetUndeclBlockVar());
    }

    template <class T>
    void InterpreterStackFrame::OP_InitUndeclLocalLetProperty(unaligned T* playout)
    {
        PropertyId propertyId = GetPropertyIdFromCacheId(playout->inlineCacheIndex);
        JavascriptOperators::OP_InitLetProperty(this->localClosure, propertyId, this->scriptContext->GetLibrary()->GetUndeclBlockVar());
    }

    void InterpreterStackFrame::OP_InitUndeclRootLetProperty(uint propertyIdIndex)
    {
        Var instance = this->GetRootObject();
        PropertyId propertyId = this->m_functionBody->GetReferencedPropertyId(propertyIdIndex);
        JavascriptOperators::OP_InitUndeclRootLetProperty(instance, propertyId);
    }

    template <class T>
    void InterpreterStackFrame::OP_InitUndeclConstProperty(unaligned T* playout)
    {
        Var instance = InnerScopeFromIndex(playout->scopeIndex);
        PropertyId propertyId = GetPropertyIdFromCacheId(playout->inlineCacheIndex);
        JavascriptOperators::OP_InitConstProperty(instance, propertyId, this->scriptContext->GetLibrary()->GetUndeclBlockVar());
    }

    template <class T>
    void InterpreterStackFrame::OP_InitUndeclLocalConstProperty(unaligned T* playout)
    {
        PropertyId propertyId = GetPropertyIdFromCacheId(playout->inlineCacheIndex);
        JavascriptOperators::OP_InitConstProperty(this->localClosure, propertyId, this->scriptContext->GetLibrary()->GetUndeclBlockVar());
    }

    void InterpreterStackFrame::OP_InitUndeclRootConstProperty(uint propertyIdIndex)
    {
        Var instance = this->GetRootObject();
        PropertyId propertyId = this->m_functionBody->GetReferencedPropertyId(propertyIdIndex);
        JavascriptOperators::OP_InitUndeclRootConstProperty(instance, propertyId);
    }

    template <class T>
    void InterpreterStackFrame::OP_InitUndeclConsoleLetProperty(unaligned T* playout)
    {
        FrameDisplay* pScope = (FrameDisplay*)this->LdEnv();
        AssertMsg(ConsoleScopeActivationObject::Is((DynamicObject*)pScope->GetItem(pScope->GetLength() - 1)), "How come we got this opcode without ConsoleScopeActivationObject?");
        PropertyId propertyId = m_functionBody->GetReferencedPropertyId(playout->PropertyIdIndex);
        JavascriptOperators::OP_InitLetProperty(pScope->GetItem(0), propertyId, this->scriptContext->GetLibrary()->GetUndeclBlockVar());
    }

    template <class T>
    void InterpreterStackFrame::OP_InitUndeclConsoleConstProperty(unaligned T* playout)
    {
        FrameDisplay* pScope = (FrameDisplay*)this->LdEnv();
        AssertMsg(ConsoleScopeActivationObject::Is((DynamicObject*)pScope->GetItem(pScope->GetLength() - 1)), "How come we got this opcode without ConsoleScopeActivationObject?");
        PropertyId propertyId = m_functionBody->GetReferencedPropertyId(playout->PropertyIdIndex);
        JavascriptOperators::OP_InitConstProperty(pScope->GetItem(0), propertyId, this->scriptContext->GetLibrary()->GetUndeclBlockVar());
    }

#if ENABLE_PROFILE_INFO
    template <class T>
    void InterpreterStackFrame::ProfiledInitProperty(unaligned T* playout, Var instance)
    {
        ProfilingHelpers::ProfiledInitFld(
            RecyclableObject::FromVar(instance),
            GetPropertyIdFromCacheId(playout->inlineCacheIndex),
            GetInlineCache(playout->inlineCacheIndex),
            playout->inlineCacheIndex,
            GetReg(playout->Value),
            GetFunctionBody());
    }

    template <class T>
    void InterpreterStackFrame::OP_ProfiledInitProperty(unaligned T* playout)
    {
        ProfiledInitProperty(playout, GetReg(playout->Instance));
    }

    template <class T>
    void InterpreterStackFrame::OP_ProfiledInitLocalProperty(unaligned T* playout)
    {
        ProfiledInitProperty(playout, this->localClosure);
    }

    template <class T>
    void InterpreterStackFrame::OP_ProfiledInitRootProperty(unaligned T* playout)
    {
        ProfiledInitProperty(playout, this->GetRootObject());
    }

    template <class T>
    void InterpreterStackFrame::OP_ProfiledGetElementI(const unaligned OpLayoutDynamicProfile<T>* playout)
    {
        ThreadContext* threadContext = this->GetScriptContext()->GetThreadContext();
        ImplicitCallFlags savedImplicitCallFlags = threadContext->GetImplicitCallFlags();
        threadContext->ClearImplicitCallFlags();

        SetReg(
            playout->Value,
            ProfilingHelpers::ProfiledLdElem(
                GetReg(playout->Instance),
                GetReg(playout->Element),
                m_functionBody,
                playout->profileId));

        threadContext->CheckAndResetImplicitCallAccessorFlag();
        threadContext->AddImplicitCallFlags(savedImplicitCallFlags);
    }
#endif

    template <typename T>
    void InterpreterStackFrame::OP_GetElementI(const unaligned T* playout)
    {
        ThreadContext* threadContext = this->GetScriptContext()->GetThreadContext();
        ImplicitCallFlags savedImplicitCallFlags = threadContext->GetImplicitCallFlags();
        threadContext->ClearImplicitCallFlags();

        // Same fast path as in the backend.

        Var instance = GetReg(playout->Instance);

        // Only enable fast path if the javascript array is not cross site
        Var element;
#if ENABLE_PROFILE_INFO
        if (!TaggedNumber::Is(instance) && VirtualTableInfo<JavascriptArray>::HasVirtualTable(instance))
        {
            element =
                ProfilingHelpers::ProfiledLdElem_FastPath(
                    JavascriptArray::FromVar(instance),
                    GetReg(playout->Element),
                    GetScriptContext());
        }
        else
#endif
        {
            element = JavascriptOperators::OP_GetElementI(instance, GetReg(playout->Element), GetScriptContext());
        }

        threadContext->CheckAndResetImplicitCallAccessorFlag();
        threadContext->AddImplicitCallFlags(savedImplicitCallFlags);

        SetReg(playout->Value, element);
    }

    template <typename T>
    void InterpreterStackFrame::OP_SetElementI(const unaligned T* playout, PropertyOperationFlags flags)
    {
        ThreadContext* threadContext = this->GetScriptContext()->GetThreadContext();
        ImplicitCallFlags savedImplicitCallFlags = threadContext->GetImplicitCallFlags();
        threadContext->ClearImplicitCallFlags();

        // Same fast path as in the backend.

        Var instance = GetReg(playout->Instance);
        const Var varIndex = GetReg(playout->Element);
        const Var value = GetReg(playout->Value);

#if ENABLE_PROFILE_INFO
        // Only enable fast path if the javascript array is not cross site
        if (!TaggedNumber::Is(instance) &&
            VirtualTableInfo<JavascriptArray>::HasVirtualTable(instance) &&
            !JavascriptOperators::SetElementMayHaveImplicitCalls(GetScriptContext()))
        {
            ProfilingHelpers::ProfiledStElem_FastPath(
                JavascriptArray::FromVar(instance),
                varIndex,
                value,
                GetScriptContext(),
                flags);
        }
        else
#endif
        {
            JavascriptOperators::OP_SetElementI(instance, varIndex, value, GetScriptContext(), flags);
        }

        threadContext->CheckAndResetImplicitCallAccessorFlag();
        threadContext->AddImplicitCallFlags(savedImplicitCallFlags);
    }

#if ENABLE_PROFILE_INFO
    template <typename T>
    void InterpreterStackFrame::OP_ProfiledSetElementI(
        const unaligned OpLayoutDynamicProfile<T>* playout,
        PropertyOperationFlags flags)
    {
        ThreadContext* threadContext = this->GetScriptContext()->GetThreadContext();
        ImplicitCallFlags savedImplicitCallFlags = threadContext->GetImplicitCallFlags();
        threadContext->ClearImplicitCallFlags();

        ProfilingHelpers::ProfiledStElem(
            GetReg(playout->Instance),
            GetReg(playout->Element),
            GetReg(playout->Value),
            m_functionBody,
            playout->profileId,
            flags);

        threadContext->CheckAndResetImplicitCallAccessorFlag();
        threadContext->AddImplicitCallFlags(savedImplicitCallFlags);
    }
#endif

    template <typename T>
    void InterpreterStackFrame::OP_SetElementIStrict(const unaligned T* playout)
    {
        ThreadContext* threadContext = this->GetScriptContext()->GetThreadContext();
        ImplicitCallFlags savedImplicitCallFlags = threadContext->GetImplicitCallFlags();
        threadContext->ClearImplicitCallFlags();

        OP_SetElementI(playout, PropertyOperation_StrictMode);

        threadContext->CheckAndResetImplicitCallAccessorFlag();
        threadContext->AddImplicitCallFlags(savedImplicitCallFlags);
    }

#if ENABLE_PROFILE_INFO
    template <typename T>
    void InterpreterStackFrame::OP_ProfiledSetElementIStrict(const unaligned OpLayoutDynamicProfile<T>* playout)
    {
        ThreadContext* threadContext = this->GetScriptContext()->GetThreadContext();
        ImplicitCallFlags savedImplicitCallFlags = threadContext->GetImplicitCallFlags();
        threadContext->ClearImplicitCallFlags();

        OP_ProfiledSetElementI(playout, PropertyOperation_StrictMode);

        threadContext->CheckAndResetImplicitCallAccessorFlag();
        threadContext->AddImplicitCallFlags(savedImplicitCallFlags);
    }
#endif

    template <class T>
    void InterpreterStackFrame::OP_LdArrayHeadSegment(const unaligned T* playout)
    {
        JavascriptArray* array = JavascriptArray::FromAnyArray(GetReg(playout->R1));

        // The array is create by the built-in on the same script context
        Assert(array->GetScriptContext() == GetScriptContext());

        SetNonVarReg(playout->R0, array->GetHead());
    }

    template <class T>
    void InterpreterStackFrame::OP_SetArraySegmentItem_CI4(const unaligned T* playout)
    {
        SparseArraySegment<Var> * segment = (SparseArraySegment<Var> *)GetNonVarReg(playout->Instance);

        uint32 index = playout->Element;
        Var value = GetReg(playout->Value);

        Assert(segment->left == 0);
        Assert(index < segment->length);

        segment->elements[index] = value;
    }

    template <class T>
    void InterpreterStackFrame::OP_NewScArray(const unaligned T * playout)
    {
        JavascriptArray *arr;
        arr = scriptContext->GetLibrary()->CreateArrayLiteral(playout->C1);

#ifdef ENABLE_DEBUG_CONFIG_OPTIONS
        arr->CheckForceES5Array();
#endif

        SetReg(playout->R0, arr);
    }

#if ENABLE_PROFILE_INFO
    template <bool Profiled, class T>
    void InterpreterStackFrame::ProfiledNewScArray(const unaligned OpLayoutDynamicProfile<T> * playout)
    {
        if(!Profiled && !isAutoProfiling)
        {
            OP_NewScArray(playout);
            return;
        }

        SetReg(
            playout->R0,
            ProfilingHelpers::ProfiledNewScArray(
                playout->C1,
                m_functionBody,
                playout->profileId));
    }
#else
    template <bool Profiled, class T>
    void InterpreterStackFrame::ProfiledNewScArray(const unaligned OpLayoutDynamicProfile<T> * playout)
    {
        Assert(!Profiled);
        OP_NewScArray(playout);
    }
#endif

    void InterpreterStackFrame::OP_NewScIntArray(const unaligned OpLayoutAuxiliary * playout)
    {
#if ENABLE_PROFILE_INFO
        if(isAutoProfiling)
        {
            OP_ProfiledNewScIntArray(static_cast<const unaligned OpLayoutDynamicProfile<OpLayoutAuxiliary> *>(playout));
            return;
        }
#endif

        const Js::AuxArray<int32> *ints = Js::ByteCodeReader::ReadAuxArray<int32>(playout->Offset, this->GetFunctionBody());

        JavascriptNativeIntArray *arr = scriptContext->GetLibrary()->CreateNativeIntArrayLiteral(ints->count);

        SparseArraySegment<int32> * segment = (SparseArraySegment<int32>*)arr->GetHead();

        JavascriptOperators::AddIntsToArraySegment(segment, ints);

#ifdef ENABLE_DEBUG_CONFIG_OPTIONS
        arr->CheckForceES5Array();
#endif

        SetReg(playout->R0, arr);
    }

#if ENABLE_PROFILE_INFO
    void InterpreterStackFrame::OP_ProfiledNewScIntArray(const unaligned OpLayoutDynamicProfile<OpLayoutAuxiliary> * playout)
    {
        const Js::AuxArray<int32> *ints = Js::ByteCodeReader::ReadAuxArray<int32>(playout->Offset, this->GetFunctionBody());

        Js::ProfileId profileId = playout->profileId;
        FunctionBody *functionBody = this->m_functionBody;
        ArrayCallSiteInfo *arrayInfo = functionBody->GetDynamicProfileInfo()->GetArrayCallSiteInfo(functionBody, profileId);
        Assert(arrayInfo);

        JavascriptArray *arr;
        if (arrayInfo && arrayInfo->IsNativeIntArray())
        {
#if ENABLE_COPYONACCESS_ARRAY
            JavascriptLibrary *lib = scriptContext->GetLibrary();

#if TTD_DISABLE_COPYONACCESS_ARRAY_WORK_AROUNDS
            if(JavascriptLibrary::IsCopyOnAccessArrayCallSite(lib, arrayInfo, ints->count) && Js::Configuration::Global.flags.TestTrace.IsEnabled(Js::CopyOnAccessArrayPhase))
#else
            if (JavascriptLibrary::IsCopyOnAccessArrayCallSite(lib, arrayInfo, ints->count))
#endif
            {
                Assert(lib->cacheForCopyOnAccessArraySegments);
                arr = scriptContext->GetLibrary()->CreateCopyOnAccessNativeIntArrayLiteral(arrayInfo, functionBody, ints);
            }
            else
#endif
            {
                arr = scriptContext->GetLibrary()->CreateNativeIntArrayLiteral(ints->count);
                SparseArraySegment<int32> *segment = (SparseArraySegment<int32>*)arr->GetHead();
                JavascriptOperators::AddIntsToArraySegment(segment, ints);
            }

            JavascriptNativeIntArray *intArray = reinterpret_cast<JavascriptNativeIntArray*>(arr);
            Recycler *recycler = scriptContext->GetRecycler();
            intArray->SetArrayCallSite(profileId, recycler->CreateWeakReferenceHandle(functionBody));
        }
        else if (arrayInfo && arrayInfo->IsNativeFloatArray())
        {
            arr = scriptContext->GetLibrary()->CreateNativeFloatArrayLiteral(ints->count);
            SparseArraySegment<double> * segment = (SparseArraySegment<double>*)arr->GetHead();
            for (uint i = 0; i < ints->count; i++)
            {
                segment->elements[i] = (double)ints->elements[i];
            }

            JavascriptNativeFloatArray *floatArray = reinterpret_cast<JavascriptNativeFloatArray*>(arr);
            Recycler *recycler = scriptContext->GetRecycler();
            floatArray->SetArrayCallSite(profileId, recycler->CreateWeakReferenceHandle(functionBody));
        }
        else
        {
            arr = scriptContext->GetLibrary()->CreateArrayLiteral(ints->count);
            SparseArraySegment<Var> * segment = (SparseArraySegment<Var>*)arr->GetHead();
            for (uint i = 0; i < ints->count; i++)
            {
                segment->elements[i] = JavascriptNumber::ToVar(ints->elements[i], scriptContext);
            }
        }

#ifdef ENABLE_DEBUG_CONFIG_OPTIONS
        arr->CheckForceES5Array();
#endif

        SetReg(playout->R0, arr);
    }
#endif

    void InterpreterStackFrame::OP_NewScFltArray(const unaligned OpLayoutAuxiliary * playout )
    {
#if ENABLE_PROFILE_INFO
        if(isAutoProfiling)
        {
            OP_ProfiledNewScFltArray(static_cast<const unaligned OpLayoutDynamicProfile<OpLayoutAuxiliary> *>(playout));
            return;
        }
#endif

        const Js::AuxArray<double> *doubles = Js::ByteCodeReader::ReadAuxArray<double>(playout->Offset, this->GetFunctionBody());

        JavascriptNativeFloatArray *arr = scriptContext->GetLibrary()->CreateNativeFloatArrayLiteral(doubles->count);

        SparseArraySegment<double> * segment = (SparseArraySegment<double>*)arr->GetHead();

        JavascriptOperators::AddFloatsToArraySegment(segment, doubles);

#ifdef ENABLE_DEBUG_CONFIG_OPTIONS
        arr->CheckForceES5Array();
#endif

        SetReg(playout->R0, arr);
    }

#if ENABLE_PROFILE_INFO
    void InterpreterStackFrame::OP_ProfiledNewScFltArray(const unaligned OpLayoutDynamicProfile<OpLayoutAuxiliary> * playout)
    {
        const Js::AuxArray<double> *doubles = Js::ByteCodeReader::ReadAuxArray<double>(playout->Offset, this->GetFunctionBody());

        Js::ProfileId  profileId = playout->profileId;
        FunctionBody *functionBody = this->m_functionBody;
        ArrayCallSiteInfo *arrayInfo = functionBody->GetDynamicProfileInfo()->GetArrayCallSiteInfo(functionBody, profileId);
        Assert(arrayInfo);

        JavascriptArray *arr;
        if (arrayInfo && arrayInfo->IsNativeFloatArray())
        {
            arrayInfo->SetIsNotNativeIntArray();
            arr = scriptContext->GetLibrary()->CreateNativeFloatArrayLiteral(doubles->count);
            SparseArraySegment<double> * segment = (SparseArraySegment<double>*)arr->GetHead();
            JavascriptOperators::AddFloatsToArraySegment(segment, doubles);

            JavascriptNativeFloatArray *floatArray = reinterpret_cast<JavascriptNativeFloatArray*>(arr);
            Recycler *recycler = scriptContext->GetRecycler();
            floatArray->SetArrayCallSite(profileId, recycler->CreateWeakReferenceHandle(functionBody));
        }
        else
        {
            arr = scriptContext->GetLibrary()->CreateArrayLiteral(doubles->count);
            SparseArraySegment<Var> * segment = (SparseArraySegment<Var>*)arr->GetHead();
            for (uint i = 0; i < doubles->count; i++)
            {
                segment->elements[i] = JavascriptNumber::ToVarNoCheck(doubles->elements[i], scriptContext);
            }
        }

#ifdef ENABLE_DEBUG_CONFIG_OPTIONS
        arr->CheckForceES5Array();
#endif

        SetReg(playout->R0, arr);
    }
#endif

    void InterpreterStackFrame::OP_SetArraySegmentVars(const unaligned OpLayoutAuxiliary * playout)
    {
        const Js::VarArray *vars = Js::ByteCodeReader::ReadAuxArray<Var>(playout->Offset, this->GetFunctionBody());

        SparseArraySegment<Var> * segment =(SparseArraySegment<Var> *)GetNonVarReg(playout->R0);

        JavascriptOperators::AddVarsToArraySegment(segment, vars);
    }

    template <class T>
    void InterpreterStackFrame::OP_SetArrayItemC_CI4(const unaligned T* playout)
    {
        JavascriptArray* array = JavascriptArray::FromAnyArray(GetReg(playout->Instance));
        uint32 index = playout->Element;
        Var value = GetReg(playout->Value);

#if ENABLE_COPYONACCESS_ARRAY
        JavascriptLibrary::CheckAndConvertCopyOnAccessNativeIntArray<Var>(value);
#endif

        // The array is create by the built-in on the same script context
        Assert(array->GetScriptContext() == GetScriptContext());
        TypeId typeId = array->GetTypeId();
        if (typeId == TypeIds_NativeIntArray)
        {
            JavascriptArray::OP_SetNativeIntElementC(reinterpret_cast<JavascriptNativeIntArray*>(array), index, value, array->GetScriptContext());
        }
        else if (typeId == TypeIds_NativeFloatArray)
        {
            JavascriptArray::OP_SetNativeFloatElementC(reinterpret_cast<JavascriptNativeFloatArray*>(array), index, value, array->GetScriptContext());
        }
        else
        {
            array->SetArrayLiteralItem(index, value);
        }
    }

    template <class T>
    void InterpreterStackFrame::OP_SetArrayItemI_CI4(const unaligned T* playout)
    {
        // Note that this code assumes that we only get here when we see an array literal,
        // so we know that the instance is truly an array, and the index is a uint32.
        // If/when we use this for cases like "a[0] = x", we'll at least have to check
        // whether "a" is really an array.

        JavascriptArray* array = JavascriptArray::FromAnyArray(GetReg(playout->Instance));

        // The array is create by the built-in on the same script context
        Assert(array->GetScriptContext() == GetScriptContext());

        uint32 index = playout->Element;
        Var value = GetReg(playout->Value);

        Assert(VirtualTableInfo<JavascriptArray>::HasVirtualTable(array));
        SparseArraySegment<Var>* lastUsedSeg = (SparseArraySegment<Var>*)array->GetLastUsedSegment();
        if (index >= lastUsedSeg->left)
        {
            uint32 index2 = index - lastUsedSeg->left;
            if (index2 < lastUsedSeg->size)
            {
                // Successful fastpath
                array->DirectSetItemInLastUsedSegmentAt(index2, value);
                return;
            }
        }

        ScriptContext* scriptContext = array->GetScriptContext();
        JavascriptOperators::SetItem(array, array, index, value, scriptContext);
    }

#if ENABLE_PROFILE_INFO
    Var InterpreterStackFrame::OP_ProfiledLdThis(Var thisVar, int moduleID, ScriptContext *scriptContext)
    {
        FunctionBody * functionBody = this->m_functionBody;
        DynamicProfileInfo * dynamicProfileInfo = functionBody->GetDynamicProfileInfo();
        TypeId typeId = JavascriptOperators::GetTypeId(thisVar);

        if (JavascriptOperators::IsThisSelf(typeId))
        {
            Assert(typeId != TypeIds_GlobalObject || ((Js::GlobalObject*)thisVar)->ToThis() == thisVar);
            Assert(typeId != TypeIds_ModuleRoot || JavascriptOperators::GetThisFromModuleRoot(thisVar) == thisVar);

            // Record the fact that we saw a trivial LdThis.
            dynamicProfileInfo->RecordThisInfo(thisVar, ThisType_Simple);

            return thisVar;
        }

        thisVar = JavascriptOperators::OP_GetThis(thisVar, moduleID, scriptContext);

        // Record the fact that we saw a LdThis that had to map its source to something else, or at least
        // forced us to call a helper, e.g., a FastDOM object with an unrecognized type ID.
        dynamicProfileInfo->RecordThisInfo(thisVar, ThisType_Mapped);

        return thisVar;
    }

    Var InterpreterStackFrame::OP_ProfiledStrictLdThis(Var thisVar, ScriptContext* scriptContext)
    {
        FunctionBody * functionBody = this->m_functionBody;
        DynamicProfileInfo * dynamicProfileInfo = functionBody->GetDynamicProfileInfo();
        TypeId typeId = JavascriptOperators::GetTypeId(thisVar);

        if (typeId == TypeIds_ActivationObject)
        {
            thisVar = scriptContext->GetLibrary()->GetUndefined();
            dynamicProfileInfo->RecordThisInfo(thisVar, ThisType_Mapped);
            return thisVar;
        }

        dynamicProfileInfo->RecordThisInfo(thisVar, ThisType_Simple);
        return thisVar;
    }
#endif

    void InterpreterStackFrame::OP_InitCachedFuncs(const unaligned OpLayoutAuxNoReg * playout)
    {
        const FuncInfoArray *info = Js::ByteCodeReader::ReadAuxArray<FuncInfoEntry>(playout->Offset, this->GetFunctionBody());
        JavascriptOperators::OP_InitCachedFuncs(this->localClosure, GetLocalFrameDisplay(), info, GetScriptContext());
    }

    Var InterpreterStackFrame::OP_GetCachedFunc(Var instance, int32 index)
    {
        ActivationObjectEx *obj = (ActivationObjectEx*)ActivationObjectEx::FromVar(instance);

        FuncCacheEntry *entry = obj->GetFuncCacheEntry((uint)index);
        return entry->func;
    }

    void InterpreterStackFrame::OP_CommitScope()
    {
        const Js::PropertyIdArray *propIds = this->m_functionBody->GetFormalsPropIdArray();
        this->OP_CommitScopeHelper(propIds);
    }

    void InterpreterStackFrame::OP_CommitScopeHelper(const PropertyIdArray *propIds)
    {
        ActivationObjectEx *obj = (ActivationObjectEx*)ActivationObjectEx::FromVar(this->localClosure);
        ScriptFunction *func = obj->GetParentFunc();

        Assert(obj->GetParentFunc() == func);
        if (func->GetCachedScope() == obj)
        {
            PropertyId firstVarSlot = ActivationObjectEx::GetFirstVarSlot(propIds);

            Var undef = scriptContext->GetLibrary()->GetUndefined();

            for (uint i = firstVarSlot; i < propIds->count; i++)
            {
                obj->SetSlot(SetSlotArguments(propIds->elements[i], i, undef));
            }

            obj->SetCommit(true);
        }
    }

    Var InterpreterStackFrame::OP_NewScObjectSimple()
    {
        Var object = scriptContext->GetLibrary()->CreateObject(true);
        JS_ETW(EventWriteJSCRIPT_RECYCLER_ALLOCATE_OBJECT(object));
#if ENABLE_DEBUG_CONFIG_OPTIONS
        if (Js::Configuration::Global.flags.IsEnabled(Js::autoProxyFlag))
        {
            object = JavascriptProxy::AutoProxyWrapper(object);
        }
#endif
        return object;
    }

    void InterpreterStackFrame::OP_NewScObjectLiteral(const unaligned OpLayoutAuxiliary * playout )
    {
        const Js::PropertyIdArray *propIds = Js::ByteCodeReader::ReadPropertyIdArray(playout->Offset, this->GetFunctionBody());

        Var newObj = JavascriptOperators::NewScObjectLiteral(GetScriptContext(), propIds,
            this->GetFunctionBody()->GetObjectLiteralTypeRef(playout->C1));

        SetReg(playout->R0, newObj);
    }

    void InterpreterStackFrame::OP_NewScObjectLiteral_LS(const unaligned OpLayoutAuxiliary * playout, RegSlot& target)
    {
        const Js::PropertyIdArray *propIds = Js::ByteCodeReader::ReadPropertyIdArray(playout->Offset, this->GetFunctionBody());

        target = playout->R0;

        Var newObj = JavascriptOperators::NewScObjectLiteral(GetScriptContext(), propIds,
            this->GetFunctionBody()->GetObjectLiteralTypeRef(playout->C1));

        SetReg(playout->R0, newObj);

        target = Js::Constants::NoRegister;
    }

    void InterpreterStackFrame::OP_LdPropIds(const unaligned OpLayoutAuxiliary * playout)
    {
        const Js::PropertyIdArray *propIds = Js::ByteCodeReader::ReadPropertyIdArray(playout->Offset, this->GetFunctionBody());
        SetNonVarReg(playout->R0, (Var)propIds);
    }

    bool InterpreterStackFrame::IsCurrentLoopNativeAddr(void * codeAddr) const
    {
        if (this->GetCurrentLoopNum() == LoopHeader::NoLoop)
        {
            return false;
        }
        // TODO: Do more verification?
        return true;
    }

#if ENABLE_PROFILE_INFO
    void InterpreterStackFrame::OP_RecordImplicitCall(uint loopNumber)
    {
        Assert(Js::DynamicProfileInfo::EnableImplicitCallFlags(GetFunctionBody()));
        Assert(loopNumber < this->m_functionBody->GetLoopCount());

        FunctionBody* functionBody = this->m_functionBody;
        DynamicProfileInfo * dynamicProfileInfo = functionBody->GetDynamicProfileInfo();
        ThreadContext * threadContext = scriptContext->GetThreadContext();
        dynamicProfileInfo->RecordLoopImplicitCallFlags(functionBody, loopNumber, threadContext->GetImplicitCallFlags());
    }

    template <LayoutSize layoutSize, bool profiled>
    const byte * InterpreterStackFrame::OP_ProfiledLoopStart(const byte * ip)
    {
        const uint32 C1 = m_reader.GetLayout<OpLayoutT_Unsigned1<LayoutSizePolicy<layoutSize>>>(ip)->C1;
        if(!profiled && !isAutoProfiling)
        {
            return ip;
        }

        ThreadContext *const threadContext = GetScriptContext()->GetThreadContext();
        threadContext->IncrementLoopDepth();

        // Save the implicit call flags. The interpreter may switch to profiling mode during LoopBodyStart, so always do this.
        Assert(Js::DynamicProfileInfo::EnableImplicitCallFlags(GetFunctionBody()));
        this->savedLoopImplicitCallFlags[C1] = threadContext->GetImplicitCallFlags();
        threadContext->SetImplicitCallFlags(ImplicitCall_None);

        this->currentLoopCounter = 0;

        if(!profiled)
        {
            return ip;
        }

        LayoutSize localLayoutSize;
        OpCode peekOp = m_reader.PeekOp(ip, localLayoutSize);
        Assert(peekOp != OpCode::LoopBodyStart);
        if (peekOp == OpCode::ProfiledLoopBodyStart)
        {
            Assert(localLayoutSize == layoutSize);
            ip += Js::OpCodeUtil::EncodedSize(peekOp, layoutSize);
            // We are doing JIT loop body. Process the first ProfiledLoopBodyStart to avoid recording
            // the implicit call before the first iteration
            uint32 C2 = m_reader.GetLayout<OpLayoutT_Unsigned1<LayoutSizePolicy<layoutSize>>>(ip)->C1;
            Assert(C1 == C2);
            (this->*opProfiledLoopBodyStart)(C1, layoutSize, true /* isFirstIteration */);
            return m_reader.GetIP();
        }

        return ip;
    }

    template <LayoutSize layoutSize, bool profiled>
    const byte * InterpreterStackFrame::OP_ProfiledLoopEnd(const byte * ip)
    {
        uint32 loopNumber = m_reader.GetLayout<OpLayoutT_Unsigned1<LayoutSizePolicy<layoutSize>>>(ip)->C1;
        if(!profiled && !isAutoProfiling)
        {
            return ip;
        }

        this->CheckIfLoopIsHot(this->currentLoopCounter);
        Js::FunctionBody *fn = this->function->GetFunctionBody();
        if (fn->HasDynamicProfileInfo())
        {
            fn->GetAnyDynamicProfileInfo()->SetLoopInterpreted(loopNumber);
            // If the counter is 0, there is a high chance that some config disabled tracking that information. (ie: -off:jitloopbody)
            // Assume it is valid for memop in this case.
            if (this->currentLoopCounter >= (uint)CONFIG_FLAG(MinMemOpCount) ||
                (this->currentLoopCounter == 0 && !this->m_functionBody->DoJITLoopBody())
            )
            {
                // This flag becomes relevant only if the loop has been interpreted
                fn->GetAnyDynamicProfileInfo()->SetMemOpMinReached(loopNumber);
            }
        }

        this->currentLoopCounter = 0;

        if (profiled)
        {
            Assert(Js::DynamicProfileInfo::EnableImplicitCallFlags(GetFunctionBody()));
            OP_RecordImplicitCall(loopNumber);

            if(switchProfileModeOnLoopEndNumber == loopNumber)
            {
                // Stop profiling since the jitted loop body would be exiting the loop
                Assert(!switchProfileMode);
                switchProfileMode = true;
                switchProfileModeOnLoopEndNumber = 0u - 1;
            }
        }

        // Restore the implicit call flags state and add with flags in the loop as well
        ThreadContext *const threadContext = GetScriptContext()->GetThreadContext();
        threadContext->AddImplicitCallFlags(this->savedLoopImplicitCallFlags[loopNumber]);

        threadContext->DecrementLoopDepth();
        return ip;
    }

    template <LayoutSize layoutSize, bool profiled>
    const byte * InterpreterStackFrame::OP_ProfiledLoopBodyStart(const byte * ip)
    {
        uint32 C1 = m_reader.GetLayout<OpLayoutT_Unsigned1<LayoutSizePolicy<layoutSize>>>(ip)->C1;

        if(profiled || isAutoProfiling)
        {
            this->currentLoopCounter++;
        }

        if (profiled)
        {
            OP_RecordImplicitCall(C1);
        }

        (this->*(profiled ? opProfiledLoopBodyStart : opLoopBodyStart))(C1, layoutSize, false /* isFirstIteration */);
        return m_reader.GetIP();
    }

    template<bool InterruptProbe, bool JITLoopBody>
    void InterpreterStackFrame::ProfiledLoopBodyStart(uint32 loopNumber, LayoutSize layoutSize, bool isFirstIteration)
    {
        Assert(Js::DynamicProfileInfo::EnableImplicitCallFlags(GetFunctionBody()));

        if (InterruptProbe)
        {
            this->DoInterruptProbe();
        }

#if ENABLE_TTD_STACK_STMTS
        //
        //TODO: Verify that his is definitely called for all loops (e.g., I recall a previous issue with while(true) {...})
        //
        if(this->scriptContext->ShouldPerformDebugAction() | this->scriptContext->ShouldPerformRecordAction())
        {
            this->scriptContext->GetThreadContext()->TTDLog->UpdateLoopCountInfo();
        }
#endif

        if (!JITLoopBody || this->IsInCatchOrFinallyBlock())
        {
            // For functions having try-catch-finally, jit loop bodies for loops that are contained only in a try block,
            // not even indirect containment in a Catch or Finally.
            return;
        }

        LoopHeader const * loopHeader = DoLoopBodyStart(loopNumber, layoutSize, false, isFirstIteration);
        Assert(loopHeader == nullptr || this->m_functionBody->GetLoopNumber(loopHeader) == loopNumber);
        if (loopHeader != nullptr)
        {
            // We executed jitted loop body, no implicit call information available for this loop
            uint currentOffset = m_reader.GetCurrentOffset();

            if (!loopHeader->Contains(currentOffset) || (m_reader.PeekOp() == OpCode::ProfiledLoopEnd))
            {
                // Restore the outer loop's implicit call flags
                scriptContext->GetThreadContext()->SetImplicitCallFlags(this->savedLoopImplicitCallFlags[loopNumber]);
            }
            else
            {
                // We bailout from the loop, just continue collect implicit call flags for this loop
            }
        }
    }
#else
template <LayoutSize layoutSize, bool profiled>
const byte * InterpreterStackFrame::OP_ProfiledLoopStart(const byte * ip)
{
    Assert(!profiled);
    return ip;
}

template <LayoutSize layoutSize, bool profiled>
const byte * InterpreterStackFrame::OP_ProfiledLoopEnd(const byte * ip)
{
    Assert(!profiled);
    return ip;
}

template <LayoutSize layoutSize, bool profiled>
const byte * InterpreterStackFrame::OP_ProfiledLoopBodyStart(const byte * ip)
{
    uint32 C1 = m_reader.GetLayout<OpLayoutT_Unsigned1<LayoutSizePolicy<layoutSize>>>(ip)->C1;

    Assert(!profiled);

    (this->*opLoopBodyStart)(C1, layoutSize, false /* isFirstIteration */);
    return m_reader.GetIP();
}


#endif

    template<bool InterruptProbe, bool JITLoopBody>
    void InterpreterStackFrame::LoopBodyStart(uint32 loopNumber, LayoutSize layoutSize, bool isFirstIteration)
    {
        if (InterruptProbe)
        {
            this->DoInterruptProbe();
        }

#if ENABLE_TTD_STACK_STMTS
        //
        //TODO: Verify that his is definitely called for all loops (e.g., I recall a previous issue with while(true) {...})
        //
        if(this->scriptContext->ShouldPerformDebugAction() | this->scriptContext->ShouldPerformRecordAction())
        {
            this->scriptContext->GetThreadContext()->TTDLog->UpdateLoopCountInfo();
        }
#endif

        if (!JITLoopBody || this->IsInCatchOrFinallyBlock())
        {
            // For functions having try-catch-finally, jit loop bodies for loops that are contained only in a try block,
            // not even indirect containment in a Catch or Finally.
            return;
        }

        DoLoopBodyStart(loopNumber, layoutSize, true, isFirstIteration);
    }

    LoopHeader const * InterpreterStackFrame::DoLoopBodyStart(uint32 loopNumber, LayoutSize layoutSize, const bool doProfileLoopCheck, const bool isFirstIteration)
    {
#if ENABLE_PROFILE_INFO
        class AutoRestoreLoopNumbers
        {
        private:
            InterpreterStackFrame *const interpreterStackFrame;
            uint32 loopNumber;
            bool doProfileLoopCheck;

        public:
            AutoRestoreLoopNumbers(InterpreterStackFrame *const interpreterStackFrame, uint32 loopNumber, bool doProfileLoopCheck)
                : interpreterStackFrame(interpreterStackFrame), loopNumber(loopNumber), doProfileLoopCheck(doProfileLoopCheck)
            {
                Assert(interpreterStackFrame->currentLoopNum == LoopHeader::NoLoop);
                interpreterStackFrame->currentLoopNum = loopNumber;
                interpreterStackFrame->m_functionBody->SetRecentlyBailedOutOfJittedLoopBody(false);
            }

            ~AutoRestoreLoopNumbers()
            {
                interpreterStackFrame->currentLoopNum = LoopHeader::NoLoop;
                interpreterStackFrame->currentLoopCounter = 0;
                Js::FunctionBody* fn = interpreterStackFrame->m_functionBody;
                if (fn->RecentlyBailedOutOfJittedLoopBody())
                {
                    if (doProfileLoopCheck && interpreterStackFrame->isAutoProfiling)
                    {
                        // Start profiling the loop after a bailout. Some bailouts require subsequent profile data collection such
                        // that the rejitted loop body would not bail out again for the same reason.
                        Assert(!interpreterStackFrame->switchProfileMode);
                        interpreterStackFrame->switchProfileMode = true;
                        Assert(interpreterStackFrame->switchProfileModeOnLoopEndNumber == 0u - 1);
                        interpreterStackFrame->switchProfileModeOnLoopEndNumber = loopNumber;
                    }
                }
                else
                {
                    if (interpreterStackFrame->switchProfileModeOnLoopEndNumber == loopNumber)
                    {
                        // Stop profiling since the jitted loop body would be exiting the loop
                        Assert(!interpreterStackFrame->switchProfileMode);
                        interpreterStackFrame->switchProfileMode = true;
                        interpreterStackFrame->switchProfileModeOnLoopEndNumber = 0u - 1;
                    }

                    interpreterStackFrame->scriptContext->GetThreadContext()->DecrementLoopDepth();
                }
            }
        };
#endif

        Js::FunctionBody* fn = this->m_functionBody;

        Assert(loopNumber < fn->GetLoopCount());
        Assert(!this->IsInCatchOrFinallyBlock());

        Js::LoopHeader *loopHeader = fn->GetLoopHeader(loopNumber);
        loopHeader->isInTry = (this->m_flags & Js::InterpreterStackFrameFlags_WithinTryBlock);

        Js::LoopEntryPointInfo * entryPointInfo = loopHeader->GetCurrentEntryPointInfo();

        if (fn->ForceJITLoopBody() && loopHeader->interpretCount == 0 &&
            (entryPointInfo != NULL && entryPointInfo->IsNotScheduled()))
        {
#if ENABLE_PROFILE_INFO
            if (Js::DynamicProfileInfo::EnableImplicitCallFlags(GetFunctionBody()))
            {
                scriptContext->GetThreadContext()->AddImplicitCallFlags(this->savedLoopImplicitCallFlags[loopNumber]);
            }
#endif

#if ENABLE_NATIVE_CODEGEN
            GenerateLoopBody(scriptContext->GetNativeCodeGenerator(), fn, loopHeader, entryPointInfo, fn->GetLocalsCount(), this->m_localSlots);
#endif
        }

#if ENABLE_NATIVE_CODEGEN
        // If we have JITted the loop, call the JITted code
        if (entryPointInfo != NULL && entryPointInfo->IsCodeGenDone())
        {
#if DBG_DUMP
            if (PHASE_TRACE1(Js::JITLoopBodyPhase) && CONFIG_FLAG(Verbose))
            {
                fn->DumpFunctionId(true);
                Output::Print(_u(": %-20s LoopBody Execute  Loop: %2d\n"), fn->GetDisplayName(), loopNumber);
                Output::Flush();
            }
            loopHeader->nativeCount++;
#endif
#ifdef BGJIT_STATS
            entryPointInfo->MarkAsUsed();
#endif

            entryPointInfo->EnsureIsReadyToCall();

            RegSlot envReg = this->m_functionBody->GetEnvRegister();
            if (envReg != Constants::NoRegister)
            {
                this->SetNonVarReg(envReg, this->LdEnv());
            }

            RegSlot localClosureReg = this->m_functionBody->GetLocalClosureRegister();
            RegSlot localFrameDisplayReg = this->m_functionBody->GetLocalFrameDisplayRegister();

            if (entryPointInfo->HasJittedStackClosure())
            {
                // The jitted code is expecting the closure registers to point to known stack locations where
                // the closures can be found and possibly boxed.
                // In a jitted loop body, those locations are the local closure fields on the interpreter instance.
                if (localClosureReg != Constants::NoRegister)
                {
                    this->SetNonVarReg(localClosureReg, &this->localClosure);
                }

                if (localFrameDisplayReg != Constants::NoRegister)
                {
                    this->SetNonVarReg(localFrameDisplayReg, &this->localFrameDisplay);
                }
            }
            else
            {
                // In non-stack-closure jitted code, the closure registers are expected to hold the addresses
                // of the actual structures.
                if (localClosureReg != Constants::NoRegister)
                {
                    this->SetNonVarReg(localClosureReg, this->localClosure);
                }

                if (localFrameDisplayReg != Constants::NoRegister)
                {
                    this->SetNonVarReg(localFrameDisplayReg, this->localFrameDisplay);
                }
            }

            uint32 innerScopeCount = this->m_functionBody->GetInnerScopeCount();
            for (uint32 i = 0; i < innerScopeCount; i++)
            {
                // As with the function-level scope, transfer the inner scopes from the interpreter's side storage
                // to their dedicated register slots.
                SetNonVarReg(this->m_functionBody->GetFirstInnerScopeRegister() + i, InnerScopeFromIndex(i));
            }

            uint newOffset = 0;
            if (fn->GetIsAsmJsFunction())
            {
                AutoRestoreLoopNumbers autoRestore(this, loopNumber, doProfileLoopCheck);
                newOffset = this->CallAsmJsLoopBody(entryPointInfo->jsMethod);
            }
            else
            {
                AutoRestoreLoopNumbers autoRestore(this, loopNumber, doProfileLoopCheck);
                newOffset = this->CallLoopBody(entryPointInfo->jsMethod);
            }

            if (envReg != Constants::NoRegister)
            {
                SetNonVarReg(envReg, nullptr);
            }

            if (localClosureReg != Constants::NoRegister)
            {
                SetNonVarReg(localClosureReg, nullptr);
            }

            if (localFrameDisplayReg != Constants::NoRegister)
            {
                SetNonVarReg(localFrameDisplayReg, nullptr);
            }

            for (uint32 i = 0; i < innerScopeCount; i++)
            {
                // Get the (possibly updated) scopes from their registers and put them back in side storage.
                // (Getting the updated values may not be necessary, actually, but it can't hurt.)
                // Then null out the registers.
                RegSlot reg = this->m_functionBody->GetFirstInnerScopeRegister() + i;
                SetInnerScopeFromIndex(i, GetNonVarReg(reg));
                SetNonVarReg(reg, nullptr);
            }

            Assert(Js::OpCodeUtil::GetOpCodeLayout(OpCode::ProfiledLoopBodyStart) == Js::OpLayoutType::Unsigned1);
            Assert(Js::OpCodeUtil::GetOpCodeLayout(OpCode::LoopBodyStart) == Js::OpLayoutType::Unsigned1);
            Assert(Js::OpCodeUtil::EncodedSize(Js::OpCode::LoopBodyStart, layoutSize) == Js::OpCodeUtil::EncodedSize(Js::OpCode::ProfiledLoopBodyStart, layoutSize));
            uint byteCodeSize = Js::OpCodeUtil::EncodedSize(Js::OpCode::LoopBodyStart, layoutSize);
            if (layoutSize == SmallLayout)
            {
                byteCodeSize += sizeof(OpLayoutUnsigned1_Small);
            }
            else if (layoutSize == MediumLayout)
            {
                byteCodeSize += sizeof(OpLayoutUnsigned1_Medium);
            }
            else
            {
                byteCodeSize += sizeof(OpLayoutUnsigned1_Large);
            }

            if (newOffset == loopHeader->startOffset || newOffset == m_reader.GetCurrentOffset() - byteCodeSize)
            {
                // If we bail out back the start of the loop, or start of this LoopBodyStart just skip and interpret the loop
                // instead of trying to start the loop body again

                // Increment the interpret count of the loop
                loopHeader->interpretCount++;
            }
            else
            {
                // we do not support this in asmjs, need to add support in IrBuilderAsmjs if we need this support for asmjs
                if (!entryPointInfo->GetIsAsmJSFunction())
                {
                    this->CheckIfLoopIsHot(loopHeader->profiledLoopCounter);
                }

                if (newOffset >= loopHeader->endOffset)
                {
                    // Reset the totalJittedLoopIterations for the next invocation of this loop entry point
                    entryPointInfo->totalJittedLoopIterations =
                        static_cast<uint8>(
                            min(
                                static_cast<uint>(static_cast<uint8>(CONFIG_FLAG(MinBailOutsBeforeRejit))) *
                                (Js::LoopEntryPointInfo::GetDecrLoopCountPerBailout() - 1),
                                entryPointInfo->totalJittedLoopIterations));
                    entryPointInfo->jittedLoopIterationsSinceLastBailout = 0;
                }
                m_reader.SetCurrentOffset(newOffset);
            }

            return loopHeader;
        }
#endif

        // Increment the interpret count of the loop
        loopHeader->interpretCount += !isFirstIteration;

        const uint loopInterpretCount = GetFunctionBody()->GetLoopInterpretCount(loopHeader);
        if (loopHeader->interpretCount > loopInterpretCount)
        {
            if (this->scriptContext->GetConfig()->IsNoNative())
            {
                return nullptr;
            }

            if (!fn->DoJITLoopBody())
            {
                return nullptr;
            }

#if ENABLE_NATIVE_CODEGEN
            // If the job is not scheduled then we need to schedule it now.
            // It is possible a job was scheduled earlier and we find ourselves looking at the same entry point
            // again. For example, if the function with the loop was JITed and bailed out then as we finish
            // the call in the interpreter we might encounter a loop for which we had scheduled a JIT job before
            // the function was initially scheduled. In such cases, that old JIT job will complete. If it completes
            // successfully then we can go ahead and use it. If it fails then it will eventually revert to the
            // NotScheduled state. Since transitions from NotScheduled can only occur on the main thread,
            // by checking the state we are safe from racing with the JIT thread when looking at the other fields
            // of the entry point.
            if (entryPointInfo != NULL && entryPointInfo->IsNotScheduled())
            {
                GenerateLoopBody(scriptContext->GetNativeCodeGenerator(), fn, loopHeader, entryPointInfo, fn->GetLocalsCount(), this->m_localSlots);
            }
#endif
        }
#if ENABLE_PROFILE_INFO
        else if(
            doProfileLoopCheck &&
            isAutoProfiling &&
            loopHeader->interpretCount > fn->GetLoopProfileThreshold(loopInterpretCount))
        {
            // Start profiling the loop so that the jitted loop body will have some profile data to use
            Assert(!switchProfileMode);
            switchProfileMode = true;
            Assert(switchProfileModeOnLoopEndNumber == 0u - 1);
            switchProfileModeOnLoopEndNumber = loopNumber;
        }
#endif

        return nullptr;
    }

    void
    InterpreterStackFrame::CheckIfLoopIsHot(uint profiledLoopCounter)
    {
        Js::FunctionBody *fn = this->function->GetFunctionBody();
        if (!fn->GetHasHotLoop() &&  profiledLoopCounter > (uint)CONFIG_FLAG(JitLoopBodyHotLoopThreshold))
        {
#ifdef ENABLE_DEBUG_CONFIG_OPTIONS
            if(PHASE_TRACE(Js::JITLoopBodyPhase, fn))
            {
                char16 debugStringBuffer[MAX_FUNCTION_BODY_DEBUG_STRING_SIZE];

                Output::Print(
                    _u("Speculate Jit set for this function with loopbody: function: %s (%s)\n"),
                    fn->GetDisplayName(),
                    fn->GetDebugNumberSet(debugStringBuffer));
                Output::Flush();
            }
#endif
            fn->SetHasHotLoop();
        }
    }

    bool InterpreterStackFrame::CheckAndResetImplicitCall(DisableImplicitFlags prevDisableImplicitFlags, ImplicitCallFlags savedImplicitCallFlags)
    {
        ImplicitCallFlags curImplicitCallFlags = this->scriptContext->GetThreadContext()->GetImplicitCallFlags();
        if (curImplicitCallFlags > ImplicitCall_None)
        {
            //error implicit bit is set , reparse without asmjs
            this->scriptContext->GetThreadContext()->SetDisableImplicitFlags(prevDisableImplicitFlags);
            this->scriptContext->GetThreadContext()->SetImplicitCallFlags(savedImplicitCallFlags);
            return true;
        }
        return false;
    }

    uint
    InterpreterStackFrame::CallLoopBody(JavascriptMethod address)
    {
#ifdef _M_IX86
        void *savedEsp = NULL;
        __asm
        {
            // Save ESP
            mov savedEsp, esp

            // 8-byte align frame to improve floating point perf of our JIT'd code.
            and esp, -8

            // Add an extra 4-bytes to the stack since we'll be pushing 3 arguments
            push eax
        }
#endif

#if defined(_M_ARM32_OR_ARM64)
        // For ARM we need to make sure that pipeline is synchronized with memory/cache for newly jitted code.
        // Note: this does not seem to affect perf, but if it was, we could add a boolean isCalled to EntryPointInfo
        //       and do ISB only for 1st time this entry point is called (potential working set regression though).
        _InstructionSynchronizationBarrier();
#endif
        uint newOffset = ::Math::PointerCastToIntegral<uint>(
            CALL_ENTRYPOINT(address, function, CallInfo(CallFlags_InternalFrame, 1), this));

#ifdef _M_IX86
        _asm
        {
            // Restore ESP
            mov esp, savedEsp
        }
#endif
        return newOffset;
    }


    uint
        InterpreterStackFrame::CallAsmJsLoopBody(JavascriptMethod address)
    {
#ifdef _M_IX86
            void *savedEsp = NULL;
            __asm
            {
                // Save ESP
                mov savedEsp, esp
               // Add an extra 4-bytes to the stack since we'll be pushing 3 arguments
                push eax
            }
#endif

#if defined(_M_ARM32_OR_ARM64)
            // For ARM we need to make sure that pipeline is synchronized with memory/cache for newly jitted code.
            // Note: this does not seem to affect perf, but if it was, we could add a boolean isCalled to EntryPointInfo
            //       and do ISB only for 1st time this entry point is called (potential working set regression though).
            _InstructionSynchronizationBarrier();
#endif
            uint newOffset = ::Math::PointerCastToIntegral<uint>(
                CALL_ENTRYPOINT(address, function, CallInfo(CallFlags_InternalFrame, 1), this));

#ifdef _M_IX86
            _asm
            {
                // Restore ESP
                mov esp, savedEsp
            }
#endif
            return newOffset;
        }

    template <class T>
    void InterpreterStackFrame::OP_NewScObjectNoCtorFull(const unaligned T* playout)
    {
        Var function = GetReg(playout->R1);
        Var newObj = JavascriptOperators::NewScObjectNoCtorFull(function, GetScriptContext());
        SetReg(playout->R0, newObj);
    }

    ///----------------------------------------------------------------------------
    ///
    /// InterpreterStackFrame::OP_NewScObject
    ///
    /// OP_NewScObject() allocates a new DynamicObject and initializes it with an
    /// optional "constructor" function.
    ///
    /// NOTE: The return register must be carefully chosen to ensure proper
    /// behavior:
    /// 1. OpCode::NewInstance should never specify "R0" as the register to
    ///    store the new instance, because it will get whacked from the
    ///    "constructor" function's return value:
    ///
    ///     var a1 = Date();        <-- a1 = string returned from Date() function
    ///     var a2 = new Date();    <-- a2 = instance return from NewInstance.
    ///                                      Date()'s return value is thrown away.
    ///
    /// 2. If an exception is thrown during construction, the destination
    ///    variable / field should __not__ be modified.  Therefore, the destination
    ///    register should always be a temporary and never a valid local variable.
    ///    After successfully returning from the constructor function, the new
    ///    instance is valid and may be stored in its final destination variable /
    ///    field.
    ///
    /// OPCODE NewObject:
    ///     T1 = new DynamicObject(Function.Prototype)
    ///     OutArg[0] = T1
    ///     Call(Function, ArgCount)
    ///     Local[Return] = T1
    ///
    /// - R0: Destination "local" register
    /// - R1: Optional constructor JavascriptFunction instance or 'null'
    ///
    ///----------------------------------------------------------------------------
    template <class T, bool Profiled, bool ICIndex>
    void InterpreterStackFrame::OP_NewScObject_Impl(const unaligned T* playout, InlineCacheIndex inlineCacheIndex, const Js::AuxArray<uint32> *spreadIndices)
    {
        if (ICIndex)
        {
            Assert(inlineCacheIndex != Js::Constants::NoInlineCacheIndex);
        }
        Var newVarInstance =
#if ENABLE_PROFILE_INFO
            Profiled ?
                ProfiledNewScObject_Helper(
                    GetReg(playout->Function),
                    playout->ArgCount,
                    static_cast<const unaligned OpLayoutDynamicProfile<T> *>(playout)->profileId,
                    inlineCacheIndex,
                    spreadIndices) :
#endif
            NewScObject_Helper(GetReg(playout->Function), playout->ArgCount, spreadIndices);
        SetReg((RegSlot)playout->Return, newVarInstance);
    }

    template <class T, bool Profiled>
    void InterpreterStackFrame::OP_NewScObjArray_Impl(const unaligned T* playout, const Js::AuxArray<uint32> *spreadIndices)
    {
        // Always profile this operation when auto-profiling so that array type changes are tracked
#if ENABLE_PROFILE_INFO
        if (!Profiled && !isAutoProfiling)
#else
        Assert(!Profiled);
#endif
        {
            OP_NewScObject_Impl<T, Profiled, false>(playout, Js::Constants::NoInlineCacheIndex, spreadIndices);
            return;
        }

#if ENABLE_PROFILE_INFO
        Arguments args(CallInfo(CallFlags_New, playout->ArgCount), m_outParams);

        uint32 spreadSize = 0;
        if (spreadIndices != nullptr)
        {
            spreadSize = JavascriptFunction::GetSpreadSize(args, spreadIndices, scriptContext);

            // Allocate room on the stack for the spread args.
            Arguments outArgs(CallInfo(CallFlags_New, 0), nullptr);
            outArgs.Info.Count = spreadSize;
            const unsigned STACK_ARGS_ALLOCA_THRESHOLD = 8; // Number of stack args we allow before using _alloca
            Var stackArgs[STACK_ARGS_ALLOCA_THRESHOLD];
            size_t outArgsSize = 0;
            if (outArgs.Info.Count > STACK_ARGS_ALLOCA_THRESHOLD)
            {
                PROBE_STACK(scriptContext, outArgs.Info.Count * sizeof(Var) + Js::Constants::MinStackDefault); // args + function call
                outArgsSize = outArgs.Info.Count * sizeof(Var);
                outArgs.Values = (Var*)_alloca(outArgsSize);
            }
            else
            {
                outArgs.Values = stackArgs;
                outArgsSize = STACK_ARGS_ALLOCA_THRESHOLD * sizeof(Var);
                ZeroMemory(outArgs.Values, outArgsSize); // We may not use all of the elements
            }
            JavascriptFunction::SpreadArgs(args, outArgs, spreadIndices, scriptContext);

            SetReg(
                (RegSlot)playout->Return,
                ProfilingHelpers::ProfiledNewScObjArray(
                GetReg(playout->Function),
                outArgs,
                function,
                static_cast<const unaligned OpLayoutDynamicProfile2<T> *>(playout)->profileId,
                static_cast<const unaligned OpLayoutDynamicProfile2<T> *>(playout)->profileId2));
        }
        else
        {
            SetReg(
            (RegSlot)playout->Return,
            ProfilingHelpers::ProfiledNewScObjArray(
                GetReg(playout->Function),
                args,
                function,
                static_cast<const unaligned OpLayoutDynamicProfile2<T> *>(playout)->profileId,
                static_cast<const unaligned OpLayoutDynamicProfile2<T> *>(playout)->profileId2));
        }
        PopOut(playout->ArgCount);
#endif
    }

    void InterpreterStackFrame::OP_NewScObject_A_Impl(const unaligned OpLayoutAuxiliary * playout, RegSlot *target)
    {
        const Js::VarArrayVarCount * vars = Js::ByteCodeReader::ReadVarArrayVarCount(playout->Offset, this->GetFunctionBody());

        int count = Js::TaggedInt::ToInt32(vars->count);

        // Push the parameters to stack
        for (int i=0;i<count; i++)
        {
            SetOut( (ArgSlot)(i+1), vars->elements[i]);
        }

        Var newVarInstance = NewScObject_Helper(GetReg((RegSlot)playout->C1), (ArgSlot)count+1);
        SetReg((RegSlot)playout->R0, newVarInstance);

    }

    Var InterpreterStackFrame::NewScObject_Helper(Var target, ArgSlot ArgCount, const Js::AuxArray<uint32> *spreadIndices)
    {
        Arguments args(CallInfo(CallFlags_New, ArgCount), m_outParams);

        Var newVarInstance = JavascriptOperators::NewScObject(target, args, GetScriptContext(), spreadIndices);

        PopOut(ArgCount);
        JS_ETW(EventWriteJSCRIPT_RECYCLER_ALLOCATE_OBJECT(newVarInstance));
#if ENABLE_DEBUG_CONFIG_OPTIONS
        if (Js::Configuration::Global.flags.IsEnabled(Js::autoProxyFlag))
        {
            newVarInstance = JavascriptProxy::AutoProxyWrapper(newVarInstance);
            // this might come from a different scriptcontext.
            newVarInstance = CrossSite::MarshalVar(GetScriptContext(), newVarInstance);
        }
#endif
#ifdef ENABLE_BASIC_TELEMETRY
        {
            this->scriptContext->GetTelemetry().GetOpcodeTelemetry().NewScriptObject( target, args, newVarInstance );
        }
#endif
        return newVarInstance;
    }

#if ENABLE_PROFILE_INFO
    Var InterpreterStackFrame::ProfiledNewScObject_Helper(Var target, ArgSlot ArgCount, ProfileId profileId, InlineCacheIndex inlineCacheIndex, const Js::AuxArray<uint32> *spreadIndices)
    {
        Arguments args(CallInfo(CallFlags_New, ArgCount), m_outParams);

        Var newVarInstance =
            ProfilingHelpers::ProfiledNewScObject(
                target,
                args,
                GetFunctionBody(),
                profileId,
                inlineCacheIndex,
                spreadIndices);

        PopOut(ArgCount);
        JS_ETW(EventWriteJSCRIPT_RECYCLER_ALLOCATE_OBJECT(newVarInstance));
#if ENABLE_DEBUG_CONFIG_OPTIONS
        if (Js::Configuration::Global.flags.IsEnabled(Js::autoProxyFlag))
        {
            newVarInstance = JavascriptProxy::AutoProxyWrapper(newVarInstance);
            // this might come from a different scriptcontext.
            newVarInstance = CrossSite::MarshalVar(GetScriptContext(), newVarInstance);
        }
#endif
#ifdef TELEMETRY_PROFILED
        {
            this->scriptContext->GetTelemetry().GetOpcodeTelemetry().NewScriptObject( target, args, newVarInstance );
        }
#endif
        return newVarInstance;
    }
#endif

    template <typename T>
    void InterpreterStackFrame::OP_LdElementUndefined(const unaligned OpLayoutT_ElementU<T>* playout)
    {
        if (this->m_functionBody->IsEval())
        {
            JavascriptOperators::OP_LoadUndefinedToElementDynamic(GetReg(playout->Instance),
                this->m_functionBody->GetReferencedPropertyId(playout->PropertyIdIndex), GetScriptContext());
        }
        else
        {
            JavascriptOperators::OP_LoadUndefinedToElement(GetReg(playout->Instance),
                this->m_functionBody->GetReferencedPropertyId(playout->PropertyIdIndex));
        }
    }

    template <typename T>
    void InterpreterStackFrame::OP_LdLocalElementUndefined(const unaligned OpLayoutT_ElementRootU<T>* playout)
    {
        if (this->m_functionBody->IsEval())
        {
            JavascriptOperators::OP_LoadUndefinedToElementDynamic(this->localClosure,
                this->m_functionBody->GetReferencedPropertyId(playout->PropertyIdIndex), GetScriptContext());
        }
        else
        {
            JavascriptOperators::OP_LoadUndefinedToElement(this->localClosure,
                this->m_functionBody->GetReferencedPropertyId(playout->PropertyIdIndex));
        }
    }

    template <typename T>
    void InterpreterStackFrame::OP_LdElementUndefinedScoped(const unaligned OpLayoutT_ElementScopedU<T>* playout)
    {
        // Implicit root object as default instance
        JavascriptOperators::OP_LoadUndefinedToElementScoped(GetEnvForEvalCode(),
            this->m_functionBody->GetReferencedPropertyId(playout->PropertyIdIndex), GetReg(Js::FunctionBody::RootObjectRegSlot), GetScriptContext());
    }

    void InterpreterStackFrame::OP_ChkUndecl(Var aValue)
    {
        if (this->scriptContext->IsUndeclBlockVar(aValue))
        {
            JavascriptError::ThrowReferenceError(scriptContext, JSERR_UseBeforeDeclaration);
        }
    }

    void InterpreterStackFrame::OP_ChkNewCallFlag()
    {
        if (!(this->m_callFlags & CallFlags_New))
        {
            JavascriptError::ThrowTypeError(scriptContext, JSERR_ClassConstructorCannotBeCalledWithoutNew);
        }
    }

    void InterpreterStackFrame::OP_EnsureNoRootProperty(uint propertyIdIndex)
    {
        Var instance = this->GetRootObject();
        JavascriptOperators::OP_EnsureNoRootProperty(instance, this->m_functionBody->GetReferencedPropertyId(propertyIdIndex));
    }

    void InterpreterStackFrame::OP_EnsureNoRootRedeclProperty(uint propertyIdIndex)
    {
        Var instance = this->GetRootObject();
        JavascriptOperators::OP_EnsureNoRootRedeclProperty(instance, this->m_functionBody->GetReferencedPropertyId(propertyIdIndex));
    }

    void InterpreterStackFrame::OP_ScopedEnsureNoRedeclProperty(Var aValue, uint propertyIdIndex, Var aValue2)
    {
        Js::PropertyId propertyId = this->m_functionBody->GetReferencedPropertyId(propertyIdIndex);
        JavascriptOperators::OP_ScopedEnsureNoRedeclProperty((FrameDisplay*)aValue, propertyId, aValue2);
    }

    Var InterpreterStackFrame::OP_InitUndecl()
    {
        return this->scriptContext->GetLibrary()->GetUndeclBlockVar();
    }

    void InterpreterStackFrame::OP_InitUndeclSlot(Var aValue, int32 slot)
    {
        this->OP_StSlot(aValue, slot, this->scriptContext->GetLibrary()->GetUndeclBlockVar());
    }

    void InterpreterStackFrame::OP_TryCatch(const unaligned OpLayoutBr* playout)
    {
        Js::JavascriptExceptionObject* exception = NULL;
        try
        {
            this->nestedTryDepth++;
            // mark the stackFrame as 'in try block'
            this->m_flags |= InterpreterStackFrameFlags_WithinTryBlock;

            Js::JavascriptExceptionOperators::AutoCatchHandlerExists autoCatchHandlerExists(scriptContext);

            if (this->IsInDebugMode())
            {
                this->ProcessWithDebugging();
                this->TrySetRetOffset();
            }
            else
            {
                this->Process();
                this->TrySetRetOffset();
            }
        }
        catch (const Js::JavascriptException& err)
        {
            // We are using C++ exception handling which does not unwind the stack in the catch block.
            // For stack overflow and OOM exceptions, we cannot run user code here because the stack is not unwind.
            exception = err.GetAndClear();
        }

        if (--this->nestedTryDepth == -1)
        {
            // unmark the stackFrame as 'in try block'
            this->m_flags &= ~InterpreterStackFrameFlags_WithinTryBlock;
        }

        // Now that the stack is unwound, let's run the catch block.
        if (exception)
        {
            if (exception->IsGeneratorReturnException())
            {
                // Generator return scenario, so no need to go into the catch block and we must rethrow to propagate the exception to down level
                JavascriptExceptionOperators::DoThrow(exception, scriptContext);
            }

            exception = exception->CloneIfStaticExceptionObject(scriptContext);
            // We've got a JS exception. Grab the exception object and assign it to the
            // catch object's location, then call the handler (i.e., we consume the Catch op here).
            Var catchObject = exception->GetThrownObject(scriptContext);

            m_reader.SetCurrentRelativeOffset((const byte *)(playout + 1), playout->RelativeJumpOffset);

            LayoutSize layoutSize;
            OpCode catchOp = m_reader.ReadOp(layoutSize);
#ifdef BYTECODE_BRANCH_ISLAND
            if (catchOp == Js::OpCode::BrLong)
            {
                Assert(layoutSize == SmallLayout);
                auto playoutBrLong = m_reader.BrLong();
                m_reader.SetCurrentRelativeOffset((const byte *)(playoutBrLong + 1), playoutBrLong->RelativeJumpOffset);
                catchOp = m_reader.ReadOp(layoutSize);
            }
#endif
            AssertMsg(catchOp == OpCode::Catch, "Catch op not found at catch offset");
            RegSlot reg = layoutSize == SmallLayout ? m_reader.Reg1_Small()->R0 :
                layoutSize == MediumLayout ? m_reader.Reg1_Medium()->R0 : m_reader.Reg1_Large()->R0;
            SetReg(reg, catchObject);

            ResetOut();

            this->nestedCatchDepth++;
            // mark the stackFrame as 'in catch block'
            this->m_flags |= InterpreterStackFrameFlags_WithinCatchBlock;

            this->ProcessCatch();

            if (--this->nestedCatchDepth == -1)
            {
                // unmark the stackFrame as 'in catch block'
                this->m_flags &= ~InterpreterStackFrameFlags_WithinCatchBlock;
            }
        }
    }

    void InterpreterStackFrame::ProcessCatch()
    {
#if ENABLE_TTD_DEBUGGING
        //Clear any previous Exception Info
        if(this->scriptContext->ShouldPerformDebugAction())
        {
            this->scriptContext->GetThreadContext()->TTDLog->ClearExceptionFrames();
        }
#endif

        if (this->IsInDebugMode())
        {
            this->DebugProcess();
        }
        else
        {
            this->Process();
        }
    }

    int InterpreterStackFrame::ProcessFinally()
    {
        this->nestedFinallyDepth++;
        // mark the stackFrame as 'in finally block'
        this->m_flags |= InterpreterStackFrameFlags_WithinFinallyBlock;

        int newOffset = 0;
        if (this->IsInDebugMode())
        {
            newOffset = ::Math::PointerCastToIntegral<int>(this->DebugProcess());
        }
        else
        {
            newOffset = ::Math::PointerCastToIntegral<int>(this->Process());
        }

        if (--this->nestedFinallyDepth == -1)
        {
            // unmark the stackFrame as 'in finally block'
            this->m_flags &= ~InterpreterStackFrameFlags_WithinFinallyBlock;
        }
        return newOffset;
    }

    void InterpreterStackFrame::ProcessTryCatchBailout(EHBailoutData * ehBailoutData, uint32 tryNestingDepth)
    {
        int catchOffset = ehBailoutData->catchOffset;
        Js::JavascriptExceptionObject* exception = NULL;

        if (catchOffset != 0)
        {
            try
            {
                this->nestedTryDepth++;
                // mark the stackFrame as 'in try block'
                this->m_flags |= InterpreterStackFrameFlags_WithinTryBlock;

                if (tryNestingDepth != 0)
                {
                    this->ProcessTryCatchBailout(ehBailoutData->child, --tryNestingDepth);
                }

                Js::JavascriptExceptionOperators::AutoCatchHandlerExists autoCatchHandlerExists(scriptContext);

                if (this->IsInDebugMode())
                {
                    this->ProcessWithDebugging();
                    this->TrySetRetOffset();
                }
                else
                {
                    this->Process();
                    this->TrySetRetOffset();
                }
            }
            catch (const Js::JavascriptException& err)
            {
                // We are using C++ exception handling which does not unwind the stack in the catch block.
                // For stack overflow and OOM exceptions, we cannot run user code here because the stack is not unwind.
                exception = err.GetAndClear();
            }
        }
        else
        {
            this->nestedCatchDepth++;
            // mark the stackFrame as 'in catch block'
            this->m_flags |= InterpreterStackFrameFlags_WithinCatchBlock;

            if (tryNestingDepth != 0)
            {
                this->ProcessTryCatchBailout(ehBailoutData->child, --tryNestingDepth);
            }
            this->ProcessCatch();

            if (--this->nestedCatchDepth == -1)
            {
                // unmark the stackFrame as 'in catch block'
                this->m_flags &= ~InterpreterStackFrameFlags_WithinCatchBlock;
            }
            return;
        }

        if (--this->nestedTryDepth == -1)
        {
            // unmark the stackFrame as 'in try block'
            this->m_flags &= ~InterpreterStackFrameFlags_WithinTryBlock;
        }

        // Now that the stack is unwound, let's run the catch block.
        if (exception)
        {
            if (exception->IsGeneratorReturnException())
            {
                // Generator return scenario, so no need to go into the catch block and we must rethrow to propagate the exception to down level
                JavascriptExceptionOperators::DoThrow(exception, scriptContext);
            }

            exception = exception->CloneIfStaticExceptionObject(scriptContext);
            // We've got a JS exception. Grab the exception object and assign it to the
            // catch object's location, then call the handler (i.e., we consume the Catch op here).
            Var catchObject = exception->GetThrownObject(scriptContext);

            m_reader.SetCurrentOffset(catchOffset);

            LayoutSize layoutSize;
            OpCode catchOp = m_reader.ReadOp(layoutSize);
#ifdef BYTECODE_BRANCH_ISLAND
            if (catchOp == Js::OpCode::BrLong)
            {
                Assert(layoutSize == SmallLayout);
                auto playoutBrLong = m_reader.BrLong();
                m_reader.SetCurrentRelativeOffset((const byte *)(playoutBrLong + 1), playoutBrLong->RelativeJumpOffset);
                catchOp = m_reader.ReadOp(layoutSize);
            }
#endif
            AssertMsg(catchOp == OpCode::Catch, "Catch op not found at catch offset");
            RegSlot reg = layoutSize == SmallLayout ? m_reader.Reg1_Small()->R0 :
                layoutSize == MediumLayout ? m_reader.Reg1_Medium()->R0 : m_reader.Reg1_Large()->R0;
            SetReg(reg, catchObject);

            ResetOut();

            this->nestedCatchDepth++;
            // mark the stackFrame as 'in catch block'
            this->m_flags |= InterpreterStackFrameFlags_WithinCatchBlock;

            this->ProcessCatch();

            if (--this->nestedCatchDepth == -1)
            {
                // unmark the stackFrame as 'in catch block'
                this->m_flags &= ~InterpreterStackFrameFlags_WithinCatchBlock;
            }
        }
    }

    void InterpreterStackFrame::TrySetRetOffset()
    {
        Assert(this->m_flags & Js::InterpreterStackFrameFlags_WithinTryBlock);
        // It may happen that a JITted loop body returned the offset of RET. If the loop body was
        // called from a try, the interpreter "Process()" should also just return.
        if (this->retOffset != 0)
        {
            m_reader.SetCurrentOffset(this->retOffset);
        }
    }

    bool InterpreterStackFrame::IsInCatchOrFinallyBlock()
    {
        return (this->m_flags & Js::InterpreterStackFrameFlags_WithinCatchBlock) ||
               (this->m_flags & Js::InterpreterStackFrameFlags_WithinFinallyBlock);
    }

    void InterpreterStackFrame::OP_BeginBodyScope()
    {
        // Currently we are using the closures created for the param scope.
        // This marks the beginning of the body scope, so let's create new closures for the body scope.
        FunctionBody *executeFunction = this->function->GetFunctionBody();
        Assert(!this->IsParamScopeDone() && !executeFunction->IsParamAndBodyScopeMerged());

        // Save the current closure. We have to use this while copying the initial value of body symbols
        // from the corresponding symbols in the param.
        this->SetParamClosure(this->GetLocalClosure());
        this->SetNonVarReg(executeFunction->GetParamClosureRegister(), this->GetLocalClosure());

        this->SetIsParamScopeDone(true);

        if (executeFunction->scopeSlotArraySize > 0)
        {
            this->InitializeClosures();
        }
    }

    void InterpreterStackFrame::OP_ResumeCatch()
    {
        this->m_flags |= InterpreterStackFrameFlags_WithinCatchBlock;

        if (this->IsInDebugMode())
        {
            this->DebugProcess();
        }
        else
        {
            this->Process();
        }

        this->m_flags &= ~InterpreterStackFrameFlags_WithinCatchBlock;
    }

    /// ---------------------------------------------------------------------------------------------------
    /// The behavior we want is the following:
    /// - If the control leaves the user's try without throwing, execute the finally and continue
    ///   after the end of the try.
    /// - If the user code throws, catch this exception and then execute this finally while unwinding to
    ///   the handler (if any).
    /// ---------------------------------------------------------------------------------------------------
    void InterpreterStackFrame::ProcessTryFinally(const byte* ip, Js::JumpOffset jumpOffset, Js::RegSlot regException, Js::RegSlot regOffset, bool hasYield)
    {
        Js::JavascriptExceptionObject* pExceptionObject = nullptr;
        bool skipFinallyBlock = false;

        try
        {
            Js::Var result = nullptr;

            this->nestedTryDepth++;
            // mark the stackFrame as 'in try block'
            this->m_flags |= InterpreterStackFrameFlags_WithinTryBlock;

            if (shouldCacheSP)
            {
                CacheSp();
            }

            if (this->IsInDebugMode())
            {
                result = this->ProcessWithDebugging();
            }
            else
            {
                result = this->Process();
            }

            if (result == nullptr)
            {
                Assert(hasYield);
                skipFinallyBlock = true;
            }
        }
        catch (const Js::JavascriptException& err)
        {
            pExceptionObject = err.GetAndClear();
        }

        if (--this->nestedTryDepth == -1)
        {
            // unmark the stackFrame as 'in try block'
            this->m_flags &= ~InterpreterStackFrameFlags_WithinTryBlock;
        }

        shouldCacheSP = !skipFinallyBlock;

        if (skipFinallyBlock)
        {
            // A leave occurred due to a yield
            return;
        }

        // Save the current IP so execution can continue there if the finally doesn't
        // take control of the flow.
        int newOffset = 0;
        int currOffset = m_reader.GetCurrentOffset();
        if (hasYield)
        {
            // save the exception if there is one to a register in case we yield during the finally block
            // and need to get that exception object back upon resume in OP_ResumeFinally
            SetNonVarReg(regException, pExceptionObject);
            SetNonVarReg(regOffset, reinterpret_cast<Js::Var>(currOffset));
        }

        if (pExceptionObject && !pExceptionObject->IsGeneratorReturnException())
        {
            // Clone static exception object early in case finally block overwrites it
            pExceptionObject = pExceptionObject->CloneIfStaticExceptionObject(scriptContext);
        }

        if (pExceptionObject && this->IsInDebugMode() &&
            pExceptionObject != scriptContext->GetThreadContext()->GetPendingSOErrorObject())
        {
            // Swallowing an exception that has triggered a finally is not implemented
            // (This appears to be the same behavior as ie8)
            pExceptionObject->SetDebuggerSkip(false);
        }

        // Call into the finally by setting the IP, consuming the Finally, and letting the interpreter recurse.
        m_reader.SetCurrentRelativeOffset(ip, jumpOffset);

        RestoreSp();

        newOffset = this->ProcessFinally();

        bool endOfFinallyBlock = newOffset == 0;
        if (endOfFinallyBlock)
        {
            // Finally completed without taking over the flow. Resume where we left off before calling it.
            m_reader.SetCurrentOffset(currOffset);
        }
        else
        {
            // Finally seized the flow with a jump out of its scope. Resume at the jump target and
            // force the runtime to return to this frame without executing the catch.
            m_reader.SetCurrentOffset(newOffset);

            return;
        }

        if (pExceptionObject && (endOfFinallyBlock || !pExceptionObject->IsGeneratorReturnException()))
        {
            JavascriptExceptionOperators::DoThrow(pExceptionObject, scriptContext);
        }
    }

    void InterpreterStackFrame::OP_TryFinally(const unaligned OpLayoutBr* playout)
    {
        ProcessTryFinally((const byte*)(playout + 1), playout->RelativeJumpOffset);
    }

    void InterpreterStackFrame::OP_TryFinallyWithYield(const byte* ip, Js::JumpOffset jumpOffset, Js::RegSlot regException, Js::RegSlot regOffset)
    {
        ProcessTryFinally(ip, jumpOffset, regException, regOffset, true);
    }

    void InterpreterStackFrame::OP_ResumeFinally(const byte* ip, Js::JumpOffset jumpOffset, RegSlot exceptionRegSlot, RegSlot offsetRegSlot)
    {
        this->m_flags |= InterpreterStackFrameFlags_WithinFinallyBlock;

        int newOffset = 0;
        if (this->IsInDebugMode())
        {
            newOffset = ::Math::PointerCastToIntegral<int>(this->DebugProcess());
        }
        else
        {
            newOffset = ::Math::PointerCastToIntegral<int>(this->Process());
        }

        this->m_flags &= ~InterpreterStackFrameFlags_WithinFinallyBlock;

        bool endOfFinallyBlock = newOffset == 0;
        if (endOfFinallyBlock)
        {
            // Finally completed without taking over the flow. Resume where we left off before calling it.
            int currOffset = ::Math::PointerCastToIntegral<int>(GetNonVarReg(offsetRegSlot));
            m_reader.SetCurrentOffset(currOffset);
        }
        else
        {
            // Finally seized the flow with a jump out of its scope. Resume at the jump target and
            // force the runtime to return to this frame without executing the catch.
            m_reader.SetCurrentOffset(newOffset);

            return;
        }

        Js::JavascriptExceptionObject* exceptionObj = (Js::JavascriptExceptionObject*)GetNonVarReg(exceptionRegSlot);
        if (exceptionObj && (endOfFinallyBlock || !exceptionObj->IsGeneratorReturnException()))
        {
            JavascriptExceptionOperators::DoThrow(exceptionObj, scriptContext);
        }
    }

    template <typename T>
    void InterpreterStackFrame::OP_IsInst(const unaligned T* playout)
    {
        Var instance = GetReg(playout->R1);
        Var function = GetReg(playout->R2);
        IsInstInlineCache *inlineCache = this->GetIsInstInlineCache(playout->inlineCacheIndex);
        ScriptContext* scriptContext = GetScriptContext();

        Var result = JavascriptOperators::OP_IsInst(instance, function, scriptContext, inlineCache);

#ifdef ENABLE_BASIC_TELEMETRY
        {
            this->scriptContext->GetTelemetry().GetOpcodeTelemetry().IsInstanceOf(instance, function, result);
        }
#endif

        SetReg(playout->R0, result);
    }

    template <typename T>
    void InterpreterStackFrame::OP_ApplyArgs(const unaligned OpLayoutT_Reg5<T> * playout)
    {
        // Always save and restore implicit call flags when calling out
        // REVIEW: Can we avoid it if we don't collect dynamic profile info?
        ThreadContext * threadContext = scriptContext->GetThreadContext();
        Js::ImplicitCallFlags savedImplicitCallFlags = threadContext->GetImplicitCallFlags();
        // Currently ApplyArgs is equivalent to CallFldVoid (where we don't use the return value)
        Var v=GetNonVarReg(playout->R4);
        JavascriptOperators::OP_ApplyArgs(GetReg(playout->R1),GetReg(playout->R2),
            (void**)GetNonVarReg(playout->R3),*((CallInfo*)&v),GetScriptContext());
        threadContext->SetImplicitCallFlags(savedImplicitCallFlags);
    }

    void InterpreterStackFrame::OP_SpreadArrayLiteral(const unaligned OpLayoutReg2Aux * playout)
    {
        ThreadContext* threadContext = this->GetScriptContext()->GetThreadContext();
        ImplicitCallFlags savedImplicitCallFlags = threadContext->GetImplicitCallFlags();
        threadContext->ClearImplicitCallFlags();

        Var instance = GetReg(playout->R1);
#if ENABLE_COPYONACCESS_ARRAY
        JavascriptLibrary::CheckAndConvertCopyOnAccessNativeIntArray<Var>(instance);
#endif
        const Js::AuxArray<uint32> *spreadIndices = m_reader.ReadAuxArray<uint32>(playout->Offset, this->GetFunctionBody());
        ScriptContext* scriptContext = GetScriptContext();
        Var result =  JavascriptArray::SpreadArrayArgs(instance, spreadIndices, scriptContext);

        threadContext->CheckAndResetImplicitCallAccessorFlag();
        threadContext->AddImplicitCallFlags(savedImplicitCallFlags);

        SetReg(playout->R0, result);
    }

    FrameDisplay *
    InterpreterStackFrame::OP_LdInnerFrameDisplay(void *argHead, void *argEnv, ScriptContext *scriptContext)
    {
        JavascriptOperators::CheckInnerFrameDisplayArgument(argHead);
        return OP_LdFrameDisplay(argHead, argEnv, scriptContext);
    }

    FrameDisplay *
    InterpreterStackFrame::OP_LdInnerFrameDisplayNoParent(void *argHead, ScriptContext *scriptContext)
    {
        JavascriptOperators::CheckInnerFrameDisplayArgument(argHead);
        return OP_LdFrameDisplayNoParent<true>(argHead, scriptContext);
    }

    FrameDisplay *
    InterpreterStackFrame::OP_LdFrameDisplay(void *argHead, void *argEnv, ScriptContext *scriptContext)
    {
        FrameDisplay *frameDisplay;
        bool strict = this->m_functionBody->GetIsStrictMode();
        if (strict)
        {
            frameDisplay = JavascriptOperators::OP_LdStrictFrameDisplay(argHead, argEnv, scriptContext);
        }
        else
        {
            frameDisplay = JavascriptOperators::OP_LdFrameDisplay(argHead, argEnv, scriptContext);
        }
        return frameDisplay;
    }

    FrameDisplay *
    InterpreterStackFrame::OP_LdFrameDisplaySetLocal(void *argHead, void *argEnv, ScriptContext *scriptContext)
    {
        FrameDisplay *frameDisplay = OP_LdFrameDisplay(argHead, argEnv, scriptContext);
        this->SetLocalFrameDisplay(frameDisplay);
        return frameDisplay;
    }

    FrameDisplay *
    InterpreterStackFrame::NewFrameDisplay(void *argHead, void *argEnv)
    {
        FrameDisplay *frameDisplay;
        bool strict = this->m_functionBody->GetIsStrictMode();

        if (!this->m_functionBody->DoStackFrameDisplay() || !this->GetLocalFrameDisplay())
        {
            // Null local frame display probably indicates that we bailed out of an inlinee.
            // Once we support stack closures in inlined functions, we can just assert that this value
            // is never null if we should be allocating on the stack.
            return this->OP_LdFrameDisplaySetLocal(argHead, argEnv, this->GetScriptContext());
        }

        frameDisplay = this->GetLocalFrameDisplay();
        Assert(frameDisplay != nullptr);

        frameDisplay->SetTag(true);
        frameDisplay->SetStrictMode(strict);
        frameDisplay->SetLength(this->m_functionBody->GetEnvDepth() + 1);
        Assert(frameDisplay->GetLength() == ((FrameDisplay*)argEnv)->GetLength() + 1);

        for (uint i = 0; i < ((FrameDisplay*)argEnv)->GetLength(); i++)
        {
            frameDisplay->SetItem(i + 1, ((FrameDisplay*)argEnv)->GetItem(i));
        }
        frameDisplay->SetItem(0, argHead);

        return frameDisplay;
    }

    template<bool innerFD>
    FrameDisplay *
    InterpreterStackFrame::OP_LdFrameDisplayNoParent(void *argHead, ScriptContext *scriptContext)
    {
        FrameDisplay *frameDisplay;
        bool strict = this->m_functionBody->GetIsStrictMode();

        Var argEnv = nullptr;
        if (innerFD && this->m_functionBody->GetLocalFrameDisplayRegister() != Constants::NoRegister)
        {
            argEnv = this->GetLocalFrameDisplay();
        }
        if (argEnv == nullptr && this->m_functionBody->GetEnvRegister() != Constants::NoRegister)
        {
            argEnv = this->LdEnv();
        }

        if (argEnv == nullptr)
        {
            if (strict)
            {
                frameDisplay = JavascriptOperators::OP_LdStrictFrameDisplayNoParent(argHead, scriptContext);
            }
            else
            {
                frameDisplay = JavascriptOperators::OP_LdFrameDisplayNoParent(argHead, scriptContext);
            }
        }
        else
        {
            if (strict)
            {
                frameDisplay = JavascriptOperators::OP_LdStrictFrameDisplay(argHead, argEnv, scriptContext);
            }
            else
            {
                frameDisplay = JavascriptOperators::OP_LdFrameDisplay(argHead, argEnv, scriptContext);
            }
        }
        return frameDisplay;
    }

    FrameDisplay *
    InterpreterStackFrame::OP_LdFuncExprFrameDisplaySetLocal(void *argHead1, void *argHead2, ScriptContext *scriptContext)
    {
        FrameDisplay *frameDisplay = OP_LdFrameDisplayNoParent<false>(argHead2, scriptContext);
        frameDisplay = OP_LdFrameDisplay(argHead1, frameDisplay, scriptContext);
        this->SetLocalFrameDisplay(frameDisplay);
        return frameDisplay;
    }

    FrameDisplay* InterpreterStackFrame::GetLocalFrameDisplay() const
    {
        return this->localFrameDisplay;
    }

    void InterpreterStackFrame::SetLocalFrameDisplay(FrameDisplay* frameDisplay)
    {
        this->localFrameDisplay = frameDisplay;
    }

    Var InterpreterStackFrame::GetLocalClosure() const
    {
        return this->localClosure;
    }

    void InterpreterStackFrame::SetLocalClosure(Var closure)
    {
        this->localClosure = closure;
    }

    Var InterpreterStackFrame::GetParamClosure() const
    {
        return this->paramClosure;
    }

    void InterpreterStackFrame::SetParamClosure(Var closure)
    {
        this->paramClosure = closure;
    }

    void
    InterpreterStackFrame::OP_NewInnerScopeSlots(uint innerScopeIndex, uint count, int scopeIndex, ScriptContext *scriptContext, FunctionBody *functionBody)
    {
        Var * slotArray;

        slotArray =
            JavascriptOperators::OP_NewScopeSlotsWithoutPropIds(count, scopeIndex, scriptContext, functionBody);
        this->SetInnerScopeFromIndex(innerScopeIndex, slotArray);
    }

    template <typename T>
    void InterpreterStackFrame::OP_CloneInnerScopeSlots(const unaligned OpLayoutT_Unsigned1<T> *playout)
    {
        uint innerScopeIndex = playout->C1;
        Var * slotArray;

        slotArray = (Var*)this->InnerScopeFromIndex(innerScopeIndex);
        slotArray = JavascriptOperators::OP_CloneScopeSlots(slotArray, scriptContext);
        this->SetInnerScopeFromIndex(innerScopeIndex, slotArray);
    }

    template <typename T>
    void InterpreterStackFrame::OP_CloneBlockScope(const unaligned OpLayoutT_Unsigned1<T> *playout)
    {
        uint innerScopeIndex = playout->C1;
        Var scope = this->InnerScopeFromIndex(innerScopeIndex);
        BlockActivationObject* blockScope = BlockActivationObject::FromVar(scope);

        scope = JavascriptOperators::OP_CloneBlockScope(blockScope, scriptContext);
        this->SetInnerScopeFromIndex(innerScopeIndex, scope);
    }

    Var *
    InterpreterStackFrame::NewScopeSlots(unsigned int size, ScriptContext *scriptContext, Var scope)
    {
        Var * slotArray;

        slotArray = JavascriptOperators::OP_NewScopeSlots(size, scriptContext, scope);
        this->SetLocalClosure(slotArray);
        return slotArray;
    }

    Var *
    InterpreterStackFrame::NewScopeSlots()
    {
        Var * slotArray;
        FunctionBody * functionBody = this->m_functionBody;
        uint scopeSlotCount = this->IsParamScopeDone() ? functionBody->scopeSlotArraySize : functionBody->paramScopeSlotArraySize;
        Assert(scopeSlotCount != 0);

        if (!functionBody->DoStackScopeSlots())
        {
            return this->NewScopeSlots(
                scopeSlotCount + ScopeSlots::FirstSlotIndex, this->GetScriptContext(), (Var)functionBody);
        }

        slotArray = (Var*)this->GetLocalClosure();
        Assert(slotArray != nullptr);

        ScopeSlots scopeSlots(slotArray);
        scopeSlots.SetCount(scopeSlotCount);
        scopeSlots.SetScopeMetadata((Var)functionBody);
        Var undef = functionBody->GetScriptContext()->GetLibrary()->GetUndefined();
        for (unsigned int i = 0; i < scopeSlotCount; i++)
        {
            scopeSlots.Set(i, undef);
        }

        return slotArray;
    }

    Var
    InterpreterStackFrame::NewScopeObject()
    {
        Var scopeObject;

        if (m_functionBody->HasCachedScopePropIds())
        {
            const Js::PropertyIdArray *propIds = this->m_functionBody->GetFormalsPropIdArray();

            Var funcExpr = this->GetFunctionExpression();
            PropertyId objectId = ActivationObjectEx::GetLiteralObjectRef(propIds);
            scopeObject = JavascriptOperators::OP_InitCachedScope(funcExpr, propIds,
                this->GetFunctionBody()->GetObjectLiteralTypeRef(objectId),
                propIds->hasNonSimpleParams, GetScriptContext());

        }
        else
        {
            scopeObject = JavascriptOperators::OP_NewScopeObject(GetScriptContext());
        }
        this->SetLocalClosure(scopeObject);
        return scopeObject;
    }

    FrameDisplay *
    InterpreterStackFrame::GetFrameDisplayForNestedFunc() const
    {
        if (this->localFrameDisplay == nullptr)
        {
            return (FrameDisplay*)LdEnv();
        }
        return this->localFrameDisplay;
    }

    template <class T>
    void InterpreterStackFrame::OP_NewStackScFunc(const unaligned T * playout)
    {
        uint funcIndex = playout->SlotIndex;
        FrameDisplay *frameDisplay = this->GetFrameDisplayForNestedFunc();
        SetRegAllowStackVarEnableOnly(playout->Value,
            StackScriptFunction::OP_NewStackScFunc(frameDisplay,
                reinterpret_cast<Js::FunctionProxy**>(this->m_functionBody->GetNestedFuncReference(funcIndex)),
                this->GetStackNestedFunction(funcIndex)));
    }

    template <class T>
    void InterpreterStackFrame::OP_NewInnerStackScFunc(const unaligned T * playout)
    {
        uint funcIndex = playout->SlotIndex;
        FrameDisplay *frameDisplay = (FrameDisplay*)GetNonVarReg(playout->Instance);
        SetRegAllowStackVarEnableOnly(playout->Value,
            StackScriptFunction::OP_NewStackScFunc(frameDisplay,
                reinterpret_cast<Js::FunctionProxy**>(this->m_functionBody->GetNestedFuncReference(funcIndex)),
                this->GetStackNestedFunction(funcIndex)));
    }

    template <class T>
    void InterpreterStackFrame::OP_DeleteFld(const unaligned T * playout)
    {
        Var result = JavascriptOperators::OP_DeleteProperty(GetReg(playout->Instance), m_functionBody->GetReferencedPropertyId(playout->PropertyIdIndex), GetScriptContext());
        SetReg(playout->Value, result);
    }

    template <class T>
    void InterpreterStackFrame::OP_DeleteLocalFld(const unaligned T * playout)
    {
        Var result = JavascriptOperators::OP_DeleteProperty(this->localClosure, m_functionBody->GetReferencedPropertyId(playout->PropertyIdIndex), GetScriptContext());
        SetReg(playout->Instance, result);
    }

    template <class T>
    void InterpreterStackFrame::OP_DeleteRootFld(const unaligned T * playout)
    {
        Var result = JavascriptOperators::OP_DeleteRootProperty(GetReg(playout->Instance), m_functionBody->GetReferencedPropertyId(playout->PropertyIdIndex), GetScriptContext());
        SetReg(playout->Value, result);
    }

    template <class T>
    void InterpreterStackFrame::OP_DeleteFldStrict(const unaligned T * playout)
    {
        Var result = JavascriptOperators::OP_DeleteProperty(GetReg(playout->Instance), m_functionBody->GetReferencedPropertyId(playout->PropertyIdIndex), GetScriptContext(), PropertyOperation_StrictMode);
        SetReg(playout->Value, result);
    }

    template <class T>
    void InterpreterStackFrame::OP_DeleteRootFldStrict(const unaligned T * playout)
    {
        Var result = JavascriptOperators::OP_DeleteRootProperty(GetReg(playout->Instance), m_functionBody->GetReferencedPropertyId(playout->PropertyIdIndex), GetScriptContext(), PropertyOperation_StrictMode);
        SetReg(playout->Value, result);
    }

    template <typename T>
    void InterpreterStackFrame::OP_ScopedDeleteFld(const unaligned OpLayoutT_ElementScopedC<T> * playout)
    {
        // Implicit root object as default instance
        Var result = JavascriptOperators::OP_DeletePropertyScoped(GetEnvForEvalCode(),
            m_functionBody->GetReferencedPropertyId(playout->PropertyIdIndex),
            GetReg(Js::FunctionBody::RootObjectRegSlot), GetScriptContext());
        SetReg(playout->Value, result);
    }

    template <typename T>
    void InterpreterStackFrame::OP_ScopedDeleteFldStrict(const unaligned OpLayoutT_ElementScopedC<T> * playout)
    {
        // Implicit root object as default instance
        Var result = JavascriptOperators::OP_DeletePropertyScoped(GetEnvForEvalCode(),
            m_functionBody->GetReferencedPropertyId(playout->PropertyIdIndex),
            GetReg(Js::FunctionBody::RootObjectRegSlot), GetScriptContext(), PropertyOperation_StrictMode);
        SetReg(playout->Value, result);
    }

    template <class T>
    void InterpreterStackFrame::OP_ScopedLdInst(const unaligned T * playout)
    {
        Var thisVar;
        Var rootObject = GetFunctionBody()->GetRootObject();
        Var result = JavascriptOperators::OP_GetInstanceScoped(GetEnvForEvalCode(),
            m_functionBody->GetReferencedPropertyId(playout->PropertyIdIndex), rootObject, &thisVar, GetScriptContext());
        SetReg(playout->Value, result);
        SetReg(playout->Value2, thisVar);
    }

    template <typename T>
    void InterpreterStackFrame::OP_ScopedInitFunc(const unaligned OpLayoutT_ElementScopedC<T> * playout)
    {
        JavascriptOperators::OP_InitFuncScoped(GetEnvForEvalCode(),
            m_functionBody->GetReferencedPropertyId(playout->PropertyIdIndex),
            GetReg(playout->Value), GetReg(Js::FunctionBody::RootObjectRegSlot), GetScriptContext());
    }

    template <class T>
    void InterpreterStackFrame::OP_ClearAttributes(const unaligned T * playout)
    {
        JavascriptOperators::OP_ClearAttributes(GetReg(playout->Instance), m_functionBody->GetReferencedPropertyId(playout->PropertyIdIndex));
    }

    template <class T>
    void InterpreterStackFrame::OP_InitGetFld(const unaligned T * playout)
    {
        JavascriptOperators::OP_InitGetter(GetReg(playout->Instance), m_functionBody->GetReferencedPropertyId(playout->PropertyIdIndex), GetReg(playout->Value));
    }

    template <class T>
    void InterpreterStackFrame::OP_InitSetFld(const unaligned T * playout)
    {
        JavascriptOperators::OP_InitSetter(GetReg(playout->Instance), m_functionBody->GetReferencedPropertyId(playout->PropertyIdIndex), GetReg(playout->Value));
    }

    template <class T>
    void InterpreterStackFrame::OP_InitSetElemI(const unaligned T * playout)
    {
        JavascriptOperators::OP_InitElemSetter(
            GetReg(playout->Instance),
            GetReg(playout->Element),
            GetReg(playout->Value),
            m_functionBody->GetScriptContext()
        );
    }

    template <class T>
    void InterpreterStackFrame::OP_InitGetElemI(const unaligned T * playout)
    {
        JavascriptOperators::OP_InitElemGetter(
            GetReg(playout->Instance),
            GetReg(playout->Element),
            GetReg(playout->Value),
            m_functionBody->GetScriptContext()
        );
    }

    template <class T>
    void InterpreterStackFrame::OP_InitComputedProperty(const unaligned T * playout)
    {
        JavascriptOperators::OP_InitComputedProperty(
            GetReg(playout->Instance),
            GetReg(playout->Element),
            GetReg(playout->Value),
            m_functionBody->GetScriptContext()
            );
    }

    template <class T>
    void InterpreterStackFrame::OP_InitProto(const unaligned T * playout)
    {
        JavascriptOperators::OP_InitProto(GetReg(playout->Instance), m_functionBody->GetReferencedPropertyId(playout->PropertyIdIndex), GetReg(playout->Value));
    }

    void InterpreterStackFrame::DoInterruptProbe()
    {
        PROBE_STACK(scriptContext, 0);
    }

    void InterpreterStackFrame::InitializeStackFunctions(StackScriptFunction * scriptFunctions)
    {
        this->stackNestedFunctions = scriptFunctions;
        FunctionBody * functionBody = this->m_functionBody;
        uint nestedCount = functionBody->GetNestedCount();
        for (uint i = 0; i < nestedCount; i++)
        {
            StackScriptFunction * stackScriptFunction = scriptFunctions + i;
            FunctionProxy* nestedProxy = functionBody->GetNestedFunc(i);
            ScriptFunctionType* type = nestedProxy->EnsureDeferredPrototypeType();
            new (stackScriptFunction)StackScriptFunction(nestedProxy, type);
        }
    }

    StackScriptFunction * InterpreterStackFrame::GetStackNestedFunction(uint index)
    {
        Assert(index < this->m_functionBody->GetNestedCount());
        // Re-check if we have disable stack nested function
        if (this->m_functionBody->DoStackNestedFunc())
        {
            return this->stackNestedFunctions + index;
        }
        return nullptr;
    }

    void InterpreterStackFrame::SetExecutingStackFunction(ScriptFunction * scriptFunction)
    {
        Assert(ThreadContext::IsOnStack(this->function));
        Assert(this->m_functionBody == scriptFunction->GetFunctionBody());
        this->function = scriptFunction;
    }

    DWORD_PTR InterpreterStackFrame::GetStackAddress() const
    {
        return m_stackAddress;
    }

    void* InterpreterStackFrame::GetAddressOfReturnAddress() const
    {
        return this->addressOfReturnAddress;
    }

    template <class T>
    const byte * InterpreterStackFrame::OP_Br(const unaligned T * playout)
    {
        return m_reader.SetCurrentRelativeOffset((const byte *)(playout + 1), playout->RelativeJumpOffset);
    }

    template <class T>
    void InterpreterStackFrame::OP_InitClass(const unaligned OpLayoutT_Class<T> * playout)
    {
        JavascriptOperators::OP_InitClass(GetReg(playout->Constructor), playout->Extends != Js::Constants::NoRegister ? GetReg(playout->Extends) : NULL, GetScriptContext());
    }

    template <class T>
    void InterpreterStackFrame::OP_EmitTmpRegCount(const unaligned OpLayoutT_Unsigned1<T> * playout)
    {
        this->scriptContext->GetDebugContext()->GetProbeContainer()->SetCurrentTmpRegCount(playout->C1);
    }

    Var InterpreterStackFrame::OP_LdHomeObj(ScriptContext * scriptContext)
    {
        return JavascriptOperators::OP_LdHomeObj(function, scriptContext);
    }

    Var InterpreterStackFrame::OP_LdFuncObj(ScriptContext * scriptContext)
    {
        return JavascriptOperators::OP_LdFuncObj(function, scriptContext);
    }

    Var InterpreterStackFrame::OP_ScopedLdHomeObj(ScriptContext * scriptContext)
    {
        return JavascriptOperators::OP_ScopedLdHomeObj(function, scriptContext);
    }

    Var InterpreterStackFrame::OP_ScopedLdFuncObj(ScriptContext * scriptContext)
    {
        return JavascriptOperators::OP_ScopedLdFuncObj(function, scriptContext);
    }

    void InterpreterStackFrame::ValidateRegValue(Var value, bool allowStackVar, bool allowStackVarOnDisabledStackNestedFunc) const
    {
#if DBG
        if (value != nullptr && !TaggedNumber::Is(value))
        {
            if (!allowStackVar || !this->m_functionBody->DoStackNestedFunc())
            {
                Assert(!ThreadContext::IsOnStack(value)
                    || (allowStackVar && allowStackVarOnDisabledStackNestedFunc && StackScriptFunction::IsBoxed(value)));
            }
            Assert(!CrossSite::NeedMarshalVar(value, GetScriptContext()));
        }
#endif
    }

    template <typename RegSlotType>
    Var InterpreterStackFrame::GetReg(RegSlotType localRegisterID) const
    {
        Var value = m_localSlots[localRegisterID];
        ValidateRegValue(value);
        return value;
    }

    template <typename RegSlotType>
    void InterpreterStackFrame::SetReg(RegSlotType localRegisterID, Var value)
    {
        Assert(localRegisterID == 0 || localRegisterID >= m_functionBody->GetConstantCount());
        ValidateRegValue(value);
        m_localSlots[localRegisterID] = value;

#if ENABLE_OBJECT_SOURCE_TRACKING
        if(value != nullptr && DynamicType::Is(Js::JavascriptOperators::GetTypeId(value)))
        {
            static_cast<DynamicObject*>(value)->SetDiagOriginInfoAsNeeded();
        }
#endif

#if ENABLE_VALUE_TRACE
        if(this->function->GetScriptContext()->ShouldPerformRecordAction() | this->function->GetScriptContext()->ShouldPerformDebugAction())
        {
            this->function->GetScriptContext()->GetThreadContext()->TTDLog->GetTraceLogger()->WriteTraceValue(value);
        }
#endif
    }

    template <typename T>
    T InterpreterStackFrame::GetRegRaw(RegSlot localRegisterID) const
    {
        return (T)m_localIntSlots[localRegisterID];
    }

    // specialized version for doubles
    template <>
    double InterpreterStackFrame::GetRegRaw(RegSlot localRegisterID) const
    {
        return (double)m_localDoubleSlots[localRegisterID];
    }

    template <>
    float InterpreterStackFrame::GetRegRaw(RegSlot localRegisterID) const
    {
        return (float)m_localFloatSlots[localRegisterID];
    }

    template <typename T>
    void InterpreterStackFrame::SetRegRaw(RegSlot localRegisterID, T bValue)
    {
        m_localIntSlots[localRegisterID] = (int)bValue;
    }

    template <>
    void InterpreterStackFrame::SetRegRaw(RegSlot localRegisterID, float bValue)
    {
        m_localFloatSlots[localRegisterID] = (float)bValue;
    }

    template <>
    void InterpreterStackFrame::SetRegRaw(RegSlot localRegisterID, double bValue)
    {
        m_localDoubleSlots[localRegisterID] = bValue;
    }

    template <typename RegSlotType>
    int InterpreterStackFrame::GetRegRawInt(RegSlotType localRegisterID) const
    {
        return m_localIntSlots[localRegisterID];
    }
    template <typename RegSlotType>
    double InterpreterStackFrame::GetRegRawDouble(RegSlotType localRegisterID) const
    {
        return m_localDoubleSlots[localRegisterID];
    }

    template <typename RegSlotType>
    float InterpreterStackFrame::GetRegRawFloat(RegSlotType localRegisterID) const
    {
        return m_localFloatSlots[localRegisterID];
    }

    template <typename RegSlotType>
    void InterpreterStackFrame::SetRegRawInt(RegSlotType localRegisterID, int bValue)
    {
        m_localIntSlots[localRegisterID] = bValue;
    }

    template <typename RegSlotType>
    void InterpreterStackFrame::SetRegRawDouble(RegSlotType localRegisterID, double bValue)
    {
        m_localDoubleSlots[localRegisterID] = bValue;
    }

    template <typename RegSlotType>
    void InterpreterStackFrame::SetRegRawFloat(RegSlotType localRegisterID, float bValue)
    {
        m_localFloatSlots[localRegisterID] = bValue;
    }

    template <typename RegSlotType>
    Var InterpreterStackFrame::GetRegAllowStackVar(RegSlotType localRegisterID) const
    {
        Var value = m_localSlots[localRegisterID];
        ValidateRegValue(value, true);
        return value;
    }

    template <typename RegSlotType>
    void InterpreterStackFrame::SetRegAllowStackVar(RegSlotType localRegisterID, Var value)
    {
        Assert(localRegisterID == 0 || localRegisterID >= m_functionBody->GetConstantCount());
        ValidateRegValue(value, true);
        m_localSlots[localRegisterID] = value;

#if ENABLE_OBJECT_SOURCE_TRACKING
        if(value != nullptr && DynamicType::Is(Js::JavascriptOperators::GetTypeId(value)))
        {
            static_cast<DynamicObject*>(value)->SetDiagOriginInfoAsNeeded();
        }
#endif

#if ENABLE_VALUE_TRACE
        if(this->function->GetScriptContext()->ShouldPerformRecordAction() | this->function->GetScriptContext()->ShouldPerformDebugAction())
        {
            this->function->GetScriptContext()->GetThreadContext()->TTDLog->GetTraceLogger()->WriteTraceValue(value);
        }
#endif
    }

    template <typename RegSlotType>
    Var InterpreterStackFrame::GetRegAllowStackVarEnableOnly(RegSlotType localRegisterID) const
    {
        Var value = m_localSlots[localRegisterID];
        ValidateRegValue(value, true, false);
        return value;
    }

    template <typename RegSlotType>
    void InterpreterStackFrame::SetRegAllowStackVarEnableOnly(RegSlotType localRegisterID, Var value)
    {
        Assert(localRegisterID == 0 || localRegisterID >= m_functionBody->GetConstantCount());
        ValidateRegValue(value, true, false);
        m_localSlots[localRegisterID] = value;

#if ENABLE_OBJECT_SOURCE_TRACKING
        if(value != nullptr && DynamicType::Is(Js::JavascriptOperators::GetTypeId(value)))
        {
            static_cast<DynamicObject*>(value)->SetDiagOriginInfoAsNeeded();
        }
#endif

#if ENABLE_VALUE_TRACE
        if(this->function->GetScriptContext()->ShouldPerformRecordAction() | this->function->GetScriptContext()->ShouldPerformDebugAction())
        {
            this->function->GetScriptContext()->GetThreadContext()->TTDLog->GetTraceLogger()->WriteTraceValue(value);
        }
#endif
    }

    template <>
    AsmJsSIMDValue InterpreterStackFrame::GetRegRaw(RegSlot localRegisterID) const
    {
        return (AsmJsSIMDValue)m_localSimdSlots[localRegisterID];
    }

    template<>
    void InterpreterStackFrame::SetRegRaw(RegSlot localRegisterID, AsmJsSIMDValue bValue)
    {
        m_localSimdSlots[localRegisterID] = bValue;
    }

    template <typename RegSlotType>
    AsmJsSIMDValue InterpreterStackFrame::GetRegRawSimd(RegSlotType localRegisterID) const
    {
        return m_localSimdSlots[localRegisterID];
    }

    template <typename RegSlotType>
    void InterpreterStackFrame::SetRegRawSimd(RegSlotType localRegisterID, AsmJsSIMDValue bValue)
    {
        m_localSimdSlots[localRegisterID] = bValue;
    }

    int InterpreterStackFrame::OP_GetMemorySize()
    {
#ifdef ASMJS_PLAT
        JavascriptArrayBuffer* arr = *(JavascriptArrayBuffer**)GetNonVarReg(AsmJsFunctionMemory::ArrayBufferRegister);
        return arr ? arr->GetByteLength() >> 16 : 0;
#else
        return 0;
#endif
    }

    template <class T>
    void InterpreterStackFrame::OP_SimdLdArrGeneric(const unaligned T* playout)
    {
        Assert(playout->ViewType < 8);
        const uint32 index = (uint32)GetRegRawInt(playout->SlotIndex) & TypedArrayViewMask[playout->ViewType];
        JavascriptArrayBuffer* arr = *(JavascriptArrayBuffer**)GetNonVarReg(AsmJsFunctionMemory::ArrayBufferRegister);
        BYTE* buffer = arr->GetBuffer();
        uint8 dataWidth = playout->DataWidth;
        RegSlot dstReg = playout->Value;

        if (index < 0 || index + dataWidth > arr->GetByteLength())
        {
            JavascriptError::ThrowRangeError(scriptContext, JSERR_ArgumentOutOfRange, _u("Simd typed array access"));
        }
        AsmJsSIMDValue *data = (AsmJsSIMDValue*)(buffer + index);
        AsmJsSIMDValue value;

        value = SIMDUtils::SIMDLdData(data, dataWidth);
        SetRegRawSimd(dstReg, value);
    }

    template <class T>
    void InterpreterStackFrame::OP_SimdLdArrConstIndex(const unaligned T* playout)
    {
        Assert(playout->ViewType < 8);
        const uint32 index = playout->SlotIndex;
        JavascriptArrayBuffer* arr = *(JavascriptArrayBuffer**)GetNonVarReg(AsmJsFunctionMemory::ArrayBufferRegister);
        BYTE* buffer = arr->GetBuffer();
        uint8 dataWidth = playout->DataWidth;
        RegSlot dstReg = playout->Value;

        if (index < 0 || index + dataWidth > arr->GetByteLength())
        {
            JavascriptError::ThrowRangeError(scriptContext, JSERR_ArgumentOutOfRange, _u("Simd typed array access"));
        }
        AsmJsSIMDValue *data = (AsmJsSIMDValue*)(buffer + index);
        AsmJsSIMDValue value;

        value = SIMDUtils::SIMDLdData(data, dataWidth);
        SetRegRawSimd(dstReg, value);
    }

    template <class T>
    void InterpreterStackFrame::OP_SimdStArrGeneric(const unaligned T* playout)
    {
        Assert(playout->ViewType < 8);
        const uint32 index = (uint32)GetRegRawInt(playout->SlotIndex) & TypedArrayViewMask[playout->ViewType];
        JavascriptArrayBuffer* arr = *(JavascriptArrayBuffer**)GetNonVarReg(AsmJsFunctionMemory::ArrayBufferRegister);
        BYTE* buffer = arr->GetBuffer();
        uint8 dataWidth = playout->DataWidth;
        RegSlot srcReg = playout->Value;

        if (index < 0 || index + dataWidth > arr->GetByteLength())
        {
            JavascriptError::ThrowRangeError(scriptContext, JSERR_ArgumentOutOfRange, _u("Simd typed array access"));
        }
        AsmJsSIMDValue *data = (AsmJsSIMDValue*)(buffer + index);
        AsmJsSIMDValue value = GetRegRawSimd(srcReg);
        SIMDUtils::SIMDStData(data, value, dataWidth);
    }

    template <class T>
    void InterpreterStackFrame::OP_SimdStArrConstIndex(const unaligned T* playout)
    {
        Assert(playout->ViewType < 8);
        const uint32 index = playout->SlotIndex;
        JavascriptArrayBuffer* arr = *(JavascriptArrayBuffer**)GetNonVarReg(AsmJsFunctionMemory::ArrayBufferRegister);
        BYTE* buffer = arr->GetBuffer();
        uint8 dataWidth = playout->DataWidth;
        RegSlot srcReg = playout->Value;

        if (index < 0 || index + dataWidth > arr->GetByteLength())
        {
            JavascriptError::ThrowRangeError(scriptContext, JSERR_ArgumentOutOfRange, _u("Simd typed array access"));
        }
        AsmJsSIMDValue *data = (AsmJsSIMDValue*)(buffer + index);
        AsmJsSIMDValue value = GetRegRawSimd(srcReg);
        SIMDUtils::SIMDStData(data, value, dataWidth);

    }

    // handler for SIMD.Int32x4.FromFloat32x4
    template <class T>
    void InterpreterStackFrame::OP_SimdInt32x4FromFloat32x4(const unaligned T* playout)
    {
        bool throws = false;
        AsmJsSIMDValue input = GetRegRawSimd(playout->F4_1);
        AsmJsSIMDValue result = SIMDInt32x4Operation::OpFromFloat32x4(input, throws);

        // value is out of bound
        if (throws)
        {
            JavascriptError::ThrowRangeError(scriptContext, JSERR_ArgumentOutOfRange, _u("SIMD.Int32x4.FromFloat32x4"));
        }
        SetRegRawSimd(playout->I4_0, result);
    }
    // handler for SIMD.Uint32x4.FromFloat32x4
    template <class T>
    void InterpreterStackFrame::OP_SimdUint32x4FromFloat32x4(const unaligned T* playout)
    {
        bool throws = false;
        AsmJsSIMDValue input = GetRegRawSimd(playout->F4_1);
        AsmJsSIMDValue result = SIMDUint32x4Operation::OpFromFloat32x4(input, throws);

        // value is out of bound
        if (throws)
        {
            JavascriptError::ThrowRangeError(scriptContext, JSERR_ArgumentOutOfRange, _u("SIMD.Int32x4.FromFloat32x4"));
        }
        SetRegRawSimd(playout->U4_0, result);
    }

    template <class T>
    void InterpreterStackFrame::OP_SimdInt16x8(const unaligned T* playout)
    {
        int16 values[8];
        values[0] = (int16) GetRegRawInt(playout->I1);
        values[1] = (int16) GetRegRawInt(playout->I2);
        values[2] = (int16) GetRegRawInt(playout->I3);
        values[3] = (int16) GetRegRawInt(playout->I4);
        values[4] = (int16) GetRegRawInt(playout->I5);
        values[5] = (int16) GetRegRawInt(playout->I6);
        values[6] = (int16) GetRegRawInt(playout->I7);
        values[7] = (int16) GetRegRawInt(playout->I8);

        AsmJsSIMDValue result = SIMDInt16x8Operation::OpInt16x8(values);
        SetRegRawSimd(playout->I8_0, result);
    }

    template <class T>
    void InterpreterStackFrame::OP_SimdInt8x16(const unaligned T* playout)
    {
        int8 values[16];
        values[0]  = (int8)GetRegRawInt(playout->I1);
        values[1]  = (int8)GetRegRawInt(playout->I2);
        values[2]  = (int8)GetRegRawInt(playout->I3);
        values[3]  = (int8)GetRegRawInt(playout->I4);
        values[4]  = (int8)GetRegRawInt(playout->I5);
        values[5]  = (int8)GetRegRawInt(playout->I6);
        values[6]  = (int8)GetRegRawInt(playout->I7);
        values[7]  = (int8)GetRegRawInt(playout->I8);
        values[8]  = (int8)GetRegRawInt(playout->I9);
        values[9]  = (int8)GetRegRawInt(playout->I10);
        values[10] = (int8)GetRegRawInt(playout->I11);
        values[11] = (int8)GetRegRawInt(playout->I12);
        values[12] = (int8)GetRegRawInt(playout->I13);
        values[13] = (int8)GetRegRawInt(playout->I14);
        values[14] = (int8)GetRegRawInt(playout->I15);
        values[15] = (int8)GetRegRawInt(playout->I16);

        AsmJsSIMDValue result = SIMDInt8x16Operation::OpInt8x16(values);
        SetRegRawSimd(playout->I16_0, result);
    }

    template <class T>
    void InterpreterStackFrame::OP_SimdUint16x8(const unaligned T* playout)
    {

        uint16 values[8];
        values[0] = (uint16) GetRegRawInt(playout->I1);
        values[1] = (uint16) GetRegRawInt(playout->I2);
        values[2] = (uint16) GetRegRawInt(playout->I3);
        values[3] = (uint16) GetRegRawInt(playout->I4);
        values[4] = (uint16) GetRegRawInt(playout->I5);
        values[5] = (uint16) GetRegRawInt(playout->I6);
        values[6] = (uint16) GetRegRawInt(playout->I7);
        values[7] = (uint16) GetRegRawInt(playout->I8);

        AsmJsSIMDValue result = SIMDUint16x8Operation::OpUint16x8(values);
        SetRegRawSimd(playout->U8_0, result);
    }

    template <class T>
    void InterpreterStackFrame::OP_SimdUint8x16(const unaligned T* playout)
    {
        uint8 values[16];
        values[0]  = (uint8) GetRegRawInt(playout->I1);
        values[1]  = (uint8) GetRegRawInt(playout->I2);
        values[2]  = (uint8) GetRegRawInt(playout->I3);
        values[3]  = (uint8) GetRegRawInt(playout->I4);
        values[4]  = (uint8) GetRegRawInt(playout->I5);
        values[5]  = (uint8) GetRegRawInt(playout->I6);
        values[6]  = (uint8) GetRegRawInt(playout->I7);
        values[7]  = (uint8) GetRegRawInt(playout->I8);
        values[8]  = (uint8) GetRegRawInt(playout->I9);
        values[9]  = (uint8) GetRegRawInt(playout->I10);
        values[10] = (uint8) GetRegRawInt(playout->I11);
        values[11] = (uint8) GetRegRawInt(playout->I12);
        values[12] = (uint8) GetRegRawInt(playout->I13);
        values[13] = (uint8) GetRegRawInt(playout->I14);
        values[14] = (uint8) GetRegRawInt(playout->I15);
        values[15] = (uint8) GetRegRawInt(playout->I16);

        AsmJsSIMDValue result = SIMDUint8x16Operation::OpUint8x16(values);
        SetRegRawSimd(playout->U16_0, result);
    }

    // Bool constructors
    template <class T>
    void InterpreterStackFrame::OP_SimdBool32x4(const unaligned T* playout)
    {
        bool arg1 = GetRegRawInt(playout->I1) ? true : false;
        bool arg2 = GetRegRawInt(playout->I2) ? true : false;
        bool arg3 = GetRegRawInt(playout->I3) ? true : false;
        bool arg4 = GetRegRawInt(playout->I4) ? true : false;
        AsmJsSIMDValue result = SIMDBool32x4Operation::OpBool32x4(arg1, arg2, arg3, arg4);
        SetRegRawSimd(playout->B4_0, result);

    }

    template <class T>
    void InterpreterStackFrame::OP_SimdBool16x8(const unaligned T* playout)
    {
        bool values[8];
        values[0] = GetRegRawInt(playout->I1) ? true : false;
        values[1] = GetRegRawInt(playout->I2) ? true : false;
        values[2] = GetRegRawInt(playout->I3) ? true : false;
        values[3] = GetRegRawInt(playout->I4) ? true : false;
        values[4] = GetRegRawInt(playout->I5) ? true : false;
        values[5] = GetRegRawInt(playout->I6) ? true : false;
        values[6] = GetRegRawInt(playout->I7) ? true : false;
        values[7] = GetRegRawInt(playout->I8) ? true : false;

        AsmJsSIMDValue result = SIMDBool16x8Operation::OpBool16x8(values);
        SetRegRawSimd(playout->B8_0, result);
    }

    template <class T>
    void InterpreterStackFrame::OP_SimdBool8x16(const unaligned T* playout)
    {
        bool values[16];
        values[0] = GetRegRawInt(playout->I1) ? true : false;
        values[1] = GetRegRawInt(playout->I2) ? true : false;
        values[2] = GetRegRawInt(playout->I3) ? true : false;
        values[3] = GetRegRawInt(playout->I4) ? true : false;
        values[4] = GetRegRawInt(playout->I5) ? true : false;
        values[5] = GetRegRawInt(playout->I6) ? true : false;
        values[6] = GetRegRawInt(playout->I7) ? true : false;
        values[7] = GetRegRawInt(playout->I8) ? true : false;
        values[8] = GetRegRawInt(playout->I9) ? true : false;
        values[9] = GetRegRawInt(playout->I10) ? true : false;
        values[10] = GetRegRawInt(playout->I11) ? true : false;
        values[11] = GetRegRawInt(playout->I12) ? true : false;
        values[12] = GetRegRawInt(playout->I13) ? true : false;
        values[13] = GetRegRawInt(playout->I14) ? true : false;
        values[14] = GetRegRawInt(playout->I15) ? true : false;
        values[15] = GetRegRawInt(playout->I16) ? true : false;

        AsmJsSIMDValue result = SIMDBool8x16Operation::OpBool8x16(values);
        SetRegRawSimd(playout->B16_0, result);
    }

    Var InterpreterStackFrame::GetNonVarReg(RegSlot localRegisterID) const
    {
        return m_localSlots[localRegisterID];
    }

    void InterpreterStackFrame::SetNonVarReg(RegSlot localRegisterID, Var aValue)
    {
        m_localSlots[localRegisterID] = aValue;
    }

    Var InterpreterStackFrame::GetRootObject() const
    {
        Var rootObject = GetReg(Js::FunctionBody::RootObjectRegSlot);
        Assert(rootObject == this->GetFunctionBody()->LoadRootObject());
        return rootObject;
    }

    Var InterpreterStackFrame::OP_ArgIn0()
    {
        return m_inParams[0];
    }

#if ENABLE_PROFILE_INFO
    template <class T>
    void InterpreterStackFrame::OP_ProfiledArgOut_A(const unaligned T * playout)
    {
        FunctionBody* functionBody = this->m_functionBody;
        DynamicProfileInfo * dynamicProfileInfo = functionBody->GetDynamicProfileInfo();

        Assert(playout->Reg > FunctionBody::FirstRegSlot && playout->Reg < functionBody->GetConstantCount());
        Var value = GetReg(playout->Reg);
        if (value != nullptr && TaggedInt::Is(value))
        {
            dynamicProfileInfo->RecordConstParameterAtCallSite(playout->profileId, playout->Arg);
        }
        SetOut(playout->Arg, GetReg(playout->Reg));
    }
#endif

    template <class T>
    void InterpreterStackFrame::OP_ArgOut_A(const unaligned T * playout)
    {
        SetOut(playout->Arg, GetReg(playout->Reg));
    }
#if DBG
    template <class T>
    void InterpreterStackFrame::OP_ArgOut_ANonVar(const unaligned T * playout)
    {
        SetOut(playout->Arg, GetNonVarReg(playout->Reg));
    }
#endif

    template <class T>
    void InterpreterStackFrame::OP_ArgOut_Env(const unaligned T * playout)
    {
        Var argEnv;
        if (this->m_functionBody->GetLocalFrameDisplayRegister() != Constants::NoRegister)
        {
            argEnv = this->GetLocalFrameDisplay();
        }
        else
        {
            argEnv = this->LdEnv();
        }
        SetOut(playout->Arg, argEnv);
    }

    BOOL InterpreterStackFrame::OP_BrFalse_A(Var aValue, ScriptContext* scriptContext)
    {
        return !JavascriptConversion::ToBoolean(aValue, scriptContext);
    }

    BOOL InterpreterStackFrame::OP_BrTrue_A(Var aValue, ScriptContext* scriptContext)
    {
        return JavascriptConversion::ToBoolean(aValue, scriptContext);
    }

    BOOL InterpreterStackFrame::OP_BrNotNull_A(Var aValue)
    {
        return aValue != NULL;
    }

    BOOL InterpreterStackFrame::OP_BrUndecl_A(Var aValue)
    {
        return this->scriptContext->GetLibrary()->IsUndeclBlockVar(aValue);
    }

    BOOL InterpreterStackFrame::OP_BrNotUndecl_A(Var aValue)
    {
        return !this->scriptContext->GetLibrary()->IsUndeclBlockVar(aValue);
    }

    BOOL InterpreterStackFrame::OP_BrOnHasProperty(Var argInstance, uint propertyIdIndex, ScriptContext* scriptContext)
    {
        return JavascriptOperators::OP_HasProperty(argInstance,
            this->m_functionBody->GetReferencedPropertyId(propertyIdIndex), scriptContext);
    }

    BOOL InterpreterStackFrame::OP_BrOnNoProperty(Var argInstance, uint propertyIdIndex, ScriptContext* scriptContext)
    {
        return !JavascriptOperators::OP_HasProperty(argInstance,
            this->m_functionBody->GetReferencedPropertyId(propertyIdIndex), scriptContext);
    }

    BOOL InterpreterStackFrame::OP_BrOnNoEnvProperty(Var envInstance, int32 slotIndex, uint propertyIdIndex, ScriptContext* scriptContext)
    {
        Var instance = OP_LdFrameDisplaySlot(envInstance, slotIndex);
        return !JavascriptOperators::OP_HasProperty(instance,
            this->m_functionBody->GetReferencedPropertyId(propertyIdIndex), scriptContext);
    }

    BOOL InterpreterStackFrame::OP_BrOnClassConstructor(Var aValue)
    {
        return JavascriptOperators::IsClassConstructor(aValue);
    }

    template<class T>
    void InterpreterStackFrame::OP_LdLen(const unaligned T * const playout)
    {
        Assert(playout);

        ThreadContext* threadContext = this->GetScriptContext()->GetThreadContext();
        ImplicitCallFlags savedImplicitCallFlags = threadContext->GetImplicitCallFlags();
        threadContext->ClearImplicitCallFlags();

        const auto instance = GetReg(playout->R1);
        Var length = JavascriptOperators::OP_GetLength(instance, GetScriptContext());

        threadContext->CheckAndResetImplicitCallAccessorFlag();
        threadContext->AddImplicitCallFlags(savedImplicitCallFlags);

        SetReg(playout->R0, length);
    }

#if ENABLE_PROFILE_INFO
    template<class T>
    void InterpreterStackFrame::OP_ProfiledLdLen(const unaligned OpLayoutDynamicProfile<T> *const playout)
    {
        Assert(playout);

        const auto functionBody = m_functionBody;
        const auto profileData = functionBody->GetDynamicProfileInfo();

        const auto instance = GetReg(playout->R1);
        LdElemInfo ldElemInfo;
        ldElemInfo.arrayType = ValueType::Uninitialized.Merge(instance);

        ThreadContext* threadContext = this->GetScriptContext()->GetThreadContext();
        ImplicitCallFlags savedImplicitCallFlags = threadContext->GetImplicitCallFlags();
        threadContext->ClearImplicitCallFlags();

        Var length = JavascriptOperators::OP_GetLength(instance, GetScriptContext());

        threadContext->CheckAndResetImplicitCallAccessorFlag();
        threadContext->AddImplicitCallFlags(savedImplicitCallFlags);

        ldElemInfo.elemType = ldElemInfo.elemType.Merge(length);
        profileData->RecordElementLoad(functionBody, playout->profileId, ldElemInfo);

        SetReg(playout->R0, length);
    }
#endif

    Var InterpreterStackFrame::GetFunctionExpression()
    {
        // Make sure we get the boxed function object if is there, (or the function itself)
        return StackScriptFunction::GetCurrentFunctionObject(this->function->GetRealFunctionObject());
    }

    template <class T>
    void InterpreterStackFrame::OP_LdFunctionExpression(const unaligned T * playout)
    {
        SetRegAllowStackVar(playout->R0, this->GetFunctionExpression());
    }

    template <class T>
    void InterpreterStackFrame::OP_StFunctionExpression(const unaligned T * playout)
    {
        OP_StFunctionExpression(GetReg(playout->Instance), GetReg(playout->Value), playout->PropertyIdIndex);
    }

    template <class T>
    void InterpreterStackFrame::OP_StLocalFunctionExpression(const unaligned T * playout)
    {
        OP_StFunctionExpression(this->localClosure, GetReg(playout->Instance), playout->PropertyIdIndex);
    }

    void InterpreterStackFrame::OP_StFunctionExpression(Var instance, Var value, PropertyIdIndexType index)
    {
        JavascriptOperators::OP_StFunctionExpression(instance,
                                                     this->m_functionBody->GetReferencedPropertyId(index), value);
    }

    template <class T>
    void InterpreterStackFrame::OP_LdNewTarget(const unaligned T* playout)
    {
        if (this->m_callFlags & CallFlags_NewTarget)
        {
            SetRegAllowStackVar(playout->R0, (Js::RecyclableObject*)this->m_inParams[this->m_inSlotsCount]);
        }
        else if (this->m_callFlags & CallFlags_New)
        {
            SetRegAllowStackVar(playout->R0, this->GetFunctionExpression());
        }
        else
        {
            SetReg(playout->R0, this->GetScriptContext()->GetLibrary()->GetUndefined());
        }
    }

    Var InterpreterStackFrame::OP_Ld_A(Var aValue)
    {
        return aValue;
    }

    Var InterpreterStackFrame::LdEnv() const
    {
        return this->function->GetEnvironment();
    }

    void InterpreterStackFrame::SetEnv(FrameDisplay *frameDisplay)
    {
        this->function->SetEnvironment(frameDisplay);
    }

    Var InterpreterStackFrame::OP_LdLocalObj()
    {
        if (!VirtualTableInfo<ActivationObject>::HasVirtualTable(this->localClosure) &&
            !VirtualTableInfo<ActivationObjectEx>::HasVirtualTable(this->localClosure))
        {
            Js::Throw::FatalInternalError();
        }
        return this->localClosure;
    }

#ifdef ASMJS_PLAT
    template <typename T2>
    void InterpreterStackFrame::OP_StArr(uint32 index, RegSlot value)
    {
        JavascriptArrayBuffer* arr = *(JavascriptArrayBuffer**)GetNonVarReg(AsmJsFunctionMemory::ArrayBufferRegister);
        if (index < (arr->GetByteLength()))
        {
            BYTE* buffer = arr->GetBuffer();
            *(T2*)(buffer + index) = (T2)GetRegRaw<T2>(value);
        }
    }
#endif

    template<> inline double InterpreterStackFrame::GetArrayViewOverflowVal()
    {
        return *(double*)&NumberConstants::k_Nan;
    }

    template<> inline float InterpreterStackFrame::GetArrayViewOverflowVal()
    {
        return (float)*(double*)&NumberConstants::k_Nan;
    }

    template<typename T> T InterpreterStackFrame::GetArrayViewOverflowVal()
    {
        return 0;
    }

    template <class T>
    void InterpreterStackFrame::OP_LdArrFunc(const unaligned T* playout)
    {
        Var* arr = (Var*)GetNonVarReg(playout->Instance);
        const uint32 index = (uint32)GetRegRawInt(playout->SlotIndex);
        m_localSlots[playout->Value] = arr[index];
    }

#ifdef ASMJS_PLAT
    template <typename T2>
    void InterpreterStackFrame::OP_LdArr(uint32 index, RegSlot value)
    {
        JavascriptArrayBuffer* arr = *(JavascriptArrayBuffer**)GetNonVarReg(AsmJsFunctionMemory::ArrayBufferRegister);
        BYTE* buffer = arr->GetBuffer();
        T2 val = index < (arr->GetByteLength()) ? *(T2*)(buffer + index) : GetArrayViewOverflowVal<T2>();
        SetRegRaw<T2>(value, val);
    }
#endif

    template <class T, typename T2>
    void InterpreterStackFrame::OP_StSlotPrimitive(const unaligned T* playout)
    {
        T2* buffer = (T2*)GetNonVarReg(playout->Instance);
        buffer[playout->SlotIndex] = GetRegRaw<T2>(playout->Value);
    }

    template <class T>
    Var InterpreterStackFrame::OP_LdAsmJsSlot(Var instance, const unaligned T* playout)
    {
        return ((Var*)instance)[playout->SlotIndex];
    }

    template <class T, typename T2>
    void InterpreterStackFrame::OP_LdSlotPrimitive(const unaligned T* playout)
    {
        T2* buffer = (T2*)GetNonVarReg(playout->Instance);
        SetRegRaw<T2>(playout->Value, buffer[playout->SlotIndex]);
    }

    template <class T>
    void InterpreterStackFrame::OP_LdArrGeneric(const unaligned T* playout)
    {
        Assert(playout->ViewType < 8);
        const uint32 index = (uint32)GetRegRawInt(playout->SlotIndex) & TypedArrayViewMask[playout->ViewType];
        (this->*LdArrFunc[playout->ViewType])(index, playout->Value);
    }
    template <class T>
    void InterpreterStackFrame::OP_LdArrWasm(const unaligned T* playout)
    {
        Assert(playout->ViewType < 8);
        const uint32 index = (uint32)GetRegRawInt(playout->SlotIndex);
        (this->*LdArrFunc[playout->ViewType])(index, playout->Value);
    }
    template <class T>
    void InterpreterStackFrame::OP_LdArrConstIndex(const unaligned T* playout)
    {
        const uint32 index = playout->SlotIndex;
        Assert(playout->ViewType < 8);
        (this->*LdArrFunc[playout->ViewType])(index, playout->Value);
    }
    template <class T>
    void InterpreterStackFrame::OP_StArrGeneric(const unaligned T* playout)
    {
        Assert(playout->ViewType < 8);
        const uint32 index = (uint32)GetRegRawInt(playout->SlotIndex) & TypedArrayViewMask[playout->ViewType];
        (this->*StArrFunc[playout->ViewType])(index, playout->Value);
    }
    template <class T>
    void InterpreterStackFrame::OP_StArrWasm(const unaligned T* playout)
    {
        Assert(playout->ViewType < 8);
        const uint32 index = (uint32)GetRegRawInt(playout->SlotIndex);
        (this->*StArrFunc[playout->ViewType])(index, playout->Value);
    }
    template <class T>
    void InterpreterStackFrame::OP_StArrConstIndex(const unaligned T* playout)
    {
        const uint32 index = playout->SlotIndex;
        Assert(playout->ViewType < 8);
        (this->*StArrFunc[playout->ViewType])(index, playout->Value);
    }

    Var InterpreterStackFrame::OP_LdSlot(Var instance, int32 slotIndex)
    {
        if (!PHASE_OFF(ClosureRangeCheckPhase, this->m_functionBody))
        {
            if ((uintptr_t)((Var*)instance)[ScopeSlots::EncodedSlotCountSlotIndex] <= (uintptr_t)(slotIndex - ScopeSlots::FirstSlotIndex))
            {
                Js::Throw::FatalInternalError();
            }
        }
        return ((Var*)(instance))[slotIndex];
    }

    template <class T>
    Var InterpreterStackFrame::OP_LdSlot(Var instance, const unaligned T* playout)
    {
        return OP_LdSlot(instance, playout->SlotIndex);
    }

#if ENABLE_PROFILE_INFO
    template <class T>
    Var InterpreterStackFrame::OP_ProfiledLdSlot(Var instance, const unaligned T* playout)
    {
        Var value = OP_LdSlot(instance, playout->SlotIndex);
        ProfilingHelpers::ProfileLdSlot(value, GetFunctionBody(), playout->profileId);
        return value;
    }
#endif

    template <class T>
    Var InterpreterStackFrame::OP_LdInnerSlot(Var slotArray, const unaligned T* playout)
    {
        return OP_LdSlot(slotArray, playout->SlotIndex2);
    }

#if ENABLE_PROFILE_INFO
    template <class T>
    Var InterpreterStackFrame::OP_ProfiledLdInnerSlot(Var slotArray, const unaligned T* playout)
    {
        Var value = OP_LdInnerSlot(slotArray, playout);
        ProfilingHelpers::ProfileLdSlot(value, GetFunctionBody(), playout->profileId);
        return value;
    }
#endif

    template <class T>
    Var InterpreterStackFrame::OP_LdInnerObjSlot(Var slotArray, const unaligned T* playout)
    {
        return OP_LdObjSlot(slotArray, playout->SlotIndex2);
    }

#if ENABLE_PROFILE_INFO
    template <class T>
    Var InterpreterStackFrame::OP_ProfiledLdInnerObjSlot(Var slotArray, const unaligned T* playout)
    {
        Var value = OP_LdInnerObjSlot(slotArray, playout);
        ProfilingHelpers::ProfileLdSlot(value, GetFunctionBody(), playout->profileId);
        return value;
    }
#endif

    Var InterpreterStackFrame::OP_LdFrameDisplaySlot(Var instance, int32 slotIndex)
    {
        if (!PHASE_OFF(ClosureRangeCheckPhase, this->m_functionBody))
        {
            if (((FrameDisplay*)instance)->GetLength() < slotIndex - Js::FrameDisplay::GetOffsetOfScopes()/sizeof(Var))
            {
                Js::Throw::FatalInternalError();
            }
        }
        return ((Var*)instance)[slotIndex];
    }

    template <class T>
    Var InterpreterStackFrame::OP_LdEnvObj(Var instance, const unaligned T* playout)
    {
        return OP_LdFrameDisplaySlot(instance, playout->SlotIndex);
    }

    template <class T>
    Var InterpreterStackFrame::OP_LdEnvSlot(Var instance, const unaligned T* playout)
    {
        Var slotArray = OP_LdFrameDisplaySlot(instance, playout->SlotIndex1);
        return OP_LdSlot(slotArray, playout->SlotIndex2);
    }

#if ENABLE_PROFILE_INFO
    template <class T>
    Var InterpreterStackFrame::OP_ProfiledLdEnvSlot(Var instance, const unaligned T* playout)
    {
        Var value = OP_LdEnvSlot(instance, playout);
        ProfilingHelpers::ProfileLdSlot(value, GetFunctionBody(), playout->profileId);
        return value;
    }
#endif

    Var InterpreterStackFrame::OP_LdObjSlot(Var instance, int32 slotIndex)
    {
        Var *slotArray = *(Var**)((char*)instance + DynamicObject::GetOffsetOfAuxSlots());
        return slotArray[slotIndex];
    }

    template <class T>
    Var InterpreterStackFrame::OP_LdObjSlot(Var instance, const unaligned T* playout)
    {
        return OP_LdObjSlot(instance, playout->SlotIndex);
    }

#if ENABLE_PROFILE_INFO
    template <class T>
    Var InterpreterStackFrame::OP_ProfiledLdObjSlot(Var instance, const unaligned T* playout)
    {
        Var value = OP_LdObjSlot(instance, playout->SlotIndex);
        ProfilingHelpers::ProfileLdSlot(value, GetFunctionBody(), playout->profileId);
        return value;
    }
#endif

    template <class T>
    Var InterpreterStackFrame::OP_LdEnvObjSlot(Var instance, const unaligned T* playout)
    {
        Var slotArray = OP_LdFrameDisplaySlot(instance, playout->SlotIndex1);
        return OP_LdObjSlot(slotArray, playout->SlotIndex2);
    }

    template <class T>
    Var InterpreterStackFrame::OP_LdModuleSlot(Var instance, const unaligned T* playout)
    {
        return JavascriptOperators::OP_LdModuleSlot(playout->SlotIndex1, playout->SlotIndex2, scriptContext);
    }

    inline void InterpreterStackFrame::OP_StModuleSlot(Var instance, int32 slotIndex1, int32 slotIndex2, Var value)
    {
        JavascriptOperators::OP_StModuleSlot(slotIndex1, slotIndex2, value, scriptContext);
    }

#if ENABLE_PROFILE_INFO
    template <class T>
    Var InterpreterStackFrame::OP_ProfiledLdEnvObjSlot(Var instance, const unaligned T* playout)
    {
        Var value = OP_LdEnvObjSlot(instance, playout);
        ProfilingHelpers::ProfileLdSlot(value, GetFunctionBody(), playout->profileId);
        return value;
    }
#endif

    void InterpreterStackFrame::OP_StSlot(Var instance, int32 slotIndex, Var value)
    {
        // We emit OpCode::StSlot in the bytecode only for scope slot arrays, which are not recyclable objects.
        if (!PHASE_OFF(ClosureRangeCheckPhase, this->m_functionBody))
        {
            if ((uintptr_t)((Var*)instance)[ScopeSlots::EncodedSlotCountSlotIndex] <= (uintptr_t)(slotIndex - ScopeSlots::FirstSlotIndex))
            {
                Js::Throw::FatalInternalError();
            }
        }
        ((Var*)(instance))[slotIndex] = value;
    }

    void InterpreterStackFrame::OP_StEnvSlot(Var instance, int32 slotIndex1, int32 slotIndex2, Var value)
    {
        Var slotArray = (Var*)OP_LdFrameDisplaySlot(instance, slotIndex1);
        OP_StSlot(slotArray, slotIndex2, value);
    }

    void InterpreterStackFrame::OP_StSlotChkUndecl(Var instance, int32 slotIndex, Var value)
    {
        // We emit OpCode::StSlot in the bytecode only for scope slot arrays, which are not recyclable objects.
        if (!PHASE_OFF(ClosureRangeCheckPhase, this->m_functionBody))
        {
            if ((uintptr_t)((Var*)instance)[ScopeSlots::EncodedSlotCountSlotIndex] <= (uintptr_t)(slotIndex - ScopeSlots::FirstSlotIndex))
            {
                Js::Throw::FatalInternalError();
            }
        }
        OP_ChkUndecl(((Var*)instance)[slotIndex]);
        ((Var*)(instance))[slotIndex] = value;
    }

    void InterpreterStackFrame::OP_StEnvSlotChkUndecl(Var instance, int32 slotIndex1, int32 slotIndex2, Var value)
    {
        Var slotArray = (Var*)OP_LdFrameDisplaySlot(instance, slotIndex1);
        OP_StSlotChkUndecl(slotArray, slotIndex2, value);
    }

    void InterpreterStackFrame::OP_StObjSlot(Var instance, int32 slotIndex, Var value)
    {
        // It would be nice to assert that it's ok to store directly to slot, but we don't have the propertyId.
        Var *slotArray = *(Var**)((char*)instance + DynamicObject::GetOffsetOfAuxSlots());
        slotArray[slotIndex] = value;
    }

    void InterpreterStackFrame::OP_StObjSlotChkUndecl(Var instance, int32 slotIndex, Var value)
    {
        // It would be nice to assert that it's ok to store directly to slot, but we don't have the propertyId.
        Var *slotArray = *(Var**)((char*)instance + DynamicObject::GetOffsetOfAuxSlots());
        OP_ChkUndecl(slotArray[slotIndex]);
        slotArray[slotIndex] = value;
    }

    void InterpreterStackFrame::OP_StEnvObjSlot(Var instance, int32 slotIndex1, int32 slotIndex2, Var value)
    {
        // It would be nice to assert that it's ok to store directly to slot, but we don't have the propertyId.
        Var envInstance = (Var*)OP_LdFrameDisplaySlot(instance, slotIndex1);
        OP_StObjSlot(envInstance, slotIndex2, value);
    }

    void InterpreterStackFrame::OP_StEnvObjSlotChkUndecl(Var instance, int32 slotIndex1, int32 slotIndex2, Var value)
    {
        // It would be nice to assert that it's ok to store directly to slot, but we don't have the propertyId.
        Var envInstance = (Var*)OP_LdFrameDisplaySlot(instance, slotIndex1);
        OP_StObjSlotChkUndecl(envInstance, slotIndex2, value);
    }

    Var InterpreterStackFrame::OP_LdStackArgPtr(void)
    {
        // Return the address of the first param after "this".
        return m_inParams + 1;
    }

    ForInObjectEnumerator * InterpreterStackFrame::GetForInEnumerator(uint forInLoopLevel)
    {
        Assert(forInLoopLevel < this->m_functionBody->GetForInLoopDepth());
        return &this->forInObjectEnumerators[forInLoopLevel];
    }

    void InterpreterStackFrame::OP_InitForInEnumerator(Var object, uint forInLoopLevel)
    {
        JavascriptOperators::OP_InitForInEnumerator(object, GetForInEnumerator(forInLoopLevel), this->GetScriptContext());
    }

    void InterpreterStackFrame::OP_InitForInEnumeratorWithCache(Var object, uint forInLoopLevel, ProfileId profileId)
    {
        JavascriptOperators::OP_InitForInEnumerator(object, GetForInEnumerator(forInLoopLevel), this->GetScriptContext(),
            m_functionBody->GetForInCache(profileId));
    }

    // Called for the debug purpose, to create the arguments object explicitly even though script has not declared it.
    Var InterpreterStackFrame::CreateHeapArguments(ScriptContext* scriptContext)
    {
        return JavascriptOperators::LoadHeapArguments(this->function->GetRealFunctionObject(), this->m_inSlotsCount - 1, &this->m_inParams[1], scriptContext->GetLibrary()->GetNull(), (PropertyId*)scriptContext->GetLibrary()->GetNull(), scriptContext, false);
    }

    template <bool letArgs>
    Var InterpreterStackFrame::LdHeapArgumentsImpl(Var argsArray, ScriptContext* scriptContext)
    {
        Var frameObj;
        if (m_functionBody->HasScopeObject() && argsArray != scriptContext->GetLibrary()->GetNull())
        {
            frameObj = this->localClosure;
            Assert(frameObj);
        }
        else
        {
            frameObj = scriptContext->GetLibrary()->GetNull();
        }
        Var args = JavascriptOperators::LoadHeapArguments(this->function->GetRealFunctionObject(), this->m_inSlotsCount - 1, &this->m_inParams[1], frameObj, (PropertyId*)argsArray, scriptContext, letArgs);
        this->m_arguments = args;
        return args;
    }

    Var InterpreterStackFrame::OP_LdHeapArguments(ScriptContext* scriptContext)
    {
        Var argsArray = m_functionBody->GetFormalsPropIdArrayOrNullObj();
        return LdHeapArgumentsImpl<false>(argsArray, scriptContext);
    }

    Var InterpreterStackFrame::OP_LdLetHeapArguments(ScriptContext* scriptContext)
    {
        Var argsArray = m_functionBody->GetFormalsPropIdArrayOrNullObj();
        return LdHeapArgumentsImpl<true>(argsArray, scriptContext);
    }

    Var InterpreterStackFrame::OP_LdHeapArgsCached(ScriptContext* scriptContext)
    {
        uint32 formalsCount = this->m_functionBody->GetInParamsCount() - 1;
        Var args = JavascriptOperators::LoadHeapArgsCached(this->function->GetRealFunctionObject(), this->m_inSlotsCount - 1, formalsCount, &this->m_inParams[1], this->localClosure, scriptContext, false);
        this->m_arguments = args;
        return args;
    }

    Var InterpreterStackFrame::OP_LdLetHeapArgsCached(ScriptContext* scriptContext)
    {
        uint32 formalsCount = this->m_functionBody->GetInParamsCount() - 1;
        Var args = JavascriptOperators::LoadHeapArgsCached(this->function->GetRealFunctionObject(), this->m_inSlotsCount - 1, formalsCount, &this->m_inParams[1], this->localClosure, scriptContext, true);
        this->m_arguments = args;
        return args;
    }

    HeapArgumentsObject * InterpreterStackFrame::CreateEmptyHeapArgumentsObject(ScriptContext* scriptContext)
    {
        HeapArgumentsObject * args = JavascriptOperators::CreateHeapArguments(this->function->GetRealFunctionObject(), this->m_inSlotsCount - 1, 0, nullptr, scriptContext);
        this->m_arguments = args;
        return args;
    }

    void InterpreterStackFrame::TrySetFrameObjectInHeapArgObj(ScriptContext * scriptContext, bool hasNonSimpleParams)
    {
        ActivationObject * frameObject = (ActivationObject*)GetLocalClosure();
        uint32 formalsCount = this->m_functionBody->GetInParamsCount() - 1;
        Js::PropertyIdArray * propIds = nullptr;
        Js::HeapArgumentsObject* heapArgObj = nullptr;

        //We always set the Frame object to nullptr in BailOutRecord::EnsureArguments for stack args optimization.
        if (m_arguments != nullptr && ((Js::HeapArgumentsObject*)(m_arguments))->GetFrameObject() == nullptr)
        {
            heapArgObj = (Js::HeapArgumentsObject*)m_arguments;
        }

        bool isCachedScope = false;

        //For Non-simple params, we don't have a scope object created.
        if (this->m_functionBody->NeedScopeObjectForArguments(hasNonSimpleParams))
        {
                isCachedScope = m_functionBody->HasCachedScopePropIds();
                propIds = this->m_functionBody->GetFormalsPropIdArray();

                if (isCachedScope)
                {
                    Js::DynamicType *literalType = nullptr;
                    Assert(!propIds->hasNonSimpleParams && !hasNonSimpleParams);
                    frameObject = (ActivationObject*)JavascriptOperators::OP_InitCachedScope(this->GetJavascriptFunction(), propIds, &literalType, hasNonSimpleParams, scriptContext);
                }
                else
                {
                    frameObject = (ActivationObject*)JavascriptOperators::OP_NewScopeObject(GetScriptContext());
                }
                Assert(propIds != nullptr);
                SetLocalClosure(frameObject);

                if (PHASE_VERBOSE_TRACE1(Js::StackArgFormalsOptPhase) && m_functionBody->GetInParamsCount() > 1)
                {
                    Output::Print(_u("StackArgFormals : %s (%d) :Creating scope object in the bail out path. \n"), m_functionBody->GetDisplayName(), m_functionBody->GetFunctionNumber());
                    Output::Flush();
                }
        }
        else
        {
            //We reached here because, either we don't have any formals or we don't have a scope object (it could be in strict mode or have non-simple param list)
            Assert(formalsCount == 0 || (m_functionBody->GetIsStrictMode() || hasNonSimpleParams));
            frameObject = (ActivationObject*)scriptContext->GetLibrary()->GetNull();
            formalsCount = 0;

            if (PHASE_VERBOSE_TRACE1(Js::StackArgOptPhase))
            {
                Output::Print(_u("StackArgOpt : %s (%d) :Creating NULL scope object in the bail out path. \n"), m_functionBody->GetDisplayName(), m_functionBody->GetFunctionNumber());
                Output::Flush();
            }
        }

        if (heapArgObj)
        {
            heapArgObj->SetFormalCount(formalsCount);
            heapArgObj->SetFrameObject(frameObject);

            if (PHASE_TRACE1(Js::StackArgFormalsOptPhase) && formalsCount > 0)
            {
                Output::Print(_u("StackArgFormals : %s (%d) :Attaching the scope object with the heap arguments object in the bail out path. \n"), m_functionBody->GetDisplayName(), m_functionBody->GetFunctionNumber());
                Output::Flush();
            }
        }

        //Fill the Heap arguments and scope object with values
        // If there is no heap arguments object, then fill only the scope object with actuals.
        JavascriptOperators::FillScopeObject(this->function->GetRealFunctionObject(), this->m_inSlotsCount - 1, formalsCount, frameObject, &this->m_inParams[1], propIds, heapArgObj, scriptContext, hasNonSimpleParams, isCachedScope);
    }

    Var InterpreterStackFrame::OP_LdArgumentsFromFrame()
    {
        return this->m_arguments;
    }

    void* InterpreterStackFrame::OP_LdArgCnt()
    {
        return (void*)m_inSlotsCount;
    }

    Var InterpreterStackFrame::OP_ResumeYield(Var yieldDataVar, RegSlot yieldStarIterator)
    {
        ResumeYieldData* yieldData = static_cast<ResumeYieldData*>(yieldDataVar);
        RecyclableObject* iterator = yieldStarIterator != Constants::NoRegister ? RecyclableObject::FromVar(GetNonVarReg(yieldStarIterator)) : nullptr;

        return JavascriptOperators::OP_ResumeYield(yieldData, iterator);
    }

    void* InterpreterStackFrame::operator new(size_t byteSize, void* previousAllocation) throw()
    {
        //
        // Placement 'new' is used by InterpreterStackFrame to initialize the C++ object on the RcInterpreter's
        // program stack:
        // - Unlike most other allocations, the previously allocated memory will __not__ be
        //   zero-initialized, as we do not want the overhead of zero-initializing the frame when
        //   calling functions.
        //
        // NOTE: If we wanted to add C# semantics of all locals are automatically zero-initialized,
        // need to determine the most efficient mechanism for this.
        //

        return previousAllocation;
    }

    void __cdecl InterpreterStackFrame::operator delete(void * allocationToFree, void * previousAllocation) throw()
    {
        AssertMsg(allocationToFree == previousAllocation, "Memory locations should match");
        AssertMsg(false, "This function should never actually be called");
    }

    template void* Js::InterpreterStackFrame::GetReg<unsigned int>(unsigned int) const;
    template void Js::InterpreterStackFrame::SetReg<unsigned int>(unsigned int, void*);
} // namespace Js

// Make sure the macro and the layout for the op is consistent
#define DEF2(x, op, ...) \
    CompileAssert(!Js::OpCodeInfo<Js::OpCode::op>::HasMultiSizeLayout);  \
    CompileAssert(!Js::OpCodeInfo<Js::OpCode::op>::IsExtendedOpcode);
#define DEF3(x, op, ...) DEF2(x, op)
#define EXDEF2(x, op, ...) \
    CompileAssert(!Js::OpCodeInfo<Js::OpCode::op>::HasMultiSizeLayout);  \
    CompileAssert(Js::OpCodeInfo<Js::OpCode::op>::IsExtendedOpcode);
#define EXDEF3(x, op, ...) EXDEF2(x, op)
#define DEF2_WMS(x, op, ...) \
    CompileAssert(Js::OpCodeInfo<Js::OpCode::op>::HasMultiSizeLayout);  \
    CompileAssert(!Js::OpCodeInfo<Js::OpCode::op>::IsExtendedOpcode);
#define DEF3_WMS(x, op, ...) DEF2_WMS(x, op)
#define EXDEF2_WMS(x, op, ...) \
    CompileAssert(Js::OpCodeInfo<Js::OpCode::op>::HasMultiSizeLayout);  \
    CompileAssert(Js::OpCodeInfo<Js::OpCode::op>::IsExtendedOpcode);
#define EXDEF3_WMS(x, op, ...) EXDEF2_WMS(x, op)
#include "InterpreterHandler.inl"

// Make sure the macro and the layout for the op is consistent
#define DEF2(x, op, ...) \
    CompileAssert(!Js::OpCodeInfoAsmJs<Js::OpCodeAsmJs::op>::HasMultiSizeLayout);  \
    CompileAssert(!Js::OpCodeInfoAsmJs<Js::OpCodeAsmJs::op>::IsExtendedOpcode);
#define DEF3(x, op, ...) DEF2(x, op)
#define DEF4(x, op, ...) DEF2(x, op)
#define EXDEF2(x, op, ...) \
    CompileAssert(!Js::OpCodeInfoAsmJs<Js::OpCodeAsmJs::op>::HasMultiSizeLayout);  \
    CompileAssert(Js::OpCodeInfoAsmJs<Js::OpCodeAsmJs::op>::IsExtendedOpcode);
#define EXDEF3(x, op, ...) EXDEF2(x, op)
#define EXDEF4(x, op, ...) EXDEF2(x, op)
#define DEF2_WMS(x, op, ...) \
    CompileAssert(Js::OpCodeInfoAsmJs<Js::OpCodeAsmJs::op>::HasMultiSizeLayout);  \
    CompileAssert(!Js::OpCodeInfoAsmJs<Js::OpCodeAsmJs::op>::IsExtendedOpcode);
#define DEF3_WMS(x, op, ...) DEF2_WMS(x, op)
#define DEF4_WMS(x, op, ...) DEF2_WMS(x, op)
#define EXDEF2_WMS(x, op, ...) \
    CompileAssert(Js::OpCodeInfoAsmJs<Js::OpCodeAsmJs::op>::HasMultiSizeLayout);  \
    CompileAssert(Js::OpCodeInfoAsmJs<Js::OpCodeAsmJs::op>::IsExtendedOpcode);
#define EXDEF3_WMS(x, op, ...) EXDEF2_WMS(x, op)
#define EXDEF4_WMS(x, op, ...) EXDEF2_WMS(x, op)
#include "InterpreterHandlerAsmJs.inl"<|MERGE_RESOLUTION|>--- conflicted
+++ resolved
@@ -2373,17 +2373,7 @@
         return op;
     }
 
-<<<<<<< HEAD
-#ifdef ASMJS_PLAT
-    template<>
-    OpCodeAsmJs InterpreterStackFrame::ReadByteOp<OpCodeAsmJs>(const byte *& ip
-#if DBG_DUMP
-        , bool isExtended /*= false*/
-#endif
-        )
-=======
     void InterpreterStackFrame::TraceOpCode(InterpreterStackFrame* that, Js::OpCode op)
->>>>>>> c84503c1
     {
 #if DBG_DUMP
         that->scriptContext->byteCodeHistogram[(int)op]++;
@@ -2396,15 +2386,10 @@
 
     void InterpreterStackFrame::TraceAsmJsOpCode(InterpreterStackFrame* that, Js::OpCodeAsmJs op)
     {
-#if DBG_DUMP && !defined(TEMP_DISABLE_ASMJS)
+#if DBG_DUMP && defined(ASMJS_PLAT)
         if (PHASE_TRACE(Js::AsmjsInterpreterPhase, that->m_functionBody))
         {
-<<<<<<< HEAD
-            Output::Print(_u("%d.%d:Executing %s at offset 0x%X\n"), this->m_functionBody->GetSourceContextId(), this->m_functionBody->GetLocalFunctionId(), Js::OpCodeUtilAsmJs::GetOpCodeName((Js::OpCodeAsmJs)(op+((int)isExtended<<8))), DEBUG_currentByteOffset);
-            Output::Flush();
-=======
             Output::Print(_u("%d.%d:Executing %s at offset 0x%X\n"), that->m_functionBody->GetSourceContextId(), that->m_functionBody->GetLocalFunctionId(), Js::OpCodeUtilAsmJs::GetOpCodeName(op), that->DEBUG_currentByteOffset);
->>>>>>> c84503c1
         }
 #endif
     }
