--- conflicted
+++ resolved
@@ -27,11 +27,7 @@
         void RemoveBreakpointProbe(BreakpointProbe *probe);
         void ClearAllBreakPoints(void);
 
-<<<<<<< HEAD
-        BreakpointProbe* FindBreakpointId(StatementLocation statement);
-=======
         BreakpointProbe* FindBreakpoint(StatementLocation statement);
->>>>>>> 69776abc
         bool FindBPStatementLocation(UINT bpId, StatementLocation * statement);
 
         BOOL GetStatementSpan(long ibos, StatementSpan* pBos);
