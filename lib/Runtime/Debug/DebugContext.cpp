//-------------------------------------------------------------------------------------------------------
// Copyright (C) Microsoft. All rights reserved.
// Licensed under the MIT license. See LICENSE.txt file in the project root for full license information.
//-------------------------------------------------------------------------------------------------------
#include "RuntimeDebugPch.h"

namespace Js
{
    DebugContext::DebugContext(Js::ScriptContext * scriptContext) :
        scriptContext(scriptContext),
        hostDebugContext(nullptr),
        diagProbesContainer(nullptr),
        debuggerMode(DebuggerMode::NotDebugging),
<<<<<<< HEAD
        isReparsingSource(false)
=======
        isDebuggerRecording(true)
>>>>>>> ed7ef5a1
    {
        Assert(scriptContext != nullptr);
    }

    DebugContext::~DebugContext()
    {
        Assert(this->scriptContext == nullptr);
        Assert(this->hostDebugContext == nullptr);
        Assert(this->diagProbesContainer == nullptr);
    }

    void DebugContext::Initialize()
    {
        Assert(this->diagProbesContainer == nullptr);
        this->diagProbesContainer = HeapNew(ProbeContainer);
        this->diagProbesContainer->Initialize(this->scriptContext);
    }

    void DebugContext::Close()
    {
        Assert(this->scriptContext != nullptr);
        this->scriptContext = nullptr;

        if (this->diagProbesContainer != nullptr)
        {
            this->diagProbesContainer->Close();
            HeapDelete(this->diagProbesContainer);
            this->diagProbesContainer = nullptr;
        }

        if (this->hostDebugContext != nullptr)
        {
            this->hostDebugContext->Delete();
            this->hostDebugContext = nullptr;
        }
    }

    void DebugContext::SetHostDebugContext(HostDebugContext * hostDebugContext)
    {
        Assert(this->hostDebugContext == nullptr);
        Assert(hostDebugContext != nullptr);

        this->hostDebugContext = hostDebugContext;
    }

    bool DebugContext::CanRegisterFunction() const
    {
        if (this->hostDebugContext == nullptr || this->scriptContext == nullptr || this->scriptContext->IsClosed() || this->IsDebugContextInNonDebugMode())
        {
            return false;
        }
        return true;
    }

    void DebugContext::RegisterFunction(Js::ParseableFunctionInfo * func, LPCWSTR title)
    {
        if (!this->CanRegisterFunction())
        {
            return;
        }

        this->RegisterFunction(func, func->GetHostSourceContext(), title);
    }

    void DebugContext::RegisterFunction(Js::ParseableFunctionInfo * func, DWORD_PTR dwDebugSourceContext, LPCWSTR title)
    {
        if (!this->CanRegisterFunction())
        {
            return;
        }

        FunctionBody * functionBody = nullptr;
        if (func->IsDeferredParseFunction())
        {
            HRESULT hr = S_OK;
            Assert(!this->scriptContext->GetThreadContext()->IsScriptActive());

            BEGIN_JS_RUNTIME_CALL_EX_AND_TRANSLATE_EXCEPTION_AND_ERROROBJECT_TO_HRESULT_NESTED(this->scriptContext, false)
            {
                functionBody = func->Parse();
            }
            END_JS_RUNTIME_CALL_AND_TRANSLATE_EXCEPTION_AND_ERROROBJECT_TO_HRESULT(hr);

            if (FAILED(hr))
            {
                return;
            }
        }
        else
        {
            functionBody = func->GetFunctionBody();
        }
        this->RegisterFunction(functionBody, dwDebugSourceContext, title);
    }

    void DebugContext::RegisterFunction(Js::FunctionBody * functionBody, DWORD_PTR dwDebugSourceContext, LPCWSTR title)
    {
        if (!this->CanRegisterFunction())
        {
            return;
        }

        this->hostDebugContext->DbgRegisterFunction(this->scriptContext, functionBody, dwDebugSourceContext, title);
    }

    // Sets the specified mode for the debugger.  The mode is used to inform
    // the runtime of whether or not functions should be JITed or interpreted
    // when they are defer parsed.
    // Note: Transitions back to NotDebugging are not allowed.  Once the debugger
    // is in SourceRundown or Debugging mode, it can only transition between those
    // two modes.
    void DebugContext::SetDebuggerMode(DebuggerMode mode)
    {
        if (this->debuggerMode == mode)
        {
            // Already in this mode so return.
            return;
        }

        if (mode == DebuggerMode::NotDebugging)
        {
            AssertMsg(false, "Transitioning to non-debug mode is not allowed.");
            return;
        }

        this->debuggerMode = mode;
    }

    HRESULT DebugContext::RundownSourcesAndReparse(bool shouldPerformSourceRundown, bool shouldReparseFunctions)
    {
        struct AutoRestoreIsReparsingSource
        {
            AutoRestoreIsReparsingSource(DebugContext* debugContext, bool shouldReparseFunctions)
                : debugContext(debugContext)
                , shouldReparseFunctions(shouldReparseFunctions)
            {
                if (this->shouldReparseFunctions)
                {
                    this->debugContext->isReparsingSource = true;
                }
            }
            ~AutoRestoreIsReparsingSource()
            {
                if (this->shouldReparseFunctions)
                {
                    this->debugContext->isReparsingSource = false;
                }
            }

        private:
            DebugContext* debugContext;
            bool shouldReparseFunctions;
        } autoRestoreIsReparsingSource(this, shouldReparseFunctions);

        OUTPUT_TRACE(Js::DebuggerPhase, _u("DebugContext::RundownSourcesAndReparse scriptContext 0x%p, shouldPerformSourceRundown %d, shouldReparseFunctions %d\n"),
            this->scriptContext, shouldPerformSourceRundown, shouldReparseFunctions);

        Js::TempArenaAllocatorObject *tempAllocator = nullptr;
        JsUtil::List<Js::FunctionInfo *, Recycler>* pFunctionsToRegister = nullptr;
        JsUtil::List<Js::Utf8SourceInfo *, Recycler, false, Js::CopyRemovePolicy, RecyclerPointerComparer>* utf8SourceInfoList = nullptr;

        HRESULT hr = S_OK;
        ThreadContext* threadContext = this->scriptContext->GetThreadContext();

        BEGIN_TRANSLATE_OOM_TO_HRESULT_NESTED
        tempAllocator = threadContext->GetTemporaryAllocator(_u("debuggerAlloc"));

        utf8SourceInfoList = JsUtil::List<Js::Utf8SourceInfo *, Recycler, false, Js::CopyRemovePolicy, RecyclerPointerComparer>::New(this->scriptContext->GetRecycler());

        this->MapUTF8SourceInfoUntil([&](Js::Utf8SourceInfo * sourceInfo) -> bool
        {
            WalkAndAddUtf8SourceInfo(sourceInfo, utf8SourceInfoList);
            return false;
        });
        END_TRANSLATE_OOM_TO_HRESULT(hr);

        if (FAILED(hr))
        {
            Assert(hr == E_OUTOFMEMORY);
            return hr;
        }

        // Cache ScriptContext as multiple calls below can go out of engine and ScriptContext can be closed which will delete DebugContext
        Js::ScriptContext* cachedScriptContext = this->scriptContext;

        utf8SourceInfoList->MapUntil([&](int index, Js::Utf8SourceInfo * sourceInfo) -> bool
        {
            if (cachedScriptContext->IsClosed())
            {
                // ScriptContext could be closed in previous iteration
                hr = E_FAIL;
                return true;
            }

            OUTPUT_TRACE(Js::DebuggerPhase, _u("DebugContext::RundownSourcesAndReparse scriptContext 0x%p, sourceInfo 0x%p, HasDebugDocument %d\n"),
                this->scriptContext, sourceInfo, sourceInfo->HasDebugDocument());

            if (sourceInfo->GetIsLibraryCode())
            {
                // Not putting the internal library code to the debug mode, but need to reinitialize execution mode limits of each
                // function body upon debugger detach, even for library code at the moment.
                if (shouldReparseFunctions)
                {
                    sourceInfo->MapFunction([](Js::FunctionBody *const pFuncBody)
                    {
                        if (pFuncBody->IsFunctionParsed())
                        {
                            pFuncBody->ReinitializeExecutionModeAndLimits();
                        }
                    });
                }
                return false;
            }

            Assert(sourceInfo->GetSrcInfo() && sourceInfo->GetSrcInfo()->sourceContextInfo);

#if DBG
            if (shouldPerformSourceRundown)
            {
                // We shouldn't have a debug document if we're running source rundown for the first time.
                Assert(!sourceInfo->HasDebugDocument());
            }
#endif // DBG

            DWORD_PTR dwDebugHostSourceContext = Js::Constants::NoHostSourceContext;

            if (shouldPerformSourceRundown && this->hostDebugContext != nullptr)
            {
                dwDebugHostSourceContext = this->hostDebugContext->GetHostSourceContext(sourceInfo);
            }

            pFunctionsToRegister = sourceInfo->GetTopLevelFunctionInfoList();

            if (pFunctionsToRegister == nullptr || pFunctionsToRegister->Count() == 0)
            {
                // This could happen if there are no functions to re-compile.
                return false;
            }

            if (this->hostDebugContext != nullptr && sourceInfo->GetSourceContextInfo())
            {
                // This call goes out of engine
                this->hostDebugContext->SetThreadDescription(sourceInfo->GetSourceContextInfo()->url); // the HRESULT is omitted.
            }

            bool fHasDoneSourceRundown = false;
            for (int i = 0; i < pFunctionsToRegister->Count(); i++)
            {
                if (cachedScriptContext->IsClosed())
                {
                    // ScriptContext could be closed in previous iteration
                    hr = E_FAIL;
                    return true;
                }

                Js::FunctionInfo *functionInfo = pFunctionsToRegister->Item(i);
                if (functionInfo == nullptr)
                {
                    continue;
                }

                if (shouldReparseFunctions)
                {
                    BEGIN_JS_RUNTIME_CALL_EX_AND_TRANSLATE_EXCEPTION_AND_ERROROBJECT_TO_HRESULT_NESTED(cachedScriptContext, false)
                    {
                        functionInfo->GetParseableFunctionInfo()->Parse();
                        // This is the first call to the function, ensure dynamic profile info
#if ENABLE_PROFILE_INFO
                        functionInfo->GetFunctionBody()->EnsureDynamicProfileInfo();
#endif
                    }
                    END_JS_RUNTIME_CALL_AND_TRANSLATE_EXCEPTION_AND_ERROROBJECT_TO_HRESULT(hr);

                    // Debugger attach/detach failure is catastrophic, take down the process
                    DEBUGGER_ATTACHDETACH_FATAL_ERROR_IF_FAILED(hr);
                }

                // Parsing the function may change its FunctionProxy.
                Js::ParseableFunctionInfo *parseableFunctionInfo = functionInfo->GetParseableFunctionInfo();

                if (!fHasDoneSourceRundown && shouldPerformSourceRundown && !cachedScriptContext->IsClosed())
                {
                    BEGIN_TRANSLATE_OOM_TO_HRESULT_NESTED
                    {
                        this->RegisterFunction(parseableFunctionInfo, dwDebugHostSourceContext, parseableFunctionInfo->GetSourceName());
                    }
                    END_TRANSLATE_OOM_TO_HRESULT(hr);

                    DEBUGGER_ATTACHDETACH_FATAL_ERROR_IF_FAILED(hr);

                    fHasDoneSourceRundown = true;
                }
            }

            if (shouldReparseFunctions)
            {
                sourceInfo->MapFunction([](Js::FunctionBody *const pFuncBody)
                {
                    if (pFuncBody->IsFunctionParsed())
                    {
                        pFuncBody->ReinitializeExecutionModeAndLimits();
                    }
                });
            }

            return false;
        });

        if (!cachedScriptContext->IsClosed())
        {
            if (shouldPerformSourceRundown && cachedScriptContext->HaveCalleeSources() && this->hostDebugContext != nullptr)
            {
                cachedScriptContext->MapCalleeSources([=](Js::Utf8SourceInfo* calleeSourceInfo)
                {
                    if (!cachedScriptContext->IsClosed())
                    {
                        // This call goes out of engine
                        this->hostDebugContext->ReParentToCaller(calleeSourceInfo);
                    }
                });
            }
        }
        else
        {
            hr = E_FAIL;
        }

        threadContext->ReleaseTemporaryAllocator(tempAllocator);

        return hr;
    }

    // Create an ordered flat list of sources to reparse. Caller of a source should be added to the list before we add the source itself.
    void DebugContext::WalkAndAddUtf8SourceInfo(Js::Utf8SourceInfo* sourceInfo, JsUtil::List<Js::Utf8SourceInfo *, Recycler, false, Js::CopyRemovePolicy, RecyclerPointerComparer> *utf8SourceInfoList)
    {
        Js::Utf8SourceInfo* callerUtf8SourceInfo = sourceInfo->GetCallerUtf8SourceInfo();
        if (callerUtf8SourceInfo)
        {
            Js::ScriptContext* callerScriptContext = callerUtf8SourceInfo->GetScriptContext();
            OUTPUT_TRACE(Js::DebuggerPhase, _u("DebugContext::WalkAndAddUtf8SourceInfo scriptContext 0x%p, sourceInfo 0x%p, callerUtf8SourceInfo 0x%p, sourceInfo scriptContext 0x%p, callerUtf8SourceInfo scriptContext 0x%p\n"),
                this->scriptContext, sourceInfo, callerUtf8SourceInfo, sourceInfo->GetScriptContext(), callerScriptContext);

            if (sourceInfo->GetScriptContext() == callerScriptContext)
            {
                WalkAndAddUtf8SourceInfo(callerUtf8SourceInfo, utf8SourceInfoList);
            }
            else if (callerScriptContext->IsScriptContextInNonDebugMode())
            {
                // The caller scriptContext is not in run down/debug mode so let's save the relationship so that we can re-parent callees afterwards.
                callerScriptContext->AddCalleeSourceInfoToList(sourceInfo);
            }
        }
        if (!utf8SourceInfoList->Contains(sourceInfo))
        {
            OUTPUT_TRACE(Js::DebuggerPhase, _u("DebugContext::WalkAndAddUtf8SourceInfo Adding to utf8SourceInfoList scriptContext 0x%p, sourceInfo 0x%p, sourceInfo scriptContext 0x%p\n"),
                this->scriptContext, sourceInfo, sourceInfo->GetScriptContext());
#if DBG
            bool found = false;
            this->MapUTF8SourceInfoUntil([&](Js::Utf8SourceInfo * sourceInfoTemp) -> bool
            {
                if (sourceInfoTemp == sourceInfo)
                {
                    found = true;
                }
                return found;
            });
            AssertMsg(found, "Parented eval feature have extra source");
#endif
            utf8SourceInfoList->Add(sourceInfo);
        }
    }

    template<class TMapFunction>
    void DebugContext::MapUTF8SourceInfoUntil(TMapFunction map)
    {
        this->scriptContext->MapScript([=](Js::Utf8SourceInfo* sourceInfo) -> bool {
            return map(sourceInfo);
        });
    }
}<|MERGE_RESOLUTION|>--- conflicted
+++ resolved
@@ -11,11 +11,8 @@
         hostDebugContext(nullptr),
         diagProbesContainer(nullptr),
         debuggerMode(DebuggerMode::NotDebugging),
-<<<<<<< HEAD
+        isDebuggerRecording(true),
         isReparsingSource(false)
-=======
-        isDebuggerRecording(true)
->>>>>>> ed7ef5a1
     {
         Assert(scriptContext != nullptr);
     }
