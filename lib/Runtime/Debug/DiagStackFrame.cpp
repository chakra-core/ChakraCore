--- conflicted
+++ resolved
@@ -3,15 +3,9 @@
 // Licensed under the MIT license. See LICENSE.txt file in the project root for full license information.
 //-------------------------------------------------------------------------------------------------------
 #include "RuntimeDebugPch.h"
-<<<<<<< HEAD
-#include "Language\JavascriptFunctionArgIndex.h"
-#include "Language\InterpreterStackFrame.h"
-#include "Language\JavascriptStackWalker.h"
-=======
 #include "Language/JavascriptFunctionArgIndex.h"
 #include "Language/InterpreterStackFrame.h"
 #include "Language/JavascriptStackWalker.h"
->>>>>>> 69776abc
 
 namespace Js
 {
@@ -161,15 +155,9 @@
         return varThis;
     }
 
-<<<<<<< HEAD
-    void DiagStackFrame::TryFetchValueAndAddress(LPCOLESTR pszSource, charcount_t length, Js::ResolvedObject * pOutResolvedObj)
-    {
-        Assert(pszSource);
-=======
     void DiagStackFrame::TryFetchValueAndAddress(const char16 *source, int sourceLength, Js::ResolvedObject * pOutResolvedObj)
     {
         Assert(source);
->>>>>>> 69776abc
         Assert(pOutResolvedObj);
 
         Js::ScriptContext* scriptContext = this->GetScriptContext();
@@ -177,11 +165,7 @@
 
         // Do fast path for 'this', fields on slot, TODO : literals (integer,string)
 
-<<<<<<< HEAD
-        if (length == 4 && wcsncmp(pszSource, L"this", 4) == 0)
-=======
         if (sourceLength == 4 && wcsncmp(source, _u("this"), 4) == 0)
->>>>>>> 69776abc
         {
             pOutResolvedObj->obj = this->GetThisFromFrame(&pOutResolvedObj->address);
             if (pOutResolvedObj->obj == nullptr)
@@ -194,11 +178,7 @@
         else
         {
             Js::PropertyRecord const * propRecord;
-<<<<<<< HEAD
-            scriptContext->FindPropertyRecord(pszSource, length, &propRecord);
-=======
             scriptContext->FindPropertyRecord(source, sourceLength, &propRecord);
->>>>>>> 69776abc
             if (propRecord != nullptr)
             {
                 ArenaAllocator *arena = scriptContext->GetThreadContext()->GetDebugManager()->GetDiagnosticArena()->Arena();
@@ -217,19 +197,11 @@
 
     }
 
-<<<<<<< HEAD
-    Js::ScriptFunction* DiagStackFrame::TryGetFunctionForEval(Js::ScriptContext* scriptContext, LPCOLESTR pszSrc, BOOL isStrictMode, BOOL isThisAvailable, BOOL isLibraryCode /* = FALSE */)
-    {
-        // TODO: pass the real length of the source code instead of wcslen
-        ulong grfscr = fscrReturnExpression | fscrEval | fscrEvalCode | fscrGlobalCode | fscrConsoleScopeEval;
-        if (!isThisAvailable)
-=======
     Js::ScriptFunction* DiagStackFrame::TryGetFunctionForEval(Js::ScriptContext* scriptContext, const char16 *source, int sourceLength, BOOL isLibraryCode /* = FALSE */)
     {
         // TODO: pass the real length of the source code instead of wcslen
         ulong grfscr = fscrReturnExpression | fscrEval | fscrEvalCode | fscrGlobalCode | fscrConsoleScopeEval;
         if (!this->IsThisAvailable())
->>>>>>> 69776abc
         {
             grfscr |= fscrDebuggerErrorOnGlobalThis;
         }
@@ -237,32 +209,16 @@
         {
             grfscr |= fscrIsLibraryCode;
         }
-<<<<<<< HEAD
-        return scriptContext->GetGlobalObject()->EvalHelper(scriptContext, pszSrc, (int)wcslen(pszSrc), kmodGlobal, grfscr, Js::Constants::EvalCode, FALSE, FALSE, isStrictMode);
-    }
-
-    void DiagStackFrame::EvaluateImmediate(LPCOLESTR pszSrc, BOOL isLibraryCode, Js::ResolvedObject * resolvedObject)
-    {
-        charcount_t len = Js::JavascriptString::GetBufferLength(pszSrc);
-
-        this->TryFetchValueAndAddress(pszSrc, len, resolvedObject);
+        return scriptContext->GetGlobalObject()->EvalHelper(scriptContext, source, sourceLength, kmodGlobal, grfscr, Js::Constants::EvalCode, FALSE, FALSE, this->IsStrictMode());
+    }
+
+    void DiagStackFrame::EvaluateImmediate(const char16 *source, int sourceLength, BOOL isLibraryCode, Js::ResolvedObject * resolvedObject)
+    {
+        this->TryFetchValueAndAddress(source, sourceLength, resolvedObject);
 
         if (resolvedObject->obj == nullptr)
         {
-            Js::ScriptFunction* pfuncScript = this->TryGetFunctionForEval(this->GetScriptContext(), pszSrc,
-                this->IsStrictMode(), this->IsThisAvailable(), isLibraryCode);
-=======
-        return scriptContext->GetGlobalObject()->EvalHelper(scriptContext, source, sourceLength, kmodGlobal, grfscr, Js::Constants::EvalCode, FALSE, FALSE, this->IsStrictMode());
-    }
-
-    void DiagStackFrame::EvaluateImmediate(const char16 *source, int sourceLength, BOOL isLibraryCode, Js::ResolvedObject * resolvedObject)
-    {
-        this->TryFetchValueAndAddress(source, sourceLength, resolvedObject);
-
-        if (resolvedObject->obj == nullptr)
-        {
             Js::ScriptFunction* pfuncScript = this->TryGetFunctionForEval(this->GetScriptContext(), source, sourceLength, isLibraryCode);
->>>>>>> 69776abc
             if (pfuncScript != nullptr)
             {
                 // Passing the nonuser code state from the enclosing function to the current function.
@@ -276,13 +232,8 @@
                         pCurrentFuncBody->SetIsNonUserCode(true);
                     }
                 }
-<<<<<<< HEAD
-                OUTPUT_TRACE(Js::ConsoleScopePhase, L"EvaluateImmediate strict = %d, libraryCode = %d, source = '%s'\n",
-                    this->IsStrictMode(), isLibraryCode, pszSrc);
-=======
                 OUTPUT_TRACE(Js::ConsoleScopePhase, _u("EvaluateImmediate strict = %d, libraryCode = %d, source = '%s'\n"),
                     this->IsStrictMode(), isLibraryCode, source);
->>>>>>> 69776abc
                 resolvedObject->obj = this->DoEval(pfuncScript);
             }
         }
@@ -299,27 +250,15 @@
         {
             if (Js::Constants::NoProperty == debugManager->mutationNewValuePid)
             {
-<<<<<<< HEAD
-                debugManager->mutationNewValuePid = scriptContext->GetOrAddPropertyIdTracked(L"$newValue$", 10);
+                debugManager->mutationNewValuePid = scriptContext->GetOrAddPropertyIdTracked(_u("$newValue$"), 10);
             }
             if (Js::Constants::NoProperty == debugManager->mutationPropertyNamePid)
             {
-                debugManager->mutationPropertyNamePid = scriptContext->GetOrAddPropertyIdTracked(L"$propertyName$", 14);
+                debugManager->mutationPropertyNamePid = scriptContext->GetOrAddPropertyIdTracked(_u("$propertyName$"), 14);
             }
             if (Js::Constants::NoProperty == debugManager->mutationTypePid)
             {
-                debugManager->mutationTypePid = scriptContext->GetOrAddPropertyIdTracked(L"$mutationType$", 14);
-=======
-                debugManager->mutationNewValuePid = scriptContext->GetOrAddPropertyIdTracked(_u("$newValue$"), 10);
-            }
-            if (Js::Constants::NoProperty == debugManager->mutationPropertyNamePid)
-            {
-                debugManager->mutationPropertyNamePid = scriptContext->GetOrAddPropertyIdTracked(_u("$propertyName$"), 14);
-            }
-            if (Js::Constants::NoProperty == debugManager->mutationTypePid)
-            {
                 debugManager->mutationTypePid = scriptContext->GetOrAddPropertyIdTracked(_u("$mutationType$"), 14);
->>>>>>> 69776abc
             }
 
             AssertMsg(debugManager->mutationNewValuePid != Js::Constants::NoProperty, "Should have a valid mutationNewValuePid");
@@ -369,12 +308,8 @@
         Js::ScriptContext* scriptContext = this->GetScriptContext();
 
         ArenaAllocator *arena = scriptContext->GetThreadContext()->GetDebugManager()->GetDiagnosticArena()->Arena();
-<<<<<<< HEAD
-        Js::LocalsWalker *localsWalker = Anew(arena, Js::LocalsWalker, this, Js::FrameWalkerFlags::FW_EnumWithScopeAlso | Js::FrameWalkerFlags::FW_AllowLexicalThis | Js::FrameWalkerFlags::FW_AllowSuperReference);
-=======
         Js::LocalsWalker *localsWalker = Anew(arena, Js::LocalsWalker, this, 
             Js::FrameWalkerFlags::FW_EnumWithScopeAlso | Js::FrameWalkerFlags::FW_AllowLexicalThis | Js::FrameWalkerFlags::FW_AllowSuperReference | Js::FrameWalkerFlags::FW_DontAddGlobalsDirectly);
->>>>>>> 69776abc
 
         // Store the diag address of a var to the map so that it will be used for editing the value.
         typedef JsUtil::BaseDictionary<Js::PropertyId, Js::IDiagObjectAddress*, ArenaAllocator, PrimeSizePolicy> PropIdToDiagAddressMap;
