--- conflicted
+++ resolved
@@ -512,20 +512,12 @@
         //If no such BP location then return false
         bool TryFindAndSetPreviousBP();
 
-<<<<<<< HEAD
-        //Load and restore all the breakpoints in the manager before and after we create new script contexts
-        void LoadBPListForContextRecreate();
-        void UnLoadBPListAfterMoveForContextRecreate();
-        const JsUtil::List<TTDebuggerSourceLocation, HeapAllocator>& GetRestoreBPListAfterContextRecreate();
-#endif
-=======
         //Load and restore all the breakpoints in the manager before and after we create new script contexts  
         void LoadPreservedBPInfo();
         void UnLoadPreservedBPInfo();
         const uint32 GetPerservedBPInfoCount() const;
         TTD_LOG_PTR_ID* GetPerservedBPInfoScriptArray();
         TTDebuggerSourceLocation** GetPerservedBPInfoLocationArray();
->>>>>>> 089aa424
 
         //Update the loop count information
         void UpdateLoopCountInfo();
