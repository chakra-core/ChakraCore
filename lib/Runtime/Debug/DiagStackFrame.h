--- conflicted
+++ resolved
@@ -43,15 +43,9 @@
         BOOL IsThisAvailable();
         Js::Var GetThisFromFrame(Js::IDiagObjectAddress ** ppOutAddress, Js::IDiagObjectModelWalkerBase * localsWalker = nullptr);
         // This function will try to populate obj and address field of the ResolvedObject.
-<<<<<<< HEAD
-        void TryFetchValueAndAddress(LPCOLESTR pszSrc, charcount_t len, Js::ResolvedObject * pObj);
-        Js::ScriptFunction* TryGetFunctionForEval(Js::ScriptContext* scriptContext, LPCOLESTR pszSrc, BOOL isStrictMode, BOOL isThisAvailable, BOOL isLibraryCode = FALSE);
-        void EvaluateImmediate(LPCOLESTR pszSrc, BOOL isLibraryCode, Js::ResolvedObject * pObj);
-=======
         void TryFetchValueAndAddress(const char16 *source, int sourceLength, Js::ResolvedObject * pObj);
         Js::ScriptFunction* TryGetFunctionForEval(Js::ScriptContext* scriptContext, const char16 *source, int sourceLength, BOOL isLibraryCode = FALSE);
         void EvaluateImmediate(const char16 *source, int sourceLength, BOOL isLibraryCode, Js::ResolvedObject * pObj);
->>>>>>> 69776abc
         Js::Var DoEval(Js::ScriptFunction* pfuncScript);
 
     protected:
