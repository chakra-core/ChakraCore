--- conflicted
+++ resolved
@@ -218,7 +218,6 @@
     try
     {
         Js::AutoDynamicCodeReference dynamicFunctionReference(scriptContext);
-<<<<<<< HEAD
         SourceContextInfo * sourceContextInfo = scriptContext->CreateSourceContextInfo(scriptContext->GetNextSourceContextId(), nullptr, 0, nullptr);
         SRCINFO si = {
             /* sourceContextInfo   */ sourceContextInfo,
@@ -231,16 +230,12 @@
             /* mod                 */ 0,
             /* grfsi               */ 0
         };
-        Js::Utf8SourceInfo* utf8SourceInfo = Utf8SourceInfo::New(scriptContext, (LPCUTF8)buffer, lengthBytes / sizeof(char16), lengthBytes, &si, false);
-=======
-        SRCINFO const * srcInfo = scriptContext->cache->noContextGlobalSourceInfo;
->>>>>>> d23b5394
 
         // copy buffer so external changes to it don't cause issues when defer parsing
         byte* newBuffer = RecyclerNewArrayLeaf(scriptContext->GetRecycler(), byte, lengthBytes);
         js_memcpy_s(newBuffer, lengthBytes, buffer, lengthBytes);
 
-        Js::Utf8SourceInfo* utf8SourceInfo = Utf8SourceInfo::NewWithNoCopy(scriptContext, (LPCUTF8)newBuffer, lengthBytes / sizeof(char16), lengthBytes, srcInfo, false);
+        Js::Utf8SourceInfo* utf8SourceInfo = Utf8SourceInfo::NewWithNoCopy(scriptContext, (LPCUTF8)newBuffer, lengthBytes / sizeof(char16), lengthBytes, &si, false);
 
         Wasm::WasmModuleGenerator bytecodeGen(scriptContext, utf8SourceInfo, newBuffer, lengthBytes);
 
