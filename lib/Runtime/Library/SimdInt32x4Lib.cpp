--- conflicted
+++ resolved
@@ -947,9 +947,6 @@
         AssertMsg(args.Info.Count > 0, "Should always have implicit 'this'");
         Assert(!(callInfo.Flags & CallFlags_New));
 
-<<<<<<< HEAD
-        return SIMDUtils::SIMD128TypedArrayLoad<JavascriptSIMDInt32x4>(args[1], args[2], 4 * INT32_SIZE, scriptContext);
-=======
         Var tarray;
         Var index;
         if (args.Info.Count > 1)
@@ -969,8 +966,7 @@
             index = scriptContext->GetLibrary()->GetUndefined();
         }
 
-        return SIMD128TypedArrayLoad<JavascriptSIMDInt32x4>(tarray, index, 4 * INT32_SIZE, scriptContext);
->>>>>>> f7343331
+        return SIMDUtils::SIMD128TypedArrayLoad<JavascriptSIMDInt32x4>(tarray, index, 4 * INT32_SIZE, scriptContext);
     }
 
     Var SIMDInt32x4Lib::EntryLoad1(RecyclableObject* function, CallInfo callInfo, ...)
@@ -983,9 +979,6 @@
         AssertMsg(args.Info.Count > 0, "Should always have implicit 'this'");
         Assert(!(callInfo.Flags & CallFlags_New));
 
-<<<<<<< HEAD
-        return SIMDUtils::SIMD128TypedArrayLoad<JavascriptSIMDInt32x4>(args[1], args[2], 1 * INT32_SIZE, scriptContext);
-=======
         Var tarray;
         Var index;
         if (args.Info.Count > 1)
@@ -1005,8 +998,7 @@
             index = scriptContext->GetLibrary()->GetUndefined();
         }
 
-        return SIMD128TypedArrayLoad<JavascriptSIMDInt32x4>(tarray, index, 1 * INT32_SIZE, scriptContext);
->>>>>>> f7343331
+        return SIMDUtils::SIMD128TypedArrayLoad<JavascriptSIMDInt32x4>(tarray, index, 1 * INT32_SIZE, scriptContext);
     }
 
     Var SIMDInt32x4Lib::EntryLoad2(RecyclableObject* function, CallInfo callInfo, ...)
@@ -1019,9 +1011,6 @@
         AssertMsg(args.Info.Count > 0, "Should always have implicit 'this'");
         Assert(!(callInfo.Flags & CallFlags_New));
 
-<<<<<<< HEAD
-        return SIMDUtils::SIMD128TypedArrayLoad<JavascriptSIMDInt32x4>(args[1], args[2], 2 * INT32_SIZE, scriptContext);
-=======
         Var tarray;
         Var index;
         if (args.Info.Count > 1)
@@ -1041,8 +1030,7 @@
             index = scriptContext->GetLibrary()->GetUndefined();
         }
 
-        return SIMD128TypedArrayLoad<JavascriptSIMDInt32x4>(tarray, index, 2 * INT32_SIZE, scriptContext);
->>>>>>> f7343331
+        return SIMDUtils::SIMD128TypedArrayLoad<JavascriptSIMDInt32x4>(tarray, index, 2 * INT32_SIZE, scriptContext);
     }
 
     Var SIMDInt32x4Lib::EntryLoad3(RecyclableObject* function, CallInfo callInfo, ...)
@@ -1055,9 +1043,6 @@
         AssertMsg(args.Info.Count > 0, "Should always have implicit 'this'");
         Assert(!(callInfo.Flags & CallFlags_New));
 
-<<<<<<< HEAD
-        return SIMDUtils::SIMD128TypedArrayLoad<JavascriptSIMDInt32x4>(args[1], args[2], 3 * INT32_SIZE, scriptContext);
-=======
         Var tarray;
         Var index;
         if (args.Info.Count > 1)
@@ -1077,8 +1062,7 @@
             index = scriptContext->GetLibrary()->GetUndefined();
         }
 
-        return SIMD128TypedArrayLoad<JavascriptSIMDInt32x4>(tarray, index, 3 * INT32_SIZE, scriptContext);
->>>>>>> f7343331
+        return SIMDUtils::SIMD128TypedArrayLoad<JavascriptSIMDInt32x4>(tarray, index, 3 * INT32_SIZE, scriptContext);
     }
 
     Var SIMDInt32x4Lib::EntryStore(RecyclableObject* function, CallInfo callInfo, ...)
