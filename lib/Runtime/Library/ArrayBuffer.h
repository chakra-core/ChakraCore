//-------------------------------------------------------------------------------------------------------
// Copyright (C) Microsoft. All rights reserved.
// Licensed under the MIT license. See LICENSE.txt file in the project root for full license information.
//-------------------------------------------------------------------------------------------------------
//  Implements ArrayBuffer according to Khronos spec.
//----------------------------------------------------------------------------

#pragma once
namespace Js
{
    class ArrayBufferParent;
    class ArrayBuffer;
    class SharedArrayBuffer;
    class ArrayBufferContentForDelayedFreeBase;

    class ArrayBufferBase : public DynamicObject
    {
    protected:
#if ENABLE_FAST_ARRAYBUFFER
#define MAX_ASMJS_ARRAYBUFFER_LENGTH 0x100000000 // 4GB
#define MAX_WASM__ARRAYBUFFER_LENGTH 0x200000000 // 8GB
        typedef void*(*AllocWrapperType)(size_t);
#define AsmJsVirtualAllocator ((AllocWrapperType)Js::ArrayBuffer::AllocWrapper<MAX_ASMJS_ARRAYBUFFER_LENGTH>)
#define WasmVirtualAllocator ((AllocWrapperType)Js::ArrayBuffer::AllocWrapper<MAX_WASM__ARRAYBUFFER_LENGTH>)
#else
#define AsmJsVirtualAllocator Js::ArrayBuffer::BadAllocCall
#define WasmVirtualAllocator Js::ArrayBuffer::BadAllocCall
        static void* __cdecl BadAllocCall(DECLSPEC_GUARD_OVERFLOW size_t length)
        {
            // This allocator should never be used
            Js::Throw::FatalInternalError();
        }
#endif
#ifdef _WIN32
        static void* __cdecl AllocWrapper(DECLSPEC_GUARD_OVERFLOW size_t length, size_t MaxVirtualSize)
        {
            LPVOID address = VirtualAlloc(nullptr, MaxVirtualSize, MEM_RESERVE, PAGE_NOACCESS);
            //throw out of memory
            if (!address)
            {
                return nullptr;
            }

            if (length == 0)
            {
                return address;
            }

            LPVOID arrayAddress = VirtualAlloc(address, length, MEM_COMMIT, PAGE_READWRITE);
            if (!arrayAddress)
            {
                VirtualFree(address, 0, MEM_RELEASE);
                return nullptr;
            }
            return arrayAddress;
        }
        template<size_t MaxVirtualSize>
        static void* __cdecl AllocWrapper(DECLSPEC_GUARD_OVERFLOW size_t length)
        {
            return AllocWrapper(length, MaxVirtualSize);
        }

        static void FreeMemAlloc(Var ptr)
        {
            BOOL fSuccess = VirtualFree((LPVOID)ptr, 0, MEM_RELEASE);
            Assert(fSuccess);
        }
#else
        static void FreeMemAlloc(Var ptr)
        {
            // This free function should never be used
            Js::Throw::FatalInternalError();
        }
#endif
    public:
        DEFINE_VTABLE_CTOR_ABSTRACT(ArrayBufferBase, DynamicObject);

        virtual void MarshalToScriptContext(Js::ScriptContext * scriptContext) = 0;

        ArrayBufferBase(DynamicType *type) : DynamicObject(type), isDetached(false), infoBits(0) { }
        bool IsDetached() { return isDetached; }

#if ENABLE_TTD
        virtual void MarshalCrossSite_TTDInflate() = 0;
#endif

        virtual bool IsArrayBuffer() = 0;
        virtual bool IsSharedArrayBuffer() = 0;
        virtual bool IsWebAssemblyArrayBuffer() { return false; }
        virtual ArrayBuffer * GetAsArrayBuffer() = 0;
        virtual SharedArrayBuffer * GetAsSharedArrayBuffer() { return nullptr; }
        virtual void AddParent(ArrayBufferParent* parent) { }
        virtual uint32 GetByteLength() const = 0;
        virtual BYTE* GetBuffer() const = 0;
        virtual bool IsValidVirtualBufferLength(uint length) const { return false; };

		char GetExtraInfoBits() { return infoBits; }
		void SetExtraInfoBits(char info) { infoBits = info; }

        static int GetIsDetachedOffset() { return offsetof(ArrayBufferBase, isDetached); }

    protected:
        Field(bool) isDetached;
		Field(char) infoBits;
	};

    template <> bool VarIsImpl<ArrayBufferBase>(RecyclableObject* obj);

    // This encapsulate buffer blob and the refCount.
    class RefCountedBuffer
    {
    private:
        FieldNoBarrier(BYTE*) buffer; // Points to a heap allocated RGBA buffer, can be null

        // Addref/release counter for current buffer, this is needed hold the current buffer alive
        Field(long) refCount;
    public:
        long AddRef();
        long Release();
        BYTE* GetBuffer() { return buffer; };
        long GetRefCount() { return refCount; }

        static int GetBufferOffset() { return offsetof(RefCountedBuffer, buffer); }

        RefCountedBuffer(BYTE* b)
            : buffer(b), refCount(1)
        { }
    };



    class ArrayBuffer : public ArrayBufferBase
    {
    public:
        // we need to install cross-site thunk on the nested array buffer when marshaling
        // typed array.
        DEFINE_VTABLE_CTOR_ABSTRACT(ArrayBuffer, ArrayBufferBase);
    private:
        void DetachBufferFromParent(ArrayBufferParent* parent);
    public:
        template <typename FreeFN>
        class ArrayBufferDetachedState : public ArrayBufferDetachedStateBase
        {
        public:
            FreeFN* freeFunction;
            Recycler* recycler;
            ArrayBufferDetachedState(RefCountedBuffer* buffer, uint32 bufferLength, FreeFN* freeFunction, Recycler* r, ArrayBufferAllocationType allocationType)
                : ArrayBufferDetachedStateBase(TypeIds_ArrayBuffer, buffer, bufferLength, allocationType),
                recycler(r),
                freeFunction(freeFunction)
            {}

            virtual void ClearSelfOnly() override
            {
                HeapDelete(this);
            }

            virtual void DiscardState() override
            {
                DiscardStateBase(freeFunction);
            }

            virtual void Discard() override
            {
                ClearSelfOnly();
            }
        };

        template <typename Allocator>
        ArrayBuffer(DECLSPEC_GUARD_OVERFLOW uint32 length, DynamicType * type, Allocator allocator);

        ArrayBuffer(byte* buffer, DECLSPEC_GUARD_OVERFLOW uint32 length, DynamicType * type, bool isExternal = false);

        ArrayBuffer(RefCountedBuffer* buffContent, DECLSPEC_GUARD_OVERFLOW uint32 length, DynamicType * type);

        class EntryInfo
        {
        public:
            static FunctionInfo NewInstance;
            static FunctionInfo Slice;
            static FunctionInfo IsView;
            static FunctionInfo GetterByteLength;
            static FunctionInfo GetterSymbolSpecies;
#if ENABLE_DEBUG_CONFIG_OPTIONS
            static FunctionInfo Detach;
#endif
        };

        static Var NewInstance(RecyclableObject* function, CallInfo callInfo, ...);
        static Var EntrySlice(RecyclableObject* function, CallInfo callInfo, ...);
        static Var EntryIsView(RecyclableObject* function, CallInfo callInfo, ...);
        static Var EntryGetterByteLength(RecyclableObject* function, CallInfo callInfo, ...);
        static Var EntryGetterSymbolSpecies(RecyclableObject* function, CallInfo callInfo, ...);
#if ENABLE_DEBUG_CONFIG_OPTIONS
        static Var EntryDetach(RecyclableObject* function, CallInfo callInfo, ...);
#endif

        static ArrayBuffer* NewFromDetachedState(DetachedStateBase* state, JavascriptLibrary *library);

        virtual BOOL GetDiagTypeString(StringBuilder<ArenaAllocator>* stringBuilder, ScriptContext* requestContext) override;
        virtual BOOL GetDiagValueString(StringBuilder<ArenaAllocator>* stringBuilder, ScriptContext* requestContext) override;

        ArrayBufferDetachedStateBase* DetachAndGetState(bool queueForDelayFree = true);
        virtual uint32 GetByteLength() const override;
        virtual BYTE* GetBuffer() const override;
        RefCountedBuffer *GetBufferContent() { return bufferContent;  }
        static int GetBufferContentsOffset() { return offsetof(ArrayBuffer, bufferContent); }
        static int GetByteLengthOffset() { return offsetof(ArrayBuffer, bufferLength); }
<<<<<<< HEAD
        static int GetBufferOffset() { return offsetof(ArrayBuffer, buffer); }
=======

>>>>>>> f1a2cdc7
        virtual void AddParent(ArrayBufferParent* parent) override;

		void Detach();
#if defined(TARGET_64)
        //maximum 2G -1  for amd64
        static const uint32 MaxArrayBufferLength = 0x7FFFFFFF;
#else
        // maximum 1G to avoid arithmetic overflow.
        static const uint32 MaxArrayBufferLength = 1 << 30;
#endif
        static const uint32 ParentsCleanupThreshold = 1000;

        virtual bool IsValidAsmJsBufferLength(uint length, bool forceCheck = false) { return false; }
        virtual bool IsArrayBuffer() override { return true; }
        virtual bool IsSharedArrayBuffer() override { return false; }
        virtual ArrayBuffer * GetAsArrayBuffer() override;

        virtual ArrayBufferContentForDelayedFreeBase* CopyBufferContentForDelayedFree(RefCountedBuffer * content, DECLSPEC_GUARD_OVERFLOW uint32 bufferLength);

        static uint32 ToIndex(Var value, int32 errorCode, ScriptContext *scriptContext, uint32 MaxAllowedLength, bool checkSameValueZero = true);

    protected:
        virtual void ReportExternalMemoryFree();

        typedef void __cdecl FreeFn(void* ptr);
        virtual ArrayBufferDetachedStateBase* CreateDetachedState(RefCountedBuffer * content, DECLSPEC_GUARD_OVERFLOW uint32 bufferLength) = 0;

        // This function will be called from External buffer and projection buffer as they pass the buffer
        virtual void ReleaseBufferContent();

        //In most cases, the ArrayBuffer will only have one parent
        Field(RecyclerWeakReference<ArrayBufferParent>*) primaryParent;

        struct OtherParents :public SList<RecyclerWeakReference<ArrayBufferParent>*, Recycler>
        {
            OtherParents(Recycler* recycler)
                :SList<RecyclerWeakReference<ArrayBufferParent>*, Recycler>(recycler), increasedCount(0)
            {
            }
            Field(uint) increasedCount;
        };

        Field(OtherParents*) otherParents;
        FieldNoBarrier(RefCountedBuffer *) bufferContent;
        Field(uint32) bufferLength;       // Number of bytes allocated
    };

    template <> inline bool VarIsImpl<ArrayBuffer>(RecyclableObject* obj)
    {
        return JavascriptOperators::GetTypeId(obj) == TypeIds_ArrayBuffer;
    }

    class ArrayBufferParent : public ArrayObject
    {
        friend ArrayBuffer;
        friend ArrayBufferBase;

    private:
        Field(ArrayBufferBase*) arrayBuffer;

    protected:
        DEFINE_VTABLE_CTOR_ABSTRACT(ArrayBufferParent, ArrayObject);

        ArrayBufferParent(DynamicType * type, uint32 length, ArrayBufferBase* arrayBuffer)
            : ArrayObject(type, /*initSlots*/true, length),
            arrayBuffer(arrayBuffer)
        {
            arrayBuffer->AddParent(this);
        }

    public:
        ArrayBufferBase* GetArrayBuffer() const
        {
            return this->arrayBuffer;
        }

#if ENABLE_TTD
    public:
        virtual void MarkVisitKindSpecificPtrs(TTD::SnapshotExtractor* extractor) override;

        virtual void ProcessCorePaths() override;
#endif
    };

    // Normally we use malloc/free; for ArrayBuffer created from projection we need to use different allocator.
    class JavascriptArrayBuffer : public ArrayBuffer
    {
    protected:
        DEFINE_VTABLE_CTOR(JavascriptArrayBuffer, ArrayBuffer);
        DEFINE_MARSHAL_OBJECT_TO_SCRIPT_CONTEXT(JavascriptArrayBuffer);

    public:
        static JavascriptArrayBuffer* Create(DECLSPEC_GUARD_OVERFLOW uint32 length, DynamicType * type);
        static JavascriptArrayBuffer* Create(byte* buffer, DECLSPEC_GUARD_OVERFLOW uint32 length, DynamicType * type);
        static JavascriptArrayBuffer* Create(RefCountedBuffer* buffer, DECLSPEC_GUARD_OVERFLOW uint32 length, DynamicType * type);
        virtual void Dispose(bool isShutdown) override;
        virtual void Finalize(bool isShutdown) override;

        static bool IsValidAsmJsBufferLengthAlgo(uint length, bool forceCheck);
        virtual bool IsValidAsmJsBufferLength(uint length, bool forceCheck = false) override;
        virtual bool IsValidVirtualBufferLength(uint length) const override;

    protected:
        JavascriptArrayBuffer(DynamicType * type);
        virtual ArrayBufferDetachedStateBase* CreateDetachedState(RefCountedBuffer * content, DECLSPEC_GUARD_OVERFLOW uint32 bufferLength) override;

        template<typename Allocator>
        JavascriptArrayBuffer(uint32 length, DynamicType * type, Allocator allocator): ArrayBuffer(length, type, allocator){}
        JavascriptArrayBuffer(uint32 length, DynamicType * type);
        JavascriptArrayBuffer(byte* buffer, uint32 length, DynamicType * type);
        JavascriptArrayBuffer(RefCountedBuffer* buffer, uint32 length, DynamicType * type);

#if ENABLE_TTD
    public:
        virtual TTD::NSSnapObjects::SnapObjectType GetSnapTag_TTD() const override;
        virtual void ExtractSnapObjectDataInto(TTD::NSSnapObjects::SnapObject* objData, TTD::SlabAllocator& alloc) override;
#endif
    };

#ifdef ENABLE_WASM
    class WebAssemblyArrayBuffer : public JavascriptArrayBuffer
    {
        template<typename Allocator>
        WebAssemblyArrayBuffer(uint32 length, DynamicType * type, Allocator allocator);
        WebAssemblyArrayBuffer(uint32 length, DynamicType * type);
        WebAssemblyArrayBuffer(byte* buffer, uint32 length, DynamicType * type);
    protected:
        DEFINE_VTABLE_CTOR(WebAssemblyArrayBuffer, JavascriptArrayBuffer);
        DEFINE_MARSHAL_OBJECT_TO_SCRIPT_CONTEXT(WebAssemblyArrayBuffer);
    public:
        static WebAssemblyArrayBuffer* Create(byte* buffer, DECLSPEC_GUARD_OVERFLOW uint32 length, DynamicType * type);
        WebAssemblyArrayBuffer* GrowMemory(uint32 newBufferLength);

        virtual bool IsValidVirtualBufferLength(uint length) const override;
        virtual bool IsWebAssemblyArrayBuffer() override { return true; }

    protected:
        virtual ArrayBufferDetachedStateBase* CreateDetachedState(RefCountedBuffer * content, DECLSPEC_GUARD_OVERFLOW uint32 bufferLength) override;
    };
#endif

    // the memory must be allocated via CoTaskMemAlloc.
    class ProjectionArrayBuffer : public ArrayBuffer
    {
    protected:
        DEFINE_VTABLE_CTOR(ProjectionArrayBuffer, ArrayBuffer);
        DEFINE_MARSHAL_OBJECT_TO_SCRIPT_CONTEXT(ProjectionArrayBuffer);

        typedef void __stdcall FreeFn(LPVOID ptr);
        virtual ArrayBufferDetachedStateBase* CreateDetachedState(RefCountedBuffer * content, DECLSPEC_GUARD_OVERFLOW uint32 bufferLength) override
        {
            return HeapNew(ArrayBufferDetachedState<FreeFn>, content, bufferLength, CoTaskMemFree, GetScriptContext()->GetRecycler(), ArrayBufferAllocationType::CoTask);
        }

    public:
        // Create constructor. script engine creates a buffer allocated via CoTaskMemAlloc.
        static ProjectionArrayBuffer* Create(DECLSPEC_GUARD_OVERFLOW uint32 length, DynamicType * type);
        // take over ownership. a CoTaskMemAlloc'ed buffer passed in via projection.
        static ProjectionArrayBuffer* Create(byte* buffer, DECLSPEC_GUARD_OVERFLOW uint32 length, DynamicType * type);
        static ProjectionArrayBuffer* Create(RefCountedBuffer* buffer, DECLSPEC_GUARD_OVERFLOW uint32 length, DynamicType * type);

        virtual ArrayBufferContentForDelayedFreeBase* CopyBufferContentForDelayedFree(RefCountedBuffer * content, DECLSPEC_GUARD_OVERFLOW uint32 bufferLength) override;

        virtual void Dispose(bool isShutdown) override;
        virtual void Finalize(bool isShutdown) override;
    private:
        ProjectionArrayBuffer(uint32 length, DynamicType * type);
        ProjectionArrayBuffer(byte* buffer, uint32 length, DynamicType * type);
        ProjectionArrayBuffer(RefCountedBuffer* buffer, uint32 length, DynamicType * type);
    };

    // non-owning ArrayBuffer used for wrapping external data
    class ExternalArrayBuffer : public ArrayBuffer
    {
    protected:
        DEFINE_VTABLE_CTOR(ExternalArrayBuffer, ArrayBuffer);
        DEFINE_MARSHAL_OBJECT_TO_SCRIPT_CONTEXT(ExternalArrayBuffer);

    public:
        ExternalArrayBuffer(byte *buffer, DECLSPEC_GUARD_OVERFLOW uint32 length, DynamicType *type);
        ExternalArrayBuffer(RefCountedBuffer *buffer, DECLSPEC_GUARD_OVERFLOW uint32 length, DynamicType *type);
        static ExternalArrayBuffer* Create(RefCountedBuffer* buffer, DECLSPEC_GUARD_OVERFLOW uint32 length, DynamicType * type);
    protected:
        virtual ArrayBufferDetachedStateBase* CreateDetachedState(RefCountedBuffer* buffer, DECLSPEC_GUARD_OVERFLOW uint32 bufferLength) override;
        virtual void ReportExternalMemoryFree() override;

#if ENABLE_TTD
    public:
        virtual TTD::NSSnapObjects::SnapObjectType GetSnapTag_TTD() const override;
        virtual void ExtractSnapObjectDataInto(TTD::NSSnapObjects::SnapObject* objData, TTD::SlabAllocator& alloc) override;
#endif
    };

    class ExternalArrayBufferDetachedState : public ArrayBufferDetachedStateBase
    {
    public:
        ExternalArrayBufferDetachedState(RefCountedBuffer* buffer, uint32 bufferLength);
        virtual void ClearSelfOnly() override;
        virtual void DiscardState() override;
        virtual void Discard() override;
        virtual ArrayBuffer* Create(JavascriptLibrary* library);
    };
}<|MERGE_RESOLUTION|>--- conflicted
+++ resolved
@@ -206,11 +206,6 @@
         RefCountedBuffer *GetBufferContent() { return bufferContent;  }
         static int GetBufferContentsOffset() { return offsetof(ArrayBuffer, bufferContent); }
         static int GetByteLengthOffset() { return offsetof(ArrayBuffer, bufferLength); }
-<<<<<<< HEAD
-        static int GetBufferOffset() { return offsetof(ArrayBuffer, buffer); }
-=======
-
->>>>>>> f1a2cdc7
         virtual void AddParent(ArrayBufferParent* parent) override;
 
 		void Detach();
