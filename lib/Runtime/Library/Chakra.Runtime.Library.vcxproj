<?xml version="1.0" encoding="utf-8"?>
<Project DefaultTargets="Build" ToolsVersion="12.0" xmlns="http://schemas.microsoft.com/developer/msbuild/2003">
  <Import Condition="'$(ChakraBuildPathImported)'!='true'" Project="$(SolutionDir)Chakra.Build.Paths.props" />
  <Import Project="$(BuildConfigPropsPath)Chakra.Build.ProjectConfiguration.props" />
  <PropertyGroup Label="Globals">
    <TargetName>Chakra.Runtime.Library</TargetName>
    <ProjectGuid>{706083F7-6AA4-4558-A153-6352EF9110F7}</ProjectGuid>
    <RootNamespace>JS</RootNamespace>
    <Keyword>Win32Proj</Keyword>
  </PropertyGroup>
  <PropertyGroup Label="Configuration">
    <ConfigurationType>StaticLibrary</ConfigurationType>
  </PropertyGroup>
  <Import Project="$(BuildConfigPropsPath)Chakra.Build.Default.props" />
  <Import Project="$(VCTargetsPath)\Microsoft.Cpp.Default.props" />
  <Import Project="$(VCTargetsPath)\Microsoft.Cpp.props" />
  <ImportGroup Label="ExtensionSettings">
    <Import Project="$(VCTargetsPath)\BuildCustomizations\masm.props" />
    <Import Project="$(BuildConfig_ARMASM_Path)armasm.props" />
  </ImportGroup>
  <Import Project="$(BuildConfigPropsPath)Chakra.Build.props" />
  <PropertyGroup>
    <_ProjectFileVersion>10.0.30319.1</_ProjectFileVersion>
  </PropertyGroup>
  <ItemDefinitionGroup>
    <ClCompile>
      <AdditionalIncludeDirectories>
        $(MSBuildThisFileDirectory)..;
        $(MSBuildThisFileDirectory)..\..\Backend;
        $(MSBuildThisFileDirectory)..\..\Common;
        $(MSBuildThisFileDirectory)..\..\Parser;
        $(MSBuildThisFileDirectory)..\..\WasmReader;
        $(MSBuildThisFileDirectory)..\..\wabt\chakra;
        $(MSBuildThisFileDirectory)..\..\Runtime\ByteCode;
        $(MSBuildThisFileDirectory)..\..\JITClient;
        $(ChakraJITIDLIntDir);
        $(MSBuildThisFileDirectory)..\Math;
        $(ChakraManifestsIncludeDirectory);
        $(ManifestsInboxIncludeDirectory);
        %(AdditionalIncludeDirectories)
      </AdditionalIncludeDirectories>
      <PrecompiledHeader>Use</PrecompiledHeader>
      <PrecompiledHeaderFile>RuntimeLibraryPch.h</PrecompiledHeaderFile>
      <AdditionalOptions>/bigobj %(AdditionalOptions)</AdditionalOptions>
    </ClCompile>
  </ItemDefinitionGroup>
  <ItemGroup>
    <ClCompile Include="$(MSBuildThisFileDirectory)ArrayBuffer.cpp" />
    <ClCompile Include="$(MSBuildThisFileDirectory)DelayFreeArrayBufferHelper.cpp" />
    <ClCompile Include="$(MSBuildThisFileDirectory)BoundFunction.cpp" />
    <ClCompile Include="$(MSBuildThisFileDirectory)BufferStringBuilder.cpp" />
    <ClCompile Include="$(MSBuildThisFileDirectory)CommonExternalApiImpl.cpp" />
    <ClCompile Include="$(MSBuildThisFileDirectory)CompoundString.cpp" />
    <ClCompile Include="$(MSBuildThisFileDirectory)DataView.cpp" />
    <ClCompile Include="$(MSBuildThisFileDirectory)EngineInterfaceObject.cpp" />
    <ClCompile Include="$(MSBuildThisFileDirectory)JavascriptArrayIterator.cpp" />
    <ClCompile Include="$(MSBuildThisFileDirectory)JavascriptBuiltInFunctions.cpp" />
    <ClCompile Include="$(MSBuildThisFileDirectory)JavascriptExternalFunction.cpp" />
    <ClCompile Include="$(MSBuildThisFileDirectory)JavascriptGenerator.cpp" />
    <ClCompile Include="$(MSBuildThisFileDirectory)JavascriptGeneratorFunction.cpp" />
    <ClCompile Include="$(MSBuildThisFileDirectory)JavascriptIterator.cpp" />
    <ClCompile Include="$(MSBuildThisFileDirectory)JavascriptMap.cpp" />
    <ClCompile Include="$(MSBuildThisFileDirectory)JavascriptMapIterator.cpp" />
    <ClCompile Include="$(MSBuildThisFileDirectory)JavascriptPromise.cpp" />
    <ClCompile Include="$(MSBuildThisFileDirectory)JavascriptProxy.cpp" />
    <ClCompile Include="$(MSBuildThisFileDirectory)JavascriptReflect.cpp" />
    <ClCompile Include="$(MSBuildThisFileDirectory)JavascriptRegExpEnumerator.cpp" />
    <ClCompile Include="$(MSBuildThisFileDirectory)JavascriptSet.cpp" />
    <ClCompile Include="$(MSBuildThisFileDirectory)JavascriptSetIterator.cpp" />
    <ClCompile Include="$(MSBuildThisFileDirectory)JavascriptStringIterator.cpp" />
    <ClCompile Include="$(MSBuildThisFileDirectory)JavascriptSymbol.cpp" />
    <ClCompile Include="$(MSBuildThisFileDirectory)JavascriptSymbolObject.cpp" />
    <ClCompile Include="$(MSBuildThisFileDirectory)JavascriptWeakMap.cpp" />
    <ClCompile Include="$(MSBuildThisFileDirectory)JavascriptWeakSet.cpp" />
    <ClCompile Include="$(MSBuildThisFileDirectory)JavascriptTypedNumber.cpp" />
    <ClCompile Include="$(MSBuildThisFileDirectory)JSONParser.cpp" />
    <ClCompile Include="$(MSBuildThisFileDirectory)JSONScanner.cpp" />
    <ClCompile Include="$(MSBuildThisFileDirectory)ProfileString.cpp" />
    <ClCompile Include="$(MSBuildThisFileDirectory)RootObjectBase.cpp" />
    <ClCompile Include="$(MSBuildThisFileDirectory)RuntimeFunction.cpp" />
    <ClCompile Include="$(MSBuildThisFileDirectory)ScriptFunction.cpp" />
    <ClCompile Include="$(MSBuildThisFileDirectory)SingleCharString.cpp" />
    <ClCompile Include="$(MSBuildThisFileDirectory)StackScriptFunction.cpp" />
    <ClCompile Include="$(MSBuildThisFileDirectory)StringCopyInfo.cpp" />
    <ClCompile Include="$(MSBuildThisFileDirectory)ThrowErrorObject.cpp" />
    <ClCompile Include="$(MSBuildThisFileDirectory)TypedArray.cpp" />
    <ClCompile Include="$(MSBuildThisFileDirectory)TypedArrayIndexEnumerator.cpp" />
    <ClCompile Include="$(MSBuildThisFileDirectory)ArgumentsObject.cpp" />
    <ClCompile Include="$(MSBuildThisFileDirectory)ArgumentsObjectEnumerator.cpp" />
    <ClCompile Include="$(MSBuildThisFileDirectory)ConcatString.cpp" />
    <ClCompile Include="$(MSBuildThisFileDirectory)DateImplementation.cpp" />
    <ClCompile Include="$(MSBuildThisFileDirectory)ForInObjectEnumerator.cpp" />
    <ClCompile Include="$(MSBuildThisFileDirectory)GlobalObject.cpp" />
    <ClCompile Include="$(MSBuildThisFileDirectory)ES5Array.cpp" />
    <ClCompile Include="$(MSBuildThisFileDirectory)ES5ArrayIndexEnumerator.cpp" />
    <ClCompile Include="$(MSBuildThisFileDirectory)JavascriptArray.cpp" />
    <ClCompile Include="$(MSBuildThisFileDirectory)JavascriptArrayIndexEnumeratorBase.cpp" />
    <ClCompile Include="$(MSBuildThisFileDirectory)JavascriptArrayIndexEnumerator.cpp" />
    <ClCompile Include="$(MSBuildThisFileDirectory)JavascriptArrayIndexSnapshotEnumerator.cpp" />
    <ClCompile Include="$(MSBuildThisFileDirectory)JavascriptBoolean.cpp" />
    <ClCompile Include="$(MSBuildThisFileDirectory)JavascriptBooleanObject.cpp" />
    <ClCompile Include="$(MSBuildThisFileDirectory)JavascriptDate.cpp" />
    <ClCompile Include="$(MSBuildThisFileDirectory)JavascriptError.cpp" />
    <ClCompile Include="$(MSBuildThisFileDirectory)JavascriptFunction.cpp" />
    <ClCompile Include="$(MSBuildThisFileDirectory)JavascriptLibrary.cpp" />
    <ClCompile Include="$(MSBuildThisFileDirectory)JavascriptNumber.cpp" />
    <ClCompile Include="$(MSBuildThisFileDirectory)JavascriptNumberObject.cpp" />
    <ClCompile Include="$(MSBuildThisFileDirectory)JavascriptObject.cpp" />
    <ClCompile Include="$(MSBuildThisFileDirectory)JavascriptRegExpConstructor.cpp" />
    <ClCompile Include="$(MSBuildThisFileDirectory)JavascriptRegularExpression.cpp" />
    <ClCompile Include="$(MSBuildThisFileDirectory)JavascriptRegularExpressionResult.cpp" />
    <ClCompile Include="$(MSBuildThisFileDirectory)JavascriptString.cpp" />
    <ClCompile Include="$(MSBuildThisFileDirectory)JavascriptStringEnumerator.cpp" />
    <ClCompile Include="$(MSBuildThisFileDirectory)JavascriptVariantDate.cpp" />
    <ClCompile Include="$(MSBuildThisFileDirectory)JSONStack.cpp" />
    <ClCompile Include="$(MSBuildThisFileDirectory)JSON.cpp" />
    <ClCompile Include="$(MSBuildThisFileDirectory)LiteralString.cpp" />
    <ClCompile Include="$(MSBuildThisFileDirectory)JavascriptStringObject.cpp" />
    <ClCompile Include="$(MSBuildThisFileDirectory)MathLibrary.cpp" />
    <ClCompile Include="$(MSBuildThisFileDirectory)ModuleRoot.cpp" />
    <ClCompile Include="$(MSBuildThisFileDirectory)ObjectPrototypeObject.cpp" />
    <ClCompile Include="$(MSBuildThisFileDirectory)PropertyString.cpp" />
    <ClCompile Include="$(MSBuildThisFileDirectory)RegexHelper.cpp" />
    <ClCompile Include="$(MSBuildThisFileDirectory)SparseArraySegment.cpp" />
    <ClCompile Include="$(MSBuildThisFileDirectory)RuntimeLibraryPch.cpp">
      <PrecompiledHeader>Create</PrecompiledHeader>
    </ClCompile>
    <ClCompile Include="$(MSBuildThisFileDirectory)SubString.cpp" />
    <ClCompile Include="$(MSBuildThisFileDirectory)UriHelper.cpp" />
    <ClCompile Include="$(MSBuildThisFileDirectory)ExternalLibraryBase.cpp" />
    <ClCompile Include="$(MSBuildThisFileDirectory)IntlEngineInterfaceExtensionObject.cpp" />
    <ClCompile Include="$(MSBuildThisFileDirectory)JsBuiltInEngineInterfaceExtensionObject.cpp" />
    <ClCompile Include="$(MSBuildThisFileDirectory)WasmLibrary.cpp" />
    <ClCompile Include="$(MSBuildThisFileDirectory)JavascriptListIterator.cpp" />
    <ClCompile Include="$(MSBuildThisFileDirectory)AtomicsObject.cpp" />
    <ClCompile Include="$(MSBuildThisFileDirectory)SharedArrayBuffer.cpp" />
    <ClCompile Include="$(MSBuildThisFileDirectory)WebAssembly.cpp" />
    <ClCompile Include="$(MSBuildThisFileDirectory)WebAssemblyInstance.cpp" />
    <ClCompile Include="$(MSBuildThisFileDirectory)WebAssemblyMemory.cpp" />
    <ClCompile Include="$(MSBuildThisFileDirectory)WebAssemblyModule.cpp" />
    <ClCompile Include="$(MSBuildThisFileDirectory)WebAssemblyTable.cpp" />
    <ClCompile Include="$(MSBuildThisFileDirectory)WebAssemblyEnvironment.cpp" />
    <ClCompile Include="$(MSBuildThisFileDirectory)WabtInterface.cpp" />
    <ClCompile Include="$(MSBuildThisFileDirectory)CustomExternalIterator.cpp" />
    <ClCompile Include="$(MSBuildThisFileDirectory)JavascriptExceptionMetadata.cpp" />
    <ClCompile Include="$(MSBuildThisFileDirectory)VerifyMarkFalseReference.cpp" />
    <ClCompile Include="$(MSBuildThisFileDirectory)AtomicsOperations.cpp" />
    <ClCompile Include="$(MSBuildThisFileDirectory)JSONStringBuilder.cpp" />
    <ClCompile Include="$(MSBuildThisFileDirectory)JSONStringifier.cpp" />
    <ClCompile Include="$(MSBuildThisFileDirectory)LazyJSONString.cpp" />
    <ClCompile Include="$(MSBuildThisFileDirectory)PropertyRecordUsageCache.cpp" />
<<<<<<< HEAD
    <ClCompile Include="$(MSBuildThisFileDirectory)CustomExternalWrapperObject.cpp" />
=======
    <ClCompile Include="$(MSBuildThisFileDirectory)JavascriptBigInt.cpp" />
    <ClCompile Include="$(MSBuildThisFileDirectory)JavascriptBigIntObject.cpp" />
>>>>>>> f1a2cdc7
  </ItemGroup>
  <ItemGroup>
    <ClInclude Include="..\DetachedStateBase.h" />
    <ClInclude Include="..\InternalPropertyList.h" />
    <ClInclude Include="..\LibraryFunction.h" />
    <ClInclude Include="..\RuntimeCommon.h" />
    <ClInclude Include="..\SerializableFunctionFields.h" />
    <ClInclude Include="AtomicsObject.h" />
    <ClInclude Include="AtomicsOperations.h" />
<<<<<<< HEAD
    <ClInclude Include="CustomExternalWrapperObject.h" />
=======
    <ClInclude Include="JavascriptBigInt.h" />
    <ClInclude Include="JavascriptBigIntObject.h" />
>>>>>>> f1a2cdc7
    <ClInclude Include="PropertyRecordUsageCache.h" />
    <ClInclude Include="CustomExternalIterator.h" />
    <ClInclude Include="JsBuiltInEngineInterfaceExtensionObject.h" />
    <ClInclude Include="JsBuiltIn\JsBuiltIn.js.bc.32b.h" />
    <ClInclude Include="JsBuiltIn\JsBuiltIn.js.bc.64b.h" />
    <ClInclude Include="JsBuiltIn\JsBuiltIn.js.nojit.bc.32b.h" />
    <ClInclude Include="JsBuiltIn\JsBuiltIn.js.nojit.bc.64b.h" />
    <ClInclude Include="ExternalLibraryBase.h" />
    <ClInclude Include="IntlEngineInterfaceExtensionObject.h" />
    <ClInclude Include="IntlExtensionObjectBuiltIns.h" />
    <ClInclude Include="JavascriptExceptionMetadata.h" />
    <ClInclude Include="JavascriptListIterator.h" />
    <ClInclude Include="JSONStringBuilder.h" />
    <ClInclude Include="JSONStringifier.h" />
    <ClInclude Include="LazyJSONString.h" />
    <ClInclude Include="SharedArrayBuffer.h" />
    <ClInclude Include="DelayFreeArrayBufferHelper.h" />
    <ClInclude Include="ArrayBuffer.h" />
    <ClInclude Include="BoundFunction.h" />
    <ClInclude Include="BufferStringBuilder.h" />
    <ClInclude Include="BuiltInFlags.h" />
    <ClInclude Include="CompoundString.h" />
    <ClInclude Include="DataView.h" />
    <ClInclude Include="DateImplementationData.h" />
    <ClInclude Include="EngineInterfaceObject.h" />
    <ClInclude Include="ES5ArrayIndexStaticEnumerator.h" />
    <ClInclude Include="HostObjectBase.h" />
    <ClInclude Include="InJavascript\Intl.js.bc.32b.h" />
    <ClInclude Include="InJavascript\Intl.js.bc.64b.h" />
    <ClInclude Include="JavascriptArrayIndexEnumeratorBase.h" />
    <ClInclude Include="JavascriptArrayIndexStaticEnumerator.h" />
    <ClInclude Include="JavascriptArrayIterator.h" />
    <ClInclude Include="JavascriptArrayIndexSnapshotEnumerator.h" />
    <ClInclude Include="JavascriptBuiltInFunctionList.h" />
    <ClInclude Include="JavascriptBuiltInFunctions.h" />
    <ClInclude Include="JavascriptExternalFunction.h" />
    <ClInclude Include="JavascriptGenerator.h" />
    <ClInclude Include="JavascriptGeneratorFunction.h" />
    <ClInclude Include="JavascriptIterator.h" />
    <ClInclude Include="JavascriptMap.h" />
    <ClInclude Include="JavascriptMapIterator.h" />
    <ClInclude Include="JavascriptPromise.h" />
    <ClInclude Include="JavascriptProxy.h" />
    <ClInclude Include="JavascriptRegExpEnumerator.h" />
    <ClInclude Include="JavascriptReflect.h" />
    <ClInclude Include="JavascriptSet.h" />
    <ClInclude Include="JavascriptSetIterator.h" />
    <ClInclude Include="JavascriptStringIterator.h" />
    <ClInclude Include="JavascriptStringTagEntries.h" />
    <ClInclude Include="JavascriptSymbol.h" />
    <ClInclude Include="JavascriptSymbolObject.h" />
    <ClInclude Include="JavascriptTypedNumber.h" />
    <ClInclude Include="JavascriptWeakMap.h" />
    <ClInclude Include="JavascriptWeakSet.h" />
    <ClInclude Include="JSONParser.h" />
    <ClInclude Include="JSONScanner.h" />
    <ClInclude Include="MapOrSetDataList.h" />
    <ClInclude Include="ProfileString.h" />
    <ClInclude Include="RootObjectBase.h" />
    <ClInclude Include="RuntimeFunction.h" />
    <ClInclude Include="RuntimeLibraryPch.h" />
    <ClInclude Include="SameValueComparer.h" />
    <ClInclude Include="ScriptFunction.h" />
    <ClInclude Include="SingleCharString.h" />
    <ClInclude Include="StackScriptFunction.h" />
    <ClInclude Include="StringCopyInfo.h" />
    <ClInclude Include="ThrowErrorObject.h" />
    <ClInclude Include="TypedArray.h" />
    <ClInclude Include="TypedArrayIndexEnumerator.h" />
    <ClInclude Include="ArgumentsObject.h" />
    <ClInclude Include="ArgumentsObjectEnumerator.h" />
    <ClInclude Include="ConcatString.h" />
    <ClInclude Include="DateImplementation.h" />
    <ClInclude Include="ForInObjectEnumerator.h" />
    <ClInclude Include="GlobalObject.h" />
    <ClInclude Include="ES5Array.h" />
    <ClInclude Include="ES5ArrayIndexEnumerator.h" />
    <ClInclude Include="JavascriptArray.h" />
    <ClInclude Include="JavascriptArrayIndexEnumerator.h" />
    <ClInclude Include="JavascriptBoolean.h" />
    <ClInclude Include="JavascriptBooleanObject.h" />
    <ClInclude Include="JavascriptDate.h" />
    <ClInclude Include="JavascriptError.h" />
    <ClInclude Include="JavascriptFunction.h" />
    <ClInclude Include="JavascriptLibrary.h" />
    <ClInclude Include="StringCache.h" />
    <ClInclude Include="StringCacheList.h" />
    <ClInclude Include="JavascriptLibraryBase.h" />
    <ClInclude Include="JavascriptNumber.h" />
    <ClInclude Include="JavascriptNumberObject.h" />
    <ClInclude Include="JavascriptObject.h" />
    <ClInclude Include="JavascriptRegExpConstructor.h" />
    <ClInclude Include="JavascriptRegularExpression.h" />
    <ClInclude Include="JavascriptRegularExpressionResult.h" />
    <ClInclude Include="JavascriptString.h" />
    <ClInclude Include="JavascriptStringEnumerator.h" />
    <ClInclude Include="JavascriptStringObject.h" />
    <ClInclude Include="JavascriptVariantDate.h" />
    <ClInclude Include="JSONStack.h" />
    <ClInclude Include="JSON.h" />
    <ClInclude Include="LiteralString.h" />
    <ClInclude Include="MathLibrary.h" />
    <ClInclude Include="ModuleRoot.h" />
    <ClInclude Include="ObjectPrototypeObject.h" />
    <ClInclude Include="PropertyString.h" />
    <ClInclude Include="RegexHelper.h" />
    <ClInclude Include="..\Runtime.h" />
    <ClInclude Include="SparseArraySegment.h" />
    <ClInclude Include="SubString.h" />
    <ClInclude Include="UriHelper.h" />
    <ClInclude Include="WabtInterface.h" />
    <ClInclude Include="WasmLibrary.h" />
    <ClInclude Include="WebAssembly.h" />
    <ClInclude Include="WebAssemblyEnvironment.h" />
    <ClInclude Include="WebAssemblyInstance.h" />
    <ClInclude Include="WebAssemblyMemory.h" />
    <ClInclude Include="WebAssemblyModule.h" />
    <ClInclude Include="WebAssemblyTable.h" />
  </ItemGroup>
  <ItemGroup>
    <MASM Include="$(MSBuildThisFileDirectory)amd64\JavascriptFunctionA.asm">
      <PreprocessorDefinitions Condition="'$(BuildJIT)'!='false'">%(PreprocessorDefinitions);_ENABLE_DYNAMIC_THUNKS=1</PreprocessorDefinitions>
      <ExcludedFromBuild Condition="'$(Platform)'!='x64'">true</ExcludedFromBuild>
    </MASM>
    <ARMASM Include="$(MSBuildThisFileDirectory)arm\arm_DeferredDeserializeThunk.asm">
      <ExcludedFromBuild Condition="'$(Platform)'!='ARM'">true</ExcludedFromBuild>
    </ARMASM>
    <ARMASM Include="$(MSBuildThisFileDirectory)arm\arm_CallFunction.asm">
      <ExcludedFromBuild Condition="'$(Platform)'!='ARM'">true</ExcludedFromBuild>
    </ARMASM>
    <ARMASM Include="$(MSBuildThisFileDirectory)arm\arm_DeferredParsingThunk.asm">
      <ExcludedFromBuild Condition="'$(Platform)'!='ARM'">true</ExcludedFromBuild>
    </ARMASM>
    <ARMASM Include="$(MSBuildThisFileDirectory)arm64\arm64_DeferredDeserializeThunk.asm">
      <ExcludedFromBuild Condition="'$(Platform)'!='Arm64'">true</ExcludedFromBuild>
    </ARMASM>
    <ARMASM Include="$(MSBuildThisFileDirectory)arm64\arm64_CallFunction.asm">
      <ExcludedFromBuild Condition="'$(Platform)'!='Arm64'">true</ExcludedFromBuild>
    </ARMASM>
    <ARMASM Include="$(MSBuildThisFileDirectory)arm64\arm64_DeferredParsingThunk.asm">
      <ExcludedFromBuild Condition="'$(Platform)'!='Arm64'">true</ExcludedFromBuild>
    </ARMASM>
    <None Include="amd64\JavascriptFunctionA.S">
      <ExcludedFromBuild>true</ExcludedFromBuild>
    </None>
    <None Include="JsBuiltIn\JsBuiltIn.js" />
    <None Include="InJavascript\GenByteCode.cmd" />
    <None Include="InJavascript\Intl.js" />
    <None Include="ConcatString.inl" />
    <None Include="SparseArraySegment.inl" />
    <None Include="JavascriptArray.inl" />
    <None Include="JavascriptLibrary.inl" />
    <None Include="JavascriptNumber.inl" />
    <None Include="JavascriptString.inl" />
  </ItemGroup>
  <ItemGroup>
    <ProjectReference Include="..\..\JITIDL\Chakra.JITIDL.vcxproj">
      <Project>{0db5ecbc-9385-4a65-be2c-4ef7c65cb719}</Project>
    </ProjectReference>
    <ProjectReference Condition="'$(BuildWabt)'=='true'" Include="..\..\wabt\wabt.vcxproj">
      <Project>{f48b3491-81df-4f49-b35f-3308cbe6a379}</Project>
    </ProjectReference>
  </ItemGroup>
  <Import Project="$(BuildConfigPropsPath)Chakra.Build.targets" Condition="exists('$(BuildConfigPropsPath)Chakra.Build.targets')" />
  <Import Project="$(VCTargetsPath)\Microsoft.Cpp.targets" />
  <ImportGroup Label="ExtensionTargets">
    <Import Project="$(VCTargetsPath)\BuildCustomizations\masm.targets" />
    <Import Project="$(BuildConfig_ARMASM_Path)armasm.targets" />
  </ImportGroup>
</Project><|MERGE_RESOLUTION|>--- conflicted
+++ resolved
@@ -149,12 +149,9 @@
     <ClCompile Include="$(MSBuildThisFileDirectory)JSONStringifier.cpp" />
     <ClCompile Include="$(MSBuildThisFileDirectory)LazyJSONString.cpp" />
     <ClCompile Include="$(MSBuildThisFileDirectory)PropertyRecordUsageCache.cpp" />
-<<<<<<< HEAD
     <ClCompile Include="$(MSBuildThisFileDirectory)CustomExternalWrapperObject.cpp" />
-=======
     <ClCompile Include="$(MSBuildThisFileDirectory)JavascriptBigInt.cpp" />
     <ClCompile Include="$(MSBuildThisFileDirectory)JavascriptBigIntObject.cpp" />
->>>>>>> f1a2cdc7
   </ItemGroup>
   <ItemGroup>
     <ClInclude Include="..\DetachedStateBase.h" />
@@ -164,12 +161,9 @@
     <ClInclude Include="..\SerializableFunctionFields.h" />
     <ClInclude Include="AtomicsObject.h" />
     <ClInclude Include="AtomicsOperations.h" />
-<<<<<<< HEAD
     <ClInclude Include="CustomExternalWrapperObject.h" />
-=======
     <ClInclude Include="JavascriptBigInt.h" />
     <ClInclude Include="JavascriptBigIntObject.h" />
->>>>>>> f1a2cdc7
     <ClInclude Include="PropertyRecordUsageCache.h" />
     <ClInclude Include="CustomExternalIterator.h" />
     <ClInclude Include="JsBuiltInEngineInterfaceExtensionObject.h" />
