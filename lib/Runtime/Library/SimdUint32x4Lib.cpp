--- conflicted
+++ resolved
@@ -893,9 +893,6 @@
         AssertMsg(args.Info.Count > 0, "Should always have implicit 'this'");
         Assert(!(callInfo.Flags & CallFlags_New));
 
-<<<<<<< HEAD
-        return SIMDUtils::SIMD128TypedArrayLoad<JavascriptSIMDUint32x4>(args[1], args[2], 4 * INT32_SIZE, scriptContext);
-=======
         Var tarray;
         Var index;
         if (args.Info.Count > 1)
@@ -915,8 +912,7 @@
             index = scriptContext->GetLibrary()->GetUndefined();
         }
 
-        return SIMD128TypedArrayLoad<JavascriptSIMDUint32x4>(tarray, index, 4 * INT32_SIZE, scriptContext);
->>>>>>> f7343331
+        return SIMDUtils::SIMD128TypedArrayLoad<JavascriptSIMDUint32x4>(tarray, index, 4 * INT32_SIZE, scriptContext);
     }
 
     Var SIMDUint32x4Lib::EntryLoad1(RecyclableObject* function, CallInfo callInfo, ...)
@@ -929,9 +925,6 @@
         AssertMsg(args.Info.Count > 0, "Should always have implicit 'this'");
         Assert(!(callInfo.Flags & CallFlags_New));
 
-<<<<<<< HEAD
-        return SIMDUtils::SIMD128TypedArrayLoad<JavascriptSIMDUint32x4>(args[1], args[2], 1 * INT32_SIZE, scriptContext);
-=======
         Var tarray;
         Var index;
         if (args.Info.Count > 1)
@@ -951,8 +944,7 @@
             index = scriptContext->GetLibrary()->GetUndefined();
         }
 
-        return SIMD128TypedArrayLoad<JavascriptSIMDUint32x4>(tarray, index, 1 * INT32_SIZE, scriptContext);
->>>>>>> f7343331
+        return SIMDUtils::SIMD128TypedArrayLoad<JavascriptSIMDUint32x4>(tarray, index, 1 * INT32_SIZE, scriptContext);
     }
 
     Var SIMDUint32x4Lib::EntryLoad2(RecyclableObject* function, CallInfo callInfo, ...)
@@ -965,9 +957,6 @@
         AssertMsg(args.Info.Count > 0, "Should always have implicit 'this'");
         Assert(!(callInfo.Flags & CallFlags_New));
 
-<<<<<<< HEAD
-        return SIMDUtils::SIMD128TypedArrayLoad<JavascriptSIMDUint32x4>(args[1], args[2], 2 * INT32_SIZE, scriptContext);
-=======
         Var tarray;
         Var index;
         if (args.Info.Count > 1)
@@ -987,8 +976,7 @@
             index = scriptContext->GetLibrary()->GetUndefined();
         }
 
-        return SIMD128TypedArrayLoad<JavascriptSIMDUint32x4>(tarray, index, 2 * INT32_SIZE, scriptContext);
->>>>>>> f7343331
+        return SIMDUtils::SIMD128TypedArrayLoad<JavascriptSIMDUint32x4>(tarray, index, 2 * INT32_SIZE, scriptContext);
     }
 
     Var SIMDUint32x4Lib::EntryLoad3(RecyclableObject* function, CallInfo callInfo, ...)
@@ -1001,9 +989,6 @@
         AssertMsg(args.Info.Count > 0, "Should always have implicit 'this'");
         Assert(!(callInfo.Flags & CallFlags_New));
 
-<<<<<<< HEAD
-        return SIMDUtils::SIMD128TypedArrayLoad<JavascriptSIMDUint32x4>(args[1], args[2], 3 * INT32_SIZE, scriptContext);
-=======
         Var tarray;
         Var index;
         if (args.Info.Count > 1)
@@ -1023,8 +1008,7 @@
             index = scriptContext->GetLibrary()->GetUndefined();
         }
 
-        return SIMD128TypedArrayLoad<JavascriptSIMDUint32x4>(tarray, index, 3 * INT32_SIZE, scriptContext);
->>>>>>> f7343331
+        return SIMDUtils::SIMD128TypedArrayLoad<JavascriptSIMDUint32x4>(tarray, index, 3 * INT32_SIZE, scriptContext);
     }
 
     Var SIMDUint32x4Lib::EntryStore(RecyclableObject* function, CallInfo callInfo, ...)
