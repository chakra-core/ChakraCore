--- conflicted
+++ resolved
@@ -557,8 +557,7 @@
 
     BOOL JavascriptError::GetDiagValueString(StringBuilder<ArenaAllocator>* stringBuilder, ScriptContext* requestContext)
     {
-<<<<<<< HEAD
-        wchar_t const *pszMessage = nullptr;
+        char16 const *pszMessage = nullptr;
 
         if (!this->GetScriptContext()->GetThreadContext()->IsScriptActive())
         {
@@ -568,10 +567,6 @@
         {
             GetRuntimeError(this, &pszMessage);
         }
-=======
-        char16 const *pszMessage = nullptr;
-        GetRuntimeErrorWithScriptEnter(this, &pszMessage);
->>>>>>> 14d388ac
 
         if (pszMessage)
         {
