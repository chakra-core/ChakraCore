//-------------------------------------------------------------------------------------------------------
// Copyright (C) Microsoft. All rights reserved.
// Licensed under the MIT license. See LICENSE.txt file in the project root for full license information.
//-------------------------------------------------------------------------------------------------------
#include "RuntimeLibraryPch.h"
#include "errstr.h"
#include "Library/JavascriptErrorDebug.h"

#ifdef ERROR_TRACE
#define TRACE_ERROR(...) { Trace(__VA_ARGS__); }
#else
#define TRACE_ERROR(...)
#endif

namespace Js
{
    DWORD JavascriptError::GetAdjustedResourceStringHr(DWORD hr, bool isFormatString)
    {
        AssertMsg(FACILITY_CONTROL == HRESULT_FACILITY(hr) || FACILITY_JSCRIPT == HRESULT_FACILITY(hr), "Chakra hr are either FACILITY_CONTROL (for private HRs) or FACILITY_JSCRIPT (for public HRs)");
        WORD scodeIncr = isFormatString ? RTERROR_STRINGFORMAT_OFFSET : 0; // default for FACILITY_CONTROL == HRESULT_FACILITY(hr)
        if (FACILITY_JSCRIPT == HRESULT_FACILITY(hr))
        {
            scodeIncr += RTERROR_PUBLIC_RESOURCEOFFSET;
        }

        hr += scodeIncr;

        return hr;
    }

    bool JavascriptError::Is(Var aValue)
    {
        AssertMsg(aValue != NULL, "Error is NULL - did it come from an out of memory exception?");
        return JavascriptOperators::GetTypeId(aValue) == TypeIds_Error;
    }

    bool JavascriptError::IsRemoteError(Var aValue)
    {
        // IJscriptInfo is not remotable (we don't register the proxy),
        // so we can't query for actual remote object
        return JavascriptOperators::GetTypeId(aValue) == TypeIds_HostDispatch;
    }

    bool JavascriptError::HasDebugInfo()
    {
        return false;
    }

    void JavascriptError::SetNotEnumerable(PropertyId propertyId)
    {
        // Not all the properties of Error objects (like description, stack, number etc.) are in the spec.
        // Other browsers have all the properties as not-enumerable.
        SetEnumerable(propertyId, false);
    }

    Var JavascriptError::NewInstance(RecyclableObject* function, JavascriptError* pError, CallInfo callInfo, Var newTarget, Var message)
    {
        ScriptContext* scriptContext = function->GetScriptContext();

        bool isCtorSuperCall = (callInfo.Flags & CallFlags_New) && newTarget != nullptr && !JavascriptOperators::IsUndefined(newTarget);
        JavascriptString* messageString = nullptr;

        if (JavascriptOperators::GetTypeId(message) != TypeIds_Undefined)
        {
            messageString = JavascriptConversion::ToString(message, scriptContext);
        }

        if (messageString)
        {
            JavascriptOperators::SetProperty(pError, pError, PropertyIds::message, messageString, scriptContext);
            pError->SetNotEnumerable(PropertyIds::message);
        }

        JavascriptExceptionContext exceptionContext;
        JavascriptExceptionOperators::WalkStackForExceptionContext(*scriptContext, exceptionContext, pError,
            JavascriptExceptionOperators::StackCrawlLimitOnThrow(pError, *scriptContext), /*returnAddress=*/ nullptr, /*isThrownException=*/ false, /*resetSatck=*/ false);
        JavascriptExceptionOperators::AddStackTraceToObject(pError, exceptionContext.GetStackTrace(), *scriptContext, /*isThrownException=*/ false, /*resetSatck=*/ false);

        return isCtorSuperCall ?
            JavascriptOperators::OrdinaryCreateFromConstructor(RecyclableObject::FromVar(newTarget), pError, nullptr, scriptContext) :
            pError;
    }

    Var JavascriptError::NewErrorInstance(RecyclableObject* function, CallInfo callInfo, ...)
    {
        PROBE_STACK(function->GetScriptContext(), Js::Constants::MinStackDefault);
        ARGUMENTS(args, callInfo);

        ScriptContext* scriptContext = function->GetScriptContext();
        JavascriptError* pError = scriptContext->GetLibrary()->CreateError();

        // Process the arguments for IE specific behaviors for numbers and description

        JavascriptString* descriptionString = nullptr;
        Var message;
        bool hasNumber = false;
        double number = 0;
        if (args.Info.Count >= 3)
        {
            hasNumber = true;
            number = JavascriptConversion::ToNumber(args[1], scriptContext);
            message = args[2];

            descriptionString = JavascriptConversion::ToString(message, scriptContext);
        }
        else if (args.Info.Count == 2)
        {
            message = args[1];
            descriptionString = JavascriptConversion::ToString(message, scriptContext);
        }
        else
        {
            hasNumber = true;
            message = scriptContext->GetLibrary()->GetUndefined();
            descriptionString = scriptContext->GetLibrary()->GetEmptyString();
        }

        Assert(descriptionString != nullptr);
        if (hasNumber)
        {
            JavascriptOperators::InitProperty(pError, PropertyIds::number, JavascriptNumber::ToVarNoCheck(number, scriptContext));
            pError->SetNotEnumerable(PropertyIds::number);
        }
        JavascriptOperators::SetProperty(pError, pError, PropertyIds::description, descriptionString, scriptContext);
        pError->SetNotEnumerable(PropertyIds::description);

        Var newTarget = callInfo.Flags & CallFlags_NewTarget ? args.Values[args.Info.Count] : args[0];
        return JavascriptError::NewInstance(function, pError, callInfo, newTarget, message);
    }

    Var JavascriptError::NewEvalErrorInstance(RecyclableObject* function, CallInfo callInfo, ...)
    {
        PROBE_STACK(function->GetScriptContext(), Js::Constants::MinStackDefault);
        ARGUMENTS(args, callInfo);

        ScriptContext* scriptContext = function->GetScriptContext();
        JavascriptError* pError = scriptContext->GetLibrary()->CreateEvalError();

        Var newTarget = callInfo.Flags & CallFlags_NewTarget ? args.Values[args.Info.Count] : args[0];
        Var message = args.Info.Count > 1 ? args[1] : scriptContext->GetLibrary()->GetUndefined();
        return JavascriptError::NewInstance(function, pError, callInfo, newTarget, message);
    }

    Var JavascriptError::NewRangeErrorInstance(RecyclableObject* function, CallInfo callInfo, ...)
    {
        PROBE_STACK(function->GetScriptContext(), Js::Constants::MinStackDefault);
        ARGUMENTS(args, callInfo);

        ScriptContext* scriptContext = function->GetScriptContext();
        JavascriptError* pError = scriptContext->GetLibrary()->CreateRangeError();

        Var newTarget = callInfo.Flags & CallFlags_NewTarget ? args.Values[args.Info.Count] : args[0];
        Var message = args.Info.Count > 1 ? args[1] : scriptContext->GetLibrary()->GetUndefined();
        return JavascriptError::NewInstance(function, pError, callInfo, newTarget, message);
    }

    Var JavascriptError::NewReferenceErrorInstance(RecyclableObject* function, CallInfo callInfo, ...)
    {
        PROBE_STACK(function->GetScriptContext(), Js::Constants::MinStackDefault);
        ARGUMENTS(args, callInfo);

        ScriptContext* scriptContext = function->GetScriptContext();
        JavascriptError* pError = scriptContext->GetLibrary()->CreateReferenceError();

        Var newTarget = callInfo.Flags & CallFlags_NewTarget ? args.Values[args.Info.Count] : args[0];
        Var message = args.Info.Count > 1 ? args[1] : scriptContext->GetLibrary()->GetUndefined();
        return JavascriptError::NewInstance(function, pError, callInfo, newTarget, message);
    }

    Var JavascriptError::NewSyntaxErrorInstance(RecyclableObject* function, CallInfo callInfo, ...)
    {
        PROBE_STACK(function->GetScriptContext(), Js::Constants::MinStackDefault);
        ARGUMENTS(args, callInfo);

        ScriptContext* scriptContext = function->GetScriptContext();
        JavascriptError* pError = scriptContext->GetLibrary()->CreateSyntaxError();

        Var newTarget = callInfo.Flags & CallFlags_NewTarget ? args.Values[args.Info.Count] : args[0];
        Var message = args.Info.Count > 1 ? args[1] : scriptContext->GetLibrary()->GetUndefined();
        return JavascriptError::NewInstance(function, pError, callInfo, newTarget, message);
    }

    Var JavascriptError::NewTypeErrorInstance(RecyclableObject* function, CallInfo callInfo, ...)
    {
        PROBE_STACK(function->GetScriptContext(), Js::Constants::MinStackDefault);
        ARGUMENTS(args, callInfo);

        ScriptContext* scriptContext = function->GetScriptContext();
        JavascriptError* pError = scriptContext->GetLibrary()->CreateTypeError();

        Var newTarget = callInfo.Flags & CallFlags_NewTarget ? args.Values[args.Info.Count] : args[0];
        Var message = args.Info.Count > 1 ? args[1] : scriptContext->GetLibrary()->GetUndefined();
        return JavascriptError::NewInstance(function, pError, callInfo, newTarget, message);
    }

    Var JavascriptError::NewURIErrorInstance(RecyclableObject* function, CallInfo callInfo, ...)
    {
        PROBE_STACK(function->GetScriptContext(), Js::Constants::MinStackDefault);
        ARGUMENTS(args, callInfo);

        ScriptContext* scriptContext = function->GetScriptContext();
        JavascriptError* pError = scriptContext->GetLibrary()->CreateURIError();

        Var newTarget = callInfo.Flags & CallFlags_NewTarget ? args.Values[args.Info.Count] : args[0];
        Var message = args.Info.Count > 1 ? args[1] : scriptContext->GetLibrary()->GetUndefined();
        return JavascriptError::NewInstance(function, pError, callInfo, newTarget, message);
    }

#ifdef ENABLE_PROJECTION
    Var JavascriptError::NewWinRTErrorInstance(RecyclableObject* function, CallInfo callInfo, ...)
    {
        PROBE_STACK(function->GetScriptContext(), Js::Constants::MinStackDefault);

        ARGUMENTS(args, callInfo);
        ScriptContext* scriptContext = function->GetScriptContext();
        JavascriptError* pError = scriptContext->GetHostScriptContext()->CreateWinRTError(nullptr, nullptr);

        Var newTarget = callInfo.Flags & CallFlags_NewTarget ? args.Values[args.Info.Count] : args[0];
        Var message = args.Info.Count > 1 ? args[1] : scriptContext->GetLibrary()->GetUndefined();
        return JavascriptError::NewInstance(function, pError, callInfo, newTarget, message);
    }
#endif

    Var JavascriptError::EntryToString(RecyclableObject* function, CallInfo callInfo, ...)
    {
        PROBE_STACK(function->GetScriptContext(), Js::Constants::MinStackDefault);

        ARGUMENTS(args, callInfo);
        ScriptContext* scriptContext = function->GetScriptContext();

        AssertMsg(args.Info.Count > 0, "Should always have implicit 'this'");

        Assert(!(callInfo.Flags & CallFlags_New));

        if (args[0] == 0 || !JavascriptOperators::IsObject(args[0]))
        {
            JavascriptError::ThrowTypeError(scriptContext, JSERR_This_NeedObject, _u("Error.prototype.toString"));
        }

        RecyclableObject * thisError = RecyclableObject::FromVar(args[0]);
        Var value = NULL;
        JavascriptString *outputStr, *message;

        // get error.name
        BOOL hasName = JavascriptOperators::GetProperty(thisError, PropertyIds::name, &value, scriptContext, NULL) &&
            JavascriptOperators::GetTypeId(value) != TypeIds_Undefined;

        if (hasName)
        {
            outputStr = JavascriptConversion::ToString(value, scriptContext);
        }
        else
        {
            outputStr = scriptContext->GetLibrary()->CreateStringFromCppLiteral(_u("Error"));
        }

        // get error.message
        if (JavascriptOperators::GetProperty(thisError, PropertyIds::message, &value, scriptContext, NULL)
            && JavascriptOperators::GetTypeId(value) != TypeIds_Undefined)
        {
            message = JavascriptConversion::ToString(value, scriptContext);
        }
        else
        {
            message = scriptContext->GetLibrary()->GetEmptyString();
        }

        charcount_t nameLen = outputStr->GetLength();
        charcount_t msgLen = message->GetLength();

        if (nameLen > 0 && msgLen > 0)
        {
           outputStr = JavascriptString::Concat(outputStr, scriptContext->GetLibrary()->CreateStringFromCppLiteral(_u(": ")));
           outputStr = JavascriptString::Concat(outputStr, message);
        }
        else if (msgLen > 0)
        {
            outputStr = message;
        }

        return outputStr;
    }

    void __declspec(noreturn) JavascriptError::MapAndThrowError(ScriptContext* scriptContext, HRESULT hr)
    {
        ErrorTypeEnum errorType;
        hr = MapHr(hr, &errorType);

        JavascriptError::MapAndThrowError(scriptContext, hr, errorType, nullptr);
    }

    void __declspec(noreturn) JavascriptError::MapAndThrowError(ScriptContext* scriptContext, HRESULT hr, ErrorTypeEnum errorType, EXCEPINFO* pei, IErrorInfo * perrinfo, RestrictedErrorStrings * proerrstr, bool useErrInfoDescription)
    {
        JavascriptError* pError = MapError(scriptContext, errorType, perrinfo, proerrstr);
        MapAndThrowError(scriptContext, pError, hr, pei, useErrInfoDescription);
    }

    void __declspec(noreturn) JavascriptError::MapAndThrowError(ScriptContext* scriptContext, JavascriptError *pError, long hCode, EXCEPINFO* pei, bool useErrInfoDescription/* = false*/)
    {
        Assert(pError != nullptr);

        PCWSTR varName = (pei ? pei->bstrDescription : nullptr);
        if (useErrInfoDescription)
        {
            JavascriptErrorDebug::SetErrorMessage(pError, hCode, varName, scriptContext);
        }
        else
        {
            JavascriptError::SetErrorMessage(pError, hCode, varName, scriptContext);
        }
        if (pei) FreeExcepInfo(pei);
        JavascriptExceptionOperators::Throw(pError, scriptContext);
    }

#define THROW_ERROR_IMPL(err_method, create_method, get_type_method, err_type) \
    static JavascriptError* create_method(ScriptContext* scriptContext, IErrorInfo* perrinfo, RestrictedErrorStrings * proerrstr) \
    { \
        JavascriptLibrary *library = scriptContext->GetLibrary(); \
        JavascriptError *pError = nullptr; \
        if (perrinfo) \
        { \
            JavascriptErrorDebug *pErrorDebug = RecyclerNewFinalized(library->GetRecycler(), JavascriptErrorDebug, perrinfo, library->get_type_method()); \
            JavascriptError::SetErrorType(pErrorDebug, err_type); \
            if (proerrstr) \
            { \
                pErrorDebug->SetRestrictedErrorStrings(proerrstr); \
            } \
            pError = static_cast<JavascriptError*>(pErrorDebug); \
        } \
        else \
        { \
            pError = library->create_method(); \
        } \
        return pError; \
    } \
    \
    void __declspec(noreturn) JavascriptError::err_method(ScriptContext* scriptContext, long hCode, EXCEPINFO* pei, IErrorInfo* perrinfo, RestrictedErrorStrings * proerrstr, bool useErrInfoDescription) \
    { \
        JavascriptError *pError = create_method(scriptContext, perrinfo, proerrstr); \
        MapAndThrowError(scriptContext, pError, hCode, pei, useErrInfoDescription); \
    } \
    \
    void __declspec(noreturn) JavascriptError::err_method(ScriptContext* scriptContext, long hCode, PCWSTR varName) \
    { \
        JavascriptLibrary *library = scriptContext->GetLibrary(); \
        JavascriptError *pError = library->create_method(); \
        JavascriptError::SetErrorMessage(pError, hCode, varName, scriptContext); \
        JavascriptExceptionOperators::Throw(pError, scriptContext); \
    } \
    \
    void __declspec(noreturn) JavascriptError::err_method(ScriptContext* scriptContext, long hCode, JavascriptString* varName) \
    { \
        JavascriptLibrary *library = scriptContext->GetLibrary(); \
        JavascriptError *pError = library->create_method(); \
        JavascriptError::SetErrorMessage(pError, hCode, varName->GetSz(), scriptContext); \
        JavascriptExceptionOperators::Throw(pError, scriptContext); \
    } \
    \
    void __declspec(noreturn) JavascriptError::err_method##Var(ScriptContext* scriptContext, long hCode, ...) \
    { \
        JavascriptLibrary *library = scriptContext->GetLibrary(); \
        JavascriptError *pError = library->create_method(); \
        va_list argList; \
        va_start(argList, hCode); \
        JavascriptError::SetErrorMessage(pError, hCode, scriptContext, argList); \
        va_end(argList); \
        JavascriptExceptionOperators::Throw(pError, scriptContext); \
    }

    THROW_ERROR_IMPL(ThrowError, CreateError, GetErrorType, kjstError)
    THROW_ERROR_IMPL(ThrowEvalError, CreateEvalError, GetEvalErrorType, kjstEvalError)
    THROW_ERROR_IMPL(ThrowRangeError, CreateRangeError, GetRangeErrorType, kjstRangeError)
    THROW_ERROR_IMPL(ThrowReferenceError, CreateReferenceError, GetReferenceErrorType, kjstReferenceError)
    THROW_ERROR_IMPL(ThrowSyntaxError, CreateSyntaxError, GetSyntaxErrorType, kjstSyntaxError)
    THROW_ERROR_IMPL(ThrowTypeError, CreateTypeError, GetTypeErrorType, kjstTypeError)
    THROW_ERROR_IMPL(ThrowURIError, CreateURIError, GetURIErrorType, kjstURIError)
#undef THROW_ERROR_IMPL

    JavascriptError* JavascriptError::MapError(ScriptContext* scriptContext, ErrorTypeEnum errorType, IErrorInfo * perrinfo /*= nullptr*/, RestrictedErrorStrings * proerrstr /*= nullptr*/)
    {
        switch (errorType)
        {
        case kjstError:
          return CreateError(scriptContext, perrinfo, proerrstr);
        case kjstTypeError:
          return CreateTypeError(scriptContext, perrinfo, proerrstr);
        case kjstRangeError:
          return CreateRangeError(scriptContext, perrinfo, proerrstr);
        case kjstSyntaxError:
          return CreateSyntaxError(scriptContext, perrinfo, proerrstr);
        case kjstReferenceError:
          return CreateReferenceError(scriptContext, perrinfo, proerrstr);
        case kjstURIError:
          return CreateURIError(scriptContext, perrinfo, proerrstr);
#ifdef ENABLE_PROJECTION
        case kjstWinRTError:
          if (scriptContext->GetConfig()->IsWinRTEnabled())
          {
              return scriptContext->GetHostScriptContext()->CreateWinRTError(perrinfo, proerrstr);
          }
          else
          {
              return CreateError(scriptContext, perrinfo, proerrstr);
          }
          break;
#endif
        default:
            AssertMsg(FALSE, "Invalid error type");
            __assume(false);
        };
    }

    void __declspec(noreturn) JavascriptError::ThrowDispatchError(ScriptContext* scriptContext, HRESULT hCode, PCWSTR message)
    {
        JavascriptError *pError = scriptContext->GetLibrary()->CreateError();
        JavascriptError::SetErrorMessageProperties(pError, hCode, message, scriptContext);
        JavascriptExceptionOperators::Throw(pError, scriptContext);
    }

    void JavascriptError::SetErrorMessageProperties(JavascriptError *pError, HRESULT hr, PCWSTR message, ScriptContext* scriptContext)
    {
        JavascriptString * messageString;
        if (message != nullptr)
        {
            // Save the runtime error message to be reported to IE.
            pError->originalRuntimeErrorMessage = message;
            messageString = Js::JavascriptString::NewWithSz(message, scriptContext);
        }
        else
        {
            messageString = scriptContext->GetLibrary()->GetEmptyString();
            // Set an empty string so we will return it as a runtime message with the error code to IE
            pError->originalRuntimeErrorMessage = _u("");
        }

        JavascriptOperators::InitProperty(pError, PropertyIds::message, messageString);
        pError->SetNotEnumerable(PropertyIds::message);

        JavascriptOperators::InitProperty(pError, PropertyIds::description, messageString);
        pError->SetNotEnumerable(PropertyIds::description);

        hr = JavascriptError::GetErrorNumberFromResourceID(hr);
        JavascriptOperators::InitProperty(pError, PropertyIds::number, JavascriptNumber::ToVar(hr, scriptContext));
        pError->SetNotEnumerable(PropertyIds::number);
    }

    void JavascriptError::SetErrorMessage(JavascriptError *pError, HRESULT hr, ScriptContext* scriptContext, va_list argList)
    {
        Assert(FAILED(hr));
        char16 * allocatedString = nullptr;

        if (FACILITY_CONTROL == HRESULT_FACILITY(hr) || FACILITY_JSCRIPT == HRESULT_FACILITY(hr))
        {
            if (argList != nullptr)
            {
                HRESULT hrAdjusted = GetAdjustedResourceStringHr(hr, /* isFormatString */ true);

                BSTR message = BstrGetResourceString(hrAdjusted);
                if (message != nullptr)
                {
                    size_t len = _vscwprintf(message, argList);
                    Assert(len > 0);
                    len = AllocSizeMath::Add(len, 1);
                    allocatedString = RecyclerNewArrayLeaf(scriptContext->GetRecycler(), char16, len);

#pragma prefast(push)
#pragma prefast(disable:26014, "allocatedString allocated size more than msglen")
#pragma prefast(disable:26000, "allocatedString allocated size more than msglen")
                    len = vswprintf_s(allocatedString, len, message, argList);
                    Assert(len > 0);
#pragma prefast(pop)

                    SysFreeString(message);
                }
            }
            if (allocatedString == nullptr)
            {
                HRESULT hrAdjusted = GetAdjustedResourceStringHr(hr, /* isFormatString */ false);

                BSTR message = BstrGetResourceString(hrAdjusted);
                if (message == nullptr)
                {
                    message = BstrGetResourceString(IDS_UNKNOWN_RUNTIME_ERROR);
                }
                if (message != nullptr)
                {
                    uint32 len = SysStringLen(message) +1;
                    allocatedString = RecyclerNewArrayLeaf(scriptContext->GetRecycler(), char16, len);
                    wcscpy_s(allocatedString, len, message);
                    SysFreeString(message);
                }
            }
        }
        JavascriptError::SetErrorMessageProperties(pError, hr, allocatedString, scriptContext);
    }

    void JavascriptError::SetErrorMessage(JavascriptError *pError, HRESULT hr, PCWSTR varName, ScriptContext* scriptContext)
    {
        Assert(FAILED(hr));
        char16 * allocatedString = nullptr;

        if (FACILITY_CONTROL == HRESULT_FACILITY(hr) || FACILITY_JSCRIPT == HRESULT_FACILITY(hr))
        {
            if (varName != nullptr)
            {
                HRESULT hrAdjusted = GetAdjustedResourceStringHr(hr, /* isFormatString */ true);

                BSTR message = BstrGetResourceString(hrAdjusted);
                if (message != nullptr)
                {
                    uint32 msglen = SysStringLen(message);
                    size_t varlen = wcslen(varName);
                    size_t len = AllocSizeMath::Add(msglen, varlen);
                    allocatedString = RecyclerNewArrayLeaf(scriptContext->GetRecycler(), char16, len);
                    size_t outputIndex = 0;
                    for (size_t i = 0; i < msglen; i++)
                    {
                        Assert(outputIndex < len);
                        if (message[i] == _u('%') && i + 1 < msglen && message[i+1] == _u('s'))
                        {
                            Assert(len - outputIndex >= varlen);
                            wcscpy_s(allocatedString + outputIndex, len - outputIndex, varName);
                            outputIndex += varlen;
                            wcscpy_s(allocatedString + outputIndex, len - outputIndex, message + i + 2);
                            outputIndex += (msglen - i);
                            break;
                        }
#pragma prefast(push)
#pragma prefast(disable:26014, "allocatedString allocated size more than msglen")
#pragma prefast(disable:26000, "allocatedString allocated size more than msglen")
                        allocatedString[outputIndex++] = message[i];
#pragma prefast(pop)
                    }
                    SysFreeString(message);
                    if (outputIndex != len)
                    {
                        allocatedString = nullptr;
                    }
                }
            }
            if (allocatedString == nullptr)
            {
                HRESULT hrAdjusted = GetAdjustedResourceStringHr(hr, /* isFormatString */ false);

                BSTR message = BstrGetResourceString(hrAdjusted);
                if (message == nullptr)
                {
                    message = BstrGetResourceString(IDS_UNKNOWN_RUNTIME_ERROR);
                }
                if (message != nullptr)
                {
                    uint32 len = SysStringLen(message) +1;
                    allocatedString = RecyclerNewArrayLeaf(scriptContext->GetRecycler(), char16, len);
                    wcscpy_s(allocatedString, len, message);
                    SysFreeString(message);
                }
            }
        }
        JavascriptError::SetErrorMessageProperties(pError, hr, allocatedString, scriptContext);
    }

    void JavascriptError::SetErrorType(JavascriptError *pError, ErrorTypeEnum errorType)
    {
        pError->m_errorType = errorType;
    }

    BOOL JavascriptError::GetDiagValueString(StringBuilder<ArenaAllocator>* stringBuilder, ScriptContext* requestContext)
    {
        char16 const *pszMessage = nullptr;

        if (!this->GetScriptContext()->GetThreadContext()->IsScriptActive())
        {
<<<<<<< HEAD
        GetRuntimeErrorWithScriptEnter(this, &pszMessage);
=======
            GetRuntimeErrorWithScriptEnter(this, &pszMessage);
>>>>>>> 69776abc
        }
        else
        {
            GetRuntimeError(this, &pszMessage);
        }

        if (pszMessage)
        {
            stringBuilder->AppendSz(pszMessage);
            return TRUE;
        }

        return TRUE; // Return true to display an empty string
    }

    BOOL JavascriptError::GetDiagTypeString(StringBuilder<ArenaAllocator>* stringBuilder, ScriptContext* requestContext)
    {
        stringBuilder->AppendCppLiteral(_u("Error"));
        return TRUE;
    }

    HRESULT JavascriptError::GetRuntimeError(RecyclableObject* errorObject, __out_opt LPCWSTR * pMessage)
    {
        // Only report the error number if it is a runtime error
        HRESULT hr = JSERR_UncaughtException;
        ScriptContext* scriptContext = errorObject->GetScriptContext();

        // This version needs to be called in script.
        Assert(scriptContext->GetThreadContext()->IsScriptActive());

        Var number = JavascriptOperators::GetProperty(errorObject, Js::PropertyIds::number, scriptContext, NULL);
        if (TaggedInt::Is(number))
        {
            hr = TaggedInt::ToInt32(number);
        }
        else if (JavascriptNumber::Is_NoTaggedIntCheck(number))
        {
            hr = (HRESULT)JavascriptNumber::GetValue(number);
        }
        if (!FAILED(hr))
        {
            hr = E_FAIL;
        }

        if (pMessage != NULL)
        {
            *pMessage = _u("");  // default to have IE load the error message, by returning empty-string

            // The description property always overrides any error message
            Var description = Js::JavascriptOperators::GetProperty(errorObject, Js::PropertyIds::description, scriptContext, NULL);
            if (JavascriptString::Is(description))
            {
                // Always report the description to IE if it is a string, even if the user sets it
                JavascriptString * messageString = JavascriptString::FromVar(description);
                *pMessage = messageString->GetSz();
            }
            else if (Js::JavascriptError::Is(errorObject) && Js::JavascriptError::FromVar(errorObject)->originalRuntimeErrorMessage != nullptr)
            {
                // use the runtime error message
                *pMessage = Js::JavascriptError::FromVar(errorObject)->originalRuntimeErrorMessage;
            }
            else if (FACILITY_CONTROL == HRESULT_FACILITY(hr))
            {
                // User might have create it's own Error object with JS error code, try to load the
                // resource string from the HResult by returning null;
                *pMessage = nullptr;
            }
        }

        // If neither the description or original runtime error message is set, and there are no error message.
        // Then just return false and we will report Uncaught exception to IE.
        return hr;
    }

    HRESULT JavascriptError::GetRuntimeErrorWithScriptEnter(RecyclableObject* errorObject, __out_opt LPCWSTR * pMessage)
    {
        ScriptContext* scriptContext = errorObject->GetScriptContext();
        Assert(!scriptContext->GetThreadContext()->IsScriptActive());

        // Use _NOT_SCRIPT. We enter runtime to get error info, likely inside a catch.
        BEGIN_JS_RUNTIME_CALL_NOT_SCRIPT(scriptContext)
        {
            return GetRuntimeError(errorObject, pMessage);
        }
        END_JS_RUNTIME_CALL(scriptContext);
    }

    void __declspec(noreturn) JavascriptError::ThrowOutOfMemoryError(ScriptContext *scriptContext)
    {
        JavascriptExceptionOperators::ThrowOutOfMemory(scriptContext);
    }

    void __declspec(noreturn) JavascriptError::ThrowStackOverflowError(ScriptContext *scriptContext, PVOID returnAddress)
    {
        JavascriptExceptionOperators::ThrowStackOverflow(scriptContext, returnAddress);
    }

    void __declspec(noreturn) JavascriptError::ThrowParserError(ScriptContext* scriptContext, HRESULT hrParser, CompileScriptException* se)
    {
        Assert(FAILED(hrParser));

        hrParser = SCRIPT_E_RECORDED;
        EXCEPINFO ei;
        se->GetError(&hrParser, &ei);

        JavascriptError* pError = MapParseError(scriptContext, ei.scode);
        JavascriptError::MapAndThrowError(scriptContext, pError, ei.scode, &ei);
    }

    ErrorTypeEnum JavascriptError::MapParseError(long hCode)
    {
        switch (hCode)
        {
#define RT_ERROR_MSG(name, errnum, str1, str2, jst, errorNumSource) \
        case name: \
            return jst; \
        break;
#define RT_PUBLICERROR_MSG(name, errnum, str1, str2, jst, errorNumSource) RT_ERROR_MSG(name, errnum, str1, str2, jst, errorNumSource)
#include "rterrors.h"
#undef RT_PUBLICERROR_MSG
#undef RT_ERROR_MSG
        default:
            return kjstSyntaxError;
        }
    }

    JavascriptError* JavascriptError::MapParseError(ScriptContext* scriptContext, long hCode)
    {
        ErrorTypeEnum errorType = JavascriptError::MapParseError(hCode);
        return MapError(scriptContext, errorType);
    }

    bool JavascriptError::ThrowCantAssign(PropertyOperationFlags flags, ScriptContext* scriptContext, PropertyId propertyId)
    {
        if (flags & PropertyOperation_ThrowIfNonWritable)
        {
            if (scriptContext->GetThreadContext()->RecordImplicitException())
            {
                JavascriptError::ThrowTypeError(scriptContext, JSERR_DefineProperty_NotWritable, scriptContext->GetPropertyName(propertyId)->GetBuffer());
            }
            return true;
        }
        return false;
    }

    bool JavascriptError::ThrowCantAssign(PropertyOperationFlags flags, ScriptContext* scriptContext, uint32 index)
    {
        if (flags & PropertyOperation_ThrowIfNonWritable)
        {
            if (scriptContext->GetThreadContext()->RecordImplicitException())
            {
                JavascriptError::ThrowTypeError(scriptContext, JSERR_DefineProperty_NotWritable, JavascriptConversion::ToString(JavascriptNumber::ToVar(index, scriptContext), scriptContext)->GetSz());
            }
            return true;
        }
        return false;
    }

    bool JavascriptError::ThrowCantAssignIfStrictMode(PropertyOperationFlags flags, ScriptContext* scriptContext)
    {
        if (flags & PropertyOperation_StrictMode)
        {
            if (scriptContext->GetThreadContext()->RecordImplicitException())
            {
                JavascriptError::ThrowTypeError(scriptContext, JSERR_CantAssignToReadOnly);
            }
            return true;
        }
        return false;
    }

    bool JavascriptError::ThrowCantExtendIfStrictMode(PropertyOperationFlags flags, ScriptContext* scriptContext)
    {
        if (flags & PropertyOperation_StrictMode)
        {
            if (scriptContext->GetThreadContext()->RecordImplicitException())
            {
                JavascriptError::ThrowTypeError(scriptContext, JSERR_NonExtensibleObject);
            }
            return true;
        }
        return false;
    }

    bool JavascriptError::ThrowCantDeleteIfStrictMode(PropertyOperationFlags flags, ScriptContext* scriptContext, PCWSTR varName)
    {
        if (flags & PropertyOperation_StrictMode)
        {
            if (scriptContext->GetThreadContext()->RecordImplicitException())
            {
                JavascriptError::ThrowTypeError(scriptContext, JSERR_CantDeleteExpr, varName);
            }
            return true;
        }
        return false;
    }

    bool JavascriptError::ThrowIfStrictModeUndefinedSetter(
        PropertyOperationFlags flags, Var setterValue, ScriptContext* scriptContext)
    {
        if ((flags & PropertyOperation_StrictMode)
            && JavascriptOperators::IsUndefinedAccessor(setterValue, scriptContext))
        {
            if (scriptContext->GetThreadContext()->RecordImplicitException())
            {
                JavascriptError::ThrowTypeError(scriptContext, JSERR_CantAssignToReadOnly);
            }
            return true;
        }
        return false;
    }

    bool JavascriptError::ThrowIfNotExtensibleUndefinedSetter(PropertyOperationFlags flags, Var setterValue, ScriptContext* scriptContext)
    {
        if ((flags & PropertyOperation_ThrowIfNotExtensible)
            && JavascriptOperators::IsUndefinedAccessor(setterValue, scriptContext))
        {
            if (scriptContext->GetThreadContext()->RecordImplicitException())
            {
                JavascriptError::ThrowTypeError(scriptContext, JSERR_DefineProperty_NotExtensible);
            }
            return true;
        }
        return false;
    }

    // Gets the error number associated with the resource ID for an error message.
    // When 'errorNumSource' is 0 (the default case), the resource ID is used as the error number.
    long JavascriptError::GetErrorNumberFromResourceID(long resourceId)
    {
        long result;
        switch (resourceId)
        {
    #define RT_ERROR_MSG(name, errnum, str1, str2, jst, errorNumSource) \
            case name: \
                result = (errorNumSource == 0) ? name : errorNumSource; \
                break;
    #define RT_PUBLICERROR_MSG(name, errnum, str1, str2, jst, errorNumSource) RT_ERROR_MSG(name, errnum, str1, str2, jst, errorNumSource)
    #include "rterrors.h"
    #undef RT_PUBLICERROR_MSG
    #undef RT_ERROR_MSG
            default:
                result = resourceId;
        }

        return result;
    }

    JavascriptError* JavascriptError::CreateNewErrorOfSameType(JavascriptLibrary* targetJavascriptLibrary)
    {
        JavascriptError* jsNewError = nullptr;
        switch (this->GetErrorType())
        {
        case kjstError:
            jsNewError = targetJavascriptLibrary->CreateError();
            break;
        case kjstEvalError:
            jsNewError = targetJavascriptLibrary->CreateEvalError();
            break;
        case kjstRangeError:
            jsNewError = targetJavascriptLibrary->CreateRangeError();
            break;
        case kjstReferenceError:
            jsNewError = targetJavascriptLibrary->CreateReferenceError();
            break;
        case kjstSyntaxError:
            jsNewError = targetJavascriptLibrary->CreateSyntaxError();
            break;
        case kjstTypeError:
            jsNewError = targetJavascriptLibrary->CreateTypeError();
            break;
        case kjstURIError:
            jsNewError = targetJavascriptLibrary->CreateURIError();
            break;
#ifdef ENABLE_PROJECTION
        case kjstWinRTError:
            jsNewError = targetJavascriptLibrary->GetScriptContext()->GetHostScriptContext()->CreateWinRTError(nullptr, nullptr);
            break;
#endif

        case kjstCustomError:
        default:
            AssertMsg(false, "Unhandled error type?");
            break;
        }
        return jsNewError;
    }

    JavascriptError* JavascriptError::CloneErrorMsgAndNumber(JavascriptLibrary* targetJavascriptLibrary)
    {
        JavascriptError* jsNewError = this->CreateNewErrorOfSameType(targetJavascriptLibrary);
        if (jsNewError)
        {
            LPCWSTR msg = nullptr;
            HRESULT hr = JavascriptError::GetRuntimeError(this, &msg);
            jsNewError->SetErrorMessageProperties(jsNewError, hr, msg, targetJavascriptLibrary->GetScriptContext());
        }
        return jsNewError;
    }

    void JavascriptError::TryThrowTypeError(ScriptContext * checkScriptContext, ScriptContext * scriptContext, long hCode, PCWSTR varName)
    {
        // Don't throw if implicit exceptions are disabled
        if (checkScriptContext->GetThreadContext()->RecordImplicitException())
        {
            ThrowTypeError(scriptContext, hCode, varName);
        }
    }

    JavascriptError* JavascriptError::CreateFromCompileScriptException(ScriptContext* scriptContext, CompileScriptException* cse)
    {
        HRESULT hr = cse->ei.scode;
        Js::JavascriptError * error = Js::JavascriptError::MapParseError(scriptContext, hr);
        const Js::PropertyRecord *record;
        Var value;

        if (cse->ei.bstrDescription)
        {
            value = JavascriptString::NewCopySz(cse->ei.bstrDescription, scriptContext);
            JavascriptOperators::OP_SetProperty(error, PropertyIds::message, value, scriptContext);
        }

        if (cse->hasLineNumberInfo)
        {
            value = JavascriptNumber::New(cse->line, scriptContext);
            scriptContext->GetOrAddPropertyRecord(_u("line"), &record);
            JavascriptOperators::OP_SetProperty(error, record->GetPropertyId(), value, scriptContext);
        }

        if (cse->hasLineNumberInfo)
        {
            value = JavascriptNumber::New(cse->ichMin - cse->ichMinLine, scriptContext);
            scriptContext->GetOrAddPropertyRecord(_u("column"), &record);
            JavascriptOperators::OP_SetProperty(error, record->GetPropertyId(), value, scriptContext);
        }

        if (cse->hasLineNumberInfo)
        {
            value = JavascriptNumber::New(cse->ichLim - cse->ichMin, scriptContext);
            JavascriptOperators::OP_SetProperty(error, PropertyIds::length, value, scriptContext);
        }

        if (cse->bstrLine != nullptr)
        {
            value = JavascriptString::NewCopySz(cse->bstrLine, scriptContext);
            JavascriptOperators::OP_SetProperty(error, PropertyIds::source, value, scriptContext);
        }
        return error;
    }

#if ENABLE_TTD
    TTD::NSSnapObjects::SnapObjectType JavascriptError::GetSnapTag_TTD() const
    {
        return TTD::NSSnapObjects::SnapObjectType::SnapErrorObject;
    }

    void JavascriptError::ExtractSnapObjectDataInto(TTD::NSSnapObjects::SnapObject* objData, TTD::SlabAllocator& alloc)
    {
        //
        //TODO: we don't capture the details of the error right now (and just create a generic one on inflate) so we need to fix this eventually
        //

        TTD::NSSnapObjects::StdExtractSetKindSpecificInfo<void*, TTD::NSSnapObjects::SnapObjectType::SnapErrorObject>(objData, nullptr);
    }
#endif
}<|MERGE_RESOLUTION|>--- conflicted
+++ resolved
@@ -570,11 +570,7 @@
 
         if (!this->GetScriptContext()->GetThreadContext()->IsScriptActive())
         {
-<<<<<<< HEAD
-        GetRuntimeErrorWithScriptEnter(this, &pszMessage);
-=======
             GetRuntimeErrorWithScriptEnter(this, &pszMessage);
->>>>>>> 69776abc
         }
         else
         {
