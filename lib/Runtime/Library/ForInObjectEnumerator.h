//-------------------------------------------------------------------------------------------------------
// Copyright (C) Microsoft. All rights reserved.
// Licensed under the MIT license. See LICENSE.txt file in the project root for full license information.
//-------------------------------------------------------------------------------------------------------
#pragma once

namespace Js
{
    class ForInObjectEnumerator
    {
    private:
        JavascriptStaticEnumerator enumerator;
        struct ShadowData
        {
<<<<<<< HEAD
            ShadowData(RecyclableObject * initObject, RecyclableObject * firstPrototype,
                RecyclableObject * firstPrototypeWithEnumerableProperties, Recycler * recycler);
            Field(RecyclableObject *) currentObject;
            Field(RecyclableObject *) firstPrototype;
            Field(RecyclableObject *) firstPrototypeWithEnumerableProperties;
            Field(BVSparse<Recycler>) propertyIds;
            typedef SListBase<Js::PropertyRecord const *, Recycler> _PropertyStringsListType;
            Field(_PropertyStringsListType) newPropertyStrings;
=======
            ShadowData(RecyclableObject * initObject, RecyclableObject * firstPrototype, Recycler * recycler);
            RecyclableObject * currentObject;
            RecyclableObject * firstPrototype;
            BVSparse<Recycler> propertyIds;
            SListBase<Js::PropertyRecord const *> newPropertyStrings;
>>>>>>> 9a2b3933
        } *shadowData;

        // States
        bool canUseJitFastPath;
        bool enumeratingPrototype;

        BOOL TestAndSetEnumerated(PropertyId propertyId);
        BOOL InitializeCurrentEnumerator(RecyclableObject * object, ForInCache * forInCache = nullptr);
        BOOL InitializeCurrentEnumerator(RecyclableObject * object, EnumeratorFlags flags, ScriptContext * requestContext, ForInCache * forInCache);

    public:
        ForInObjectEnumerator(RecyclableObject* currentObject, ScriptContext * requestContext, bool enumSymbols = false);
        ~ForInObjectEnumerator() { Clear(); }

        ScriptContext * GetScriptContext() const { return enumerator.GetScriptContext(); }
        void Initialize(RecyclableObject* currentObject, ScriptContext * requestContext, bool enumSymbols = false, ForInCache * forInCache = nullptr);
        void Clear();
        Var MoveAndGetNext(PropertyId& propertyId);

        static RecyclableObject* GetFirstPrototypeWithEnumerableProperties(RecyclableObject* object, RecyclableObject** pFirstPrototype = nullptr);


        static uint32 GetOffsetOfCanUseJitFastPath() { return offsetof(ForInObjectEnumerator, canUseJitFastPath); }
        static uint32 GetOffsetOfEnumeratorScriptContext() { return offsetof(ForInObjectEnumerator, enumerator) + JavascriptStaticEnumerator::GetOffsetOfScriptContext(); }
        static uint32 GetOffsetOfEnumeratorObject() { return offsetof(ForInObjectEnumerator, enumerator) + JavascriptStaticEnumerator::GetOffsetOfObject(); }
        static uint32 GetOffsetOfEnumeratorInitialType() { return offsetof(ForInObjectEnumerator, enumerator) + JavascriptStaticEnumerator::GetOffsetOfInitialType(); }
        static uint32 GetOffsetOfEnumeratorInitialPropertyCount() { return offsetof(ForInObjectEnumerator, enumerator) + JavascriptStaticEnumerator::GetOffsetOfInitialPropertyCount(); }
        static uint32 GetOffsetOfEnumeratorEnumeratedCount() { return offsetof(ForInObjectEnumerator, enumerator) + JavascriptStaticEnumerator::GetOffsetOfEnumeratedCount(); }
        static uint32 GetOffsetOfEnumeratorCachedData() { return offsetof(ForInObjectEnumerator, enumerator) + JavascriptStaticEnumerator::GetOffsetOfCachedData(); }
        static uint32 GetOffsetOfEnumeratorObjectIndex() { return offsetof(ForInObjectEnumerator, enumerator) + JavascriptStaticEnumerator::GetOffsetOfObjectIndex(); }
        static uint32 GetOffsetOfEnumeratorFlags() { return offsetof(ForInObjectEnumerator, enumerator) + JavascriptStaticEnumerator::GetOffsetOfFlags(); }

        static uint32 GetOffsetOfEnumeratorCurrentEnumerator() { return offsetof(ForInObjectEnumerator, enumerator) + JavascriptStaticEnumerator::GetOffsetOfCurrentEnumerator(); }
        static uint32 GetOffsetOfEnumeratorPrefixEnumerator() { return offsetof(ForInObjectEnumerator, enumerator) + JavascriptStaticEnumerator::GetOffsetOfPrefixEnumerator(); }
        static uint32 GetOffsetOfEnumeratorArrayEnumerator() { return offsetof(ForInObjectEnumerator, enumerator) + JavascriptStaticEnumerator::GetOffsetOfArrayEnumerator(); }

        static uint32 GetOffsetOfShadowData() { return offsetof(ForInObjectEnumerator, shadowData); }
        static uint32 GetOffsetOfStates()
        {
            CompileAssert(offsetof(ForInObjectEnumerator, enumeratingPrototype) == offsetof(ForInObjectEnumerator, canUseJitFastPath) + 1);
            return offsetof(ForInObjectEnumerator, canUseJitFastPath);
        }
    };
}<|MERGE_RESOLUTION|>--- conflicted
+++ resolved
@@ -12,22 +12,12 @@
         JavascriptStaticEnumerator enumerator;
         struct ShadowData
         {
-<<<<<<< HEAD
-            ShadowData(RecyclableObject * initObject, RecyclableObject * firstPrototype,
-                RecyclableObject * firstPrototypeWithEnumerableProperties, Recycler * recycler);
+            ShadowData(RecyclableObject * initObject, RecyclableObject * firstPrototype, Recycler * recycler);
             Field(RecyclableObject *) currentObject;
             Field(RecyclableObject *) firstPrototype;
-            Field(RecyclableObject *) firstPrototypeWithEnumerableProperties;
             Field(BVSparse<Recycler>) propertyIds;
             typedef SListBase<Js::PropertyRecord const *, Recycler> _PropertyStringsListType;
             Field(_PropertyStringsListType) newPropertyStrings;
-=======
-            ShadowData(RecyclableObject * initObject, RecyclableObject * firstPrototype, Recycler * recycler);
-            RecyclableObject * currentObject;
-            RecyclableObject * firstPrototype;
-            BVSparse<Recycler> propertyIds;
-            SListBase<Js::PropertyRecord const *> newPropertyStrings;
->>>>>>> 9a2b3933
         } *shadowData;
 
         // States
