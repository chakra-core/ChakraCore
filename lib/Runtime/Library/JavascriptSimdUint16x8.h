--- conflicted
+++ resolved
@@ -35,12 +35,8 @@
                 value.u16[0], value.u16[1], value.u16[2], value.u16[3], value.u16[4], value.u16[5], value.u16[6], value.u16[7]);
         }
 
-<<<<<<< HEAD
+        static const char16* GetTypeName();
         inline SIMDValue GetValue() { return value; }
-=======
-        static const char16* GetTypeName();
-        __inline SIMDValue GetValue() { return value; }
->>>>>>> ecc90555
         virtual RecyclableObject * CloneToScriptContext(ScriptContext* requestContext) override;
 
         Var  Copy(ScriptContext* requestContext);
