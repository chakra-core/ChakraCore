--- conflicted
+++ resolved
@@ -1850,8 +1850,6 @@
                 {
                     Assert(mapFn != nullptr);
                     Assert(mapFnThisArg != nullptr);
-<<<<<<< HEAD
-=======
 
                     Js::Var mapFnArgs[] = { mapFnThisArg, kValue, JavascriptNumber::ToVar(k, scriptContext) };
                     Js::CallInfo mapFnCallInfo(Js::CallFlags_Value, _countof(mapFnArgs));
@@ -2060,7 +2058,7 @@
                 // We know that the TypedArray.HasItem will be true because k < length and we can skip the check in the TypedArray version of filter.
                 element = typedArrayBase->DirectGetItem(k);
 
-                selected = callBackFn->GetEntryPoint()(callBackFn, CallInfo(flags, 4), thisArg,
+                selected = CALL_FUNCTION(callBackFn, CallInfo(flags, 4), thisArg,
                     element,
                     JavascriptNumber::ToVar(k, scriptContext),
                     typedArrayBase);
@@ -2076,231 +2074,6 @@
             Js::Var constructorArgs[] = { constructor, JavascriptNumber::ToVar(captured, scriptContext) };
             Js::CallInfo constructorCallInfo(Js::CallFlags_New, _countof(constructorArgs));
             newObj = RecyclableObject::FromVar(TypedArrayBase::TypedArrayCreate(constructor, &Js::Arguments(constructorCallInfo, constructorArgs), captured, scriptContext));
->>>>>>> bcd950ef
-
-                    Js::Var mapFnArgs[] = { mapFnThisArg, kValue, JavascriptNumber::ToVar(k, scriptContext) };
-                    Js::CallInfo mapFnCallInfo(Js::CallFlags_Value, _countof(mapFnArgs));
-                    kValue = mapFn->CallFunction(Js::Arguments(mapFnCallInfo, mapFnArgs));
-                }
-
-                // If constructor built a TypedArray (likely) or Array (maybe likely) we can do a more direct set operation
-                if (newTypedArrayBase)
-                {
-                    newTypedArrayBase->DirectSetItem(k, kValue);
-                }
-                else if (newArr)
-                {
-                    newArr->SetItem(k, kValue, Js::PropertyOperation_ThrowIfNotExtensible);
-                }
-                else
-                {
-                    JavascriptOperators::OP_SetElementI_UInt32(newObj, k, kValue, scriptContext, Js::PropertyOperation_ThrowIfNotExtensible);
-                }
-            }
-        }
-
-        return newObj;
-    }
-
-    Var TypedArrayBase::EntryOf(RecyclableObject* function, CallInfo callInfo, ...)
-    {
-        PROBE_STACK(function->GetScriptContext(), Js::Constants::MinStackDefault);
-
-        ARGUMENTS(args, callInfo);
-        ScriptContext* scriptContext = function->GetScriptContext();
-
-        Assert(!(callInfo.Flags & CallFlags_New));
-        CHAKRATEL_LANGSTATS_INC_BUILTINCOUNT(TAOfCount);
-
-        if (args.Info.Count < 1)
-        {
-            JavascriptError::ThrowTypeError(scriptContext, JSERR_This_NeedFunction, _u("[TypedArray].of"));
-        }
-
-        return JavascriptArray::OfHelper(true, args, scriptContext);
-    }
-
-    Var TypedArrayBase::EntryCopyWithin(RecyclableObject* function, CallInfo callInfo, ...)
-    {
-        PROBE_STACK(function->GetScriptContext(), Js::Constants::MinStackDefault);
-
-        ARGUMENTS(args, callInfo);
-        ScriptContext* scriptContext = function->GetScriptContext();
-
-        Assert(!(callInfo.Flags & CallFlags_New));
-        CHAKRATEL_LANGSTATS_INC_BUILTINCOUNT(TACopyWithinCount);
-
-        // For the TypedArray version of the API, we need to throw immediately if this is not a TypedArray object
-        if (args.Info.Count == 0 || !TypedArrayBase::Is(args[0]))
-        {
-            JavascriptError::ThrowTypeError(scriptContext, JSERR_This_NeedTypedArray, _u("[TypedArray].prototype.copyWithin"));
-        }
-
-        TypedArrayBase* typedArrayBase = TypedArrayBase::FromVar(args[0]);
-        uint32 length = typedArrayBase->GetLength();
-
-        if (typedArrayBase->IsDetachedBuffer())
-        {
-            JavascriptError::ThrowTypeError(scriptContext, JSERR_DetachedTypedArray, _u("[TypedArray].prototype.copyWithin"));
-        }
-
-        return JavascriptArray::CopyWithinHelper(nullptr, typedArrayBase, typedArrayBase, length, args, scriptContext);
-    }
-
-    Var TypedArrayBase::EntryEntries(RecyclableObject* function, CallInfo callInfo, ...)
-    {
-        PROBE_STACK(function->GetScriptContext(), Js::Constants::MinStackDefault);
-
-        ARGUMENTS(args, callInfo);
-        ScriptContext* scriptContext = function->GetScriptContext();
-
-        Assert(!(callInfo.Flags & CallFlags_New));
-        CHAKRATEL_LANGSTATS_INC_BUILTINCOUNT(TAEntriesCount);
-
-        if (args.Info.Count == 0)
-        {
-            JavascriptError::ThrowTypeError(scriptContext, JSERR_This_NullOrUndefined, _u("[TypedArray].prototype.entries"));
-        }
-
-        RecyclableObject* thisObj = nullptr;
-        if (FALSE == JavascriptConversion::ToObject(args[0], scriptContext, &thisObj))
-        {
-            JavascriptError::ThrowTypeError(scriptContext, JSERR_This_NullOrUndefined, _u("[TypedArray].prototype.entries"));
-        }
-
-        if (TypedArrayBase::IsDetachedTypedArray(thisObj))
-        {
-            JavascriptError::ThrowTypeError(scriptContext, JSERR_DetachedTypedArray, _u("[TypedArray].prototype.entries"));
-        }
-
-        return scriptContext->GetLibrary()->CreateArrayIterator(thisObj, JavascriptArrayIteratorKind::KeyAndValue);
-    }
-
-    Var TypedArrayBase::EntryEvery(RecyclableObject* function, CallInfo callInfo, ...)
-    {
-        PROBE_STACK(function->GetScriptContext(), Js::Constants::MinStackDefault);
-
-        ARGUMENTS(args, callInfo);
-        ScriptContext* scriptContext = function->GetScriptContext();
-        AUTO_TAG_NATIVE_LIBRARY_ENTRY(function, callInfo, _u("[TypedArray].prototype.every"));
-
-        Assert(!(callInfo.Flags & CallFlags_New));
-        CHAKRATEL_LANGSTATS_INC_BUILTINCOUNT(TAEveryCount);
-
-        // For the TypedArray version of the API, we need to throw immediately if this is not a TypedArray object
-        if (args.Info.Count == 0 || !TypedArrayBase::Is(args[0]))
-        {
-            JavascriptError::ThrowTypeError(scriptContext, JSERR_This_NeedTypedArray, _u("[TypedArray].prototype.every"));
-        }
-
-        TypedArrayBase* typedArrayBase = TypedArrayBase::FromVar(args[0]);
-        uint32 length = typedArrayBase->GetLength();
-
-        return JavascriptArray::EveryHelper(nullptr, typedArrayBase, typedArrayBase, length, args, scriptContext);
-    }
-
-    Var TypedArrayBase::EntryFill(RecyclableObject* function, CallInfo callInfo, ...)
-    {
-        PROBE_STACK(function->GetScriptContext(), Js::Constants::MinStackDefault);
-
-        ARGUMENTS(args, callInfo);
-        ScriptContext* scriptContext = function->GetScriptContext();
-
-        Assert(!(callInfo.Flags & CallFlags_New));
-        CHAKRATEL_LANGSTATS_INC_BUILTINCOUNT(TAFillCount);
-
-        // For the TypedArray version of the API, we need to throw immediately if this is not a TypedArray object
-        if (!TypedArrayBase::Is(args[0]))
-        {
-            JavascriptError::ThrowTypeError(scriptContext, JSERR_This_NeedTypedArray, _u("[TypedArray].prototype.fill"));
-        }
-
-        TypedArrayBase* typedArrayBase = TypedArrayBase::FromVar(args[0]);
-        uint32 length = typedArrayBase->GetLength();
-
-        return JavascriptArray::FillHelper(nullptr, typedArrayBase, typedArrayBase, length, args, scriptContext);
-    }
-
-    // %TypedArray%.prototype.filter as described in ES6.0 (draft 22) Section 22.2.3.9
-    Var TypedArrayBase::EntryFilter(RecyclableObject* function, CallInfo callInfo, ...)
-    {
-        PROBE_STACK(function->GetScriptContext(), Js::Constants::MinStackDefault);
-
-        ARGUMENTS(args, callInfo);
-        ScriptContext* scriptContext = function->GetScriptContext();
-        AUTO_TAG_NATIVE_LIBRARY_ENTRY(function, callInfo, _u("[TypedArray].prototype.filter"));
-
-        Assert(!(callInfo.Flags & CallFlags_New));
-        CHAKRATEL_LANGSTATS_INC_BUILTINCOUNT(TAFilterCount);
-
-        // For the TypedArray version of the API, we need to throw immediately if this is not a TypedArray object
-        if (!TypedArrayBase::Is(args[0]))
-        {
-            JavascriptError::ThrowTypeError(scriptContext, JSERR_This_NeedTypedArray, _u("[TypedArray].prototype.filter"));
-        }
-
-        TypedArrayBase* typedArrayBase = TypedArrayBase::FromVar(args[0]);
-        uint32 length = typedArrayBase->GetLength();
-
-        if (args.Info.Count < 2 || !JavascriptConversion::IsCallable(args[1]))
-        {
-            JavascriptError::ThrowTypeError(scriptContext, JSERR_FunctionArgument_NeedFunction, _u("[TypedArray].prototype.filter"));
-        }
-
-        RecyclableObject* callBackFn = RecyclableObject::FromVar(args[1]);
-        Var thisArg = nullptr;
-
-        if (args.Info.Count > 2)
-        {
-            thisArg = args[2];
-        }
-        else
-        {
-            thisArg = scriptContext->GetLibrary()->GetUndefined();
-        }
-
-        // We won't construct the return object until after walking over the elements of the TypedArray
-        Var constructor = JavascriptOperators::SpeciesConstructor(
-            typedArrayBase, TypedArrayBase::GetDefaultConstructor(args[0], scriptContext), scriptContext);
-
-        // The correct flag value is CallFlags_Value but we pass CallFlags_None in compat modes
-        CallFlags flags = CallFlags_Value;
-        Var element = nullptr;
-        Var selected = nullptr;
-        RecyclableObject* newObj = nullptr;
-
-        DECLARE_TEMP_GUEST_ALLOCATOR(tempAlloc);
-
-        ACQUIRE_TEMP_GUEST_ALLOCATOR(tempAlloc, scriptContext, _u("Runtime"));
-        {
-            // Create a temporary list to hold the items selected by the callback function.
-            // We will then iterate over this list and append those items into the object we will return.
-            // We have to collect the items into this temporary list because we need to call the
-            // new object constructor with a length of items and we don't know what length will be
-            // until we know how many items we will collect.
-            JsUtil::List<Var, ArenaAllocator>* tempList = JsUtil::List<Var, ArenaAllocator>::New(tempAlloc);
-
-            for (uint32 k = 0; k < length; k++)
-            {
-                // We know that the TypedArray.HasItem will be true because k < length and we can skip the check in the TypedArray version of filter.
-                element = typedArrayBase->DirectGetItem(k);
-
-                selected = CALL_FUNCTION(callBackFn, CallInfo(flags, 4), thisArg,
-                    element,
-                    JavascriptNumber::ToVar(k, scriptContext),
-                    typedArrayBase);
-
-                if (JavascriptConversion::ToBoolean(selected, scriptContext))
-                {
-                    tempList->Add(element);
-                }
-            }
-
-            uint32 captured = tempList->Count();
-
-            Js::Var constructorArgs[] = { constructor, JavascriptNumber::ToVar(captured, scriptContext) };
-            Js::CallInfo constructorCallInfo(Js::CallFlags_New, _countof(constructorArgs));
-            newObj = RecyclableObject::FromVar(JavascriptOperators::NewScObject(constructor, Js::Arguments(constructorCallInfo, constructorArgs), scriptContext));
 
             if (TypedArrayBase::Is(newObj))
             {
@@ -2934,54 +2707,10 @@
             compareFn = RecyclableObject::FromVar(args[1]);
         }
 
-<<<<<<< HEAD
         // Get the elements comparison function for the type of this TypedArray
         void* elementCompare = reinterpret_cast<void*>(typedArrayBase->GetCompareElementsFunction());
 
         Assert(elementCompare);
-=======
-    // static
-    Var TypedArrayBase::ValidateTypedArray(Var aValue, ScriptContext *scriptContext)
-    {
-        if (!TypedArrayBase::Is(aValue))
-        {
-            JavascriptError::ThrowTypeError(scriptContext, JSERR_This_NeedTypedArray);
-        }
-
-        TypedArrayBase *typedArrayBase = TypedArrayBase::FromVar(aValue);
-        ArrayBuffer *arrayBuffer = typedArrayBase->GetArrayBuffer();
-        if (arrayBuffer->IsDetached())
-        {
-            JavascriptError::ThrowTypeError(scriptContext, JSERR_DetachedTypedArray);
-        }
-
-        return arrayBuffer;
-    }
-
-    // static
-    Var TypedArrayBase::TypedArrayCreate(Var constructor, Arguments *args, uint32 length, ScriptContext *scriptContext)
-    {
-        Var newObj = JavascriptOperators::NewScObject(constructor, *args, scriptContext);
-
-        TypedArrayBase::ValidateTypedArray(newObj, scriptContext);
-
-        // ECMA262 22.2.4.6 TypedArrayCreate line 3. "If argumentList is a List of a single Number" (args[0] == constructor)
-        if (args->Info.Count == 2 && TypedArrayBase::FromVar(newObj)->GetLength() < length)
-        {
-            JavascriptError::ThrowTypeError(scriptContext, JSERR_InvalidTypedArrayLength);
-        }
-
-        return newObj;
-    }
-
-    template<> BOOL Uint8ClampedArray::Is(Var aValue)
-    {
-        return JavascriptOperators::GetTypeId(aValue) == TypeIds_Uint8ClampedArray &&
-               ( VirtualTableInfo<Uint8ClampedArray>::HasVirtualTable(aValue) ||
-                 VirtualTableInfo<CrossSiteObject<Uint8ClampedArray>>::HasVirtualTable(aValue)
-               );
-    }
->>>>>>> bcd950ef
 
         // Cast compare to the correct function type
         int(__cdecl*elementCompareFunc)(void*, const void*, const void*) = (int(__cdecl*)(void*, const void*, const void*))elementCompare;
@@ -3307,6 +3036,40 @@
         return Js::JavascriptNumber::ToVarNoCheck(currentRes, scriptContext);
     }
 
+    // static
+    Var TypedArrayBase::ValidateTypedArray(Var aValue, ScriptContext *scriptContext)
+    {
+        if (!TypedArrayBase::Is(aValue))
+        {
+            JavascriptError::ThrowTypeError(scriptContext, JSERR_This_NeedTypedArray);
+        }
+
+        TypedArrayBase *typedArrayBase = TypedArrayBase::FromVar(aValue);
+        ArrayBuffer *arrayBuffer = typedArrayBase->GetArrayBuffer();
+        if (arrayBuffer->IsDetached())
+        {
+            JavascriptError::ThrowTypeError(scriptContext, JSERR_DetachedTypedArray);
+        }
+
+        return arrayBuffer;
+    }
+
+    // static
+    Var TypedArrayBase::TypedArrayCreate(Var constructor, Arguments *args, uint32 length, ScriptContext *scriptContext)
+    {
+        Var newObj = JavascriptOperators::NewScObject(constructor, *args, scriptContext);
+
+        TypedArrayBase::ValidateTypedArray(newObj, scriptContext);
+
+        // ECMA262 22.2.4.6 TypedArrayCreate line 3. "If argumentList is a List of a single Number" (args[0] == constructor)
+        if (args->Info.Count == 2 && TypedArrayBase::FromVar(newObj)->GetLength() < length)
+        {
+            JavascriptError::ThrowTypeError(scriptContext, JSERR_InvalidTypedArrayLength);
+        }
+
+        return newObj;
+    }
+
     template<>
     inline BOOL Int8Array::DirectSetItem(__in uint32 index, __in Js::Var value)
     {
