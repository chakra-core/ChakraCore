--- conflicted
+++ resolved
@@ -1052,73 +1052,6 @@
 
     }
 
-<<<<<<< HEAD
-=======
-    template <typename TypeName, bool clamped, bool virtualAllocated>
-    TypedArray<TypeName, clamped, virtualAllocated>::TypedArray(ArrayBufferBase* arrayBuffer, uint32 byteOffset, uint32 mappedLength, DynamicType* type) :
-        TypedArrayBase(arrayBuffer, byteOffset, mappedLength, sizeof(TypeName), type)
-    {
-        AssertMsg(arrayBuffer->GetByteLength() >= byteOffset, "invalid offset");
-        AssertMsg(mappedLength*sizeof(TypeName)+byteOffset <= arrayBuffer->GetByteLength(), "invalid length");
-        buffer = arrayBuffer->GetBuffer() + byteOffset;
-        if (arrayBuffer->IsValidVirtualBufferLength(arrayBuffer->GetByteLength()) &&
-             (byteOffset == 0) &&
-             (mappedLength == (arrayBuffer->GetByteLength() / sizeof(TypeName)))
-           )
-        {
-            // update the vtable
-            switch (type->GetTypeId())
-            {
-            case TypeIds_Int8Array:
-                VirtualTableInfo<Int8VirtualArray>::SetVirtualTable(this);
-                break;
-            case TypeIds_Uint8Array:
-                VirtualTableInfo<Uint8VirtualArray>::SetVirtualTable(this);
-                break;
-            case TypeIds_Uint8ClampedArray:
-                VirtualTableInfo<Uint8ClampedVirtualArray>::SetVirtualTable(this);
-                break;
-            case TypeIds_Int16Array:
-                VirtualTableInfo<Int16VirtualArray>::SetVirtualTable(this);
-                break;
-            case TypeIds_Uint16Array:
-                VirtualTableInfo<Uint16VirtualArray>::SetVirtualTable(this);
-                break;
-            case TypeIds_Int32Array:
-                VirtualTableInfo<Int32VirtualArray>::SetVirtualTable(this);
-                break;
-            case TypeIds_Uint32Array:
-                VirtualTableInfo<Uint32VirtualArray>::SetVirtualTable(this);
-                break;
-            case TypeIds_Float32Array:
-                VirtualTableInfo<Float32VirtualArray>::SetVirtualTable(this);
-                break;
-            case TypeIds_Float64Array:
-                VirtualTableInfo<Float64VirtualArray>::SetVirtualTable(this);
-                break;
-            default:
-                break;
-            }
-        }
-    }
-
-    template <typename TypeName, bool clamped, bool virtualAllocated>
-    inline Var TypedArray<TypeName, clamped, virtualAllocated>::Create(ArrayBufferBase* arrayBuffer, uint32 byteOffSet, uint32 mappedLength, JavascriptLibrary* javascriptLibrary)
-    {
-        uint32 totalLength, mappedByteLength;
-
-        if (UInt32Math::Mul(mappedLength, sizeof(TypeName), &mappedByteLength) ||
-            UInt32Math::Add(byteOffSet, mappedByteLength, &totalLength) ||
-            (totalLength > arrayBuffer->GetByteLength()))
-        {
-            JavascriptError::ThrowRangeError(arrayBuffer->GetScriptContext(), JSERR_InvalidTypedArrayLength);
-        }
-
-        DynamicType *type = javascriptLibrary->GetTypedArrayType<TypeName, clamped>(0);
-        return RecyclerNew(javascriptLibrary->GetRecycler(), TypedArray, arrayBuffer, byteOffSet, mappedLength, type);
-
-    }
-
     void TypedArrayBase::ClearLengthAndBufferOnDetach()
     {
         AssertMsg(IsDetachedBuffer(), "Array buffer should be detached if we're calling this method");
@@ -1127,7 +1060,6 @@
         this->buffer = nullptr;
     }
 
->>>>>>> 67f4df09
     Var TypedArrayBase::EntryGetterBuffer(RecyclableObject* function, CallInfo callInfo, ...)
     {
         PROBE_STACK(function->GetScriptContext(), Js::Constants::MinStackDefault);
