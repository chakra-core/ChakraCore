--- conflicted
+++ resolved
@@ -38,12 +38,8 @@
         static void ToStringBuffer(SIMDValue& value, __out_ecount(countBuffer) char16* stringBuffer, size_t countBuffer,
             ScriptContext* scriptContext);
 
-<<<<<<< HEAD
+        static const char16* GetTypeName();
         inline SIMDValue GetValue() { return value; }
-=======
-        static const char16* GetTypeName();
-        __inline SIMDValue GetValue() { return value; }
->>>>>>> f70638af
         virtual RecyclableObject * CloneToScriptContext(ScriptContext* requestContext) override;
 
         static size_t GetOffsetOfValue() { return offsetof(JavascriptSIMDFloat32x4, value); }
