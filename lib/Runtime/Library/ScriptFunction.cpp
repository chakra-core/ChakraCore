--- conflicted
+++ resolved
@@ -75,13 +75,7 @@
 
         ScriptContext* scriptContext = functionProxy->GetScriptContext();
 
-<<<<<<< HEAD
-=======
-        bool hasSuperReference = functionProxy->HasSuperReference();
-
         ScriptFunction * pfuncScript = nullptr;
-
->>>>>>> 865f63bd
         if (functionProxy->IsFunctionBody() && functionProxy->GetFunctionBody()->GetInlineCachesOnFunctionObject())
         {
             FunctionBody * functionBody = functionProxy->GetFunctionBody();
@@ -95,19 +89,10 @@
                 // allocate inline cache for this function object
                 pfuncScriptWithInlineCache->CreateInlineCache();
 
-<<<<<<< HEAD
-            ScriptFunctionType *scFuncType = functionProxy->GetUndeferredFunctionType();
-            if (scFuncType)
-            {
-                Assert(pfuncScriptWithInlineCache->GetType() == functionProxy->GetDeferredPrototypeType());
-                pfuncScriptWithInlineCache->GetTypeHandler()->EnsureObjectReady(pfuncScriptWithInlineCache);
-            }
-=======
                 Assert(functionBody->GetInlineCacheCount() + functionBody->GetIsInstInlineCacheCount());
                 if (PHASE_TRACE1(Js::ScriptFunctionWithInlineCachePhase))
                 {
                     char16 debugStringBuffer[MAX_FUNCTION_BODY_DEBUG_STRING_SIZE];
->>>>>>> 865f63bd
 
                     Output::Print(_u("Function object with inline cache: function number: (%s)\tfunction name: %s\n"),
                         functionBody->GetDebugNumberSet(debugStringBuffer), functionBody->GetDisplayName());
@@ -123,18 +108,7 @@
             pfuncScript = scriptContext->GetLibrary()->CreateScriptFunction(functionProxy);
         }
 
-<<<<<<< HEAD
-            ScriptFunctionType *scFuncType = functionProxy->GetUndeferredFunctionType();
-            if (scFuncType)
-            {
-                Assert(pfuncScript->GetType() == functionProxy->GetDeferredPrototypeType());
-                pfuncScript->GetTypeHandler()->EnsureObjectReady(pfuncScript);
-            }
-=======
         pfuncScript->SetEnvironment(environment);
->>>>>>> 865f63bd
-
-        pfuncScript->SetHasSuperReference(hasSuperReference);
 
         ScriptFunctionType *scFuncType = functionProxy->GetUndeferredFunctionType();
         if (scFuncType)
@@ -747,13 +721,6 @@
         ScriptFunction(proxy, deferredPrototypeType)
     {}
 
-<<<<<<< HEAD
-=======
-    ScriptFunctionWithInlineCache::ScriptFunctionWithInlineCache(DynamicType * type) :
-        ScriptFunction(type)
-    {}
-
->>>>>>> 865f63bd
     bool ScriptFunctionWithInlineCache::Is(Var func)
     {
         return ScriptFunction::Is(func) && ScriptFunction::UnsafeFromVar(func)->GetHasInlineCaches();
