//-------------------------------------------------------------------------------------------------------
// Copyright (C) Microsoft Corporation and contributors. All rights reserved.
// Licensed under the MIT license. See LICENSE.txt file in the project root for full license information.
//-------------------------------------------------------------------------------------------------------

#include "RuntimeLibraryPch.h"

#include "Library/JSON.h"
#include "Types/MissingPropertyTypeHandler.h"
#include "Types/NullTypeHandler.h"
#include "Types/SimpleTypeHandler.h"
#include "Types/DeferredTypeHandler.h"
#include "Types/PathTypeHandler.h"
#include "Types/PropertyIndexRanges.h"
#include "Types/SimpleDictionaryPropertyDescriptor.h"
#include "Types/SimpleDictionaryTypeHandler.h"

#include "Types/DynamicObjectEnumerator.h"
#include "Types/DynamicObjectSnapshotEnumerator.h"
#include "Types/DynamicObjectSnapshotEnumeratorWPCache.h"
#include "Library/ForInObjectEnumerator.h"
#include "Library/NullEnumerator.h"
#include "Library/EngineInterfaceObject.h"
#include "Library/IntlEngineInterfaceExtensionObject.h"
#include "Library/ThrowErrorObject.h"
#include "Library/StackScriptFunction.h"

namespace Js
{
    SimplePropertyDescriptor const JavascriptLibrary::SharedFunctionPropertyDescriptors[2] =
    {
        SimplePropertyDescriptor(BuiltInPropertyRecords::prototype, PropertyWritable),
        SimplePropertyDescriptor(BuiltInPropertyRecords::name, PropertyConfigurable)
    };

    SimplePropertyDescriptor const JavascriptLibrary::FunctionWithLengthAndNameTypeDescriptors[2] =
    {
        SimplePropertyDescriptor(BuiltInPropertyRecords::length, PropertyConfigurable),
        SimplePropertyDescriptor(BuiltInPropertyRecords::name, PropertyConfigurable)
    };

    SimpleTypeHandler<1> JavascriptLibrary::SharedPrototypeTypeHandler(BuiltInPropertyRecords::constructor, PropertyWritable | PropertyConfigurable, PropertyTypesWritableDataOnly, 4, sizeof(DynamicObject));
    SimpleTypeHandler<1> JavascriptLibrary::SharedFunctionWithoutPrototypeTypeHandler(BuiltInPropertyRecords::name, PropertyConfigurable);
    SimpleTypeHandler<1> JavascriptLibrary::SharedFunctionWithPrototypeTypeHandlerV11(BuiltInPropertyRecords::prototype, PropertyWritable);
    SimpleTypeHandler<2> JavascriptLibrary::SharedFunctionWithPrototypeTypeHandler(SharedFunctionPropertyDescriptors);
    SimpleTypeHandler<1> JavascriptLibrary::SharedIdMappedFunctionWithPrototypeTypeHandler(BuiltInPropertyRecords::prototype);
    SimpleTypeHandler<1> JavascriptLibrary::SharedFunctionWithLengthTypeHandler(BuiltInPropertyRecords::length);
    SimpleTypeHandler<2> JavascriptLibrary::SharedFunctionWithLengthAndNameTypeHandler(FunctionWithLengthAndNameTypeDescriptors);
    MissingPropertyTypeHandler JavascriptLibrary::MissingPropertyHolderTypeHandler;


    SimplePropertyDescriptor const JavascriptLibrary::HeapArgumentsPropertyDescriptors[3] =
    {
        SimplePropertyDescriptor(BuiltInPropertyRecords::length, PropertyConfigurable | PropertyWritable),
        SimplePropertyDescriptor(BuiltInPropertyRecords::callee, PropertyConfigurable | PropertyWritable),
        SimplePropertyDescriptor(BuiltInPropertyRecords::_symbolIterator, PropertyConfigurable | PropertyWritable)
    };

    SimplePropertyDescriptor const JavascriptLibrary::FunctionWithLengthAndPrototypeTypeDescriptors[2] =
    {
        SimplePropertyDescriptor(BuiltInPropertyRecords::prototype, PropertyNone),
        SimplePropertyDescriptor(BuiltInPropertyRecords::length, PropertyConfigurable)
    };

    void JavascriptLibrary::Initialize(ScriptContext* scriptContext, GlobalObject * globalObject)
    {
        PROBE_STACK(scriptContext, Js::Constants::MinStackDefault);
#ifdef PROFILE_EXEC
        scriptContext->ProfileBegin(Js::LibInitPhase);
#endif
        this->scriptContext = scriptContext;
        this->recycler = scriptContext->GetRecycler();
        this->undeclBlockVarSentinel = RecyclerNew(recycler, UndeclaredBlockVariable, StaticType::New(scriptContext, TypeIds_Null, nullptr, nullptr));

        typesEnsuredToHaveOnlyWritableDataPropertiesInItAndPrototypeChain = RecyclerNew(recycler, JsUtil::List<Type *>, recycler);

        // !!!!!!!!!!!!!!!!!!!!!!!!!!!!!!!!!!!!!!!!!!!!!!!!!!!!!!!!!!!!!!!!!!!!!!!!!!!!!!!!!!!!!!!!!!!!!!!
        // WARNING: Any objects created here using DeferredTypeHandler need to appear in EnsureLibraryReadyForHybridDebugging
        // !!!!!!!!!!!!!!!!!!!!!!!!!!!!!!!!!!!!!!!!!!!!!!!!!!!!!!!!!!!!!!!!!!!!!!!!!!!!!!!!!!!!!!!!!!!!!!!

        // Library is not zero-initialized. memset the memory occupied by builtinFunctions array to 0.
        memset(builtinFunctions, 0, sizeof(JavascriptFunction *) * BuiltinFunction::Count);

        funcInfoToBuiltinIdMap = Anew(scriptContext->GeneralAllocator(), FuncInfoToBuiltinIdMap, scriptContext->GeneralAllocator());
#define LIBRARY_FUNCTION(target, name, argc, flags, entry) \
    funcInfoToBuiltinIdMap->AddNew(&entry, BuiltinFunction::##target##_##name);
#include "LibraryFunction.h"
#undef LIBRARY_FUNCTION



        // Note: InitializePrototypes and InitializeTypes must be called first.
        InitializePrototypes();
        InitializeTypes();
        InitializeGlobal(globalObject);
        InitializeComplexThings();
        InitializeStaticValues();

        // Do an early check of hybrid debugging. Note that script engine is not ready, so objects that run script in initializer
        // can't be un-deferred yet. However, we can possibly mark isHybridDebugging and avoid deferring new runtime objects.
        EnsureReadyIfHybridDebugging(/*isScriptEngineReady*/false);

#if ENABLE_COPYONACCESS_ARRAY
        if (!PHASE_OFF1(CopyOnAccessArrayPhase))
        {
            this->cacheForCopyOnAccessArraySegments = RecyclerNewZ(this->recycler, CacheForCopyOnAccessArraySegments);
        }
#endif
#ifdef PROFILE_EXEC
        scriptContext->ProfileEnd(Js::LibInitPhase);
#endif
    }

    void JavascriptLibrary::Uninitialize()
    {
        this->globalObject = nullptr;
    }

    void JavascriptLibrary::InitializePrototypes()
    {
        Recycler* recycler = this->GetRecycler();

        nullValue = RecyclerNew(recycler, RecyclableObject, StaticType::New(scriptContext, TypeIds_Null, nullptr, nullptr));
        nullValue->GetType()->SetHasSpecialPrototype(true);

        ArrayBuffer* baseArrayBuffer;

        // !!!!!!!!!!!!!!!!!!!!!!!!!!!!!!!!!!!!!!!!!!!!!!!!!!!!!!!!!!!!!!!!!!!!!!!!!!!!!!!!!!!!!!!!!!!!!!!
        // WARNING: Any objects here using DeferredTypeHandler need to appear in EnsureLibraryReadyForHybridDebugging
        // !!!!!!!!!!!!!!!!!!!!!!!!!!!!!!!!!!!!!!!!!!!!!!!!!!!!!!!!!!!!!!!!!!!!!!!!!!!!!!!!!!!!!!!!!!!!!!!

        // The prototype property of the object prototype is null.
        objectPrototype = ObjectPrototypeObject::New(recycler,
            DynamicType::New(scriptContext, TypeIds_Object, nullValue, nullptr,
            DeferredTypeHandler<InitializeObjectPrototype>::GetDefaultInstance()));

        constructorPrototypeObjectType = DynamicType::New(scriptContext, TypeIds_Object, objectPrototype, nullptr,
            &SharedPrototypeTypeHandler, true, true);

        constructorPrototypeObjectType->SetHasNoEnumerableProperties(true);

        if(scriptContext->GetConfig()->IsTypedArrayEnabled())
        {
            if(scriptContext->GetConfig()->IsES6TypedArrayExtensionsEnabled())
            {
                arrayBufferPrototype = DynamicObject::New(recycler,
                    DynamicType::New(scriptContext, TypeIds_Object, objectPrototype, nullptr,
                    DeferredTypeHandler<InitializeArrayBufferPrototype>::GetDefaultInstance()));

                arrayBufferType = DynamicType::New(scriptContext, TypeIds_ArrayBuffer, arrayBufferPrototype, nullptr,
                    SimplePathTypeHandler::New(scriptContext, scriptContext->GetRootPath(), 0, 0, 0, true, true), true, true);

                dataViewPrototype = DynamicObject::New(recycler,
                    DynamicType::New(scriptContext, TypeIds_Object, objectPrototype, nullptr,
                    DeferredTypeHandler<InitializeDataViewPrototype>::GetDefaultInstance()));

                typedArrayPrototype = DynamicObject::New(recycler,
                    DynamicType::New(scriptContext, TypeIds_Object, objectPrototype, nullptr,
                    DeferredTypeHandler<InitializeTypedArrayPrototype>::GetDefaultInstance()));

                Int8ArrayPrototype = DynamicObject::New(recycler,
                    DynamicType::New(scriptContext, TypeIds_Object, typedArrayPrototype, nullptr,
                    DeferredTypeHandler<InitializeInt8ArrayPrototype>::GetDefaultInstance()));

                Uint8ArrayPrototype = DynamicObject::New(recycler,
                    DynamicType::New(scriptContext, TypeIds_Object, typedArrayPrototype, nullptr,
                    DeferredTypeHandler<InitializeUint8ArrayPrototype>::GetDefaultInstance()));

                // If ES6 TypedArrays are enabled, we have Khronos Interop mode enabled
                Uint8ClampedArrayPrototype = DynamicObject::New(recycler,
                    DynamicType::New(scriptContext, TypeIds_Object, typedArrayPrototype, nullptr,
                    DeferredTypeHandler<InitializeUint8ClampedArrayPrototype>::GetDefaultInstance()));

                Int16ArrayPrototype = DynamicObject::New(recycler,
                    DynamicType::New(scriptContext, TypeIds_Object, typedArrayPrototype, nullptr,
                    DeferredTypeHandler<InitializeInt16ArrayPrototype>::GetDefaultInstance()));

                Uint16ArrayPrototype = DynamicObject::New(recycler,
                    DynamicType::New(scriptContext, TypeIds_Object, typedArrayPrototype, nullptr,
                    DeferredTypeHandler<InitializeUint16ArrayPrototype>::GetDefaultInstance()));

                Int32ArrayPrototype = DynamicObject::New(recycler,
                    DynamicType::New(scriptContext, TypeIds_Object, typedArrayPrototype, nullptr,
                    DeferredTypeHandler<InitializeInt32ArrayPrototype>::GetDefaultInstance()));

                Uint32ArrayPrototype = DynamicObject::New(recycler,
                    DynamicType::New(scriptContext, TypeIds_Object, typedArrayPrototype, nullptr,
                    DeferredTypeHandler<InitializeUint32ArrayPrototype>::GetDefaultInstance()));

                Float32ArrayPrototype = DynamicObject::New(recycler,
                    DynamicType::New(scriptContext, TypeIds_Object, typedArrayPrototype, nullptr,
                    DeferredTypeHandler<InitializeFloat32ArrayPrototype>::GetDefaultInstance()));

                Float64ArrayPrototype = DynamicObject::New(recycler,
                    DynamicType::New(scriptContext, TypeIds_Object, typedArrayPrototype, nullptr,
                    DeferredTypeHandler<InitializeFloat64ArrayPrototype>::GetDefaultInstance()));

                Int64ArrayPrototype = DynamicObject::New(recycler,
                    DynamicType::New(scriptContext, TypeIds_Object, typedArrayPrototype, nullptr,
                    DeferredTypeHandler<InitializeInt64ArrayPrototype>::GetDefaultInstance()));

                Uint64ArrayPrototype = DynamicObject::New(recycler,
                    DynamicType::New(scriptContext, TypeIds_Object, typedArrayPrototype, nullptr,
                    DeferredTypeHandler<InitializeUint64ArrayPrototype>::GetDefaultInstance()));

                BoolArrayPrototype = DynamicObject::New(recycler,
                    DynamicType::New(scriptContext, TypeIds_Object, typedArrayPrototype, nullptr,
                    DeferredTypeHandler<InitializeBoolArrayPrototype>::GetDefaultInstance()));

                CharArrayPrototype = DynamicObject::New(recycler,
                    DynamicType::New(scriptContext, TypeIds_Object, typedArrayPrototype, nullptr,
                    DeferredTypeHandler<InitializeCharArrayPrototype>::GetDefaultInstance()));
            }
            else
            {
                arrayBufferPrototype = JavascriptArrayBuffer::Create(0,
                    DynamicType::New(scriptContext, TypeIds_ArrayBuffer, objectPrototype, nullptr,
                    DeferredTypeHandler<InitializeArrayBufferPrototype>::GetDefaultInstance()));

                arrayBufferType = DynamicType::New(scriptContext, TypeIds_ArrayBuffer, arrayBufferPrototype, nullptr,
                    SimplePathTypeHandler::New(scriptContext, scriptContext->GetRootPath(), 0, 0, 0, true, true), true, true);

                baseArrayBuffer = JavascriptArrayBuffer::Create(0, arrayBufferType);
                Int8ArrayPrototype = RecyclerNew(recycler, Int8Array, baseArrayBuffer, 0, 0,
                    DynamicType::New(scriptContext, TypeIds_Int8Array, objectPrototype, nullptr,
                    DeferredTypeHandler<InitializeInt8ArrayPrototype>::GetDefaultInstance()));

                baseArrayBuffer = JavascriptArrayBuffer::Create(0, arrayBufferType);
                Uint8ArrayPrototype = RecyclerNew(recycler, Uint8Array, baseArrayBuffer, 0, 0,
                    DynamicType::New(scriptContext, TypeIds_Uint8Array, objectPrototype, nullptr,
                    DeferredTypeHandler<InitializeUint8ArrayPrototype>::GetDefaultInstance()));

                dataViewPrototype = DynamicObject::New(recycler,
                    DynamicType::New(scriptContext, TypeIds_Object, objectPrototype, nullptr,
                    DeferredTypeHandler<InitializeDataViewPrototype>::GetDefaultInstance()));

                baseArrayBuffer = JavascriptArrayBuffer::Create(0, arrayBufferType);
                Uint8ClampedArrayPrototype = RecyclerNew(recycler, Uint8ClampedArray, baseArrayBuffer, 0, 0,
                    DynamicType::New(scriptContext, TypeIds_Uint8ClampedArray, objectPrototype, nullptr,
                    DeferredTypeHandler<InitializeUint8ClampedArrayPrototype>::GetDefaultInstance()));

                baseArrayBuffer = JavascriptArrayBuffer::Create(0, arrayBufferType);
                Int16ArrayPrototype = RecyclerNew(recycler, Int16Array, baseArrayBuffer, 0, 0,
                    DynamicType::New(scriptContext, TypeIds_Int16Array, objectPrototype, nullptr,
                    DeferredTypeHandler<InitializeInt16ArrayPrototype>::GetDefaultInstance()));

                baseArrayBuffer = JavascriptArrayBuffer::Create(0, arrayBufferType);
                Uint16ArrayPrototype = RecyclerNew(recycler, Uint16Array, baseArrayBuffer, 0, 0,
                    DynamicType::New(scriptContext, TypeIds_Uint16Array, objectPrototype, nullptr,
                    DeferredTypeHandler<InitializeUint16ArrayPrototype>::GetDefaultInstance()));

                baseArrayBuffer = JavascriptArrayBuffer::Create(0, arrayBufferType);
                Int32ArrayPrototype = RecyclerNew(recycler, Int32Array, baseArrayBuffer, 0, 0,
                    DynamicType::New(scriptContext, TypeIds_Int32Array, objectPrototype, nullptr,
                    DeferredTypeHandler<InitializeInt32ArrayPrototype>::GetDefaultInstance()));

                baseArrayBuffer = JavascriptArrayBuffer::Create(0, arrayBufferType);
                Uint32ArrayPrototype = RecyclerNew(recycler, Uint32Array, baseArrayBuffer, 0, 0,
                    DynamicType::New(scriptContext, TypeIds_Uint32Array, objectPrototype, nullptr,
                    DeferredTypeHandler<InitializeUint32ArrayPrototype>::GetDefaultInstance()));

                baseArrayBuffer = JavascriptArrayBuffer::Create(0, arrayBufferType);
                Float32ArrayPrototype = RecyclerNew(recycler, Float32Array, baseArrayBuffer, 0, 0,
                    DynamicType::New(scriptContext, TypeIds_Float32Array, objectPrototype, nullptr,
                    DeferredTypeHandler<InitializeFloat32ArrayPrototype>::GetDefaultInstance()));

                baseArrayBuffer = JavascriptArrayBuffer::Create(0, arrayBufferType);
                Float64ArrayPrototype = RecyclerNew(recycler, Float64Array, baseArrayBuffer, 0, 0,
                    DynamicType::New(scriptContext, TypeIds_Float64Array, objectPrototype, nullptr,
                    DeferredTypeHandler<InitializeFloat64ArrayPrototype>::GetDefaultInstance()));

                baseArrayBuffer = JavascriptArrayBuffer::Create(0, arrayBufferType);
                Int64ArrayPrototype = RecyclerNew(recycler, Int64Array, baseArrayBuffer, 0, 0,
                    DynamicType::New(scriptContext, TypeIds_Int64Array, objectPrototype, nullptr,
                    DeferredTypeHandler<InitializeInt64ArrayPrototype>::GetDefaultInstance()));

                baseArrayBuffer = JavascriptArrayBuffer::Create(0, arrayBufferType);
                Uint64ArrayPrototype = RecyclerNew(recycler, Uint64Array, baseArrayBuffer, 0, 0,
                    DynamicType::New(scriptContext, TypeIds_Uint64Array, objectPrototype, nullptr,
                    DeferredTypeHandler<InitializeUint64ArrayPrototype>::GetDefaultInstance()));

                baseArrayBuffer = JavascriptArrayBuffer::Create(0, arrayBufferType);
                BoolArrayPrototype = RecyclerNew(recycler, BoolArray, baseArrayBuffer, 0, 0,
                    DynamicType::New(scriptContext, TypeIds_BoolArray, objectPrototype, nullptr,
                    DeferredTypeHandler<InitializeBoolArrayPrototype>::GetDefaultInstance()));

                baseArrayBuffer = JavascriptArrayBuffer::Create(0, arrayBufferType);
                CharArrayPrototype = RecyclerNew(recycler, CharArray, baseArrayBuffer, 0, 0,
                    DynamicType::New(scriptContext, TypeIds_CharArray, objectPrototype, nullptr,
                    DeferredTypeHandler<InitializeCharArrayPrototype>::GetDefaultInstance()));
            }
        }
        else
        {
            arrayBufferType = nullptr;

            arrayBufferPrototype = nullptr;
            dataViewPrototype = nullptr;
            Int8ArrayPrototype = nullptr;
            Uint8ArrayPrototype = nullptr;
            Uint8ClampedArrayPrototype = nullptr;
            Int16ArrayPrototype = nullptr;
            Uint16ArrayPrototype = nullptr;
            Int32ArrayPrototype = nullptr;
            Uint32ArrayPrototype = nullptr;
            Float32ArrayPrototype = nullptr;
            Float64ArrayPrototype = nullptr;
            Int64ArrayPrototype = nullptr;
            Uint64ArrayPrototype = nullptr;
            BoolArrayPrototype = nullptr;
            CharArrayPrototype = nullptr;
        }

        arrayPrototype = JavascriptArray::New<Var, JavascriptArray, 0>(0,
            DynamicType::New(scriptContext, TypeIds_Array, objectPrototype, nullptr,
            DeferredTypeHandler<InitializeArrayPrototype>::GetDefaultInstance()), recycler);

        booleanPrototype = RecyclerNew(recycler, JavascriptBooleanObject, nullptr,
            DynamicType::New(scriptContext, TypeIds_BooleanObject, objectPrototype, nullptr,
            DeferredTypeHandler<InitializeBooleanPrototype>::GetDefaultInstance()));

        numberPrototype = RecyclerNew(recycler, JavascriptNumberObject, TaggedInt::ToVarUnchecked(0),
            DynamicType::New(scriptContext, TypeIds_NumberObject, objectPrototype, nullptr,
            DeferredTypeHandler<InitializeNumberPrototype>::GetDefaultInstance()));

        stringPrototype = RecyclerNew(recycler, JavascriptStringObject, nullptr,
            DynamicType::New(scriptContext, TypeIds_StringObject, objectPrototype, nullptr,
            DeferredTypeHandler<InitializeStringPrototype>::GetDefaultInstance()));

        /* Initialize SIMD prototypes*/
        if (GetScriptContext()->GetConfig()->IsSimdjsEnabled())
        {
            simdBool8x16Prototype = RecyclerNew(recycler, JavascriptSIMDObject, nullptr,
                DynamicType::New(scriptContext, TypeIds_SIMDObject, objectPrototype, nullptr,
                    DeferredTypeHandler<InitializeSIMDBool8x16Prototype>::GetDefaultInstance()));
            simdBool16x8Prototype = RecyclerNew(recycler, JavascriptSIMDObject, nullptr,
                DynamicType::New(scriptContext, TypeIds_SIMDObject, objectPrototype, nullptr,
                    DeferredTypeHandler<InitializeSIMDBool16x8Prototype>::GetDefaultInstance()));
            simdBool32x4Prototype = RecyclerNew(recycler, JavascriptSIMDObject, nullptr,
                DynamicType::New(scriptContext, TypeIds_SIMDObject, objectPrototype, nullptr,
                    DeferredTypeHandler<InitializeSIMDBool32x4Prototype>::GetDefaultInstance()));

            simdInt8x16Prototype = RecyclerNew(recycler, JavascriptSIMDObject, nullptr,
                DynamicType::New(scriptContext, TypeIds_SIMDObject, objectPrototype, nullptr,
                    DeferredTypeHandler<InitializeSIMDInt8x16Prototype>::GetDefaultInstance()));
            simdInt16x8Prototype = RecyclerNew(recycler, JavascriptSIMDObject, nullptr,
                DynamicType::New(scriptContext, TypeIds_SIMDObject, objectPrototype, nullptr,
                    DeferredTypeHandler<InitializeSIMDInt16x8Prototype>::GetDefaultInstance()));
            simdInt32x4Prototype = RecyclerNew(recycler, JavascriptSIMDObject, nullptr,
                DynamicType::New(scriptContext, TypeIds_SIMDObject, objectPrototype, nullptr,
                    DeferredTypeHandler<InitializeSIMDInt32x4Prototype>::GetDefaultInstance()));

            simdUint8x16Prototype = RecyclerNew(recycler, JavascriptSIMDObject, nullptr,
                DynamicType::New(scriptContext, TypeIds_SIMDObject, objectPrototype, nullptr,
                    DeferredTypeHandler<InitializeSIMDUint8x16Prototype>::GetDefaultInstance()));
            simdUint16x8Prototype = RecyclerNew(recycler, JavascriptSIMDObject, nullptr,
                DynamicType::New(scriptContext, TypeIds_SIMDObject, objectPrototype, nullptr,
                    DeferredTypeHandler<InitializeSIMDUint16x8Prototype>::GetDefaultInstance()));
            simdUint32x4Prototype = RecyclerNew(recycler, JavascriptSIMDObject, nullptr,
                DynamicType::New(scriptContext, TypeIds_SIMDObject, objectPrototype, nullptr,
                    DeferredTypeHandler<InitializeSIMDUint32x4Prototype>::GetDefaultInstance()));

            simdFloat32x4Prototype = RecyclerNew(recycler, JavascriptSIMDObject, nullptr,
                DynamicType::New(scriptContext, TypeIds_SIMDObject, objectPrototype, nullptr,
                    DeferredTypeHandler<InitializeSIMDFloat32x4Prototype>::GetDefaultInstance()));
        }

        if (scriptContext->GetConfig()->IsES6PrototypeChain())
        {
            datePrototype = DynamicObject::New(recycler,
                DynamicType::New(scriptContext, TypeIds_Object, objectPrototype, nullptr,
                DeferredTypeHandler<InitializeDatePrototype>::GetDefaultInstance()));

            regexPrototype = DynamicObject::New(recycler,
                DynamicType::New(scriptContext, TypeIds_Object, objectPrototype, nullptr,
                DeferredTypeHandler<InitializeRegexPrototype>::GetDefaultInstance()));
        }
        else
        {
            double initDateValue = JavascriptNumber::NaN;

            datePrototype = RecyclerNewZ(recycler, JavascriptDate, initDateValue,
                DynamicType::New(scriptContext, TypeIds_Date, objectPrototype, nullptr,
                DeferredTypeHandler<InitializeDatePrototype>::GetDefaultInstance()));
        }

        if(scriptContext->GetConfig()->IsES6PrototypeChain())
        {
            errorPrototype = DynamicObject::New(recycler,
                DynamicType::New(scriptContext, TypeIds_Object, objectPrototype, nullptr,
                DeferredTypeHandler<InitializeErrorPrototype>::GetDefaultInstance()));

            evalErrorPrototype = DynamicObject::New(recycler,
                DynamicType::New(scriptContext, TypeIds_Object, errorPrototype, nullptr,
                DeferredTypeHandler<InitializeEvalErrorPrototype>::GetDefaultInstance()));

            rangeErrorPrototype = DynamicObject::New(recycler,
                DynamicType::New(scriptContext, TypeIds_Object, errorPrototype, nullptr,
                DeferredTypeHandler<InitializeRangeErrorPrototype>::GetDefaultInstance()));

            referenceErrorPrototype = DynamicObject::New(recycler,
                DynamicType::New(scriptContext, TypeIds_Object, errorPrototype, nullptr,
                DeferredTypeHandler<InitializeReferenceErrorPrototype>::GetDefaultInstance()));

            syntaxErrorPrototype = DynamicObject::New(recycler,
                DynamicType::New(scriptContext, TypeIds_Object, errorPrototype, nullptr,
                DeferredTypeHandler<InitializeSyntaxErrorPrototype>::GetDefaultInstance()));

            typeErrorPrototype = DynamicObject::New(recycler,
                DynamicType::New(scriptContext, TypeIds_Object, errorPrototype, nullptr,
                DeferredTypeHandler<InitializeTypeErrorPrototype>::GetDefaultInstance()));

            uriErrorPrototype = DynamicObject::New(recycler,
                DynamicType::New(scriptContext, TypeIds_Object, errorPrototype, nullptr,
                DeferredTypeHandler<InitializeURIErrorPrototype>::GetDefaultInstance()));
        }
        else
        {
            errorPrototype = RecyclerNew(this->GetRecycler(), JavascriptError,
                DynamicType::New(scriptContext, TypeIds_Error, objectPrototype, nullptr,
                DeferredTypeHandler<InitializeErrorPrototype>::GetDefaultInstance()),
                /*isExternalError*/FALSE, /*isPrototype*/TRUE);

            evalErrorPrototype = RecyclerNew(this->GetRecycler(), JavascriptError,
                DynamicType::New(scriptContext, TypeIds_Error, errorPrototype, nullptr,
                DeferredTypeHandler<InitializeEvalErrorPrototype>::GetDefaultInstance()),
                /*isExternalError*/FALSE, /*isPrototype*/TRUE);

            rangeErrorPrototype = RecyclerNew(this->GetRecycler(), JavascriptError,
                DynamicType::New(scriptContext, TypeIds_Error, errorPrototype, nullptr,
                DeferredTypeHandler<InitializeRangeErrorPrototype>::GetDefaultInstance()),
                /*isExternalError*/FALSE, /*isPrototype*/TRUE);

            referenceErrorPrototype = RecyclerNew(this->GetRecycler(), JavascriptError,
                DynamicType::New(scriptContext, TypeIds_Error, errorPrototype, nullptr,
                DeferredTypeHandler<InitializeReferenceErrorPrototype>::GetDefaultInstance()),
                /*isExternalError*/FALSE, /*isPrototype*/TRUE);

            syntaxErrorPrototype = RecyclerNew(this->GetRecycler(), JavascriptError,
                DynamicType::New(scriptContext, TypeIds_Error, errorPrototype, nullptr,
                DeferredTypeHandler<InitializeSyntaxErrorPrototype>::GetDefaultInstance()),
                /*isExternalError*/FALSE, /*isPrototype*/TRUE);

            typeErrorPrototype = RecyclerNew(this->GetRecycler(), JavascriptError,
                DynamicType::New(scriptContext, TypeIds_Error, errorPrototype, nullptr,
                DeferredTypeHandler<InitializeTypeErrorPrototype>::GetDefaultInstance()),
                /*isExternalError*/FALSE, /*isPrototype*/TRUE);

            uriErrorPrototype = RecyclerNew(this->GetRecycler(), JavascriptError,
                DynamicType::New(scriptContext, TypeIds_Error, errorPrototype, nullptr,
                DeferredTypeHandler<InitializeURIErrorPrototype>::GetDefaultInstance()),
                /*isExternalError*/FALSE, /*isPrototype*/TRUE);
        }

        functionPrototype = RecyclerNew(recycler, JavascriptFunction,
            DynamicType::New(scriptContext, TypeIds_Function, objectPrototype, JavascriptFunction::PrototypeEntryPoint,
            DeferredTypeHandler<InitializeFunctionPrototype>::GetDefaultInstance()), &JavascriptFunction::EntryInfo::PrototypeEntryPoint);

        promisePrototype = nullptr;
        javascriptEnumeratorIteratorPrototype = nullptr;
        generatorFunctionPrototype = nullptr;
        generatorPrototype = nullptr;
        asyncFunctionPrototype = nullptr;

        symbolPrototype = DynamicObject::New(recycler,
            DynamicType::New(scriptContext, TypeIds_Object, objectPrototype, nullptr,
            DeferredTypeHandler<InitializeSymbolPrototype>::GetDefaultInstance()));

        mapPrototype = DynamicObject::New(recycler,
            DynamicType::New(scriptContext, TypeIds_Object, objectPrototype, nullptr,
            DeferredTypeHandler<InitializeMapPrototype>::GetDefaultInstance()));

        setPrototype = DynamicObject::New(recycler,
            DynamicType::New(scriptContext, TypeIds_Object, objectPrototype, nullptr,
            DeferredTypeHandler<InitializeSetPrototype>::GetDefaultInstance()));

        weakMapPrototype = DynamicObject::New(recycler,
            DynamicType::New(scriptContext, TypeIds_Object, objectPrototype, nullptr,
            DeferredTypeHandler<InitializeWeakMapPrototype>::GetDefaultInstance()));

        weakSetPrototype = DynamicObject::New(recycler,
            DynamicType::New(scriptContext, TypeIds_Object, objectPrototype, nullptr,
            DeferredTypeHandler<InitializeWeakSetPrototype>::GetDefaultInstance()));

        iteratorPrototype = DynamicObject::New(recycler,
            DynamicType::New(scriptContext, TypeIds_Object, objectPrototype, nullptr,
            DeferredTypeHandler<InitializeIteratorPrototype>::GetDefaultInstance()));

        arrayIteratorPrototype = DynamicObject::New(recycler,
            DynamicType::New(scriptContext, TypeIds_Object, iteratorPrototype, nullptr,
            DeferredTypeHandler<InitializeArrayIteratorPrototype>::GetDefaultInstance()));
        mapIteratorPrototype = DynamicObject::New(recycler,
            DynamicType::New(scriptContext, TypeIds_Object, iteratorPrototype, nullptr,
            DeferredTypeHandler<InitializeMapIteratorPrototype>::GetDefaultInstance()));
        setIteratorPrototype = DynamicObject::New(recycler,
            DynamicType::New(scriptContext, TypeIds_Object, iteratorPrototype, nullptr,
            DeferredTypeHandler<InitializeSetIteratorPrototype>::GetDefaultInstance()));
        stringIteratorPrototype = DynamicObject::New(recycler,
            DynamicType::New(scriptContext, TypeIds_Object, iteratorPrototype, nullptr,
            DeferredTypeHandler<InitializeStringIteratorPrototype>::GetDefaultInstance()));

        if(scriptContext->GetConfig()->IsES6PromiseEnabled())
        {
            promisePrototype = DynamicObject::New(recycler,
                DynamicType::New(scriptContext, TypeIds_Object, objectPrototype, nullptr,
                DeferredTypeHandler<InitializePromisePrototype>::GetDefaultInstance()));
        }

        if(scriptContext->GetConfig()->IsES6ProxyEnabled())
        {
            javascriptEnumeratorIteratorPrototype = DynamicObject::New(recycler,
                DynamicType::New(scriptContext, TypeIds_Object, iteratorPrototype, nullptr,
                DeferredTypeHandler<InitializeJavascriptEnumeratorIteratorPrototype>::GetDefaultInstance()));
        }

        if(scriptContext->GetConfig()->IsES6GeneratorsEnabled())
        {
            generatorFunctionPrototype = DynamicObject::New(recycler,
                DynamicType::New(scriptContext, TypeIds_Object, functionPrototype, nullptr,
                DeferredTypeHandler<InitializeGeneratorFunctionPrototype>::GetDefaultInstance()));

            generatorPrototype = DynamicObject::New(recycler,
                DynamicType::New(scriptContext, TypeIds_Object, iteratorPrototype, nullptr,
                DeferredTypeHandler<InitializeGeneratorPrototype>::GetDefaultInstance()));
        }

        if(scriptContext->GetConfig()->IsES7AsyncAndAwaitEnabled())
        {
            asyncFunctionPrototype = DynamicObject::New(recycler,
                DynamicType::New(scriptContext, TypeIds_Object, functionPrototype, nullptr,
                DeferredTypeHandler<InitializeAsyncFunctionPrototype>::GetDefaultInstance()));
        }
    }

    void JavascriptLibrary::InitializeTypes()
    {
        Recycler* recycler = this->GetRecycler();
        ScriptConfiguration const *config = scriptContext->GetConfig();

        enumeratorType = StaticType::New(scriptContext, TypeIds_Enumerator, objectPrototype, nullptr);

        // Initialize Array/Argument types
        heapArgumentsType = DynamicType::New(scriptContext, TypeIds_Arguments, objectPrototype, nullptr,
            SimpleDictionaryTypeHandler::New(scriptContext, HeapArgumentsPropertyDescriptors, _countof(HeapArgumentsPropertyDescriptors), 0, 0, true, true), true, true);
        activationObjectType = DynamicType::New(scriptContext, TypeIds_ActivationObject, nullValue, nullptr,
            SimplePathTypeHandler::New(scriptContext, scriptContext->GetRootPath(), 0, 0, 0, true, true), true, true);
        arrayType = DynamicType::New(scriptContext, TypeIds_Array, arrayPrototype, nullptr,
            SimplePathTypeHandler::New(scriptContext, scriptContext->GetRootPath(), 0, 0, 0, true, true), true, true);
        nativeIntArrayType = DynamicType::New(scriptContext, TypeIds_NativeIntArray, arrayPrototype, nullptr,
            SimplePathTypeHandler::New(scriptContext, scriptContext->GetRootPath(), 0, 0, 0, true, true), true, true);
#if ENABLE_COPYONACCESS_ARRAY
        copyOnAccessNativeIntArrayType = DynamicType::New(scriptContext, TypeIds_CopyOnAccessNativeIntArray, arrayPrototype, nullptr,
            SimplePathTypeHandler::New(scriptContext, scriptContext->GetRootPath(), 0, 0, 0, true, true), true, true);
#endif
        nativeFloatArrayType = DynamicType::New(scriptContext, TypeIds_NativeFloatArray, arrayPrototype, nullptr,
            SimplePathTypeHandler::New(scriptContext, scriptContext->GetRootPath(), 0, 0, 0, true, true), true, true);

        arrayBufferType = DynamicType::New(scriptContext, TypeIds_ArrayBuffer, arrayBufferPrototype, nullptr,
            SimplePathTypeHandler::New(scriptContext, scriptContext->GetRootPath(), 0, 0, 0, true, true), true, true);
        dataViewType = DynamicType::New(scriptContext, TypeIds_DataView, dataViewPrototype, nullptr,
            SimplePathTypeHandler::New(scriptContext, scriptContext->GetRootPath(), 0, 0, 0, true, true), true, true);

        int8ArrayType = DynamicType::New(scriptContext, TypeIds_Int8Array, Int8ArrayPrototype, nullptr,
            SimplePathTypeHandler::New(scriptContext, scriptContext->GetRootPath(), 0, 0, 0, true, true), true, true);

        uint8ArrayType = DynamicType::New(scriptContext, TypeIds_Uint8Array, Uint8ArrayPrototype, nullptr,
            SimplePathTypeHandler::New(scriptContext, scriptContext->GetRootPath(), 0, 0, 0, true, true), true, true);
        uint8ClampedArrayType = DynamicType::New(scriptContext, TypeIds_Uint8ClampedArray, Uint8ClampedArrayPrototype, nullptr,
            SimplePathTypeHandler::New(scriptContext, scriptContext->GetRootPath(), 0, 0, 0, true, true), true, true);
        int16ArrayType = DynamicType::New(scriptContext, TypeIds_Int16Array, Int16ArrayPrototype, nullptr,
            SimplePathTypeHandler::New(scriptContext, scriptContext->GetRootPath(), 0, 0, 0, true, true), true, true);
        uint16ArrayType = DynamicType::New(scriptContext, TypeIds_Uint16Array, Uint16ArrayPrototype, nullptr,
            SimplePathTypeHandler::New(scriptContext, scriptContext->GetRootPath(), 0, 0, 0, true, true), true, true);
        int32ArrayType = DynamicType::New(scriptContext, TypeIds_Int32Array, Int32ArrayPrototype, nullptr,
            SimplePathTypeHandler::New(scriptContext, scriptContext->GetRootPath(), 0, 0, 0, true, true), true, true);
        uint32ArrayType = DynamicType::New(scriptContext, TypeIds_Uint32Array, Uint32ArrayPrototype, nullptr,
            SimplePathTypeHandler::New(scriptContext, scriptContext->GetRootPath(), 0, 0, 0, true, true), true, true);
        float32ArrayType = DynamicType::New(scriptContext, TypeIds_Float32Array, Float32ArrayPrototype, nullptr,
            SimplePathTypeHandler::New(scriptContext, scriptContext->GetRootPath(), 0, 0, 0, true, true), true, true);
        float64ArrayType = DynamicType::New(scriptContext, TypeIds_Float64Array, Float64ArrayPrototype, nullptr,
            SimplePathTypeHandler::New(scriptContext, scriptContext->GetRootPath(), 0, 0, 0, true, true), true, true);
        int64ArrayType = DynamicType::New(scriptContext, TypeIds_Int64Array, Int64ArrayPrototype, nullptr,
            SimplePathTypeHandler::New(scriptContext, scriptContext->GetRootPath(), 0, 0, 0, true, true), true, true);
        uint64ArrayType = DynamicType::New(scriptContext, TypeIds_Uint64Array, Uint64ArrayPrototype, nullptr,
            SimplePathTypeHandler::New(scriptContext, scriptContext->GetRootPath(), 0, 0, 0, true, true), true, true);
        boolArrayType = DynamicType::New(scriptContext, TypeIds_BoolArray, BoolArrayPrototype, nullptr,
            SimplePathTypeHandler::New(scriptContext, scriptContext->GetRootPath(), 0, 0, 0, true, true), true, true);
        charArrayType = DynamicType::New(scriptContext, TypeIds_CharArray, CharArrayPrototype, nullptr,
            SimplePathTypeHandler::New(scriptContext, scriptContext->GetRootPath(), 0, 0, 0, true, true), true, true);

        errorType = DynamicType::New(scriptContext, TypeIds_Error, errorPrototype, nullptr,
            SimplePathTypeHandler::New(scriptContext, scriptContext->GetRootPath(), 0, 0, 0, true, true), true, true);
        evalErrorType = DynamicType::New(scriptContext, TypeIds_Error, evalErrorPrototype, nullptr,
            SimplePathTypeHandler::New(scriptContext, scriptContext->GetRootPath(), 0, 0, 0, true, true), true, true);
        rangeErrorType = DynamicType::New(scriptContext, TypeIds_Error, rangeErrorPrototype, nullptr,
            SimplePathTypeHandler::New(scriptContext, scriptContext->GetRootPath(), 0, 0, 0, true, true), true, true);
        referenceErrorType = DynamicType::New(scriptContext, TypeIds_Error, referenceErrorPrototype, nullptr,
            SimplePathTypeHandler::New(scriptContext, scriptContext->GetRootPath(), 0, 0, 0, true, true), true, true);
        syntaxErrorType = DynamicType::New(scriptContext, TypeIds_Error, syntaxErrorPrototype, nullptr,
            SimplePathTypeHandler::New(scriptContext, scriptContext->GetRootPath(), 0, 0, 0, true, true), true, true);
        typeErrorType = DynamicType::New(scriptContext, TypeIds_Error, typeErrorPrototype, nullptr,
            SimplePathTypeHandler::New(scriptContext, scriptContext->GetRootPath(), 0, 0, 0, true, true), true, true);
        uriErrorType = DynamicType::New(scriptContext, TypeIds_Error, uriErrorPrototype, nullptr,
            SimplePathTypeHandler::New(scriptContext, scriptContext->GetRootPath(), 0, 0, 0, true, true), true, true);

        withType    = nullptr;
        proxyType   = nullptr;
        promiseType = nullptr;
        javascriptEnumeratorIteratorType = nullptr;

        // Initialize boolean types
        booleanTypeStatic = StaticType::New(scriptContext, TypeIds_Boolean, booleanPrototype, nullptr);
        booleanTypeDynamic = DynamicType::New(scriptContext, TypeIds_BooleanObject, booleanPrototype, nullptr, NullTypeHandler<false>::GetDefaultInstance(), true, true);

        // Initialize symbol types
        symbolTypeStatic = StaticType::New(scriptContext, TypeIds_Symbol, symbolPrototype, nullptr);
        symbolTypeDynamic = DynamicType::New(scriptContext, TypeIds_SymbolObject, symbolPrototype, nullptr, NullTypeHandler<false>::GetDefaultInstance(), true, true);

        if (config->IsES6UnscopablesEnabled())
        {
            withType = StaticType::New(scriptContext, TypeIds_WithScopeObject, GetNull(), nullptr);
        }

        if (config->IsES6SpreadEnabled())
        {
            SpreadArgumentType = DynamicType::New(scriptContext, TypeIds_SpreadArgument, GetNull(), nullptr, NullTypeHandler<false>::GetDefaultInstance(), true, true);
        }

        if (config->IsES6ProxyEnabled())
        {
            // proxy's prototype is not actually used. once a proxy is used, the GetType()->GetPrototype() is not used in instanceOf style usage as they are trapped.
            // We can use GetType()->GetPrototype() in [[get]], [[set]], and [[hasProperty]] to force the prototype walk to stop at prototype so we don't need to
            // continue prototype chain walk after proxy.
            proxyType = DynamicType::New(scriptContext, TypeIds_Proxy, GetNull(), nullptr, NullTypeHandler<false>::GetDefaultInstance(), true, true);

            javascriptEnumeratorIteratorType = DynamicType::New(scriptContext, TypeIds_JavascriptEnumeratorIterator, javascriptEnumeratorIteratorPrototype, nullptr,

                SimplePathTypeHandler::New(scriptContext, scriptContext->GetRootPath(), 0, 0, 0, true, true), true, true);
        }

        if (config->IsES6PromiseEnabled())
        {
            promiseType = DynamicType::New(scriptContext, TypeIds_Promise, promisePrototype, nullptr, NullTypeHandler<false>::GetDefaultInstance(), true, true);
        }

        // Initialize Date types
        dateType = DynamicType::New(scriptContext, TypeIds_Date, datePrototype, nullptr,
            SimplePathTypeHandler::New(scriptContext, scriptContext->GetRootPath(), 0, 0, 0, true, true), true, true);
        variantDateType = StaticType::New(scriptContext, TypeIds_VariantDate, nullValue, nullptr);

        anonymousFunctionTypeHandler = NullTypeHandler<false>::GetDefaultInstance();
        anonymousFunctionWithPrototypeTypeHandler = &SharedFunctionWithPrototypeTypeHandlerV11;
        //  Initialize function types
        if (config->IsES6FunctionNameEnabled())
        {
            functionTypeHandler = &SharedFunctionWithoutPrototypeTypeHandler;
        }
        else
        {
            functionTypeHandler = anonymousFunctionTypeHandler;
        }

        if (config->IsES6FunctionNameEnabled())
        {
            functionWithPrototypeTypeHandler = &SharedFunctionWithPrototypeTypeHandler;
        }
        else
        {
            functionWithPrototypeTypeHandler = anonymousFunctionWithPrototypeTypeHandler;
        }
        functionWithPrototypeTypeHandler->SetHasKnownSlot0();

        externalFunctionWithDeferredPrototypeType = CreateDeferredPrototypeFunctionTypeNoProfileThunk(JavascriptExternalFunction::ExternalFunctionThunk, true /*isShared*/);
        wrappedFunctionWithDeferredPrototypeType = CreateDeferredPrototypeFunctionTypeNoProfileThunk(JavascriptExternalFunction::WrappedFunctionThunk, true /*isShared*/);
        stdCallFunctionWithDeferredPrototypeType = CreateDeferredPrototypeFunctionTypeNoProfileThunk(JavascriptExternalFunction::StdCallExternalFunctionThunk, true /*isShared*/);
        idMappedFunctionWithPrototypeType = DynamicType::New(scriptContext, TypeIds_Function, functionPrototype, JavascriptExternalFunction::ExternalFunctionThunk,
            &SharedIdMappedFunctionWithPrototypeTypeHandler, true, true);
        externalConstructorFunctionWithDeferredPrototypeType = DynamicType::New(scriptContext, TypeIds_Function, functionPrototype, JavascriptExternalFunction::ExternalFunctionThunk,
            Js::DeferredTypeHandler<Js::JavascriptExternalFunction::DeferredInitializer>::GetDefaultInstance(), true, true);

        if (config->IsES6FunctionNameEnabled())
        {
            boundFunctionType = DynamicType::New(scriptContext, TypeIds_Function, functionPrototype, BoundFunction::NewInstance,
                GetDeferredFunctionTypeHandler(), true, true);
        }
        else
        {
            boundFunctionType = DynamicType::New(scriptContext, TypeIds_Function, functionPrototype, BoundFunction::NewInstance,
                SimplePathTypeHandler::New(scriptContext, scriptContext->GetRootPath(), 0, 0, 0, true, true), true, true);
        }
        crossSiteDeferredPrototypeFunctionType = CreateDeferredPrototypeFunctionTypeNoProfileThunk(
            scriptContext->CurrentCrossSiteThunk, true /*isShared*/);
        crossSiteIdMappedFunctionWithPrototypeType = DynamicType::New(scriptContext, TypeIds_Function, functionPrototype, scriptContext->CurrentCrossSiteThunk,
            &SharedIdMappedFunctionWithPrototypeTypeHandler, true, true);
        crossSiteExternalConstructFunctionWithPrototypeType = DynamicType::New(scriptContext, TypeIds_Function, functionPrototype, scriptContext->CurrentCrossSiteThunk,
            Js::DeferredTypeHandler<Js::JavascriptExternalFunction::DeferredInitializer>::GetDefaultInstance(), true, true);

        // Initialize Number types
        numberTypeStatic = StaticType::New(scriptContext, TypeIds_Number, numberPrototype, nullptr);
        int64NumberTypeStatic = StaticType::New(scriptContext, TypeIds_Int64Number, numberPrototype, nullptr);
        uint64NumberTypeStatic = StaticType::New(scriptContext, TypeIds_UInt64Number, numberPrototype, nullptr);
        numberTypeDynamic = DynamicType::New(scriptContext, TypeIds_NumberObject, numberPrototype, nullptr, NullTypeHandler<false>::GetDefaultInstance(), true, true);

        // SIMD_JS
        // Initialize types
        if (GetScriptContext()->GetConfig()->IsSimdjsEnabled())
        {
            simdBool8x16TypeDynamic  = DynamicType::New(scriptContext, TypeIds_SIMDObject, simdBool8x16Prototype, nullptr, NullTypeHandler<false>::GetDefaultInstance(), true, true);
            simdBool16x8TypeDynamic  = DynamicType::New(scriptContext, TypeIds_SIMDObject, simdBool16x8Prototype, nullptr, NullTypeHandler<false>::GetDefaultInstance(), true, true);
            simdBool32x4TypeDynamic  = DynamicType::New(scriptContext, TypeIds_SIMDObject, simdBool32x4Prototype, nullptr, NullTypeHandler<false>::GetDefaultInstance(), true, true);

            simdInt8x16TypeDynamic   = DynamicType::New(scriptContext, TypeIds_SIMDObject, simdInt8x16Prototype, nullptr, NullTypeHandler<false>::GetDefaultInstance(), true, true);
            simdInt16x8TypeDynamic   = DynamicType::New(scriptContext, TypeIds_SIMDObject, simdInt16x8Prototype, nullptr, NullTypeHandler<false>::GetDefaultInstance(), true, true);
            simdInt32x4TypeDynamic   = DynamicType::New(scriptContext, TypeIds_SIMDObject, simdInt32x4Prototype, nullptr, NullTypeHandler<false>::GetDefaultInstance(), true, true);

            simdUint8x16TypeDynamic  = DynamicType::New(scriptContext, TypeIds_SIMDObject, simdUint8x16Prototype, nullptr, NullTypeHandler<false>::GetDefaultInstance(), true, true);
            simdUint16x8TypeDynamic  = DynamicType::New(scriptContext, TypeIds_SIMDObject, simdUint16x8Prototype, nullptr, NullTypeHandler<false>::GetDefaultInstance(), true, true);
            simdUint32x4TypeDynamic  = DynamicType::New(scriptContext, TypeIds_SIMDObject, simdUint32x4Prototype, nullptr, NullTypeHandler<false>::GetDefaultInstance(), true, true);
            simdFloat32x4TypeDynamic = DynamicType::New(scriptContext, TypeIds_SIMDObject, simdFloat32x4Prototype, nullptr, NullTypeHandler<false>::GetDefaultInstance(), true, true);

            simdFloat32x4TypeStatic = StaticType::New(scriptContext, TypeIds_SIMDFloat32x4, simdFloat32x4Prototype , nullptr);
            simdFloat64x2TypeStatic = StaticType::New(scriptContext, TypeIds_SIMDFloat64x2, simdFloat64x2Prototype, nullptr);
            simdInt32x4TypeStatic   = StaticType::New(scriptContext, TypeIds_SIMDInt32x4, simdInt32x4Prototype, nullptr);
            simdInt16x8TypeStatic   = StaticType::New(scriptContext, TypeIds_SIMDInt16x8, simdInt16x8Prototype, nullptr);
            simdInt8x16TypeStatic   = StaticType::New(scriptContext, TypeIds_SIMDInt8x16, simdInt8x16Prototype, nullptr);

            simdBool32x4TypeStatic = StaticType::New(scriptContext, TypeIds_SIMDBool32x4, simdBool32x4Prototype, nullptr);
            simdBool16x8TypeStatic = StaticType::New(scriptContext, TypeIds_SIMDBool16x8, simdBool16x8Prototype, nullptr);
            simdBool8x16TypeStatic = StaticType::New(scriptContext, TypeIds_SIMDBool8x16, simdBool8x16Prototype, nullptr);

            simdUint32x4TypeStatic = StaticType::New(scriptContext, TypeIds_SIMDUint32x4, simdUint32x4Prototype, nullptr);
            simdUint16x8TypeStatic = StaticType::New(scriptContext, TypeIds_SIMDUint16x8, simdUint16x8Prototype, nullptr);
            simdUint8x16TypeStatic = StaticType::New(scriptContext, TypeIds_SIMDUint8x16, simdUint8x16Prototype, nullptr);
        }

        // Initialize Object types
        for (int16 i = 0; i < PreInitializedObjectTypeCount; i++)
        {
            SimplePathTypeHandler * typeHandler =
                SimplePathTypeHandler::New(
                    scriptContext,
                    scriptContext->GetRootPath(),
                    0,
                    i * InlineSlotCountIncrement,
                    sizeof(DynamicObject),
                    true,
                    true);
            typeHandler->SetIsInlineSlotCapacityLocked();
            objectTypes[i] = DynamicType::New(scriptContext, TypeIds_Object, objectPrototype, nullptr, typeHandler, true, true);
        }
        for (int16 i = 0; i < PreInitializedObjectTypeCount; i++)
        {
            SimplePathTypeHandler * typeHandler =
                SimplePathTypeHandler::New(
                    scriptContext,
                    scriptContext->GetRootPath(),
                    0,
                    DynamicTypeHandler::GetObjectHeaderInlinableSlotCapacity() + i * InlineSlotCountIncrement,
                    DynamicTypeHandler::GetOffsetOfObjectHeaderInlineSlots(),
                    true,
                    true);
            typeHandler->SetIsInlineSlotCapacityLocked();
            objectHeaderInlinedTypes[i] =
                DynamicType::New(scriptContext, TypeIds_Object, objectPrototype, nullptr, typeHandler, true, true);
        }

        // Initialize regex types
        TypePath *const regexResultPath = TypePath::New(recycler);
        regexResultPath->Add(BuiltInPropertyRecords::input);
        regexResultPath->Add(BuiltInPropertyRecords::index);
        regexResultType = DynamicType::New(scriptContext, TypeIds_Array, arrayPrototype, nullptr,
            SimplePathTypeHandler::New(scriptContext, regexResultPath, regexResultPath->GetPathLength(), JavascriptRegularExpressionResult::InlineSlotCount, sizeof(JavascriptArray), true, true), true, true);

        // Initialize string types
        stringTypeStatic = StaticType::New(scriptContext, TypeIds_String, stringPrototype, nullptr);
        stringTypeDynamic = DynamicType::New(scriptContext, TypeIds_StringObject, stringPrototype, nullptr, NullTypeHandler<false>::GetDefaultInstance(), true, true);

        // Initialize Throw error object type
        throwErrorObjectType = StaticType::New(scriptContext, TypeIds_Undefined, nullValue, ThrowErrorObject::DefaultEntryPoint);

        mapType = DynamicType::New(scriptContext, TypeIds_Map, mapPrototype, nullptr,
            SimplePathTypeHandler::New(scriptContext, scriptContext->GetRootPath(), 0, 0, 0, true, true), true, true);

        setType = DynamicType::New(scriptContext, TypeIds_Set, setPrototype, nullptr,
            SimplePathTypeHandler::New(scriptContext, scriptContext->GetRootPath(), 0, 0, 0, true, true), true, true);

        weakMapType = DynamicType::New(scriptContext, TypeIds_WeakMap, weakMapPrototype, nullptr,
            SimplePathTypeHandler::New(scriptContext, scriptContext->GetRootPath(), 0, 0, 0, true, true), true, true);

        weakSetType = DynamicType::New(scriptContext, TypeIds_WeakSet, weakSetPrototype, nullptr,
            SimplePathTypeHandler::New(scriptContext, scriptContext->GetRootPath(), 0, 0, 0, true, true), true, true);

        TypePath *const iteratorResultPath = TypePath::New(recycler);
        iteratorResultPath->Add(BuiltInPropertyRecords::value);
        iteratorResultPath->Add(BuiltInPropertyRecords::done);
        iteratorResultType = DynamicType::New(scriptContext, TypeIds_Object, objectPrototype, nullptr,
            SimplePathTypeHandler::New(scriptContext, iteratorResultPath, iteratorResultPath->GetPathLength(), 2, sizeof(DynamicObject), true, true), true, true);

        arrayIteratorType = DynamicType::New(scriptContext, TypeIds_ArrayIterator, arrayIteratorPrototype, nullptr,
            SimplePathTypeHandler::New(scriptContext, scriptContext->GetRootPath(), 0, 0, 0, true, true), true, true);
        mapIteratorType = DynamicType::New(scriptContext, TypeIds_MapIterator, mapIteratorPrototype, nullptr,
            SimplePathTypeHandler::New(scriptContext, scriptContext->GetRootPath(), 0, 0, 0, true, true), true, true);
        setIteratorType = DynamicType::New(scriptContext, TypeIds_SetIterator, setIteratorPrototype, nullptr,
            SimplePathTypeHandler::New(scriptContext, scriptContext->GetRootPath(), 0, 0, 0, true, true), true, true);
        stringIteratorType = DynamicType::New(scriptContext, TypeIds_StringIterator, stringIteratorPrototype, nullptr,
            SimplePathTypeHandler::New(scriptContext, scriptContext->GetRootPath(), 0, 0, 0, true, true), true, true);

        if (config->IsES6GeneratorsEnabled())
        {
            generatorConstructorPrototypeObjectType = DynamicType::New(scriptContext, TypeIds_Object, generatorPrototype, nullptr,
                NullTypeHandler<false>::GetDefaultInstance(), true, true);

            generatorConstructorPrototypeObjectType->SetHasNoEnumerableProperties(true);
        }

#ifdef ENABLE_DEBUG_CONFIG_OPTIONS
        debugDisposableObjectType = DynamicType::New(scriptContext, TypeIds_Object, objectPrototype, nullptr,
            SimplePathTypeHandler::New(scriptContext, scriptContext->GetRootPath(), 0, 0, 0, true, true), true, true);

        debugFuncExecutorInDisposeObjectType = DynamicType::New(scriptContext, TypeIds_Object, objectPrototype, nullptr,
            SimplePathTypeHandler::New(scriptContext, scriptContext->GetRootPath(), 0, 0, 0, true, true), true, true);
#endif
    }

    void JavascriptLibrary::InitializeGeneratorFunction(DynamicObject *function, DeferredTypeHandlerBase * typeHandler, DeferredInitializeMode mode)
    {
        bool isAnonymousFunction = JavascriptGeneratorFunction::FromVar(function)->IsAnonymousFunction();

        JavascriptLibrary* javascriptLibrary = function->GetType()->GetLibrary();
        typeHandler->Convert(function, isAnonymousFunction ? javascriptLibrary->anonymousFunctionWithPrototypeTypeHandler : javascriptLibrary->functionWithPrototypeTypeHandler);
        function->SetPropertyWithAttributes(PropertyIds::prototype, javascriptLibrary->CreateGeneratorConstructorPrototypeObject(), PropertyWritable, nullptr);

        if (function->GetScriptContext()->GetConfig()->IsES6FunctionNameEnabled() && !isAnonymousFunction)
        {
            JavascriptString * functionName = nullptr;
            DebugOnly(bool status = ) ((Js::JavascriptFunction*)function)->GetFunctionName(&functionName);
            Assert(status);
            function->SetPropertyWithAttributes(PropertyIds::name,functionName, PropertyConfigurable, nullptr);
        }
    }


    template<bool addPrototype>
    void JavascriptLibrary::InitializeFunction(DynamicObject *function, DeferredTypeHandlerBase * typeHandler, DeferredInitializeMode mode)
    {
        JavascriptLibrary* javascriptLibrary = function->GetType()->GetLibrary();
        ScriptFunction *scriptFunction = nullptr;
        bool useAnonymous = false;
        if (ScriptFunction::Is(function))
        {
            scriptFunction = Js::ScriptFunction::FromVar(function);
            useAnonymous = scriptFunction->IsAnonymousFunction();
        }

        if (!addPrototype)
        {
            Assert(!useAnonymous);
            typeHandler->Convert(function, javascriptLibrary->functionTypeHandler);
        }
        else
        {
            typeHandler->Convert(function, useAnonymous ? javascriptLibrary->anonymousFunctionWithPrototypeTypeHandler : javascriptLibrary->functionWithPrototypeTypeHandler);
            function->SetProperty(PropertyIds::prototype, javascriptLibrary->CreateConstructorPrototypeObject((Js::JavascriptFunction *)function), PropertyOperation_None, nullptr);
        }

        if (scriptFunction)
        {
            if (scriptFunction->GetFunctionInfo()->IsClassConstructor())
            {
                scriptFunction->SetWritable(Js::PropertyIds::prototype, FALSE);
            }
        }

        ScriptContext *scriptContext = function->GetScriptContext();
        if (scriptContext->GetConfig()->IsES6FunctionNameEnabled())
        {
            if(scriptFunction && (useAnonymous || scriptFunction->GetFunctionProxy()->EnsureDeserialized()->GetIsStaticNameFunction()))
            {
                return;
            }
            JavascriptString * functionName = nullptr;
            if (((Js::JavascriptFunction*)function)->GetFunctionName(&functionName))
            {
                function->SetPropertyWithAttributes(PropertyIds::name, functionName, PropertyConfigurable, nullptr);
            }
        }
    }

    template<bool isNameAvailable, bool isPrototypeAvailable>
    class InitializeFunctionDeferredTypeHandlerFilter
    {
    public:
        static bool HasFilter() { return true; }
        static bool HasProperty(PropertyId propertyId)
        {
            switch (propertyId)
            {
            case PropertyIds::prototype:
                return isPrototypeAvailable;
            case PropertyIds::name:
                return isNameAvailable;
            }
            return false;
        }
    };

    template<bool isNameAvailable, bool isPrototypeAvailable>
    DynamicTypeHandler * JavascriptLibrary::GetDeferredFunctionTypeHandlerBase()
    {
        return DeferredTypeHandler<InitializeFunction<isPrototypeAvailable>, InitializeFunctionDeferredTypeHandlerFilter<isNameAvailable, isPrototypeAvailable>>::GetDefaultInstance();
    }

    template<bool isNameAvailable, bool isPrototypeAvailable>
    DynamicTypeHandler * JavascriptLibrary::GetDeferredGeneratorFunctionTypeHandlerBase()
    {
        return DeferredTypeHandler<InitializeGeneratorFunction, InitializeFunctionDeferredTypeHandlerFilter<isNameAvailable, isPrototypeAvailable>>::GetDefaultInstance();
    }

    DynamicTypeHandler * JavascriptLibrary::GetDeferredAnonymousPrototypeGeneratorFunctionTypeHandler()
    {
        return JavascriptLibrary::GetDeferredGeneratorFunctionTypeHandlerBase</*isNameAvailable*/ false>();
    }

    DynamicTypeHandler * JavascriptLibrary::GetDeferredPrototypeGeneratorFunctionTypeHandler(ScriptContext* scriptContext)
    {
        if (scriptContext->GetConfig()->IsES6FunctionNameEnabled())
        {
            return JavascriptLibrary::GetDeferredGeneratorFunctionTypeHandlerBase</*isNameAvailable*/ true>();
        }
        else
        {
            return JavascriptLibrary::GetDeferredGeneratorFunctionTypeHandlerBase</*isNameAvailable*/ false>();
        }

    }

    DynamicTypeHandler * JavascriptLibrary::GetDeferredAnonymousPrototypeFunctionTypeHandler()
    {
        return JavascriptLibrary::GetDeferredFunctionTypeHandlerBase</*isNameAvailable*/ false>();
    }

    DynamicTypeHandler * JavascriptLibrary::GetDeferredPrototypeFunctionTypeHandler(ScriptContext* scriptContext)
    {
        if (scriptContext->GetConfig()->IsES6FunctionNameEnabled())
        {
            return JavascriptLibrary::GetDeferredFunctionTypeHandlerBase</*isNameAvailable*/ true>();
        }
        else
        {
            return JavascriptLibrary::GetDeferredFunctionTypeHandlerBase</*isNameAvailable*/ false>();
        }
    }

    DynamicTypeHandler * JavascriptLibrary::GetDeferredAnonymousFunctionTypeHandler()
    {
        return anonymousFunctionTypeHandler;
    }

    DynamicTypeHandler * JavascriptLibrary::GetDeferredFunctionTypeHandler()
    {
        if (this->GetScriptContext()->GetConfig()->IsES6FunctionNameEnabled())
        {
            return GetDeferredFunctionTypeHandlerBase</*isNameAvailable*/ true, /*isPrototypeAvailable*/ false>();
        }
        return functionTypeHandler;
    }

    DynamicTypeHandler * JavascriptLibrary::ScriptFunctionTypeHandler(bool noPrototypeProperty, bool isAnonymousFunction)
    {
        DynamicTypeHandler * scriptFunctionTypeHandler = nullptr;

        if (noPrototypeProperty)
        {
            scriptFunctionTypeHandler = isAnonymousFunction ?
                this->GetDeferredAnonymousFunctionTypeHandler() :
                this->GetDeferredFunctionTypeHandler();
        }
        else
        {
            scriptFunctionTypeHandler = isAnonymousFunction ?
                JavascriptLibrary::GetDeferredAnonymousPrototypeFunctionTypeHandler() :
                JavascriptLibrary::GetDeferredPrototypeFunctionTypeHandler(scriptContext);
        }
        return scriptFunctionTypeHandler;
    }

    DynamicType * JavascriptLibrary::CreateDeferredPrototypeGeneratorFunctionType(JavascriptMethod entrypoint, bool isAnonymousFunction, bool isShared)
    {
        return DynamicType::New(scriptContext, TypeIds_Function, generatorFunctionPrototype, entrypoint,
            isAnonymousFunction ? GetDeferredAnonymousPrototypeGeneratorFunctionTypeHandler() : GetDeferredPrototypeGeneratorFunctionTypeHandler(scriptContext), isShared, isShared);
    }

    DynamicType * JavascriptLibrary::CreateDeferredPrototypeFunctionType(JavascriptMethod entrypoint)
    {
        return CreateDeferredPrototypeFunctionTypeNoProfileThunk(this->inDispatchProfileMode ? ProfileEntryThunk : entrypoint);
    }

    DynamicType * JavascriptLibrary::CreateDeferredPrototypeFunctionTypeNoProfileThunk(JavascriptMethod entrypoint, bool isShared)
    {
        // Note: the lack of TypeHandler switching here based on the isAnonymousFunction flag is intentional.
        // We can't switch shared typeHandlers and RuntimeFunctions do not produce script code for us to know if a function is Anonymous.
        // As a result we may have an issue where hasProperty would say you have a name property but getProperty returns undefined
        return DynamicType::New(scriptContext, TypeIds_Function, functionPrototype, entrypoint,
            GetDeferredPrototypeFunctionTypeHandler(scriptContext), isShared, isShared);
    }
    DynamicType * JavascriptLibrary::CreateFunctionType(JavascriptMethod entrypoint, RecyclableObject* prototype)
    {
        if (prototype == nullptr)
        {
            prototype = functionPrototype;
        }

        return DynamicType::New(scriptContext, TypeIds_Function, prototype, entrypoint,
            GetDeferredFunctionTypeHandler(), false, false);
    }

    DynamicType * JavascriptLibrary::CreateFunctionWithLengthType(FunctionInfo * functionInfo)
    {
        return CreateFunctionWithLengthType(this->GetFunctionPrototype(), functionInfo);
    }

    DynamicType * JavascriptLibrary::CreateFunctionWithLengthAndNameType(FunctionInfo * functionInfo)
    {
        return CreateFunctionWithLengthAndNameType(this->GetFunctionPrototype(), functionInfo);
    }

    DynamicType * JavascriptLibrary::CreateFunctionWithLengthAndPrototypeType(FunctionInfo * functionInfo)
    {
        return CreateFunctionWithLengthAndPrototypeType(this->GetFunctionPrototype(), functionInfo);
    }

    DynamicType * JavascriptLibrary::CreateFunctionWithLengthType(DynamicObject * prototype, FunctionInfo * functionInfo)
    {
        Assert(!functionInfo->HasBody());
        return DynamicType::New(scriptContext, TypeIds_Function, prototype,
            this->inProfileMode? ProfileEntryThunk : functionInfo->GetOriginalEntryPoint(),
            &SharedFunctionWithLengthTypeHandler);
    }

    DynamicType * JavascriptLibrary::CreateFunctionWithLengthAndNameType(DynamicObject * prototype, FunctionInfo * functionInfo)
    {
        Assert(!functionInfo->HasBody());
        return DynamicType::New(scriptContext, TypeIds_Function, prototype,
            this->inProfileMode ? ProfileEntryThunk : functionInfo->GetOriginalEntryPoint(),
            &SharedFunctionWithLengthAndNameTypeHandler);
    }

    DynamicType * JavascriptLibrary::CreateFunctionWithLengthAndPrototypeType(DynamicObject * prototype, FunctionInfo * functionInfo)
    {
        Assert(!functionInfo->HasBody());
        return DynamicType::New(scriptContext, TypeIds_Function, prototype,
            this->inProfileMode? ProfileEntryThunk : functionInfo->GetOriginalEntryPoint(),
            SimpleDictionaryTypeHandler::New(scriptContext, FunctionWithLengthAndPrototypeTypeDescriptors, _countof(FunctionWithLengthAndPrototypeTypeDescriptors), 0, 0));
    }

    void JavascriptLibrary::InitializeProperties(ThreadContext * threadContext)
    {
        if ( threadContext->GetMaxPropertyId() < PropertyIds::_countJSOnlyProperty )
        {
            threadContext->UncheckedAddBuiltInPropertyId();
        }
    }

    DynamicObject * JavascriptLibraryBase::GetObjectPrototype()
    {
        return GetObjectPrototypeObject();
    }

    void JavascriptLibraryBase::Finalize(bool isShutdown)
    {
        if (scriptContext)
        {
            // Clear the weak reference dictionary so we don't need to clean them
            // during PostCollectCallBack before Dispose deleting the script context.
            scriptContext->ResetWeakReferenceDictionaryList();
        }
    }

    void JavascriptLibraryBase::Dispose(bool isShutdown)
    {
        if (scriptContext)
        {
            if (isShutdown)
            {
                // during shut down the global object might not be closed yet.
                // Clear the global object from the script context so it doesn't
                // get unpinned (which may fail because the recycler is shutting down)
                scriptContext->Close(true);
                scriptContext->ClearGlobalObject();
            }
            else
            {
                Assert(scriptContext->IsClosed());
            }
            HeapDelete(scriptContext);
            scriptContext = nullptr;
        }
    }

    JavascriptEnumerator * JavascriptLibrary::GetNullEnumerator() const
    {
        return nullEnumerator;
    }

#define  ADD_TYPEDARRAY_CONSTRUCTOR(typedarrayConstructor, TypedArray) \
    typedarrayConstructor = CreateBuiltinConstructor(&TypedArray##::EntryInfo::NewInstance, \
    DeferredTypeHandler<Initialize##TypedArray##Constructor>::GetDefaultInstance()); \
            AddFunction(globalObject, PropertyIds::TypedArray, typedarrayConstructor); \

    void JavascriptLibrary::InitializeGlobal(GlobalObject * globalObject)
    {
        // !!!!!!!!!!!!!!!!!!!!!!!!!!!!!!!!!!!!!!!!!!!!!!!!!!!!!!!!!!!!!!!!!!!!!!!!!!!!!!!!!!!!!!!!!!!!!!!
        // WARNING: Any objects here using DeferredTypeHandler need to appear in EnsureLibraryReadyForHybridDebugging
        // !!!!!!!!!!!!!!!!!!!!!!!!!!!!!!!!!!!!!!!!!!!!!!!!!!!!!!!!!!!!!!!!!!!!!!!!!!!!!!!!!!!!!!!!!!!!!!!

        RecyclableObject* globalObjectPrototype = GetObjectPrototype();
        globalObject->SetPrototype(globalObjectPrototype);
        Recycler * recycler = this->GetRecycler();

        pi = JavascriptNumber::New(Math::PI, scriptContext);
        nan = JavascriptNumber::New(JavascriptNumber::NaN, scriptContext);
        negativeInfinite = JavascriptNumber::New(JavascriptNumber::NEGATIVE_INFINITY, scriptContext);
        positiveInfinite = JavascriptNumber::New(JavascriptNumber::POSITIVE_INFINITY, scriptContext);
        minValue = JavascriptNumber::New(JavascriptNumber::MIN_VALUE, scriptContext);
        maxValue = JavascriptNumber::New(JavascriptNumber::MAX_VALUE, scriptContext);
        negativeZero = JavascriptNumber::New(JavascriptNumber::NEG_ZERO, scriptContext);
        undefinedValue = RecyclerNew(recycler, RecyclableObject,
            StaticType::New(scriptContext, TypeIds_Undefined, nullValue, nullptr));
        missingPropertyHolder = RecyclerNewPlus(recycler, sizeof(Var), DynamicObject,
            DynamicType::New(scriptContext, TypeIds_Object, nullValue, nullptr, &MissingPropertyHolderTypeHandler));
        MissingPropertyTypeHandler::SetUndefinedPropertySlot(missingPropertyHolder);

        emptyString = CreateEmptyString(); // Must be created before other calls to CreateString
        nullString = CreateEmptyString(); // Must be distinct from emptyString (for the DOM)
        quotesString = CreateStringFromCppLiteral(_u("\"\""));
        whackString = CreateStringFromCppLiteral(_u("/"));
        undefinedDisplayString = CreateStringFromCppLiteral(_u("undefined"));
        nanDisplayString = CreateStringFromCppLiteral(_u("NaN"));
        nullDisplayString = CreateStringFromCppLiteral(_u("null"));
        unknownDisplayString = CreateStringFromCppLiteral(_u("unknown"));
        commaDisplayString = CreateStringFromCppLiteral(_u(","));
        commaSpaceDisplayString = CreateStringFromCppLiteral(_u(", "));
        trueDisplayString = CreateStringFromCppLiteral(_u("true"));
        falseDisplayString = CreateStringFromCppLiteral(_u("false"));
        lengthDisplayString = CreateStringFromCppLiteral(_u("length"));
        objectDisplayString = CreateStringFromCppLiteral(_u("[object Object]"));
        errorDisplayString = CreateStringFromCppLiteral(_u("[object Error]"));
        stringTypeDisplayString = CreateStringFromCppLiteral(_u("string"));
        functionPrefixString = CreateStringFromCppLiteral(_u("function "));
        generatorFunctionPrefixString = CreateStringFromCppLiteral(_u("function* "));
        asyncFunctionPrefixString = CreateStringFromCppLiteral(_u("async function "));
        functionDisplayString = CreateStringFromCppLiteral(JS_DISPLAY_STRING_FUNCTION_ANONYMOUS);
        xDomainFunctionDisplayString = CreateStringFromCppLiteral(_u("\012function anonymous() {\012    [x-domain code]\012}\012"));
        invalidDateString = CreateStringFromCppLiteral(_u("Invalid Date"));
        objectTypeDisplayString = CreateStringFromCppLiteral(_u("object"));
        functionTypeDisplayString = CreateStringFromCppLiteral(_u("function"));
        booleanTypeDisplayString = CreateStringFromCppLiteral(_u("boolean"));
        numberTypeDisplayString = CreateStringFromCppLiteral(_u("number"));
        promiseResolveFunction = nullptr;

        if (GetScriptContext()->GetConfig()->IsSimdjsEnabled())
        {
            simdFloat32x4DisplayString = CreateStringFromCppLiteral(_u("float32x4"));
            simdFloat64x2DisplayString = CreateStringFromCppLiteral(_u("float64x2"));
            simdInt32x4DisplayString = CreateStringFromCppLiteral(_u("int32x4"));
            simdInt16x8DisplayString = CreateStringFromCppLiteral(_u("int16x8"));
            simdInt8x16DisplayString = CreateStringFromCppLiteral(_u("int8x16"));

            simdBool32x4DisplayString = CreateStringFromCppLiteral(_u("bool32x4"));
            simdBool16x8DisplayString = CreateStringFromCppLiteral(_u("bool16x8"));
            simdBool8x16DisplayString = CreateStringFromCppLiteral(_u("bool8x16"));

            simdUint32x4DisplayString = CreateStringFromCppLiteral(_u("uint32x4"));
            simdUint16x8DisplayString = CreateStringFromCppLiteral(_u("uint16x8"));
            simdUint8x16DisplayString = CreateStringFromCppLiteral(_u("uint8x16"));
        }

        symbolTypeDisplayString = CreateStringFromCppLiteral(_u("symbol"));

        symbolHasInstance = CreateSymbol(BuiltInPropertyRecords::_symbolHasInstance);
        symbolIsConcatSpreadable = CreateSymbol(BuiltInPropertyRecords::_symbolIsConcatSpreadable);
        symbolIterator = CreateSymbol(BuiltInPropertyRecords::_symbolIterator);
        symbolSpecies = CreateSymbol(BuiltInPropertyRecords::_symbolSpecies);
        symbolToPrimitive = CreateSymbol(BuiltInPropertyRecords::_symbolToPrimitive);
        symbolToStringTag = CreateSymbol(BuiltInPropertyRecords::_symbolToStringTag);
        symbolUnscopables = CreateSymbol(BuiltInPropertyRecords::_symbolUnscopables);

        if (scriptContext->GetConfig()->IsES6RegExSymbolsEnabled())
        {
            symbolMatch = CreateSymbol(BuiltInPropertyRecords::_symbolMatch);
            symbolReplace = CreateSymbol(BuiltInPropertyRecords::_symbolReplace);
            symbolSearch = CreateSymbol(BuiltInPropertyRecords::_symbolSearch);
            symbolSplit = CreateSymbol(BuiltInPropertyRecords::_symbolSplit);
        }
        else
        {
            symbolMatch = nullptr;
            symbolReplace = nullptr;
            symbolSearch = nullptr;
            symbolSplit = nullptr;
        }

        debuggerDeadZoneBlockVariableString = CreateStringFromCppLiteral(_u("[Uninitialized block variable]"));
        defaultAccessorFunction = CreateNonProfiledFunction(&JavascriptOperators::EntryInfo::DefaultAccessor);

        if (scriptContext->GetConfig()->IsErrorStackTraceEnabled())
        {
            stackTraceAccessorFunction = CreateNonProfiledFunction(&JavascriptExceptionOperators::EntryInfo::StackTraceAccessor);
            stackTraceAccessorFunction->SetPropertyWithAttributes(PropertyIds::length, TaggedInt::ToVarUnchecked(0), PropertyNone, nullptr);
        }

        throwTypeErrorAccessorFunction = CreateNonProfiledFunction(&JavascriptExceptionOperators::EntryInfo::ThrowTypeErrorAccessor);
        throwTypeErrorAccessorFunction->SetPropertyWithAttributes(PropertyIds::length, TaggedInt::ToVarUnchecked(0), PropertyNone, nullptr);

        throwTypeErrorCallerAccessorFunction = CreateNonProfiledFunction(&JavascriptExceptionOperators::EntryInfo::ThrowTypeErrorCallerAccessor);
        throwTypeErrorCallerAccessorFunction->SetPropertyWithAttributes(PropertyIds::length, TaggedInt::ToVarUnchecked(0), PropertyNone, nullptr);

        throwTypeErrorCalleeAccessorFunction = CreateNonProfiledFunction(&JavascriptExceptionOperators::EntryInfo::ThrowTypeErrorCalleeAccessor);
        throwTypeErrorCalleeAccessorFunction->SetPropertyWithAttributes(PropertyIds::length, TaggedInt::ToVarUnchecked(0), PropertyNone, nullptr);

        throwTypeErrorArgumentsAccessorFunction = CreateNonProfiledFunction(&JavascriptExceptionOperators::EntryInfo::ThrowTypeErrorArgumentsAccessor);
        throwTypeErrorArgumentsAccessorFunction->SetPropertyWithAttributes(PropertyIds::length, TaggedInt::ToVarUnchecked(0), PropertyNone, nullptr);

        __proto__getterFunction = CreateNonProfiledFunction(&ObjectPrototypeObject::EntryInfo::__proto__getter);
        __proto__getterFunction->SetPropertyWithAttributes(PropertyIds::length, TaggedInt::ToVarUnchecked(0), PropertyNone, nullptr);

        __proto__setterFunction = CreateNonProfiledFunction(&ObjectPrototypeObject::EntryInfo::__proto__setter);
        __proto__setterFunction->SetPropertyWithAttributes(PropertyIds::length, TaggedInt::ToVarUnchecked(1), PropertyNone, nullptr);

        if (scriptContext->GetConfig()->IsES6PromiseEnabled())
        {
            identityFunction = CreateNonProfiledFunction(&JavascriptPromise::EntryInfo::Identity);
            identityFunction->SetPropertyWithAttributes(PropertyIds::length, TaggedInt::ToVarUnchecked(1), PropertyNone, nullptr);

            throwerFunction = CreateNonProfiledFunction(&JavascriptPromise::EntryInfo::Thrower);
            throwerFunction->SetPropertyWithAttributes(PropertyIds::length, TaggedInt::ToVarUnchecked(1), PropertyNone, nullptr);
        }

        booleanTrue = RecyclerNew(recycler, JavascriptBoolean, true, booleanTypeStatic);
        booleanFalse = RecyclerNew(recycler, JavascriptBoolean, false, booleanTypeStatic);

        isPRNGSeeded = false;
        randSeed0 = 0;
        randSeed1 = 0;

        AddMember(globalObject, PropertyIds::NaN, nan, PropertyNone);
        AddMember(globalObject, PropertyIds::Infinity, positiveInfinite, PropertyNone);
        AddMember(globalObject, PropertyIds::undefined, undefinedValue, PropertyNone);

        // Note: Any global function added/removed/changed here should also be updated in JavascriptLibrary::ProfilerRegisterBuiltinFunctions
        // so that the new functions show up in the profiler too.
        JavascriptFunction ** builtinFuncs = this->GetBuiltinFunctions();

        evalFunctionObject = AddFunctionToLibraryObject(globalObject, PropertyIds::eval, &GlobalObject::EntryInfo::Eval, 1);
        parseIntFunctionObject = AddFunctionToLibraryObject(globalObject, PropertyIds::parseInt, &GlobalObject::EntryInfo::ParseInt, 2);
        builtinFuncs[BuiltinFunction::GlobalObject_ParseInt] = parseIntFunctionObject;
        parseFloatFunctionObject = AddFunctionToLibraryObject(globalObject, PropertyIds::parseFloat, &GlobalObject::EntryInfo::ParseFloat, 1);
        AddFunctionToLibraryObject(globalObject, PropertyIds::isNaN, &GlobalObject::EntryInfo::IsNaN, 1);
        AddFunctionToLibraryObject(globalObject, PropertyIds::isFinite, &GlobalObject::EntryInfo::IsFinite, 1);
        AddFunctionToLibraryObject(globalObject, PropertyIds::decodeURI, &GlobalObject::EntryInfo::DecodeURI, 1);
        AddFunctionToLibraryObject(globalObject, PropertyIds::decodeURIComponent, &GlobalObject::EntryInfo::DecodeURIComponent, 1);
        AddFunctionToLibraryObject(globalObject, PropertyIds::encodeURI, &GlobalObject::EntryInfo::EncodeURI, 1);
        AddFunctionToLibraryObject(globalObject, PropertyIds::encodeURIComponent, &GlobalObject::EntryInfo::EncodeURIComponent, 1);
        AddFunctionToLibraryObject(globalObject, PropertyIds::escape, &GlobalObject::EntryInfo::Escape, 1);
        AddFunctionToLibraryObject(globalObject, PropertyIds::unescape, &GlobalObject::EntryInfo::UnEscape, 1);

        if (scriptContext->GetConfig()->SupportsCollectGarbage())
        {
            AddFunctionToLibraryObject(globalObject, PropertyIds::CollectGarbage, &GlobalObject::EntryInfo::CollectGarbage, 0);
        }

#if ENABLE_TTD
        AddFunctionToLibraryObjectWithPropertyName(globalObject, _u("telemetryLog"), &GlobalObject::EntryInfo::TelemetryLog, 3);
#endif

#ifdef IR_VIEWER
        if (Js::Configuration::Global.flags.IsEnabled(Js::IRViewerFlag))
        {
            AddFunctionToLibraryObjectWithPropertyName(globalObject, _u("parseIR"), &GlobalObject::EntryInfo::ParseIR, 1);
            AddFunctionToLibraryObjectWithPropertyName(globalObject, _u("functionList"), &GlobalObject::EntryInfo::FunctionList, 1);
            AddFunctionToLibraryObjectWithPropertyName(globalObject, _u("rejitFunction"), &GlobalObject::EntryInfo::RejitFunction, 2);
        }
#endif /* IR_VIEWER */

        DebugOnly(CheckRegisteredBuiltIns(builtinFuncs, scriptContext));

        builtInConstructorCache = RecyclerNew(this->GetRecycler(), ConstructorCache);
        builtInConstructorCache->PopulateForSkipDefaultNewObject(this->GetScriptContext());

        objectConstructor = CreateBuiltinConstructor(&JavascriptObject::EntryInfo::NewInstance,
            DeferredTypeHandler<InitializeObjectConstructor>::GetDefaultInstance());
        AddFunction(globalObject, PropertyIds::Object, objectConstructor);
        arrayConstructor = CreateBuiltinConstructor(&JavascriptArray::EntryInfo::NewInstance,
            DeferredTypeHandler<InitializeArrayConstructor>::GetDefaultInstance());
        SetArrayObjectHasUserDefinedSpecies(false);
        AddFunction(globalObject, PropertyIds::Array, arrayConstructor);
        booleanConstructor = CreateBuiltinConstructor(&JavascriptBoolean::EntryInfo::NewInstance,
            DeferredTypeHandler<InitializeBooleanConstructor>::GetDefaultInstance());
        AddFunction(globalObject, PropertyIds::Boolean, booleanConstructor);

        symbolConstructor = nullptr;
        proxyConstructor = nullptr;
        promiseConstructor = nullptr;
        reflectObject = nullptr;

        symbolConstructor = CreateBuiltinConstructor(&JavascriptSymbol::EntryInfo::NewInstance,
            DeferredTypeHandler<InitializeSymbolConstructor>::GetDefaultInstance());
        AddFunction(globalObject, PropertyIds::Symbol, symbolConstructor);

        if (scriptContext->GetConfig()->IsES6ProxyEnabled())
        {
            proxyConstructor = CreateBuiltinConstructor(&JavascriptProxy::EntryInfo::NewInstance,
                DeferredTypeHandler<InitializeProxyConstructor>::GetDefaultInstance());
            AddFunction(globalObject, PropertyIds::Proxy, proxyConstructor);
            reflectObject = DynamicObject::New(recycler,
                DynamicType::New(scriptContext, TypeIds_Object, objectPrototype, nullptr,
                DeferredTypeHandler<InitializeReflectObject>::GetDefaultInstance()));
            AddMember(globalObject, PropertyIds::Reflect, reflectObject);
        }

        if (scriptContext->GetConfig()->IsES6PromiseEnabled())
        {
            promiseConstructor = CreateBuiltinConstructor(&JavascriptPromise::EntryInfo::NewInstance,
                DeferredTypeHandler<InitializePromiseConstructor>::GetDefaultInstance());
            AddFunction(globalObject, PropertyIds::Promise, promiseConstructor);
        }

        dateConstructor = CreateBuiltinConstructor(&JavascriptDate::EntryInfo::NewInstance,
            DeferredTypeHandler<InitializeDateConstructor>::GetDefaultInstance());
        AddFunction(globalObject, PropertyIds::Date, dateConstructor);
        functionConstructor = CreateBuiltinConstructor(&JavascriptFunction::EntryInfo::NewInstance,
            DeferredTypeHandler<InitializeFunctionConstructor>::GetDefaultInstance());
        AddFunction(globalObject, PropertyIds::Function, functionConstructor);
        mathObject = DynamicObject::New(recycler,
            DynamicType::New(scriptContext, TypeIds_Object, objectPrototype, nullptr,
            DeferredTypeHandler<InitializeMathObject>::GetDefaultInstance()));
        AddMember(globalObject, PropertyIds::Math, mathObject);

        // SIMD_JS
        // we declare global objects and lib functions only if SSE2 is available. Else, we use the polyfill.
        if (GetScriptContext()->GetConfig()->IsSimdjsEnabled())
        {
            simdObject = DynamicObject::New(recycler,
                DynamicType::New(scriptContext, TypeIds_Object, objectPrototype, nullptr,
                DeferredTypeHandler<InitializeSIMDObject>::GetDefaultInstance()));

            AddMember(globalObject, PropertyIds::SIMD, simdObject);
        }
        debugObject = nullptr;

        numberConstructor = CreateBuiltinConstructor(&JavascriptNumber::EntryInfo::NewInstance,
            DeferredTypeHandler<InitializeNumberConstructor>::GetDefaultInstance());
        AddFunction(globalObject, PropertyIds::Number, numberConstructor);
        stringConstructor = CreateBuiltinConstructor(&JavascriptString::EntryInfo::NewInstance,
            DeferredTypeHandler<InitializeStringConstructor>::GetDefaultInstance());
        AddFunction(globalObject, PropertyIds::String, stringConstructor);
        regexConstructorType = DynamicType::New(scriptContext, TypeIds_Function, functionPrototype, JavascriptRegExp::NewInstance,
            DeferredTypeHandler<InitializeRegexConstructor>::GetDefaultInstance());
        regexConstructor = RecyclerNewEnumClass(recycler, EnumFunctionClass, JavascriptRegExpConstructor, regexConstructorType);
        AddFunction(globalObject, PropertyIds::RegExp, regexConstructor);

        if (scriptContext->GetConfig()->IsTypedArrayEnabled())
        {
            arrayBufferConstructor = CreateBuiltinConstructor(&ArrayBuffer::EntryInfo::NewInstance,
                DeferredTypeHandler<InitializeArrayBufferConstructor>::GetDefaultInstance());
            AddFunction(globalObject, PropertyIds::ArrayBuffer, arrayBufferConstructor);
            dataViewConstructor = CreateBuiltinConstructor(&DataView::EntryInfo::NewInstance,
                DeferredTypeHandler<InitializeDataViewConstructor>::GetDefaultInstance());
            AddFunction(globalObject, PropertyIds::DataView, dataViewConstructor);

            if (scriptContext->GetConfig()->IsES6TypedArrayExtensionsEnabled())
            {
                typedArrayConstructor = CreateBuiltinConstructor(&TypedArrayBase::EntryInfo::NewInstance,
                    DeferredTypeHandler<InitializeTypedArrayConstructor>::GetDefaultInstance(),
                    functionPrototype);

                Int8ArrayConstructor = CreateBuiltinConstructor(&Int8Array::EntryInfo::NewInstance,
                    DeferredTypeHandler<InitializeInt8ArrayConstructor>::GetDefaultInstance(),
                    typedArrayConstructor);
                AddFunction(globalObject, PropertyIds::Int8Array, Int8ArrayConstructor);

                Uint8ArrayConstructor = CreateBuiltinConstructor(&Uint8Array::EntryInfo::NewInstance,
                    DeferredTypeHandler<InitializeUint8ArrayConstructor>::GetDefaultInstance(),
                    typedArrayConstructor);
                AddFunction(globalObject, PropertyIds::Uint8Array, Uint8ArrayConstructor);

                Uint8ClampedArrayConstructor = CreateBuiltinConstructor(&Uint8ClampedArray::EntryInfo::NewInstance,
                    DeferredTypeHandler<InitializeUint8ClampedArrayConstructor>::GetDefaultInstance(),
                    typedArrayConstructor);
                AddFunction(globalObject, PropertyIds::Uint8ClampedArray, Uint8ClampedArrayConstructor);

                Int16ArrayConstructor = CreateBuiltinConstructor(&Int16Array::EntryInfo::NewInstance,
                    DeferredTypeHandler<InitializeInt16ArrayConstructor>::GetDefaultInstance(),
                    typedArrayConstructor);
                AddFunction(globalObject, PropertyIds::Int16Array, Int16ArrayConstructor);

                Uint16ArrayConstructor = CreateBuiltinConstructor(&Uint16Array::EntryInfo::NewInstance,
                    DeferredTypeHandler<InitializeUint16ArrayConstructor>::GetDefaultInstance(),
                    typedArrayConstructor);
                AddFunction(globalObject, PropertyIds::Uint16Array, Uint16ArrayConstructor);

                Int32ArrayConstructor = CreateBuiltinConstructor(&Int32Array::EntryInfo::NewInstance,
                    DeferredTypeHandler<InitializeInt32ArrayConstructor>::GetDefaultInstance(),
                    typedArrayConstructor);
                AddFunction(globalObject, PropertyIds::Int32Array, Int32ArrayConstructor);

                Uint32ArrayConstructor = CreateBuiltinConstructor(&Uint32Array::EntryInfo::NewInstance,
                    DeferredTypeHandler<InitializeUint32ArrayConstructor>::GetDefaultInstance(),
                    typedArrayConstructor);
                AddFunction(globalObject, PropertyIds::Uint32Array, Uint32ArrayConstructor);

                Float32ArrayConstructor = CreateBuiltinConstructor(&Float32Array::EntryInfo::NewInstance,
                    DeferredTypeHandler<InitializeFloat32ArrayConstructor>::GetDefaultInstance(),
                    typedArrayConstructor);
                AddFunction(globalObject, PropertyIds::Float32Array, Float32ArrayConstructor);

                Float64ArrayConstructor = CreateBuiltinConstructor(&Float64Array::EntryInfo::NewInstance,
                    DeferredTypeHandler<InitializeFloat64ArrayConstructor>::GetDefaultInstance(),
                    typedArrayConstructor);
                AddFunction(globalObject, PropertyIds::Float64Array, Float64ArrayConstructor);
            }
            else
            {
                ADD_TYPEDARRAY_CONSTRUCTOR(Int8ArrayConstructor, Int8Array);
                ADD_TYPEDARRAY_CONSTRUCTOR(Uint8ArrayConstructor, Uint8Array);
                ADD_TYPEDARRAY_CONSTRUCTOR(Uint8ClampedArrayConstructor, Uint8ClampedArray);
                ADD_TYPEDARRAY_CONSTRUCTOR(Int16ArrayConstructor, Int16Array);
                ADD_TYPEDARRAY_CONSTRUCTOR(Uint16ArrayConstructor, Uint16Array);
                ADD_TYPEDARRAY_CONSTRUCTOR(Int32ArrayConstructor, Int32Array);
                ADD_TYPEDARRAY_CONSTRUCTOR(Uint32ArrayConstructor, Uint32Array);
                ADD_TYPEDARRAY_CONSTRUCTOR(Float32ArrayConstructor, Float32Array);
                ADD_TYPEDARRAY_CONSTRUCTOR(Float64ArrayConstructor, Float64Array);
            }
        }
        else
        {
            arrayBufferConstructor = nullptr;
            Int8ArrayConstructor = nullptr;
            Uint8ArrayConstructor = nullptr;
            Uint8ClampedArrayConstructor = nullptr;
            Int16ArrayConstructor = nullptr;
            Uint16ArrayConstructor = nullptr;
            Int32ArrayConstructor = nullptr;
            Uint32ArrayConstructor = nullptr;
            Float32ArrayConstructor = nullptr;
            Float64ArrayConstructor = nullptr;
            dataViewConstructor = nullptr;
        }


        JSONObject = DynamicObject::New(recycler,
            DynamicType::New(scriptContext, TypeIds_Object, objectPrototype, nullptr,
            DeferredTypeHandler<InitializeJSONObject>::GetDefaultInstance()));
        AddMember(globalObject, PropertyIds::JSON, JSONObject);

#ifdef ENABLE_INTL_OBJECT
        if (scriptContext->IsIntlEnabled())
        {
            IntlObject = DynamicObject::New(recycler,
                DynamicType::New(scriptContext, TypeIds_Object, objectPrototype, nullptr,
                DeferredTypeHandler<InitializeIntlObject>::GetDefaultInstance()));
            AddMember(globalObject, PropertyIds::Intl, IntlObject);
        }
        else
        {
            IntlObject = nullptr;
        }
#endif

#if defined(ENABLE_INTL_OBJECT) || defined(ENABLE_PROJECTION)
        engineInterfaceObject = EngineInterfaceObject::New(recycler,
            DynamicType::New(scriptContext, TypeIds_EngineInterfaceObject, objectPrototype, nullptr,
            DeferredTypeHandler<InitializeEngineInterfaceObject>::GetDefaultInstance()));

#ifdef ENABLE_INTL_OBJECT
        IntlEngineInterfaceExtensionObject* intlExtension = RecyclerNew(recycler, IntlEngineInterfaceExtensionObject, scriptContext);
        engineInterfaceObject->SetEngineExtension(EngineInterfaceExtensionKind_Intl, intlExtension);
#endif
#endif

        mapConstructor = CreateBuiltinConstructor(&JavascriptMap::EntryInfo::NewInstance,
            DeferredTypeHandler<InitializeMapConstructor>::GetDefaultInstance());
        AddFunction(globalObject, PropertyIds::Map, mapConstructor);

        setConstructor = CreateBuiltinConstructor(&JavascriptSet::EntryInfo::NewInstance,
            DeferredTypeHandler<InitializeSetConstructor>::GetDefaultInstance());
        AddFunction(globalObject, PropertyIds::Set, setConstructor);

        weakMapConstructor = CreateBuiltinConstructor(&JavascriptWeakMap::EntryInfo::NewInstance,
            DeferredTypeHandler<InitializeWeakMapConstructor>::GetDefaultInstance());
        AddFunction(globalObject, PropertyIds::WeakMap, weakMapConstructor);

        weakSetConstructor = CreateBuiltinConstructor(&JavascriptWeakSet::EntryInfo::NewInstance,
            DeferredTypeHandler<InitializeWeakSetConstructor>::GetDefaultInstance());
        AddFunction(globalObject, PropertyIds::WeakSet, weakSetConstructor);

        generatorFunctionConstructor = nullptr;

        if (scriptContext->GetConfig()->IsES6GeneratorsEnabled())
        {
            generatorFunctionConstructor = CreateBuiltinConstructor(&JavascriptGeneratorFunction::EntryInfo::NewInstance,
                DeferredTypeHandler<InitializeGeneratorFunctionConstructor>::GetDefaultInstance(),
                functionConstructor);
            // GeneratorFunction is not a global property by ES6 spec so don't add it to the global object
        }

        asyncFunctionConstructor = nullptr;

        if (scriptContext->GetConfig()->IsES7AsyncAndAwaitEnabled())
        {
            asyncFunctionConstructor = CreateBuiltinConstructor(&JavascriptFunction::EntryInfo::NewAsyncFunctionInstance,
                DeferredTypeHandler<InitializeAsyncFunctionConstructor>::GetDefaultInstance(),
                functionConstructor);
            // AsyncFunction is not a global property by ES7 spec so don't add it to the global object
        }

        errorConstructor = CreateBuiltinConstructor(&JavascriptError::EntryInfo::NewErrorInstance,
            DeferredTypeHandler<InitializeErrorConstructor>::GetDefaultInstance());
        AddFunction(globalObject, PropertyIds::Error, errorConstructor);

        RuntimeFunction* nativeErrorPrototype = nullptr;
        if (scriptContext->GetConfig()->IsES6PrototypeChain())
        {
            nativeErrorPrototype = errorConstructor;
        }

        evalErrorConstructor = CreateBuiltinConstructor(&JavascriptError::EntryInfo::NewEvalErrorInstance,
            DeferredTypeHandler<InitializeEvalErrorConstructor>::GetDefaultInstance(),
            nativeErrorPrototype);
        AddFunction(globalObject, PropertyIds::EvalError, evalErrorConstructor);

        rangeErrorConstructor = CreateBuiltinConstructor(&JavascriptError::EntryInfo::NewRangeErrorInstance,
            DeferredTypeHandler<InitializeRangeErrorConstructor>::GetDefaultInstance(),
            nativeErrorPrototype);
        AddFunction(globalObject, PropertyIds::RangeError, rangeErrorConstructor);

        referenceErrorConstructor = CreateBuiltinConstructor(&JavascriptError::EntryInfo::NewReferenceErrorInstance,
            DeferredTypeHandler<InitializeReferenceErrorConstructor>::GetDefaultInstance(),
            nativeErrorPrototype);
        AddFunction(globalObject, PropertyIds::ReferenceError, referenceErrorConstructor);

        syntaxErrorConstructor = CreateBuiltinConstructor(&JavascriptError::EntryInfo::NewSyntaxErrorInstance,
            DeferredTypeHandler<InitializeSyntaxErrorConstructor>::GetDefaultInstance(),
            nativeErrorPrototype);
        AddFunction(globalObject, PropertyIds::SyntaxError, syntaxErrorConstructor);

        typeErrorConstructor = CreateBuiltinConstructor(&JavascriptError::EntryInfo::NewTypeErrorInstance,
            DeferredTypeHandler<InitializeTypeErrorConstructor>::GetDefaultInstance(),
            nativeErrorPrototype);
        AddFunction(globalObject, PropertyIds::TypeError, typeErrorConstructor);

        uriErrorConstructor = CreateBuiltinConstructor(&JavascriptError::EntryInfo::NewURIErrorInstance,
            DeferredTypeHandler<InitializeURIErrorConstructor>::GetDefaultInstance(),
            nativeErrorPrototype);
        AddFunction(globalObject, PropertyIds::URIError, uriErrorConstructor);

        nullEnumerator = RecyclerNew(this->recycler, NullEnumerator, scriptContext);
    }

    void JavascriptLibrary::EnsureDebugObject(DynamicObject* newDebugObject)
    {
        Assert(!debugObject);

        if (!debugObject)
        {
            this->debugObject = newDebugObject;
            AddMember(globalObject, PropertyIds::Debug, debugObject);
        }
    }

    void JavascriptLibrary::SetDebugObjectNonUserAccessor(FunctionInfo *funcGetter, FunctionInfo *funcSetter)
    {
        Assert(funcGetter);
        Assert(funcSetter);

        debugObjectNonUserGetterFunction = CreateNonProfiledFunction(funcGetter);
        debugObjectNonUserGetterFunction->SetPropertyWithAttributes(PropertyIds::length, TaggedInt::ToVarUnchecked(0), PropertyNone, nullptr);

        debugObjectNonUserSetterFunction = CreateNonProfiledFunction(funcSetter);
        debugObjectNonUserSetterFunction->SetPropertyWithAttributes(PropertyIds::length, TaggedInt::ToVarUnchecked(1), PropertyNone, nullptr);
    }

#ifdef ENABLE_DEBUG_CONFIG_OPTIONS
    void JavascriptLibrary::SetDebugObjectFaultInjectionCookieGetterAccessor(FunctionInfo *funcGetter, FunctionInfo *funcSetter)
    {
        Assert(funcGetter);
        Assert(funcSetter);

        debugObjectFaultInjectionCookieGetterFunction = CreateNonProfiledFunction(funcGetter);
        debugObjectFaultInjectionCookieGetterFunction->SetPropertyWithAttributes(PropertyIds::length, TaggedInt::ToVarUnchecked(0), PropertyNone, nullptr);

        debugObjectFaultInjectionCookieSetterFunction = CreateNonProfiledFunction(funcSetter);
        debugObjectFaultInjectionCookieSetterFunction->SetPropertyWithAttributes(PropertyIds::length, TaggedInt::ToVarUnchecked(1), PropertyNone, nullptr);
    }
#endif

    void JavascriptLibrary::SetDebugObjectDebugModeAccessor(FunctionInfo *funcGetter)
    {
        Assert(funcGetter);

        debugObjectDebugModeGetterFunction = CreateNonProfiledFunction(funcGetter);
        debugObjectDebugModeGetterFunction->SetPropertyWithAttributes(PropertyIds::length, TaggedInt::ToVarUnchecked(0), PropertyNone, nullptr);
    }

    void JavascriptLibrary::InitializeArrayConstructor(DynamicObject* arrayConstructor, DeferredTypeHandlerBase * typeHandler, DeferredInitializeMode mode)
    {
        typeHandler->Convert(arrayConstructor, mode, 6);
        // Note: Any new function addition/deletion/modification should also be updated in JavascriptLibrary::ProfilerRegisterArray
        // so that the update is in sync with profiler
        ScriptContext* scriptContext = arrayConstructor->GetScriptContext();
        JavascriptLibrary* library = arrayConstructor->GetLibrary();
        JavascriptFunction ** builtinFuncs = library->GetBuiltinFunctions();

        library->AddMember(arrayConstructor, PropertyIds::length, TaggedInt::ToVarUnchecked(1), PropertyNone);
        library->AddMember(arrayConstructor, PropertyIds::prototype, scriptContext->GetLibrary()->arrayPrototype, PropertyNone);
        if (scriptContext->GetConfig()->IsES6SpeciesEnabled())
        {
            library->AddAccessorsToLibraryObject(arrayConstructor, PropertyIds::_symbolSpecies, &JavascriptArray::EntryInfo::GetterSymbolSpecies, nullptr);
        }

        if (scriptContext->GetConfig()->IsES6FunctionNameEnabled())
        {
            library->AddMember(arrayConstructor, PropertyIds::name, scriptContext->GetPropertyString(PropertyIds::Array), PropertyConfigurable);
        }
        builtinFuncs[BuiltinFunction::Array_IsArray] = library->AddFunctionToLibraryObject(arrayConstructor, PropertyIds::isArray, &JavascriptArray::EntryInfo::IsArray, 1);

        // Array.from and Array.of are implemented as part of the ES6 TypedArray feature
        if (scriptContext->GetConfig()->IsES6TypedArrayExtensionsEnabled())
        {
            library->AddFunctionToLibraryObject(arrayConstructor, PropertyIds::from, &JavascriptArray::EntryInfo::From, 1);
            library->AddFunctionToLibraryObject(arrayConstructor, PropertyIds::of, &JavascriptArray::EntryInfo::Of, 0);
        }

        DebugOnly(CheckRegisteredBuiltIns(builtinFuncs, scriptContext));

        arrayConstructor->SetHasNoEnumerableProperties(true);
    }

    JavascriptFunction* JavascriptLibrary::EnsureArrayPrototypeValuesFunction()
    {
        if (arrayPrototypeValuesFunction == nullptr)
        {
            arrayPrototypeValuesFunction = DefaultCreateFunction(&JavascriptArray::EntryInfo::Values, 0, nullptr, nullptr, PropertyIds::values);
        }

        return arrayPrototypeValuesFunction;
    }

    void JavascriptLibrary::InitializeArrayPrototype(DynamicObject* arrayPrototype, DeferredTypeHandlerBase * typeHandler, DeferredInitializeMode mode)
    {
        typeHandler->Convert(arrayPrototype, mode, 24);
        // Note: Any new function addition/deletion/modification should also be updated in JavascriptLibrary::ProfilerRegisterArray
        // so that the update is in sync with profiler

        ScriptContext* scriptContext = arrayPrototype->GetScriptContext();
        JavascriptLibrary* library = arrayPrototype->GetLibrary();
        library->AddMember(arrayPrototype, PropertyIds::constructor, library->arrayConstructor);

        JavascriptFunction ** builtinFuncs = library->GetBuiltinFunctions();

        builtinFuncs[BuiltinFunction::Array_Push]               = library->AddFunctionToLibraryObject(arrayPrototype, PropertyIds::push,            &JavascriptArray::EntryInfo::Push,              1);
        builtinFuncs[BuiltinFunction::Array_Concat]             = library->AddFunctionToLibraryObject(arrayPrototype, PropertyIds::concat,          &JavascriptArray::EntryInfo::Concat,            1);
        builtinFuncs[BuiltinFunction::Array_Join]               = library->AddFunctionToLibraryObject(arrayPrototype, PropertyIds::join,            &JavascriptArray::EntryInfo::Join,              1);
        builtinFuncs[BuiltinFunction::Array_Pop]                = library->AddFunctionToLibraryObject(arrayPrototype, PropertyIds::pop,             &JavascriptArray::EntryInfo::Pop,               0);
        builtinFuncs[BuiltinFunction::Array_Reverse]            = library->AddFunctionToLibraryObject(arrayPrototype, PropertyIds::reverse,         &JavascriptArray::EntryInfo::Reverse,           0);
        builtinFuncs[BuiltinFunction::Array_Shift]              = library->AddFunctionToLibraryObject(arrayPrototype, PropertyIds::shift,           &JavascriptArray::EntryInfo::Shift,             0);
        builtinFuncs[BuiltinFunction::Array_Slice]              = library->AddFunctionToLibraryObject(arrayPrototype, PropertyIds::slice,           &JavascriptArray::EntryInfo::Slice,             2);
        /* No inlining                Array_Sort               */ library->AddFunctionToLibraryObject(arrayPrototype, PropertyIds::sort,            &JavascriptArray::EntryInfo::Sort,              1);
        builtinFuncs[BuiltinFunction::Array_Splice]             = library->AddFunctionToLibraryObject(arrayPrototype, PropertyIds::splice,          &JavascriptArray::EntryInfo::Splice,            2);

        // The toString and toLocaleString properties are shared between Array.prototype and %TypedArray%.prototype.
        // Whichever prototype is initialized first will create the functions, the other should just load the existing function objects.
        if (library->arrayPrototypeToStringFunction == nullptr)
        {
            Assert(library->arrayPrototypeToLocaleStringFunction == nullptr);

            library->arrayPrototypeToLocaleStringFunction = /* No inlining       Array_ToLocaleString */ library->AddFunctionToLibraryObject(arrayPrototype, PropertyIds::toLocaleString, &JavascriptArray::EntryInfo::ToLocaleString, 0);
            library->arrayPrototypeToStringFunction =       /* No inlining       Array_ToString       */ library->AddFunctionToLibraryObject(arrayPrototype, PropertyIds::toString, &JavascriptArray::EntryInfo::ToString, 0);
        }
        else
        {
            Assert(library->arrayPrototypeToLocaleStringFunction);

            library->AddMember(arrayPrototype, PropertyIds::toLocaleString, library->arrayPrototypeToLocaleStringFunction);
            library->AddMember(arrayPrototype, PropertyIds::toString, library->arrayPrototypeToStringFunction);
        }

        builtinFuncs[BuiltinFunction::Array_Unshift]            = library->AddFunctionToLibraryObject(arrayPrototype, PropertyIds::unshift,         &JavascriptArray::EntryInfo::Unshift,           1);


        builtinFuncs[BuiltinFunction::Array_IndexOf]        = library->AddFunctionToLibraryObject(arrayPrototype, PropertyIds::indexOf,         &JavascriptArray::EntryInfo::IndexOf,           1);
        /* No inlining                Array_Every          */ library->AddFunctionToLibraryObject(arrayPrototype, PropertyIds::every,           &JavascriptArray::EntryInfo::Every,             1);
        /* No inlining                Array_Filter         */ library->AddFunctionToLibraryObject(arrayPrototype, PropertyIds::filter,          &JavascriptArray::EntryInfo::Filter,            1);
        /* No inlining                Array_ForEach        */ library->AddFunctionToLibraryObject(arrayPrototype, PropertyIds::forEach,         &JavascriptArray::EntryInfo::ForEach,           1);
        builtinFuncs[BuiltinFunction::Array_LastIndexOf]    = library->AddFunctionToLibraryObject(arrayPrototype, PropertyIds::lastIndexOf,     &JavascriptArray::EntryInfo::LastIndexOf,       1);
        /* No inlining                Array_Map            */ library->AddFunctionToLibraryObject(arrayPrototype, PropertyIds::map,             &JavascriptArray::EntryInfo::Map,               1);
        /* No inlining                Array_Reduce         */ library->AddFunctionToLibraryObject(arrayPrototype, PropertyIds::reduce,          &JavascriptArray::EntryInfo::Reduce,            1);
        /* No inlining                Array_ReduceRight    */ library->AddFunctionToLibraryObject(arrayPrototype, PropertyIds::reduceRight,     &JavascriptArray::EntryInfo::ReduceRight,       1);
        /* No inlining                Array_Some           */ library->AddFunctionToLibraryObject(arrayPrototype, PropertyIds::some,            &JavascriptArray::EntryInfo::Some,              1);

        if (scriptContext->GetConfig()->IsES6StringExtensionsEnabled()) // This is not a typo, Array.prototype.find and .findIndex are part of the ES6 Improved String APIs feature
        {
            /* No inlining            Array_Find           */ library->AddFunctionToLibraryObject(arrayPrototype, PropertyIds::find,            &JavascriptArray::EntryInfo::Find,              1);
            /* No inlining            Array_FindIndex      */ library->AddFunctionToLibraryObject(arrayPrototype, PropertyIds::findIndex,       &JavascriptArray::EntryInfo::FindIndex,         1);
        }

        /* No inlining                Array_Entries        */ library->AddFunctionToLibraryObject(arrayPrototype, PropertyIds::entries,         &JavascriptArray::EntryInfo::Entries,           0);
        /* No inlining                Array_Keys           */ library->AddFunctionToLibraryObject(arrayPrototype, PropertyIds::keys,            &JavascriptArray::EntryInfo::Keys,              0);

        JavascriptFunction *values = library->EnsureArrayPrototypeValuesFunction();
        /* No inlining                Array_Values         */ library->AddMember(arrayPrototype, PropertyIds::values, values);
        /* No inlining                Array_SymbolIterator */ library->AddMember(arrayPrototype, PropertyIds::_symbolIterator, values);

        if (scriptContext->GetConfig()->IsES6UnscopablesEnabled())
        {
            DynamicType* dynamicType = DynamicType::New(scriptContext, TypeIds_Object, library->nullValue, nullptr, NullTypeHandler<false>::GetDefaultInstance(), false);
            DynamicObject* unscopablesList = DynamicObject::New(library->GetRecycler(), dynamicType);
            unscopablesList->SetProperty(PropertyIds::find,       JavascriptBoolean::ToVar(true, scriptContext), PropertyOperation_None, nullptr);
            unscopablesList->SetProperty(PropertyIds::findIndex,  JavascriptBoolean::ToVar(true, scriptContext), PropertyOperation_None, nullptr);
            unscopablesList->SetProperty(PropertyIds::fill,       JavascriptBoolean::ToVar(true, scriptContext), PropertyOperation_None, nullptr);
            unscopablesList->SetProperty(PropertyIds::copyWithin, JavascriptBoolean::ToVar(true, scriptContext), PropertyOperation_None, nullptr);
            unscopablesList->SetProperty(PropertyIds::entries,    JavascriptBoolean::ToVar(true, scriptContext), PropertyOperation_None, nullptr);
            unscopablesList->SetProperty(PropertyIds::includes,   JavascriptBoolean::ToVar(true, scriptContext), PropertyOperation_None, nullptr);
            unscopablesList->SetProperty(PropertyIds::keys,       JavascriptBoolean::ToVar(true, scriptContext), PropertyOperation_None, nullptr);
            unscopablesList->SetProperty(PropertyIds::values,     JavascriptBoolean::ToVar(true, scriptContext), PropertyOperation_None, nullptr);
            library->AddMember(arrayPrototype, PropertyIds::_symbolUnscopables, unscopablesList, PropertyConfigurable);
        }

        if (scriptContext->GetConfig()->IsES6TypedArrayExtensionsEnabled()) // This is not a typo, Array.prototype.fill and .copyWithin are part of the ES6 TypedArray feature
        {
            /* No inlining            Array_Fill           */ library->AddFunctionToLibraryObject(arrayPrototype, PropertyIds::fill, &JavascriptArray::EntryInfo::Fill, 1);
            /* No inlining            Array_CopyWithin     */ library->AddFunctionToLibraryObject(arrayPrototype, PropertyIds::copyWithin, &JavascriptArray::EntryInfo::CopyWithin, 2);
        }


        builtinFuncs[BuiltinFunction::Array_Includes] = library->AddFunctionToLibraryObject(arrayPrototype, PropertyIds::includes, &JavascriptArray::EntryInfo::Includes, 1);

        DebugOnly(CheckRegisteredBuiltIns(builtinFuncs, scriptContext));

        arrayPrototype->SetHasNoEnumerableProperties(true);
    }

    void  JavascriptLibrary::InitializeArrayBufferConstructor(DynamicObject* arrayBufferConstructor, DeferredTypeHandlerBase * typeHandler, DeferredInitializeMode mode)
    {
        typeHandler->Convert(arrayBufferConstructor, mode, 4);

        ScriptContext* scriptContext = arrayBufferConstructor->GetScriptContext();
        JavascriptLibrary* library = arrayBufferConstructor->GetLibrary();
        library->AddMember(arrayBufferConstructor, PropertyIds::length, TaggedInt::ToVarUnchecked(1), PropertyNone);
        library->AddMember(arrayBufferConstructor, PropertyIds::prototype, scriptContext->GetLibrary()->arrayBufferPrototype, PropertyNone);

        if (scriptContext->GetConfig()->IsES6SpeciesEnabled())
        {
            library->AddAccessorsToLibraryObject(arrayBufferConstructor, PropertyIds::_symbolSpecies, &ArrayBuffer::EntryInfo::GetterSymbolSpecies, nullptr);
        }

        if (scriptContext->GetConfig()->IsES6FunctionNameEnabled())
        {
            library->AddMember(arrayBufferConstructor, PropertyIds::name, scriptContext->GetPropertyString(PropertyIds::ArrayBuffer), PropertyConfigurable);
        }
        library->AddFunctionToLibraryObject(arrayBufferConstructor, PropertyIds::isView, &ArrayBuffer::EntryInfo::IsView, 1);

        if (scriptContext->GetConfig()->IsArrayBufferTransferEnabled())
        {
            library->AddFunctionToLibraryObject(arrayBufferConstructor, PropertyIds::transfer, &ArrayBuffer::EntryInfo::Transfer, 2);
        }

        arrayBufferConstructor->SetHasNoEnumerableProperties(true);
    }

    void  JavascriptLibrary::InitializeArrayBufferPrototype(DynamicObject* arrayBufferPrototype, DeferredTypeHandlerBase * typeHandler, DeferredInitializeMode mode)
    {
        typeHandler->Convert(arrayBufferPrototype, mode, 2);

        ScriptContext* scriptContext = arrayBufferPrototype->GetScriptContext();
        JavascriptLibrary* library = arrayBufferPrototype->GetLibrary();
        library->AddMember(arrayBufferPrototype, PropertyIds::constructor, library->arrayBufferConstructor);

        library->AddFunctionToLibraryObject(arrayBufferPrototype, PropertyIds::slice, &ArrayBuffer::EntryInfo::Slice, 2);

        if (scriptContext->GetConfig()->IsES6TypedArrayExtensionsEnabled())
        {
            library->AddAccessorsToLibraryObject(arrayBufferPrototype, PropertyIds::byteLength, &ArrayBuffer::EntryInfo::GetterByteLength, nullptr);
        }

        if (scriptContext->GetConfig()->IsES6ToStringTagEnabled())
        {
            library->AddMember(arrayBufferPrototype, PropertyIds::_symbolToStringTag, library->CreateStringFromCppLiteral(_u("ArrayBuffer")), PropertyConfigurable);
        }

        arrayBufferPrototype->SetHasNoEnumerableProperties(true);
    }

    void  JavascriptLibrary::InitializeDataViewConstructor(DynamicObject* dataViewConstructor, DeferredTypeHandlerBase * typeHandler, DeferredInitializeMode mode)
    {
        typeHandler->Convert(dataViewConstructor, mode, 3);

        ScriptContext* scriptContext = dataViewConstructor->GetScriptContext();
        JavascriptLibrary* library = dataViewConstructor->GetLibrary();
        library->AddMember(dataViewConstructor, PropertyIds::length, TaggedInt::ToVarUnchecked(1), PropertyNone);
        library->AddMember(dataViewConstructor, PropertyIds::prototype, scriptContext->GetLibrary()->dataViewPrototype, PropertyNone);
        if (scriptContext->GetConfig()->IsES6FunctionNameEnabled())
        {
            library->AddMember(dataViewConstructor, PropertyIds::name, scriptContext->GetPropertyString(PropertyIds::DataView), PropertyConfigurable);
        }
        dataViewConstructor->SetHasNoEnumerableProperties(true);
    }

    void JavascriptLibrary::InitializeDataViewPrototype(DynamicObject* dataViewPrototype, DeferredTypeHandlerBase * typeHandler, DeferredInitializeMode mode)
    {
        typeHandler->Convert(dataViewPrototype, mode, 2);

        ScriptContext* scriptContext = dataViewPrototype->GetScriptContext();
        JavascriptLibrary* library = dataViewPrototype->GetLibrary();
        library->AddMember(dataViewPrototype, PropertyIds::constructor, library->dataViewConstructor);
        library->AddFunctionToLibraryObject(dataViewPrototype, PropertyIds::setInt8, &DataView::EntryInfo::SetInt8, 1);
        library->AddFunctionToLibraryObject(dataViewPrototype, PropertyIds::setUint8, &DataView::EntryInfo::SetUint8, 1);
        library->AddFunctionToLibraryObject(dataViewPrototype, PropertyIds::setInt16, &DataView::EntryInfo::SetInt16, 1);
        library->AddFunctionToLibraryObject(dataViewPrototype, PropertyIds::setUint16, &DataView::EntryInfo::SetUint16, 1);
        library->AddFunctionToLibraryObject(dataViewPrototype, PropertyIds::setInt32, &DataView::EntryInfo::SetInt32, 1);
        library->AddFunctionToLibraryObject(dataViewPrototype, PropertyIds::setUint32, &DataView::EntryInfo::SetUint32, 1);
        library->AddFunctionToLibraryObject(dataViewPrototype, PropertyIds::setFloat32, &DataView::EntryInfo::SetFloat32, 1);
        library->AddFunctionToLibraryObject(dataViewPrototype, PropertyIds::setFloat64, &DataView::EntryInfo::SetFloat64, 1);
        library->AddFunctionToLibraryObject(dataViewPrototype, PropertyIds::getInt8, &DataView::EntryInfo::GetInt8, 1);
        library->AddFunctionToLibraryObject(dataViewPrototype, PropertyIds::getUint8, &DataView::EntryInfo::GetUint8, 1);
        library->AddFunctionToLibraryObject(dataViewPrototype, PropertyIds::getInt16, &DataView::EntryInfo::GetInt16, 1);
        library->AddFunctionToLibraryObject(dataViewPrototype, PropertyIds::getUint16, &DataView::EntryInfo::GetUint16, 1);
        library->AddFunctionToLibraryObject(dataViewPrototype, PropertyIds::getInt32, &DataView::EntryInfo::GetInt32, 1);
        library->AddFunctionToLibraryObject(dataViewPrototype, PropertyIds::getUint32, &DataView::EntryInfo::GetUint32, 1);
        library->AddFunctionToLibraryObject(dataViewPrototype, PropertyIds::getFloat32, &DataView::EntryInfo::GetFloat32, 1);
        library->AddFunctionToLibraryObject(dataViewPrototype, PropertyIds::getFloat64, &DataView::EntryInfo::GetFloat64, 1);

        library->AddAccessorsToLibraryObject(dataViewPrototype, PropertyIds::buffer, &DataView::EntryInfo::GetterBuffer, nullptr);
        library->AddAccessorsToLibraryObject(dataViewPrototype, PropertyIds::byteLength, &DataView::EntryInfo::GetterByteLength, nullptr);
        library->AddAccessorsToLibraryObject(dataViewPrototype, PropertyIds::byteOffset, &DataView::EntryInfo::GetterByteOffset, nullptr);

        if (scriptContext->GetConfig()->IsES6ToStringTagEnabled())
        {
            library->AddMember(dataViewPrototype, PropertyIds::_symbolToStringTag, library->CreateStringFromCppLiteral(_u("DataView")), PropertyConfigurable);
        }

        dataViewPrototype->SetHasNoEnumerableProperties(true);
    }

    void JavascriptLibrary::InitializeTypedArrayConstructor(DynamicObject* typedArrayConstructor, DeferredTypeHandlerBase * typeHandler, DeferredInitializeMode mode)
    {
        typeHandler->Convert(typedArrayConstructor, mode, 5);

        ScriptContext* scriptContext = typedArrayConstructor->GetScriptContext();
        JavascriptLibrary* library = typedArrayConstructor->GetLibrary();

        Assert(scriptContext->GetConfig()->IsES6TypedArrayExtensionsEnabled());

        library->AddMember(typedArrayConstructor, PropertyIds::length, TaggedInt::ToVarUnchecked(3), PropertyNone);
        if (scriptContext->GetConfig()->IsES6FunctionNameEnabled())
        {
            library->AddMember(typedArrayConstructor, PropertyIds::name, library->CreateStringFromCppLiteral(_u("TypedArray")), PropertyConfigurable);
        }
        library->AddMember(typedArrayConstructor, PropertyIds::prototype, library->typedArrayPrototype, PropertyNone);

        library->AddFunctionToLibraryObject(typedArrayConstructor, PropertyIds::from, &TypedArrayBase::EntryInfo::From, 1);
        library->AddFunctionToLibraryObject(typedArrayConstructor, PropertyIds::of, &TypedArrayBase::EntryInfo::Of, 0);
        if (scriptContext->GetConfig()->IsES6SpeciesEnabled())
        {
            library->AddAccessorsToLibraryObject(typedArrayConstructor, PropertyIds::_symbolSpecies, &TypedArrayBase::EntryInfo::GetterSymbolSpecies, nullptr);
        }

        typedArrayConstructor->SetHasNoEnumerableProperties(true);
    }

    void JavascriptLibrary::InitializeTypedArrayPrototype(DynamicObject* typedarrayPrototype, DeferredTypeHandlerBase * typeHandler, DeferredInitializeMode mode)
    {
        typeHandler->Convert(typedarrayPrototype, mode, 31);

        ScriptContext* scriptContext = typedarrayPrototype->GetScriptContext();
        JavascriptLibrary* library = typedarrayPrototype->GetLibrary();

        Assert(scriptContext->GetConfig()->IsES6TypedArrayExtensionsEnabled());

        library->AddMember(typedarrayPrototype, PropertyIds::constructor, library->typedArrayConstructor);
        library->AddFunctionToLibraryObject(typedarrayPrototype, PropertyIds::set, &TypedArrayBase::EntryInfo::Set, 2);
        library->AddFunctionToLibraryObject(typedarrayPrototype, PropertyIds::subarray, &TypedArrayBase::EntryInfo::Subarray, 2);
        library->AddFunctionToLibraryObject(typedarrayPrototype, PropertyIds::copyWithin, &TypedArrayBase::EntryInfo::CopyWithin, 2);
        library->AddFunctionToLibraryObject(typedarrayPrototype, PropertyIds::every, &TypedArrayBase::EntryInfo::Every, 1);
        library->AddFunctionToLibraryObject(typedarrayPrototype, PropertyIds::fill, &TypedArrayBase::EntryInfo::Fill, 1);
        library->AddFunctionToLibraryObject(typedarrayPrototype, PropertyIds::filter, &TypedArrayBase::EntryInfo::Filter, 1);
        library->AddFunctionToLibraryObject(typedarrayPrototype, PropertyIds::find, &TypedArrayBase::EntryInfo::Find, 1);
        library->AddFunctionToLibraryObject(typedarrayPrototype, PropertyIds::findIndex, &TypedArrayBase::EntryInfo::FindIndex, 1);
        library->AddFunctionToLibraryObject(typedarrayPrototype, PropertyIds::forEach, &TypedArrayBase::EntryInfo::ForEach, 1);
        library->AddFunctionToLibraryObject(typedarrayPrototype, PropertyIds::indexOf, &TypedArrayBase::EntryInfo::IndexOf, 1);
        library->AddFunctionToLibraryObject(typedarrayPrototype, PropertyIds::join, &TypedArrayBase::EntryInfo::Join, 1);
        library->AddFunctionToLibraryObject(typedarrayPrototype, PropertyIds::lastIndexOf, &TypedArrayBase::EntryInfo::LastIndexOf, 1);
        library->AddFunctionToLibraryObject(typedarrayPrototype, PropertyIds::map, &TypedArrayBase::EntryInfo::Map, 1);
        library->AddFunctionToLibraryObject(typedarrayPrototype, PropertyIds::reduce, &TypedArrayBase::EntryInfo::Reduce, 1);
        library->AddFunctionToLibraryObject(typedarrayPrototype, PropertyIds::reduceRight, &TypedArrayBase::EntryInfo::ReduceRight, 1);
        library->AddFunctionToLibraryObject(typedarrayPrototype, PropertyIds::reverse, &TypedArrayBase::EntryInfo::Reverse, 0);
        library->AddFunctionToLibraryObject(typedarrayPrototype, PropertyIds::slice, &TypedArrayBase::EntryInfo::Slice, 2);
        library->AddFunctionToLibraryObject(typedarrayPrototype, PropertyIds::some, &TypedArrayBase::EntryInfo::Some, 1);
        library->AddFunctionToLibraryObject(typedarrayPrototype, PropertyIds::sort, &TypedArrayBase::EntryInfo::Sort, 1);
        library->AddFunctionToLibraryObject(typedarrayPrototype, PropertyIds::entries, &TypedArrayBase::EntryInfo::Entries, 0);
        library->AddFunctionToLibraryObject(typedarrayPrototype, PropertyIds::keys, &TypedArrayBase::EntryInfo::Keys, 0);
        JavascriptFunction* valuesFunc = library->AddFunctionToLibraryObject(typedarrayPrototype, PropertyIds::values, &TypedArrayBase::EntryInfo::Values, 0);
        library->AddMember(typedarrayPrototype, PropertyIds::_symbolIterator, valuesFunc);
        library->AddFunctionToLibraryObject(typedarrayPrototype, PropertyIds::includes, &TypedArrayBase::EntryInfo::Includes, 1);

        library->AddAccessorsToLibraryObject(typedarrayPrototype, PropertyIds::buffer, &TypedArrayBase::EntryInfo::GetterBuffer, nullptr);
        library->AddAccessorsToLibraryObject(typedarrayPrototype, PropertyIds::byteLength, &TypedArrayBase::EntryInfo::GetterByteLength, nullptr);
        library->AddAccessorsToLibraryObject(typedarrayPrototype, PropertyIds::byteOffset, &TypedArrayBase::EntryInfo::GetterByteOffset, nullptr);
        library->AddAccessorsToLibraryObject(typedarrayPrototype, PropertyIds::length, &TypedArrayBase::EntryInfo::GetterLength, nullptr);

        if (scriptContext->GetConfig()->IsES6ToStringTagEnabled())
        {
            library->AddAccessorsToLibraryObjectWithName(typedarrayPrototype, PropertyIds::_symbolToStringTag,
                PropertyIds::_RuntimeFunctionNameId_toStringTag, &TypedArrayBase::EntryInfo::GetterSymbolToStringTag, nullptr);
        }
        // The toString and toLocaleString properties are shared between Array.prototype and %TypedArray%.prototype.
        // Whichever prototype is initialized first will create the functions, the other should just load the existing function objects.
        if (library->arrayPrototypeToStringFunction == nullptr)
        {
            Assert(library->arrayPrototypeToLocaleStringFunction == nullptr);

            library->arrayPrototypeToLocaleStringFunction = library->AddFunctionToLibraryObject(typedarrayPrototype, PropertyIds::toLocaleString, &JavascriptArray::EntryInfo::ToLocaleString, 0);
            library->arrayPrototypeToStringFunction = library->AddFunctionToLibraryObject(typedarrayPrototype, PropertyIds::toString, &JavascriptArray::EntryInfo::ToString, 0);
        }
        else
        {
            Assert(library->arrayPrototypeToLocaleStringFunction);

            library->AddMember(typedarrayPrototype, PropertyIds::toLocaleString, library->arrayPrototypeToLocaleStringFunction);
            library->AddMember(typedarrayPrototype, PropertyIds::toString, library->arrayPrototypeToStringFunction);
        }

        typedarrayPrototype->SetHasNoEnumerableProperties(true);
    }

#define INIT_TYPEDARRAY_CONSTRUCTOR(typedArray, typedarrayPrototype, TypeName) \
    void  JavascriptLibrary::Initialize##typedArray##Constructor(DynamicObject* typedArrayConstructor, DeferredTypeHandlerBase * typeHandler, DeferredInitializeMode mode) \
    { \
        typeHandler->Convert(typedArrayConstructor, mode, 4); \
        ScriptContext* scriptContext = typedArrayConstructor->GetScriptContext(); \
        JavascriptLibrary* library = typedArrayConstructor->GetLibrary(); \
        if (scriptContext->GetConfig()->IsES6TypedArrayExtensionsEnabled()) \
        { \
            library->AddMember(typedArrayConstructor, PropertyIds::length, TaggedInt::ToVarUnchecked(3), PropertyNone); \
            if (scriptContext->GetConfig()->IsES6FunctionNameEnabled()) \
            { \
                library->AddMember(typedArrayConstructor, PropertyIds::name, library->CreateStringFromCppLiteral(_u(#typedArray)), PropertyConfigurable); \
            } \
        } \
        else \
        { \
            library->AddMember(typedArrayConstructor, PropertyIds::length, TaggedInt::ToVarUnchecked(1), PropertyNone); \
        } \
        library->AddMember(typedArrayConstructor, PropertyIds::BYTES_PER_ELEMENT, TaggedInt::ToVarUnchecked(sizeof(TypeName)), PropertyNone); \
        library->AddMember(typedArrayConstructor, PropertyIds::prototype, scriptContext->GetLibrary()->##typedarrayPrototype##, PropertyNone); \
        typedArrayConstructor->SetHasNoEnumerableProperties(true); \
    } \

    INIT_TYPEDARRAY_CONSTRUCTOR(Int8Array, Int8ArrayPrototype, int8);
    INIT_TYPEDARRAY_CONSTRUCTOR(Uint8Array, Uint8ArrayPrototype, uint8);
    INIT_TYPEDARRAY_CONSTRUCTOR(Uint8ClampedArray, Uint8ClampedArrayPrototype, uint8);
    INIT_TYPEDARRAY_CONSTRUCTOR(Int16Array, Int16ArrayPrototype, int16);
    INIT_TYPEDARRAY_CONSTRUCTOR(Uint16Array, Uint16ArrayPrototype, uint16);
    INIT_TYPEDARRAY_CONSTRUCTOR(Int32Array, Int32ArrayPrototype, int32);
    INIT_TYPEDARRAY_CONSTRUCTOR(Uint32Array, Uint32ArrayPrototype, uint32);
    INIT_TYPEDARRAY_CONSTRUCTOR(Float32Array, Float32ArrayPrototype, float);
    INIT_TYPEDARRAY_CONSTRUCTOR(Float64Array, Float64ArrayPrototype, double);

#define INIT_TYPEDARRAY_PROTOTYPE(typedArray, typedarrayPrototype, TypeName) \
    void JavascriptLibrary::Initialize##typedarrayPrototype##(DynamicObject* typedarrayPrototype, DeferredTypeHandlerBase * typeHandler, DeferredInitializeMode mode) \
    { \
        typeHandler->Convert(typedarrayPrototype, mode, 2); \
        ScriptContext* scriptContext = typedarrayPrototype->GetScriptContext(); \
        JavascriptLibrary* library = typedarrayPrototype->GetLibrary(); \
        library->AddMember(typedarrayPrototype, PropertyIds::constructor, library->##typedArray##Constructor); \
        if (scriptContext->GetConfig()->IsES6TypedArrayExtensionsEnabled()) \
        { \
            library->AddMember(typedarrayPrototype, PropertyIds::BYTES_PER_ELEMENT, TaggedInt::ToVarUnchecked(sizeof(TypeName)), PropertyNone); \
        } \
        else \
        { \
            library->AddFunctionToLibraryObject(typedarrayPrototype, PropertyIds::set, &##typedArray##::EntryInfo::Set, 2); \
            library->AddFunctionToLibraryObject(typedarrayPrototype, PropertyIds::subarray, &##typedArray##::EntryInfo::Subarray, 2); \
        } \
        typedarrayPrototype->SetHasNoEnumerableProperties(true); \
    } \

    INIT_TYPEDARRAY_PROTOTYPE(Int8Array, Int8ArrayPrototype, int8);
    INIT_TYPEDARRAY_PROTOTYPE(Uint8Array, Uint8ArrayPrototype, uint8);
    INIT_TYPEDARRAY_PROTOTYPE(Uint8ClampedArray, Uint8ClampedArrayPrototype, uint8);
    INIT_TYPEDARRAY_PROTOTYPE(Int16Array, Int16ArrayPrototype, int16);
    INIT_TYPEDARRAY_PROTOTYPE(Uint16Array, Uint16ArrayPrototype, uint16);
    INIT_TYPEDARRAY_PROTOTYPE(Int32Array, Int32ArrayPrototype, int32);
    INIT_TYPEDARRAY_PROTOTYPE(Uint32Array, Uint32ArrayPrototype, uint32);
    INIT_TYPEDARRAY_PROTOTYPE(Float32Array, Float32ArrayPrototype, float);
    INIT_TYPEDARRAY_PROTOTYPE(Float64Array, Float64ArrayPrototype, double);

    // For Microsoft extension typed array, like Int64Array, BoolArray, we don't have constructor as they can only be created from the projection arguments.
    // there is no subarray method either as that's another way to create typed array.
#define INIT_MSINTERNAL_TYPEDARRAY_PROTOTYPE(typedArray, typedarrayPrototype) \
    void JavascriptLibrary::Initialize##typedarrayPrototype##(DynamicObject* typedarrayPrototype, DeferredTypeHandlerBase * typeHandler, DeferredInitializeMode mode)  \
    {   \
        typeHandler->Convert(typedarrayPrototype, mode, 1); \
        JavascriptLibrary* library = typedarrayPrototype->GetLibrary(); \
        library->AddFunctionToLibraryObject(typedarrayPrototype, PropertyIds::set, &##typedArray##::EntryInfo::Set, 2); \
        typedarrayPrototype->SetHasNoEnumerableProperties(true); \
    }   \

    INIT_MSINTERNAL_TYPEDARRAY_PROTOTYPE(Int64Array, Int64ArrayPrototype);
    INIT_MSINTERNAL_TYPEDARRAY_PROTOTYPE(Uint64Array, Uint64ArrayPrototype);
    INIT_MSINTERNAL_TYPEDARRAY_PROTOTYPE(BoolArray, BoolArrayPrototype);
    INIT_MSINTERNAL_TYPEDARRAY_PROTOTYPE(CharArray, CharArrayPrototype);

    void JavascriptLibrary::InitializeErrorConstructor(DynamicObject* constructor, DeferredTypeHandlerBase * typeHandler, DeferredInitializeMode mode)
    {
        typeHandler->Convert(constructor, mode, 4);

        ScriptContext* scriptContext = constructor->GetScriptContext();
        JavascriptLibrary* library = constructor->GetLibrary();

        library->AddMember(constructor, PropertyIds::prototype, library->errorPrototype, PropertyNone);
        library->AddMember(constructor, PropertyIds::length, TaggedInt::ToVarUnchecked(1), PropertyNone);

        if (scriptContext->GetConfig()->IsES6FunctionNameEnabled())
        {
            library->AddMember(constructor, PropertyIds::name, scriptContext->GetPropertyString(PropertyIds::Error), PropertyConfigurable);
        }
        if (scriptContext->GetConfig()->IsErrorStackTraceEnabled())
        {
            library->AddMember(constructor, PropertyIds::stackTraceLimit, JavascriptNumber::ToVar(JavascriptExceptionOperators::DefaultStackTraceLimit, scriptContext), PropertyConfigurable | PropertyWritable | PropertyEnumerable);
        }

        constructor->SetHasNoEnumerableProperties(true);
    }

    void JavascriptLibrary::InitializeErrorPrototype(DynamicObject* prototype, DeferredTypeHandlerBase* typeHandler, DeferredInitializeMode mode)
    {
        typeHandler->Convert(prototype, mode, 4);

        JavascriptLibrary* library = prototype->GetLibrary();

        library->AddMember(prototype, PropertyIds::constructor, library->errorConstructor);

        bool hasNoEnumerableProperties = true;
        PropertyAttributes prototypeNameMessageAttributes = PropertyConfigurable | PropertyWritable;

        library->AddMember(prototype, PropertyIds::name, library->CreateStringFromCppLiteral(_u("Error")), prototypeNameMessageAttributes);
        library->AddMember(prototype, PropertyIds::message, library->GetEmptyString(), prototypeNameMessageAttributes);
        library->AddFunctionToLibraryObject(prototype, PropertyIds::toString, &JavascriptError::EntryInfo::ToString, 0);

        prototype->SetHasNoEnumerableProperties(hasNoEnumerableProperties);
    }

#define INIT_ERROR_CONSTRUCTOR(error) \
    void JavascriptLibrary::Initialize##error##Constructor(DynamicObject* constructor, DeferredTypeHandlerBase* typeHandler, DeferredInitializeMode mode) \
    { \
        typeHandler->Convert(constructor, mode, 3); \
        ScriptContext* scriptContext = constructor->GetScriptContext(); \
        JavascriptLibrary* library = constructor->GetLibrary(); \
        library->AddMember(constructor, PropertyIds::prototype, library->Get##error##Prototype(), PropertyNone); \
        library->AddMember(constructor, PropertyIds::length, TaggedInt::ToVarUnchecked(1), PropertyNone); \
        if (scriptContext->GetConfig()->IsES6FunctionNameEnabled()) \
        { \
            PropertyAttributes prototypeNameMessageAttributes = PropertyConfigurable; \
            library->AddMember(constructor, PropertyIds::name, library->CreateStringFromCppLiteral(_u(#error)), prototypeNameMessageAttributes); \
        } \
        constructor->SetHasNoEnumerableProperties(true); \
    } \

    INIT_ERROR_CONSTRUCTOR(EvalError);
    INIT_ERROR_CONSTRUCTOR(RangeError);
    INIT_ERROR_CONSTRUCTOR(ReferenceError);
    INIT_ERROR_CONSTRUCTOR(SyntaxError);
    INIT_ERROR_CONSTRUCTOR(TypeError);
    INIT_ERROR_CONSTRUCTOR(URIError);

#define INIT_ERROR_PROTOTYPE(error) \
    void JavascriptLibrary::Initialize##error##Prototype(DynamicObject* prototype, DeferredTypeHandlerBase* typeHandler, DeferredInitializeMode mode) \
    { \
        typeHandler->Convert(prototype, mode, 4); \
        JavascriptLibrary* library = prototype->GetLibrary(); \
        library->AddMember(prototype, PropertyIds::constructor, library->Get##error##Constructor()); \
        bool hasNoEnumerableProperties = true; \
        PropertyAttributes prototypeNameMessageAttributes = PropertyConfigurable | PropertyWritable; \
        library->AddMember(prototype, PropertyIds::name, library->CreateStringFromCppLiteral(_u(#error)), prototypeNameMessageAttributes); \
        library->AddMember(prototype, PropertyIds::message, library->GetEmptyString(), prototypeNameMessageAttributes); \
        library->AddFunctionToLibraryObject(prototype, PropertyIds::toString, &JavascriptError::EntryInfo::ToString, 0); \
        prototype->SetHasNoEnumerableProperties(hasNoEnumerableProperties); \
    } \

    INIT_ERROR_PROTOTYPE(EvalError);
    INIT_ERROR_PROTOTYPE(RangeError);
    INIT_ERROR_PROTOTYPE(ReferenceError);
    INIT_ERROR_PROTOTYPE(SyntaxError);
    INIT_ERROR_PROTOTYPE(TypeError);
    INIT_ERROR_PROTOTYPE(URIError);

    void JavascriptLibrary::InitializeBooleanConstructor(DynamicObject* booleanConstructor, DeferredTypeHandlerBase * typeHandler, DeferredInitializeMode mode)
    {
        typeHandler->Convert(booleanConstructor, mode, 3);
        // Note: Any new function addition/deletion/modification should also be updated in JavascriptLibrary::ProfilerRegisterBoolean
        // so that the update is in sync with profiler
        ScriptContext* scriptContext = booleanConstructor->GetScriptContext();
        JavascriptLibrary* library = booleanConstructor->GetLibrary();
        library->AddMember(booleanConstructor, PropertyIds::length, TaggedInt::ToVarUnchecked(1), PropertyNone);
        library->AddMember(booleanConstructor, PropertyIds::prototype, library->booleanPrototype, PropertyNone);
        if (scriptContext->GetConfig()->IsES6FunctionNameEnabled())
        {
            library->AddMember(booleanConstructor, PropertyIds::name, scriptContext->GetPropertyString(PropertyIds::Boolean), PropertyConfigurable);
        }

        booleanConstructor->SetHasNoEnumerableProperties(true);
    }

    void JavascriptLibrary::InitializeBooleanPrototype(DynamicObject* booleanPrototype, DeferredTypeHandlerBase * typeHandler, DeferredInitializeMode mode)
    {
        typeHandler->Convert(booleanPrototype, mode, 3);
        // Note: Any new function addition/deletion/modification should also be updated in JavascriptLibrary::ProfilerRegisterBoolean
        // so that the update is in sync with profiler
        JavascriptLibrary* library = booleanPrototype->GetLibrary();
        ScriptContext* scriptContext = booleanPrototype->GetScriptContext();
        library->AddMember(booleanPrototype, PropertyIds::constructor, library->booleanConstructor);
        scriptContext->SetBuiltInLibraryFunction(JavascriptBoolean::EntryInfo::ValueOf.GetOriginalEntryPoint(),
            library->AddFunctionToLibraryObject(booleanPrototype, PropertyIds::valueOf, &JavascriptBoolean::EntryInfo::ValueOf, 0));
        scriptContext->SetBuiltInLibraryFunction(JavascriptBoolean::EntryInfo::ToString.GetOriginalEntryPoint(),
            library->AddFunctionToLibraryObject(booleanPrototype, PropertyIds::toString, &JavascriptBoolean::EntryInfo::ToString, 0));

        booleanPrototype->SetHasNoEnumerableProperties(true);
    }

    void JavascriptLibrary::InitializeSymbolConstructor(DynamicObject* symbolConstructor, DeferredTypeHandlerBase * typeHandler, DeferredInitializeMode mode)
    {
        typeHandler->Convert(symbolConstructor, mode, 16);
        // Note: Any new function addition/deletion/modification should also be updated in JavascriptLibrary::ProfilerRegisterSymbol
        // so that the update is in sync with profiler
        JavascriptLibrary* library = symbolConstructor->GetLibrary();
        ScriptContext* scriptContext = symbolConstructor->GetScriptContext();
        library->AddMember(symbolConstructor, PropertyIds::length, TaggedInt::ToVarUnchecked(0), PropertyNone);
        library->AddMember(symbolConstructor, PropertyIds::prototype, library->symbolPrototype, PropertyNone);
        if (scriptContext->GetConfig()->IsES6FunctionNameEnabled())
        {
            library->AddMember(symbolConstructor, PropertyIds::name, scriptContext->GetPropertyString(PropertyIds::Symbol), PropertyConfigurable);
        }
        if (scriptContext->GetConfig()->IsES6HasInstanceEnabled())
        {
            library->AddMember(symbolConstructor, PropertyIds::hasInstance, library->GetSymbolHasInstance(), PropertyNone);
        }
        if (scriptContext->GetConfig()->IsES6IsConcatSpreadableEnabled())
        {
            library->AddMember(symbolConstructor, PropertyIds::isConcatSpreadable, library->GetSymbolIsConcatSpreadable(), PropertyNone);
        }
        library->AddMember(symbolConstructor, PropertyIds::iterator, library->GetSymbolIterator(), PropertyNone);
        if (scriptContext->GetConfig()->IsES6SpeciesEnabled())
        {
            library->AddMember(symbolConstructor, PropertyIds::species, library->GetSymbolSpecies(), PropertyNone);
        }

        if (scriptContext->GetConfig()->IsES6ToPrimitiveEnabled())
        {
            library->AddMember(symbolConstructor, PropertyIds::toPrimitive, library->GetSymbolToPrimitive(), PropertyNone);
        }

        if (scriptContext->GetConfig()->IsES6ToStringTagEnabled())
        {
            library->AddMember(symbolConstructor, PropertyIds::toStringTag, library->GetSymbolToStringTag(), PropertyNone);
        }
        library->AddMember(symbolConstructor, PropertyIds::unscopables, library->GetSymbolUnscopables(), PropertyNone);

        if (scriptContext->GetConfig()->IsES6RegExSymbolsEnabled())
        {
            library->AddMember(symbolConstructor, PropertyIds::match, library->GetSymbolMatch(), PropertyNone);
            library->AddMember(symbolConstructor, PropertyIds::replace, library->GetSymbolReplace(), PropertyNone);
            library->AddMember(symbolConstructor, PropertyIds::search, library->GetSymbolSearch(), PropertyNone);
            library->AddMember(symbolConstructor, PropertyIds::split, library->GetSymbolSplit(), PropertyNone);
        }

        library->AddFunctionToLibraryObject(symbolConstructor, PropertyIds::for_, &JavascriptSymbol::EntryInfo::For, 1);
        library->AddFunctionToLibraryObject(symbolConstructor, PropertyIds::keyFor, &JavascriptSymbol::EntryInfo::KeyFor, 1);

        symbolConstructor->SetHasNoEnumerableProperties(true);
    }

    void JavascriptLibrary::InitializeSymbolPrototype(DynamicObject* symbolPrototype, DeferredTypeHandlerBase * typeHandler, DeferredInitializeMode mode)
    {
        typeHandler->Convert(symbolPrototype, mode, 5);
        // Note: Any new function addition/deletion/modification should also be updated in JavascriptLibrary::ProfilerRegisterSymbol
        // so that the update is in sync with profiler
        JavascriptLibrary* library = symbolPrototype->GetLibrary();
        ScriptContext* scriptContext = symbolPrototype->GetScriptContext();

        library->AddMember(symbolPrototype, PropertyIds::constructor, library->symbolConstructor);

        if (scriptContext->GetConfig()->IsES6ToStringTagEnabled())
        {
            library->AddMember(symbolPrototype, PropertyIds::_symbolToStringTag, library->CreateStringFromCppLiteral(_u("Symbol")), PropertyConfigurable);
        }
        scriptContext->SetBuiltInLibraryFunction(JavascriptSymbol::EntryInfo::ValueOf.GetOriginalEntryPoint(),
            library->AddFunctionToLibraryObject(symbolPrototype, PropertyIds::valueOf, &JavascriptSymbol::EntryInfo::ValueOf, 0));
        scriptContext->SetBuiltInLibraryFunction(JavascriptSymbol::EntryInfo::ToString.GetOriginalEntryPoint(),
            library->AddFunctionToLibraryObject(symbolPrototype, PropertyIds::toString, &JavascriptSymbol::EntryInfo::ToString, 0));

        if (scriptContext->GetConfig()->IsES6ToPrimitiveEnabled())
        {
            scriptContext->SetBuiltInLibraryFunction(JavascriptSymbol::EntryInfo::SymbolToPrimitive.GetOriginalEntryPoint(),
                library->AddFunctionToLibraryObjectWithName(symbolPrototype, PropertyIds::_symbolToPrimitive, PropertyIds::_RuntimeFunctionNameId_toPrimitive,
                &JavascriptSymbol::EntryInfo::SymbolToPrimitive, 1));
            symbolPrototype->SetWritable(PropertyIds::_symbolToPrimitive, false);
        }
        symbolPrototype->SetHasNoEnumerableProperties(true);
    }

    void JavascriptLibrary::InitializePromiseConstructor(DynamicObject* promiseConstructor, DeferredTypeHandlerBase * typeHandler, DeferredInitializeMode mode)
    {
        typeHandler->Convert(promiseConstructor, mode, 8);
        // Note: Any new function addition/deletion/modification should also be updated in JavascriptLibrary::ProfilerRegisterPromise
        // so that the update is in sync with profiler
        JavascriptLibrary* library = promiseConstructor->GetLibrary();
        ScriptContext* scriptContext = promiseConstructor->GetScriptContext();
        library->AddMember(promiseConstructor, PropertyIds::length, TaggedInt::ToVarUnchecked(1), PropertyNone);
        library->AddMember(promiseConstructor, PropertyIds::prototype, library->promisePrototype, PropertyNone);

        if (scriptContext->GetConfig()->IsES6SpeciesEnabled())
        {
            library->AddAccessorsToLibraryObject(promiseConstructor, PropertyIds::_symbolSpecies, &JavascriptPromise::EntryInfo::GetterSymbolSpecies, nullptr);
        }

        if (scriptContext->GetConfig()->IsES6FunctionNameEnabled())
        {
            library->AddMember(promiseConstructor, PropertyIds::name, scriptContext->GetPropertyString(PropertyIds::Promise), PropertyConfigurable);
        }

        library->AddFunctionToLibraryObject(promiseConstructor, PropertyIds::all, &JavascriptPromise::EntryInfo::All, 1);
        library->AddFunctionToLibraryObject(promiseConstructor, PropertyIds::race, &JavascriptPromise::EntryInfo::Race, 1);
        library->AddFunctionToLibraryObject(promiseConstructor, PropertyIds::reject, &JavascriptPromise::EntryInfo::Reject, 1);
        library->AddMember(promiseConstructor, PropertyIds::resolve, library->EnsurePromiseResolveFunction(), PropertyBuiltInMethodDefaults);

        promiseConstructor->SetHasNoEnumerableProperties(true);
    }

    JavascriptFunction* JavascriptLibrary::EnsurePromiseResolveFunction()
    {
        if (promiseResolveFunction == nullptr)
        {
            promiseResolveFunction = DefaultCreateFunction(&JavascriptPromise::EntryInfo::Resolve, 1, nullptr, nullptr, PropertyIds::resolve);
        }
        return promiseResolveFunction;
    }

    void JavascriptLibrary::InitializePromisePrototype(DynamicObject* promisePrototype, DeferredTypeHandlerBase * typeHandler, DeferredInitializeMode mode)
    {
        typeHandler->Convert(promisePrototype, mode, 4);
        // Note: Any new function addition/deletion/modification should also be updated in JavascriptLibrary::ProfilerRegisterPromise
        // so that the update is in sync with profiler
        JavascriptLibrary* library = promisePrototype->GetLibrary();
        ScriptContext* scriptContext = promisePrototype->GetScriptContext();

        library->AddMember(promisePrototype, PropertyIds::constructor, library->promiseConstructor);
        if (scriptContext->GetConfig()->IsES6ToStringTagEnabled())
        {
            library->AddMember(promisePrototype, PropertyIds::_symbolToStringTag, library->CreateStringFromCppLiteral(_u("Promise")), PropertyConfigurable);
        }
        scriptContext->SetBuiltInLibraryFunction(JavascriptPromise::EntryInfo::Catch.GetOriginalEntryPoint(),
            library->AddFunctionToLibraryObject(promisePrototype, PropertyIds::catch_, &JavascriptPromise::EntryInfo::Catch, 1));
        scriptContext->SetBuiltInLibraryFunction(JavascriptPromise::EntryInfo::Then.GetOriginalEntryPoint(),
            library->AddFunctionToLibraryObject(promisePrototype, PropertyIds::then, &JavascriptPromise::EntryInfo::Then, 2));

        promisePrototype->SetHasNoEnumerableProperties(true);
    }

    void JavascriptLibrary::InitializeGeneratorFunctionConstructor(DynamicObject* generatorFunctionConstructor, DeferredTypeHandlerBase * typeHandler, DeferredInitializeMode mode)
    {
        typeHandler->Convert(generatorFunctionConstructor, mode, 3);
        JavascriptLibrary* library = generatorFunctionConstructor->GetLibrary();
        ScriptContext* scriptContext = generatorFunctionConstructor->GetScriptContext();
        library->AddMember(generatorFunctionConstructor, PropertyIds::length, TaggedInt::ToVarUnchecked(1), PropertyConfigurable);
        library->AddMember(generatorFunctionConstructor, PropertyIds::prototype, library->generatorFunctionPrototype, PropertyNone);
        if (scriptContext->GetConfig()->IsES6FunctionNameEnabled())
        {
            library->AddMember(generatorFunctionConstructor, PropertyIds::name, library->CreateStringFromCppLiteral(_u("GeneratorFunction")), PropertyConfigurable);
        }
        generatorFunctionConstructor->SetHasNoEnumerableProperties(true);
    }

    void JavascriptLibrary::InitializeGeneratorFunctionPrototype(DynamicObject* generatorFunctionPrototype, DeferredTypeHandlerBase * typeHandler, DeferredInitializeMode mode)
    {
        typeHandler->Convert(generatorFunctionPrototype, mode, 3);
        JavascriptLibrary* library = generatorFunctionPrototype->GetLibrary();
        ScriptContext* scriptContext = library->GetScriptContext();

        library->AddMember(generatorFunctionPrototype, PropertyIds::constructor, library->generatorFunctionConstructor, PropertyConfigurable);
        library->AddMember(generatorFunctionPrototype, PropertyIds::prototype, library->generatorPrototype, PropertyConfigurable);
        if (scriptContext->GetConfig()->IsES6ToStringTagEnabled())
        {
            library->AddMember(generatorFunctionPrototype, PropertyIds::_symbolToStringTag, library->CreateStringFromCppLiteral(_u("GeneratorFunction")), PropertyConfigurable);
        }
        generatorFunctionPrototype->SetHasNoEnumerableProperties(true);
    }

    void JavascriptLibrary::InitializeGeneratorPrototype(DynamicObject* generatorPrototype, DeferredTypeHandlerBase * typeHandler, DeferredInitializeMode mode)
    {
        typeHandler->Convert(generatorPrototype, mode, 5);
        // Note: Any new function addition/deletion/modification should also be updated in JavascriptLibrary::ProfilerRegisterGenerator
        // so that the update is in sync with profiler
        JavascriptLibrary* library = generatorPrototype->GetLibrary();
        ScriptContext* scriptContext = library->GetScriptContext();

        library->AddMember(generatorPrototype, PropertyIds::constructor, library->generatorFunctionPrototype, PropertyConfigurable);
        if (scriptContext->GetConfig()->IsES6ToStringTagEnabled())
        {
            library->AddMember(generatorPrototype, PropertyIds::_symbolToStringTag, library->CreateStringFromCppLiteral(_u("Generator")), PropertyConfigurable);
        }
        library->AddFunctionToLibraryObject(generatorPrototype, PropertyIds::next, &JavascriptGenerator::EntryInfo::Next, 1);
        library->AddFunctionToLibraryObject(generatorPrototype, PropertyIds::return_, &JavascriptGenerator::EntryInfo::Return, 1);
        library->AddFunctionToLibraryObject(generatorPrototype, PropertyIds::throw_, &JavascriptGenerator::EntryInfo::Throw, 1);

        generatorPrototype->SetHasNoEnumerableProperties(true);
    }

    void JavascriptLibrary::InitializeAsyncFunctionConstructor(DynamicObject* asyncFunctionConstructor, DeferredTypeHandlerBase * typeHandler, DeferredInitializeMode mode)
    {
        typeHandler->Convert(asyncFunctionConstructor, mode, 3);
        JavascriptLibrary* library = asyncFunctionConstructor->GetLibrary();
        ScriptContext* scriptContext = asyncFunctionConstructor->GetScriptContext();
        library->AddMember(asyncFunctionConstructor, PropertyIds::length, TaggedInt::ToVarUnchecked(1), PropertyConfigurable);
        library->AddMember(asyncFunctionConstructor, PropertyIds::prototype, library->asyncFunctionPrototype, PropertyNone);
        if (scriptContext->GetConfig()->IsES6FunctionNameEnabled())
        {
            library->AddMember(asyncFunctionConstructor, PropertyIds::name, library->CreateStringFromCppLiteral(_u("AsyncFunction")), PropertyConfigurable);
        }
        asyncFunctionConstructor->SetHasNoEnumerableProperties(true);
    }

    void JavascriptLibrary::InitializeAsyncFunctionPrototype(DynamicObject* asyncFunctionPrototype, DeferredTypeHandlerBase * typeHandler, DeferredInitializeMode mode)
    {
        typeHandler->Convert(asyncFunctionPrototype, mode, 2);
        JavascriptLibrary* library = asyncFunctionPrototype->GetLibrary();
        ScriptContext* scriptContext = library->GetScriptContext();

        library->AddMember(asyncFunctionPrototype, PropertyIds::constructor, library->asyncFunctionConstructor, PropertyConfigurable);
        if (scriptContext->GetConfig()->IsES6ToStringTagEnabled())
        {
            library->AddMember(asyncFunctionPrototype, PropertyIds::_symbolToStringTag, library->CreateStringFromCppLiteral(_u("AsyncFunction")), PropertyConfigurable);
        }
        asyncFunctionPrototype->SetHasNoEnumerableProperties(true);
    }

    void JavascriptLibrary::InitializeProxyConstructor(DynamicObject* proxyConstructor, DeferredTypeHandlerBase * typeHandler, DeferredInitializeMode mode)
    {
        typeHandler->Convert(proxyConstructor, mode, 4);
        // Note: Any new function addition/deletion/modification should also be updated in JavascriptLibrary::ProfilerRegisterSymbol
        // so that the update is in sync with profiler
        JavascriptLibrary* library = proxyConstructor->GetLibrary();
        ScriptContext* scriptContext = proxyConstructor->GetScriptContext();
        library->AddMember(proxyConstructor, PropertyIds::length, TaggedInt::ToVarUnchecked(2), PropertyConfigurable);
        if (scriptContext->GetConfig()->IsES6FunctionNameEnabled())
        {
            library->AddMember(proxyConstructor, PropertyIds::name, scriptContext->GetPropertyString(PropertyIds::Proxy), PropertyConfigurable);
        }
        library->AddFunctionToLibraryObject(proxyConstructor, PropertyIds::revocable, &JavascriptProxy::EntryInfo::Revocable, PropertyNone);

        proxyConstructor->SetHasNoEnumerableProperties(true);
    }

    void JavascriptLibrary::InitializeProxyPrototype(DynamicObject* proxyPrototype, DeferredTypeHandlerBase * typeHandler, DeferredInitializeMode mode)
    {
        typeHandler->Convert(proxyPrototype, mode, 1);
        // Note: Any new function addition/deletion/modification should also be updated in JavascriptLibrary::ProfilerRegisterSymbol
        // so that the update is in sync with profiler
        JavascriptLibrary* library = proxyPrototype->GetLibrary();
        library->AddMember(proxyPrototype, PropertyIds::constructor, library->proxyConstructor);

        proxyPrototype->SetHasNoEnumerableProperties(true);
    }

    void JavascriptLibrary::InitializeDateConstructor(DynamicObject* dateConstructor, DeferredTypeHandlerBase * typeHandler, DeferredInitializeMode mode)
    {
        typeHandler->Convert(dateConstructor, mode, 6);
        // Note: Any new function addition/deletion/modification should also be updated in JavascriptLibrary::ProfilerRegisterDate
        // so that the update is in sync with profiler
        JavascriptLibrary* library = dateConstructor->GetLibrary();
        ScriptContext* scriptContext = dateConstructor->GetScriptContext();
        library->AddMember(dateConstructor, PropertyIds::length, TaggedInt::ToVarUnchecked(7), PropertyNone);
        library->AddMember(dateConstructor, PropertyIds::prototype, library->datePrototype, PropertyNone);
        if (scriptContext->GetConfig()->IsES6FunctionNameEnabled())
        {
            library->AddMember(dateConstructor, PropertyIds::name, scriptContext->GetPropertyString(PropertyIds::Date), PropertyConfigurable);
        }
        library->AddFunctionToLibraryObject(dateConstructor, PropertyIds::parse, &JavascriptDate::EntryInfo::Parse, 1); // should be static
        library->AddFunctionToLibraryObject(dateConstructor, PropertyIds::now, &JavascriptDate::EntryInfo::Now, 0);     // should be static
        library->AddFunctionToLibraryObject(dateConstructor, PropertyIds::UTC, &JavascriptDate::EntryInfo::UTC, 7);     // should be static

        dateConstructor->SetHasNoEnumerableProperties(true);
    }

    void JavascriptLibrary::InitializeDatePrototype(DynamicObject* datePrototype, DeferredTypeHandlerBase * typeHandler, DeferredInitializeMode mode)
    {
        typeHandler->Convert(datePrototype, mode, 51);
        // Note: Any new function addition/deletion/modification should also be updated in JavascriptLibrary::ProfilerRegisterDate
        // so that the update is in sync with profiler
        ScriptContext* scriptContext = datePrototype->GetScriptContext();
        JavascriptLibrary* library = datePrototype->GetLibrary();
        library->AddMember(datePrototype, PropertyIds::constructor, library->dateConstructor);
        scriptContext->SetBuiltInLibraryFunction(JavascriptDate::EntryInfo::GetDate.GetOriginalEntryPoint(),
            library->AddFunctionToLibraryObject(datePrototype, PropertyIds::getDate, &JavascriptDate::EntryInfo::GetDate, 0));
        scriptContext->SetBuiltInLibraryFunction(JavascriptDate::EntryInfo::GetDay.GetOriginalEntryPoint(),
            library->AddFunctionToLibraryObject(datePrototype, PropertyIds::getDay, &JavascriptDate::EntryInfo::GetDay, 0));
        scriptContext->SetBuiltInLibraryFunction(JavascriptDate::EntryInfo::GetFullYear.GetOriginalEntryPoint(),
            library->AddFunctionToLibraryObject(datePrototype, PropertyIds::getFullYear, &JavascriptDate::EntryInfo::GetFullYear, 0));
        scriptContext->SetBuiltInLibraryFunction(JavascriptDate::EntryInfo::GetHours.GetOriginalEntryPoint(),
            library->AddFunctionToLibraryObject(datePrototype, PropertyIds::getHours, &JavascriptDate::EntryInfo::GetHours, 0));
        scriptContext->SetBuiltInLibraryFunction(JavascriptDate::EntryInfo::GetMilliseconds.GetOriginalEntryPoint(),
            library->AddFunctionToLibraryObject(datePrototype, PropertyIds::getMilliseconds, &JavascriptDate::EntryInfo::GetMilliseconds, 0));
        scriptContext->SetBuiltInLibraryFunction(JavascriptDate::EntryInfo::GetMinutes.GetOriginalEntryPoint(),
            library->AddFunctionToLibraryObject(datePrototype, PropertyIds::getMinutes, &JavascriptDate::EntryInfo::GetMinutes, 0));
        scriptContext->SetBuiltInLibraryFunction(JavascriptDate::EntryInfo::GetMonth.GetOriginalEntryPoint(),
            library->AddFunctionToLibraryObject(datePrototype, PropertyIds::getMonth, &JavascriptDate::EntryInfo::GetMonth, 0));
        scriptContext->SetBuiltInLibraryFunction(JavascriptDate::EntryInfo::GetSeconds.GetOriginalEntryPoint(),
            library->AddFunctionToLibraryObject(datePrototype, PropertyIds::getSeconds, &JavascriptDate::EntryInfo::GetSeconds, 0));
        scriptContext->SetBuiltInLibraryFunction(JavascriptDate::EntryInfo::GetTime.GetOriginalEntryPoint(),
            library->AddFunctionToLibraryObject(datePrototype, PropertyIds::getTime, &JavascriptDate::EntryInfo::GetTime, 0));
        scriptContext->SetBuiltInLibraryFunction(JavascriptDate::EntryInfo::GetTimezoneOffset.GetOriginalEntryPoint(),
            library->AddFunctionToLibraryObject(datePrototype, PropertyIds::getTimezoneOffset, &JavascriptDate::EntryInfo::GetTimezoneOffset, 0));
        scriptContext->SetBuiltInLibraryFunction(JavascriptDate::EntryInfo::GetUTCDate.GetOriginalEntryPoint(),
            library->AddFunctionToLibraryObject(datePrototype, PropertyIds::getUTCDate, &JavascriptDate::EntryInfo::GetUTCDate, 0));
        scriptContext->SetBuiltInLibraryFunction(JavascriptDate::EntryInfo::GetUTCDay.GetOriginalEntryPoint(),
            library->AddFunctionToLibraryObject(datePrototype, PropertyIds::getUTCDay, &JavascriptDate::EntryInfo::GetUTCDay, 0));
        scriptContext->SetBuiltInLibraryFunction(JavascriptDate::EntryInfo::GetUTCFullYear.GetOriginalEntryPoint(),
            library->AddFunctionToLibraryObject(datePrototype, PropertyIds::getUTCFullYear, &JavascriptDate::EntryInfo::GetUTCFullYear, 0));
        scriptContext->SetBuiltInLibraryFunction(JavascriptDate::EntryInfo::GetUTCHours.GetOriginalEntryPoint(),
            library->AddFunctionToLibraryObject(datePrototype, PropertyIds::getUTCHours, &JavascriptDate::EntryInfo::GetUTCHours, 0));
        scriptContext->SetBuiltInLibraryFunction(JavascriptDate::EntryInfo::GetUTCMilliseconds.GetOriginalEntryPoint(),
            library->AddFunctionToLibraryObject(datePrototype, PropertyIds::getUTCMilliseconds, &JavascriptDate::EntryInfo::GetUTCMilliseconds, 0));
        scriptContext->SetBuiltInLibraryFunction(JavascriptDate::EntryInfo::GetUTCMinutes.GetOriginalEntryPoint(),
            library->AddFunctionToLibraryObject(datePrototype, PropertyIds::getUTCMinutes, &JavascriptDate::EntryInfo::GetUTCMinutes, 0));
        scriptContext->SetBuiltInLibraryFunction(JavascriptDate::EntryInfo::GetUTCMonth.GetOriginalEntryPoint(),
            library->AddFunctionToLibraryObject(datePrototype, PropertyIds::getUTCMonth, &JavascriptDate::EntryInfo::GetUTCMonth, 0));
        scriptContext->SetBuiltInLibraryFunction(JavascriptDate::EntryInfo::GetUTCSeconds.GetOriginalEntryPoint(),
            library->AddFunctionToLibraryObject(datePrototype, PropertyIds::getUTCSeconds, &JavascriptDate::EntryInfo::GetUTCSeconds, 0));
        if (scriptContext->GetConfig()->SupportsES3Extensions())
        {
            scriptContext->SetBuiltInLibraryFunction(JavascriptDate::EntryInfo::GetVarDate.GetOriginalEntryPoint(),
                library->AddFunctionToLibraryObject(datePrototype, PropertyIds::getVarDate, &JavascriptDate::EntryInfo::GetVarDate, 0));
        }
        scriptContext->SetBuiltInLibraryFunction(JavascriptDate::EntryInfo::GetYear.GetOriginalEntryPoint(),
            library->AddFunctionToLibraryObject(datePrototype, PropertyIds::getYear, &JavascriptDate::EntryInfo::GetYear, 0));
        scriptContext->SetBuiltInLibraryFunction(JavascriptDate::EntryInfo::SetDate.GetOriginalEntryPoint(),
            library->AddFunctionToLibraryObject(datePrototype, PropertyIds::setDate, &JavascriptDate::EntryInfo::SetDate, 1));
        scriptContext->SetBuiltInLibraryFunction(JavascriptDate::EntryInfo::SetFullYear.GetOriginalEntryPoint(),
            library->AddFunctionToLibraryObject(datePrototype, PropertyIds::setFullYear, &JavascriptDate::EntryInfo::SetFullYear, 3));
        scriptContext->SetBuiltInLibraryFunction(JavascriptDate::EntryInfo::SetHours.GetOriginalEntryPoint(),
            library->AddFunctionToLibraryObject(datePrototype, PropertyIds::setHours, &JavascriptDate::EntryInfo::SetHours, 4));
        scriptContext->SetBuiltInLibraryFunction(JavascriptDate::EntryInfo::SetMilliseconds.GetOriginalEntryPoint(),
            library->AddFunctionToLibraryObject(datePrototype, PropertyIds::setMilliseconds, &JavascriptDate::EntryInfo::SetMilliseconds, 1));
        scriptContext->SetBuiltInLibraryFunction(JavascriptDate::EntryInfo::SetMinutes.GetOriginalEntryPoint(),
            library->AddFunctionToLibraryObject(datePrototype, PropertyIds::setMinutes, &JavascriptDate::EntryInfo::SetMinutes, 3));
        scriptContext->SetBuiltInLibraryFunction(JavascriptDate::EntryInfo::SetMonth.GetOriginalEntryPoint(),
            library->AddFunctionToLibraryObject(datePrototype, PropertyIds::setMonth, &JavascriptDate::EntryInfo::SetMonth, 2));
        scriptContext->SetBuiltInLibraryFunction(JavascriptDate::EntryInfo::SetSeconds.GetOriginalEntryPoint(),
            library->AddFunctionToLibraryObject(datePrototype, PropertyIds::setSeconds, &JavascriptDate::EntryInfo::SetSeconds, 2));
        scriptContext->SetBuiltInLibraryFunction(JavascriptDate::EntryInfo::SetTime.GetOriginalEntryPoint(),
            library->AddFunctionToLibraryObject(datePrototype, PropertyIds::setTime, &JavascriptDate::EntryInfo::SetTime, 1));
        scriptContext->SetBuiltInLibraryFunction(JavascriptDate::EntryInfo::SetUTCDate.GetOriginalEntryPoint(),
            library->AddFunctionToLibraryObject(datePrototype, PropertyIds::setUTCDate, &JavascriptDate::EntryInfo::SetUTCDate, 1));
        scriptContext->SetBuiltInLibraryFunction(JavascriptDate::EntryInfo::SetUTCFullYear.GetOriginalEntryPoint(),
            library->AddFunctionToLibraryObject(datePrototype, PropertyIds::setUTCFullYear, &JavascriptDate::EntryInfo::SetUTCFullYear, 3));
        scriptContext->SetBuiltInLibraryFunction(JavascriptDate::EntryInfo::SetUTCHours.GetOriginalEntryPoint(),
            library->AddFunctionToLibraryObject(datePrototype, PropertyIds::setUTCHours, &JavascriptDate::EntryInfo::SetUTCHours, 4));
        scriptContext->SetBuiltInLibraryFunction(JavascriptDate::EntryInfo::SetUTCMilliseconds.GetOriginalEntryPoint(),
            library->AddFunctionToLibraryObject(datePrototype, PropertyIds::setUTCMilliseconds, &JavascriptDate::EntryInfo::SetUTCMilliseconds, 1));
        scriptContext->SetBuiltInLibraryFunction(JavascriptDate::EntryInfo::SetUTCMinutes.GetOriginalEntryPoint(),
            library->AddFunctionToLibraryObject(datePrototype, PropertyIds::setUTCMinutes, &JavascriptDate::EntryInfo::SetUTCMinutes, 3));
        scriptContext->SetBuiltInLibraryFunction(JavascriptDate::EntryInfo::SetUTCMonth.GetOriginalEntryPoint(),
            library->AddFunctionToLibraryObject(datePrototype, PropertyIds::setUTCMonth, &JavascriptDate::EntryInfo::SetUTCMonth, 2));
        scriptContext->SetBuiltInLibraryFunction(JavascriptDate::EntryInfo::SetUTCSeconds.GetOriginalEntryPoint(),
            library->AddFunctionToLibraryObject(datePrototype, PropertyIds::setUTCSeconds, &JavascriptDate::EntryInfo::SetUTCSeconds, 2));
        scriptContext->SetBuiltInLibraryFunction(JavascriptDate::EntryInfo::SetYear.GetOriginalEntryPoint(),
            library->AddFunctionToLibraryObject(datePrototype, PropertyIds::setYear, &JavascriptDate::EntryInfo::SetYear, 1));
        scriptContext->SetBuiltInLibraryFunction(JavascriptDate::EntryInfo::ToDateString.GetOriginalEntryPoint(),
            library->AddFunctionToLibraryObject(datePrototype, PropertyIds::toDateString, &JavascriptDate::EntryInfo::ToDateString, 0));
        scriptContext->SetBuiltInLibraryFunction(JavascriptDate::EntryInfo::ToISOString.GetOriginalEntryPoint(),
            library->AddFunctionToLibraryObject(datePrototype, PropertyIds::toISOString, &JavascriptDate::EntryInfo::ToISOString, 0));
        scriptContext->SetBuiltInLibraryFunction(JavascriptDate::EntryInfo::ToJSON.GetOriginalEntryPoint(),
             library->AddFunctionToLibraryObject(datePrototype, PropertyIds::toJSON, &JavascriptDate::EntryInfo::ToJSON, 1));
        scriptContext->SetBuiltInLibraryFunction(JavascriptDate::EntryInfo::ToLocaleDateString.GetOriginalEntryPoint(),
            library->AddFunctionToLibraryObject(datePrototype, PropertyIds::toLocaleDateString, &JavascriptDate::EntryInfo::ToLocaleDateString, 0));
        scriptContext->SetBuiltInLibraryFunction(JavascriptDate::EntryInfo::ToLocaleString.GetOriginalEntryPoint(),
            library->AddFunctionToLibraryObject(datePrototype, PropertyIds::toLocaleString, &JavascriptDate::EntryInfo::ToLocaleString, 0));
        scriptContext->SetBuiltInLibraryFunction(JavascriptDate::EntryInfo::ToLocaleTimeString.GetOriginalEntryPoint(),
            library->AddFunctionToLibraryObject(datePrototype, PropertyIds::toLocaleTimeString, &JavascriptDate::EntryInfo::ToLocaleTimeString, 0));
        scriptContext->SetBuiltInLibraryFunction(JavascriptDate::EntryInfo::ToString.GetOriginalEntryPoint(),
            library->AddFunctionToLibraryObject(datePrototype, PropertyIds::toString, &JavascriptDate::EntryInfo::ToString, 0));
        scriptContext->SetBuiltInLibraryFunction(JavascriptDate::EntryInfo::ToTimeString.GetOriginalEntryPoint(),
            library->AddFunctionToLibraryObject(datePrototype, PropertyIds::toTimeString, &JavascriptDate::EntryInfo::ToTimeString, 0));
        scriptContext->SetBuiltInLibraryFunction(JavascriptDate::EntryInfo::ToUTCString.GetOriginalEntryPoint(),
            library->AddFunctionToLibraryObject(datePrototype, PropertyIds::toUTCString, &JavascriptDate::EntryInfo::ToUTCString, 0));
        library->AddFunctionToLibraryObject(datePrototype, PropertyIds::toGMTString, &JavascriptDate::EntryInfo::ToGMTString, 0);
        scriptContext->SetBuiltInLibraryFunction(JavascriptDate::EntryInfo::ValueOf.GetOriginalEntryPoint(),
            library->AddFunctionToLibraryObject(datePrototype, PropertyIds::valueOf, &JavascriptDate::EntryInfo::ValueOf, 0));

        if (scriptContext->GetConfig()->IsES6ToPrimitiveEnabled())
        {
            scriptContext->SetBuiltInLibraryFunction(JavascriptDate::EntryInfo::SymbolToPrimitive.GetOriginalEntryPoint(),
                library->AddFunctionToLibraryObjectWithName(datePrototype, PropertyIds::_symbolToPrimitive, PropertyIds::_RuntimeFunctionNameId_toPrimitive,
                &JavascriptDate::EntryInfo::SymbolToPrimitive, 1));
            datePrototype->SetWritable(PropertyIds::_symbolToPrimitive, false);
        }
        datePrototype->SetHasNoEnumerableProperties(true);
    }


    void JavascriptLibrary::InitializeFunctionConstructor(DynamicObject* functionConstructor, DeferredTypeHandlerBase * typeHandler, DeferredInitializeMode mode)
    {
        typeHandler->Convert(functionConstructor, mode, 3);
        // Note: Any new function addition/deletion/modification should also be updated in JavascriptLibrary::ProfilerRegisterFunction
        // so that the update is in sync with profiler
        ScriptContext* scriptContext = functionConstructor->GetScriptContext();
        JavascriptLibrary* library = functionConstructor->GetLibrary();
        library->AddMember(functionConstructor, PropertyIds::prototype, library->functionPrototype, PropertyNone);
        library->AddMember(functionConstructor, PropertyIds::length, TaggedInt::ToVarUnchecked(1), PropertyConfigurable);
        if (scriptContext->GetConfig()->IsES6FunctionNameEnabled())
        {
            library->AddMember(functionConstructor, PropertyIds::name, scriptContext->GetPropertyString(PropertyIds::Function), PropertyConfigurable);
        }
        functionConstructor->SetHasNoEnumerableProperties(true);
    }

    void JavascriptLibrary::InitializeFunctionPrototype(DynamicObject* functionPrototype, DeferredTypeHandlerBase * typeHandler, DeferredInitializeMode mode)
    {
        typeHandler->Convert(functionPrototype, mode, 7);
        // Note: Any new function addition/deletion/modification should also be updated in JavascriptLibrary::ProfilerRegisterFunction
        // so that the update is in sync with profiler
        ScriptContext* scriptContext = functionPrototype->GetScriptContext();
        JavascriptLibrary* library = functionPrototype->GetLibrary();
        JavascriptFunction ** builtinFuncs = library->GetBuiltinFunctions();

        library->AddMember(functionPrototype, PropertyIds::constructor, library->functionConstructor);
        library->AddMember(functionPrototype, PropertyIds::length, TaggedInt::ToVarUnchecked(0), PropertyConfigurable);

        if (scriptContext->GetConfig()->IsES6FunctionNameEnabled())
        {
            library->AddMember(functionPrototype, PropertyIds::name, LiteralString::CreateEmptyString(scriptContext->GetLibrary()->GetStringTypeStatic()), PropertyConfigurable);
        }

        JavascriptFunction *func = library->AddFunctionToLibraryObject(functionPrototype, PropertyIds::apply, &JavascriptFunction::EntryInfo::Apply, 2);
        builtinFuncs[BuiltinFunction::Function_Apply] = func;

        library->AddFunctionToLibraryObject(functionPrototype, PropertyIds::bind, &JavascriptFunction::EntryInfo::Bind, 1);
        func = library->AddFunctionToLibraryObject(functionPrototype, PropertyIds::call, &JavascriptFunction::EntryInfo::Call, 1);
        builtinFuncs[BuiltinFunction::Function_Call] = func;
        library->AddFunctionToLibraryObject(functionPrototype, PropertyIds::toString, &JavascriptFunction::EntryInfo::ToString, 0);

        if (scriptContext->GetConfig()->IsES6HasInstanceEnabled())
        {
            scriptContext->SetBuiltInLibraryFunction(JavascriptFunction::EntryInfo::SymbolHasInstance.GetOriginalEntryPoint(),
                                                     library->AddFunctionToLibraryObjectWithName(functionPrototype, PropertyIds::_symbolHasInstance, PropertyIds::_RuntimeFunctionNameId_hasInstance,
                                                                                                 &JavascriptFunction::EntryInfo::SymbolHasInstance, 1));
            functionPrototype->SetWritable(PropertyIds::_symbolHasInstance, false);
        }

        DebugOnly(CheckRegisteredBuiltIns(builtinFuncs, scriptContext));

        functionPrototype->SetHasNoEnumerableProperties(true);
    }

    void JavascriptLibrary::InitializeComplexThings()
    {
        emptyRegexPattern = RegexHelper::CompileDynamic(scriptContext, _u(""), 0, _u(""), 0, false);

        Recycler *const recycler = GetRecycler();

        const ScriptConfiguration *scriptConfig = scriptContext->GetConfig();

        // Creating the regex prototype object requires compiling an empty regex, which may require error types to be
        // initialized first (such as when a stack probe fails). So, the regex prototype and other things that depend on it are
        // initialized here, which will be after the dependency types are initialized.
        //
        // In ES6, RegExp.prototype is not a RegExp object itself so we do not need to wait and create an empty RegExp.
        // Instead, we just create an ordinary object prototype for RegExp.prototype in InitializePrototypes.
        if (!scriptConfig->IsES6PrototypeChain() && regexPrototype == nullptr)
        {
            regexPrototype = RecyclerNew(recycler, JavascriptRegExp, emptyRegexPattern,
                DynamicType::New(scriptContext, TypeIds_RegEx, objectPrototype, nullptr,
                DeferredTypeHandler<InitializeRegexPrototype>::GetDefaultInstance()));
        }

        SimplePathTypeHandler *typeHandler =
            SimplePathTypeHandler::New(scriptContext, scriptContext->GetRootPath(), 0, 0, 0, true, true);
        // See JavascriptRegExp::IsWritable for property writability
        if (!scriptConfig->IsES6RegExPrototypePropertiesEnabled())
        {
            typeHandler->ClearHasOnlyWritableDataProperties();
        }

        regexType = DynamicType::New(scriptContext, TypeIds_RegEx, regexPrototype, nullptr, typeHandler, true, true);
    }

    void JavascriptLibrary::InitializeMathObject(DynamicObject* mathObject, DeferredTypeHandlerBase * typeHandler, DeferredInitializeMode mode)
    {
        typeHandler->Convert(mathObject, mode, 42);
        // Note: Any new function addition/deletion/modification should also be updated in JavascriptLibrary::ProfilerRegisterMath
        // so that the update is in sync with profiler
        ScriptContext* scriptContext = mathObject->GetScriptContext();
        JavascriptLibrary* library = mathObject->GetLibrary();

        library->AddMember(mathObject, PropertyIds::E,       JavascriptNumber::New(Math::E,       scriptContext), PropertyNone);
        library->AddMember(mathObject, PropertyIds::LN10,    JavascriptNumber::New(Math::LN10,    scriptContext), PropertyNone);
        library->AddMember(mathObject, PropertyIds::LN2,     JavascriptNumber::New(Math::LN2,     scriptContext), PropertyNone);
        library->AddMember(mathObject, PropertyIds::LOG2E,   JavascriptNumber::New(Math::LOG2E,   scriptContext), PropertyNone);
        library->AddMember(mathObject, PropertyIds::LOG10E,  JavascriptNumber::New(Math::LOG10E,  scriptContext), PropertyNone);
        library->AddMember(mathObject, PropertyIds::PI,      library->pi,                                         PropertyNone);
        library->AddMember(mathObject, PropertyIds::SQRT1_2, JavascriptNumber::New(Math::SQRT1_2, scriptContext), PropertyNone);
        library->AddMember(mathObject, PropertyIds::SQRT2,   JavascriptNumber::New(Math::SQRT2,   scriptContext), PropertyNone);

        JavascriptFunction ** builtinFuncs = library->GetBuiltinFunctions();

        builtinFuncs[BuiltinFunction::Math_Abs]    = library->AddFunctionToLibraryObject(mathObject, PropertyIds::abs,    &Math::EntryInfo::Abs,    1);
        builtinFuncs[BuiltinFunction::Math_Acos]   = library->AddFunctionToLibraryObject(mathObject, PropertyIds::acos,   &Math::EntryInfo::Acos,   1);
        builtinFuncs[BuiltinFunction::Math_Asin]   = library->AddFunctionToLibraryObject(mathObject, PropertyIds::asin,   &Math::EntryInfo::Asin,   1);
        builtinFuncs[BuiltinFunction::Math_Atan]   = library->AddFunctionToLibraryObject(mathObject, PropertyIds::atan,   &Math::EntryInfo::Atan,   1);
        builtinFuncs[BuiltinFunction::Math_Atan2]  = library->AddFunctionToLibraryObject(mathObject, PropertyIds::atan2,  &Math::EntryInfo::Atan2,  2);
        builtinFuncs[BuiltinFunction::Math_Cos]    = library->AddFunctionToLibraryObject(mathObject, PropertyIds::cos,    &Math::EntryInfo::Cos,    1);
        builtinFuncs[BuiltinFunction::Math_Ceil]   = library->AddFunctionToLibraryObject(mathObject, PropertyIds::ceil,   &Math::EntryInfo::Ceil,   1);
        builtinFuncs[BuiltinFunction::Math_Exp]    = library->AddFunctionToLibraryObject(mathObject, PropertyIds::exp,    &Math::EntryInfo::Exp,    1);
        builtinFuncs[BuiltinFunction::Math_Floor]  = library->AddFunctionToLibraryObject(mathObject, PropertyIds::floor,  &Math::EntryInfo::Floor,  1);
        builtinFuncs[BuiltinFunction::Math_Log]    = library->AddFunctionToLibraryObject(mathObject, PropertyIds::log,    &Math::EntryInfo::Log,    1);
        builtinFuncs[BuiltinFunction::Math_Max]    = library->AddFunctionToLibraryObject(mathObject, PropertyIds::max,    &Math::EntryInfo::Max,    2);
        builtinFuncs[BuiltinFunction::Math_Min]    = library->AddFunctionToLibraryObject(mathObject, PropertyIds::min,    &Math::EntryInfo::Min,    2);
        builtinFuncs[BuiltinFunction::Math_Pow]    = library->AddFunctionToLibraryObject(mathObject, PropertyIds::pow,    &Math::EntryInfo::Pow,    2);
        builtinFuncs[BuiltinFunction::Math_Random] = library->AddFunctionToLibraryObject(mathObject, PropertyIds::random, &Math::EntryInfo::Random, 0);
        builtinFuncs[BuiltinFunction::Math_Round]  = library->AddFunctionToLibraryObject(mathObject, PropertyIds::round,  &Math::EntryInfo::Round,  1);
        builtinFuncs[BuiltinFunction::Math_Sin]    = library->AddFunctionToLibraryObject(mathObject, PropertyIds::sin,    &Math::EntryInfo::Sin,    1);
        builtinFuncs[BuiltinFunction::Math_Sqrt]   = library->AddFunctionToLibraryObject(mathObject, PropertyIds::sqrt,   &Math::EntryInfo::Sqrt,   1);
        builtinFuncs[BuiltinFunction::Math_Tan]    = library->AddFunctionToLibraryObject(mathObject, PropertyIds::tan,    &Math::EntryInfo::Tan,    1);

        if (scriptContext->GetConfig()->IsES6MathExtensionsEnabled())
        {
            builtinFuncs[BuiltinFunction::Math_Imul] = library->AddFunctionToLibraryObject(mathObject, PropertyIds::imul, &Math::EntryInfo::Imul, 2);
            builtinFuncs[BuiltinFunction::Math_Fround] = library->AddFunctionToLibraryObject(mathObject, PropertyIds::fround, &Math::EntryInfo::Fround, 1);
            /*builtinFuncs[BuiltinFunction::Math_Log10] =*/ library->AddFunctionToLibraryObject(mathObject, PropertyIds::log10, &Math::EntryInfo::Log10, 1);
            /*builtinFuncs[BuiltinFunction::Math_Log2]  =*/ library->AddFunctionToLibraryObject(mathObject, PropertyIds::log2,  &Math::EntryInfo::Log2,  1);
            /*builtinFuncs[BuiltinFunction::Math_Log1p] =*/ library->AddFunctionToLibraryObject(mathObject, PropertyIds::log1p, &Math::EntryInfo::Log1p, 1);
            /*builtinFuncs[BuiltinFunction::Math_Expm1] =*/ library->AddFunctionToLibraryObject(mathObject, PropertyIds::expm1, &Math::EntryInfo::Expm1, 1);
            /*builtinFuncs[BuiltinFunction::Math_Cosh]  =*/ library->AddFunctionToLibraryObject(mathObject, PropertyIds::cosh,  &Math::EntryInfo::Cosh,  1);
            /*builtinFuncs[BuiltinFunction::Math_Sinh]  =*/ library->AddFunctionToLibraryObject(mathObject, PropertyIds::sinh,  &Math::EntryInfo::Sinh,  1);
            /*builtinFuncs[BuiltinFunction::Math_Tanh]  =*/ library->AddFunctionToLibraryObject(mathObject, PropertyIds::tanh,  &Math::EntryInfo::Tanh,  1);
            /*builtinFuncs[BuiltinFunction::Math_Acosh] =*/ library->AddFunctionToLibraryObject(mathObject, PropertyIds::acosh, &Math::EntryInfo::Acosh, 1);
            /*builtinFuncs[BuiltinFunction::Math_Asinh] =*/ library->AddFunctionToLibraryObject(mathObject, PropertyIds::asinh, &Math::EntryInfo::Asinh, 1);
            /*builtinFuncs[BuiltinFunction::Math_Atanh] =*/ library->AddFunctionToLibraryObject(mathObject, PropertyIds::atanh, &Math::EntryInfo::Atanh, 1);
            /*builtinFuncs[BuiltinFunction::Math_Hypot] =*/ library->AddFunctionToLibraryObject(mathObject, PropertyIds::hypot, &Math::EntryInfo::Hypot, 2);
            /*builtinFuncs[BuiltinFunction::Math_Trunc] =*/ library->AddFunctionToLibraryObject(mathObject, PropertyIds::trunc, &Math::EntryInfo::Trunc, 1);
            /*builtinFuncs[BuiltinFunction::Math_Sign]  =*/ library->AddFunctionToLibraryObject(mathObject, PropertyIds::sign,  &Math::EntryInfo::Sign,  1);
            /*builtinFuncs[BuiltinFunction::Math_Cbrt]  =*/ library->AddFunctionToLibraryObject(mathObject, PropertyIds::cbrt,  &Math::EntryInfo::Cbrt,  1);
            /*builtinFuncs[BuiltinFunction::Math_Clz32] =*/ library->AddFunctionToLibraryObject(mathObject, PropertyIds::clz32, &Math::EntryInfo::Clz32, 1);
        }

        if (scriptContext->GetConfig()->IsES6ToStringTagEnabled())
        {
            library->AddMember(mathObject, PropertyIds::_symbolToStringTag, library->CreateStringFromCppLiteral(_u("Math")), PropertyConfigurable);
        }

        DebugOnly(CheckRegisteredBuiltIns(builtinFuncs, scriptContext));

        mathObject->SetHasNoEnumerableProperties(true);
    }

    // SIMD_JS
    void JavascriptLibrary::InitializeSIMDObject(DynamicObject* simdObject, DeferredTypeHandlerBase * typeHandler, DeferredInitializeMode mode)
    {
        // Any new function addition/deletion/modification should also be updated in JavascriptLibrary::ProfilerRegisterSIMD so that the update is in sync with profiler
        typeHandler->Convert(simdObject, mode, 2);
        JavascriptLibrary* library = simdObject->GetLibrary();

        // only functions to be inlined to be added to builtinFuncs
        JavascriptFunction ** builtinFuncs = library->GetBuiltinFunctions();

        /*** Float32x4 ***/
        JavascriptFunction* float32x4Function = library->AddFunctionToLibraryObjectWithPrototype(simdObject, PropertyIds::Float32x4, &SIMDFloat32x4Lib::EntryInfo::Float32x4, 5, library->simdFloat32x4Prototype, nullptr);
        builtinFuncs[BuiltinFunction::SIMD_Float32x4_Float32x4] = float32x4Function;        
<<<<<<< HEAD
        builtinFuncs[BuiltinFunction::SIMD_Float32x4_Check] = library->AddFunctionToLibraryObject(float32x4Function, PropertyIds::check, &SIMDFloat32x4Lib::EntryInfo::Check, 2, PropertyNone);
        library->AddFunctionToLibraryObject(float32x4Function, PropertyIds::zero, &SIMDFloat32x4Lib::EntryInfo::Zero, 1, PropertyNone);
        builtinFuncs[BuiltinFunction::SIMD_Float32x4_Splat] = library->AddFunctionToLibraryObject(float32x4Function, PropertyIds::splat, &SIMDFloat32x4Lib::EntryInfo::Splat, 2, PropertyNone);
=======
        builtinFuncs[BuiltinFunction::SIMD_Float32x4_Check] = library->AddFunctionToLibraryObject(float32x4Function, PropertyIds::check, &SIMDFloat32x4Lib::EntryInfo::Check, 2);
        builtinFuncs[BuiltinFunction::SIMD_Float32x4_Splat] = library->AddFunctionToLibraryObject(float32x4Function, PropertyIds::splat, &SIMDFloat32x4Lib::EntryInfo::Splat, 2);
>>>>>>> 44df3fa9

        // Lane Access
        builtinFuncs[BuiltinFunction::SIMD_Float32x4_ExtractLane] = library->AddFunctionToLibraryObject(float32x4Function, PropertyIds::extractLane, &SIMDFloat32x4Lib::EntryInfo::ExtractLane, 3);
        builtinFuncs[BuiltinFunction::SIMD_Float32x4_ReplaceLane] = library->AddFunctionToLibraryObject(float32x4Function, PropertyIds::replaceLane, &SIMDFloat32x4Lib::EntryInfo::ReplaceLane, 4);


        // type conversions
        library->AddFunctionToLibraryObject(float32x4Function, PropertyIds::fromFloat64x2,     &SIMDFloat32x4Lib::EntryInfo::FromFloat64x2,     2);
        library->AddFunctionToLibraryObject(float32x4Function, PropertyIds::fromFloat64x2Bits, &SIMDFloat32x4Lib::EntryInfo::FromFloat64x2Bits, 2);
        builtinFuncs[BuiltinFunction::SIMD_Float32x4_FromInt32x4] = library->AddFunctionToLibraryObject(float32x4Function, PropertyIds::fromInt32x4,       &SIMDFloat32x4Lib::EntryInfo::FromInt32x4,       2);
        library->AddFunctionToLibraryObject(float32x4Function, PropertyIds::fromUint32x4,      &SIMDFloat32x4Lib::EntryInfo::FromUint32x4,      2);
        library->AddFunctionToLibraryObject(float32x4Function, PropertyIds::fromInt16x8Bits,   &SIMDFloat32x4Lib::EntryInfo::FromInt16x8Bits,   2);
        library->AddFunctionToLibraryObject(float32x4Function, PropertyIds::fromInt8x16Bits,   &SIMDFloat32x4Lib::EntryInfo::FromInt8x16Bits,   2);
        builtinFuncs[BuiltinFunction::SIMD_Float32x4_FromInt32x4Bits] = library->AddFunctionToLibraryObject(float32x4Function, PropertyIds::fromInt32x4Bits, &SIMDFloat32x4Lib::EntryInfo::FromInt32x4Bits, 2);
        library->AddFunctionToLibraryObject(float32x4Function, PropertyIds::fromUint32x4Bits, &SIMDFloat32x4Lib::EntryInfo::FromUint32x4Bits, 2);
        library->AddFunctionToLibraryObject(float32x4Function, PropertyIds::fromUint16x8Bits, &SIMDFloat32x4Lib::EntryInfo::FromUint16x8Bits, 2);
        library->AddFunctionToLibraryObject(float32x4Function, PropertyIds::fromUint8x16Bits, &SIMDFloat32x4Lib::EntryInfo::FromUint8x16Bits, 2);
        // binary ops
        builtinFuncs[BuiltinFunction::SIMD_Float32x4_Add] = library->AddFunctionToLibraryObject(float32x4Function, PropertyIds::add, &SIMDFloat32x4Lib::EntryInfo::Add, 3);
        builtinFuncs[BuiltinFunction::SIMD_Float32x4_Sub] = library->AddFunctionToLibraryObject(float32x4Function, PropertyIds::sub,    &SIMDFloat32x4Lib::EntryInfo::Sub,   3);
        builtinFuncs[BuiltinFunction::SIMD_Float32x4_Mul] = library->AddFunctionToLibraryObject(float32x4Function, PropertyIds::mul,    &SIMDFloat32x4Lib::EntryInfo::Mul,   3);
        builtinFuncs[BuiltinFunction::SIMD_Float32x4_Div] = library->AddFunctionToLibraryObject(float32x4Function, PropertyIds::div,    &SIMDFloat32x4Lib::EntryInfo::Div,   3);
        library->AddFunctionToLibraryObject(float32x4Function, PropertyIds::and,    &SIMDFloat32x4Lib::EntryInfo::And,   3);
        library->AddFunctionToLibraryObject(float32x4Function, PropertyIds::or,     &SIMDFloat32x4Lib::EntryInfo::Or,    3);
        library->AddFunctionToLibraryObject(float32x4Function, PropertyIds::xor,    &SIMDFloat32x4Lib::EntryInfo::Xor,   3);
        builtinFuncs[BuiltinFunction::SIMD_Float32x4_Min] = library->AddFunctionToLibraryObject(float32x4Function, PropertyIds::min,    &SIMDFloat32x4Lib::EntryInfo::Min,   3);
        builtinFuncs[BuiltinFunction::SIMD_Float32x4_Max] = library->AddFunctionToLibraryObject(float32x4Function, PropertyIds::max,    &SIMDFloat32x4Lib::EntryInfo::Max,   3);
        library->AddFunctionToLibraryObject(float32x4Function, PropertyIds::minNum, &SIMDFloat32x4Lib::EntryInfo::MinNum, 3);
        library->AddFunctionToLibraryObject(float32x4Function, PropertyIds::maxNum, &SIMDFloat32x4Lib::EntryInfo::MaxNum, 3);
        // unary ops
        builtinFuncs[BuiltinFunction::SIMD_Float32x4_Abs] = library->AddFunctionToLibraryObject(float32x4Function, PropertyIds::abs,            &SIMDFloat32x4Lib::EntryInfo::Abs,            2);
        builtinFuncs[BuiltinFunction::SIMD_Float32x4_Neg] = library->AddFunctionToLibraryObject(float32x4Function, PropertyIds::neg,            &SIMDFloat32x4Lib::EntryInfo::Neg,            2);
        library->AddFunctionToLibraryObject(float32x4Function, PropertyIds::not,            &SIMDFloat32x4Lib::EntryInfo::Not,            2);
        builtinFuncs[BuiltinFunction::SIMD_Float32x4_Sqrt] = library->AddFunctionToLibraryObject(float32x4Function, PropertyIds::sqrt,           &SIMDFloat32x4Lib::EntryInfo::Sqrt,           2);
        builtinFuncs[BuiltinFunction::SIMD_Float32x4_Reciprocal] = library->AddFunctionToLibraryObject(float32x4Function, PropertyIds::reciprocalApproximation,     &SIMDFloat32x4Lib::EntryInfo::Reciprocal,     2);
        builtinFuncs[BuiltinFunction::SIMD_Float32x4_ReciprocalSqrt] = library->AddFunctionToLibraryObject(float32x4Function, PropertyIds::reciprocalSqrtApproximation, &SIMDFloat32x4Lib::EntryInfo::ReciprocalSqrt, 2);
        // compare ops
        library->AddFunctionToLibraryObject(float32x4Function, PropertyIds::lessThan,           &SIMDFloat32x4Lib::EntryInfo::LessThan,          3);
        library->AddFunctionToLibraryObject(float32x4Function, PropertyIds::lessThanOrEqual,    &SIMDFloat32x4Lib::EntryInfo::LessThanOrEqual,   3);
        library->AddFunctionToLibraryObject(float32x4Function, PropertyIds::equal,              &SIMDFloat32x4Lib::EntryInfo::Equal,             3);
        library->AddFunctionToLibraryObject(float32x4Function, PropertyIds::notEqual,           &SIMDFloat32x4Lib::EntryInfo::NotEqual,          3);
        library->AddFunctionToLibraryObject(float32x4Function, PropertyIds::greaterThan,        &SIMDFloat32x4Lib::EntryInfo::GreaterThan,       3);
        library->AddFunctionToLibraryObject(float32x4Function, PropertyIds::greaterThanOrEqual, &SIMDFloat32x4Lib::EntryInfo::GreaterThanOrEqual,3);
        // others
        builtinFuncs[BuiltinFunction::SIMD_Float32x4_Swizzle] = library->AddFunctionToLibraryObject(float32x4Function, PropertyIds::swizzle,            &SIMDFloat32x4Lib::EntryInfo::Swizzle, 6);
        builtinFuncs[BuiltinFunction::SIMD_Float32x4_Shuffle] = library->AddFunctionToLibraryObject(float32x4Function, PropertyIds::shuffle,            &SIMDFloat32x4Lib::EntryInfo::Shuffle, 7);
        library->AddFunctionToLibraryObject(float32x4Function, PropertyIds::select,             &SIMDFloat32x4Lib::EntryInfo::Select,  4);
        builtinFuncs[BuiltinFunction::SIMD_Float32x4_Load] = library->AddFunctionToLibraryObject(float32x4Function, PropertyIds::load,  &SIMDFloat32x4Lib::EntryInfo::Load,  3);
        builtinFuncs[BuiltinFunction::SIMD_Float32x4_Load1] = library->AddFunctionToLibraryObject(float32x4Function, PropertyIds::load1, &SIMDFloat32x4Lib::EntryInfo::Load1, 3);
        builtinFuncs[BuiltinFunction::SIMD_Float32x4_Load2] = library->AddFunctionToLibraryObject(float32x4Function, PropertyIds::load2, &SIMDFloat32x4Lib::EntryInfo::Load2, 3);
        builtinFuncs[BuiltinFunction::SIMD_Float32x4_Load3] = library->AddFunctionToLibraryObject(float32x4Function, PropertyIds::load3, &SIMDFloat32x4Lib::EntryInfo::Load3, 3);
        builtinFuncs[BuiltinFunction::SIMD_Float32x4_Store] = library->AddFunctionToLibraryObject(float32x4Function, PropertyIds::store, &SIMDFloat32x4Lib::EntryInfo::Store, 4);
        builtinFuncs[BuiltinFunction::SIMD_Float32x4_Store1] = library->AddFunctionToLibraryObject(float32x4Function, PropertyIds::store1, &SIMDFloat32x4Lib::EntryInfo::Store1, 4);
        builtinFuncs[BuiltinFunction::SIMD_Float32x4_Store2] = library->AddFunctionToLibraryObject(float32x4Function, PropertyIds::store2, &SIMDFloat32x4Lib::EntryInfo::Store2, 4);
        builtinFuncs[BuiltinFunction::SIMD_Float32x4_Store3] = library->AddFunctionToLibraryObject(float32x4Function, PropertyIds::store3, &SIMDFloat32x4Lib::EntryInfo::Store3, 4);
        /*** End Float32x4 ***/

        /*** Float64x2 ***/
        JavascriptFunction* float64x2Function = library->AddFunctionToLibraryObject(simdObject, PropertyIds::Float64x2, &SIMDFloat64x2Lib::EntryInfo::Float64x2, 3);
        
        library->AddFunctionToLibraryObject(float64x2Function, PropertyIds::check, &SIMDFloat64x2Lib::EntryInfo::Check, 2);
        library->AddFunctionToLibraryObject(float64x2Function, PropertyIds::splat, &SIMDFloat64x2Lib::EntryInfo::Splat, 2);
        // type conversions
        library->AddFunctionToLibraryObject(float64x2Function, PropertyIds::fromFloat32x4,      &SIMDFloat64x2Lib::EntryInfo::FromFloat32x4,        2);
        library->AddFunctionToLibraryObject(float64x2Function, PropertyIds::fromFloat32x4Bits,  &SIMDFloat64x2Lib::EntryInfo::FromFloat32x4Bits,    2);
        library->AddFunctionToLibraryObject(float64x2Function, PropertyIds::fromInt32x4,        &SIMDFloat64x2Lib::EntryInfo::FromInt32x4,          2);
        library->AddFunctionToLibraryObject(float64x2Function, PropertyIds::fromInt32x4Bits,    &SIMDFloat64x2Lib::EntryInfo::FromInt32x4Bits,      2);
        // binary ops
        library->AddFunctionToLibraryObject(float64x2Function, PropertyIds::add, &SIMDFloat64x2Lib::EntryInfo::Add, 3);
        library->AddFunctionToLibraryObject(float64x2Function, PropertyIds::sub, &SIMDFloat64x2Lib::EntryInfo::Sub, 3);
        library->AddFunctionToLibraryObject(float64x2Function, PropertyIds::mul, &SIMDFloat64x2Lib::EntryInfo::Mul, 3);
        library->AddFunctionToLibraryObject(float64x2Function, PropertyIds::div, &SIMDFloat64x2Lib::EntryInfo::Div, 3);
        library->AddFunctionToLibraryObject(float64x2Function, PropertyIds::min,    &SIMDFloat64x2Lib::EntryInfo::Min,      3);
        library->AddFunctionToLibraryObject(float64x2Function, PropertyIds::max,    &SIMDFloat64x2Lib::EntryInfo::Max,      3);
        // unary ops
        library->AddFunctionToLibraryObject(float64x2Function, PropertyIds::abs,            &SIMDFloat64x2Lib::EntryInfo::Abs,              2);
        library->AddFunctionToLibraryObject(float64x2Function, PropertyIds::neg,            &SIMDFloat64x2Lib::EntryInfo::Neg,              2);
        library->AddFunctionToLibraryObject(float64x2Function, PropertyIds::sqrt,           &SIMDFloat64x2Lib::EntryInfo::Sqrt,             2);
        library->AddFunctionToLibraryObject(float64x2Function, PropertyIds::reciprocalApproximation,     &SIMDFloat64x2Lib::EntryInfo::Reciprocal,       2);
        library->AddFunctionToLibraryObject(float64x2Function, PropertyIds::reciprocalSqrtApproximation, &SIMDFloat64x2Lib::EntryInfo::ReciprocalSqrt,   2);
        // compare ops
        library->AddFunctionToLibraryObject(float64x2Function, PropertyIds::lessThan,           &SIMDFloat64x2Lib::EntryInfo::LessThan,             3);
        library->AddFunctionToLibraryObject(float64x2Function, PropertyIds::lessThanOrEqual,    &SIMDFloat64x2Lib::EntryInfo::LessThanOrEqual,      3);
        library->AddFunctionToLibraryObject(float64x2Function, PropertyIds::equal,              &SIMDFloat64x2Lib::EntryInfo::Equal,                3);
        library->AddFunctionToLibraryObject(float64x2Function, PropertyIds::notEqual,           &SIMDFloat64x2Lib::EntryInfo::NotEqual,             3);
        library->AddFunctionToLibraryObject(float64x2Function, PropertyIds::greaterThan,        &SIMDFloat64x2Lib::EntryInfo::GreaterThan,          3);
        library->AddFunctionToLibraryObject(float64x2Function, PropertyIds::greaterThanOrEqual, &SIMDFloat64x2Lib::EntryInfo::GreaterThanOrEqual,   3);
        // others
        library->AddFunctionToLibraryObject(float64x2Function, PropertyIds::swizzle,    &SIMDFloat64x2Lib::EntryInfo::Swizzle,  4);
        library->AddFunctionToLibraryObject(float64x2Function, PropertyIds::shuffle,    &SIMDFloat64x2Lib::EntryInfo::Shuffle,  5);
        library->AddFunctionToLibraryObject(float64x2Function, PropertyIds::select,     &SIMDFloat64x2Lib::EntryInfo::Select,   4);
        library->AddFunctionToLibraryObject(float64x2Function, PropertyIds::load,  &SIMDFloat64x2Lib::EntryInfo::Load, 3);
        library->AddFunctionToLibraryObject(float64x2Function, PropertyIds::load1, &SIMDFloat64x2Lib::EntryInfo::Load1, 3);
        library->AddFunctionToLibraryObject(float64x2Function, PropertyIds::store,  &SIMDFloat64x2Lib::EntryInfo::Store, 4);
        library->AddFunctionToLibraryObject(float64x2Function, PropertyIds::store1, &SIMDFloat64x2Lib::EntryInfo::Store1, 4);
        /*** End Float64x2 ***/

        /*** Int32x4 ***/
        JavascriptFunction* int32x4Function = library->AddFunctionToLibraryObjectWithPrototype(simdObject, PropertyIds::Int32x4, &SIMDInt32x4Lib::EntryInfo::Int32x4, 5, library->simdInt32x4Prototype, nullptr);
        builtinFuncs[BuiltinFunction::SIMD_Int32x4_Int32x4] = int32x4Function;
        builtinFuncs[BuiltinFunction::SIMD_Int32x4_Check] = library->AddFunctionToLibraryObject(int32x4Function, PropertyIds::check,        &SIMDInt32x4Lib::EntryInfo::Check,      2);
        builtinFuncs[BuiltinFunction::SIMD_Int32x4_Splat] = library->AddFunctionToLibraryObject(int32x4Function, PropertyIds::splat,        &SIMDInt32x4Lib::EntryInfo::Splat,      2);
        // Lane Access
        builtinFuncs[BuiltinFunction::SIMD_Int32x4_ExtractLane] = library->AddFunctionToLibraryObject(int32x4Function, PropertyIds::extractLane, &SIMDInt32x4Lib::EntryInfo::ExtractLane, 3);
        builtinFuncs[BuiltinFunction::SIMD_Int32x4_ReplaceLane] = library->AddFunctionToLibraryObject(int32x4Function, PropertyIds::replaceLane, &SIMDInt32x4Lib::EntryInfo::ReplaceLane, 4);
        // type conversions
        library->AddFunctionToLibraryObject(int32x4Function, PropertyIds::fromFloat64x2, &SIMDInt32x4Lib::EntryInfo::FromFloat64x2,         2);
        library->AddFunctionToLibraryObject(int32x4Function, PropertyIds::fromFloat64x2Bits, &SIMDInt32x4Lib::EntryInfo::FromFloat64x2Bits, 2);
        builtinFuncs[BuiltinFunction::SIMD_Int32x4_FromFloat32x4] = library->AddFunctionToLibraryObject(int32x4Function, PropertyIds::fromFloat32x4, &SIMDInt32x4Lib::EntryInfo::FromFloat32x4,         2);
        builtinFuncs[BuiltinFunction::SIMD_Int32x4_FromFloat32x4Bits] = library->AddFunctionToLibraryObject(int32x4Function, PropertyIds::fromFloat32x4Bits, &SIMDInt32x4Lib::EntryInfo::FromFloat32x4Bits, 2);
        library->AddFunctionToLibraryObject(int32x4Function, PropertyIds::fromUint32x4Bits, &SIMDInt32x4Lib::EntryInfo::FromUint32x4Bits,   2);
        library->AddFunctionToLibraryObject(int32x4Function, PropertyIds::fromUint8x16Bits, &SIMDInt32x4Lib::EntryInfo::FromUint8x16Bits,   2);
        library->AddFunctionToLibraryObject(int32x4Function, PropertyIds::fromUint16x8Bits, &SIMDInt32x4Lib::EntryInfo::FromUint16x8Bits,   2);
        library->AddFunctionToLibraryObject(int32x4Function, PropertyIds::fromInt8x16Bits, &SIMDInt32x4Lib::EntryInfo::FromInt8x16Bits,     2);
        library->AddFunctionToLibraryObject(int32x4Function, PropertyIds::fromInt16x8Bits, &SIMDInt32x4Lib::EntryInfo::FromInt16x8Bits,     2);

        // binary ops
        builtinFuncs[BuiltinFunction::SIMD_Int32x4_Add] = library->AddFunctionToLibraryObject(int32x4Function, PropertyIds::add, &SIMDInt32x4Lib::EntryInfo::Add, 3);
        builtinFuncs[BuiltinFunction::SIMD_Int32x4_Sub] = library->AddFunctionToLibraryObject(int32x4Function, PropertyIds::sub, &SIMDInt32x4Lib::EntryInfo::Sub, 3);
        builtinFuncs[BuiltinFunction::SIMD_Int32x4_Mul] = library->AddFunctionToLibraryObject(int32x4Function, PropertyIds::mul, &SIMDInt32x4Lib::EntryInfo::Mul, 3);
        builtinFuncs[BuiltinFunction::SIMD_Int32x4_And] = library->AddFunctionToLibraryObject(int32x4Function, PropertyIds::and, &SIMDInt32x4Lib::EntryInfo::And, 3);
        builtinFuncs[BuiltinFunction::SIMD_Int32x4_Or] = library->AddFunctionToLibraryObject(int32x4Function, PropertyIds::or,  &SIMDInt32x4Lib::EntryInfo::Or,  3);
        builtinFuncs[BuiltinFunction::SIMD_Int32x4_Xor] = library->AddFunctionToLibraryObject(int32x4Function, PropertyIds::xor, &SIMDInt32x4Lib::EntryInfo::Xor, 3);
        library->AddFunctionToLibraryObject(int32x4Function, PropertyIds::min, &SIMDInt32x4Lib::EntryInfo::Min, 3);
        library->AddFunctionToLibraryObject(int32x4Function, PropertyIds::max, &SIMDInt32x4Lib::EntryInfo::Max, 3);
        builtinFuncs[BuiltinFunction::SIMD_Int32x4_Neg] = library->AddFunctionToLibraryObject(int32x4Function, PropertyIds::neg, &SIMDInt32x4Lib::EntryInfo::Neg, 2);
        builtinFuncs[BuiltinFunction::SIMD_Int32x4_Not] = library->AddFunctionToLibraryObject(int32x4Function, PropertyIds::not, &SIMDInt32x4Lib::EntryInfo::Not, 2);
        // compare ops
        library->AddFunctionToLibraryObject(int32x4Function, PropertyIds::lessThan,           &SIMDInt32x4Lib::EntryInfo::LessThan,           3);
        library->AddFunctionToLibraryObject(int32x4Function, PropertyIds::lessThanOrEqual,    &SIMDInt32x4Lib::EntryInfo::LessThanOrEqual,    3);
        library->AddFunctionToLibraryObject(int32x4Function, PropertyIds::equal,              &SIMDInt32x4Lib::EntryInfo::Equal,              3);
        library->AddFunctionToLibraryObject(int32x4Function, PropertyIds::notEqual,           &SIMDInt32x4Lib::EntryInfo::NotEqual,           3);
        library->AddFunctionToLibraryObject(int32x4Function, PropertyIds::greaterThan,        &SIMDInt32x4Lib::EntryInfo::GreaterThan,        3);
        library->AddFunctionToLibraryObject(int32x4Function, PropertyIds::greaterThanOrEqual, &SIMDInt32x4Lib::EntryInfo::GreaterThanOrEqual, 3);
        // shuffle
        builtinFuncs[BuiltinFunction::SIMD_Int32x4_Swizzle] = library->AddFunctionToLibraryObject(int32x4Function, PropertyIds::swizzle,      &SIMDInt32x4Lib::EntryInfo::Swizzle,     6);
        builtinFuncs[BuiltinFunction::SIMD_Int32x4_Shuffle] = library->AddFunctionToLibraryObject(int32x4Function, PropertyIds::shuffle,      &SIMDInt32x4Lib::EntryInfo::Shuffle,     7);
        // shift
        library->AddFunctionToLibraryObject(int32x4Function, PropertyIds::shiftLeftByScalar, &SIMDInt32x4Lib::EntryInfo::ShiftLeftByScalar, 3);
        library->AddFunctionToLibraryObject(int32x4Function, PropertyIds::shiftRightByScalar, &SIMDInt32x4Lib::EntryInfo::ShiftRightByScalar, 3);
        // select
        library->AddFunctionToLibraryObject(int32x4Function, PropertyIds::select, &SIMDInt32x4Lib::EntryInfo::Select, 4);
 
        builtinFuncs[BuiltinFunction::SIMD_Int32x4_Load] = library->AddFunctionToLibraryObject(int32x4Function, PropertyIds::load, &SIMDInt32x4Lib::EntryInfo::Load, 3);
        builtinFuncs[BuiltinFunction::SIMD_Int32x4_Load1] = library->AddFunctionToLibraryObject(int32x4Function, PropertyIds::load1, &SIMDInt32x4Lib::EntryInfo::Load1, 3);
        builtinFuncs[BuiltinFunction::SIMD_Int32x4_Load2] = library->AddFunctionToLibraryObject(int32x4Function, PropertyIds::load2, &SIMDInt32x4Lib::EntryInfo::Load2, 3);
        builtinFuncs[BuiltinFunction::SIMD_Int32x4_Load3] = library->AddFunctionToLibraryObject(int32x4Function, PropertyIds::load3, &SIMDInt32x4Lib::EntryInfo::Load3, 3);

        builtinFuncs[BuiltinFunction::SIMD_Int32x4_Store] = library->AddFunctionToLibraryObject(int32x4Function, PropertyIds::store, &SIMDInt32x4Lib::EntryInfo::Store, 4);
        builtinFuncs[BuiltinFunction::SIMD_Int32x4_Store1] = library->AddFunctionToLibraryObject(int32x4Function, PropertyIds::store1, &SIMDInt32x4Lib::EntryInfo::Store1, 4);
        builtinFuncs[BuiltinFunction::SIMD_Int32x4_Store2] = library->AddFunctionToLibraryObject(int32x4Function, PropertyIds::store2, &SIMDInt32x4Lib::EntryInfo::Store2, 4);
        builtinFuncs[BuiltinFunction::SIMD_Int32x4_Store3] = library->AddFunctionToLibraryObject(int32x4Function, PropertyIds::store3, &SIMDInt32x4Lib::EntryInfo::Store3, 4);
       /*** End Int32x4 ***/

        /*** Int16x8 ***/
        JavascriptFunction* int16x8Function = library->AddFunctionToLibraryObjectWithPrototype(simdObject, PropertyIds::Int16x8,
            &SIMDInt16x8Lib::EntryInfo::Int16x8, 9, library->simdInt16x8Prototype, nullptr);
        builtinFuncs[BuiltinFunction::SIMD_Int16x8_Int16x8] = int16x8Function;
        library->AddFunctionToLibraryObject(int16x8Function, PropertyIds::splat, &SIMDInt16x8Lib::EntryInfo::Splat, 2);
        library->AddFunctionToLibraryObject(int16x8Function, PropertyIds::check, &SIMDInt16x8Lib::EntryInfo::Check, 2);
        // type conversions
        library->AddFunctionToLibraryObject(int16x8Function, PropertyIds::fromFloat32x4Bits, &SIMDInt16x8Lib::EntryInfo::FromFloat32x4Bits, 2);
        library->AddFunctionToLibraryObject(int16x8Function, PropertyIds::fromInt32x4Bits, &SIMDInt16x8Lib::EntryInfo::FromInt32x4Bits, 2);
        library->AddFunctionToLibraryObject(int16x8Function, PropertyIds::fromInt8x16Bits, &SIMDInt16x8Lib::EntryInfo::FromInt8x16Bits, 2);
        library->AddFunctionToLibraryObject(int16x8Function, PropertyIds::fromUint32x4Bits, &SIMDInt16x8Lib::EntryInfo::FromUint32x4Bits, 2);
        library->AddFunctionToLibraryObject(int16x8Function, PropertyIds::fromUint16x8Bits, &SIMDInt16x8Lib::EntryInfo::FromUint16x8Bits, 2);
        library->AddFunctionToLibraryObject(int16x8Function, PropertyIds::fromUint8x16Bits, &SIMDInt16x8Lib::EntryInfo::FromUint8x16Bits, 2);
        // UnaryOps
        library->AddFunctionToLibraryObject(int16x8Function, PropertyIds::neg, &SIMDInt16x8Lib::EntryInfo::Neg, 2);
        library->AddFunctionToLibraryObject(int16x8Function, PropertyIds::not, &SIMDInt16x8Lib::EntryInfo::Not, 2);
        // binary ops
        library->AddFunctionToLibraryObject(int16x8Function, PropertyIds::add, &SIMDInt16x8Lib::EntryInfo::Add, 3);
        library->AddFunctionToLibraryObject(int16x8Function, PropertyIds::sub, &SIMDInt16x8Lib::EntryInfo::Sub, 3);
        library->AddFunctionToLibraryObject(int16x8Function, PropertyIds::mul, &SIMDInt16x8Lib::EntryInfo::Mul, 3);
        library->AddFunctionToLibraryObject(int16x8Function, PropertyIds::and, &SIMDInt16x8Lib::EntryInfo::And, 3);
        library->AddFunctionToLibraryObject(int16x8Function, PropertyIds::or, &SIMDInt16x8Lib::EntryInfo::Or, 3);
        library->AddFunctionToLibraryObject(int16x8Function, PropertyIds::xor, &SIMDInt16x8Lib::EntryInfo::Xor, 3);
        library->AddFunctionToLibraryObject(int16x8Function, PropertyIds::addSaturate, &SIMDInt16x8Lib::EntryInfo::AddSaturate, 3);
        library->AddFunctionToLibraryObject(int16x8Function, PropertyIds::subSaturate, &SIMDInt16x8Lib::EntryInfo::SubSaturate, 3);
        library->AddFunctionToLibraryObject(int16x8Function, PropertyIds::min, &SIMDInt16x8Lib::EntryInfo::Min, 3);
        library->AddFunctionToLibraryObject(int16x8Function, PropertyIds::max, &SIMDInt16x8Lib::EntryInfo::Max, 3);
        // compare ops
        library->AddFunctionToLibraryObject(int16x8Function, PropertyIds::lessThan, &SIMDInt16x8Lib::EntryInfo::LessThan, 3);
        library->AddFunctionToLibraryObject(int16x8Function, PropertyIds::lessThanOrEqual, &SIMDInt16x8Lib::EntryInfo::LessThanOrEqual, 3);
        library->AddFunctionToLibraryObject(int16x8Function, PropertyIds::equal, &SIMDInt16x8Lib::EntryInfo::Equal, 3);
        library->AddFunctionToLibraryObject(int16x8Function, PropertyIds::notEqual, &SIMDInt16x8Lib::EntryInfo::NotEqual, 3);
        library->AddFunctionToLibraryObject(int16x8Function, PropertyIds::greaterThan, &SIMDInt16x8Lib::EntryInfo::GreaterThan, 3);
        library->AddFunctionToLibraryObject(int16x8Function, PropertyIds::greaterThanOrEqual, &SIMDInt16x8Lib::EntryInfo::GreaterThanOrEqual, 3);
        // Lane Access
        library->AddFunctionToLibraryObject(int16x8Function, PropertyIds::extractLane, &SIMDInt16x8Lib::EntryInfo::ExtractLane, 3);
        library->AddFunctionToLibraryObject(int16x8Function, PropertyIds::replaceLane, &SIMDInt16x8Lib::EntryInfo::ReplaceLane, 3);
        // shift
        library->AddFunctionToLibraryObject(int16x8Function, PropertyIds::shiftLeftByScalar, &SIMDInt16x8Lib::EntryInfo::ShiftLeftByScalar, 3);
        library->AddFunctionToLibraryObject(int16x8Function, PropertyIds::shiftRightByScalar, &SIMDInt16x8Lib::EntryInfo::ShiftRightByScalar, 3);
        // load/store
        library->AddFunctionToLibraryObject(int16x8Function, PropertyIds::load, &SIMDInt16x8Lib::EntryInfo::Load, 3);
        library->AddFunctionToLibraryObject(int16x8Function, PropertyIds::store, &SIMDInt16x8Lib::EntryInfo::Store, 4);
        // others
        library->AddFunctionToLibraryObject(int16x8Function, PropertyIds::swizzle, &SIMDInt16x8Lib::EntryInfo::Swizzle, 10);
        library->AddFunctionToLibraryObject(int16x8Function, PropertyIds::shuffle, &SIMDInt16x8Lib::EntryInfo::Shuffle, 11);
        library->AddFunctionToLibraryObject(int16x8Function, PropertyIds::select, &SIMDInt16x8Lib::EntryInfo::Select, 4);
        /*** End Int16x8 ***/

        /*** Int8x16 ***/
        JavascriptFunction* int8x16Function = library->AddFunctionToLibraryObjectWithPrototype(simdObject, PropertyIds::Int8x16,
            &SIMDInt8x16Lib::EntryInfo::Int8x16, 17, library->simdInt8x16Prototype, nullptr);
        builtinFuncs[BuiltinFunction::SIMD_Int8x16_Int8x16] = int8x16Function;
        library->AddFunctionToLibraryObject(int8x16Function, PropertyIds::check, &SIMDInt8x16Lib::EntryInfo::Check, 2);
        library->AddFunctionToLibraryObject(int8x16Function, PropertyIds::splat, &SIMDInt8x16Lib::EntryInfo::Splat, 2);
        // type conversions
        library->AddFunctionToLibraryObject(int8x16Function, PropertyIds::fromFloat32x4Bits, &SIMDInt8x16Lib::EntryInfo::FromFloat32x4Bits, 2);
        library->AddFunctionToLibraryObject(int8x16Function, PropertyIds::fromInt32x4Bits, &SIMDInt8x16Lib::EntryInfo::FromInt32x4Bits, 2);
        library->AddFunctionToLibraryObject(int8x16Function, PropertyIds::fromInt16x8Bits, &SIMDInt8x16Lib::EntryInfo::FromInt16x8Bits, 2);
        library->AddFunctionToLibraryObject(int8x16Function, PropertyIds::fromUint32x4Bits, &SIMDInt8x16Lib::EntryInfo::FromUint32x4Bits, 2);
        library->AddFunctionToLibraryObject(int8x16Function, PropertyIds::fromUint16x8Bits, &SIMDInt8x16Lib::EntryInfo::FromUint16x8Bits, 2);
        library->AddFunctionToLibraryObject(int8x16Function, PropertyIds::fromUint8x16Bits, &SIMDInt8x16Lib::EntryInfo::FromUint8x16Bits, 2);
        // binary ops
        library->AddFunctionToLibraryObject(int8x16Function, PropertyIds::add, &SIMDInt8x16Lib::EntryInfo::Add, 3);
        library->AddFunctionToLibraryObject(int8x16Function, PropertyIds::sub, &SIMDInt8x16Lib::EntryInfo::Sub, 3);
        library->AddFunctionToLibraryObject(int8x16Function, PropertyIds::mul, &SIMDInt8x16Lib::EntryInfo::Mul, 3);
        library->AddFunctionToLibraryObject(int8x16Function, PropertyIds::and, &SIMDInt8x16Lib::EntryInfo::And, 3);
        library->AddFunctionToLibraryObject(int8x16Function, PropertyIds::or , &SIMDInt8x16Lib::EntryInfo::Or , 3);
        library->AddFunctionToLibraryObject(int8x16Function, PropertyIds::xor, &SIMDInt8x16Lib::EntryInfo::Xor, 3);
        library->AddFunctionToLibraryObject(int8x16Function, PropertyIds::min, &SIMDInt8x16Lib::EntryInfo::Min, 3);
        library->AddFunctionToLibraryObject(int8x16Function, PropertyIds::max, &SIMDInt8x16Lib::EntryInfo::Max, 3);
        library->AddFunctionToLibraryObject(int8x16Function, PropertyIds::addSaturate, &SIMDInt8x16Lib::EntryInfo::AddSaturate, 3);
        library->AddFunctionToLibraryObject(int8x16Function, PropertyIds::subSaturate, &SIMDInt8x16Lib::EntryInfo::SubSaturate, 3);
        // unary ops
        library->AddFunctionToLibraryObject(int8x16Function, PropertyIds::neg, &SIMDInt8x16Lib::EntryInfo::Neg, 2);
        library->AddFunctionToLibraryObject(int8x16Function, PropertyIds::not, &SIMDInt8x16Lib::EntryInfo::Not, 2);
        // compare ops
        library->AddFunctionToLibraryObject(int8x16Function, PropertyIds::lessThan, &SIMDInt8x16Lib::EntryInfo::LessThan, 3);
        library->AddFunctionToLibraryObject(int8x16Function, PropertyIds::lessThanOrEqual, &SIMDInt8x16Lib::EntryInfo::LessThanOrEqual, 3);
        library->AddFunctionToLibraryObject(int8x16Function, PropertyIds::equal   , &SIMDInt8x16Lib::EntryInfo::Equal   , 3);
        library->AddFunctionToLibraryObject(int8x16Function, PropertyIds::notEqual   , &SIMDInt8x16Lib::EntryInfo::NotEqual   , 3);
        library->AddFunctionToLibraryObject(int8x16Function, PropertyIds::greaterThan, &SIMDInt8x16Lib::EntryInfo::GreaterThan, 3);
        library->AddFunctionToLibraryObject(int8x16Function, PropertyIds::greaterThanOrEqual, &SIMDInt8x16Lib::EntryInfo::GreaterThanOrEqual , 3);
        // shuffle
        library->AddFunctionToLibraryObject(int8x16Function, PropertyIds::swizzle, &SIMDInt8x16Lib::EntryInfo::Swizzle, 18);
        library->AddFunctionToLibraryObject(int8x16Function, PropertyIds::shuffle, &SIMDInt8x16Lib::EntryInfo::Shuffle, 19);
        // shift
        library->AddFunctionToLibraryObject(int8x16Function, PropertyIds::shiftLeftByScalar, &SIMDInt8x16Lib::EntryInfo::ShiftLeftByScalar, 3);
        library->AddFunctionToLibraryObject(int8x16Function, PropertyIds::shiftRightByScalar, &SIMDInt8x16Lib::EntryInfo::ShiftRightByScalar, 3);
        // load/store
        library->AddFunctionToLibraryObject(int8x16Function, PropertyIds::load, &SIMDInt8x16Lib::EntryInfo::Load, 3);
        library->AddFunctionToLibraryObject(int8x16Function, PropertyIds::store, &SIMDInt8x16Lib::EntryInfo::Store, 4);
        // Lane Access
        library->AddFunctionToLibraryObject(int8x16Function, PropertyIds::extractLane, &SIMDInt8x16Lib::EntryInfo::ExtractLane, 3);
        library->AddFunctionToLibraryObject(int8x16Function, PropertyIds::replaceLane, &SIMDInt8x16Lib::EntryInfo::ReplaceLane, 4);
        // select
        library->AddFunctionToLibraryObject(int8x16Function, PropertyIds::select, &SIMDInt8x16Lib::EntryInfo::Select, 4);
        /*** End Int8x16 ***/

        /*** Bool32x4 ***/
        JavascriptFunction* bool32x4Function = library->AddFunctionToLibraryObjectWithPrototype(simdObject, PropertyIds::Bool32x4,
            &SIMDBool32x4Lib::EntryInfo::Bool32x4, 5, library->simdBool32x4Prototype, nullptr);
        builtinFuncs[BuiltinFunction::SIMD_Bool32x4_Bool32x4] = bool32x4Function;
        library->AddFunctionToLibraryObject(bool32x4Function, PropertyIds::check, &SIMDBool32x4Lib::EntryInfo::Check, 2);
        library->AddFunctionToLibraryObject(bool32x4Function, PropertyIds::splat, &SIMDBool32x4Lib::EntryInfo::Splat, 2);
        // UnaryOps
        library->AddFunctionToLibraryObject(bool32x4Function, PropertyIds::not, &SIMDBool32x4Lib::EntryInfo::Not, 2);
        library->AddFunctionToLibraryObject(bool32x4Function, PropertyIds::allTrue, &SIMDBool32x4Lib::EntryInfo::AllTrue, 2);
        library->AddFunctionToLibraryObject(bool32x4Function, PropertyIds::anyTrue, &SIMDBool32x4Lib::EntryInfo::AnyTrue, 2);
        // BinaryOps
        library->AddFunctionToLibraryObject(bool32x4Function, PropertyIds::and, &SIMDBool32x4Lib::EntryInfo::And, 2);
        library->AddFunctionToLibraryObject(bool32x4Function, PropertyIds::or , &SIMDBool32x4Lib::EntryInfo::Or, 2);
        library->AddFunctionToLibraryObject(bool32x4Function, PropertyIds::xor, &SIMDBool32x4Lib::EntryInfo::Xor, 2);
        // Lane Access
        library->AddFunctionToLibraryObject(bool32x4Function, PropertyIds::extractLane, &SIMDBool32x4Lib::EntryInfo::ExtractLane, 3);
        library->AddFunctionToLibraryObject(bool32x4Function, PropertyIds::replaceLane, &SIMDBool32x4Lib::EntryInfo::ReplaceLane, 4);
        /*** End Bool32x4 ***/

        /*** Bool16x8 ***/
        JavascriptFunction* bool16x8Function = library->AddFunctionToLibraryObjectWithPrototype(simdObject, PropertyIds::Bool16x8,
                &SIMDBool16x8Lib::EntryInfo::Bool16x8, 9, library->simdBool16x8Prototype, nullptr);
        builtinFuncs[BuiltinFunction::SIMD_Bool16x8_Bool16x8] = bool16x8Function;
        library->AddFunctionToLibraryObject(bool16x8Function, PropertyIds::check, &SIMDBool16x8Lib::EntryInfo::Check, 2);
        library->AddFunctionToLibraryObject(bool16x8Function, PropertyIds::splat, &SIMDBool16x8Lib::EntryInfo::Splat, 2);
        // UnaryOps
        library->AddFunctionToLibraryObject(bool16x8Function, PropertyIds::not, &SIMDBool16x8Lib::EntryInfo::Not, 2);
        library->AddFunctionToLibraryObject(bool16x8Function, PropertyIds::allTrue, &SIMDBool16x8Lib::EntryInfo::AllTrue, 2);
        library->AddFunctionToLibraryObject(bool16x8Function, PropertyIds::anyTrue, &SIMDBool16x8Lib::EntryInfo::AnyTrue, 2);
        // BinaryOps
        library->AddFunctionToLibraryObject(bool16x8Function, PropertyIds::and, &SIMDBool16x8Lib::EntryInfo::And, 2);
        library->AddFunctionToLibraryObject(bool16x8Function, PropertyIds::or, &SIMDBool16x8Lib::EntryInfo::Or, 2);
        library->AddFunctionToLibraryObject(bool16x8Function, PropertyIds::xor, &SIMDBool16x8Lib::EntryInfo::Xor, 2);
        // Lane Access
        library->AddFunctionToLibraryObject(bool16x8Function, PropertyIds::extractLane, &SIMDBool16x8Lib::EntryInfo::ExtractLane, 3);
        library->AddFunctionToLibraryObject(bool16x8Function, PropertyIds::replaceLane, &SIMDBool16x8Lib::EntryInfo::ReplaceLane, 4);
        /*** End Bool16x8 ***/

        /*** Bool8x16 ***/
        JavascriptFunction* bool8x16Function = library->AddFunctionToLibraryObjectWithPrototype(simdObject, PropertyIds::Bool8x16,
            &SIMDBool8x16Lib::EntryInfo::Bool8x16, 17, library->simdBool8x16Prototype, nullptr);
        builtinFuncs[BuiltinFunction::SIMD_Bool8x16_Bool8x16] = bool8x16Function;
        library->AddFunctionToLibraryObject(bool8x16Function, PropertyIds::check, &SIMDBool8x16Lib::EntryInfo::Check, 2);
        library->AddFunctionToLibraryObject(bool8x16Function, PropertyIds::splat, &SIMDBool8x16Lib::EntryInfo::Splat, 2);
        // UnaryOps
        library->AddFunctionToLibraryObject(bool8x16Function, PropertyIds::not, &SIMDBool8x16Lib::EntryInfo::Not, 2);
        library->AddFunctionToLibraryObject(bool8x16Function, PropertyIds::allTrue, &SIMDBool8x16Lib::EntryInfo::AllTrue, 2);
        library->AddFunctionToLibraryObject(bool8x16Function, PropertyIds::anyTrue, &SIMDBool8x16Lib::EntryInfo::AnyTrue, 2);
        // BinaryOps
        library->AddFunctionToLibraryObject(bool8x16Function, PropertyIds::and, &SIMDBool8x16Lib::EntryInfo::And, 2);
        library->AddFunctionToLibraryObject(bool8x16Function, PropertyIds::or , &SIMDBool8x16Lib::EntryInfo::Or, 2);
        library->AddFunctionToLibraryObject(bool8x16Function, PropertyIds::xor, &SIMDBool8x16Lib::EntryInfo::Xor, 2);
        // Lane Access
        library->AddFunctionToLibraryObject(bool8x16Function, PropertyIds::extractLane, &SIMDBool8x16Lib::EntryInfo::ExtractLane, 3);
        library->AddFunctionToLibraryObject(bool8x16Function, PropertyIds::replaceLane, &SIMDBool8x16Lib::EntryInfo::ReplaceLane, 4);
        /*** End Bool8x16 ***/

        /*** Uint32x4 ***/
        JavascriptFunction* uint32x4Function = library->AddFunctionToLibraryObjectWithPrototype(simdObject, PropertyIds::Uint32x4,
            &SIMDUint32x4Lib::EntryInfo::Uint32x4, 5, library->simdUint32x4Prototype, nullptr);
        builtinFuncs[BuiltinFunction::SIMD_Uint32x4_Uint32x4] = uint32x4Function;
        library->AddFunctionToLibraryObject(uint32x4Function, PropertyIds::check, &SIMDUint32x4Lib::EntryInfo::Check, 2);
        library->AddFunctionToLibraryObject(uint32x4Function, PropertyIds::splat, &SIMDUint32x4Lib::EntryInfo::Splat, 2);
        // Lane Access
        library->AddFunctionToLibraryObject(uint32x4Function, PropertyIds::extractLane, &SIMDUint32x4Lib::EntryInfo::ExtractLane, 3);
        library->AddFunctionToLibraryObject(uint32x4Function, PropertyIds::replaceLane, &SIMDUint32x4Lib::EntryInfo::ReplaceLane, 4);
        // type conversions
        library->AddFunctionToLibraryObject(uint32x4Function, PropertyIds::fromFloat32x4, &SIMDUint32x4Lib::EntryInfo::FromFloat32x4, 2);
        library->AddFunctionToLibraryObject(uint32x4Function, PropertyIds::fromFloat32x4Bits, &SIMDUint32x4Lib::EntryInfo::FromFloat32x4Bits, 2);
        library->AddFunctionToLibraryObject(uint32x4Function, PropertyIds::fromInt32x4Bits, &SIMDUint32x4Lib::EntryInfo::FromInt32x4Bits, 2);
        library->AddFunctionToLibraryObject(uint32x4Function, PropertyIds::fromInt16x8Bits, &SIMDUint32x4Lib::EntryInfo::FromInt16x8Bits, 2);
        library->AddFunctionToLibraryObject(uint32x4Function, PropertyIds::fromInt8x16Bits, &SIMDUint32x4Lib::EntryInfo::FromInt8x16Bits, 2);
        library->AddFunctionToLibraryObject(uint32x4Function, PropertyIds::fromUint16x8Bits, &SIMDUint32x4Lib::EntryInfo::FromUint16x8Bits, 2);
        library->AddFunctionToLibraryObject(uint32x4Function, PropertyIds::fromUint8x16Bits, &SIMDUint32x4Lib::EntryInfo::FromUint8x16Bits, 2);
        // unary ops
        library->AddFunctionToLibraryObject(uint32x4Function, PropertyIds::not, &SIMDUint32x4Lib::EntryInfo::Not, 2);
        library->AddFunctionToLibraryObject(uint32x4Function, PropertyIds::neg, &SIMDUint32x4Lib::EntryInfo::Neg, 2);
        // binary ops
        library->AddFunctionToLibraryObject(uint32x4Function, PropertyIds::add, &SIMDUint32x4Lib::EntryInfo::Add, 3);
        library->AddFunctionToLibraryObject(uint32x4Function, PropertyIds::sub, &SIMDUint32x4Lib::EntryInfo::Sub, 3);
        library->AddFunctionToLibraryObject(uint32x4Function, PropertyIds::mul, &SIMDUint32x4Lib::EntryInfo::Mul, 3);
        library->AddFunctionToLibraryObject(uint32x4Function, PropertyIds::and, &SIMDUint32x4Lib::EntryInfo::And, 3);
        library->AddFunctionToLibraryObject(uint32x4Function, PropertyIds::or, &SIMDUint32x4Lib::EntryInfo::Or, 3);
        library->AddFunctionToLibraryObject(uint32x4Function, PropertyIds::xor, &SIMDUint32x4Lib::EntryInfo::Xor, 3);
        // compare ops
        library->AddFunctionToLibraryObject(uint32x4Function, PropertyIds::lessThan, &SIMDUint32x4Lib::EntryInfo::LessThan, 3);
        library->AddFunctionToLibraryObject(uint32x4Function, PropertyIds::lessThanOrEqual, &SIMDUint32x4Lib::EntryInfo::LessThanOrEqual, 3);
        library->AddFunctionToLibraryObject(uint32x4Function, PropertyIds::equal, &SIMDUint32x4Lib::EntryInfo::Equal, 3);
        library->AddFunctionToLibraryObject(uint32x4Function, PropertyIds::notEqual, &SIMDUint32x4Lib::EntryInfo::NotEqual, 3);
        library->AddFunctionToLibraryObject(uint32x4Function, PropertyIds::greaterThan, &SIMDUint32x4Lib::EntryInfo::GreaterThan, 3);
        library->AddFunctionToLibraryObject(uint32x4Function, PropertyIds::greaterThanOrEqual, &SIMDUint32x4Lib::EntryInfo::GreaterThanOrEqual, 3);
        library->AddFunctionToLibraryObject(uint32x4Function, PropertyIds::min, &SIMDUint32x4Lib::EntryInfo::Min, 3);
        library->AddFunctionToLibraryObject(uint32x4Function, PropertyIds::max, &SIMDUint32x4Lib::EntryInfo::Max, 3);
        // others
        library->AddFunctionToLibraryObject(uint32x4Function, PropertyIds::swizzle, &SIMDUint32x4Lib::EntryInfo::Swizzle, 6);
        library->AddFunctionToLibraryObject(uint32x4Function, PropertyIds::shuffle, &SIMDUint32x4Lib::EntryInfo::Shuffle, 7);
        library->AddFunctionToLibraryObject(uint32x4Function, PropertyIds::select, &SIMDUint32x4Lib::EntryInfo::Select, 4);
        // shift
        library->AddFunctionToLibraryObject(uint32x4Function, PropertyIds::shiftLeftByScalar, &SIMDUint32x4Lib::EntryInfo::ShiftLeftByScalar, 3);
        library->AddFunctionToLibraryObject(uint32x4Function, PropertyIds::shiftRightByScalar, &SIMDUint32x4Lib::EntryInfo::ShiftRightByScalar, 3);
        // load/store
        library->AddFunctionToLibraryObject(uint32x4Function, PropertyIds::load, &SIMDUint32x4Lib::EntryInfo::Load, 3);
        library->AddFunctionToLibraryObject(uint32x4Function, PropertyIds::load1, &SIMDUint32x4Lib::EntryInfo::Load1, 3);
        library->AddFunctionToLibraryObject(uint32x4Function, PropertyIds::load2, &SIMDUint32x4Lib::EntryInfo::Load2, 3);
        library->AddFunctionToLibraryObject(uint32x4Function, PropertyIds::load3, &SIMDUint32x4Lib::EntryInfo::Load3, 3);
        library->AddFunctionToLibraryObject(uint32x4Function, PropertyIds::store, &SIMDUint32x4Lib::EntryInfo::Store, 4);
        library->AddFunctionToLibraryObject(uint32x4Function, PropertyIds::store1, &SIMDUint32x4Lib::EntryInfo::Store1, 4);
        library->AddFunctionToLibraryObject(uint32x4Function, PropertyIds::store2, &SIMDUint32x4Lib::EntryInfo::Store2, 4);
        library->AddFunctionToLibraryObject(uint32x4Function, PropertyIds::store3, &SIMDUint32x4Lib::EntryInfo::Store3, 4);
        /*** End Uint32x4 ***/

        /** Uint16x8 **/
        JavascriptFunction* uint16x8Function = library->AddFunctionToLibraryObjectWithPrototype(simdObject, PropertyIds::Uint16x8,
            &SIMDUint16x8Lib::EntryInfo::Uint16x8, 9, library->simdUint16x8Prototype, nullptr);
        builtinFuncs[BuiltinFunction::SIMD_Uint16x8_Uint16x8] = uint16x8Function;
        library->AddFunctionToLibraryObject(uint16x8Function, PropertyIds::splat, &SIMDUint16x8Lib::EntryInfo::Splat, 2);
        library->AddFunctionToLibraryObject(uint16x8Function, PropertyIds::check, &SIMDUint16x8Lib::EntryInfo::Check, 2);
        //// type conversions
        library->AddFunctionToLibraryObject(uint16x8Function, PropertyIds::fromFloat32x4Bits, &SIMDUint16x8Lib::EntryInfo::FromFloat32x4Bits, 2);
        library->AddFunctionToLibraryObject(uint16x8Function, PropertyIds::fromInt32x4Bits, &SIMDUint16x8Lib::EntryInfo::FromInt32x4Bits, 2);
        library->AddFunctionToLibraryObject(uint16x8Function, PropertyIds::fromInt16x8Bits, &SIMDUint16x8Lib::EntryInfo::FromInt16x8Bits, 2);
        library->AddFunctionToLibraryObject(uint16x8Function, PropertyIds::fromInt8x16Bits, &SIMDUint16x8Lib::EntryInfo::FromInt8x16Bits, 2);
        library->AddFunctionToLibraryObject(uint16x8Function, PropertyIds::fromUint32x4Bits, &SIMDUint16x8Lib::EntryInfo::FromUint32x4Bits, 2);
        library->AddFunctionToLibraryObject(uint16x8Function, PropertyIds::fromUint8x16Bits, &SIMDUint16x8Lib::EntryInfo::FromUint8x16Bits, 2);

        //// UnaryOps
        library->AddFunctionToLibraryObject(uint16x8Function, PropertyIds::not, &SIMDUint16x8Lib::EntryInfo::Not, 2);
        library->AddFunctionToLibraryObject(uint16x8Function, PropertyIds::neg, &SIMDUint16x8Lib::EntryInfo::Neg, 2);
        //// binary ops
        library->AddFunctionToLibraryObject(uint16x8Function, PropertyIds::add, &SIMDUint16x8Lib::EntryInfo::Add, 3);
        library->AddFunctionToLibraryObject(uint16x8Function, PropertyIds::sub, &SIMDUint16x8Lib::EntryInfo::Sub, 3);
        library->AddFunctionToLibraryObject(uint16x8Function, PropertyIds::mul, &SIMDUint16x8Lib::EntryInfo::Mul, 3);
        library->AddFunctionToLibraryObject(uint16x8Function, PropertyIds::and, &SIMDUint16x8Lib::EntryInfo::And, 3);
        library->AddFunctionToLibraryObject(uint16x8Function, PropertyIds::or , &SIMDUint16x8Lib::EntryInfo::Or, 3);
        library->AddFunctionToLibraryObject(uint16x8Function, PropertyIds::xor, &SIMDUint16x8Lib::EntryInfo::Xor, 3);
        library->AddFunctionToLibraryObject(uint16x8Function, PropertyIds::addSaturate, &SIMDUint16x8Lib::EntryInfo::AddSaturate, 3);
        library->AddFunctionToLibraryObject(uint16x8Function, PropertyIds::subSaturate, &SIMDUint16x8Lib::EntryInfo::SubSaturate, 3);
        library->AddFunctionToLibraryObject(uint16x8Function, PropertyIds::min, &SIMDUint16x8Lib::EntryInfo::Min, 3);
        library->AddFunctionToLibraryObject(uint16x8Function, PropertyIds::max, &SIMDUint16x8Lib::EntryInfo::Max, 3);
        //// compare ops
        library->AddFunctionToLibraryObject(uint16x8Function, PropertyIds::lessThan, &SIMDUint16x8Lib::EntryInfo::LessThan, 3);
        library->AddFunctionToLibraryObject(uint16x8Function, PropertyIds::lessThanOrEqual, &SIMDUint16x8Lib::EntryInfo::LessThanOrEqual, 3);
        library->AddFunctionToLibraryObject(uint16x8Function, PropertyIds::equal, &SIMDUint16x8Lib::EntryInfo::Equal, 3);
        library->AddFunctionToLibraryObject(uint16x8Function, PropertyIds::notEqual, &SIMDUint16x8Lib::EntryInfo::NotEqual, 3);
        library->AddFunctionToLibraryObject(uint16x8Function, PropertyIds::greaterThan, &SIMDUint16x8Lib::EntryInfo::GreaterThan, 3);
        library->AddFunctionToLibraryObject(uint16x8Function, PropertyIds::greaterThanOrEqual, &SIMDUint16x8Lib::EntryInfo::GreaterThanOrEqual, 3);
        //// Lane Access
        library->AddFunctionToLibraryObject(uint16x8Function, PropertyIds::extractLane, &SIMDUint16x8Lib::EntryInfo::ExtractLane, 3);
        library->AddFunctionToLibraryObject(uint16x8Function, PropertyIds::replaceLane, &SIMDUint16x8Lib::EntryInfo::ReplaceLane, 3);
        //// shift
        library->AddFunctionToLibraryObject(uint16x8Function, PropertyIds::shiftLeftByScalar, &SIMDUint16x8Lib::EntryInfo::ShiftLeftByScalar, 3);
        library->AddFunctionToLibraryObject(uint16x8Function, PropertyIds::shiftRightByScalar, &SIMDUint16x8Lib::EntryInfo::ShiftRightByScalar, 3);
        //// load/store
        library->AddFunctionToLibraryObject(uint16x8Function, PropertyIds::load, &SIMDUint16x8Lib::EntryInfo::Load, 3);
        library->AddFunctionToLibraryObject(uint16x8Function, PropertyIds::store, &SIMDUint16x8Lib::EntryInfo::Store, 3);
        //// others
        library->AddFunctionToLibraryObject(uint16x8Function, PropertyIds::swizzle, &SIMDUint16x8Lib::EntryInfo::Swizzle, 10);
        library->AddFunctionToLibraryObject(uint16x8Function, PropertyIds::shuffle, &SIMDUint16x8Lib::EntryInfo::Shuffle, 11);
        library->AddFunctionToLibraryObject(uint16x8Function, PropertyIds::select, &SIMDUint16x8Lib::EntryInfo::Select, 4);
        /** end Uint16x8 **/

        /** Uint8x16**/
        JavascriptFunction* uint8x16Function = library->AddFunctionToLibraryObjectWithPrototype(simdObject, PropertyIds::Uint8x16,
            &SIMDUint8x16Lib::EntryInfo::Uint8x16, 17, library->simdUint8x16Prototype, nullptr);
        builtinFuncs[BuiltinFunction::SIMD_Uint8x16_Uint8x16] = uint8x16Function;
        library->AddFunctionToLibraryObject(uint8x16Function, PropertyIds::splat, &SIMDUint8x16Lib::EntryInfo::Splat, 2);
        library->AddFunctionToLibraryObject(uint8x16Function, PropertyIds::check, &SIMDUint8x16Lib::EntryInfo::Check, 2);
        //// type conversions
        library->AddFunctionToLibraryObject(uint8x16Function, PropertyIds::fromInt32x4Bits, &SIMDUint8x16Lib::EntryInfo::FromInt32x4Bits, 2);
        library->AddFunctionToLibraryObject(uint8x16Function, PropertyIds::fromInt16x8Bits, &SIMDUint8x16Lib::EntryInfo::FromInt16x8Bits, 2);
        library->AddFunctionToLibraryObject(uint8x16Function, PropertyIds::fromInt8x16Bits, &SIMDUint8x16Lib::EntryInfo::FromInt8x16Bits, 2);
        library->AddFunctionToLibraryObject(uint8x16Function, PropertyIds::fromUint32x4Bits, &SIMDUint8x16Lib::EntryInfo::FromUint32x4Bits, 2);
        library->AddFunctionToLibraryObject(uint8x16Function, PropertyIds::fromUint16x8Bits, &SIMDUint8x16Lib::EntryInfo::FromUint16x8Bits, 2);
        library->AddFunctionToLibraryObject(uint8x16Function, PropertyIds::fromFloat32x4Bits, &SIMDUint8x16Lib::EntryInfo::FromFloat32x4Bits, 2);

        //// UnaryOps
        library->AddFunctionToLibraryObject(uint8x16Function, PropertyIds::not, &SIMDUint8x16Lib::EntryInfo::Not, 2);
        library->AddFunctionToLibraryObject(uint8x16Function, PropertyIds::neg, &SIMDUint8x16Lib::EntryInfo::Neg, 2);
        //// binary ops
        library->AddFunctionToLibraryObject(uint8x16Function, PropertyIds::add, &SIMDUint8x16Lib::EntryInfo::Add, 3);
        library->AddFunctionToLibraryObject(uint8x16Function, PropertyIds::sub, &SIMDUint8x16Lib::EntryInfo::Sub, 3);
        library->AddFunctionToLibraryObject(uint8x16Function, PropertyIds::mul, &SIMDUint8x16Lib::EntryInfo::Mul, 3);
        library->AddFunctionToLibraryObject(uint8x16Function, PropertyIds::and, &SIMDUint8x16Lib::EntryInfo::And, 3);
        library->AddFunctionToLibraryObject(uint8x16Function, PropertyIds::or , &SIMDUint8x16Lib::EntryInfo::Or, 3);
        library->AddFunctionToLibraryObject(uint8x16Function, PropertyIds::xor, &SIMDUint8x16Lib::EntryInfo::Xor, 3);
        library->AddFunctionToLibraryObject(uint8x16Function, PropertyIds::addSaturate, &SIMDUint8x16Lib::EntryInfo::AddSaturate, 3);
        library->AddFunctionToLibraryObject(uint8x16Function, PropertyIds::subSaturate, &SIMDUint8x16Lib::EntryInfo::SubSaturate, 3);
        library->AddFunctionToLibraryObject(uint8x16Function, PropertyIds::min, &SIMDUint8x16Lib::EntryInfo::Min, 3);
        library->AddFunctionToLibraryObject(uint8x16Function, PropertyIds::max, &SIMDUint8x16Lib::EntryInfo::Max, 3);
        //// compare ops
        library->AddFunctionToLibraryObject(uint8x16Function, PropertyIds::lessThan, &SIMDUint8x16Lib::EntryInfo::LessThan, 3);
        library->AddFunctionToLibraryObject(uint8x16Function, PropertyIds::lessThanOrEqual, &SIMDUint8x16Lib::EntryInfo::LessThanOrEqual, 3);
        library->AddFunctionToLibraryObject(uint8x16Function, PropertyIds::equal, &SIMDUint8x16Lib::EntryInfo::Equal, 3);
        library->AddFunctionToLibraryObject(uint8x16Function, PropertyIds::notEqual, &SIMDUint8x16Lib::EntryInfo::NotEqual, 3);
        library->AddFunctionToLibraryObject(uint8x16Function, PropertyIds::greaterThan, &SIMDUint8x16Lib::EntryInfo::GreaterThan, 3);
        library->AddFunctionToLibraryObject(uint8x16Function, PropertyIds::greaterThanOrEqual, &SIMDUint8x16Lib::EntryInfo::GreaterThanOrEqual, 3);
        //// Lane Access
        library->AddFunctionToLibraryObject(uint8x16Function, PropertyIds::extractLane, &SIMDUint8x16Lib::EntryInfo::ExtractLane, 3);
        library->AddFunctionToLibraryObject(uint8x16Function, PropertyIds::replaceLane, &SIMDUint8x16Lib::EntryInfo::ReplaceLane, 3);
        //// shift
        library->AddFunctionToLibraryObject(uint8x16Function, PropertyIds::shiftLeftByScalar, &SIMDUint8x16Lib::EntryInfo::ShiftLeftByScalar, 3);
        library->AddFunctionToLibraryObject(uint8x16Function, PropertyIds::shiftRightByScalar, &SIMDUint8x16Lib::EntryInfo::ShiftRightByScalar, 3);
        //// load/store
        library->AddFunctionToLibraryObject(uint8x16Function, PropertyIds::load, &SIMDUint8x16Lib::EntryInfo::Load, 3);
        library->AddFunctionToLibraryObject(uint8x16Function, PropertyIds::store, &SIMDUint8x16Lib::EntryInfo::Store, 3);
        //// others
        library->AddFunctionToLibraryObject(uint8x16Function, PropertyIds::swizzle, &SIMDUint8x16Lib::EntryInfo::Swizzle, 18);
        library->AddFunctionToLibraryObject(uint8x16Function, PropertyIds::shuffle, &SIMDUint8x16Lib::EntryInfo::Shuffle, 19);
        library->AddFunctionToLibraryObject(uint8x16Function, PropertyIds::select, &SIMDUint8x16Lib::EntryInfo::Select, 4);
        /** end Uint8x16 **/
    }

    void JavascriptLibrary::InitializeReflectObject(DynamicObject* reflectObject, DeferredTypeHandlerBase * typeHandler, DeferredInitializeMode mode)
    {
        typeHandler->Convert(reflectObject, mode, 12);
        // Note: Any new function addition/deletion/modification should also be updated in JavascriptLibrary::ProfilerRegisterReflect
        // so that the update is in sync with profiler
        ScriptContext* scriptContext = reflectObject->GetScriptContext();
        JavascriptLibrary* library = reflectObject->GetLibrary();
        scriptContext->SetBuiltInLibraryFunction(JavascriptReflect::EntryInfo::DefineProperty.GetOriginalEntryPoint(),
            library->AddFunctionToLibraryObject(reflectObject, PropertyIds::defineProperty, &JavascriptReflect::EntryInfo::DefineProperty, 3));
        scriptContext->SetBuiltInLibraryFunction(JavascriptReflect::EntryInfo::DeleteProperty.GetOriginalEntryPoint(),
            library->AddFunctionToLibraryObject(reflectObject, PropertyIds::deleteProperty, &JavascriptReflect::EntryInfo::DeleteProperty, 2));
        scriptContext->SetBuiltInLibraryFunction(JavascriptReflect::EntryInfo::Enumerate.GetOriginalEntryPoint(),
            library->AddFunctionToLibraryObject(reflectObject, PropertyIds::enumerate, &JavascriptReflect::EntryInfo::Enumerate, 1));
        scriptContext->SetBuiltInLibraryFunction(JavascriptReflect::EntryInfo::Get.GetOriginalEntryPoint(),
            library->AddFunctionToLibraryObject(reflectObject, PropertyIds::get, &JavascriptReflect::EntryInfo::Get, 2));
        scriptContext->SetBuiltInLibraryFunction(JavascriptReflect::EntryInfo::GetOwnPropertyDescriptor.GetOriginalEntryPoint(),
            library->AddFunctionToLibraryObject(reflectObject, PropertyIds::getOwnPropertyDescriptor, &JavascriptReflect::EntryInfo::GetOwnPropertyDescriptor, 2));
        scriptContext->SetBuiltInLibraryFunction(JavascriptReflect::EntryInfo::GetPrototypeOf.GetOriginalEntryPoint(),
            library->AddFunctionToLibraryObject(reflectObject, PropertyIds::getPrototypeOf, &JavascriptReflect::EntryInfo::GetPrototypeOf, 1));
        scriptContext->SetBuiltInLibraryFunction(JavascriptReflect::EntryInfo::Has.GetOriginalEntryPoint(),
            library->AddFunctionToLibraryObject(reflectObject, PropertyIds::has, &JavascriptReflect::EntryInfo::Has, 2));
        scriptContext->SetBuiltInLibraryFunction(JavascriptReflect::EntryInfo::IsExtensible.GetOriginalEntryPoint(),
            library->AddFunctionToLibraryObject(reflectObject, PropertyIds::isExtensible, &JavascriptReflect::EntryInfo::IsExtensible, 1));
        scriptContext->SetBuiltInLibraryFunction(JavascriptReflect::EntryInfo::OwnKeys.GetOriginalEntryPoint(),
            library->AddFunctionToLibraryObject(reflectObject, PropertyIds::ownKeys, &JavascriptReflect::EntryInfo::OwnKeys, 1));
        scriptContext->SetBuiltInLibraryFunction(JavascriptReflect::EntryInfo::PreventExtensions.GetOriginalEntryPoint(),
            library->AddFunctionToLibraryObject(reflectObject, PropertyIds::preventExtensions, &JavascriptReflect::EntryInfo::PreventExtensions, 1));
        scriptContext->SetBuiltInLibraryFunction(JavascriptReflect::EntryInfo::Set.GetOriginalEntryPoint(),
            library->AddFunctionToLibraryObject(reflectObject, PropertyIds::set, &JavascriptReflect::EntryInfo::Set, 3));
        scriptContext->SetBuiltInLibraryFunction(JavascriptReflect::EntryInfo::SetPrototypeOf.GetOriginalEntryPoint(),
            library->AddFunctionToLibraryObject(reflectObject, PropertyIds::setPrototypeOf, &JavascriptReflect::EntryInfo::SetPrototypeOf, 2));
        scriptContext->SetBuiltInLibraryFunction(JavascriptReflect::EntryInfo::Apply.GetOriginalEntryPoint(),
            library->AddFunctionToLibraryObject(reflectObject, PropertyIds::apply, &JavascriptReflect::EntryInfo::Apply, 3));
        scriptContext->SetBuiltInLibraryFunction(JavascriptReflect::EntryInfo::Construct.GetOriginalEntryPoint(),
            library->AddFunctionToLibraryObject(reflectObject, PropertyIds::construct, &JavascriptReflect::EntryInfo::Construct, 2));
    }

    void JavascriptLibrary::InitializeStaticValues()
    {
        constructorCacheDefaultInstance = &Js::ConstructorCache::DefaultInstance;
        absDoubleCst = Js::JavascriptNumber::AbsDoubleCst;
        uintConvertConst = Js::JavascriptNumber::UIntConvertConst;

        defaultPropertyDescriptor.SetValue(undefinedValue);
        defaultPropertyDescriptor.SetWritable(false);
        defaultPropertyDescriptor.SetGetter(defaultAccessorFunction);
        defaultPropertyDescriptor.SetSetter(defaultAccessorFunction);
        defaultPropertyDescriptor.SetEnumerable(false);
        defaultPropertyDescriptor.SetConfigurable(false);

#if !defined(_M_X64_OR_ARM64)
        vtableAddresses[VTableValue::VtableJavascriptNumber] = VirtualTableInfo<Js::JavascriptNumber>::Address;
#endif
        vtableAddresses[VTableValue::VtableDynamicObject] = VirtualTableInfo<Js::DynamicObject>::Address;
        vtableAddresses[VTableValue::VtableInvalid] = Js::ScriptContextOptimizationOverrideInfo::InvalidVtable;
        vtableAddresses[VTableValue::VtablePropertyString] = VirtualTableInfo<Js::PropertyString>::Address;
        vtableAddresses[VTableValue::VtableJavascriptBoolean] = VirtualTableInfo<Js::JavascriptBoolean>::Address;
        vtableAddresses[VTableValue::VtableSmallDynamicObjectSnapshotEnumeratorWPCache] = VirtualTableInfo<Js::DynamicObjectSnapshotEnumeratorWPCache<Js::BigPropertyIndex,true,false>>::Address;
        vtableAddresses[VTableValue::VtableJavascriptArray] = VirtualTableInfo<Js::JavascriptArray>::Address;
        vtableAddresses[VTableValue::VtableInt8Array] = VirtualTableInfo<Js::Int8Array>::Address;
        vtableAddresses[VTableValue::VtableUint8Array] = VirtualTableInfo<Js::Uint8Array>::Address;
        vtableAddresses[VTableValue::VtableUint8ClampedArray] = VirtualTableInfo<Js::Uint8ClampedArray>::Address;
        vtableAddresses[VTableValue::VtableInt16Array] = VirtualTableInfo<Js::Int16Array>::Address;
        vtableAddresses[VTableValue::VtableUint16Array] = VirtualTableInfo<Js::Uint16Array>::Address;
        vtableAddresses[VTableValue::VtableInt32Array] = VirtualTableInfo<Js::Int32Array>::Address;
        vtableAddresses[VTableValue::VtableUint32Array] = VirtualTableInfo<Js::Uint32Array>::Address;
        vtableAddresses[VTableValue::VtableFloat32Array] = VirtualTableInfo<Js::Float32Array>::Address;
        vtableAddresses[VTableValue::VtableFloat64Array] = VirtualTableInfo<Js::Float64Array>::Address;
        vtableAddresses[VTableValue::VtableInt64Array] = VirtualTableInfo<Js::Int64Array>::Address;
        vtableAddresses[VTableValue::VtableUint64Array] = VirtualTableInfo<Js::Uint64Array>::Address;

        vtableAddresses[VTableValue::VtableInt8VirtualArray] = VirtualTableInfo<Js::Int8VirtualArray>::Address;
        vtableAddresses[VTableValue::VtableUint8VirtualArray] = VirtualTableInfo<Js::Uint8VirtualArray>::Address;
        vtableAddresses[VTableValue::VtableUint8ClampedVirtualArray] = VirtualTableInfo<Js::Uint8ClampedVirtualArray>::Address;
        vtableAddresses[VTableValue::VtableInt16VirtualArray] = VirtualTableInfo<Js::Int16VirtualArray>::Address;
        vtableAddresses[VTableValue::VtableUint16VirtualArray] = VirtualTableInfo<Js::Uint16VirtualArray>::Address;
        vtableAddresses[VTableValue::VtableInt32VirtualArray] = VirtualTableInfo<Js::Int32VirtualArray>::Address;
        vtableAddresses[VTableValue::VtableUint32VirtualArray] = VirtualTableInfo<Js::Uint32VirtualArray>::Address;
        vtableAddresses[VTableValue::VtableFloat32VirtualArray] = VirtualTableInfo<Js::Float32VirtualArray>::Address;
        vtableAddresses[VTableValue::VtableFloat64VirtualArray] = VirtualTableInfo<Js::Float64VirtualArray>::Address;

        vtableAddresses[VTableValue::VtableBoolArray] = VirtualTableInfo<Js::BoolArray>::Address;
        vtableAddresses[VTableValue::VtableCharArray] = VirtualTableInfo<Js::CharArray>::Address;
        vtableAddresses[VTableValue::VtableNativeIntArray] = VirtualTableInfo<Js::JavascriptNativeIntArray>::Address;
#if ENABLE_COPYONACCESS_ARRAY
        vtableAddresses[VTableValue::VtableCopyOnAccessNativeIntArray] = VirtualTableInfo<Js::JavascriptCopyOnAccessNativeIntArray>::Address;
#endif
        vtableAddresses[VTableValue::VtableNativeFloatArray] = VirtualTableInfo<Js::JavascriptNativeFloatArray>::Address;
        vtableAddresses[VTableValue::VtableJavascriptNativeIntArray] = VirtualTableInfo<Js::JavascriptNativeIntArray>::Address;
        vtableAddresses[VTableValue::VtableJavascriptRegExp] = VirtualTableInfo<Js::JavascriptRegExp>::Address;
        vtableAddresses[VTableValue::VtableStackScriptFunction] = VirtualTableInfo<Js::StackScriptFunction>::Address;
        vtableAddresses[VTableValue::VtableScriptFunction] = VirtualTableInfo<Js::ScriptFunction>::Address;
        vtableAddresses[VTableValue::VtableJavascriptGeneratorFunction] = VirtualTableInfo<Js::JavascriptGeneratorFunction>::Address;
        vtableAddresses[VTableValue::VtableConcatStringMulti] = VirtualTableInfo<Js::ConcatStringMulti>::Address;
        vtableAddresses[VTableValue::VtableCompoundString] = VirtualTableInfo<Js::CompoundString>::Address;

        // SIMD_JS
        vtableAddresses[VTableValue::VtableSimd128F4] = VirtualTableInfo<Js::JavascriptSIMDFloat32x4>::Address;
        vtableAddresses[VTableValue::VtableSimd128I4] = VirtualTableInfo<Js::JavascriptSIMDInt32x4>::Address;
    }

    //
    // Ensure library ready if started hybrid debugging. Call this to support hybrid debugging when engine starts debug mode.
    //
    HRESULT JavascriptLibrary::EnsureReadyIfHybridDebugging(bool isScriptEngineReady /*= true*/)
    {
        HRESULT hr = S_OK;

        this->isHybridDebugging = Js::Configuration::Global.IsHybridDebugging();

        // If just started hybrid debugging, ensure library objects ready (but only if we can run script now)
        if (this->isHybridDebugging && !this->isLibraryReadyForHybridDebugging && isScriptEngineReady)
        {
            BEGIN_JS_RUNTIME_CALL_EX_AND_TRANSLATE_EXCEPTION_AND_ERROROBJECT_TO_HRESULT_NESTED(scriptContext, /*doCleanup*/false)
            {
                EnsureLibraryReadyForHybridDebugging();
            }
            END_JS_RUNTIME_CALL_AND_TRANSLATE_EXCEPTION_AND_ERROROBJECT_TO_HRESULT(hr)
        }

        return hr;
    }

    //
    // If under hybrid debugging, ensure one object ready (not using deferred type handler).
    //
    DynamicObject* JavascriptLibrary::EnsureReadyIfHybridDebugging(DynamicObject* obj)
    {
        if (IsHybridDebugging())
        {
            Assert(!obj->GetScriptContext()->GetThreadContext()->IsDisableImplicitCall());
            if (!obj->GetTypeHandler()->EnsureObjectReady(obj))
            {
                return obj;
            }
        }
        return obj;
    }

    //
    // When starting hybrid debugging, ensure all library objects ready (not using deferred type handler).
    //
    void JavascriptLibrary::EnsureLibraryReadyForHybridDebugging()
    {
        Assert(IsHybridDebugging() && !isLibraryReadyForHybridDebugging);

        // Note: List all library objects that use DeferredTypeHandler
        DynamicObject* objects[] =
        {
            this->objectPrototype,
            this->arrayPrototype,
            this->arrayBufferPrototype,
            this->dataViewPrototype,
            this->typedArrayPrototype,
            this->Int8ArrayPrototype,
            this->Uint8ArrayPrototype,
            this->Uint8ClampedArrayPrototype,
            this->Int16ArrayPrototype,
            this->Uint16ArrayPrototype,
            this->Int32ArrayPrototype,
            this->Uint32ArrayPrototype,
            this->Float32ArrayPrototype,
            this->Float64ArrayPrototype,
            this->Int64ArrayPrototype,
            this->Uint64ArrayPrototype,
            this->BoolArrayPrototype,
            this->CharArrayPrototype,
            this->booleanPrototype,
            this->datePrototype,
            this->functionPrototype,
            this->numberPrototype,
            this->stringPrototype,
            this->mapPrototype,
            this->setPrototype,
            this->weakMapPrototype,
            this->weakSetPrototype,
            this->regexPrototype,
            this->symbolPrototype,
            this->arrayIteratorPrototype,
            this->promisePrototype,
            this->javascriptEnumeratorIteratorPrototype,
            this->generatorFunctionPrototype,
            this->generatorPrototype,
            this->errorPrototype,
            this->evalErrorPrototype,
            this->rangeErrorPrototype,
            this->referenceErrorPrototype,
            this->syntaxErrorPrototype,
            this->typeErrorPrototype,
            this->uriErrorPrototype,
            this->objectConstructor,
            this->arrayConstructor,
            this->booleanConstructor,
            this->dateConstructor,
            this->functionConstructor,
            this->debugObject,
            this->mathObject,
            this->numberConstructor,
            this->stringConstructor,
            this->regexConstructor,
            this->arrayBufferConstructor,
            this->dataViewConstructor,
            this->typedArrayConstructor,
            this->Int8ArrayConstructor,
            this->Uint8ArrayConstructor,
            this->Uint8ClampedArrayConstructor,
            this->Int16ArrayConstructor,
            this->Uint16ArrayConstructor,
            this->Int32ArrayConstructor,
            this->Uint32ArrayConstructor,
            this->Float32ArrayConstructor,
            this->Float64ArrayConstructor,
            this->JSONObject,
#ifdef ENABLE_INTL_OBJECT
            this->IntlObject,
#endif
            this->mapConstructor,
            this->setConstructor,
            this->weakMapConstructor,
            this->weakSetConstructor,
            this->symbolConstructor,
            this->promiseConstructor,
            this->proxyConstructor,
            this->generatorFunctionConstructor,
            this->asyncFunctionConstructor,
            this->errorConstructor,
            this->evalErrorConstructor,
            this->rangeErrorConstructor,
            this->referenceErrorConstructor,
            this->syntaxErrorConstructor,
            this->typeErrorConstructor,
            this->uriErrorConstructor,
        };

        Assert(!scriptContext->GetThreadContext()->IsDisableImplicitCall());
        for (int i = 0; i < _countof(objects); i++)
        {
            if (objects[i]) // may be NULL for compat mode
            {
                objects[i]->GetTypeHandler()->EnsureObjectReady(objects[i]);
            }
        }

        isLibraryReadyForHybridDebugging = true;
    }

    // Note: This function is only used in float preferencing scenarios. Should remove it once we do away with float preferencing.

    // Cases like,
    // case PropertyIds::concat:
    // case PropertyIds::indexOf:
    // case PropertyIds::lastIndexOf:
    // case PropertyIds::slice:
    // which have same names for Array and String cannot be resolved just by the property id

    BuiltinFunction JavascriptLibrary::GetBuiltinFunctionForPropId(PropertyId id)
    {
        switch (id)
        {
        case PropertyIds::abs:
            return BuiltinFunction::Math_Abs;

        // For now, avoid mapping Math.atan2 to a direct CRT call, as the
        // fast CRT helper doesn't handle denormals correctly.
        // case PropertyIds::atan2:
        //    return BuiltinFunction::Atan2;

        case PropertyIds::acos:
            return BuiltinFunction::Math_Acos;

        case PropertyIds::asin:
            return BuiltinFunction::Math_Asin;

        case PropertyIds::atan:
            return BuiltinFunction::Math_Atan;

        case PropertyIds::cos:
            return BuiltinFunction::Math_Cos;

        case PropertyIds::exp:
            return BuiltinFunction::Math_Exp;

        case PropertyIds::log:
            return BuiltinFunction::Math_Log;

        case PropertyIds::pow:
            return BuiltinFunction::Math_Pow;

        case PropertyIds::random:
            return BuiltinFunction::Math_Random;

        case PropertyIds::sin:
            return BuiltinFunction::Math_Sin;

        case PropertyIds::sqrt:
            return BuiltinFunction::Math_Sqrt;

        case PropertyIds::tan:
            return BuiltinFunction::Math_Tan;

        case PropertyIds::floor:
            return BuiltinFunction::Math_Floor;

        case PropertyIds::ceil:
            return BuiltinFunction::Math_Ceil;

        case PropertyIds::round:
            return BuiltinFunction::Math_Round;

         case PropertyIds::max:
            return BuiltinFunction::Math_Max;

        case PropertyIds::min:
            return BuiltinFunction::Math_Min;

        case PropertyIds::imul:
            return BuiltinFunction::Math_Imul;

        case PropertyIds::fround:
            return BuiltinFunction::Math_Fround;

        case PropertyIds::codePointAt:
            return BuiltinFunction::String_CodePointAt;

        case PropertyIds::push:
            return BuiltinFunction::Array_Push;

        case PropertyIds::concat:
            return BuiltinFunction::Array_Concat;

        case PropertyIds::indexOf:
            return BuiltinFunction::Array_IndexOf;

        case PropertyIds::includes:
            return BuiltinFunction::Array_Includes;

        case PropertyIds::isArray:
            return BuiltinFunction::Array_IsArray;

        case PropertyIds::join:
            return BuiltinFunction::Array_Join;

        case PropertyIds::lastIndexOf:
            return BuiltinFunction::Array_LastIndexOf;

        case PropertyIds::reverse:
            return BuiltinFunction::Array_Reverse;

        case PropertyIds::shift:
            return BuiltinFunction::Array_Shift;

        case PropertyIds::slice:
            return BuiltinFunction::Array_Slice;

        case PropertyIds::splice:
            return BuiltinFunction::Array_Splice;

        case PropertyIds::unshift:
            return BuiltinFunction::Array_Unshift;

        case PropertyIds::apply:
            return BuiltinFunction::Function_Apply;

        case PropertyIds::charAt:
            return BuiltinFunction::String_CharAt;

        case PropertyIds::charCodeAt:
            return BuiltinFunction::String_CharCodeAt;

        case PropertyIds::fromCharCode:
            return BuiltinFunction::String_FromCharCode;

        case PropertyIds::fromCodePoint:
                return BuiltinFunction::String_FromCodePoint;

        case PropertyIds::link:
            return BuiltinFunction::String_Link;

        case PropertyIds::localeCompare:
            return BuiltinFunction::String_LocaleCompare;

        case PropertyIds::match:
            return BuiltinFunction::String_Match;

        case PropertyIds::replace:
            return BuiltinFunction::String_Replace;

        case PropertyIds::search:
            return BuiltinFunction::String_Search;

        case PropertyIds::_symbolSearch:
            return BuiltinFunction::RegExp_SymbolSearch;

        case PropertyIds::split:
            return BuiltinFunction::String_Split;

        case PropertyIds::substr:
            return BuiltinFunction::String_Substr;

        case PropertyIds::substring:
            return BuiltinFunction::String_Substring;

        case PropertyIds::toLocaleLowerCase:
            return BuiltinFunction::String_ToLocaleLowerCase;

        case PropertyIds::toLocaleUpperCase:
            return BuiltinFunction::String_ToLocaleUpperCase;

        case PropertyIds::toLowerCase:
            return BuiltinFunction::String_ToLowerCase;

        case PropertyIds::toUpperCase:
            return BuiltinFunction::String_ToUpperCase;

        case PropertyIds::trim:
            return BuiltinFunction::String_Trim;

        case PropertyIds::trimLeft:
            return BuiltinFunction::String_TrimLeft;

        case PropertyIds::trimRight:
            return BuiltinFunction::String_TrimRight;

        case PropertyIds::padStart:
            return BuiltinFunction::String_PadStart;

        case PropertyIds::padEnd:
            return BuiltinFunction::String_PadEnd;

        case PropertyIds::exec:
            return BuiltinFunction::RegExp_Exec;

        default:
            return BuiltinFunction::None;
        }
    }

    // Returns built-in enum value for given funcInfo. Ultimately this will work for all built-ins (not only Math.*).
    // Used by inliner.
    //static
    BuiltinFunction JavascriptLibrary::GetBuiltInForFuncInfo(FunctionInfo* funcInfo, ScriptContext *scriptContext)
    {
        Assert(funcInfo);

        return scriptContext->GetLibrary()->funcInfoToBuiltinIdMap->Item(funcInfo);
    }

    // Returns true if the function's return type is always float.
    BOOL JavascriptLibrary::IsFltFunc(BuiltinFunction index)
    {
        // Note: MathFunction is one of built-ins.
        if (!JavascriptLibrary::CanFloatPreferenceFunc(index))
        {
            return FALSE;
        }

        Js::BuiltInFlags builtInFlags = JavascriptLibrary::GetFlagsForBuiltIn(index);
        Js::BuiltInArgSpecializationType dstType = Js::JavascriptLibrary::GetBuiltInArgType(builtInFlags, Js::BuiltInArgShift::BIAS_Dst);
        bool isFloatFunc = dstType == Js::BuiltInArgSpecializationType::BIAST_Float;
        return isFloatFunc;
    }

    size_t const JavascriptLibrary::LibraryFunctionArgC[] = {
#define LIBRARY_FUNCTION(obj, name, argc, flags, entry) argc,
#include "LibraryFunction.h"
#undef LIBRARY_FUNCTION
        0
    };

#if ENABLE_DEBUG_CONFIG_OPTIONS
    char16 const * const JavascriptLibrary::LibraryFunctionName[] = {
#define LIBRARY_FUNCTION(obj, name, argc, flags, entry) _u(#obj) _u(".") _u(#name),
#include "LibraryFunction.h"
#undef LIBRARY_FUNCTION
        0
    };
#endif

    int const JavascriptLibrary::LibraryFunctionFlags[] = {
#define LIBRARY_FUNCTION(obj, name, argc, flags, entry) flags,
#include "LibraryFunction.h"
#undef LIBRARY_FUNCTION
        BIF_None
    };

    bool JavascriptLibrary::IsFloatFunctionCallsite(BuiltinFunction index, size_t argc)
    {
        if (IsFltFunc(index))
        {
            Assert(index < BuiltinFunction::Count);
            if (argc)
            {
                return JavascriptLibrary::LibraryFunctionArgC[index] <= (argc - 1 /* this */);
            }
        }

        return false;
    }

    // For abs, min, max -- return can be int or float, but still return true from here.
    BOOL JavascriptLibrary::CanFloatPreferenceFunc(BuiltinFunction index)
    {
        // Shortcut the common case:
        if (index == BuiltinFunction::None)
        {
            return FALSE;
        }

        switch (index)
        {
        case BuiltinFunction::Math_Abs:
        case BuiltinFunction::Math_Acos:
        case BuiltinFunction::Math_Asin:
        case BuiltinFunction::Math_Atan:
        case BuiltinFunction::Math_Cos:
        case BuiltinFunction::Math_Exp:
        case BuiltinFunction::Math_Log:
        case BuiltinFunction::Math_Min:
        case BuiltinFunction::Math_Max:
        case BuiltinFunction::Math_Pow:
        case BuiltinFunction::Math_Random:
        case BuiltinFunction::Math_Sin:
        case BuiltinFunction::Math_Sqrt:
        case BuiltinFunction::Math_Tan:
        case BuiltinFunction::Math_Fround:
            return TRUE;
        }
        return FALSE;
    }

    bool JavascriptLibrary::IsFltBuiltInConst(PropertyId propertyId)
    {
        switch (propertyId)
        {
        case Js::PropertyIds::E:
        case Js::PropertyIds::LN10:
        case Js::PropertyIds::LN2:
        case Js::PropertyIds::LOG2E:
        case Js::PropertyIds::LOG10E:
        case Js::PropertyIds::PI:
        case Js::PropertyIds::SQRT1_2:
        case Js::PropertyIds::SQRT2:
            return true;
        }
        return false;
    }

    void JavascriptLibrary::TypeAndPrototypesAreEnsuredToHaveOnlyWritableDataProperties(Type *const type)
    {
        Assert(type);
        Assert(type->GetScriptContext() == scriptContext);
        Assert(type->AreThisAndPrototypesEnsuredToHaveOnlyWritableDataProperties());
        Assert(!scriptContext->IsClosed());

        if(typesEnsuredToHaveOnlyWritableDataPropertiesInItAndPrototypeChain->Count() == 0)
        {
            scriptContext->RegisterPrototypeChainEnsuredToHaveOnlyWritableDataPropertiesScriptContext();
        }
        typesEnsuredToHaveOnlyWritableDataPropertiesInItAndPrototypeChain->Add(type);
    }

    void JavascriptLibrary::NoPrototypeChainsAreEnsuredToHaveOnlyWritableDataProperties()
    {
        for(int i = 0; i < typesEnsuredToHaveOnlyWritableDataPropertiesInItAndPrototypeChain->Count(); ++i)
        {
            typesEnsuredToHaveOnlyWritableDataPropertiesInItAndPrototypeChain
                ->Item(i)
                ->SetAreThisAndPrototypesEnsuredToHaveOnlyWritableDataProperties(false);
        }
        typesEnsuredToHaveOnlyWritableDataPropertiesInItAndPrototypeChain->ClearAndZero();
    }

    void JavascriptLibrary::InitializeNumberConstructor(DynamicObject* numberConstructor, DeferredTypeHandlerBase * typeHandler, DeferredInitializeMode mode)
    {
        typeHandler->Convert(numberConstructor, mode, 17);

        // Note: Any new function addition/deletion/modification should also be updated in JavascriptLibrary::ProfilerRegisterNumber
        // so that the update is in sync with profiler
        ScriptContext* scriptContext = numberConstructor->GetScriptContext();
        JavascriptLibrary* library = numberConstructor->GetLibrary();
        library->AddMember(numberConstructor, PropertyIds::length,            TaggedInt::ToVarUnchecked(1), PropertyNone);
        library->AddMember(numberConstructor, PropertyIds::prototype,         library->numberPrototype,     PropertyNone);
        if (scriptContext->GetConfig()->IsES6FunctionNameEnabled())
        {
            library->AddMember(numberConstructor, PropertyIds::name, scriptContext->GetPropertyString(PropertyIds::Number), PropertyConfigurable);
        }
        library->AddMember(numberConstructor, PropertyIds::MAX_VALUE,         library->maxValue,            PropertyNone);
        library->AddMember(numberConstructor, PropertyIds::MIN_VALUE,         library->minValue,            PropertyNone);
        library->AddMember(numberConstructor, PropertyIds::NaN,               library->nan,                 PropertyNone);
        library->AddMember(numberConstructor, PropertyIds::NEGATIVE_INFINITY, library->negativeInfinite,    PropertyNone);
        library->AddMember(numberConstructor, PropertyIds::POSITIVE_INFINITY, library->positiveInfinite,    PropertyNone);

        if (scriptContext->GetConfig()->IsES6NumberExtensionsEnabled())
        {
#ifdef DBG
            double epsilon = 0.0;
            for (double next = 1.0; next + 1.0 != 1.0; next = next / 2.0)
            {
                epsilon = next;
            }
            Assert(epsilon == Math::EPSILON);
#endif
            library->AddMember(numberConstructor, PropertyIds::EPSILON,     JavascriptNumber::New(Math::EPSILON,     scriptContext), PropertyNone);
            library->AddMember(numberConstructor, PropertyIds::MAX_SAFE_INTEGER, JavascriptNumber::New(Math::MAX_SAFE_INTEGER, scriptContext), PropertyNone);
            library->AddMember(numberConstructor, PropertyIds::MIN_SAFE_INTEGER, JavascriptNumber::New(Math::MIN_SAFE_INTEGER, scriptContext), PropertyNone);

            AssertMsg(library->parseIntFunctionObject != nullptr, "Where is parseIntFunctionObject? Should have been initialized with Global object initialization");
            AssertMsg(library->parseFloatFunctionObject != nullptr, "Where is parseIntFunctionObject? Should have been initialized with Global object initialization");
            library->AddMember(numberConstructor, PropertyIds::parseInt, library->parseIntFunctionObject);
            library->AddMember(numberConstructor, PropertyIds::parseFloat, library->parseFloatFunctionObject);
            library->AddFunctionToLibraryObject(numberConstructor, PropertyIds::isNaN, &JavascriptNumber::EntryInfo::IsNaN, 1);
            library->AddFunctionToLibraryObject(numberConstructor, PropertyIds::isFinite, &JavascriptNumber::EntryInfo::IsFinite, 1);
            library->AddFunctionToLibraryObject(numberConstructor, PropertyIds::isInteger, &JavascriptNumber::EntryInfo::IsInteger, 1);
            library->AddFunctionToLibraryObject(numberConstructor, PropertyIds::isSafeInteger, &JavascriptNumber::EntryInfo::IsSafeInteger, 1);
        }

        numberConstructor->SetHasNoEnumerableProperties(true);
    }

    void JavascriptLibrary::InitializeNumberPrototype(DynamicObject* numberPrototype, DeferredTypeHandlerBase * typeHandler, DeferredInitializeMode mode)
    {
        typeHandler->Convert(numberPrototype, mode, 8);
        // Note: Any new function addition/deletion/modification should also be updated in JavascriptLibrary::ProfilerRegisterNumber
        // so that the update is in sync with profiler
        ScriptContext* scriptContext = numberPrototype->GetScriptContext();
        JavascriptLibrary* library = numberPrototype->GetLibrary();
        library->AddMember(numberPrototype, PropertyIds::constructor, library->numberConstructor);
        scriptContext->SetBuiltInLibraryFunction(JavascriptNumber::EntryInfo::ToExponential.GetOriginalEntryPoint(),
            library->AddFunctionToLibraryObject(numberPrototype, PropertyIds::toExponential, &JavascriptNumber::EntryInfo::ToExponential, 1));
        scriptContext->SetBuiltInLibraryFunction(JavascriptNumber::EntryInfo::ToFixed.GetOriginalEntryPoint(),
            library->AddFunctionToLibraryObject(numberPrototype, PropertyIds::toFixed, &JavascriptNumber::EntryInfo::ToFixed, 1));
        scriptContext->SetBuiltInLibraryFunction(JavascriptNumber::EntryInfo::ToPrecision.GetOriginalEntryPoint(),
            library->AddFunctionToLibraryObject(numberPrototype, PropertyIds::toPrecision, &JavascriptNumber::EntryInfo::ToPrecision, 1));
        scriptContext->SetBuiltInLibraryFunction(JavascriptNumber::EntryInfo::ToLocaleString.GetOriginalEntryPoint(),
            library->AddFunctionToLibraryObject(numberPrototype, PropertyIds::toLocaleString, &JavascriptNumber::EntryInfo::ToLocaleString, 0));
        scriptContext->SetBuiltInLibraryFunction(JavascriptNumber::EntryInfo::ToString.GetOriginalEntryPoint(),
            library->AddFunctionToLibraryObject(numberPrototype, PropertyIds::toString, &JavascriptNumber::EntryInfo::ToString, 1));
        scriptContext->SetBuiltInLibraryFunction(JavascriptNumber::EntryInfo::ValueOf.GetOriginalEntryPoint(),
            library->AddFunctionToLibraryObject(numberPrototype, PropertyIds::valueOf, &JavascriptNumber::EntryInfo::ValueOf, 0));

        numberPrototype->SetHasNoEnumerableProperties(true);
    }
    template<typename SIMDTypeName>
    void JavascriptLibrary::SIMDPrototypeInitHelper(DynamicObject* simdPrototype, JavascriptLibrary* library, JavascriptFunction* constructorFn, JavascriptString* strLiteral)
    {
        ScriptContext* scriptContext = simdPrototype->GetScriptContext();
        //The initial value of SIMDConstructor.prototype.constructor is the intrinsic object %SIMDConstructor%
        library->AddMember(simdPrototype, PropertyIds::constructor, constructorFn);

        scriptContext->SetBuiltInLibraryFunction(SIMDTypeName::EntryInfo::ToLocaleString.GetOriginalEntryPoint(),
            library->AddFunctionToLibraryObject(simdPrototype, PropertyIds::toLocaleString, &SIMDTypeName::EntryInfo::ToLocaleString, 0));
        scriptContext->SetBuiltInLibraryFunction(SIMDTypeName::EntryInfo::ToString.GetOriginalEntryPoint(),
            library->AddFunctionToLibraryObject(simdPrototype, PropertyIds::toString, &SIMDTypeName::EntryInfo::ToString, 1));
        scriptContext->SetBuiltInLibraryFunction(SIMDTypeName::EntryInfo::ValueOf.GetOriginalEntryPoint(),
            library->AddFunctionToLibraryObject(simdPrototype, PropertyIds::valueOf, &SIMDTypeName::EntryInfo::ValueOf, 0));

        if (scriptContext->GetConfig()->IsES6ToStringTagEnabled())
        {
            library->AddMember(simdPrototype, PropertyIds::_symbolToStringTag, strLiteral, PropertyConfigurable);
        }

        if (scriptContext->GetConfig()->IsES6ToPrimitiveEnabled())
        {
            scriptContext->SetBuiltInLibraryFunction(SIMDTypeName::EntryInfo::SymbolToPrimitive.GetOriginalEntryPoint(),
                library->AddFunctionToLibraryObjectWithName(simdPrototype, PropertyIds::_symbolToPrimitive, PropertyIds::_RuntimeFunctionNameId_toPrimitive,
                    &SIMDTypeName::EntryInfo::SymbolToPrimitive, 1));
            simdPrototype->SetWritable(PropertyIds::_symbolToPrimitive, false);
        }
        simdPrototype->SetHasNoEnumerableProperties(true);

    }
    void JavascriptLibrary::InitializeSIMDBool8x16Prototype(DynamicObject* simdPrototype, DeferredTypeHandlerBase * typeHandler, DeferredInitializeMode mode)
    {
        typeHandler->Convert(simdPrototype, mode, 6);
        JavascriptLibrary* library = simdPrototype->GetLibrary();
        SIMDPrototypeInitHelper<JavascriptSIMDBool8x16>(simdPrototype, library, library->GetBuiltinFunctions()[BuiltinFunction::SIMD_Bool8x16_Bool8x16],
            library->CreateStringFromCppLiteral(_u("SIMD.Bool8x16")));
    }

    void JavascriptLibrary::InitializeSIMDBool16x8Prototype(DynamicObject* simdPrototype, DeferredTypeHandlerBase * typeHandler, DeferredInitializeMode mode)
    {
        typeHandler->Convert(simdPrototype, mode, 6);
        JavascriptLibrary* library = simdPrototype->GetLibrary();
        SIMDPrototypeInitHelper<JavascriptSIMDBool16x8>(simdPrototype, library, library->GetBuiltinFunctions()[BuiltinFunction::SIMD_Bool16x8_Bool16x8],
            library->CreateStringFromCppLiteral(_u("SIMD.Bool16x8")));
    }

    void JavascriptLibrary::InitializeSIMDBool32x4Prototype(DynamicObject* simdPrototype, DeferredTypeHandlerBase * typeHandler, DeferredInitializeMode mode)
    {
        typeHandler->Convert(simdPrototype, mode, 6);
        JavascriptLibrary* library = simdPrototype->GetLibrary();
        SIMDPrototypeInitHelper<JavascriptSIMDBool32x4>(simdPrototype, library, library->GetBuiltinFunctions()[BuiltinFunction::SIMD_Bool32x4_Bool32x4],
            library->CreateStringFromCppLiteral(_u("SIMD.Bool32x4")));
    }

    void JavascriptLibrary::InitializeSIMDInt8x16Prototype(DynamicObject* simdPrototype, DeferredTypeHandlerBase * typeHandler, DeferredInitializeMode mode)
    {
        typeHandler->Convert(simdPrototype, mode, 6);
        JavascriptLibrary* library = simdPrototype->GetLibrary();
        SIMDPrototypeInitHelper<JavascriptSIMDInt8x16>(simdPrototype, library, library->GetBuiltinFunctions()[BuiltinFunction::SIMD_Int8x16_Int8x16],
            library->CreateStringFromCppLiteral(_u("SIMD.Int8x16")));
    }

    void JavascriptLibrary::InitializeSIMDInt16x8Prototype(DynamicObject* simdPrototype, DeferredTypeHandlerBase * typeHandler, DeferredInitializeMode mode)
    {
        typeHandler->Convert(simdPrototype, mode, 6);
        JavascriptLibrary* library = simdPrototype->GetLibrary();
        SIMDPrototypeInitHelper<JavascriptSIMDInt16x8>(simdPrototype, library, library->GetBuiltinFunctions()[BuiltinFunction::SIMD_Int16x8_Int16x8],
            library->CreateStringFromCppLiteral(_u("SIMD.Int16x8")));
    }

    void JavascriptLibrary::InitializeSIMDInt32x4Prototype(DynamicObject* simdPrototype, DeferredTypeHandlerBase * typeHandler, DeferredInitializeMode mode)
    {
        typeHandler->Convert(simdPrototype, mode, 6);
        JavascriptLibrary* library = simdPrototype->GetLibrary();
        SIMDPrototypeInitHelper<JavascriptSIMDInt32x4>(simdPrototype, library, library->GetBuiltinFunctions()[BuiltinFunction::SIMD_Int32x4_Int32x4],
            library->CreateStringFromCppLiteral(_u("SIMD.Int32x4")));
    }

    void JavascriptLibrary::InitializeSIMDUint8x16Prototype(DynamicObject* simdPrototype, DeferredTypeHandlerBase * typeHandler, DeferredInitializeMode mode)
    {
        typeHandler->Convert(simdPrototype, mode, 6);
        JavascriptLibrary* library = simdPrototype->GetLibrary();
        SIMDPrototypeInitHelper<JavascriptSIMDUint8x16>(simdPrototype, library, library->GetBuiltinFunctions()[BuiltinFunction::SIMD_Uint8x16_Uint8x16],
            library->CreateStringFromCppLiteral(_u("SIMD.Uint8x16")));
    }

    void JavascriptLibrary::InitializeSIMDUint16x8Prototype(DynamicObject* simdPrototype, DeferredTypeHandlerBase * typeHandler, DeferredInitializeMode mode)
    {
        typeHandler->Convert(simdPrototype, mode, 6);
        JavascriptLibrary* library = simdPrototype->GetLibrary();
        SIMDPrototypeInitHelper<JavascriptSIMDUint16x8>(simdPrototype, library, library->GetBuiltinFunctions()[BuiltinFunction::SIMD_Uint16x8_Uint16x8],
            library->CreateStringFromCppLiteral(_u("SIMD.Uint16x8")));
    }

    void JavascriptLibrary::InitializeSIMDUint32x4Prototype(DynamicObject* simdPrototype, DeferredTypeHandlerBase * typeHandler, DeferredInitializeMode mode)
    {
        typeHandler->Convert(simdPrototype, mode, 6);
        JavascriptLibrary* library = simdPrototype->GetLibrary();
        SIMDPrototypeInitHelper<JavascriptSIMDUint32x4>(simdPrototype, library, library->GetBuiltinFunctions()[BuiltinFunction::SIMD_Uint32x4_Uint32x4],
            library->CreateStringFromCppLiteral(_u("SIMD.Uint32x4")));
    }

    void JavascriptLibrary::InitializeSIMDFloat32x4Prototype(DynamicObject* simdPrototype, DeferredTypeHandlerBase * typeHandler, DeferredInitializeMode mode)
    {
        typeHandler->Convert(simdPrototype, mode, 6);
        JavascriptLibrary* library = simdPrototype->GetLibrary(); 
        SIMDPrototypeInitHelper<JavascriptSIMDFloat32x4>(simdPrototype, library, library->GetBuiltinFunctions()[BuiltinFunction::SIMD_Float32x4_Float32x4], 
            library->CreateStringFromCppLiteral(_u("SIMD.Float32x4")));
    }

    void JavascriptLibrary::InitializeObjectConstructor(DynamicObject* objectConstructor, DeferredTypeHandlerBase * typeHandler, DeferredInitializeMode mode)
    {
        // Note: Any new function addition/deletion/modification should also be updated in JavascriptLibrary::ProfilerRegisterObject
        // so that the update is in sync with profiler
        JavascriptLibrary* library = objectConstructor->GetLibrary();
        ScriptContext* scriptContext = objectConstructor->GetScriptContext();
        int propertyCount = 18;
        if (scriptContext->GetConfig()->IsES6ObjectExtensionsEnabled())
        {
            propertyCount += 2;
        }

        typeHandler->Convert(objectConstructor, mode, propertyCount);

        library->AddMember(objectConstructor, PropertyIds::length, TaggedInt::ToVarUnchecked(1), PropertyNone);
        library->AddMember(objectConstructor, PropertyIds::prototype, library->objectPrototype, PropertyNone);
        if (scriptContext->GetConfig()->IsES6FunctionNameEnabled())
        {
            library->AddMember(objectConstructor, PropertyIds::name, scriptContext->GetPropertyString(PropertyIds::Object), PropertyConfigurable);
        }

        scriptContext->SetBuiltInLibraryFunction(JavascriptObject::EntryInfo::DefineProperty.GetOriginalEntryPoint(),
            library->AddFunctionToLibraryObject(objectConstructor, PropertyIds::defineProperty, &JavascriptObject::EntryInfo::DefineProperty, 3));
        scriptContext->SetBuiltInLibraryFunction(JavascriptObject::EntryInfo::GetOwnPropertyDescriptor.GetOriginalEntryPoint(),
            library->AddFunctionToLibraryObject(objectConstructor, PropertyIds::getOwnPropertyDescriptor, &JavascriptObject::EntryInfo::GetOwnPropertyDescriptor, 2));
        scriptContext->SetBuiltInLibraryFunction(JavascriptObject::EntryInfo::DefineProperties.GetOriginalEntryPoint(),
            library->AddFunctionToLibraryObject(objectConstructor, PropertyIds::defineProperties, &JavascriptObject::EntryInfo::DefineProperties, 2));
        library->AddFunctionToLibraryObject(objectConstructor, PropertyIds::create, &JavascriptObject::EntryInfo::Create, 2);
        scriptContext->SetBuiltInLibraryFunction(JavascriptObject::EntryInfo::Seal.GetOriginalEntryPoint(),
            library->AddFunctionToLibraryObject(objectConstructor, PropertyIds::seal, &JavascriptObject::EntryInfo::Seal, 1));
        scriptContext->SetBuiltInLibraryFunction(JavascriptObject::EntryInfo::Freeze.GetOriginalEntryPoint(),
            library->AddFunctionToLibraryObject(objectConstructor, PropertyIds::freeze, &JavascriptObject::EntryInfo::Freeze, 1));
        scriptContext->SetBuiltInLibraryFunction(JavascriptObject::EntryInfo::PreventExtensions.GetOriginalEntryPoint(),
            library->AddFunctionToLibraryObject(objectConstructor, PropertyIds::preventExtensions, &JavascriptObject::EntryInfo::PreventExtensions, 1));
        scriptContext->SetBuiltInLibraryFunction(JavascriptObject::EntryInfo::IsSealed.GetOriginalEntryPoint(),
            library->AddFunctionToLibraryObject(objectConstructor, PropertyIds::isSealed, &JavascriptObject::EntryInfo::IsSealed, 1));
        scriptContext->SetBuiltInLibraryFunction(JavascriptObject::EntryInfo::IsFrozen.GetOriginalEntryPoint(),
            library->AddFunctionToLibraryObject(objectConstructor, PropertyIds::isFrozen, &JavascriptObject::EntryInfo::IsFrozen, 1));
        scriptContext->SetBuiltInLibraryFunction(JavascriptObject::EntryInfo::IsExtensible.GetOriginalEntryPoint(),
            library->AddFunctionToLibraryObject(objectConstructor, PropertyIds::isExtensible, &JavascriptObject::EntryInfo::IsExtensible, 1));
        scriptContext->SetBuiltInLibraryFunction(JavascriptObject::EntryInfo::GetPrototypeOf.GetOriginalEntryPoint(),
            library->AddFunctionToLibraryObject(objectConstructor, PropertyIds::getPrototypeOf, &JavascriptObject::EntryInfo::GetPrototypeOf, 1));
        scriptContext->SetBuiltInLibraryFunction(JavascriptObject::EntryInfo::Keys.GetOriginalEntryPoint(),
            library->AddFunctionToLibraryObject(objectConstructor, PropertyIds::keys, &JavascriptObject::EntryInfo::Keys, 1));
        scriptContext->SetBuiltInLibraryFunction(JavascriptObject::EntryInfo::GetOwnPropertyNames.GetOriginalEntryPoint(),
            library->AddFunctionToLibraryObject(objectConstructor, PropertyIds::getOwnPropertyNames, &JavascriptObject::EntryInfo::GetOwnPropertyNames, 1));
        scriptContext->SetBuiltInLibraryFunction(JavascriptObject::EntryInfo::SetPrototypeOf.GetOriginalEntryPoint(),
            library->AddFunctionToLibraryObject(objectConstructor, PropertyIds::setPrototypeOf, &JavascriptObject::EntryInfo::SetPrototypeOf, 2));
        scriptContext->SetBuiltInLibraryFunction(JavascriptObject::EntryInfo::GetOwnPropertySymbols.GetOriginalEntryPoint(),
            library->AddFunctionToLibraryObject(objectConstructor, PropertyIds::getOwnPropertySymbols, &JavascriptObject::EntryInfo::GetOwnPropertySymbols, 1));
        if (scriptContext->GetConfig()->IsES6ObjectExtensionsEnabled())
        {
            scriptContext->SetBuiltInLibraryFunction(JavascriptObject::EntryInfo::Is.GetOriginalEntryPoint(),
                library->AddFunctionToLibraryObject(objectConstructor, PropertyIds::is, &JavascriptObject::EntryInfo::Is, 2));
            scriptContext->SetBuiltInLibraryFunction(JavascriptObject::EntryInfo::Assign.GetOriginalEntryPoint(),
                library->AddFunctionToLibraryObject(objectConstructor, PropertyIds::assign, &JavascriptObject::EntryInfo::Assign, 2));
        }

        if (scriptContext->GetConfig()->IsES7ValuesEntriesEnabled())
        {
            scriptContext->SetBuiltInLibraryFunction(JavascriptObject::EntryInfo::Values.GetOriginalEntryPoint(),
                library->AddFunctionToLibraryObject(objectConstructor, PropertyIds::values, &JavascriptObject::EntryInfo::Values, 1));
            scriptContext->SetBuiltInLibraryFunction(JavascriptObject::EntryInfo::Entries.GetOriginalEntryPoint(),
                library->AddFunctionToLibraryObject(objectConstructor, PropertyIds::entries, &JavascriptObject::EntryInfo::Entries, 1));
        }

        objectConstructor->SetHasNoEnumerableProperties(true);
    }

    void JavascriptLibrary::InitializeObjectPrototype(DynamicObject* objectPrototype, DeferredTypeHandlerBase * typeHandler, DeferredInitializeMode mode)
    {
        JavascriptLibrary* library = objectPrototype->GetLibrary();
        ScriptContext* scriptContext = objectPrototype->GetScriptContext();

        typeHandler->Convert(objectPrototype, mode, 11, true);
        // Note: Any new function addition/deletion/modification should also be updated in JavascriptLibrary::ProfilerRegisterObject
        // so that the update is in sync with profiler
        library->AddMember(objectPrototype, PropertyIds::constructor, library->objectConstructor);
        library->AddFunctionToLibraryObject(objectPrototype, PropertyIds::hasOwnProperty, &JavascriptObject::EntryInfo::HasOwnProperty, 1);
        library->AddFunctionToLibraryObject(objectPrototype, PropertyIds::propertyIsEnumerable, &JavascriptObject::EntryInfo::PropertyIsEnumerable, 1);
        library->AddFunctionToLibraryObject(objectPrototype, PropertyIds::isPrototypeOf, &JavascriptObject::EntryInfo::IsPrototypeOf, 1);
        library->AddFunctionToLibraryObject(objectPrototype, PropertyIds::toLocaleString, &JavascriptObject::EntryInfo::ToLocaleString, 0);

        library->objectToStringFunction = library->AddFunctionToLibraryObject(objectPrototype, PropertyIds::toString, &JavascriptObject::EntryInfo::ToString, 0);
        library->objectValueOfFunction = library->AddFunctionToLibraryObject(objectPrototype, PropertyIds::valueOf, &JavascriptObject::EntryInfo::ValueOf, 0);

        scriptContext->SetBuiltInLibraryFunction(JavascriptObject::EntryInfo::ToString.GetOriginalEntryPoint(), library->objectToStringFunction);

        bool hadOnlyWritableDataProperties = objectPrototype->GetDynamicType()->GetTypeHandler()->GetHasOnlyWritableDataProperties();
        objectPrototype->SetAccessors(PropertyIds::__proto__, library->Get__proto__getterFunction(), library->Get__proto__setterFunction(), PropertyOperation_NonFixedValue);
        objectPrototype->SetEnumerable(PropertyIds::__proto__, FALSE);
        // Let's pretend __proto__ is actually writable.  We'll make sure we always go through a special code path when writing to it.
        if (hadOnlyWritableDataProperties)
        {
            objectPrototype->GetDynamicType()->GetTypeHandler()->SetHasOnlyWritableDataProperties();
        }

        library->AddFunctionToLibraryObject(objectPrototype, PropertyIds::__defineGetter__, &JavascriptObject::EntryInfo::DefineGetter, 2);
        library->AddFunctionToLibraryObject(objectPrototype, PropertyIds::__defineSetter__, &JavascriptObject::EntryInfo::DefineSetter, 2);
        library->AddFunctionToLibraryObject(objectPrototype, PropertyIds::__lookupGetter__, &JavascriptObject::EntryInfo::LookupGetter, 1);
        library->AddFunctionToLibraryObject(objectPrototype, PropertyIds::__lookupSetter__, &JavascriptObject::EntryInfo::LookupSetter, 1);

        objectPrototype->SetHasNoEnumerableProperties(true);
    }

    void JavascriptLibrary::InitializeRegexConstructor(DynamicObject* regexConstructor, DeferredTypeHandlerBase * typeHandler, DeferredInitializeMode mode)
    {
        JavascriptLibrary* library = regexConstructor->GetLibrary();
        ScriptContext* scriptContext = regexConstructor->GetScriptContext();
        typeHandler->Convert(regexConstructor, mode, 3);
        // Note: Any new function addition/deletion/modification should also be updated in JavascriptLibrary::ProfilerRegisterRegExp
        // so that the update is in sync with profiler
        library->AddMember(regexConstructor, PropertyIds::length, TaggedInt::ToVarUnchecked(2), PropertyNone);
        library->AddMember(regexConstructor, PropertyIds::prototype, library->regexPrototype, PropertyNone);

        if (scriptContext->GetConfig()->IsES6SpeciesEnabled())
        {
            library->AddAccessorsToLibraryObject(regexConstructor, PropertyIds::_symbolSpecies, &JavascriptRegExp::EntryInfo::GetterSymbolSpecies, nullptr);
        }

        if (scriptContext->GetConfig()->IsES6FunctionNameEnabled())
        {
            library->AddMember(regexConstructor, PropertyIds::name, scriptContext->GetPropertyString(PropertyIds::RegExp), PropertyConfigurable);
        }

        regexConstructor->SetHasNoEnumerableProperties(true);
    }

    void JavascriptLibrary::InitializeRegexPrototype(DynamicObject* regexPrototype, DeferredTypeHandlerBase * typeHandler, DeferredInitializeMode mode)
    {
        typeHandler->Convert(regexPrototype, mode, 24);
        // Note: Any new function addition/deletion/modification should also be updated in JavascriptLibrary::ProfilerRegisterRegExp
        // so that the update is in sync with profiler
        JavascriptFunction * func;
        JavascriptLibrary* library = regexPrototype->GetLibrary();
        JavascriptFunction ** builtinFuncs = library->GetBuiltinFunctions();

        library->AddMember(regexPrototype, PropertyIds::constructor, library->regexConstructor);
        library->regexConstructorSlotIndex = 0;
        Assert(regexPrototype->GetSlot(library->regexConstructorSlotIndex) == library->regexConstructor);

        func = library->AddFunctionToLibraryObject(regexPrototype, PropertyIds::exec, &JavascriptRegExp::EntryInfo::Exec, 1);
        builtinFuncs[BuiltinFunction::RegExp_Exec] = func;
        library->regexExecFunction = func;
        library->regexExecSlotIndex = 1;
        Assert(regexPrototype->GetSlot(library->regexExecSlotIndex) == library->regexExecFunction);

        library->AddFunctionToLibraryObject(regexPrototype, PropertyIds::test, &JavascriptRegExp::EntryInfo::Test, 1);
        library->AddFunctionToLibraryObject(regexPrototype, PropertyIds::toString, &JavascriptRegExp::EntryInfo::ToString, 0);
        // This is deprecated. Should be guarded with appropriate version flag.
        library->AddFunctionToLibraryObject(regexPrototype, PropertyIds::compile, &JavascriptRegExp::EntryInfo::Compile, 2);

        const ScriptConfiguration* scriptConfig = regexPrototype->GetScriptContext()->GetConfig();

        if (scriptConfig->IsES6RegExPrototypePropertiesEnabled())
        {
            library->regexGlobalGetterFunction =
                library->AddGetterToLibraryObject(regexPrototype, PropertyIds::global, &JavascriptRegExp::EntryInfo::GetterGlobal);
            library->regexGlobalGetterSlotIndex = 5;
            Assert(regexPrototype->GetSlot(library->regexGlobalGetterSlotIndex) == library->regexGlobalGetterFunction);

            library->AddAccessorsToLibraryObject(regexPrototype, PropertyIds::ignoreCase, &JavascriptRegExp::EntryInfo::GetterIgnoreCase, nullptr);
            library->AddAccessorsToLibraryObject(regexPrototype, PropertyIds::multiline, &JavascriptRegExp::EntryInfo::GetterMultiline, nullptr);
            library->AddAccessorsToLibraryObject(regexPrototype, PropertyIds::options, &JavascriptRegExp::EntryInfo::GetterOptions, nullptr);
            library->AddAccessorsToLibraryObject(regexPrototype, PropertyIds::source, &JavascriptRegExp::EntryInfo::GetterSource, nullptr);

            library->regexFlagsGetterFunction =
                library->AddGetterToLibraryObject(regexPrototype, PropertyIds::flags, &JavascriptRegExp::EntryInfo::GetterFlags);
            library->regexFlagsGetterSlotIndex = 15;
            Assert(regexPrototype->GetSlot(library->regexFlagsGetterSlotIndex) == library->regexFlagsGetterFunction);

            if (scriptConfig->IsES6RegExStickyEnabled())
            {
                library->regexStickyGetterFunction =
                    library->AddGetterToLibraryObject(regexPrototype, PropertyIds::sticky, &JavascriptRegExp::EntryInfo::GetterSticky);
                library->regexStickyGetterSlotIndex = 17;
                Assert(regexPrototype->GetSlot(library->regexStickyGetterSlotIndex) == library->regexStickyGetterFunction);
            }

            if (scriptConfig->IsES6UnicodeExtensionsEnabled())
            {
                library->regexUnicodeGetterFunction =
                    library->AddGetterToLibraryObject(regexPrototype, PropertyIds::unicode, &JavascriptRegExp::EntryInfo::GetterUnicode);
                library->regexUnicodeGetterSlotIndex = 19;
                Assert(regexPrototype->GetSlot(library->regexUnicodeGetterSlotIndex) == library->regexUnicodeGetterFunction);
            }
        }

        if (scriptConfig->IsES6RegExSymbolsEnabled())
        {
            library->AddFunctionToLibraryObjectWithName(
                regexPrototype,
                PropertyIds::_symbolMatch,
                PropertyIds::_RuntimeFunctionNameId_match,
                &JavascriptRegExp::EntryInfo::SymbolMatch,
                1);
            library->AddFunctionToLibraryObjectWithName(
                regexPrototype,
                PropertyIds::_symbolReplace,
                PropertyIds::_RuntimeFunctionNameId_replace,
                &JavascriptRegExp::EntryInfo::SymbolReplace,
                2);
            builtinFuncs[BuiltinFunction::RegExp_SymbolSearch] = library->AddFunctionToLibraryObjectWithName(
                regexPrototype,
                PropertyIds::_symbolSearch,
                PropertyIds::_RuntimeFunctionNameId_search,
                &JavascriptRegExp::EntryInfo::SymbolSearch,
                1);
            library->AddFunctionToLibraryObjectWithName(
                regexPrototype,
                PropertyIds::_symbolSplit,
                PropertyIds::_RuntimeFunctionNameId_split,
                &JavascriptRegExp::EntryInfo::SymbolSplit,
                2);
        }

        DebugOnly(CheckRegisteredBuiltIns(builtinFuncs, library->GetScriptContext()));

        regexPrototype->SetHasNoEnumerableProperties(true);

        library->regexPrototypeType = regexPrototype->GetDynamicType();
    }

    void JavascriptLibrary::InitializeStringConstructor(DynamicObject* stringConstructor, DeferredTypeHandlerBase * typeHandler, DeferredInitializeMode mode)
    {
        typeHandler->Convert(stringConstructor, mode, 6);
        // Note: Any new function addition/deletion/modification should also be updated in JavascriptLibrary::ProfilerRegisterString
        // so that the update is in sync with profiler
        JavascriptLibrary* library = stringConstructor->GetLibrary();
        ScriptContext* scriptContext = stringConstructor->GetScriptContext();

        JavascriptFunction ** builtinFuncs = library->GetBuiltinFunctions();
        library->AddMember(stringConstructor, PropertyIds::length, TaggedInt::ToVarUnchecked(1), PropertyNone);
        library->AddMember(stringConstructor, PropertyIds::prototype, library->stringPrototype, PropertyNone);

        if (scriptContext->GetConfig()->IsES6FunctionNameEnabled())
        {
            library->AddMember(stringConstructor, PropertyIds::name, scriptContext->GetPropertyString(PropertyIds::String), PropertyConfigurable);
        }


        builtinFuncs[BuiltinFunction::String_FromCharCode]  = library->AddFunctionToLibraryObject(stringConstructor, PropertyIds::fromCharCode,  &JavascriptString::EntryInfo::FromCharCode,  1);
        if(scriptContext->GetConfig()->IsES6UnicodeExtensionsEnabled())
        {
            builtinFuncs[BuiltinFunction::String_FromCodePoint] = library->AddFunctionToLibraryObject(stringConstructor, PropertyIds::fromCodePoint, &JavascriptString::EntryInfo::FromCodePoint, 1);
        }

        /* No inlining                String_Raw           */ library->AddFunctionToLibraryObject(stringConstructor, PropertyIds::raw,           &JavascriptString::EntryInfo::Raw,           1);

        DebugOnly(CheckRegisteredBuiltIns(builtinFuncs, scriptContext));

        stringConstructor->SetHasNoEnumerableProperties(true);
    }

    void JavascriptLibrary::InitializeStringPrototype(DynamicObject* stringPrototype, DeferredTypeHandlerBase * typeHandler, DeferredInitializeMode mode)
    {
        typeHandler->Convert(stringPrototype, mode, 38);
        // Note: Any new function addition/deletion/modification should also be updated in JavascriptLibrary::ProfilerRegisterString
        // so that the update is in sync with profiler
        ScriptContext* scriptContext = stringPrototype->GetScriptContext();
        JavascriptLibrary* library = stringPrototype->GetLibrary();
        JavascriptFunction ** builtinFuncs = library->GetBuiltinFunctions();
        library->AddMember(stringPrototype, PropertyIds::constructor, library->stringConstructor);

        builtinFuncs[BuiltinFunction::String_IndexOf]       = library->AddFunctionToLibraryObject(stringPrototype, PropertyIds::indexOf,            &JavascriptString::EntryInfo::IndexOf,              1);
        builtinFuncs[BuiltinFunction::String_LastIndexOf]   = library->AddFunctionToLibraryObject(stringPrototype, PropertyIds::lastIndexOf,        &JavascriptString::EntryInfo::LastIndexOf,          1);
        builtinFuncs[BuiltinFunction::String_Replace]       = library->AddFunctionToLibraryObject(stringPrototype, PropertyIds::replace,            &JavascriptString::EntryInfo::Replace,              2);
        builtinFuncs[BuiltinFunction::String_Search]        = library->AddFunctionToLibraryObject(stringPrototype, PropertyIds::search,             &JavascriptString::EntryInfo::Search,               1);
        builtinFuncs[BuiltinFunction::String_Slice]         = library->AddFunctionToLibraryObject(stringPrototype, PropertyIds::slice,              &JavascriptString::EntryInfo::Slice,                2);

        if (CONFIG_FLAG(ES6Unicode))
        {
            builtinFuncs[BuiltinFunction::String_CodePointAt]   = library->AddFunctionToLibraryObject(stringPrototype, PropertyIds::codePointAt,        &JavascriptString::EntryInfo::CodePointAt,          1);
            /* builtinFuncs[BuiltinFunction::String_Normalize] =*/library->AddFunctionToLibraryObject(stringPrototype, PropertyIds::normalize,          &JavascriptString::EntryInfo::Normalize,            0);
        }

        builtinFuncs[BuiltinFunction::String_CharAt]            = library->AddFunctionToLibraryObject(stringPrototype, PropertyIds::charAt,             &JavascriptString::EntryInfo::CharAt,               1);
        builtinFuncs[BuiltinFunction::String_CharCodeAt]        = library->AddFunctionToLibraryObject(stringPrototype, PropertyIds::charCodeAt,         &JavascriptString::EntryInfo::CharCodeAt,           1);
        builtinFuncs[BuiltinFunction::String_Concat]            = library->AddFunctionToLibraryObject(stringPrototype, PropertyIds::concat,             &JavascriptString::EntryInfo::Concat,               1);
        builtinFuncs[BuiltinFunction::String_LocaleCompare]     = library->AddFunctionToLibraryObject(stringPrototype, PropertyIds::localeCompare,      &JavascriptString::EntryInfo::LocaleCompare,        1);
        builtinFuncs[BuiltinFunction::String_Match]             = library->AddFunctionToLibraryObject(stringPrototype, PropertyIds::match,              &JavascriptString::EntryInfo::Match,                1);
        builtinFuncs[BuiltinFunction::String_Split]             = library->AddFunctionToLibraryObject(stringPrototype, PropertyIds::split,              &JavascriptString::EntryInfo::Split,                2);
        builtinFuncs[BuiltinFunction::String_Substring]         = library->AddFunctionToLibraryObject(stringPrototype, PropertyIds::substring,          &JavascriptString::EntryInfo::Substring,            2);
        builtinFuncs[BuiltinFunction::String_Substr]            = library->AddFunctionToLibraryObject(stringPrototype, PropertyIds::substr,             &JavascriptString::EntryInfo::Substr,               2);
        builtinFuncs[BuiltinFunction::String_ToLocaleLowerCase] = library->AddFunctionToLibraryObject(stringPrototype, PropertyIds::toLocaleLowerCase,  &JavascriptString::EntryInfo::ToLocaleLowerCase,    0);
        builtinFuncs[BuiltinFunction::String_ToLocaleUpperCase] = library->AddFunctionToLibraryObject(stringPrototype, PropertyIds::toLocaleUpperCase,  &JavascriptString::EntryInfo::ToLocaleUpperCase,    0);
        builtinFuncs[BuiltinFunction::String_ToLowerCase]       = library->AddFunctionToLibraryObject(stringPrototype, PropertyIds::toLowerCase,        &JavascriptString::EntryInfo::ToLowerCase,          0);
        scriptContext->SetBuiltInLibraryFunction(JavascriptString::EntryInfo::ToString.GetOriginalEntryPoint(),
                                                                  library->AddFunctionToLibraryObject(stringPrototype, PropertyIds::toString,           &JavascriptString::EntryInfo::ToString,             0));
        builtinFuncs[BuiltinFunction::String_ToUpperCase]       = library->AddFunctionToLibraryObject(stringPrototype, PropertyIds::toUpperCase,        &JavascriptString::EntryInfo::ToUpperCase,          0);
        builtinFuncs[BuiltinFunction::String_Trim]              = library->AddFunctionToLibraryObject(stringPrototype, PropertyIds::trim,               &JavascriptString::EntryInfo::Trim,                 0);

        scriptContext->SetBuiltInLibraryFunction(JavascriptString::EntryInfo::ValueOf.GetOriginalEntryPoint(),
                                                                  library->AddFunctionToLibraryObject(stringPrototype, PropertyIds::valueOf,            &JavascriptString::EntryInfo::ValueOf,              0));

        if (scriptContext->GetConfig()->SupportsES3Extensions())
        {
            /* No inlining                String_Anchor        */ library->AddFunctionToLibraryObject(stringPrototype, PropertyIds::anchor,             &JavascriptString::EntryInfo::Anchor,               1);
            /* No inlining                String_Big           */ library->AddFunctionToLibraryObject(stringPrototype, PropertyIds::big,                &JavascriptString::EntryInfo::Big,                  0);
            /* No inlining                String_Blink         */ library->AddFunctionToLibraryObject(stringPrototype, PropertyIds::blink,              &JavascriptString::EntryInfo::Blink,                0);
            /* No inlining                String_Bold          */ library->AddFunctionToLibraryObject(stringPrototype, PropertyIds::bold,               &JavascriptString::EntryInfo::Bold,                 0);
            /* No inlining                String_Fixed         */ library->AddFunctionToLibraryObject(stringPrototype, PropertyIds::fixed,              &JavascriptString::EntryInfo::Fixed,                0);
            /* No inlining                String_FontColor     */ library->AddFunctionToLibraryObject(stringPrototype, PropertyIds::fontcolor,          &JavascriptString::EntryInfo::FontColor,            1);
            /* No inlining                String_FontSize      */ library->AddFunctionToLibraryObject(stringPrototype, PropertyIds::fontsize,           &JavascriptString::EntryInfo::FontSize,             1);
            /* No inlining                String_Italics       */ library->AddFunctionToLibraryObject(stringPrototype, PropertyIds::italics,            &JavascriptString::EntryInfo::Italics,              0);
            builtinFuncs[BuiltinFunction::String_Link]          = library->AddFunctionToLibraryObject(stringPrototype, PropertyIds::link,               &JavascriptString::EntryInfo::Link,                 1);
            /* No inlining                String_Small         */ library->AddFunctionToLibraryObject(stringPrototype, PropertyIds::Small,              &JavascriptString::EntryInfo::Small,                0);
            /* No inlining                String_Strike        */ library->AddFunctionToLibraryObject(stringPrototype, PropertyIds::strike,             &JavascriptString::EntryInfo::Strike,               0);
            /* No inlining                String_Sub           */ library->AddFunctionToLibraryObject(stringPrototype, PropertyIds::sub,                &JavascriptString::EntryInfo::Sub,                  0);
            /* No inlining                String_Sup           */ library->AddFunctionToLibraryObject(stringPrototype, PropertyIds::sup,                &JavascriptString::EntryInfo::Sup,                  0);
        }

        if (scriptContext->GetConfig()->IsES6StringExtensionsEnabled())
        {
            /* No inlining                String_Repeat        */ library->AddFunctionToLibraryObject(stringPrototype, PropertyIds::repeat,             &JavascriptString::EntryInfo::Repeat,               1);
            /* No inlining                String_StartsWith    */ library->AddFunctionToLibraryObject(stringPrototype, PropertyIds::startsWith,         &JavascriptString::EntryInfo::StartsWith,           1);
            /* No inlining                String_EndsWith      */ library->AddFunctionToLibraryObject(stringPrototype, PropertyIds::endsWith,           &JavascriptString::EntryInfo::EndsWith,             1);
            /* No inlining                String_Includes      */ library->AddFunctionToLibraryObject(stringPrototype, PropertyIds::includes,           &JavascriptString::EntryInfo::Includes,             1);
            builtinFuncs[BuiltinFunction::String_TrimLeft]      = library->AddFunctionToLibraryObject(stringPrototype, PropertyIds::trimLeft,           &JavascriptString::EntryInfo::TrimLeft,             0);
            builtinFuncs[BuiltinFunction::String_TrimRight]     = library->AddFunctionToLibraryObject(stringPrototype, PropertyIds::trimRight,          &JavascriptString::EntryInfo::TrimRight,            0);
        }

        library->AddFunctionToLibraryObjectWithName(stringPrototype, PropertyIds::_symbolIterator, PropertyIds::_RuntimeFunctionNameId_iterator, &JavascriptString::EntryInfo::SymbolIterator, 0);

        if (scriptContext->GetConfig()->IsES7BuiltinsEnabled())
        {
            builtinFuncs[BuiltinFunction::String_PadStart] = library->AddFunctionToLibraryObject(stringPrototype, PropertyIds::padStart, &JavascriptString::EntryInfo::PadStart, 1);
            builtinFuncs[BuiltinFunction::String_PadEnd] = library->AddFunctionToLibraryObject(stringPrototype, PropertyIds::padEnd, &JavascriptString::EntryInfo::PadEnd, 1);
        }

        DebugOnly(CheckRegisteredBuiltIns(builtinFuncs, scriptContext));

        stringPrototype->SetHasNoEnumerableProperties(true);
    }

    void JavascriptLibrary::InitializeMapConstructor(DynamicObject* mapConstructor, DeferredTypeHandlerBase * typeHandler, DeferredInitializeMode mode)
    {
        typeHandler->Convert(mapConstructor, mode, 3);
        // Note: Any new function addition/deletion/modification should also be updated in JavascriptLibrary::ProfilerRegisterMap
        // so that the update is in sync with profiler
        JavascriptLibrary* library = mapConstructor->GetLibrary();
        ScriptContext* scriptContext = mapConstructor->GetScriptContext();
        library->AddMember(mapConstructor, PropertyIds::length, TaggedInt::ToVarUnchecked(0), PropertyNone);
        library->AddMember(mapConstructor, PropertyIds::prototype, library->mapPrototype, PropertyNone);

        if (scriptContext->GetConfig()->IsES6SpeciesEnabled())
        {
            library->AddAccessorsToLibraryObject(mapConstructor, PropertyIds::_symbolSpecies, &JavascriptMap::EntryInfo::GetterSymbolSpecies, nullptr);
        }

        if (scriptContext->GetConfig()->IsES6FunctionNameEnabled())
        {
            library->AddMember(mapConstructor, PropertyIds::name, scriptContext->GetPropertyString(PropertyIds::Map), PropertyConfigurable);
        }

        mapConstructor->SetHasNoEnumerableProperties(true);
    }

    void JavascriptLibrary::InitializeMapPrototype(DynamicObject* mapPrototype, DeferredTypeHandlerBase * typeHandler, DeferredInitializeMode mode)
    {
        typeHandler->Convert(mapPrototype, mode, 13, true);
        // Note: Any new function addition/deletion/modification should also be updated in JavascriptLibrary::ProfilerRegisterMap
        // so that the update is in sync with profiler
        ScriptContext* scriptContext = mapPrototype->GetScriptContext();
        JavascriptLibrary* library = mapPrototype->GetLibrary();
        library->AddMember(mapPrototype, PropertyIds::constructor, library->mapConstructor);

        library->AddFunctionToLibraryObject(mapPrototype, PropertyIds::clear, &JavascriptMap::EntryInfo::Clear, 0);
        library->AddFunctionToLibraryObject(mapPrototype, PropertyIds::delete_, &JavascriptMap::EntryInfo::Delete, 1);
        library->AddFunctionToLibraryObject(mapPrototype, PropertyIds::forEach, &JavascriptMap::EntryInfo::ForEach, 1);
        library->AddFunctionToLibraryObject(mapPrototype, PropertyIds::get, &JavascriptMap::EntryInfo::Get, 1);
        library->AddFunctionToLibraryObject(mapPrototype, PropertyIds::has, &JavascriptMap::EntryInfo::Has, 1);
        library->AddFunctionToLibraryObject(mapPrototype, PropertyIds::set, &JavascriptMap::EntryInfo::Set, 2);

        library->AddAccessorsToLibraryObject(mapPrototype, PropertyIds::size, &JavascriptMap::EntryInfo::SizeGetter, nullptr);

        JavascriptFunction* entriesFunc;
        entriesFunc = library->AddFunctionToLibraryObject(mapPrototype, PropertyIds::entries, &JavascriptMap::EntryInfo::Entries, 0);
        library->AddFunctionToLibraryObject(mapPrototype, PropertyIds::keys, &JavascriptMap::EntryInfo::Keys, 0);
        library->AddFunctionToLibraryObject(mapPrototype, PropertyIds::values, &JavascriptMap::EntryInfo::Values, 0);
        library->AddMember(mapPrototype, PropertyIds::_symbolIterator, entriesFunc);

        if (scriptContext->GetConfig()->IsES6ToStringTagEnabled())
        {
            library->AddMember(mapPrototype, PropertyIds::_symbolToStringTag, library->CreateStringFromCppLiteral(_u("Map")), PropertyConfigurable);
        }

        mapPrototype->SetHasNoEnumerableProperties(true);
    }

    void JavascriptLibrary::InitializeSetConstructor(DynamicObject* setConstructor, DeferredTypeHandlerBase * typeHandler, DeferredInitializeMode mode)
    {
        typeHandler->Convert(setConstructor, mode, 3);
        // Note: Any new function addition/deletion/modification should also be updated in JavascriptLibrary::ProfilerRegisterSet
        // so that the update is in sync with profiler
        JavascriptLibrary* library = setConstructor->GetLibrary();
        ScriptContext* scriptContext = setConstructor->GetScriptContext();
        library->AddMember(setConstructor, PropertyIds::length, TaggedInt::ToVarUnchecked(0), PropertyNone);
        library->AddMember(setConstructor, PropertyIds::prototype, library->setPrototype, PropertyNone);

        if (scriptContext->GetConfig()->IsES6SpeciesEnabled())
        {
            library->AddAccessorsToLibraryObject(setConstructor, PropertyIds::_symbolSpecies, &JavascriptSet::EntryInfo::GetterSymbolSpecies, nullptr);
        }

        if (scriptContext->GetConfig()->IsES6FunctionNameEnabled())
        {
            library->AddMember(setConstructor, PropertyIds::name, scriptContext->GetPropertyString(PropertyIds::Set), PropertyConfigurable);
        }

        setConstructor->SetHasNoEnumerableProperties(true);
    }

    void JavascriptLibrary::InitializeSetPrototype(DynamicObject* setPrototype, DeferredTypeHandlerBase * typeHandler, DeferredInitializeMode mode)
    {
        typeHandler->Convert(setPrototype, mode, 12, true);
        // Note: Any new function addition/deletion/modification should also be updated in JavascriptLibrary::ProfilerRegisterSet
        // so that the update is in sync with profiler
        ScriptContext* scriptContext = setPrototype->GetScriptContext();
        JavascriptLibrary* library = setPrototype->GetLibrary();
        library->AddMember(setPrototype, PropertyIds::constructor, library->setConstructor);

        library->AddFunctionToLibraryObject(setPrototype, PropertyIds::add, &JavascriptSet::EntryInfo::Add, 1);
        library->AddFunctionToLibraryObject(setPrototype, PropertyIds::clear, &JavascriptSet::EntryInfo::Clear, 0);
        library->AddFunctionToLibraryObject(setPrototype, PropertyIds::delete_, &JavascriptSet::EntryInfo::Delete, 1);
        library->AddFunctionToLibraryObject(setPrototype, PropertyIds::forEach, &JavascriptSet::EntryInfo::ForEach, 1);
        library->AddFunctionToLibraryObject(setPrototype, PropertyIds::has, &JavascriptSet::EntryInfo::Has, 1);

        library->AddAccessorsToLibraryObject(setPrototype, PropertyIds::size, &JavascriptSet::EntryInfo::SizeGetter, nullptr);

        JavascriptFunction* valuesFunc;
        library->AddFunctionToLibraryObject(setPrototype, PropertyIds::entries, &JavascriptSet::EntryInfo::Entries, 0);
        valuesFunc = library->AddFunctionToLibraryObject(setPrototype, PropertyIds::values, &JavascriptSet::EntryInfo::Values, 0);
        library->AddMember(setPrototype, PropertyIds::keys, valuesFunc);
        library->AddMember(setPrototype, PropertyIds::_symbolIterator, valuesFunc);

        if (scriptContext->GetConfig()->IsES6ToStringTagEnabled())
        {
            library->AddMember(setPrototype, PropertyIds::_symbolToStringTag, library->CreateStringFromCppLiteral(_u("Set")), PropertyConfigurable);
        }

        setPrototype->SetHasNoEnumerableProperties(true);
    }

    void JavascriptLibrary::InitializeWeakMapConstructor(DynamicObject* weakMapConstructor, DeferredTypeHandlerBase * typeHandler, DeferredInitializeMode mode)
    {
        typeHandler->Convert(weakMapConstructor, mode, 3);
        // Note: Any new function addition/deletion/modification should also be updated in JavascriptLibrary::ProfilerRegisterWeakMap
        // so that the update is in sync with profiler
        JavascriptLibrary* library = weakMapConstructor->GetLibrary();
        ScriptContext* scriptContext = weakMapConstructor->GetScriptContext();
        library->AddMember(weakMapConstructor, PropertyIds::length, TaggedInt::ToVarUnchecked(0), PropertyNone);
        library->AddMember(weakMapConstructor, PropertyIds::prototype, library->weakMapPrototype, PropertyNone);
        if (scriptContext->GetConfig()->IsES6FunctionNameEnabled())
        {
            library->AddMember(weakMapConstructor, PropertyIds::name, scriptContext->GetPropertyString(PropertyIds::WeakMap), PropertyConfigurable);
        }

        weakMapConstructor->SetHasNoEnumerableProperties(true);
    }

    void JavascriptLibrary::InitializeWeakMapPrototype(DynamicObject* weakMapPrototype, DeferredTypeHandlerBase * typeHandler, DeferredInitializeMode mode)
    {
        typeHandler->Convert(weakMapPrototype, mode, 6);
        // Note: Any new function addition/deletion/modification should also be updated in JavascriptLibrary::ProfilerRegisterWeakMap
        // so that the update is in sync with profiler
        ScriptContext* scriptContext = weakMapPrototype->GetScriptContext();
        JavascriptLibrary* library = weakMapPrototype->GetLibrary();
        library->AddMember(weakMapPrototype, PropertyIds::constructor, library->weakMapConstructor);

        library->AddFunctionToLibraryObject(weakMapPrototype, PropertyIds::delete_, &JavascriptWeakMap::EntryInfo::Delete, 1);
        library->AddFunctionToLibraryObject(weakMapPrototype, PropertyIds::get, &JavascriptWeakMap::EntryInfo::Get, 1);
        library->AddFunctionToLibraryObject(weakMapPrototype, PropertyIds::has, &JavascriptWeakMap::EntryInfo::Has, 1);
        library->AddFunctionToLibraryObject(weakMapPrototype, PropertyIds::set, &JavascriptWeakMap::EntryInfo::Set, 2);

        if (scriptContext->GetConfig()->IsES6ToStringTagEnabled())
        {
            library->AddMember(weakMapPrototype, PropertyIds::_symbolToStringTag, library->CreateStringFromCppLiteral(_u("WeakMap")), PropertyConfigurable);
        }

        weakMapPrototype->SetHasNoEnumerableProperties(true);
    }

    void JavascriptLibrary::InitializeWeakSetConstructor(DynamicObject* weakSetConstructor, DeferredTypeHandlerBase * typeHandler, DeferredInitializeMode mode)
    {
        typeHandler->Convert(weakSetConstructor, mode, 3);
        // Note: Any new function addition/deletion/modification should also be updated in JavascriptLibrary::ProfilerRegisterWeakSet
        // so that the update is in sync with profiler
        JavascriptLibrary* library = weakSetConstructor->GetLibrary();
        ScriptContext* scriptContext = weakSetConstructor->GetScriptContext();
        library->AddMember(weakSetConstructor, PropertyIds::length, TaggedInt::ToVarUnchecked(0), PropertyNone);
        library->AddMember(weakSetConstructor, PropertyIds::prototype, library->weakSetPrototype, PropertyNone);
        if (scriptContext->GetConfig()->IsES6FunctionNameEnabled())
        {
            library->AddMember(weakSetConstructor, PropertyIds::name, scriptContext->GetPropertyString(PropertyIds::WeakSet), PropertyConfigurable);
        }

        weakSetConstructor->SetHasNoEnumerableProperties(true);
    }

    void JavascriptLibrary::InitializeWeakSetPrototype(DynamicObject* weakSetPrototype, DeferredTypeHandlerBase * typeHandler, DeferredInitializeMode mode)
    {
        typeHandler->Convert(weakSetPrototype, mode, 5);
        // Note: Any new function addition/deletion/modification should also be updated in JavascriptLibrary::ProfilerRegisterWeakSet
        // so that the update is in sync with profiler
        ScriptContext* scriptContext = weakSetPrototype->GetScriptContext();
        JavascriptLibrary* library = weakSetPrototype->GetLibrary();
        library->AddMember(weakSetPrototype, PropertyIds::constructor, library->weakSetConstructor);

        library->AddFunctionToLibraryObject(weakSetPrototype, PropertyIds::add, &JavascriptWeakSet::EntryInfo::Add, 1);
        library->AddFunctionToLibraryObject(weakSetPrototype, PropertyIds::delete_, &JavascriptWeakSet::EntryInfo::Delete, 1);
        library->AddFunctionToLibraryObject(weakSetPrototype, PropertyIds::has, &JavascriptWeakSet::EntryInfo::Has, 1);

        if (scriptContext->GetConfig()->IsES6ToStringTagEnabled())
        {
            library->AddMember(weakSetPrototype, PropertyIds::_symbolToStringTag, library->CreateStringFromCppLiteral(_u("WeakSet")), PropertyConfigurable);
        }

        weakSetPrototype->SetHasNoEnumerableProperties(true);
    }

    void JavascriptLibrary::InitializeIteratorPrototype(DynamicObject* iteratorPrototype, DeferredTypeHandlerBase * typeHandler, DeferredInitializeMode mode)
    {
        typeHandler->Convert(iteratorPrototype, mode, 1);
        // Note: Any new function addition/deletion/modification should also be updated in JavascriptLibrary::ProfilerRegisterIterator
        // so that the update is in sync with profiler

        JavascriptLibrary* library = iteratorPrototype->GetLibrary();

        library->AddFunctionToLibraryObjectWithName(iteratorPrototype, PropertyIds::_symbolIterator, PropertyIds::_RuntimeFunctionNameId_iterator,
            &JavascriptIterator::EntryInfo::SymbolIterator, 0);
    }

    void JavascriptLibrary::InitializeArrayIteratorPrototype(DynamicObject* arrayIteratorPrototype, DeferredTypeHandlerBase * typeHandler, DeferredInitializeMode mode)
    {
        typeHandler->Convert(arrayIteratorPrototype, mode, 2);
        // Note: Any new function addition/deletion/modification should also be updated in JavascriptLibrary::ProfilerRegisterArrayIterator
        // so that the update is in sync with profiler

        JavascriptLibrary* library = arrayIteratorPrototype->GetLibrary();
        ScriptContext* scriptContext = library->GetScriptContext();

        library->AddFunctionToLibraryObject(arrayIteratorPrototype, PropertyIds::next, &JavascriptArrayIterator::EntryInfo::Next, 0);

        if (scriptContext->GetConfig()->IsES6ToStringTagEnabled())
        {
            library->AddMember(arrayIteratorPrototype, PropertyIds::_symbolToStringTag, library->CreateStringFromCppLiteral(_u("Array Iterator")), PropertyConfigurable);
        }
    }

    void JavascriptLibrary::InitializeMapIteratorPrototype(DynamicObject* mapIteratorPrototype, DeferredTypeHandlerBase * typeHandler, DeferredInitializeMode mode)
    {
        typeHandler->Convert(mapIteratorPrototype, mode, 2);
        // Note: Any new function addition/deletion/modification should also be updated in JavascriptLibrary::ProfilerRegisterMapIterator
        // so that the update is in sync with profiler

        JavascriptLibrary* library = mapIteratorPrototype->GetLibrary();
        ScriptContext* scriptContext = library->GetScriptContext();

        library->AddFunctionToLibraryObject(mapIteratorPrototype, PropertyIds::next, &JavascriptMapIterator::EntryInfo::Next, 0);

        if (scriptContext->GetConfig()->IsES6ToStringTagEnabled())
        {
            library->AddMember(mapIteratorPrototype, PropertyIds::_symbolToStringTag, library->CreateStringFromCppLiteral(_u("Map Iterator")), PropertyConfigurable);
        }
    }

    void JavascriptLibrary::InitializeSetIteratorPrototype(DynamicObject* setIteratorPrototype, DeferredTypeHandlerBase * typeHandler, DeferredInitializeMode mode)
    {
        typeHandler->Convert(setIteratorPrototype, mode, 2);
        // Note: Any new function addition/deletion/modification should also be updated in JavascriptLibrary::ProfilerRegisterSetIterator
        // so that the update is in sync with profiler

        JavascriptLibrary* library = setIteratorPrototype->GetLibrary();
        ScriptContext* scriptContext = library->GetScriptContext();
        library->AddFunctionToLibraryObject(setIteratorPrototype, PropertyIds::next, &JavascriptSetIterator::EntryInfo::Next, 0);

        if (scriptContext->GetConfig()->IsES6ToStringTagEnabled())
        {
            library->AddMember(setIteratorPrototype, PropertyIds::_symbolToStringTag, library->CreateStringFromCppLiteral(_u("Set Iterator")), PropertyConfigurable);
        }
    }

    void JavascriptLibrary::InitializeStringIteratorPrototype(DynamicObject* stringIteratorPrototype, DeferredTypeHandlerBase * typeHandler, DeferredInitializeMode mode)
    {
        typeHandler->Convert(stringIteratorPrototype, mode, 2);
        // Note: Any new function addition/deletion/modification should also be updated in JavascriptLibrary::ProfilerRegisterStringIterator
        // so that the update is in sync with profiler

        JavascriptLibrary* library = stringIteratorPrototype->GetLibrary();
        ScriptContext* scriptContext = library->GetScriptContext();
        library->AddFunctionToLibraryObject(stringIteratorPrototype, PropertyIds::next, &JavascriptStringIterator::EntryInfo::Next, 0);

        if (scriptContext->GetConfig()->IsES6ToStringTagEnabled())
        {
            library->AddMember(stringIteratorPrototype, PropertyIds::_symbolToStringTag, library->CreateStringFromCppLiteral(_u("String Iterator")), PropertyConfigurable);
        }
    }

    void JavascriptLibrary::InitializeJavascriptEnumeratorIteratorPrototype(DynamicObject* javascriptEnumeratorIteratorPrototype, DeferredTypeHandlerBase * typeHandler, DeferredInitializeMode mode)
    {
        typeHandler->Convert(javascriptEnumeratorIteratorPrototype, mode, 2);
        // Note: Any new function addition/deletion/modification should also be updated in JavascriptLibrary::ProfilerRegisterEnumeratorIterator
        // so that the update is in sync with profiler

        JavascriptLibrary* library = javascriptEnumeratorIteratorPrototype->GetLibrary();
        ScriptContext* scriptContext = library->GetScriptContext();
        library->AddFunctionToLibraryObject(javascriptEnumeratorIteratorPrototype, PropertyIds::next, &JavascriptEnumeratorIterator::EntryInfo::Next, 0);

        if (scriptContext->GetConfig()->IsES6ToStringTagEnabled())
        {
            library->AddMember(javascriptEnumeratorIteratorPrototype, PropertyIds::_symbolToStringTag, library->CreateStringFromCppLiteral(_u("Enumerator Iterator")), PropertyConfigurable);
        }
    }

    RuntimeFunction* JavascriptLibrary::CreateBuiltinConstructor(FunctionInfo * functionInfo, DynamicTypeHandler * typeHandler, DynamicObject* prototype)
    {
        Assert((functionInfo->GetAttributes() & FunctionInfo::Attributes::ErrorOnNew) == 0);

        if (prototype == nullptr)
        {
            prototype = functionPrototype;
        }

        ConstructorCache* ctorCache = ((functionInfo->GetAttributes() & FunctionInfo::Attributes::SkipDefaultNewObject) != 0) ?
            this->builtInConstructorCache : &ConstructorCache::DefaultInstance;

        return RecyclerNewEnumClass(this->GetRecycler(), EnumFunctionClass, RuntimeFunction,
            DynamicType::New(scriptContext, TypeIds_Function, prototype, functionInfo->GetOriginalEntryPoint(), typeHandler),
            functionInfo, ctorCache);
    }

    JavascriptExternalFunction* JavascriptLibrary::CreateExternalConstructor(Js::ExternalMethod entryPoint, PropertyId nameId, RecyclableObject * prototype)
    {
        Assert(nameId >= Js::InternalPropertyIds::Count && scriptContext->IsTrackedPropertyId(nameId));
        JavascriptExternalFunction* function = this->CreateIdMappedExternalFunction(entryPoint, idMappedFunctionWithPrototypeType);
        function->SetFunctionNameId(TaggedInt::ToVarUnchecked(nameId));

        Js::RecyclableObject* objPrototype;
        if (prototype == nullptr)
        {
            objPrototype = CreateConstructorPrototypeObject(function);
            Assert(!objPrototype->IsEnumerable(Js::PropertyIds::constructor));
        }
        else
        {
            objPrototype = Js::RecyclableObject::FromVar(prototype);
            Js::JavascriptOperators::InitProperty(objPrototype, Js::PropertyIds::constructor, function);
            objPrototype->SetEnumerable(Js::PropertyIds::constructor, false);
        }

        Assert(!function->IsEnumerable(Js::PropertyIds::prototype));
        Assert(!function->IsConfigurable(Js::PropertyIds::prototype));
        Assert(!function->IsWritable(Js::PropertyIds::prototype));
        function->SetPropertyWithAttributes(Js::PropertyIds::prototype, objPrototype, PropertyNone, nullptr);

        if (scriptContext->GetConfig()->IsES6FunctionNameEnabled())
        {
            JavascriptString * functionName = nullptr;
            DebugOnly(bool status =) function->GetFunctionName(&functionName);
            AssertMsg(status,"CreateExternalConstructor sets the functionNameId, status should always be true");
            function->SetPropertyWithAttributes(PropertyIds::name, functionName, PropertyConfigurable, nullptr);
        }

        return function;
    }

    JavascriptExternalFunction* JavascriptLibrary::CreateExternalConstructor(Js::ExternalMethod entryPoint, PropertyId nameId, InitializeMethod method, unsigned short deferredTypeSlots, bool hasAccessors)
    {
        Assert(nameId >= Js::InternalPropertyIds::Count && scriptContext->IsTrackedPropertyId(nameId));

        // Make sure the actual entry point is never null.
        if (entryPoint == nullptr)
        {
            entryPoint = Js::RecyclableObject::DefaultExternalEntryPoint;
        }

        JavascriptExternalFunction* function = RecyclerNewEnumClass(this->GetRecycler(), EnumFunctionClass, JavascriptExternalFunction, entryPoint,
            externalConstructorFunctionWithDeferredPrototypeType, method, deferredTypeSlots, hasAccessors);

        function->SetFunctionNameId(TaggedInt::ToVarUnchecked(nameId));

        return function;
    }

    RuntimeFunction* JavascriptLibrary::DefaultCreateFunction(FunctionInfo * functionInfo, int length, DynamicObject * prototype, DynamicType * functionType, PropertyId nameId)
    {
        Assert(nameId >= Js::InternalPropertyIds::Count && scriptContext->IsTrackedPropertyId(nameId));
        return DefaultCreateFunction(functionInfo, length, prototype, functionType, TaggedInt::ToVarUnchecked((int)nameId));
    }

    RuntimeFunction* JavascriptLibrary::DefaultCreateFunction(FunctionInfo * functionInfo, int length, DynamicObject * prototype, DynamicType * functionType, Var nameId)
    {
        Assert(nameId != nullptr);
        RuntimeFunction * function;

        if (nullptr == functionType)
        {
            functionType = (nullptr == prototype) ?
                                scriptContext->GetConfig()->IsES6FunctionNameEnabled() ? 
                                    CreateFunctionWithLengthAndNameType(functionInfo) : 
                                    CreateFunctionWithLengthType(functionInfo) : 
                                CreateFunctionWithLengthAndPrototypeType(functionInfo);
        }

        function = RecyclerNewEnumClass(this->GetRecycler(), EnumFunctionClass, RuntimeFunction, functionType, functionInfo);

        if (prototype != nullptr)
        {
            // NOTE: Assume all built in function prototype doesn't contain valueOf or toString that has side effects
            function->SetPropertyWithAttributes(PropertyIds::prototype, prototype, PropertyNone, nullptr, PropertyOperation_None, SideEffects_None);
        }

        function->SetPropertyWithAttributes(PropertyIds::length, TaggedInt::ToVarUnchecked(length), PropertyConfigurable, nullptr);
        function->SetFunctionNameId(nameId);
        if (function->GetScriptContext()->GetConfig()->IsES6FunctionNameEnabled())
        {
            JavascriptString * functionName = nullptr;
            DebugOnly(bool status = ) function->GetFunctionName(&functionName);
            AssertMsg(status, "DefaultCreateFunction sets the functionNameId, status should always be true");
            function->SetPropertyWithAttributes(PropertyIds::name, functionName, PropertyConfigurable, nullptr);
        }

#ifdef HEAP_ENUMERATION_VALIDATION
        if (prototype) prototype->SetHeapEnumValidationCookie(HEAP_ENUMERATION_LIBRARY_OBJECT_COOKIE);
        function->SetHeapEnumValidationCookie(HEAP_ENUMERATION_LIBRARY_OBJECT_COOKIE);
#endif
        return function;
    }

    JavascriptFunction* JavascriptLibrary::AddFunction(DynamicObject* object, PropertyId propertyId, RuntimeFunction* function)
    {

       AddMember(object, propertyId, function);
       function->SetFunctionNameId(TaggedInt::ToVarUnchecked((int)propertyId));
       return function;
    }

    JavascriptFunction * JavascriptLibrary::AddFunctionToLibraryObject(DynamicObject* object, PropertyId propertyId, FunctionInfo * functionInfo, int length, PropertyAttributes attributes)
    {
        RuntimeFunction* function = DefaultCreateFunction(functionInfo, length, nullptr, nullptr, propertyId);
        AddMember(object, propertyId, function, attributes);
        return function;
    }

    JavascriptFunction * JavascriptLibrary::AddFunctionToLibraryObjectWithPrototype(DynamicObject * object, PropertyId propertyId, FunctionInfo * functionInfo, int length, DynamicObject * prototype, DynamicType * functionType)
    {
        RuntimeFunction* function = DefaultCreateFunction(functionInfo, length, prototype, functionType, propertyId);
        AddMember(object, propertyId, function);
        return function;
    }

    JavascriptFunction * JavascriptLibrary::AddFunctionToLibraryObjectWithName(DynamicObject* object, PropertyId propertyId, PropertyId name, FunctionInfo * functionInfo, int length)
    {
        RuntimeFunction* function = DefaultCreateFunction(functionInfo, length, nullptr, nullptr, name);
        AddMember(object, propertyId, function);
        return function;
    }

    RuntimeFunction* JavascriptLibrary::AddGetterToLibraryObject(DynamicObject* object, PropertyId propertyId, FunctionInfo* functionInfo)
    {
        RuntimeFunction* getter = CreateGetterFunction(propertyId, functionInfo);
        AddAccessorsToLibraryObject(object, propertyId, getter, nullptr);
        return getter;
    }

    void JavascriptLibrary::AddAccessorsToLibraryObject(DynamicObject* object, PropertyId propertyId, FunctionInfo * getterFunctionInfo, FunctionInfo * setterFunctionInfo)
    {
        AddAccessorsToLibraryObjectWithName(object, propertyId, propertyId, getterFunctionInfo, setterFunctionInfo);
    }

    void JavascriptLibrary::AddAccessorsToLibraryObject(DynamicObject* object, PropertyId propertyId, RecyclableObject* getterFunction, RecyclableObject* setterFunction)
    {
        if (getterFunction == nullptr)
        {
            getterFunction = GetUndefined();
        }

        if (setterFunction == nullptr)
        {
            setterFunction = GetUndefined();
        }

        object->SetAccessors(propertyId, getterFunction, setterFunction);
        object->SetAttributes(propertyId, PropertyConfigurable | PropertyWritable);
    }

    void JavascriptLibrary::AddAccessorsToLibraryObjectWithName(DynamicObject* object, PropertyId propertyId, PropertyId nameId, FunctionInfo * getterFunctionInfo, FunctionInfo * setterFunctionInfo)
    {
        Js::RuntimeFunction* getterFunction = (getterFunctionInfo != nullptr)
            ? CreateGetterFunction(nameId, getterFunctionInfo)
            : nullptr;
        Js::RuntimeFunction* setterFunction = (setterFunctionInfo != nullptr)
            ? CreateSetterFunction(nameId, setterFunctionInfo)
            : nullptr;
        AddAccessorsToLibraryObject(object, propertyId, getterFunction, setterFunction);
    }

    RuntimeFunction* JavascriptLibrary::CreateGetterFunction(PropertyId nameId, FunctionInfo* functionInfo)
    {
        Var name_withGetPrefix = LiteralString::Concat(LiteralString::NewCopySz(_u("get "), scriptContext), scriptContext->GetPropertyString(nameId));
        RuntimeFunction* getterFunction = DefaultCreateFunction(functionInfo, 0, nullptr, nullptr, name_withGetPrefix);
        getterFunction->SetPropertyWithAttributes(PropertyIds::length, TaggedInt::ToVarUnchecked(0), PropertyNone, nullptr);
        return getterFunction;
    }

    RuntimeFunction* JavascriptLibrary::CreateSetterFunction(PropertyId nameId, FunctionInfo* functionInfo)
    {
        Var name_withSetPrefix = LiteralString::Concat(LiteralString::NewCopySz(_u("set "), scriptContext), scriptContext->GetPropertyString(nameId));
        RuntimeFunction* setterFunction = DefaultCreateFunction(functionInfo, 0, nullptr, nullptr, name_withSetPrefix);
        setterFunction->SetPropertyWithAttributes(PropertyIds::length, TaggedInt::ToVarUnchecked(1), PropertyNone, nullptr);
        return setterFunction;
    }

    void JavascriptLibrary::AddMember(DynamicObject* object, PropertyId propertyId, Var value)
    {
        AddMember(object, propertyId, value, PropertyBuiltInMethodDefaults);
    }

    void JavascriptLibrary::AddMember(DynamicObject* object, PropertyId propertyId, Var value, PropertyAttributes attributes)
    {
        // NOTE: Assume all built in member doesn't have side effect
        object->SetPropertyWithAttributes(propertyId, value, attributes, nullptr, PropertyOperation_None, SideEffects_None);
    }

    void JavascriptLibrary::InitializeJSONObject(DynamicObject* JSONObject, DeferredTypeHandlerBase * typeHandler, DeferredInitializeMode mode)
    {
        typeHandler->Convert(JSONObject, mode, 3);
        JavascriptLibrary* library = JSONObject->GetLibrary();
        JSONObject->GetScriptContext()->SetBuiltInLibraryFunction(JSON::EntryInfo::Stringify.GetOriginalEntryPoint(),
        library->AddFunctionToLibraryObject(JSONObject, PropertyIds::stringify, &JSON::EntryInfo::Stringify, 3));
        library->AddFunctionToLibraryObject(JSONObject, PropertyIds::parse, &JSON::EntryInfo::Parse, 2);

        if (JSONObject->GetScriptContext()->GetConfig()->IsES6ToStringTagEnabled())
        {
            library->AddMember(JSONObject, PropertyIds::_symbolToStringTag, JSONObject->GetLibrary()->CreateStringFromCppLiteral(_u("JSON")), PropertyConfigurable);
        }

        JSONObject->SetHasNoEnumerableProperties(true);
    }

#if defined(ENABLE_INTL_OBJECT) || defined(ENABLE_PROJECTION)
    void JavascriptLibrary::InitializeEngineInterfaceObject(DynamicObject* engineInterface, DeferredTypeHandlerBase * typeHandler, DeferredInitializeMode mode)
    {
        typeHandler->Convert(engineInterface, mode, 3);

        EngineInterfaceObject::FromVar(engineInterface)->Initialize();

        engineInterface->SetHasNoEnumerableProperties(true);
    }
#endif

    JavascriptFunction* JavascriptLibrary::GetHostPromiseContinuationFunction()
    {
        if (this->hostPromiseContinuationFunction == nullptr)
        {
            this->hostPromiseContinuationFunction = scriptContext->GetHostScriptContext()->InitializeHostPromiseContinuationFunction();
        }

        return this->hostPromiseContinuationFunction;
    }

    void JavascriptLibrary::SetNativeHostPromiseContinuationFunction(PromiseContinuationCallback function, void *state)
    {
        this->nativeHostPromiseContinuationFunction = function;
        this->nativeHostPromiseContinuationFunctionState = state;
    }

    void JavascriptLibrary::PinJsrtContextObject(FinalizableObject* jsrtContext)
    {
        // With JsrtContext supporting cross context, ensure that it doesn't get GCed
        // prematurely. So pin the instance to javascriptLibrary so it will stay alive
        // until any object of it are alive.
        Assert(this->jsrtContextObject == nullptr);
        this->jsrtContextObject = jsrtContext;
    }

    FinalizableObject* JavascriptLibrary::GetPinnedJsrtContextObject()
    {
        return this->jsrtContextObject;
    }

    void JavascriptLibrary::EnqueueTask(Var taskVar)
    {
        Assert(JavascriptFunction::Is(taskVar));

        if(this->nativeHostPromiseContinuationFunction)
        {
#if ENABLE_TTD
            ThreadContext* threadContext = this->GetScriptContext()->GetThreadContext();
            if(threadContext->TTDInfo != nullptr && threadContext->TTDLog->ShouldTagForExternalCall())
            {
                threadContext->TTDInfo->TrackTagObject(Js::RecyclableObject::FromVar(taskVar));
            }

            if(threadContext->TTDLog != nullptr && threadContext->TTDLog->IsTTDActive())
            {
                TTD::EventLog* elog = threadContext->TTDLog;
                Js::Var result = this->GetUndefined();

                if(elog->ShouldPerformDebugAction())
                {
                    scriptContext->TTDRootNestingCount++;
                    BEGIN_LEAVE_SCRIPT(scriptContext)
                    {
                        elog->ReplayEnqueueTaskEvent(scriptContext, &result);
                    }
                    END_LEAVE_SCRIPT(scriptContext);
                    scriptContext->TTDRootNestingCount--;
                }

                if(elog->ShouldPerformRecordAction())
                {
                    Js::HiResTimer timer;
                    double startTime = timer.Now();

                    scriptContext->TTDRootNestingCount++;
                    TTD::ExternalCallEventBeginLogEntry* beginEvent = elog->RecordEnqueueTaskBeginEvent(scriptContext->TTDRootNestingCount, startTime);

                    BEGIN_LEAVE_SCRIPT(scriptContext);
                    try
                    {
                        this->nativeHostPromiseContinuationFunction(taskVar, this->nativeHostPromiseContinuationFunctionState);
                    }
                    catch(...)
                    {
                        // Hosts are required not to pass exceptions back across the callback boundary. If
                        // this happens, it is a bug in the host, not something that we are expected to
                        // handle gracefully.
                        Js::Throw::FatalInternalError();
                    }
                    END_LEAVE_SCRIPT(scriptContext);

                    double endTime = timer.Now();

                    elog->RecordEnqueueTaskEndEvent(beginEvent->GetEventTime(), scriptContext->TTDRootNestingCount, endTime, result);
                    scriptContext->TTDRootNestingCount--;
                }
            }
            else
            {
                BEGIN_LEAVE_SCRIPT(scriptContext);
                try
                {
                    this->nativeHostPromiseContinuationFunction(taskVar, this->nativeHostPromiseContinuationFunctionState);
                }
                catch(...)
        {
                    // Hosts are required not to pass exceptions back across the callback boundary. If
                    // this happens, it is a bug in the host, not something that we are expected to
                    // handle gracefully.
                    Js::Throw::FatalInternalError();
                }
                END_LEAVE_SCRIPT(scriptContext);
            }
#else
            BEGIN_LEAVE_SCRIPT(scriptContext);
            try
            {
                this->nativeHostPromiseContinuationFunction(taskVar, this->nativeHostPromiseContinuationFunctionState);
            } catch (...)
            {
                // Hosts are required not to pass exceptions back across the callback boundary. If
                // this happens, it is a bug in the host, not something that we are expected to
                // handle gracefully.
                Js::Throw::FatalInternalError();
            }
            END_LEAVE_SCRIPT(scriptContext);
#endif
        }
        else
        {
            JavascriptFunction* hostPromiseContinuationFunction = this->GetHostPromiseContinuationFunction();

#if ENABLE_TTD
            AssertMsg(false, "Path not implemented in TTD!!!");
#endif

            hostPromiseContinuationFunction->GetEntryPoint()(
                hostPromiseContinuationFunction,
                Js::CallInfo(Js::CallFlags::CallFlags_Value, 3),
                this->GetUndefined(),
                taskVar,
                JavascriptNumber::ToVar(0, scriptContext));
        }
    }

#ifdef ENABLE_INTL_OBJECT
    void JavascriptLibrary::ResetIntlObject()
    {
        IntlObject = DynamicObject::New(
            recycler,
            DynamicType::New(scriptContext,
                             TypeIds_Object, objectPrototype, nullptr,
                             DeferredTypeHandler<InitializeIntlObject>::GetDefaultInstance()));
    }

    void JavascriptLibrary::EnsureIntlObjectReady()
    {
        Assert(this->IntlObject != nullptr);

        // For Intl builtins, we need to make sure the Intl object has been initialized before fetching the
        // builtins from the EngineInterfaceObject. This is because the builtins are actually created via
        // Intl.js and are registered into the EngineInterfaceObject as part of Intl object initialization.
        try
        {
            this->IntlObject->GetTypeHandler()->EnsureObjectReady(this->IntlObject);
        } catch (JavascriptExceptionObject *e)
        {
            // Propagate the OOM and SOE exceptions only
            if (e == ThreadContext::GetContextForCurrentThread()->GetPendingOOMErrorObject() ||
                e == ThreadContext::GetContextForCurrentThread()->GetPendingSOErrorObject())
            {
                e = e->CloneIfStaticExceptionObject(scriptContext);
                throw e;
            }
        }
    }

    void JavascriptLibrary::InitializeIntlObject(DynamicObject* IntlObject, DeferredTypeHandlerBase * typeHandler, DeferredInitializeMode mode)
    {
        typeHandler->Convert(IntlObject, mode,  /*initSlotCapacity*/ 2);

        auto intlInitializer = [&](IntlEngineInterfaceExtensionObject* intlExtension, ScriptContext * scriptContext, DynamicObject* intlObject) ->void
        {
            intlExtension->InjectIntlLibraryCode(scriptContext, intlObject, IntlInitializationType::Intl);
        };
        IntlObject->GetLibrary()->InitializeIntlForPrototypes(intlInitializer);
    }

    void JavascriptLibrary::InitializeIntlForStringPrototype()
    {
        auto stringPrototypeInitializer = [&](IntlEngineInterfaceExtensionObject* intlExtension, ScriptContext * scriptContext, DynamicObject* intlObject) ->void
        {
            intlExtension->InjectIntlLibraryCode(scriptContext, intlObject, IntlInitializationType::StringPrototype);
        };
        InitializeIntlForPrototypes(stringPrototypeInitializer);
    }

    void JavascriptLibrary::InitializeIntlForDatePrototype()
    {
        auto datePrototypeInitializer = [&](IntlEngineInterfaceExtensionObject* intlExtension, ScriptContext * scriptContext, DynamicObject* intlObject) ->void
        {
            intlExtension->InjectIntlLibraryCode(scriptContext, intlObject, IntlInitializationType::DatePrototype);
        };
        InitializeIntlForPrototypes(datePrototypeInitializer);
    }

    void JavascriptLibrary::InitializeIntlForNumberPrototype()
    {
        auto numberPrototypeInitializer = [&](IntlEngineInterfaceExtensionObject* intlExtension, ScriptContext * scriptContext, DynamicObject* intlObject) ->void
        {
            intlExtension->InjectIntlLibraryCode(scriptContext, intlObject, IntlInitializationType::NumberPrototype);
        };
        InitializeIntlForPrototypes(numberPrototypeInitializer);
    }

    template <class Fn>
    void JavascriptLibrary::InitializeIntlForPrototypes(Fn fn)
    {
        ScriptContext* scriptContext = this->IntlObject->GetScriptContext();
        if (scriptContext->VerifyAlive())  // Can't initialize if scriptContext closed, will need to run script
        {
            JavascriptLibrary* library = this->IntlObject->GetLibrary();
            Assert(library->engineInterfaceObject != nullptr);
            IntlEngineInterfaceExtensionObject* intlExtension = static_cast<IntlEngineInterfaceExtensionObject*>(library->GetEngineInterfaceObject()->GetEngineExtension(EngineInterfaceExtensionKind_Intl));
            fn(intlExtension, scriptContext, IntlObject);
        }
    }
#endif

    void JavascriptLibrary::SetProfileMode(bool fSet)
    {
        inProfileMode = fSet;
    }

    void JavascriptLibrary::SetDispatchProfile(bool fSet, JavascriptMethod dispatchInvoke)
    {
        if (!fSet)
        {
            this->inDispatchProfileMode = false;
            this->GetScriptContext()->GetHostScriptContext()->SetDispatchInvoke(dispatchInvoke);
            idMappedFunctionWithPrototypeType->SetEntryPoint(JavascriptExternalFunction::ExternalFunctionThunk);
            externalFunctionWithDeferredPrototypeType->SetEntryPoint(JavascriptExternalFunction::ExternalFunctionThunk);
            stdCallFunctionWithDeferredPrototypeType->SetEntryPoint(JavascriptExternalFunction::StdCallExternalFunctionThunk);
        }
        else
        {
            this->inDispatchProfileMode = true;
            this->GetScriptContext()->GetHostScriptContext()->SetDispatchInvoke(dispatchInvoke);
            idMappedFunctionWithPrototypeType->SetEntryPoint(ProfileEntryThunk);
            externalFunctionWithDeferredPrototypeType->SetEntryPoint(ProfileEntryThunk);
            stdCallFunctionWithDeferredPrototypeType->SetEntryPoint(ProfileEntryThunk);
        }
    }
    JavascriptString* JavascriptLibrary::CreateEmptyString()
    {
        return LiteralString::CreateEmptyString(stringTypeStatic);
    }

    JavascriptRegExp* JavascriptLibrary::CreateEmptyRegExp()
    {
        return RecyclerNew(scriptContext->GetRecycler(), JavascriptRegExp, emptyRegexPattern,
                           this->GetRegexType());
    }

#if ENABLE_TTD
    Js::PropertyId JavascriptLibrary::ExtractPrimitveSymbolId_TTD(Var value)
    {
        return Js::JavascriptSymbol::FromVar(value)->GetValue()->GetPropertyId();
    }

    Js::RecyclableObject* JavascriptLibrary::CreatePrimitveSymbol_TTD(Js::PropertyId pid)
    {
        return this->CreateSymbol(this->scriptContext->GetPropertyName(pid));
    }

    Js::RecyclableObject* JavascriptLibrary::CreatePrimitveSymbol_TTD(Js::JavascriptString* str)
    {
        return this->CreateSymbol(str);
    }

    Js::RecyclableObject* JavascriptLibrary::CreateBooleanObject_TTD(Var value)
    {
        if(value == nullptr)
        {
            return this->CreateBooleanObject();
        }
        else
        {
            return this->CreateBooleanObject(JavascriptBoolean::FromVar(value)->GetValue());
        }
    }

    Js::RecyclableObject* JavascriptLibrary::CreateNumberObject_TTD(Var value)
    {
        return this->CreateNumberObject(value);
    }

    Js::RecyclableObject* JavascriptLibrary::CreateStringObject_TTD(Var value)
    {
        if(value == nullptr)
        {
            return this->CreateStringObject(nullptr);
        }
        else
        {
            return this->CreateStringObject(JavascriptString::FromVar(value));
        }
    }

    Js::RecyclableObject* JavascriptLibrary::CreateSymbolObject_TTD(Var value)
    {
        if(value == nullptr)
        {
            return this->CreateSymbolObject(nullptr);
        }
        else
        {
            return this->CreateSymbolObject(JavascriptSymbol::FromVar(value));
        }
    }

    Js::RecyclableObject* JavascriptLibrary::CreateDate_TTD(double value)
    {
        return this->CreateDate(value);
    }

    Js::RecyclableObject* JavascriptLibrary::CreateRegex_TTD(const char16* patternSource, uint32 patternLength, UnifiedRegex::RegexFlags flags, CharCount lastIndex)
    {
        Js::JavascriptRegExp* re = Js::JavascriptRegExp::CreateRegEx(patternSource, patternLength, flags, this->scriptContext);
        re->SetLastIndex(lastIndex);

        return re;
    }

    Js::RecyclableObject* JavascriptLibrary::CreateError_TTD()
    {
        return this->CreateError();
    }

    Js::RecyclableObject* JavascriptLibrary::CreateES5Array_TTD()
    {
        Js::JavascriptArray* arrayObj = this->CreateArray();
        arrayObj->GetTypeHandler()->ConvertToTypeWithItemAttributes(arrayObj);

        return arrayObj;
    }

    Js::RecyclableObject* JavascriptLibrary::CreateSet_TTD()
    {
        return JavascriptSet::CreateForSnapshotRestore(this->scriptContext);
    }

    Js::RecyclableObject* JavascriptLibrary::CreateWeakSet_TTD()
    {
        return this->CreateWeakSet();
    }

    void JavascriptLibrary::AddSetElementInflate_TTD(Js::JavascriptSet* set, Var value)
    {
        set->Add(value);
    }

    void JavascriptLibrary::AddWeakSetElementInflate_TTD(Js::JavascriptWeakSet* set, Var value)
    {
        set->Add(Js::DynamicObject::FromVar(value));
    }

    Js::RecyclableObject* JavascriptLibrary::CreateMap_TTD()
    {
        return JavascriptMap::CreateForSnapshotRestore(this->scriptContext);
    }

    Js::RecyclableObject* JavascriptLibrary::CreateWeakMap_TTD()
    {
        return this->CreateWeakMap();
    }

    void JavascriptLibrary::AddMapElementInflate_TTD(Js::JavascriptMap* map, Var key, Var value)
    {
        map->Set(key, value);
    }

    void JavascriptLibrary::AddWeakMapElementInflate_TTD(Js::JavascriptWeakMap* map, Var key, Var value)
    {
        map->Set(Js::DynamicObject::FromVar(key), value);
    }

    Js::RecyclableObject* JavascriptLibrary::CreateExternalFunction_TTD(Js::JavascriptString* fname)
    {
        return this->CreateExternalFunction(nullptr, fname, nullptr, 0, 0);
    }

    Js::RecyclableObject* JavascriptLibrary::CreateBoundFunction_TTD(RecyclableObject* function, Var bThis, uint32 ct, Var* args)
    {
        return BoundFunction::InflateBoundFunction(this->scriptContext, function, bThis, ct, args);
    }

    Js::RecyclableObject* JavascriptLibrary::CreateProxy_TTD(RecyclableObject* handler, RecyclableObject* target)
    {
        JavascriptProxy* newProxy = RecyclerNew(this->scriptContext->GetRecycler(), JavascriptProxy, this->GetProxyType(), this->scriptContext, target, handler);

        if(target != nullptr && JavascriptConversion::IsCallable(target))
        {
            newProxy->ChangeType();
            newProxy->GetDynamicType()->SetEntryPoint(JavascriptProxy::FunctionCallTrap);
        }

        return newProxy;
    }

    Js::RecyclableObject* JavascriptLibrary::CreateRevokeFunction_TTD(RecyclableObject* proxy)
    {
        RuntimeFunction* revoker = RecyclerNewEnumClass(this->scriptContext->GetRecycler(), this->EnumFunctionClass, RuntimeFunction, this->CreateFunctionWithLengthAndPrototypeType(&JavascriptProxy::EntryInfo::Revoke), &JavascriptProxy::EntryInfo::Revoke);

        revoker->SetPropertyWithAttributes(Js::PropertyIds::length, Js::TaggedInt::ToVarUnchecked(0), PropertyNone, NULL);
        revoker->SetInternalProperty(Js::InternalPropertyIds::RevocableProxy, proxy, PropertyOperationFlags::PropertyOperation_Force, nullptr);

        return revoker;
    }

    Js::RecyclableObject* JavascriptLibrary::CreateHeapArguments_TTD(uint32 numOfArguments, uint32 formalCount, ActivationObject* frameObject, byte* deletedArray)
    {
        Js::HeapArgumentsObject* argsObj = this->CreateHeapArguments(frameObject, formalCount);

        argsObj->SetNumberOfArguments(numOfArguments);
        for(uint32 i = 0; i < formalCount; ++i)
        {
            if(deletedArray[i])
            {
                argsObj->DeleteItemAt(i);
            }
        }

        return argsObj;
    }

    Js::JavascriptPromiseCapability* JavascriptLibrary::CreatePromiseCapability_TTD(Var promise, RecyclableObject* resolve, RecyclableObject* reject)
    {
        return JavascriptPromiseCapability::New(promise, resolve, reject, this->scriptContext);
    }

    Js::JavascriptPromiseReaction* JavascriptLibrary::CreatePromiseReaction_TTD(RecyclableObject* handler, JavascriptPromiseCapability* capabilities)
    {
        return JavascriptPromiseReaction::New(capabilities, handler, this->scriptContext);
    }

    Js::RecyclableObject* JavascriptLibrary::CreatePromise_TTD(uint32 status, Var result, JsUtil::List<Js::JavascriptPromiseReaction*, HeapAllocator>& resolveReactions, JsUtil::List<Js::JavascriptPromiseReaction*, HeapAllocator>& rejectReactions)
    {
        return JavascriptPromise::InitializePromise_TTD(this->scriptContext, status, result, resolveReactions, rejectReactions);
    }

    JavascriptPromiseResolveOrRejectFunctionAlreadyResolvedWrapper* JavascriptLibrary::CreateAlreadyDefinedWrapper_TTD(bool alreadyDefined)
    {
        JavascriptPromiseResolveOrRejectFunctionAlreadyResolvedWrapper* alreadyResolvedRecord = RecyclerNewStructZ(scriptContext->GetRecycler(), JavascriptPromiseResolveOrRejectFunctionAlreadyResolvedWrapper);
        alreadyResolvedRecord->alreadyResolved = alreadyDefined;

        return alreadyResolvedRecord;
    }

    Js::RecyclableObject* JavascriptLibrary::CreatePromiseResolveOrRejectFunction_TTD(RecyclableObject* promise, bool isReject, JavascriptPromiseResolveOrRejectFunctionAlreadyResolvedWrapper* alreadyResolved)
    {
        AssertMsg(JavascriptPromise::Is(promise), "Not a promise!");

        return this->CreatePromiseResolveOrRejectFunction(JavascriptPromise::EntryResolveOrRejectFunction, static_cast<JavascriptPromise*>(promise), isReject, alreadyResolved);
    }

    Js::RecyclableObject* JavascriptLibrary::CreatePromiseReactionTaskFunction_TTD(JavascriptPromiseReaction* reaction, Var argument)
    {
        return this->CreatePromiseReactionTaskFunction(JavascriptPromise::EntryReactionTaskFunction, reaction, argument);
    }
#endif

    void JavascriptLibrary::SetCrossSiteForSharedFunctionType(JavascriptFunction * function)
    {
        Assert(function->GetDynamicType()->GetIsShared());

        if (ScriptFunction::Is(function))
        {
#if DEBUG
            if (!function->GetFunctionProxy()->GetIsAnonymousFunction())
            {
                Assert(!function->GetFunctionInfo()->IsLambda() ?
                    function->GetDynamicType()->GetTypeHandler() == JavascriptLibrary::GetDeferredPrototypeFunctionTypeHandler(this->GetScriptContext()) :
                    function->GetDynamicType()->GetTypeHandler() == JavascriptLibrary::GetDeferredFunctionTypeHandler());
            }
            else
            {
                Assert(!function->GetFunctionInfo()->IsLambda() ?
                    function->GetDynamicType()->GetTypeHandler() == JavascriptLibrary::GetDeferredAnonymousPrototypeFunctionTypeHandler() :
                    function->GetDynamicType()->GetTypeHandler() == JavascriptLibrary::GetDeferredAnonymousFunctionTypeHandler());
            }
#endif
            function->ChangeType();
            function->SetEntryPoint(scriptContext->CurrentCrossSiteThunk);
        }
        else if (BoundFunction::Is(function))
        {
            function->ChangeType();
            function->SetEntryPoint(scriptContext->CurrentCrossSiteThunk);
        }
        else
        {
            DynamicTypeHandler * typeHandler = function->GetDynamicType()->GetTypeHandler();
            if (typeHandler == JavascriptLibrary::GetDeferredPrototypeFunctionTypeHandler(this->GetScriptContext()))
            {
                function->ReplaceType(crossSiteDeferredPrototypeFunctionType);
            }
            else if (typeHandler == Js::DeferredTypeHandler<Js::JavascriptExternalFunction::DeferredInitializer>::GetDefaultInstance())
            {
                function->ReplaceType(crossSiteExternalConstructFunctionWithPrototypeType);
            }
            else
            {
                Assert(typeHandler == &SharedIdMappedFunctionWithPrototypeTypeHandler);
                function->ReplaceType(crossSiteIdMappedFunctionWithPrototypeType);
            }
        }
    }

    JavascriptExternalFunction*
    JavascriptLibrary::CreateExternalFunction(ExternalMethod entryPoint, PropertyId nameId, Var signature, JavascriptTypeId prototypeTypeId, UINT64 flags)
    {
        Assert(nameId == 0 || scriptContext->IsTrackedPropertyId(nameId));
        return CreateExternalFunction(entryPoint, TaggedInt::ToVarUnchecked(nameId), signature, prototypeTypeId, flags);
    }

    JavascriptExternalFunction*
    JavascriptLibrary::CreateExternalFunction(ExternalMethod entryPoint, Var nameId, Var signature, JavascriptTypeId prototypeTypeId, UINT64 flags)
    {
        JavascriptExternalFunction* function = EnsureReadyIfHybridDebugging(this->CreateIdMappedExternalFunction(entryPoint, externalFunctionWithDeferredPrototypeType));
        function->SetPrototypeTypeId(prototypeTypeId);
        function->SetExternalFlags(flags);
        function->SetFunctionNameId(nameId);
        function->SetSignature(signature);
#ifdef HEAP_ENUMERATION_VALIDATION
        function->SetHeapEnumValidationCookie(HEAP_ENUMERATION_LIBRARY_OBJECT_COOKIE);
#endif

#ifdef ENABLE_JS_ETW
        JS_ETW(EventWriteJSCRIPT_BUILD_DIRECT_FUNCTION(scriptContext, function, TaggedInt::Is(nameId) ? scriptContext->GetThreadContext()->GetPropertyName(TaggedInt::ToInt32(nameId))->GetBuffer() : ((JavascriptString *)nameId)->GetString()));
#endif
#if DBG_DUMP
        if (Js::Configuration::Global.flags.Trace.IsEnabled(Js::HostPhase))
        {
            Output::Print(_u("Create new external function: methodAddr= %p, propertyRecord= %p, propertyName= %s\n"),
                this, nameId,
                TaggedInt::Is(nameId) ? scriptContext->GetThreadContext()->GetPropertyName(TaggedInt::ToInt32(nameId))->GetBuffer() : ((JavascriptString *)nameId)->GetString());
        }
#endif
        return function;
    }

    void JavascriptLibrary::EnsureStringTemplateCallsiteObjectList()
    {
        if (this->stringTemplateCallsiteObjectList == nullptr)
        {
            this->stringTemplateCallsiteObjectList = RecyclerNew(GetRecycler(), StringTemplateCallsiteObjectList, GetRecycler());
        }
    }

    void JavascriptLibrary::AddStringTemplateCallsiteObject(RecyclableObject* callsite)
    {
        this->EnsureStringTemplateCallsiteObjectList();

        RecyclerWeakReference<RecyclableObject>* callsiteRef = this->GetRecycler()->CreateWeakReferenceHandle<RecyclableObject>(callsite);

        this->stringTemplateCallsiteObjectList->Item(callsiteRef);
    }

    RecyclableObject* JavascriptLibrary::TryGetStringTemplateCallsiteObject(ParseNodePtr pnode)
    {
        this->EnsureStringTemplateCallsiteObjectList();

        RecyclerWeakReference<RecyclableObject>* callsiteRef = this->stringTemplateCallsiteObjectList->LookupWithKey(pnode);

        if (callsiteRef)
        {
            RecyclableObject* callsite = callsiteRef->Get();

            if (callsite)
            {
                return callsite;
            }
        }

        return nullptr;
    }

    RecyclableObject* JavascriptLibrary::TryGetStringTemplateCallsiteObject(RecyclableObject* callsite)
    {
        this->EnsureStringTemplateCallsiteObjectList();

        RecyclerWeakReference<RecyclableObject>* callsiteRef = this->GetRecycler()->CreateWeakReferenceHandle<RecyclableObject>(callsite);
        RecyclerWeakReference<RecyclableObject>* existingCallsiteRef = this->stringTemplateCallsiteObjectList->LookupWithKey(callsiteRef);

        if (existingCallsiteRef)
        {
            RecyclableObject* existingCallsite = existingCallsiteRef->Get();

            if (existingCallsite)
            {
                return existingCallsite;
            }
        }

        return nullptr;
    }

#if DBG_DUMP
    const char16* JavascriptLibrary::GetStringTemplateCallsiteObjectKey(Var callsite)
    {
        // Calculate the key for the string template callsite object.
        // Key is combination of the raw string literals delimited by '${}' since string template literals cannot include that symbol.
        // `str1${expr1}str2${expr2}str3` => "str1${}str2${}str3"

        ES5Array* callsiteObj = ES5Array::FromVar(callsite);
        ScriptContext* scriptContext = callsiteObj->GetScriptContext();

        Var var = JavascriptOperators::OP_GetProperty(callsiteObj, Js::PropertyIds::raw, scriptContext);
        ES5Array* rawArray = ES5Array::FromVar(var);
        uint32 arrayLength = rawArray->GetLength();
        uint32 totalStringLength = 0;
        JavascriptString* str;

        Assert(arrayLength != 0);

        // Count the size in characters of the raw strings
        for (uint32 i = 0; i < arrayLength; i++)
        {
            rawArray->DirectGetItemAt(i, &var);
            str = JavascriptString::FromVar(var);
            totalStringLength += str->GetLength();
        }

        uint32 keyLength = totalStringLength + (arrayLength - 1) * 3 + 1;
        char16* key = RecyclerNewArray(scriptContext->GetRecycler(), char16, keyLength);
        char16* ptr = key;
        charcount_t remainingSpace = keyLength;

        // Get first item before loop - there always must be at least one item
        rawArray->DirectGetItemAt(0, &var);
        str = JavascriptString::FromVar(var);

        charcount_t len = str->GetLength();
        js_wmemcpy_s(ptr, remainingSpace, str->GetSz(), len);
        ptr += len;
        remainingSpace -= len;

        // Append a delimiter and the rest of the items
        for (uint32 i = 1; i < arrayLength; i++)
        {
            len = 3; // strlen(_u("${}"));
            js_wmemcpy_s(ptr, remainingSpace, _u("${}"), len);
            ptr += len;
            remainingSpace -= len;

            rawArray->DirectGetItemAt(i, &var);
            str = JavascriptString::FromVar(var);

            len = str->GetLength();
            js_wmemcpy_s(ptr, remainingSpace, str->GetSz(), len);
            ptr += len;
            remainingSpace -= len;
        }

        // Ensure string is terminated
        key[keyLength - 1] = _u('\0');

        return key;
    }
#endif

    bool StringTemplateCallsiteObjectComparer<ParseNodePtr>::Equals(ParseNodePtr x, RecyclerWeakReference<Js::RecyclableObject>* y)
    {
        Assert(x != nullptr);
        Assert(x->nop == knopStrTemplate);

        Js::RecyclableObject* obj = y->Get();

        // If the weak reference is dead, we can't be equal.
        if (obj == nullptr)
        {
            return false;
        }

        Js::ES5Array* callsite = Js::ES5Array::FromVar(obj);
        uint32 length = callsite->GetLength();
        Js::Var element;
        Js::JavascriptString* str;
        IdentPtr pid;

        // If the length of string literals is different, these callsite objects are not equal.
        if (x->sxStrTemplate.countStringLiterals != length)
        {
            return false;
        }

        element = Js::JavascriptOperators::OP_GetProperty(callsite, Js::PropertyIds::raw, callsite->GetScriptContext());
        Js::ES5Array* rawArray = Js::ES5Array::FromVar(element);

        // Length of the raw strings should be the same as the cooked string literals.
        Assert(length == rawArray->GetLength());

        x = x->sxStrTemplate.pnodeStringRawLiterals;

        Assert(length != 0);

        for (uint32 i = 0; i < length - 1; i++)
        {
            rawArray->DirectGetItemAt(i, &element);
            str = Js::JavascriptString::FromVar(element);

            Assert(x->nop == knopList);
            Assert(x->sxBin.pnode1->nop == knopStr);

            pid = x->sxBin.pnode1->sxPid.pid;

            // If strings have different length, they aren't equal
            if (pid->Cch() != str->GetLength())
            {
                return false;
            }

            // If the strings at this index are not equal, the callsite objects are not equal.
            if (!JsUtil::CharacterBuffer<char16>::StaticEquals(pid->Psz(), str->GetSz(), str->GetLength()))
            {
                return false;
            }

            x = x->sxBin.pnode2;
        }

        // There should be one more string in the callsite array - and the final string in the ParseNode

        rawArray->DirectGetItemAt(length - 1, &element);
        str = Js::JavascriptString::FromVar(element);

        Assert(x->nop == knopStr);
        pid = x->sxPid.pid;

        // If strings have different length, they aren't equal
        if (pid->Cch() != str->GetLength())
        {
            return false;
        }

        // If the strings at this index are not equal, the callsite objects are not equal.
        if (!JsUtil::CharacterBuffer<char16>::StaticEquals(pid->Psz(), str->GetSz(), str->GetLength()))
        {
            return false;
        }

        return true;
    }

    bool StringTemplateCallsiteObjectComparer<ParseNodePtr>::Equals(ParseNodePtr x, ParseNodePtr y)
    {
        Assert(x != nullptr && y != nullptr);
        Assert(x->nop == knopStrTemplate && y->nop == knopStrTemplate);

        // If the ParseNode is the same, they are equal.
        if (x == y)
        {
            return true;
        }

        x = x->sxStrTemplate.pnodeStringRawLiterals;
        y = y->sxStrTemplate.pnodeStringRawLiterals;

        // If one of the templates only includes one string value, the raw literals ParseNode will
        // be a knopStr instead of knopList.
        if (x->nop != y->nop)
        {
            return false;
        }

        const char16* pid_x;
        const char16* pid_y;

        while (x->nop == knopList)
        {
            // If y is knopStr here, that means x has more strings in the list than y does.
            if (y->nop != knopList)
            {
                return false;
            }

            Assert(x->sxBin.pnode1->nop == knopStr);
            Assert(y->sxBin.pnode1->nop == knopStr);

            pid_x = x->sxBin.pnode1->sxPid.pid->Psz();
            pid_y = y->sxBin.pnode1->sxPid.pid->Psz();

            // If the pid values of each raw string don't match each other, these are different.
            if (!DefaultComparer<const char16*>::Equals(pid_x, pid_y))
            {
                return false;
            }

            x = x->sxBin.pnode2;
            y = y->sxBin.pnode2;
        }

        // If y is still knopList here, that means y has more strings in the list than x does.
        if (y->nop != knopStr)
        {
            return false;
        }

        Assert(x->nop == knopStr);

        pid_x = x->sxPid.pid->Psz();
        pid_y = y->sxPid.pid->Psz();

        // This is the final string in the raw literals list. Return true if they are equal.
        return DefaultComparer<const char16*>::Equals(pid_x, pid_y);
    }

    hash_t StringTemplateCallsiteObjectComparer<ParseNodePtr>::GetHashCode(ParseNodePtr i)
    {
        hash_t hash = 0;

        Assert(i != nullptr);
        Assert(i->nop == knopStrTemplate);

        i = i->sxStrTemplate.pnodeStringRawLiterals;

        const char16* pid;

        while (i->nop == knopList)
        {
            Assert(i->sxBin.pnode1->nop == knopStr);

            pid = i->sxBin.pnode1->sxPid.pid->Psz();

            hash ^= DefaultComparer<const char16*>::GetHashCode(pid);
            hash ^= DefaultComparer<const char16*>::GetHashCode(_u("${}"));

            i = i->sxBin.pnode2;
        }

        Assert(i->nop == knopStr);

        pid = i->sxPid.pid->Psz();

        hash ^= DefaultComparer<const char16*>::GetHashCode(pid);

        return hash;
    }

    bool StringTemplateCallsiteObjectComparer<RecyclerWeakReference<Js::RecyclableObject>*>::Equals(RecyclerWeakReference<Js::RecyclableObject>* x, ParseNodePtr y)
    {
        return StringTemplateCallsiteObjectComparer<ParseNodePtr>::Equals(y, x);
    }

    bool StringTemplateCallsiteObjectComparer<RecyclerWeakReference<Js::RecyclableObject>*>::Equals(RecyclerWeakReference<Js::RecyclableObject>* x, RecyclerWeakReference<Js::RecyclableObject>* y)
    {
        Js::RecyclableObject* objLeft = x->Get();
        Js::RecyclableObject* objRight = y->Get();

        // If either WeakReference is dead, we can't be equal to anything.
        if (objLeft == nullptr || objRight == nullptr)
        {
            return false;
        }

        // If the Var pointers are the same, they are equal.
        if (objLeft == objRight)
        {
            return true;
        }

        Js::ES5Array* arrayLeft = Js::ES5Array::FromVar(objLeft);
        Js::ES5Array* arrayRight = Js::ES5Array::FromVar(objRight);
        uint32 lengthLeft = arrayLeft->GetLength();
        uint32 lengthRight = arrayRight->GetLength();
        Js::Var varLeft;
        Js::Var varRight;

        // If the length of string literals is different, these callsite objects are not equal.
        if (lengthLeft != lengthRight)
        {
            return false;
        }

        Assert(lengthLeft != 0 && lengthRight != 0);

        // Change to the set of raw strings.
        varLeft = Js::JavascriptOperators::OP_GetProperty(arrayLeft, Js::PropertyIds::raw, arrayLeft->GetScriptContext());
        arrayLeft = Js::ES5Array::FromVar(varLeft);

        varRight = Js::JavascriptOperators::OP_GetProperty(arrayRight, Js::PropertyIds::raw, arrayRight->GetScriptContext());
        arrayRight = Js::ES5Array::FromVar(varRight);

        // Length of the raw strings should be the same as the cooked string literals.
        Assert(lengthLeft == arrayLeft->GetLength());
        Assert(lengthRight == arrayRight->GetLength());

        for (uint32 i = 0; i < lengthLeft; i++)
        {
            arrayLeft->DirectGetItemAt(i, &varLeft);
            arrayRight->DirectGetItemAt(i, &varRight);

            // If the strings at this index are not equal, the callsite objects are not equal.
            if (!Js::JavascriptString::Equals(varLeft, varRight))
            {
                return false;
            }
        }

        return true;
    }

    hash_t StringTemplateCallsiteObjectComparer<RecyclerWeakReference<Js::RecyclableObject>*>::GetHashCode(RecyclerWeakReference<Js::RecyclableObject>* o)
    {
        hash_t hash = 0;

        Js::RecyclableObject* obj = o->Get();

        if (obj == nullptr)
        {
            return hash;
        }

        Js::ES5Array* callsite = Js::ES5Array::FromVar(obj);
        Js::Var var = Js::JavascriptOperators::OP_GetProperty(callsite, Js::PropertyIds::raw, callsite->GetScriptContext());
        Js::ES5Array* rawArray = Js::ES5Array::FromVar(var);

        Assert(rawArray->GetLength() > 0);

        rawArray->DirectGetItemAt(0, &var);
        Js::JavascriptString* str = Js::JavascriptString::FromVar(var);
        hash ^= DefaultComparer<const char16*>::GetHashCode(str->GetSz());

        for (uint32 i = 1; i < rawArray->GetLength(); i++)
        {
            hash ^= DefaultComparer<const char16*>::GetHashCode(_u("${}"));

            rawArray->DirectGetItemAt(i, &var);
            str = Js::JavascriptString::FromVar(var);
            hash ^= DefaultComparer<const char16*>::GetHashCode(str->GetSz());
        }

        return hash;
    }

    DynamicType * JavascriptLibrary::GetObjectLiteralType(uint16 requestedInlineSlotCapacity)
    {
        if (requestedInlineSlotCapacity <= MaxPreInitializedObjectTypeInlineSlotCount)
        {
            return objectTypes[DynamicTypeHandler::RoundUpInlineSlotCapacity(requestedInlineSlotCapacity) / InlineSlotCountIncrement];
        }
        else
        {
            return objectTypes[PreInitializedObjectTypeCount - 1];
        }
    }

    DynamicType * JavascriptLibrary::GetObjectHeaderInlinedLiteralType(uint16 requestedInlineSlotCapacity)
    {
        Assert(requestedInlineSlotCapacity <= MaxPreInitializedObjectHeaderInlinedTypeInlineSlotCount);

        return
            objectHeaderInlinedTypes[
                (
                    DynamicTypeHandler::RoundUpObjectHeaderInlinedInlineSlotCapacity(requestedInlineSlotCapacity) -
                    DynamicTypeHandler::GetObjectHeaderInlinableSlotCapacity()
                    ) / InlineSlotCountIncrement];
    }

    HeapArgumentsObject* JavascriptLibrary::CreateHeapArguments(Var frameObj, uint32 formalCount)
    {
        AssertMsg(heapArgumentsType, "Where's heapArgumentsType?");

        Recycler *recycler = this->GetRecycler();

        EnsureArrayPrototypeValuesFunction(); //InitializeArrayPrototype can be delay loaded, which could prevent us from access to array.prototype.values

        return RecyclerNew(recycler, HeapArgumentsObject, recycler, (ActivationObject*)frameObj, formalCount, heapArgumentsType);
    }

    JavascriptArray* JavascriptLibrary::CreateArray()
    {
        AssertMsg(arrayType, "Where's arrayType?");
        return JavascriptArray::New<Var, JavascriptArray>(this->GetRecycler(), arrayType);
    }

    JavascriptArray* JavascriptLibrary::CreateArray(uint32 length)
    {
        AssertMsg(arrayType, "Where's arrayType?");
        JavascriptArray* arr = JavascriptArray::New<Var, JavascriptArray, 0>(length, arrayType, this->GetRecycler());
        JS_ETW(EventWriteJSCRIPT_RECYCLER_ALLOCATE_ARRAY(arr));

#ifdef ENABLE_DEBUG_CONFIG_OPTIONS
        arr->CheckForceES5Array();
#endif
        return arr;
    }

    JavascriptArray *JavascriptLibrary::CreateArrayOnStack(void *const stackAllocationPointer)
    {
        return JavascriptArray::New<JavascriptArray, 0>(stackAllocationPointer, 0, arrayType);
    }

    JavascriptNativeIntArray* JavascriptLibrary::CreateNativeIntArray()
    {
        AssertMsg(nativeIntArrayType, "Where's nativeIntArrayType?");
        return JavascriptArray::New<int32, JavascriptNativeIntArray>(this->GetRecycler(), nativeIntArrayType);
    }

    JavascriptNativeIntArray* JavascriptLibrary::CreateNativeIntArray(uint32 length)
    {
        AssertMsg(nativeIntArrayType, "Where's nativeIntArrayType?");
        JavascriptNativeIntArray* arr = JavascriptArray::New<int32, JavascriptNativeIntArray, 0>(length, nativeIntArrayType, this->GetRecycler());
        JS_ETW(EventWriteJSCRIPT_RECYCLER_ALLOCATE_ARRAY(arr));

#ifdef ENABLE_DEBUG_CONFIG_OPTIONS
        arr->CheckForceES5Array();
#endif
        return arr;
    }

    JavascriptNativeFloatArray* JavascriptLibrary::CreateNativeFloatArray()
    {
        AssertMsg(nativeFloatArrayType, "Where's nativeFloatArrayType?");
        return JavascriptArray::New<double, JavascriptNativeFloatArray>(this->GetRecycler(), nativeFloatArrayType);
    }

    JavascriptNativeFloatArray* JavascriptLibrary::CreateNativeFloatArray(uint32 length)
    {
        AssertMsg(nativeFloatArrayType, "Where's nativeIntArrayType?");
        JavascriptNativeFloatArray* arr = JavascriptArray::New<double, JavascriptNativeFloatArray, 0>(length, nativeFloatArrayType, this->GetRecycler());
        JS_ETW(EventWriteJSCRIPT_RECYCLER_ALLOCATE_ARRAY(arr));

#ifdef ENABLE_DEBUG_CONFIG_OPTIONS
        arr->CheckForceES5Array();
#endif
        return arr;
    }

    JavascriptArray* JavascriptLibrary::CreateArrayLiteral(uint32 length)
    {
        AssertMsg(arrayType, "Where's arrayType?");
        JavascriptArray* arr = JavascriptArray::NewLiteral<Var, JavascriptArray, 0>(length, arrayType, this->GetRecycler());
        JS_ETW(EventWriteJSCRIPT_RECYCLER_ALLOCATE_ARRAY(arr));

#ifdef ENABLE_DEBUG_CONFIG_OPTIONS
        arr->CheckForceES5Array();
#endif
        return arr;
    }

    JavascriptNativeIntArray* JavascriptLibrary::CreateNativeIntArrayLiteral(uint32 length)
    {
        AssertMsg(nativeIntArrayType, "Where's arrayType?");
        JavascriptNativeIntArray* arr = JavascriptArray::NewLiteral<int32, JavascriptNativeIntArray, 0>(length, nativeIntArrayType, this->GetRecycler());
        JS_ETW(EventWriteJSCRIPT_RECYCLER_ALLOCATE_ARRAY(arr));

        return arr;
    }

#if ENABLE_COPYONACCESS_ARRAY
    JavascriptNativeIntArray* JavascriptLibrary::CreateCopyOnAccessNativeIntArrayLiteral(ArrayCallSiteInfo *arrayInfo, FunctionBody *functionBody, const Js::AuxArray<int32> *ints)
    {
        AssertMsg(copyOnAccessNativeIntArrayType, "Where's arrayType?");
        JavascriptNativeIntArray* arr = JavascriptArray::NewCopyOnAccessLiteral<int32, JavascriptCopyOnAccessNativeIntArray, 0>(copyOnAccessNativeIntArrayType, arrayInfo, functionBody, ints, this->GetRecycler());
        JS_ETW(EventWriteJSCRIPT_RECYCLER_ALLOCATE_ARRAY(arr));

        return arr;
    }
#endif

    JavascriptNativeFloatArray* JavascriptLibrary::CreateNativeFloatArrayLiteral(uint32 length)
    {
        AssertMsg(nativeFloatArrayType, "Where's arrayType?");
        JavascriptNativeFloatArray* arr = JavascriptArray::NewLiteral<double, JavascriptNativeFloatArray, 0>(length, nativeFloatArrayType, this->GetRecycler());
        JS_ETW(EventWriteJSCRIPT_RECYCLER_ALLOCATE_ARRAY(arr));

#ifdef ENABLE_DEBUG_CONFIG_OPTIONS
        arr->CheckForceES5Array();
#endif
        return arr;
    }

    JavascriptArray* JavascriptLibrary::CreateArray(uint32 length, uint32 size)
    {
        AssertMsg(arrayType, "Where's arrayType?");
        JavascriptArray* arr = RecyclerNew(this->GetRecycler(), JavascriptArray, length, size, arrayType);
        JS_ETW(EventWriteJSCRIPT_RECYCLER_ALLOCATE_ARRAY(arr));

#ifdef ENABLE_DEBUG_CONFIG_OPTIONS
        arr->CheckForceES5Array();
#endif
        return arr;
    }

    ArrayBuffer* JavascriptLibrary::CreateArrayBuffer(uint32 length)
    {
        ArrayBuffer* arr = JavascriptArrayBuffer::Create(length, arrayBufferType);
        return arr;
    }

    ArrayBuffer* JavascriptLibrary::CreateArrayBuffer(byte* buffer, uint32 length)
    {
        ArrayBuffer* arr = JavascriptArrayBuffer::Create(buffer, length, arrayBufferType);
        return arr;
    }

    ArrayBuffer* JavascriptLibrary::CreateProjectionArraybuffer(uint32 length)
    {
        ArrayBuffer* arr = ProjectionArrayBuffer::Create(length, arrayBufferType);
        JS_ETW(EventWriteJSCRIPT_RECYCLER_ALLOCATE_OBJECT(arr));
        return arr;
    }

    ArrayBuffer* JavascriptLibrary::CreateProjectionArraybuffer(byte* buffer, uint32 length)
    {
        ArrayBuffer* arr = ProjectionArrayBuffer::Create(buffer, length, arrayBufferType);
        JS_ETW(EventWriteJSCRIPT_RECYCLER_ALLOCATE_OBJECT(arr));
        return arr;
    }

    DataView* JavascriptLibrary::CreateDataView(ArrayBuffer* arrayBuffer, uint32 offset, uint32 length)
    {
        DataView* dataView = RecyclerNew(this->GetRecycler(), DataView, arrayBuffer, offset, length, dataViewType);

        return dataView;
    }

    JavascriptBoolean* JavascriptLibrary::CreateBoolean(BOOL value)
    {
        AssertMsg(booleanTrue, "Where's booleanTrue?");
        AssertMsg(booleanFalse, "Where's booleanFalse?");
        return value ? booleanTrue : booleanFalse;
    }

    JavascriptDate* JavascriptLibrary::CreateDate()
    {
        AssertMsg(dateType, "Where's dateType?");
        return RecyclerNew(this->GetRecycler(), JavascriptDate, 0, dateType);
    }

    JavascriptDate* JavascriptLibrary::CreateDate(double value)
    {
        AssertMsg(dateType, "Where's dateType?");
        return RecyclerNew(this->GetRecycler(), JavascriptDate, value, dateType);
    }

    JavascriptDate* JavascriptLibrary::CreateDate(SYSTEMTIME* pst)
    {
        AssertMsg(dateType, "Where's dateType?");
        double value = DateImplementation::TimeFromSt(pst);
        return CreateDate(value);
    }

    JavascriptMap* JavascriptLibrary::CreateMap()
    {
        AssertMsg(mapType, "Where's mapType?");
        return RecyclerNew(this->GetRecycler(), JavascriptMap, mapType);
    }

    JavascriptSet* JavascriptLibrary::CreateSet()
    {
        AssertMsg(setType, "Where's setType?");
        return RecyclerNew(this->GetRecycler(), JavascriptSet, setType);
    }

    JavascriptWeakMap* JavascriptLibrary::CreateWeakMap()
    {
        AssertMsg(weakMapType, "Where's weakMapType?");
        return RecyclerNewFinalized(this->GetRecycler(), JavascriptWeakMap, weakMapType);
    }

    JavascriptWeakSet* JavascriptLibrary::CreateWeakSet()
    {
        AssertMsg(weakSetType, "Where's weakSetType?");
        return RecyclerNewFinalized(this->GetRecycler(), JavascriptWeakSet, weakSetType);
    }

    JavascriptPromise* JavascriptLibrary::CreatePromise()
    {
        AssertMsg(promiseType, "Where's promiseType?");
        return RecyclerNew(this->GetRecycler(), JavascriptPromise, promiseType);
    }

    JavascriptPromiseAsyncSpawnExecutorFunction* JavascriptLibrary::CreatePromiseAsyncSpawnExecutorFunction(JavascriptMethod entryPoint, JavascriptGenerator* generatorFunction, Var target)
    {
        FunctionInfo* functionInfo = RecyclerNew(this->GetRecycler(), FunctionInfo, entryPoint);
        DynamicType* type = CreateDeferredPrototypeFunctionType(this->inDispatchProfileMode ? ProfileEntryThunk : entryPoint);
        JavascriptPromiseAsyncSpawnExecutorFunction* function = EnsureReadyIfHybridDebugging(RecyclerNewEnumClass(this->GetRecycler(), EnumFunctionClass, JavascriptPromiseAsyncSpawnExecutorFunction, type, functionInfo, generatorFunction, target));

        return function;
    }

    JavascriptPromiseAsyncSpawnStepArgumentExecutorFunction* JavascriptLibrary::CreatePromiseAsyncSpawnStepArgumentExecutorFunction(JavascriptMethod entryPoint, JavascriptGenerator* generator, Var argument, JavascriptFunction* resolve, JavascriptFunction* reject, bool isReject)
    {
        FunctionInfo* functionInfo = RecyclerNew(this->GetRecycler(), FunctionInfo, entryPoint);
        DynamicType* type = CreateDeferredPrototypeFunctionType(this->inDispatchProfileMode ? ProfileEntryThunk : entryPoint);
        JavascriptPromiseAsyncSpawnStepArgumentExecutorFunction* function = EnsureReadyIfHybridDebugging(RecyclerNewEnumClass(this->GetRecycler(), EnumFunctionClass, JavascriptPromiseAsyncSpawnStepArgumentExecutorFunction, type, functionInfo, generator, argument, resolve, reject, isReject));

        return function;
    }

    JavascriptGenerator* JavascriptLibrary::CreateGenerator(Arguments& args, ScriptFunction* scriptFunction, RecyclableObject* prototype)
    {
        Assert(scriptContext->GetConfig()->IsES6GeneratorsEnabled());
        DynamicType* generatorType = CreateGeneratorType(prototype);
        return RecyclerNew(this->GetRecycler(), JavascriptGenerator, generatorType, args, scriptFunction);
    }

    JavascriptError* JavascriptLibrary::CreateError()
    {
        AssertMsg(errorType, "Where's errorType?");
        JavascriptError *pError = RecyclerNew(this->GetRecycler(), JavascriptError, errorType);
        JavascriptError::SetErrorType(pError, kjstError);
        return pError;
    }

    JavascriptSymbol* JavascriptLibrary::CreateSymbol(JavascriptString* description)
    {
        return this->CreateSymbol(description->GetString(), (int)description->GetLength());
    }

    JavascriptSymbol* JavascriptLibrary::CreateSymbol(const char16* description, int descriptionLength)
    {
        ENTER_PINNED_SCOPE(const Js::PropertyRecord, propertyRecord);

        propertyRecord = this->scriptContext->GetThreadContext()->UncheckedAddPropertyId(description, descriptionLength, /*bind*/false, /*isSymbol*/true);

        LEAVE_PINNED_SCOPE();

        return this->CreateSymbol(propertyRecord);
    }

    JavascriptSymbol* JavascriptLibrary::CreateSymbol(const PropertyRecord* propertyRecord)
    {
        AssertMsg(symbolTypeStatic, "Where's symbolTypeStatic?");
        return RecyclerNew(this->GetRecycler(), JavascriptSymbol, propertyRecord, symbolTypeStatic);
    }

    JavascriptError* JavascriptLibrary::CreateExternalError(ErrorTypeEnum errorTypeEnum)
    {
        DynamicType* baseErrorType = NULL;
        switch (errorTypeEnum)
        {
        case kjstError:
        default:
            baseErrorType = errorType;
            break;
        case kjstRangeError:
            baseErrorType = rangeErrorType;
            break;
        case kjstReferenceError:
            baseErrorType = referenceErrorType;
            break;
        case kjstSyntaxError:
            baseErrorType = syntaxErrorType;
            break;
        case kjstTypeError:
            baseErrorType = typeErrorType;
            break;
        case kjstURIError:
            baseErrorType = uriErrorType;
            break;
        }

        JavascriptError *pError = RecyclerNew(recycler, JavascriptError, baseErrorType, TRUE);
        JavascriptError::SetErrorType(pError, errorTypeEnum);
        return pError;
    }

    JavascriptError* JavascriptLibrary::CreateEvalError()
    {
        AssertMsg(evalErrorType, "Where's evalErrorType?");
        JavascriptError *pError = RecyclerNew(this->GetRecycler(), JavascriptError, evalErrorType);
        JavascriptError::SetErrorType(pError, kjstEvalError);
        return pError;
    }

    JavascriptError* JavascriptLibrary::CreateRangeError()
    {
        AssertMsg(rangeErrorType, "Where's rangeErrorType?");
        JavascriptError *pError = RecyclerNew(this->GetRecycler(), JavascriptError, rangeErrorType);
        JavascriptError::SetErrorType(pError, kjstRangeError);
        return pError;
    }

    JavascriptError* JavascriptLibrary::CreateReferenceError()
    {
        AssertMsg(referenceErrorType, "Where's referenceErrorType?");
        JavascriptError *pError = RecyclerNew(this->GetRecycler(), JavascriptError, referenceErrorType);
        JavascriptError::SetErrorType(pError, kjstReferenceError);
        return pError;
    }

    JavascriptError* JavascriptLibrary::CreateSyntaxError()
    {
        AssertMsg(syntaxErrorType, "Where's syntaxErrorType?");
        JavascriptError *pError = RecyclerNew(this->GetRecycler(), JavascriptError, syntaxErrorType);
        JavascriptError::SetErrorType(pError, kjstSyntaxError);
        return pError;
    }

    JavascriptError* JavascriptLibrary::CreateTypeError()
    {
        AssertMsg(typeErrorType, "Where's typeErrorType?");
        JavascriptError *pError = RecyclerNew(this->GetRecycler(), JavascriptError, typeErrorType);
        JavascriptError::SetErrorType(pError, kjstTypeError);
        return pError;
    }

    JavascriptError* JavascriptLibrary::CreateURIError()
    {
        AssertMsg(uriErrorType, "Where's uriErrorType?");
        JavascriptError *pError = RecyclerNew(this->GetRecycler(), JavascriptError, uriErrorType);
        JavascriptError::SetErrorType(pError, kjstURIError);
        return pError;
    }

    JavascriptError* JavascriptLibrary::CreateStackOverflowError()
    {
#if DBG
        // If we are doing a heap enum, we need to be able to allocate the error object.
        Recycler::AutoAllowAllocationDuringHeapEnum autoAllowAllocationDuringHeapEnum(this->GetRecycler());
#endif

        JavascriptError* stackOverflowError = scriptContext->GetLibrary()->CreateError();
        JavascriptError::SetErrorMessage(stackOverflowError, VBSERR_OutOfStack, NULL, scriptContext);
        return stackOverflowError;
    }

    JavascriptError* JavascriptLibrary::CreateOutOfMemoryError()
    {
        JavascriptError* outOfMemoryError = scriptContext->GetLibrary()->CreateError();
        JavascriptError::SetErrorMessage(outOfMemoryError, VBSERR_OutOfMemory, NULL, scriptContext);
        return outOfMemoryError;
    }

    JavascriptFunction* JavascriptLibrary::CreateNonProfiledFunction(FunctionInfo * functionInfo)
    {
        Assert(functionInfo->GetAttributes() & FunctionInfo::DoNotProfile);
        return EnsureReadyIfHybridDebugging(RecyclerNew(this->GetRecycler(), RuntimeFunction,
            CreateDeferredPrototypeFunctionTypeNoProfileThunk(functionInfo->GetOriginalEntryPoint()),
            functionInfo));
    }

    ScriptFunction* JavascriptLibrary::CreateScriptFunction(FunctionProxy * proxy)
    {
        ScriptFunctionType* deferredPrototypeType = proxy->EnsureDeferredPrototypeType();
        return EnsureReadyIfHybridDebugging(RecyclerNewEnumClass(this->GetRecycler(), EnumFunctionClass, ScriptFunction, proxy, deferredPrototypeType));
    }

    AsmJsScriptFunction* JavascriptLibrary::CreateAsmJsScriptFunction(FunctionProxy * proxy)
    {
        ScriptFunctionType* deferredPrototypeType = proxy->EnsureDeferredPrototypeType();
        return EnsureReadyIfHybridDebugging(RecyclerNewEnumClass(this->GetRecycler(), EnumFunctionClass, AsmJsScriptFunction, proxy, deferredPrototypeType));
    }

    ScriptFunctionWithInlineCache* JavascriptLibrary::CreateScriptFunctionWithInlineCache(FunctionProxy * proxy)
    {
        ScriptFunctionType* deferredPrototypeType = proxy->EnsureDeferredPrototypeType();
        return EnsureReadyIfHybridDebugging(RecyclerNewWithInfoBits(this->GetRecycler(), (Memory::ObjectInfoBits)(EnumFunctionClass | Memory::FinalizableObjectBits), ScriptFunctionWithInlineCache, proxy, deferredPrototypeType));
    }

    GeneratorVirtualScriptFunction* JavascriptLibrary::CreateGeneratorVirtualScriptFunction(FunctionProxy * proxy)
    {
        ScriptFunctionType* deferredPrototypeType = proxy->EnsureDeferredPrototypeType();
        return EnsureReadyIfHybridDebugging(RecyclerNewEnumClass(this->GetRecycler(), EnumFunctionClass, GeneratorVirtualScriptFunction, proxy, deferredPrototypeType));
    }

    DynamicType * JavascriptLibrary::CreateGeneratorType(RecyclableObject* prototype)
    {
        return DynamicType::New(scriptContext, TypeIds_Generator, prototype, nullptr, NullTypeHandler<false>::GetDefaultInstance());
    }

    template <class MethodType>
    JavascriptExternalFunction* JavascriptLibrary::CreateIdMappedExternalFunction(MethodType entryPoint, DynamicType *pPrototypeType)
    {
        return EnsureReadyIfHybridDebugging(RecyclerNewEnumClass(this->GetRecycler(), EnumFunctionClass, JavascriptExternalFunction, entryPoint, pPrototypeType));
    }

    JavascriptGeneratorFunction* JavascriptLibrary::CreateGeneratorFunction(JavascriptMethod entryPoint, GeneratorVirtualScriptFunction* scriptFunction)
    {
        Assert(scriptContext->GetConfig()->IsES6GeneratorsEnabled());

        DynamicType* type = CreateDeferredPrototypeGeneratorFunctionType(entryPoint, scriptFunction->IsAnonymousFunction());

        return EnsureReadyIfHybridDebugging(RecyclerNewEnumClass(this->GetRecycler(), EnumFunctionClass, JavascriptGeneratorFunction, type, scriptFunction));
    }

    JavascriptExternalFunction* JavascriptLibrary::CreateStdCallExternalFunction(StdCallJavascriptMethod entryPoint, PropertyId nameId, void *callbackState)
    {
        Assert(nameId == 0 || scriptContext->IsTrackedPropertyId(nameId));
        return CreateStdCallExternalFunction(entryPoint, TaggedInt::ToVarUnchecked(nameId), callbackState);
    }

    JavascriptExternalFunction* JavascriptLibrary::CreateStdCallExternalFunction(StdCallJavascriptMethod entryPoint, Var nameId, void *callbackState)
    {
        JavascriptExternalFunction* function = EnsureReadyIfHybridDebugging(this->CreateIdMappedExternalFunction(entryPoint, stdCallFunctionWithDeferredPrototypeType));
        function->SetFunctionNameId(nameId);
        function->SetCallbackState(callbackState);

        return function;
    }

    JavascriptPromiseCapabilitiesExecutorFunction* JavascriptLibrary::CreatePromiseCapabilitiesExecutorFunction(JavascriptMethod entryPoint, JavascriptPromiseCapability* capability)
    {
        Assert(scriptContext->GetConfig()->IsES6PromiseEnabled());

        FunctionInfo* functionInfo = RecyclerNew(this->GetRecycler(), FunctionInfo, entryPoint);
        DynamicType* type = CreateDeferredPrototypeFunctionType(entryPoint);
        JavascriptPromiseCapabilitiesExecutorFunction* function = EnsureReadyIfHybridDebugging(RecyclerNewEnumClass(this->GetRecycler(), EnumFunctionClass, JavascriptPromiseCapabilitiesExecutorFunction, type, functionInfo, capability));

        function->SetPropertyWithAttributes(PropertyIds::length, TaggedInt::ToVarUnchecked(2), PropertyConfigurable, nullptr);

        return function;
    }

    JavascriptPromiseResolveOrRejectFunction* JavascriptLibrary::CreatePromiseResolveOrRejectFunction(JavascriptMethod entryPoint, JavascriptPromise* promise, bool isReject, JavascriptPromiseResolveOrRejectFunctionAlreadyResolvedWrapper* alreadyResolvedRecord)
    {
        Assert(scriptContext->GetConfig()->IsES6PromiseEnabled());

        FunctionInfo* functionInfo = &Js::JavascriptPromise::EntryInfo::ResolveOrRejectFunction;
        DynamicType* type = CreateDeferredPrototypeFunctionType(entryPoint);
        JavascriptPromiseResolveOrRejectFunction* function = EnsureReadyIfHybridDebugging(RecyclerNewEnumClass(this->GetRecycler(), EnumFunctionClass, JavascriptPromiseResolveOrRejectFunction, type, functionInfo, promise, isReject, alreadyResolvedRecord));

        function->SetPropertyWithAttributes(PropertyIds::length, TaggedInt::ToVarUnchecked(1), PropertyConfigurable, nullptr);

        return function;
    }

    JavascriptPromiseReactionTaskFunction* JavascriptLibrary::CreatePromiseReactionTaskFunction(JavascriptMethod entryPoint, JavascriptPromiseReaction* reaction, Var argument)
    {
        Assert(scriptContext->GetConfig()->IsES6PromiseEnabled());

        FunctionInfo* functionInfo = RecyclerNew(this->GetRecycler(), FunctionInfo, entryPoint);
        DynamicType* type = CreateDeferredPrototypeFunctionType(entryPoint);

        return EnsureReadyIfHybridDebugging(RecyclerNewEnumClass(this->GetRecycler(), EnumFunctionClass, JavascriptPromiseReactionTaskFunction, type, functionInfo, reaction, argument));
    }

    JavascriptPromiseResolveThenableTaskFunction* JavascriptLibrary::CreatePromiseResolveThenableTaskFunction(JavascriptMethod entryPoint, JavascriptPromise* promise, RecyclableObject* thenable, RecyclableObject* thenFunction)
    {
        Assert(scriptContext->GetConfig()->IsES6PromiseEnabled());

        FunctionInfo* functionInfo = RecyclerNew(this->GetRecycler(), FunctionInfo, entryPoint);
        DynamicType* type = CreateDeferredPrototypeFunctionType(entryPoint);

        return EnsureReadyIfHybridDebugging(RecyclerNewEnumClass(this->GetRecycler(), EnumFunctionClass, JavascriptPromiseResolveThenableTaskFunction, type, functionInfo, promise, thenable, thenFunction));
    }

    JavascriptPromiseAllResolveElementFunction* JavascriptLibrary::CreatePromiseAllResolveElementFunction(JavascriptMethod entryPoint, uint32 index, JavascriptArray* values, JavascriptPromiseCapability* capabilities, JavascriptPromiseAllResolveElementFunctionRemainingElementsWrapper* remainingElements)
    {
        Assert(scriptContext->GetConfig()->IsES6PromiseEnabled());

        FunctionInfo* functionInfo = &Js::JavascriptPromise::EntryInfo::AllResolveElementFunction;
        DynamicType* type = CreateDeferredPrototypeFunctionType(entryPoint);
        JavascriptPromiseAllResolveElementFunction* function = EnsureReadyIfHybridDebugging(RecyclerNewEnumClass(this->GetRecycler(), EnumFunctionClass, JavascriptPromiseAllResolveElementFunction, type, functionInfo, index, values, capabilities, remainingElements));

        function->SetPropertyWithAttributes(PropertyIds::length, TaggedInt::ToVarUnchecked(1), PropertyConfigurable, nullptr);

        return function;
    }

    JavascriptExternalFunction* JavascriptLibrary::CreateWrappedExternalFunction(JavascriptExternalFunction* wrappedFunction)
    {
        // The wrapped function will have profiling, so the wrapper function does not need it.
        JavascriptExternalFunction* function = EnsureReadyIfHybridDebugging(RecyclerNew(this->GetRecycler(), JavascriptExternalFunction, wrappedFunction, wrappedFunctionWithDeferredPrototypeType));
        function->SetFunctionNameId(wrappedFunction->GetSourceString());

        return function;
    }

#if !FLOATVAR
    JavascriptNumber * JavascriptLibrary::CreateNumber(double value, RecyclerJavascriptNumberAllocator * numberAllocator)
    {
        AssertMsg(numberTypeStatic, "Where's numberTypeStatic?");
        return AllocatorNew(RecyclerJavascriptNumberAllocator, numberAllocator, JavascriptNumber, value, numberTypeStatic);
    }

#if ENABLE_NATIVE_CODEGEN
    JavascriptNumber* JavascriptLibrary::CreateCodeGenNumber(CodeGenNumberAllocator * alloc, double value)
    {
        AssertMsg(numberTypeStatic, "Where's numberTypeStatic?");
        return new (alloc->Alloc()) JavascriptNumber(value, numberTypeStatic);
    }
#endif

#endif

    DynamicObject* JavascriptLibrary::CreateGeneratorConstructorPrototypeObject()
    {
        AssertMsg(generatorConstructorPrototypeObjectType, "Where's generatorConstructorPrototypeObjectType?");
        DynamicObject * prototype = DynamicObject::New(this->GetRecycler(), generatorConstructorPrototypeObjectType);
        // Generator functions' prototype objects are not created with a .constructor property
        return prototype;
    }

    DynamicObject* JavascriptLibrary::CreateConstructorPrototypeObject(JavascriptFunction * constructor)
    {
        AssertMsg(constructorPrototypeObjectType, "Where's constructorPrototypeObjectType?");
        DynamicObject * prototype = DynamicObject::New(this->GetRecycler(), constructorPrototypeObjectType);
        AddMember(prototype, PropertyIds::constructor, constructor);
        return prototype;
    }

    DynamicObject* JavascriptLibrary::CreateObject(
        const bool allowObjectHeaderInlining,
        const PropertyIndex requestedInlineSlotCapacity)
    {
        Assert(GetObjectType());
        Assert(GetObjectHeaderInlinedType());

        const bool useObjectHeaderInlining =
            allowObjectHeaderInlining && FunctionBody::DoObjectHeaderInliningForObjectLiteral(requestedInlineSlotCapacity);
        DynamicType *const type =
            useObjectHeaderInlining
            ? GetObjectHeaderInlinedLiteralType(requestedInlineSlotCapacity)
            : GetObjectLiteralType(requestedInlineSlotCapacity);
        return DynamicObject::New(GetRecycler(), type);
    }

    DynamicObject* JavascriptLibrary::CreateObject(DynamicTypeHandler * typeHandler)
    {
        return DynamicObject::New(this->GetRecycler(),
            Js::DynamicType::New(scriptContext, Js::TypeIds_Object, this->GetObjectPrototype(),
                RecyclableObject::DefaultEntryPoint, typeHandler, false, false));
    }

    DynamicType* JavascriptLibrary::CreateObjectType(RecyclableObject* prototype, Js::TypeId typeId, uint16 requestedInlineSlotCapacity)
    {
        const bool useObjectHeaderInlining = FunctionBody::DoObjectHeaderInliningForConstructor(requestedInlineSlotCapacity);
        const uint16 offsetOfInlineSlots =
            useObjectHeaderInlining
            ? DynamicTypeHandler::GetOffsetOfObjectHeaderInlineSlots()
            : sizeof(DynamicObject);

        DynamicType* dynamicType = nullptr;
        const bool useCache = prototype->GetScriptContext() == this->scriptContext;
        if (useCache &&
            prototype->GetInternalProperty(prototype, Js::InternalPropertyIds::TypeOfPrototypeObject, (Js::Var*) &dynamicType, nullptr, this->scriptContext))
        {
            //If the prototype is externalObject, then ExternalObject::Reinitialize can set all the properties to undefined in navigation scenario.
            //Check to make sure dynamicType which is stored as a Js::Var is not undefined.
            //See Blue 419324
            if (dynamicType != nullptr && (Js::Var)dynamicType != this->GetUndefined())
            {
                DynamicTypeHandler *const dynamicTypeHandler = dynamicType->GetTypeHandler();
                if (dynamicTypeHandler->IsObjectHeaderInlinedTypeHandler() == useObjectHeaderInlining &&
                    (
                        dynamicTypeHandler->GetInlineSlotCapacity() ==
                        (
                            useObjectHeaderInlining
                            ? DynamicTypeHandler::RoundUpObjectHeaderInlinedInlineSlotCapacity(requestedInlineSlotCapacity)
                            : DynamicTypeHandler::RoundUpInlineSlotCapacity(requestedInlineSlotCapacity)
                            )
                        ))
                {
                    Assert(dynamicType->GetIsShared());
                    return dynamicType;
                }
            }
        }

        SimplePathTypeHandler* typeHandler = SimplePathTypeHandler::New(scriptContext, scriptContext->GetRootPath(), 0, requestedInlineSlotCapacity, offsetOfInlineSlots, true, true);
        dynamicType = DynamicType::New(scriptContext, typeId, prototype, RecyclableObject::DefaultEntryPoint, typeHandler, true, true);

        if (useCache)
        {
            prototype->SetInternalProperty(Js::InternalPropertyIds::TypeOfPrototypeObject, (Var)dynamicType, PropertyOperationFlags::PropertyOperation_Force, nullptr);
        }

        return dynamicType;
    }

    DynamicType* JavascriptLibrary::CreateObjectTypeNoCache(RecyclableObject* prototype, Js::TypeId typeId)
    {
        return DynamicType::New(scriptContext, typeId, prototype, RecyclableObject::DefaultEntryPoint,
            SimplePathTypeHandler::New(scriptContext, scriptContext->GetRootPath(), 0, 0, 0, true, true), true, true);
    }

    DynamicType* JavascriptLibrary::CreateObjectType(RecyclableObject* prototype, uint16 requestedInlineSlotCapacity)
    {
        // We can't reuse the type in objectType even if the prototype is the object prototype, because those has inline slot capacity fixed
        return CreateObjectType(prototype, TypeIds_Object, requestedInlineSlotCapacity);
    }

    DynamicObject* JavascriptLibrary::CreateObject(RecyclableObject* prototype, uint16 requestedInlineSlotCapacity)
    {
        Assert(JavascriptOperators::IsObject(prototype));

        DynamicType* dynamicType = CreateObjectType(prototype, requestedInlineSlotCapacity);
        return DynamicObject::New(this->GetRecycler(), dynamicType);
    }

    PropertyStringCacheMap* JavascriptLibrary::EnsurePropertyStringMap()
    {
        if (this->propertyStringMap == nullptr)
        {
            this->propertyStringMap = RecyclerNew(this->recycler, PropertyStringCacheMap, this->GetRecycler());
            this->scriptContext->RegisterWeakReferenceDictionary((JsUtil::IWeakReferenceDictionary*) this->propertyStringMap);
        }
        return this->propertyStringMap;
    }

    DynamicObject* JavascriptLibrary::CreateActivationObject()
    {
        AssertMsg(activationObjectType, "Where's activationObjectType?");
        return RecyclerNew(this->GetRecycler(), ActivationObject, activationObjectType);
    }

    DynamicObject* JavascriptLibrary::CreatePseudoActivationObject()
    {
        AssertMsg(activationObjectType, "Where's activationObjectType?");
        return RecyclerNew(this->GetRecycler(), PseudoActivationObject, activationObjectType);
    }

    DynamicObject* JavascriptLibrary::CreateBlockActivationObject()
    {
        AssertMsg(activationObjectType, "Where's activationObjectType?");
        return RecyclerNew(this->GetRecycler(), BlockActivationObject, activationObjectType);
    }

    DynamicObject* JavascriptLibrary::CreateConsoleScopeActivationObject()
    {
        AssertMsg(activationObjectType, "Where's activationObjectType?");
        return RecyclerNew(this->GetRecycler(), ConsoleScopeActivationObject, activationObjectType);
    }

    JavascriptString* JavascriptLibrary::GetEmptyString() const
    {
        AssertMsg(emptyString, "Where's emptyString?");
#ifdef PROFILE_STRINGS
        StringProfiler::RecordEmptyStringRequest(scriptContext);
#endif
        return emptyString;
    }

    PropertyString* JavascriptLibrary::CreatePropertyString(const Js::PropertyRecord* propertyRecord)
    {
        AssertMsg(stringTypeStatic, "Where's stringTypeStatic?");
        return PropertyString::New(stringTypeStatic, propertyRecord, this->GetRecycler());
    }

    PropertyString* JavascriptLibrary::CreatePropertyString(const Js::PropertyRecord* propertyRecord, ArenaAllocator *arena)
    {
        AssertMsg(stringTypeStatic, "Where's stringTypeStatic?");
        return PropertyString::New(stringTypeStatic, propertyRecord, arena);
    }

    JavascriptVariantDate* JavascriptLibrary::CreateVariantDate(const double value)
    {
        AssertMsg(variantDateType, "Where's variantDateType?");
        return RecyclerNewLeafZ(this->GetRecycler(), JavascriptVariantDate, value, variantDateType);
    }

    JavascriptBooleanObject* JavascriptLibrary::CreateBooleanObject()
    {
        AssertMsg(booleanTypeDynamic, "Where's booleanTypeDynamic?");
        return RecyclerNew(this->GetRecycler(), JavascriptBooleanObject, nullptr, booleanTypeDynamic);
    }

    JavascriptBooleanObject* JavascriptLibrary::CreateBooleanObject(BOOL value)
    {
        AssertMsg(booleanTypeDynamic, "Where's booleanTypeDynamic?");
        return RecyclerNew(this->GetRecycler(), JavascriptBooleanObject, CreateBoolean(value), booleanTypeDynamic);
    }

    JavascriptSymbolObject* JavascriptLibrary::CreateSymbolObject(JavascriptSymbol* value)
    {
        AssertMsg(symbolTypeDynamic, "Where's symbolTypeDynamic?");
        return RecyclerNew(this->GetRecycler(), JavascriptSymbolObject, value, symbolTypeDynamic);
    }

    JavascriptSIMDObject* JavascriptLibrary::CreateSIMDObject(Var simdValue, TypeId typeDescriptor)
    {
        switch (typeDescriptor)
        {
        case TypeIds_SIMDBool8x16:
            AssertMsg(simdBool8x16TypeDynamic, "Where's simdTypeDynamic?");
            return RecyclerNew(this->GetRecycler(), JavascriptSIMDObject, simdValue, simdBool8x16TypeDynamic, typeDescriptor);
        case TypeIds_SIMDBool16x8:
            AssertMsg(simdBool16x8TypeDynamic, "Where's simdTypeDynamic?");
            return RecyclerNew(this->GetRecycler(), JavascriptSIMDObject, simdValue, simdBool16x8TypeDynamic, typeDescriptor);
        case TypeIds_SIMDBool32x4:
            AssertMsg(simdBool32x4TypeDynamic, "Where's simdTypeDynamic?");
            return RecyclerNew(this->GetRecycler(), JavascriptSIMDObject, simdValue, simdBool32x4TypeDynamic, typeDescriptor);
        case TypeIds_SIMDInt8x16:
            AssertMsg(simdInt8x16TypeDynamic, "Where's simdTypeDynamic?");
            return RecyclerNew(this->GetRecycler(), JavascriptSIMDObject, simdValue, simdInt8x16TypeDynamic, typeDescriptor);
        case TypeIds_SIMDInt16x8:
            AssertMsg(simdInt16x8TypeDynamic, "Where's simdTypeDynamic?");
            return RecyclerNew(this->GetRecycler(), JavascriptSIMDObject, simdValue, simdInt16x8TypeDynamic, typeDescriptor);
        case TypeIds_SIMDInt32x4:
            AssertMsg(simdInt32x4TypeDynamic, "Where's simdTypeDynamic?");
            return RecyclerNew(this->GetRecycler(), JavascriptSIMDObject, simdValue, simdInt32x4TypeDynamic, typeDescriptor);
        case TypeIds_SIMDUint8x16:
            AssertMsg(simdUint8x16TypeDynamic, "Where's simdTypeDynamic?");
            return RecyclerNew(this->GetRecycler(), JavascriptSIMDObject, simdValue, simdUint8x16TypeDynamic, typeDescriptor);
        case TypeIds_SIMDUint16x8:
            AssertMsg(simdUint16x8TypeDynamic, "Where's simdTypeDynamic?");
            return RecyclerNew(this->GetRecycler(), JavascriptSIMDObject, simdValue, simdUint16x8TypeDynamic, typeDescriptor);
        case TypeIds_SIMDUint32x4:
            AssertMsg(simdUint32x4TypeDynamic, "Where's simdTypeDynamic?");
            return RecyclerNew(this->GetRecycler(), JavascriptSIMDObject, simdValue, simdUint32x4TypeDynamic, typeDescriptor);
        case TypeIds_SIMDFloat32x4:
            AssertMsg(simdFloat32x4TypeDynamic, "Where's simdTypeDynamic?");
            return RecyclerNew(this->GetRecycler(), JavascriptSIMDObject, simdValue, simdFloat32x4TypeDynamic, typeDescriptor);
        default:
            Assert(UNREACHED);
        }
        return nullptr;
    }

    JavascriptNumberObject* JavascriptLibrary::CreateNumberObject(Var number)
    {
        AssertMsg(numberTypeDynamic, "Where's numberTypeDynamic?");
        return RecyclerNew(this->GetRecycler(), JavascriptNumberObject, number, numberTypeDynamic);
    }

    JavascriptNumberObject* JavascriptLibrary::CreateNumberObjectWithCheck(double value)
    {
        return CreateNumberObject(JavascriptNumber::ToVarWithCheck(value, scriptContext));
    }

    JavascriptStringObject* JavascriptLibrary::CreateStringObject(JavascriptString* value)
    {
        AssertMsg(stringTypeDynamic, "Where's stringTypeDynamic?");
        return RecyclerNew(this->GetRecycler(), JavascriptStringObject, value, stringTypeDynamic);
    }

    JavascriptStringObject* JavascriptLibrary::CreateStringObject(const char16* value, charcount_t length)
    {
        AssertMsg(stringTypeDynamic, "Where's stringTypeDynamic?");
        return RecyclerNew(this->GetRecycler(), JavascriptStringObject,
            Js::JavascriptString::NewWithBuffer(value, length, scriptContext), stringTypeDynamic);
    }

    JavascriptRegExp* JavascriptLibrary::CreateRegExp(UnifiedRegex::RegexPattern* pattern)
    {
        AssertMsg(regexType, "Where's regexType?");
        return RecyclerNew(this->GetRecycler(), JavascriptRegExp, pattern, regexType);
    }

    JavascriptArrayIterator* JavascriptLibrary::CreateArrayIterator(Var iterable, JavascriptArrayIteratorKind kind)
    {
        AssertMsg(arrayIteratorType, "Where's arrayIteratorType");
        return RecyclerNew(this->GetRecycler(), JavascriptArrayIterator, arrayIteratorType, iterable, kind);
    }

    JavascriptMapIterator* JavascriptLibrary::CreateMapIterator(JavascriptMap* map, JavascriptMapIteratorKind kind)
    {
        AssertMsg(mapIteratorType, "Where's mapIteratorType");
        return RecyclerNew(this->GetRecycler(), JavascriptMapIterator, mapIteratorType, map, kind);
    }

    JavascriptSetIterator* JavascriptLibrary::CreateSetIterator(JavascriptSet* set, JavascriptSetIteratorKind kind)
    {
        AssertMsg(setIteratorType, "Where's setIteratorType");
        return RecyclerNew(this->GetRecycler(), JavascriptSetIterator, setIteratorType, set, kind);
    }

    JavascriptStringIterator* JavascriptLibrary::CreateStringIterator(JavascriptString* string)
    {
        AssertMsg(stringIteratorType, "Where's stringIteratorType");
        return RecyclerNew(this->GetRecycler(), JavascriptStringIterator, stringIteratorType, string);
    }

    DynamicObject* JavascriptLibrary::CreateIteratorResultObject(Var value, Var done)
    {
        DynamicObject* iteratorResult = DynamicObject::New(this->GetRecycler(), iteratorResultType);

        iteratorResult->SetSlot(SetSlotArguments(Js::PropertyIds::value, 0, value));
        iteratorResult->SetSlot(SetSlotArguments(Js::PropertyIds::done, 1, done));

        return iteratorResult;
    }

    DynamicObject* JavascriptLibrary::CreateIteratorResultObjectValueFalse(Var value)
    {
        return CreateIteratorResultObject(value, GetFalse());
    }

    DynamicObject* JavascriptLibrary::CreateIteratorResultObjectUndefinedTrue()
    {
        return CreateIteratorResultObject(GetUndefined(), GetTrue());
    }

    RecyclableObject* JavascriptLibrary::CreateThrowErrorObject(JavascriptError* error)
    {
        return ThrowErrorObject::New(this->throwErrorObjectType, error, this->GetRecycler());
    }

    void JavascriptLibrary::SetForInEnumeratorCache(ForInObjectEnumerator* enumerator)
    {
        Assert(enumerator);
        this->cachedForInEnumerator = enumerator->GetWeakReference(this->recycler);
    }

    ForInObjectEnumerator* JavascriptLibrary::GetAndClearForInEnumeratorCache()
    {
        auto cachedEnumerator = this->cachedForInEnumerator;
        if (cachedEnumerator)
        {
            ForInObjectEnumerator * enumerator = cachedEnumerator->Get();
            this->cachedForInEnumerator = nullptr;
            return enumerator;
        }
        return nullptr;
    }

#if ENABLE_COPYONACCESS_ARRAY
    bool JavascriptLibrary::IsCopyOnAccessArrayCallSite(JavascriptLibrary *lib, ArrayCallSiteInfo *arrayInfo, uint32 length)
    {
        return
            lib->cacheForCopyOnAccessArraySegments
            && lib->cacheForCopyOnAccessArraySegments->IsNotOverHardLimit()
            && (
                PHASE_FORCE1(CopyOnAccessArrayPhase)  // -force:copyonaccessarray is only restricted by hard limit of the segment cache
                || (
                    !arrayInfo->isNotCopyOnAccessArray        // from profile
                    && !PHASE_OFF1(CopyOnAccessArrayPhase)
                    && lib->cacheForCopyOnAccessArraySegments->IsNotFull()  // cache size soft limit through -copyonaccessarraysegmentcachesize:<number>
                    && length <= (uint32)CONFIG_FLAG(MaxCopyOnAccessArrayLength)  // -maxcopyonaccessarraylength:<number>
                    && length >= (uint32)CONFIG_FLAG(MinCopyOnAccessArrayLength)  // -mincopyonaccessarraylength:<number>
                    )
                );
    }

    bool JavascriptLibrary::IsCachedCopyOnAccessArrayCallSite(const JavascriptLibrary *lib, ArrayCallSiteInfo *arrayInfo)
    {
        return lib->cacheForCopyOnAccessArraySegments
            && lib->cacheForCopyOnAccessArraySegments->IsValidIndex(arrayInfo->copyOnAccessArrayCacheIndex);
    }
#endif

    // static
    bool JavascriptLibrary::IsTypedArrayConstructor(Var constructor, ScriptContext* scriptContext)
    {
        JavascriptLibrary* library = scriptContext->GetLibrary();
        return constructor == library->GetInt8ArrayConstructor()
            || constructor == library->GetUint8ArrayConstructor()
            || constructor == library->GetUint8ClampedArrayConstructor()
            || constructor == library->GetInt16ArrayConstructor()
            || constructor == library->GetUint16ArrayConstructor()
            || constructor == library->GetInt32ArrayConstructor()
            || constructor == library->GetUint32ArrayConstructor()
            || constructor == library->GetFloat32ArrayConstructor()
            || constructor == library->GetFloat64ArrayConstructor();
    }

    JavascriptFunction ** JavascriptLibrary::GetBuiltinFunctions()
    {
        AssertMsg(this->builtinFunctions, "builtinFunctions table must've been initialized as part of library initialization!");
        return this->builtinFunctions;
    }

    INT_PTR* JavascriptLibrary::GetVTableAddresses()
    {
        AssertMsg(this->vtableAddresses, "vtableAddresses table must've been initialized as part of library initialization!");
        return this->vtableAddresses;
    }

#if ENABLE_NATIVE_CODEGEN
    //static
    BuiltinFunction JavascriptLibrary::GetBuiltInInlineCandidateId(OpCode opCode)
    {
        switch (opCode)
        {
        case OpCode::InlineMathAcos:
            return BuiltinFunction::Math_Acos;

        case OpCode::InlineMathAsin:
            return BuiltinFunction::Math_Asin;

        case OpCode::InlineMathAtan:
            return BuiltinFunction::Math_Atan;

        case OpCode::InlineMathAtan2:
            return BuiltinFunction::Math_Atan2;

        case OpCode::InlineMathCos:
            return BuiltinFunction::Math_Cos;

        case OpCode::InlineMathExp:
            return BuiltinFunction::Math_Exp;

        case OpCode::InlineMathLog:
            return BuiltinFunction::Math_Log;

        case OpCode::InlineMathPow:
            return BuiltinFunction::Math_Pow;

        case OpCode::InlineMathSin:
            return BuiltinFunction::Math_Sin;

        case OpCode::InlineMathSqrt:
            return BuiltinFunction::Math_Sqrt;

        case OpCode::InlineMathTan:
            return BuiltinFunction::Math_Tan;

        case OpCode::InlineMathAbs:
            return BuiltinFunction::Math_Abs;

        case OpCode::InlineMathClz32:
            return BuiltinFunction::Math_Clz32;

        case OpCode::InlineMathCeil:
            return BuiltinFunction::Math_Ceil;

        case OpCode::InlineMathFloor:
            return BuiltinFunction::Math_Floor;

        case OpCode::InlineMathMax:
            return BuiltinFunction::Math_Max;

        case OpCode::InlineMathMin:
            return BuiltinFunction::Math_Min;

        case OpCode::InlineMathImul:
            return BuiltinFunction::Math_Imul;

        case OpCode::InlineMathRandom:
            return BuiltinFunction::Math_Random;

        case OpCode::InlineMathRound:
            return BuiltinFunction::Math_Round;

        case OpCode::InlineMathFround:
            return BuiltinFunction::Math_Fround;

        case OpCode::InlineStringCharAt:
            return BuiltinFunction::String_CharAt;

        case OpCode::InlineStringCharCodeAt:
            return BuiltinFunction::String_CharCodeAt;

        case OpCode::InlineStringCodePointAt:
            return BuiltinFunction::String_CodePointAt;

        case OpCode::InlineArrayPop:
            return BuiltinFunction::Array_Pop;

        case OpCode::InlineArrayPush:
            return BuiltinFunction::Array_Push;

        case OpCode::InlineFunctionApply:
            return BuiltinFunction::Function_Apply;

        case OpCode::InlineFunctionCall:
            return BuiltinFunction::Function_Call;

        case OpCode::InlineRegExpExec:
            return BuiltinFunction::RegExp_Exec;

        }

        return BuiltinFunction::None;
    }
#endif

    // Parses given flags and arg kind (dst or src1, or src2) returns the type the arg must be type-specialized to.
    // static
    BuiltInArgSpecializationType JavascriptLibrary::GetBuiltInArgType(BuiltInFlags flags, BuiltInArgShift argKind)
    {
        Assert(argKind == BuiltInArgShift::BIAS_Dst || BuiltInArgShift::BIAS_Src1 || BuiltInArgShift::BIAS_Src2);

        BuiltInArgSpecializationType type = static_cast<BuiltInArgSpecializationType>(
            (flags >> argKind) &              // Shift-out everything to the right of start of interesting area.
            ((1 << Js::BIAS_ArgSize) - 1));   // Mask-out everything to the left of interesting area.

        return type;
    }

    ModuleRecordList* JavascriptLibrary::EnsureModuleRecordList()
    {
        if (moduleRecordList == nullptr)
        {
            moduleRecordList = RecyclerNew(recycler, ModuleRecordList, recycler);
        }
        return moduleRecordList;
    }

    SourceTextModuleRecord* JavascriptLibrary::GetModuleRecord(uint moduleId)
    {
        Assert((moduleRecordList->Count() >= 0) && (moduleId < (uint)moduleRecordList->Count()));
        if (moduleId >= (uint)moduleRecordList->Count())
        {
            Js::Throw::FatalInternalError();
        }
        return moduleRecordList->Item(moduleId);
    }

    // Register for profiler
#define DEFINE_OBJECT_NAME(object) const char16 *pwszObjectName = _u(#object);

#define REGISTER_OBJECT(object)\
    if (FAILED(hr = this->ProfilerRegister##object()))\
    {\
    return hr; \
    }\

#define REG_LIB_FUNC_CORE(pwszObjectName, pwszFunctionName, functionPropertyId, entryPoint)\
    if (FAILED(hr = this->GetScriptContext()->RegisterLibraryFunction(pwszObjectName, pwszFunctionName, functionPropertyId, entryPoint)))\
    {\
    return hr; \
    }\

#define REG_OBJECTS_DYNAMIC_LIB_FUNC(pwszFunctionName, nFuncNameLen, entryPoint) {\
    Js::PropertyRecord const * propRecord; \
    this->GetScriptContext()->GetOrAddPropertyRecord(pwszFunctionName, nFuncNameLen, &propRecord); \
    REG_LIB_FUNC_CORE(pwszObjectName, pwszFunctionName, propRecord->GetPropertyId(), entryPoint)\
}

#define REG_LIB_FUNC(pwszObjectName, functionPropertyId, entryPoint)\
    REG_LIB_FUNC_CORE(pwszObjectName, _u(#functionPropertyId), PropertyIds::##functionPropertyId, entryPoint)\

#define REG_OBJECTS_LIB_FUNC(functionPropertyId, entryPoint)\
    REG_LIB_FUNC(pwszObjectName, functionPropertyId, entryPoint)\

#define REG_OBJECTS_LIB_FUNC2(functionPropertyId, pwszFunctionPropertyName, entryPoint)\
    REG_LIB_FUNC_CORE(pwszObjectName, pwszFunctionPropertyName, PropertyIds::##functionPropertyId, entryPoint)\

#define REG_GLOBAL_LIB_FUNC(functionPropertyId, entryPoint)\
    REG_LIB_FUNC(NULL, functionPropertyId, entryPoint)\

#define REG_GLOBAL_CONSTRUCTOR(functionPropertyId)\
    REG_GLOBAL_LIB_FUNC(functionPropertyId, Javascript##functionPropertyId##::NewInstance)\

#define REGISTER_ERROR_OBJECT(functionPropertyId)\
    REG_GLOBAL_LIB_FUNC(functionPropertyId, JavascriptError::New##functionPropertyId##Instance)\
    REG_LIB_FUNC(_u(#functionPropertyId), toString, JavascriptError::EntryToString)\

    HRESULT JavascriptLibrary::ProfilerRegisterBuiltIns()
    {
        HRESULT hr = S_OK;

        // Register functions directly in global scope
        REG_GLOBAL_LIB_FUNC(eval, GlobalObject::EntryEval);
        REG_GLOBAL_LIB_FUNC(parseInt, GlobalObject::EntryParseInt);
        REG_GLOBAL_LIB_FUNC(parseFloat, GlobalObject::EntryParseFloat);
        REG_GLOBAL_LIB_FUNC(isNaN, GlobalObject::EntryIsNaN);
        REG_GLOBAL_LIB_FUNC(isFinite, GlobalObject::EntryIsFinite);
        REG_GLOBAL_LIB_FUNC(decodeURI, GlobalObject::EntryDecodeURI);
        REG_GLOBAL_LIB_FUNC(decodeURIComponent, GlobalObject::EntryDecodeURIComponent);
        REG_GLOBAL_LIB_FUNC(encodeURI, GlobalObject::EntryEncodeURI);
        REG_GLOBAL_LIB_FUNC(encodeURIComponent, GlobalObject::EntryEncodeURIComponent);
        REG_GLOBAL_LIB_FUNC(escape, GlobalObject::EntryEscape);
        REG_GLOBAL_LIB_FUNC(unescape, GlobalObject::EntryUnEscape);

        ScriptConfiguration const& config = *(scriptContext->GetConfig());
        if (config.SupportsCollectGarbage())
        {
            REG_GLOBAL_LIB_FUNC(CollectGarbage, GlobalObject::EntryCollectGarbage);
        }

        // Register constructors, prototypes and objects in global
        REGISTER_OBJECT(Object);
        REGISTER_OBJECT(Array);
        REGISTER_OBJECT(Boolean);
        REGISTER_OBJECT(Date);
        REGISTER_OBJECT(Function);
        REGISTER_OBJECT(Math);
        REGISTER_OBJECT(Number);
        REGISTER_OBJECT(String);
        REGISTER_OBJECT(RegExp);
        REGISTER_OBJECT(JSON);

        REGISTER_OBJECT(Map);
        REGISTER_OBJECT(Set);
        REGISTER_OBJECT(WeakMap);
        REGISTER_OBJECT(WeakSet);

        REGISTER_OBJECT(Symbol);

        REGISTER_OBJECT(Iterator);
        REGISTER_OBJECT(ArrayIterator);
        REGISTER_OBJECT(MapIterator);
        REGISTER_OBJECT(SetIterator);
        REGISTER_OBJECT(StringIterator);
        REGISTER_OBJECT(EnumeratorIterator);

        if (config.IsES6TypedArrayExtensionsEnabled())
        {
            REGISTER_OBJECT(TypedArray);
        }

        if (config.IsES6PromiseEnabled())
        {
            REGISTER_OBJECT(Promise);
        }

        if (config.IsES6ProxyEnabled())
        {
            REGISTER_OBJECT(Proxy);
            REGISTER_OBJECT(Reflect);
        }

#ifdef IR_VIEWER
        if (Js::Configuration::Global.flags.IsEnabled(Js::IRViewerFlag))
        {
            REGISTER_OBJECT(IRViewer);
        }
#endif /* IR_VIEWER */

        // Error Constructors and prototypes
        REGISTER_ERROR_OBJECT(Error);
        REGISTER_ERROR_OBJECT(EvalError);
        REGISTER_ERROR_OBJECT(RangeError);
        REGISTER_ERROR_OBJECT(ReferenceError);
        REGISTER_ERROR_OBJECT(SyntaxError);
        REGISTER_ERROR_OBJECT(TypeError);
        REGISTER_ERROR_OBJECT(URIError);

#ifdef ENABLE_PROJECTION
        if (config.IsWinRTEnabled())
        {
            REGISTER_ERROR_OBJECT(WinRTError);
        }
#endif
        return hr;
    }

     HRESULT JavascriptLibrary::ProfilerRegisterObject()
    {
        HRESULT hr = S_OK;

        REG_GLOBAL_CONSTRUCTOR(Object);

        DEFINE_OBJECT_NAME(Object);

        REG_OBJECTS_LIB_FUNC(defineProperty, JavascriptObject::EntryDefineProperty);
        REG_OBJECTS_LIB_FUNC(getOwnPropertyDescriptor, JavascriptObject::EntryGetOwnPropertyDescriptor);

        REG_OBJECTS_LIB_FUNC(defineProperties, JavascriptObject::EntryDefineProperties);
        REG_OBJECTS_LIB_FUNC(create, JavascriptObject::EntryCreate);
        REG_OBJECTS_LIB_FUNC(seal, JavascriptObject::EntrySeal);
        REG_OBJECTS_LIB_FUNC(freeze, JavascriptObject::EntryFreeze);
        REG_OBJECTS_LIB_FUNC(preventExtensions, JavascriptObject::EntryPreventExtensions);
        REG_OBJECTS_LIB_FUNC(isSealed, JavascriptObject::EntryIsSealed);
        REG_OBJECTS_LIB_FUNC(isFrozen, JavascriptObject::EntryIsFrozen);
        REG_OBJECTS_LIB_FUNC(isExtensible, JavascriptObject::EntryIsExtensible);

        REG_OBJECTS_LIB_FUNC(getPrototypeOf, JavascriptObject::EntryGetPrototypeOf);
        REG_OBJECTS_LIB_FUNC(keys, JavascriptObject::EntryKeys);
        REG_OBJECTS_LIB_FUNC(getOwnPropertyNames, JavascriptObject::EntryGetOwnPropertyNames);

        REG_OBJECTS_LIB_FUNC(setPrototypeOf, JavascriptObject::EntrySetPrototypeOf);

        REG_OBJECTS_LIB_FUNC(getOwnPropertySymbols, JavascriptObject::EntryGetOwnPropertySymbols);

        REG_OBJECTS_LIB_FUNC(hasOwnProperty, JavascriptObject::EntryHasOwnProperty);
        REG_OBJECTS_LIB_FUNC(propertyIsEnumerable, JavascriptObject::EntryPropertyIsEnumerable);
        REG_OBJECTS_LIB_FUNC(isPrototypeOf, JavascriptObject::EntryIsPrototypeOf);
        REG_OBJECTS_LIB_FUNC(toLocaleString, JavascriptObject::EntryToLocaleString);
        REG_OBJECTS_LIB_FUNC(toString, JavascriptObject::EntryToString);
        REG_OBJECTS_LIB_FUNC(valueOf, JavascriptObject::EntryValueOf);

        REG_OBJECTS_LIB_FUNC(__defineGetter__, JavascriptObject::EntryDefineGetter);
        REG_OBJECTS_LIB_FUNC(__defineSetter__, JavascriptObject::EntryDefineSetter);

        ScriptConfiguration const& config = *(scriptContext->GetConfig());
        if (config.IsES6ObjectExtensionsEnabled())
        {
            REG_OBJECTS_LIB_FUNC(is, JavascriptObject::EntryIs);
            REG_OBJECTS_LIB_FUNC(assign, JavascriptObject::EntryAssign);
        }

        if (config.IsES7ValuesEntriesEnabled())
        {
            REG_OBJECTS_LIB_FUNC(values, JavascriptObject::EntryValues);
            REG_OBJECTS_LIB_FUNC(entries, JavascriptObject::EntryEntries);
        }

        return hr;
    }

    HRESULT JavascriptLibrary::ProfilerRegisterArray()
    {
        HRESULT hr = S_OK;
        REG_GLOBAL_CONSTRUCTOR(Array);

        DEFINE_OBJECT_NAME(Array);

        REG_OBJECTS_LIB_FUNC(isArray, JavascriptArray::EntryIsArray);
        REG_OBJECTS_LIB_FUNC(concat, JavascriptArray::EntryConcat);
        REG_OBJECTS_LIB_FUNC(join, JavascriptArray::EntryJoin);
        REG_OBJECTS_LIB_FUNC(pop, JavascriptArray::EntryPop);
        REG_OBJECTS_LIB_FUNC(push, JavascriptArray::EntryPush);
        REG_OBJECTS_LIB_FUNC(reverse, JavascriptArray::EntryReverse);
        REG_OBJECTS_LIB_FUNC(shift, JavascriptArray::EntryShift);
        REG_OBJECTS_LIB_FUNC(slice, JavascriptArray::EntrySlice);
        REG_OBJECTS_LIB_FUNC(sort, JavascriptArray::EntrySort);
        REG_OBJECTS_LIB_FUNC(splice, JavascriptArray::EntrySplice);
        REG_OBJECTS_LIB_FUNC(toLocaleString, JavascriptArray::EntryToLocaleString);
        REG_OBJECTS_LIB_FUNC(toString, JavascriptArray::EntryToString);
        REG_OBJECTS_LIB_FUNC(unshift, JavascriptArray::EntryUnshift);
        REG_OBJECTS_LIB_FUNC(indexOf, JavascriptArray::EntryIndexOf);
        REG_OBJECTS_LIB_FUNC(every, JavascriptArray::EntryEvery);
        REG_OBJECTS_LIB_FUNC(filter, JavascriptArray::EntryFilter);
        REG_OBJECTS_LIB_FUNC(forEach, JavascriptArray::EntryForEach);
        REG_OBJECTS_LIB_FUNC(lastIndexOf, JavascriptArray::EntryLastIndexOf);
        REG_OBJECTS_LIB_FUNC(map, JavascriptArray::EntryMap);
        REG_OBJECTS_LIB_FUNC(reduce, JavascriptArray::EntryReduce);
        REG_OBJECTS_LIB_FUNC(reduceRight, JavascriptArray::EntryReduceRight);
        REG_OBJECTS_LIB_FUNC(some, JavascriptArray::EntrySome);

        ScriptConfiguration const& config = *(scriptContext->GetConfig());
        if (config.IsES6StringExtensionsEnabled())
        {
            REG_OBJECTS_LIB_FUNC(find, JavascriptArray::EntryFind);
            REG_OBJECTS_LIB_FUNC(findIndex, JavascriptArray::EntryFindIndex);
        }

        REG_OBJECTS_LIB_FUNC(entries, JavascriptArray::EntryEntries)
        REG_OBJECTS_LIB_FUNC(keys, JavascriptArray::EntryKeys)
        REG_OBJECTS_LIB_FUNC(values, JavascriptArray::EntryValues)
        // _symbolIterator is just an alias for values on Array.prototype so do not register it as its own function

        if (config.IsES6TypedArrayExtensionsEnabled())
        {
            REG_OBJECTS_LIB_FUNC(fill, JavascriptArray::EntryFill)
            REG_OBJECTS_LIB_FUNC(copyWithin, JavascriptArray::EntryCopyWithin)
            REG_OBJECTS_LIB_FUNC(from, JavascriptArray::EntryFrom);
            REG_OBJECTS_LIB_FUNC(of, JavascriptArray::EntryOf);
        }

        REG_OBJECTS_LIB_FUNC(includes, JavascriptArray::EntryIncludes);

        return hr;
    }

    HRESULT JavascriptLibrary::ProfilerRegisterBoolean()
    {
        HRESULT hr = S_OK;
        REG_GLOBAL_CONSTRUCTOR(Boolean);

        DEFINE_OBJECT_NAME(Boolean);

        REG_OBJECTS_LIB_FUNC(valueOf, JavascriptBoolean::EntryValueOf);
        REG_OBJECTS_LIB_FUNC(toString, JavascriptBoolean::EntryToString);

        return hr;
    }

    HRESULT JavascriptLibrary::ProfilerRegisterDate()
    {
        HRESULT hr = S_OK;
        REG_GLOBAL_CONSTRUCTOR(Date);

        DEFINE_OBJECT_NAME(Date);

        REG_OBJECTS_LIB_FUNC(parse, JavascriptDate::EntryParse);
        REG_OBJECTS_LIB_FUNC(now, JavascriptDate::EntryNow);
        REG_OBJECTS_LIB_FUNC(UTC, JavascriptDate::EntryUTC);

        REG_OBJECTS_LIB_FUNC(getDate, JavascriptDate::EntryGetDate);
        REG_OBJECTS_LIB_FUNC(getDay, JavascriptDate::EntryGetDay);
        REG_OBJECTS_LIB_FUNC(getFullYear, JavascriptDate::EntryGetFullYear);
        REG_OBJECTS_LIB_FUNC(getHours, JavascriptDate::EntryGetHours);
        REG_OBJECTS_LIB_FUNC(getMilliseconds, JavascriptDate::EntryGetMilliseconds);
        REG_OBJECTS_LIB_FUNC(getMinutes, JavascriptDate::EntryGetMinutes);
        REG_OBJECTS_LIB_FUNC(getMonth, JavascriptDate::EntryGetMonth);
        REG_OBJECTS_LIB_FUNC(getSeconds, JavascriptDate::EntryGetSeconds);
        REG_OBJECTS_LIB_FUNC(getTime, JavascriptDate::EntryGetTime);
        REG_OBJECTS_LIB_FUNC(getTimezoneOffset, JavascriptDate::EntryGetTimezoneOffset);
        REG_OBJECTS_LIB_FUNC(getUTCDate, JavascriptDate::EntryGetUTCDate);
        REG_OBJECTS_LIB_FUNC(getUTCDay, JavascriptDate::EntryGetUTCDay);
        REG_OBJECTS_LIB_FUNC(getUTCFullYear, JavascriptDate::EntryGetUTCFullYear);
        REG_OBJECTS_LIB_FUNC(getUTCHours, JavascriptDate::EntryGetUTCHours);
        REG_OBJECTS_LIB_FUNC(getUTCMilliseconds, JavascriptDate::EntryGetUTCMilliseconds);
        REG_OBJECTS_LIB_FUNC(getUTCMinutes, JavascriptDate::EntryGetUTCMinutes);
        REG_OBJECTS_LIB_FUNC(getUTCMonth, JavascriptDate::EntryGetUTCMonth);
        REG_OBJECTS_LIB_FUNC(getUTCSeconds, JavascriptDate::EntryGetUTCSeconds);

        ScriptConfiguration const& config = *(scriptContext->GetConfig());
        if (config.SupportsES3Extensions())
        {
            REG_OBJECTS_LIB_FUNC(getVarDate, JavascriptDate::EntryGetVarDate);
        }
        REG_OBJECTS_LIB_FUNC(getYear, JavascriptDate::EntryGetYear);
        REG_OBJECTS_LIB_FUNC(setDate, JavascriptDate::EntrySetDate);
        REG_OBJECTS_LIB_FUNC(setFullYear, JavascriptDate::EntrySetFullYear);
        REG_OBJECTS_LIB_FUNC(setHours, JavascriptDate::EntrySetHours);
        REG_OBJECTS_LIB_FUNC(setMilliseconds, JavascriptDate::EntrySetMilliseconds);
        REG_OBJECTS_LIB_FUNC(setMinutes, JavascriptDate::EntrySetMinutes);
        REG_OBJECTS_LIB_FUNC(setMonth, JavascriptDate::EntrySetMonth);
        REG_OBJECTS_LIB_FUNC(setSeconds, JavascriptDate::EntrySetSeconds);
        REG_OBJECTS_LIB_FUNC(setTime, JavascriptDate::EntrySetTime);
        REG_OBJECTS_LIB_FUNC(setUTCDate, JavascriptDate::EntrySetUTCDate);
        REG_OBJECTS_LIB_FUNC(setUTCFullYear, JavascriptDate::EntrySetUTCFullYear);
        REG_OBJECTS_LIB_FUNC(setUTCHours, JavascriptDate::EntrySetUTCHours);
        REG_OBJECTS_LIB_FUNC(setUTCMilliseconds, JavascriptDate::EntrySetUTCMilliseconds);
        REG_OBJECTS_LIB_FUNC(setUTCMinutes, JavascriptDate::EntrySetUTCMinutes);
        REG_OBJECTS_LIB_FUNC(setUTCMonth, JavascriptDate::EntrySetUTCMonth);
        REG_OBJECTS_LIB_FUNC(setUTCSeconds, JavascriptDate::EntrySetUTCSeconds);
        REG_OBJECTS_LIB_FUNC(setYear, JavascriptDate::EntrySetYear);
        REG_OBJECTS_LIB_FUNC(toDateString, JavascriptDate::EntryToDateString);
        REG_OBJECTS_LIB_FUNC(toISOString, JavascriptDate::EntryToISOString);
        REG_OBJECTS_LIB_FUNC(toJSON, JavascriptDate::EntryToJSON);
        REG_OBJECTS_LIB_FUNC(toLocaleDateString, JavascriptDate::EntryToLocaleDateString);
        REG_OBJECTS_LIB_FUNC(toLocaleString, JavascriptDate::EntryToLocaleString);
        REG_OBJECTS_LIB_FUNC(toLocaleTimeString, JavascriptDate::EntryToLocaleTimeString);
        REG_OBJECTS_LIB_FUNC(toString, JavascriptDate::EntryToString);
        REG_OBJECTS_LIB_FUNC(toTimeString, JavascriptDate::EntryToTimeString);
        REG_OBJECTS_LIB_FUNC(toUTCString, JavascriptDate::EntryToUTCString);
        REG_OBJECTS_LIB_FUNC(toGMTString, JavascriptDate::EntryToGMTString);
        REG_OBJECTS_LIB_FUNC(valueOf, JavascriptDate::EntryValueOf);

        return hr;
    }

    HRESULT JavascriptLibrary::ProfilerRegisterFunction()
    {
        HRESULT hr = S_OK;
        REG_GLOBAL_CONSTRUCTOR(Function);

        DEFINE_OBJECT_NAME(Function);

        REG_OBJECTS_LIB_FUNC(apply, JavascriptFunction::EntryApply);
        REG_OBJECTS_LIB_FUNC(bind, JavascriptFunction::EntryBind);
        REG_OBJECTS_LIB_FUNC(call, JavascriptFunction::EntryCall);
        REG_OBJECTS_LIB_FUNC(toString, JavascriptFunction::EntryToString);

        return hr;
    }

    HRESULT JavascriptLibrary::ProfilerRegisterMath()
    {
        HRESULT hr = S_OK;

        DEFINE_OBJECT_NAME(Math);

        REG_OBJECTS_LIB_FUNC(abs, Math::Abs);
        REG_OBJECTS_LIB_FUNC(acos, Math::Acos);
        REG_OBJECTS_LIB_FUNC(asin, Math::Asin);
        REG_OBJECTS_LIB_FUNC(atan, Math::Atan);
        REG_OBJECTS_LIB_FUNC(atan2, Math::Atan2);
        REG_OBJECTS_LIB_FUNC(ceil, Math::Ceil);
        REG_OBJECTS_LIB_FUNC(cos, Math::Cos);
        REG_OBJECTS_LIB_FUNC(exp, Math::Exp);
        REG_OBJECTS_LIB_FUNC(floor, Math::Floor);
        REG_OBJECTS_LIB_FUNC(log, Math::Log);
        REG_OBJECTS_LIB_FUNC(max, Math::Max);
        REG_OBJECTS_LIB_FUNC(min, Math::Min);
        REG_OBJECTS_LIB_FUNC(pow, Math::Pow);
        REG_OBJECTS_LIB_FUNC(random, Math::Random);
        REG_OBJECTS_LIB_FUNC(round, Math::Round);
        REG_OBJECTS_LIB_FUNC(sin, Math::Sin);
        REG_OBJECTS_LIB_FUNC(sqrt, Math::Sqrt);
        REG_OBJECTS_LIB_FUNC(tan, Math::Tan);

        if (scriptContext->GetConfig()->IsES6MathExtensionsEnabled())
        {
            REG_OBJECTS_LIB_FUNC(log10, Math::Log10);
            REG_OBJECTS_LIB_FUNC(log2, Math::Log2);
            REG_OBJECTS_LIB_FUNC(log1p, Math::Log1p);
            REG_OBJECTS_LIB_FUNC(expm1, Math::Expm1);
            REG_OBJECTS_LIB_FUNC(cosh, Math::Cosh);
            REG_OBJECTS_LIB_FUNC(sinh, Math::Sinh);
            REG_OBJECTS_LIB_FUNC(tanh, Math::Tanh);
            REG_OBJECTS_LIB_FUNC(acosh, Math::Acosh);
            REG_OBJECTS_LIB_FUNC(asinh, Math::Asinh);
            REG_OBJECTS_LIB_FUNC(atanh, Math::Atanh);
            REG_OBJECTS_LIB_FUNC(hypot, Math::Hypot);
            REG_OBJECTS_LIB_FUNC(trunc, Math::Trunc);
            REG_OBJECTS_LIB_FUNC(sign, Math::Sign);
            REG_OBJECTS_LIB_FUNC(cbrt, Math::Cbrt);
            REG_OBJECTS_LIB_FUNC(imul, Math::Imul);
            REG_OBJECTS_LIB_FUNC(clz32, Math::Clz32);
            REG_OBJECTS_LIB_FUNC(fround, Math::Fround);
        }

        return hr;
    }

    HRESULT JavascriptLibrary::ProfilerRegisterNumber()
    {
        HRESULT hr = S_OK;
        REG_GLOBAL_CONSTRUCTOR(Number);

        DEFINE_OBJECT_NAME(Number);

        if (scriptContext->GetConfig()->IsES6NumberExtensionsEnabled())
        {
            REG_OBJECTS_LIB_FUNC(isNaN, JavascriptNumber::EntryIsNaN);
            REG_OBJECTS_LIB_FUNC(isFinite, JavascriptNumber::EntryIsFinite);
            REG_OBJECTS_LIB_FUNC(isInteger, JavascriptNumber::EntryIsInteger);
            REG_OBJECTS_LIB_FUNC(isSafeInteger, JavascriptNumber::EntryIsSafeInteger);
        }

        REG_OBJECTS_LIB_FUNC(toExponential, JavascriptNumber::EntryToExponential);
        REG_OBJECTS_LIB_FUNC(toFixed, JavascriptNumber::EntryToFixed);
        REG_OBJECTS_LIB_FUNC(toPrecision, JavascriptNumber::EntryToPrecision);
        REG_OBJECTS_LIB_FUNC(toLocaleString, JavascriptNumber::EntryToLocaleString);
        REG_OBJECTS_LIB_FUNC(toString, JavascriptNumber::EntryToString);
        REG_OBJECTS_LIB_FUNC(valueOf, JavascriptNumber::EntryValueOf);

        return hr;
    }

    HRESULT JavascriptLibrary::ProfilerRegisterString()
    {
        HRESULT hr = S_OK;
        REG_GLOBAL_CONSTRUCTOR(String);

        DEFINE_OBJECT_NAME(String);

        REG_OBJECTS_LIB_FUNC(fromCharCode, JavascriptString::EntryFromCharCode);

        ScriptConfiguration const& config = *(scriptContext->GetConfig());
        if (config.IsES6UnicodeExtensionsEnabled())
        {
            REG_OBJECTS_LIB_FUNC(fromCodePoint, JavascriptString::EntryFromCodePoint);
            REG_OBJECTS_LIB_FUNC(codePointAt, JavascriptString::EntryCodePointAt);
            REG_OBJECTS_LIB_FUNC(normalize, JavascriptString::EntryNormalize);
        }

        REG_OBJECTS_LIB_FUNC(indexOf, JavascriptString::EntryIndexOf);
        REG_OBJECTS_LIB_FUNC(lastIndexOf, JavascriptString::EntryLastIndexOf);
        REG_OBJECTS_LIB_FUNC(replace, JavascriptString::EntryReplace);
        REG_OBJECTS_LIB_FUNC(search, JavascriptString::EntrySearch);
        REG_OBJECTS_LIB_FUNC(slice, JavascriptString::EntrySlice);
        REG_OBJECTS_LIB_FUNC(charAt, JavascriptString::EntryCharAt);
        REG_OBJECTS_LIB_FUNC(charCodeAt, JavascriptString::EntryCharCodeAt);
        REG_OBJECTS_LIB_FUNC(concat, JavascriptString::EntryConcat);
        REG_OBJECTS_LIB_FUNC(localeCompare, JavascriptString::EntryLocaleCompare);
        REG_OBJECTS_LIB_FUNC(match, JavascriptString::EntryMatch);
        REG_OBJECTS_LIB_FUNC(split, JavascriptString::EntrySplit);
        REG_OBJECTS_LIB_FUNC(substring, JavascriptString::EntrySubstring);
        REG_OBJECTS_LIB_FUNC(substr, JavascriptString::EntrySubstr);
        REG_OBJECTS_LIB_FUNC(toLocaleLowerCase, JavascriptString::EntryToLocaleLowerCase);
        REG_OBJECTS_LIB_FUNC(toLocaleUpperCase, JavascriptString::EntryToLocaleUpperCase);
        REG_OBJECTS_LIB_FUNC(toLowerCase, JavascriptString::EntryToLowerCase);
        REG_OBJECTS_LIB_FUNC(toString, JavascriptString::EntryToString);
        REG_OBJECTS_LIB_FUNC(toUpperCase, JavascriptString::EntryToUpperCase);
        REG_OBJECTS_LIB_FUNC(trim, JavascriptString::EntryTrim);
        REG_OBJECTS_LIB_FUNC(valueOf, JavascriptString::EntryValueOf);
        if (config.SupportsES3Extensions())
        {
            REG_OBJECTS_LIB_FUNC(anchor, JavascriptString::EntryAnchor);
            REG_OBJECTS_LIB_FUNC(big, JavascriptString::EntryBig);
            REG_OBJECTS_LIB_FUNC(blink, JavascriptString::EntryBlink);
            REG_OBJECTS_LIB_FUNC(bold, JavascriptString::EntryBold);
            REG_OBJECTS_LIB_FUNC(fixed, JavascriptString::EntryFixed);
            REG_OBJECTS_LIB_FUNC(fontcolor, JavascriptString::EntryFontColor);
            REG_OBJECTS_LIB_FUNC(fontsize, JavascriptString::EntryFontSize);
            REG_OBJECTS_LIB_FUNC(italics, JavascriptString::EntryItalics);
            REG_OBJECTS_LIB_FUNC(link, JavascriptString::EntryLink);
            REG_OBJECTS_DYNAMIC_LIB_FUNC(_u("small"), 5, JavascriptString::EntrySmall);
            REG_OBJECTS_LIB_FUNC(strike, JavascriptString::EntryStrike);
            REG_OBJECTS_LIB_FUNC(sub, JavascriptString::EntrySub);
            REG_OBJECTS_LIB_FUNC(sup, JavascriptString::EntrySup);
        }

        if (config.IsES6StringExtensionsEnabled())
        {
            REG_OBJECTS_LIB_FUNC(repeat, JavascriptString::EntryRepeat);
            REG_OBJECTS_LIB_FUNC(startsWith, JavascriptString::EntryStartsWith);
            REG_OBJECTS_LIB_FUNC(endsWith, JavascriptString::EntryEndsWith);
            REG_OBJECTS_LIB_FUNC(includes, JavascriptString::EntryIncludes);
            REG_OBJECTS_LIB_FUNC(trimLeft, JavascriptString::EntryTrimLeft);
            REG_OBJECTS_LIB_FUNC(trimRight, JavascriptString::EntryTrimRight);

        }

        REG_OBJECTS_LIB_FUNC(raw, JavascriptString::EntryRaw);

        REG_OBJECTS_LIB_FUNC2(_symbolIterator, _u("[Symbol.iterator]"), JavascriptString::EntrySymbolIterator);

        if (config.IsES7BuiltinsEnabled())
        {
            REG_OBJECTS_LIB_FUNC(padStart, JavascriptString::EntryPadStart);
            REG_OBJECTS_LIB_FUNC(padEnd, JavascriptString::EntryPadEnd);
        }

        return hr;
    }

    HRESULT JavascriptLibrary::ProfilerRegisterRegExp()
    {
        HRESULT hr = S_OK;
        REG_GLOBAL_CONSTRUCTOR(RegExp);

        DEFINE_OBJECT_NAME(RegExp);

        REG_OBJECTS_LIB_FUNC(exec, JavascriptRegExp::EntryExec);
        REG_OBJECTS_LIB_FUNC(test, JavascriptRegExp::EntryTest);
        REG_OBJECTS_LIB_FUNC(toString, JavascriptRegExp::EntryToString);
        // Note: This is deprecated
        REG_OBJECTS_LIB_FUNC(compile, JavascriptRegExp::EntryCompile);

        return hr;
    }

    HRESULT JavascriptLibrary::ProfilerRegisterJSON()
    {
        HRESULT hr = S_OK;

        DEFINE_OBJECT_NAME(JSON);

        REG_OBJECTS_LIB_FUNC(stringify, JSON::Stringify);
        REG_OBJECTS_LIB_FUNC(parse, JSON::Parse);
        return hr;
    }

    HRESULT JavascriptLibrary::ProfilerRegisterWeakMap()
    {
        HRESULT hr = S_OK;
        REG_GLOBAL_CONSTRUCTOR(WeakMap);

        DEFINE_OBJECT_NAME(WeakMap);

        REG_OBJECTS_LIB_FUNC2(delete_, _u("delete"), JavascriptWeakMap::EntryDelete);
        REG_OBJECTS_LIB_FUNC(get, JavascriptWeakMap::EntryGet);
        REG_OBJECTS_LIB_FUNC(has, JavascriptWeakMap::EntryHas);
        REG_OBJECTS_LIB_FUNC(set, JavascriptWeakMap::EntrySet);

        return hr;
    }

    HRESULT JavascriptLibrary::ProfilerRegisterWeakSet()
    {
        HRESULT hr = S_OK;
        REG_GLOBAL_CONSTRUCTOR(WeakSet);

        DEFINE_OBJECT_NAME(WeakSet);

        REG_OBJECTS_LIB_FUNC(add, JavascriptWeakSet::EntryAdd);
        REG_OBJECTS_LIB_FUNC2(delete_, _u("delete"), JavascriptWeakSet::EntryDelete);
        REG_OBJECTS_LIB_FUNC(has, JavascriptWeakSet::EntryHas);

        return hr;
    }

    HRESULT JavascriptLibrary::ProfilerRegisterMap()
    {
        HRESULT hr = S_OK;
        REG_GLOBAL_CONSTRUCTOR(Map);

        DEFINE_OBJECT_NAME(Map);

        REG_OBJECTS_LIB_FUNC(clear, JavascriptMap::EntryClear);
        REG_OBJECTS_LIB_FUNC2(delete_, _u("delete"), JavascriptMap::EntryDelete);
        REG_OBJECTS_LIB_FUNC(forEach, JavascriptMap::EntryForEach);
        REG_OBJECTS_LIB_FUNC(get, JavascriptMap::EntryGet);
        REG_OBJECTS_LIB_FUNC(has, JavascriptMap::EntryHas);
        REG_OBJECTS_LIB_FUNC(set, JavascriptMap::EntrySet);

        REG_OBJECTS_LIB_FUNC(entries, JavascriptMap::EntryEntries);
        REG_OBJECTS_LIB_FUNC(keys, JavascriptMap::EntryKeys);
        REG_OBJECTS_LIB_FUNC(values, JavascriptMap::EntryValues);

        return hr;
    }

    HRESULT JavascriptLibrary::ProfilerRegisterSet()
    {
        HRESULT hr = S_OK;
        REG_GLOBAL_CONSTRUCTOR(Set);

        DEFINE_OBJECT_NAME(Set);

        REG_OBJECTS_LIB_FUNC(add, JavascriptSet::EntryAdd);
        REG_OBJECTS_LIB_FUNC(clear, JavascriptSet::EntryClear);
        REG_OBJECTS_LIB_FUNC2(delete_, _u("delete"), JavascriptSet::EntryDelete);
        REG_OBJECTS_LIB_FUNC(forEach, JavascriptSet::EntryForEach);
        REG_OBJECTS_LIB_FUNC(has, JavascriptSet::EntryHas);

        REG_OBJECTS_LIB_FUNC(entries, JavascriptSet::EntryEntries);
        REG_OBJECTS_LIB_FUNC(values, JavascriptSet::EntryValues);

        return hr;
    }

    HRESULT JavascriptLibrary::ProfilerRegisterSymbol()
    {
        HRESULT hr = S_OK;
        REG_GLOBAL_CONSTRUCTOR(Symbol);

        DEFINE_OBJECT_NAME(Symbol);

        REG_OBJECTS_LIB_FUNC(valueOf, JavascriptSymbol::EntryValueOf);
        REG_OBJECTS_LIB_FUNC(toString, JavascriptSymbol::EntryToString);
        REG_OBJECTS_LIB_FUNC2(for_, _u("for"), JavascriptSymbol::EntryFor);
        REG_OBJECTS_LIB_FUNC(keyFor, JavascriptSymbol::EntryKeyFor);

        return hr;
    }

    HRESULT JavascriptLibrary::ProfilerRegisterIterator()
    {
        HRESULT hr = S_OK;
        // Array Iterator has no global constructor

        DEFINE_OBJECT_NAME(Iterator);

        REG_OBJECTS_LIB_FUNC2(_symbolIterator, _u("[Symbol.iterator]"), JavascriptIterator::EntrySymbolIterator);

        return hr;
    }

    HRESULT JavascriptLibrary::ProfilerRegisterArrayIterator()
    {
        HRESULT hr = S_OK;
        // Array Iterator has no global constructor

        DEFINE_OBJECT_NAME(Array Iterator);

        REG_OBJECTS_LIB_FUNC(next, JavascriptArrayIterator::EntryNext);

        return hr;
    }

    HRESULT JavascriptLibrary::ProfilerRegisterMapIterator()
    {
        HRESULT hr = S_OK;
        // Map Iterator has no global constructor

        DEFINE_OBJECT_NAME(Map Iterator);

        REG_OBJECTS_LIB_FUNC(next, JavascriptMapIterator::EntryNext);

        return hr;
    }

    HRESULT JavascriptLibrary::ProfilerRegisterSetIterator()
    {
        HRESULT hr = S_OK;
        // Set Iterator has no global constructor

        DEFINE_OBJECT_NAME(Set Iterator);

        REG_OBJECTS_LIB_FUNC(next, JavascriptSetIterator::EntryNext);

        return hr;
    }

    HRESULT JavascriptLibrary::ProfilerRegisterStringIterator()
    {
        HRESULT hr = S_OK;
        // String Iterator has no global constructor

        DEFINE_OBJECT_NAME(String Iterator);

        REG_OBJECTS_LIB_FUNC(next, JavascriptStringIterator::EntryNext);

        return hr;
    }

    HRESULT JavascriptLibrary::ProfilerRegisterEnumeratorIterator()
    {
        HRESULT hr = S_OK;
        // Enumerator Iterator has no global constructor

        DEFINE_OBJECT_NAME(Enumerator Iterator);

        REG_OBJECTS_LIB_FUNC(next, JavascriptEnumeratorIterator::EntryNext);

        return hr;
    }

    HRESULT JavascriptLibrary::ProfilerRegisterTypedArray()
    {
        HRESULT hr = S_OK;
        // TypedArray has no named global constructor

        DEFINE_OBJECT_NAME(TypedArray);

        REG_OBJECTS_LIB_FUNC(from, TypedArrayBase::EntryFrom);
        REG_OBJECTS_LIB_FUNC(of, TypedArrayBase::EntryOf);
        REG_OBJECTS_LIB_FUNC(set, TypedArrayBase::EntrySet);
        REG_OBJECTS_LIB_FUNC(subarray, TypedArrayBase::EntrySubarray);
        REG_OBJECTS_LIB_FUNC(copyWithin, TypedArrayBase::EntryCopyWithin);
        REG_OBJECTS_LIB_FUNC(every, TypedArrayBase::EntryEvery);
        REG_OBJECTS_LIB_FUNC(fill, TypedArrayBase::EntryFill);
        REG_OBJECTS_LIB_FUNC(filter, TypedArrayBase::EntryFilter);
        REG_OBJECTS_LIB_FUNC(find, TypedArrayBase::EntryFind);
        REG_OBJECTS_LIB_FUNC(findIndex, TypedArrayBase::EntryFindIndex);
        REG_OBJECTS_LIB_FUNC(forEach, TypedArrayBase::EntryForEach);
        REG_OBJECTS_LIB_FUNC(indexOf, TypedArrayBase::EntryIndexOf);
        REG_OBJECTS_LIB_FUNC(join, TypedArrayBase::EntryJoin);
        REG_OBJECTS_LIB_FUNC(lastIndexOf, TypedArrayBase::EntryLastIndexOf);
        REG_OBJECTS_LIB_FUNC(map, TypedArrayBase::EntryMap);
        REG_OBJECTS_LIB_FUNC(reduce, TypedArrayBase::EntryReduce);
        REG_OBJECTS_LIB_FUNC(reduceRight, TypedArrayBase::EntryReduceRight);
        REG_OBJECTS_LIB_FUNC(reverse, TypedArrayBase::EntryReverse);
        REG_OBJECTS_LIB_FUNC(slice, TypedArrayBase::EntrySlice);
        REG_OBJECTS_LIB_FUNC(some, TypedArrayBase::EntrySome);
        REG_OBJECTS_LIB_FUNC(sort, TypedArrayBase::EntrySort);
        REG_OBJECTS_LIB_FUNC(includes, TypedArrayBase::EntryIncludes);


        return hr;
    }

    HRESULT JavascriptLibrary::ProfilerRegisterPromise()
    {
        HRESULT hr = S_OK;
        REG_GLOBAL_CONSTRUCTOR(Promise);

        DEFINE_OBJECT_NAME(Promise);

        REG_OBJECTS_LIB_FUNC(all, JavascriptPromise::EntryAll);
        REG_OBJECTS_LIB_FUNC2(catch_, _u("catch"), JavascriptPromise::EntryCatch);
        REG_OBJECTS_LIB_FUNC(race, JavascriptPromise::EntryRace);
        REG_OBJECTS_LIB_FUNC(resolve, JavascriptPromise::EntryResolve);
        REG_OBJECTS_LIB_FUNC(then, JavascriptPromise::EntryThen);

        return hr;
    }

    HRESULT JavascriptLibrary::ProfilerRegisterProxy()
    {
        HRESULT hr = S_OK;
        REG_GLOBAL_CONSTRUCTOR(Proxy);

        DEFINE_OBJECT_NAME(Proxy);

        REG_OBJECTS_LIB_FUNC(revocable, JavascriptProxy::EntryRevocable);
        return hr;
    }

    HRESULT JavascriptLibrary::ProfilerRegisterReflect()
    {
        HRESULT hr = S_OK;
        DEFINE_OBJECT_NAME(Reflect);

        REG_OBJECTS_LIB_FUNC(defineProperty, JavascriptReflect::EntryDefineProperty);
        REG_OBJECTS_LIB_FUNC(deleteProperty, JavascriptReflect::EntryDeleteProperty);
        REG_OBJECTS_LIB_FUNC(enumerate, JavascriptReflect::EntryEnumerate);
        REG_OBJECTS_LIB_FUNC(get, JavascriptReflect::EntryGet);
        REG_OBJECTS_LIB_FUNC(getOwnPropertyDescriptor, JavascriptReflect::EntryGetOwnPropertyDescriptor);
        REG_OBJECTS_LIB_FUNC(getPrototypeOf, JavascriptReflect::EntryGetPrototypeOf);
        REG_OBJECTS_LIB_FUNC(has, JavascriptReflect::EntryHas);
        REG_OBJECTS_LIB_FUNC(isExtensible, JavascriptReflect::EntryIsExtensible);
        REG_OBJECTS_LIB_FUNC(ownKeys, JavascriptReflect::EntryOwnKeys);
        REG_OBJECTS_LIB_FUNC(preventExtensions, JavascriptReflect::EntryPreventExtensions);
        REG_OBJECTS_LIB_FUNC(set, JavascriptReflect::EntrySet);
        REG_OBJECTS_LIB_FUNC(setPrototypeOf, JavascriptReflect::EntrySetPrototypeOf);
        REG_OBJECTS_LIB_FUNC(apply, JavascriptReflect::EntryApply);
        REG_OBJECTS_LIB_FUNC(construct, JavascriptReflect::EntryConstruct);
        return hr;
    }


    HRESULT JavascriptLibrary::ProfilerRegisterGenerator()
    {
        HRESULT hr = S_OK;
        DEFINE_OBJECT_NAME(Generator);

        REG_OBJECTS_LIB_FUNC(next, JavascriptGenerator::EntryNext);
        REG_OBJECTS_LIB_FUNC(return_, JavascriptGenerator::EntryReturn);
        REG_OBJECTS_LIB_FUNC(throw_, JavascriptGenerator::EntryThrow);

        return hr;
    }

    HRESULT JavascriptLibrary::ProfilerRegisterSIMD()
    {
        HRESULT hr = S_OK;

        DEFINE_OBJECT_NAME(SIMD);

        // Float32x4
        REG_OBJECTS_LIB_FUNC(Float32x4, SIMDFloat32x4Lib::EntryFloat32x4);
        REG_OBJECTS_LIB_FUNC(check, SIMDFloat32x4Lib::EntryCheck);
        REG_OBJECTS_LIB_FUNC(splat, SIMDFloat32x4Lib::EntrySplat);
        REG_OBJECTS_LIB_FUNC(extractLane, SIMDFloat32x4Lib::EntryExtractLane);
        REG_OBJECTS_LIB_FUNC(replaceLane, SIMDFloat32x4Lib::EntryReplaceLane);
        REG_OBJECTS_LIB_FUNC(fromFloat64x2, SIMDFloat32x4Lib::EntryFromFloat64x2);
        REG_OBJECTS_LIB_FUNC(fromFloat64x2Bits, SIMDFloat32x4Lib::EntryFromFloat64x2Bits);
        REG_OBJECTS_LIB_FUNC(fromInt32x4, SIMDFloat32x4Lib::EntryFromInt32x4);
        REG_OBJECTS_LIB_FUNC(fromUint32x4, SIMDFloat32x4Lib::EntryFromUint32x4);
        REG_OBJECTS_LIB_FUNC(fromInt32x4Bits, SIMDFloat32x4Lib::EntryFromInt32x4Bits);
        REG_OBJECTS_LIB_FUNC(fromInt16x8Bits, SIMDFloat32x4Lib::EntryFromInt16x8Bits);
        REG_OBJECTS_LIB_FUNC(fromInt8x16Bits, SIMDFloat32x4Lib::EntryFromInt8x16Bits);
        REG_OBJECTS_LIB_FUNC(fromUint32x4Bits, SIMDFloat32x4Lib::EntryFromUint32x4Bits);
        REG_OBJECTS_LIB_FUNC(fromUint16x8Bits, SIMDFloat32x4Lib::EntryFromUint16x8Bits);
        REG_OBJECTS_LIB_FUNC(fromUint8x16Bits, SIMDFloat32x4Lib::EntryFromUint8x16Bits);
        REG_OBJECTS_LIB_FUNC(add, SIMDFloat32x4Lib::EntryAdd);
        REG_OBJECTS_LIB_FUNC(sub, SIMDFloat32x4Lib::EntrySub);
        REG_OBJECTS_LIB_FUNC(mul, SIMDFloat32x4Lib::EntryMul);
        REG_OBJECTS_LIB_FUNC(div, SIMDFloat32x4Lib::EntryDiv);
        REG_OBJECTS_LIB_FUNC(and, SIMDFloat32x4Lib::EntryAnd);
        REG_OBJECTS_LIB_FUNC(or, SIMDFloat32x4Lib::EntryOr);
        REG_OBJECTS_LIB_FUNC(xor, SIMDFloat32x4Lib::EntryXor);
        REG_OBJECTS_LIB_FUNC(min, SIMDFloat32x4Lib::EntryMin);
        REG_OBJECTS_LIB_FUNC(max, SIMDFloat32x4Lib::EntryMax);
        REG_OBJECTS_LIB_FUNC(minNum, SIMDFloat32x4Lib::EntryMinNum);
        REG_OBJECTS_LIB_FUNC(maxNum, SIMDFloat32x4Lib::EntryMaxNum);
        REG_OBJECTS_LIB_FUNC(abs, SIMDFloat32x4Lib::EntryAbs);
        REG_OBJECTS_LIB_FUNC(neg, SIMDFloat32x4Lib::EntryNeg);
        REG_OBJECTS_LIB_FUNC(not, SIMDFloat32x4Lib::EntryNot);
        REG_OBJECTS_LIB_FUNC(sqrt, SIMDFloat32x4Lib::EntrySqrt);
        REG_OBJECTS_LIB_FUNC(reciprocalApproximation, SIMDFloat32x4Lib::EntryReciprocal);
        REG_OBJECTS_LIB_FUNC(reciprocalSqrtApproximation, SIMDFloat32x4Lib::EntryReciprocalSqrt);
        REG_OBJECTS_LIB_FUNC(lessThan, SIMDFloat32x4Lib::EntryLessThan);
        REG_OBJECTS_LIB_FUNC(lessThanOrEqual, SIMDFloat32x4Lib::EntryLessThanOrEqual);
        REG_OBJECTS_LIB_FUNC(equal, SIMDFloat32x4Lib::EntryEqual);
        REG_OBJECTS_LIB_FUNC(notEqual, SIMDFloat32x4Lib::EntryNotEqual);
        REG_OBJECTS_LIB_FUNC(greaterThan, SIMDFloat32x4Lib::EntryGreaterThan);
        REG_OBJECTS_LIB_FUNC(greaterThanOrEqual, SIMDFloat32x4Lib::EntryGreaterThanOrEqual);
        REG_OBJECTS_LIB_FUNC(swizzle, SIMDFloat32x4Lib::EntrySwizzle);
        REG_OBJECTS_LIB_FUNC(shuffle, SIMDFloat32x4Lib::EntryShuffle);
        REG_OBJECTS_LIB_FUNC(select, SIMDFloat32x4Lib::EntrySelect);
        // Float64x2
        REG_OBJECTS_LIB_FUNC(Float64x2, SIMDFloat64x2Lib::EntryFloat64x2);
        REG_OBJECTS_LIB_FUNC(check, SIMDFloat64x2Lib::EntryCheck);
        REG_OBJECTS_LIB_FUNC(splat, SIMDFloat64x2Lib::EntrySplat);
        REG_OBJECTS_LIB_FUNC(fromFloat32x4, SIMDFloat64x2Lib::EntryFromFloat32x4);
        REG_OBJECTS_LIB_FUNC(fromFloat32x4Bits, SIMDFloat64x2Lib::EntryFromFloat32x4Bits);
        REG_OBJECTS_LIB_FUNC(fromInt32x4, SIMDFloat64x2Lib::EntryFromInt32x4);
        REG_OBJECTS_LIB_FUNC(fromInt32x4Bits, SIMDFloat64x2Lib::EntryFromInt32x4Bits);
        REG_OBJECTS_LIB_FUNC(add, SIMDFloat64x2Lib::EntryAdd);
        REG_OBJECTS_LIB_FUNC(sub, SIMDFloat64x2Lib::EntrySub);
        REG_OBJECTS_LIB_FUNC(mul, SIMDFloat64x2Lib::EntryMul);
        REG_OBJECTS_LIB_FUNC(div, SIMDFloat64x2Lib::EntryDiv);
        REG_OBJECTS_LIB_FUNC(min, SIMDFloat64x2Lib::EntryMin);
        REG_OBJECTS_LIB_FUNC(max, SIMDFloat64x2Lib::EntryMax);
        REG_OBJECTS_LIB_FUNC(abs, SIMDFloat64x2Lib::EntryAbs);
        REG_OBJECTS_LIB_FUNC(neg, SIMDFloat64x2Lib::EntryNeg);
        REG_OBJECTS_LIB_FUNC(sqrt, SIMDFloat64x2Lib::EntrySqrt);
        REG_OBJECTS_LIB_FUNC(reciprocalApproximation, SIMDFloat64x2Lib::EntryReciprocal);
        REG_OBJECTS_LIB_FUNC(reciprocalSqrtApproximation, SIMDFloat64x2Lib::EntryReciprocalSqrt);
        REG_OBJECTS_LIB_FUNC(lessThan, SIMDFloat64x2Lib::EntryLessThan);
        REG_OBJECTS_LIB_FUNC(lessThanOrEqual, SIMDFloat64x2Lib::EntryLessThanOrEqual);
        REG_OBJECTS_LIB_FUNC(equal, SIMDFloat64x2Lib::EntryEqual);
        REG_OBJECTS_LIB_FUNC(notEqual, SIMDFloat64x2Lib::EntryNotEqual);
        REG_OBJECTS_LIB_FUNC(greaterThan, SIMDFloat64x2Lib::EntryGreaterThan);
        REG_OBJECTS_LIB_FUNC(greaterThanOrEqual, SIMDFloat64x2Lib::EntryGreaterThanOrEqual);
        REG_OBJECTS_LIB_FUNC(swizzle, SIMDFloat64x2Lib::EntrySwizzle);
        REG_OBJECTS_LIB_FUNC(shuffle, SIMDFloat64x2Lib::EntryShuffle);
        REG_OBJECTS_LIB_FUNC(select, SIMDFloat64x2Lib::EntrySelect);
        // Int32x4
        REG_OBJECTS_LIB_FUNC(Int32x4, SIMDInt32x4Lib::EntryInt32x4);
        REG_OBJECTS_LIB_FUNC(check, SIMDInt32x4Lib::EntryCheck);
        REG_OBJECTS_LIB_FUNC(splat, SIMDInt32x4Lib::EntrySplat);
        REG_OBJECTS_LIB_FUNC(extractLane, SIMDInt32x4Lib::EntryExtractLane);
        REG_OBJECTS_LIB_FUNC(replaceLane, SIMDInt32x4Lib::EntryReplaceLane);
        REG_OBJECTS_LIB_FUNC(fromFloat64x2, SIMDInt32x4Lib::EntryFromFloat64x2);
        REG_OBJECTS_LIB_FUNC(fromFloat64x2Bits, SIMDInt32x4Lib::EntryFromFloat64x2Bits);
        REG_OBJECTS_LIB_FUNC(fromFloat32x4, SIMDInt32x4Lib::EntryFromFloat32x4);
        REG_OBJECTS_LIB_FUNC(fromFloat32x4Bits, SIMDInt32x4Lib::EntryFromFloat32x4Bits);
        REG_OBJECTS_LIB_FUNC(fromUint32x4Bits, SIMDInt32x4Lib::EntryFromUint32x4Bits);
        REG_OBJECTS_LIB_FUNC(fromUint8x16Bits, SIMDInt32x4Lib::EntryFromUint8x16Bits);
        REG_OBJECTS_LIB_FUNC(fromUint16x8Bits, SIMDInt32x4Lib::EntryFromUint16x8Bits);
        REG_OBJECTS_LIB_FUNC(fromInt8x16Bits, SIMDInt32x4Lib::EntryFromInt8x16Bits);
        REG_OBJECTS_LIB_FUNC(fromInt16x8Bits, SIMDInt32x4Lib::EntryFromInt16x8Bits);
        REG_OBJECTS_LIB_FUNC(add, SIMDInt32x4Lib::EntryAdd);
        REG_OBJECTS_LIB_FUNC(sub, SIMDInt32x4Lib::EntrySub);
        REG_OBJECTS_LIB_FUNC(mul, SIMDInt32x4Lib::EntryMul);
        REG_OBJECTS_LIB_FUNC(and, SIMDInt32x4Lib::EntryAnd);
        REG_OBJECTS_LIB_FUNC(or,  SIMDInt32x4Lib::EntryOr);
        REG_OBJECTS_LIB_FUNC(xor, SIMDInt32x4Lib::EntryXor);
        REG_OBJECTS_LIB_FUNC(min, SIMDInt32x4Lib::EntryMin);
        REG_OBJECTS_LIB_FUNC(max, SIMDInt32x4Lib::EntryMax);
        REG_OBJECTS_LIB_FUNC(neg, SIMDInt32x4Lib::EntryNeg);
        REG_OBJECTS_LIB_FUNC(not, SIMDInt32x4Lib::EntryNot);
        REG_OBJECTS_LIB_FUNC(lessThan, SIMDInt32x4Lib::EntryLessThan);
        REG_OBJECTS_LIB_FUNC(lessThanOrEqual, SIMDInt32x4Lib::EntryLessThanOrEqual);
        REG_OBJECTS_LIB_FUNC(equal, SIMDInt32x4Lib::EntryEqual);
        REG_OBJECTS_LIB_FUNC(notEqual, SIMDInt32x4Lib::EntryNotEqual);
        REG_OBJECTS_LIB_FUNC(greaterThan, SIMDInt32x4Lib::EntryGreaterThan);
        REG_OBJECTS_LIB_FUNC(greaterThanOrEqual, SIMDInt32x4Lib::EntryGreaterThanOrEqual);
        REG_OBJECTS_LIB_FUNC(swizzle, SIMDInt32x4Lib::EntrySwizzle);
        REG_OBJECTS_LIB_FUNC(shuffle, SIMDInt32x4Lib::EntryShuffle);
        REG_OBJECTS_LIB_FUNC(shiftLeftByScalar, SIMDInt32x4Lib::EntryShiftLeftByScalar);
        REG_OBJECTS_LIB_FUNC(shiftRightByScalar, SIMDInt32x4Lib::EntryShiftRightByScalar);
        REG_OBJECTS_LIB_FUNC(select, SIMDInt32x4Lib::EntrySelect);

        // Int16x8
        REG_OBJECTS_LIB_FUNC(Int16x8, SIMDInt16x8Lib::EntryInt16x8);
        REG_OBJECTS_LIB_FUNC(splat, SIMDInt16x8Lib::EntryCheck);
        REG_OBJECTS_LIB_FUNC(splat, SIMDInt16x8Lib::EntrySplat);
        REG_OBJECTS_LIB_FUNC(fromFloat32x4Bits, SIMDInt16x8Lib::EntryFromFloat32x4Bits);
        REG_OBJECTS_LIB_FUNC(fromInt32x4Bits, SIMDInt16x8Lib::EntryFromInt32x4Bits);
        REG_OBJECTS_LIB_FUNC(fromInt8x16Bits, SIMDInt16x8Lib::EntryFromInt8x16Bits);
        REG_OBJECTS_LIB_FUNC(fromUint32x4Bits, SIMDInt16x8Lib::EntryFromUint32x4Bits);
        REG_OBJECTS_LIB_FUNC(fromUint16x8Bits, SIMDInt16x8Lib::EntryFromUint16x8Bits);
        REG_OBJECTS_LIB_FUNC(fromUint8x16Bits, SIMDInt16x8Lib::EntryFromUint8x16Bits);
        REG_OBJECTS_LIB_FUNC(neg, SIMDInt16x8Lib::EntryNeg);
        REG_OBJECTS_LIB_FUNC(not, SIMDInt16x8Lib::EntryNot);
        REG_OBJECTS_LIB_FUNC(add, SIMDInt16x8Lib::EntryAdd);
        REG_OBJECTS_LIB_FUNC(sub, SIMDInt16x8Lib::EntrySub);
        REG_OBJECTS_LIB_FUNC(mul, SIMDInt16x8Lib::EntryMul);
        REG_OBJECTS_LIB_FUNC(and, SIMDInt16x8Lib::EntryAnd);
        REG_OBJECTS_LIB_FUNC(or, SIMDInt16x8Lib::EntryOr);
        REG_OBJECTS_LIB_FUNC(xor, SIMDInt16x8Lib::EntryXor);
        REG_OBJECTS_LIB_FUNC(min, SIMDInt16x8Lib::EntryMin);
        REG_OBJECTS_LIB_FUNC(max, SIMDInt16x8Lib::EntryMax);
        REG_OBJECTS_LIB_FUNC(addSaturate, SIMDInt16x8Lib::EntryAddSaturate);
        REG_OBJECTS_LIB_FUNC(subSaturate, SIMDInt16x8Lib::EntrySubSaturate);
        REG_OBJECTS_LIB_FUNC(lessThan, SIMDInt16x8Lib::EntryLessThan);
        REG_OBJECTS_LIB_FUNC(lessThanOrEqual, SIMDInt16x8Lib::EntryLessThanOrEqual);
        REG_OBJECTS_LIB_FUNC(equal, SIMDInt16x8Lib::EntryEqual);
        REG_OBJECTS_LIB_FUNC(notEqual, SIMDInt16x8Lib::EntryNotEqual);
        REG_OBJECTS_LIB_FUNC(greaterThan, SIMDInt16x8Lib::EntryGreaterThan);
        REG_OBJECTS_LIB_FUNC(greaterThanOrEqual, SIMDInt16x8Lib::EntryGreaterThanOrEqual);
        REG_OBJECTS_LIB_FUNC(extractLane, SIMDInt16x8Lib::EntryExtractLane);
        REG_OBJECTS_LIB_FUNC(replaceLane, SIMDInt16x8Lib::EntryReplaceLane);
        REG_OBJECTS_LIB_FUNC(shiftLeftByScalar, SIMDInt16x8Lib::EntryShiftLeftByScalar);
        REG_OBJECTS_LIB_FUNC(shiftRightByScalar, SIMDInt16x8Lib::EntryShiftRightByScalar);
        REG_OBJECTS_LIB_FUNC(load, SIMDInt16x8Lib::EntryLoad);
        REG_OBJECTS_LIB_FUNC(store, SIMDInt16x8Lib::EntryStore);
        REG_OBJECTS_LIB_FUNC(swizzle, SIMDInt16x8Lib::EntrySwizzle);
        REG_OBJECTS_LIB_FUNC(shuffle, SIMDInt16x8Lib::EntryShuffle);
        REG_OBJECTS_LIB_FUNC(select, SIMDInt16x8Lib::EntrySelect);

        // Int8x16
        REG_OBJECTS_LIB_FUNC(Int8x16, SIMDInt8x16Lib::EntryInt8x16);
        REG_OBJECTS_LIB_FUNC(check, SIMDInt8x16Lib::EntryCheck);
        REG_OBJECTS_LIB_FUNC(splat, SIMDInt8x16Lib::EntrySplat);
        REG_OBJECTS_LIB_FUNC(fromFloat32x4Bits, SIMDInt8x16Lib::EntryFromFloat32x4Bits);
        REG_OBJECTS_LIB_FUNC(fromInt32x4Bits, SIMDInt8x16Lib::EntryFromInt32x4Bits);
        REG_OBJECTS_LIB_FUNC(fromInt16x8Bits, SIMDInt8x16Lib::EntryFromInt16x8Bits);
        REG_OBJECTS_LIB_FUNC(fromUint32x4Bits, SIMDInt8x16Lib::EntryFromUint32x4Bits);
        REG_OBJECTS_LIB_FUNC(fromUint16x8Bits, SIMDInt8x16Lib::EntryFromUint16x8Bits);
        REG_OBJECTS_LIB_FUNC(fromUint8x16Bits, SIMDInt8x16Lib::EntryFromUint8x16Bits);
        REG_OBJECTS_LIB_FUNC(neg, SIMDInt8x16Lib::EntryNeg);
        REG_OBJECTS_LIB_FUNC(not, SIMDInt8x16Lib::EntryNot);
        REG_OBJECTS_LIB_FUNC(add, SIMDInt8x16Lib::EntryAdd);
        REG_OBJECTS_LIB_FUNC(sub, SIMDInt8x16Lib::EntrySub);
        REG_OBJECTS_LIB_FUNC(mul, SIMDInt8x16Lib::EntryMul);
        REG_OBJECTS_LIB_FUNC(and, SIMDInt8x16Lib::EntryAnd);
        REG_OBJECTS_LIB_FUNC(or, SIMDInt8x16Lib::EntryOr);
        REG_OBJECTS_LIB_FUNC(xor, SIMDInt8x16Lib::EntryXor);
        REG_OBJECTS_LIB_FUNC(min, SIMDInt8x16Lib::EntryMin);
        REG_OBJECTS_LIB_FUNC(max, SIMDInt8x16Lib::EntryMax);
        REG_OBJECTS_LIB_FUNC(addSaturate, SIMDInt8x16Lib::EntryAddSaturate);
        REG_OBJECTS_LIB_FUNC(subSaturate, SIMDInt8x16Lib::EntrySubSaturate);
        REG_OBJECTS_LIB_FUNC(lessThan, SIMDInt8x16Lib::EntryLessThan);
        REG_OBJECTS_LIB_FUNC(lessThanOrEqual, SIMDInt8x16Lib::EntryLessThanOrEqual);
        REG_OBJECTS_LIB_FUNC(equal, SIMDInt8x16Lib::EntryEqual);
        REG_OBJECTS_LIB_FUNC(notEqual, SIMDInt8x16Lib::EntryNotEqual);
        REG_OBJECTS_LIB_FUNC(greaterThan, SIMDInt8x16Lib::EntryGreaterThan);
        REG_OBJECTS_LIB_FUNC(greaterThanOrEqual, SIMDInt8x16Lib::EntryGreaterThanOrEqual);
        REG_OBJECTS_LIB_FUNC(shiftLeftByScalar, SIMDInt8x16Lib::EntryShiftLeftByScalar);
        REG_OBJECTS_LIB_FUNC(shiftRightByScalar, SIMDInt8x16Lib::EntryShiftRightByScalar);
        REG_OBJECTS_LIB_FUNC(swizzle, SIMDInt8x16Lib::EntrySwizzle);
        REG_OBJECTS_LIB_FUNC(shuffle, SIMDInt8x16Lib::EntryShuffle);
        REG_OBJECTS_LIB_FUNC(extractLane, SIMDInt8x16Lib::EntryExtractLane);
        REG_OBJECTS_LIB_FUNC(replaceLane, SIMDInt8x16Lib::EntryReplaceLane);
        REG_OBJECTS_LIB_FUNC(select, SIMDInt8x16Lib::EntrySelect);


        // Bool32x4
        REG_OBJECTS_LIB_FUNC(Bool32x4, SIMDBool32x4Lib::EntryBool32x4);
        REG_OBJECTS_LIB_FUNC(check, SIMDBool32x4Lib::EntryCheck);
        REG_OBJECTS_LIB_FUNC(splat, SIMDBool32x4Lib::EntrySplat);
        REG_OBJECTS_LIB_FUNC(not, SIMDBool32x4Lib::EntryNot);
        REG_OBJECTS_LIB_FUNC(and, SIMDBool32x4Lib::EntryAnd);
        REG_OBJECTS_LIB_FUNC(or, SIMDBool32x4Lib::EntryOr);
        REG_OBJECTS_LIB_FUNC(xor, SIMDBool32x4Lib::EntryXor);
        REG_OBJECTS_LIB_FUNC(anyTrue, SIMDBool32x4Lib::EntryAnyTrue);
        REG_OBJECTS_LIB_FUNC(allTrue, SIMDBool32x4Lib::EntryAllTrue);
        REG_OBJECTS_LIB_FUNC(extractLane, SIMDBool32x4Lib::EntryExtractLane);
        REG_OBJECTS_LIB_FUNC(replaceLane, SIMDBool32x4Lib::EntryReplaceLane);

        // Bool16x8
        // TODO: Enable with Int16x8 type.
        REG_OBJECTS_LIB_FUNC(Bool16x8, SIMDBool16x8Lib::EntryBool16x8);
        REG_OBJECTS_LIB_FUNC(check, SIMDBool16x8Lib::EntryCheck);
        REG_OBJECTS_LIB_FUNC(splat, SIMDBool16x8Lib::EntrySplat);
        REG_OBJECTS_LIB_FUNC(not, SIMDBool16x8Lib::EntryNot);
        REG_OBJECTS_LIB_FUNC(and, SIMDBool16x8Lib::EntryAnd);
        REG_OBJECTS_LIB_FUNC(or , SIMDBool16x8Lib::EntryOr);
        REG_OBJECTS_LIB_FUNC(xor, SIMDBool16x8Lib::EntryXor);
        REG_OBJECTS_LIB_FUNC(anyTrue, SIMDBool16x8Lib::EntryAnyTrue);
        REG_OBJECTS_LIB_FUNC(allTrue, SIMDBool16x8Lib::EntryAllTrue);
        REG_OBJECTS_LIB_FUNC(extractLane, SIMDBool16x8Lib::EntryExtractLane);
        REG_OBJECTS_LIB_FUNC(replaceLane, SIMDBool16x8Lib::EntryReplaceLane);

        // Bool8x16
        REG_OBJECTS_LIB_FUNC(Bool8x16, SIMDBool8x16Lib::EntryBool8x16);
        REG_OBJECTS_LIB_FUNC(check, SIMDBool8x16Lib::EntryCheck);
        REG_OBJECTS_LIB_FUNC(splat, SIMDBool8x16Lib::EntrySplat);
        REG_OBJECTS_LIB_FUNC(not, SIMDBool8x16Lib::EntryNot);
        REG_OBJECTS_LIB_FUNC(and, SIMDBool8x16Lib::EntryAnd);
        REG_OBJECTS_LIB_FUNC(or , SIMDBool8x16Lib::EntryOr);
        REG_OBJECTS_LIB_FUNC(xor, SIMDBool8x16Lib::EntryXor);
        REG_OBJECTS_LIB_FUNC(anyTrue, SIMDBool8x16Lib::EntryAnyTrue);
        REG_OBJECTS_LIB_FUNC(allTrue, SIMDBool8x16Lib::EntryAllTrue);
        REG_OBJECTS_LIB_FUNC(extractLane, SIMDBool8x16Lib::EntryExtractLane);
        REG_OBJECTS_LIB_FUNC(replaceLane, SIMDBool8x16Lib::EntryReplaceLane);

        // Uint32x4
        REG_OBJECTS_LIB_FUNC(Uint32x4, SIMDUint32x4Lib::EntryUint32x4);
        REG_OBJECTS_LIB_FUNC(check, SIMDUint32x4Lib::EntryCheck);
        REG_OBJECTS_LIB_FUNC(splat, SIMDUint32x4Lib::EntrySplat);
        REG_OBJECTS_LIB_FUNC(extractLane, SIMDUint32x4Lib::EntryExtractLane);
        REG_OBJECTS_LIB_FUNC(replaceLane, SIMDUint32x4Lib::EntryReplaceLane);
        REG_OBJECTS_LIB_FUNC(fromFloat32x4, SIMDUint32x4Lib::EntryFromFloat32x4);
        REG_OBJECTS_LIB_FUNC(fromFloat32x4Bits, SIMDUint32x4Lib::EntryFromFloat32x4Bits);
        REG_OBJECTS_LIB_FUNC(fromInt8x16Bits, SIMDUint32x4Lib::EntryFromInt8x16Bits);
        REG_OBJECTS_LIB_FUNC(add, SIMDUint32x4Lib::EntryAdd);
        REG_OBJECTS_LIB_FUNC(sub, SIMDUint32x4Lib::EntrySub);
        REG_OBJECTS_LIB_FUNC(mul, SIMDUint32x4Lib::EntryMul);
        REG_OBJECTS_LIB_FUNC(min, SIMDUint32x4Lib::EntryMin);
        REG_OBJECTS_LIB_FUNC(max, SIMDUint32x4Lib::EntryMax);
        REG_OBJECTS_LIB_FUNC(and, SIMDUint32x4Lib::EntryAnd);
        REG_OBJECTS_LIB_FUNC(or, SIMDUint32x4Lib::EntryOr);
        REG_OBJECTS_LIB_FUNC(xor, SIMDUint32x4Lib::EntryXor);
        REG_OBJECTS_LIB_FUNC(not, SIMDUint32x4Lib::EntryNot);
        REG_OBJECTS_LIB_FUNC(neg, SIMDUint32x4Lib::EntryNeg);
        REG_OBJECTS_LIB_FUNC(lessThan, SIMDUint32x4Lib::EntryLessThan);
        REG_OBJECTS_LIB_FUNC(lessThanOrEqual, SIMDUint32x4Lib::EntryLessThanOrEqual);
        REG_OBJECTS_LIB_FUNC(equal, SIMDUint32x4Lib::EntryEqual);
        REG_OBJECTS_LIB_FUNC(notEqual, SIMDUint32x4Lib::EntryNotEqual);
        REG_OBJECTS_LIB_FUNC(greaterThan, SIMDUint32x4Lib::EntryGreaterThan);
        REG_OBJECTS_LIB_FUNC(greaterThanOrEqual, SIMDUint32x4Lib::EntryGreaterThanOrEqual);
        REG_OBJECTS_LIB_FUNC(swizzle, SIMDUint32x4Lib::EntrySwizzle);
        REG_OBJECTS_LIB_FUNC(shuffle, SIMDUint32x4Lib::EntryShuffle);
        REG_OBJECTS_LIB_FUNC(shiftLeftByScalar, SIMDUint32x4Lib::EntryShiftLeftByScalar);
        REG_OBJECTS_LIB_FUNC(shiftRightByScalar, SIMDUint32x4Lib::EntryShiftRightByScalar);
        REG_OBJECTS_LIB_FUNC(select, SIMDUint32x4Lib::EntrySelect);

        REG_OBJECTS_LIB_FUNC(load, SIMDUint32x4Lib::EntryLoad);
        REG_OBJECTS_LIB_FUNC(load1, SIMDUint32x4Lib::EntryLoad1);
        REG_OBJECTS_LIB_FUNC(load2, SIMDUint32x4Lib::EntryLoad2);
        REG_OBJECTS_LIB_FUNC(load3, SIMDUint32x4Lib::EntryLoad3);
        REG_OBJECTS_LIB_FUNC(store, SIMDUint32x4Lib::EntryStore);
        REG_OBJECTS_LIB_FUNC(store1, SIMDUint32x4Lib::EntryStore1);
        REG_OBJECTS_LIB_FUNC(store2, SIMDUint32x4Lib::EntryStore2);
        REG_OBJECTS_LIB_FUNC(store3, SIMDUint32x4Lib::EntryStore3);

        // Uint16x8
        REG_OBJECTS_LIB_FUNC(Uint16x8, SIMDUint16x8Lib::EntryUint16x8);
        REG_OBJECTS_LIB_FUNC(splat, SIMDUint16x8Lib::EntryCheck);
        REG_OBJECTS_LIB_FUNC(splat, SIMDUint16x8Lib::EntrySplat);
        REG_OBJECTS_LIB_FUNC(fromFloat32x4Bits, SIMDUint16x8Lib::EntryFromFloat32x4Bits);
        REG_OBJECTS_LIB_FUNC(fromInt32x4Bits, SIMDUint16x8Lib::EntryFromInt32x4Bits);
        REG_OBJECTS_LIB_FUNC(fromInt8x16Bits, SIMDUint16x8Lib::EntryFromInt8x16Bits);
        REG_OBJECTS_LIB_FUNC(fromInt16x8Bits, SIMDUint16x8Lib::EntryFromInt16x8Bits);
        REG_OBJECTS_LIB_FUNC(fromUint32x4Bits, SIMDUint16x8Lib::EntryFromUint32x4Bits);
        REG_OBJECTS_LIB_FUNC(fromUint8x16Bits, SIMDUint16x8Lib::EntryFromUint8x16Bits);
        REG_OBJECTS_LIB_FUNC(not, SIMDUint16x8Lib::EntryNot);
        REG_OBJECTS_LIB_FUNC(neg, SIMDUint16x8Lib::EntryNeg);
        REG_OBJECTS_LIB_FUNC(add, SIMDUint16x8Lib::EntryAdd);
        REG_OBJECTS_LIB_FUNC(sub, SIMDUint16x8Lib::EntrySub);
        REG_OBJECTS_LIB_FUNC(mul, SIMDUint16x8Lib::EntryMul);
        REG_OBJECTS_LIB_FUNC(and, SIMDUint16x8Lib::EntryAnd);
        REG_OBJECTS_LIB_FUNC(or , SIMDUint16x8Lib::EntryOr);
        REG_OBJECTS_LIB_FUNC(xor, SIMDUint16x8Lib::EntryXor);
        REG_OBJECTS_LIB_FUNC(min, SIMDUint16x8Lib::EntryMin);
        REG_OBJECTS_LIB_FUNC(max, SIMDUint16x8Lib::EntryMax);
        REG_OBJECTS_LIB_FUNC(addSaturate, SIMDUint16x8Lib::EntryAddSaturate);
        REG_OBJECTS_LIB_FUNC(subSaturate, SIMDUint16x8Lib::EntrySubSaturate);
        REG_OBJECTS_LIB_FUNC(lessThan, SIMDUint16x8Lib::EntryLessThan);
        REG_OBJECTS_LIB_FUNC(lessThanOrEqual, SIMDUint16x8Lib::EntryLessThanOrEqual);
        REG_OBJECTS_LIB_FUNC(equal, SIMDUint16x8Lib::EntryEqual);
        REG_OBJECTS_LIB_FUNC(notEqual, SIMDUint16x8Lib::EntryNotEqual);
        REG_OBJECTS_LIB_FUNC(greaterThan, SIMDUint16x8Lib::EntryGreaterThan);
        REG_OBJECTS_LIB_FUNC(greaterThanOrEqual, SIMDUint16x8Lib::EntryGreaterThanOrEqual);
        REG_OBJECTS_LIB_FUNC(extractLane, SIMDUint16x8Lib::EntryExtractLane);
        REG_OBJECTS_LIB_FUNC(replaceLane, SIMDUint16x8Lib::EntryReplaceLane);
        REG_OBJECTS_LIB_FUNC(shiftLeftByScalar, SIMDUint16x8Lib::EntryShiftLeftByScalar);
        REG_OBJECTS_LIB_FUNC(shiftRightByScalar, SIMDUint16x8Lib::EntryShiftRightByScalar);
        REG_OBJECTS_LIB_FUNC(load, SIMDUint16x8Lib::EntryLoad);
        REG_OBJECTS_LIB_FUNC(store, SIMDUint16x8Lib::EntryStore);
        REG_OBJECTS_LIB_FUNC(swizzle, SIMDUint16x8Lib::EntrySwizzle);
        REG_OBJECTS_LIB_FUNC(shuffle, SIMDUint16x8Lib::EntryShuffle);
        REG_OBJECTS_LIB_FUNC(select, SIMDUint16x8Lib::EntrySelect);

        // Uint8x16
        REG_OBJECTS_LIB_FUNC(Uint8x16, SIMDUint8x16Lib::EntryUint8x16);
        REG_OBJECTS_LIB_FUNC(splat, SIMDUint8x16Lib::EntryCheck);
        REG_OBJECTS_LIB_FUNC(splat, SIMDUint8x16Lib::EntrySplat);
        REG_OBJECTS_LIB_FUNC(fromFloat32x4Bits, SIMDUint8x16Lib::EntryFromFloat32x4Bits);
        REG_OBJECTS_LIB_FUNC(fromInt32x4Bits, SIMDUint8x16Lib::EntryFromInt32x4Bits);
        REG_OBJECTS_LIB_FUNC(fromInt16x8Bits, SIMDUint8x16Lib::EntryFromInt16x8Bits);
        REG_OBJECTS_LIB_FUNC(fromInt8x16Bits, SIMDUint8x16Lib::EntryFromInt8x16Bits);
        REG_OBJECTS_LIB_FUNC(fromUint32x4Bits, SIMDUint8x16Lib::EntryFromUint32x4Bits);
        REG_OBJECTS_LIB_FUNC(fromUint16x8Bits, SIMDUint8x16Lib::EntryFromUint16x8Bits);
        REG_OBJECTS_LIB_FUNC(not, SIMDUint8x16Lib::EntryNot);
        REG_OBJECTS_LIB_FUNC(neg, SIMDUint8x16Lib::EntryNeg);
        REG_OBJECTS_LIB_FUNC(add, SIMDUint8x16Lib::EntryAdd);
        REG_OBJECTS_LIB_FUNC(sub, SIMDUint8x16Lib::EntrySub);
        REG_OBJECTS_LIB_FUNC(mul, SIMDUint8x16Lib::EntryMul);
        REG_OBJECTS_LIB_FUNC(and, SIMDUint8x16Lib::EntryAnd);
        REG_OBJECTS_LIB_FUNC(or , SIMDUint8x16Lib::EntryOr);
        REG_OBJECTS_LIB_FUNC(xor, SIMDUint8x16Lib::EntryXor);
        REG_OBJECTS_LIB_FUNC(min, SIMDUint8x16Lib::EntryMin);
        REG_OBJECTS_LIB_FUNC(max, SIMDUint8x16Lib::EntryMax);
        REG_OBJECTS_LIB_FUNC(addSaturate, SIMDUint8x16Lib::EntryAddSaturate);
        REG_OBJECTS_LIB_FUNC(subSaturate, SIMDUint8x16Lib::EntrySubSaturate);
        REG_OBJECTS_LIB_FUNC(lessThan, SIMDUint8x16Lib::EntryLessThan);
        REG_OBJECTS_LIB_FUNC(lessThanOrEqual, SIMDUint8x16Lib::EntryLessThanOrEqual);
        REG_OBJECTS_LIB_FUNC(equal, SIMDUint8x16Lib::EntryEqual);
        REG_OBJECTS_LIB_FUNC(notEqual, SIMDUint8x16Lib::EntryNotEqual);
        REG_OBJECTS_LIB_FUNC(greaterThan, SIMDUint8x16Lib::EntryGreaterThan);
        REG_OBJECTS_LIB_FUNC(greaterThanOrEqual, SIMDUint8x16Lib::EntryGreaterThanOrEqual);
        REG_OBJECTS_LIB_FUNC(extractLane, SIMDUint8x16Lib::EntryExtractLane);
        REG_OBJECTS_LIB_FUNC(replaceLane, SIMDUint8x16Lib::EntryReplaceLane);
        REG_OBJECTS_LIB_FUNC(shiftLeftByScalar, SIMDUint8x16Lib::EntryShiftLeftByScalar);
        REG_OBJECTS_LIB_FUNC(shiftRightByScalar, SIMDUint8x16Lib::EntryShiftRightByScalar);
        REG_OBJECTS_LIB_FUNC(load, SIMDUint8x16Lib::EntryLoad);
        REG_OBJECTS_LIB_FUNC(store, SIMDUint8x16Lib::EntryStore);
        REG_OBJECTS_LIB_FUNC(swizzle, SIMDUint8x16Lib::EntrySwizzle);
        REG_OBJECTS_LIB_FUNC(shuffle, SIMDUint8x16Lib::EntryShuffle);
        REG_OBJECTS_LIB_FUNC(select, SIMDUint8x16Lib::EntrySelect);

        return hr;
    }

#if DBG
    void JavascriptLibrary::DumpLibraryByteCode()
    {
#ifdef ENABLE_INTL_OBJECT
        // We aren't going to be passing in a number to check range of -dump:LibInit, that will be done by Intl/Promise
        // This is just to force init Intl code if dump:LibInit has been passed
        if (CONFIG_ISENABLED(DumpFlag) && Js::Configuration::Global.flags.Dump.IsEnabled(Js::JsLibInitPhase))
        {
            for (uint i = 0; i <= MaxEngineInterfaceExtensionKind; i++)
            {
                EngineExtensionObjectBase* engineExtension = this->GetEngineInterfaceObject()->GetEngineExtension((Js::EngineInterfaceExtensionKind)i);
                if (engineExtension != nullptr)
                {
                    engineExtension->DumpByteCode();
                }
            }
        }
#endif
    }
#endif
#ifdef IR_VIEWER
    HRESULT JavascriptLibrary::ProfilerRegisterIRViewer()
    {
        HRESULT hr = S_OK;

        DEFINE_OBJECT_NAME(IRViewer);

        // TODO (t-doilij) move GlobalObject::EntryParseIR to JavascriptIRViewer::EntryParseIR
        REG_LIB_FUNC_CORE(pwszObjectName, _u("parseIR"), scriptContext->GetOrAddPropertyIdTracked(_u("parseIR")), GlobalObject::EntryParseIR);
        REG_LIB_FUNC_CORE(pwszObjectName, _u("functionList"), scriptContext->GetOrAddPropertyIdTracked(_u("functionList")), GlobalObject::EntryFunctionList);
        REG_LIB_FUNC_CORE(pwszObjectName, _u("rejitFunction"), scriptContext->GetOrAddPropertyIdTracked(_u("rejitFunction")), GlobalObject::EntryRejitFunction);

        return hr;
    }
#endif /* IR_VIEWER */
}<|MERGE_RESOLUTION|>--- conflicted
+++ resolved
@@ -2675,15 +2675,9 @@
 
         /*** Float32x4 ***/
         JavascriptFunction* float32x4Function = library->AddFunctionToLibraryObjectWithPrototype(simdObject, PropertyIds::Float32x4, &SIMDFloat32x4Lib::EntryInfo::Float32x4, 5, library->simdFloat32x4Prototype, nullptr);
-        builtinFuncs[BuiltinFunction::SIMD_Float32x4_Float32x4] = float32x4Function;        
-<<<<<<< HEAD
-        builtinFuncs[BuiltinFunction::SIMD_Float32x4_Check] = library->AddFunctionToLibraryObject(float32x4Function, PropertyIds::check, &SIMDFloat32x4Lib::EntryInfo::Check, 2, PropertyNone);
-        library->AddFunctionToLibraryObject(float32x4Function, PropertyIds::zero, &SIMDFloat32x4Lib::EntryInfo::Zero, 1, PropertyNone);
-        builtinFuncs[BuiltinFunction::SIMD_Float32x4_Splat] = library->AddFunctionToLibraryObject(float32x4Function, PropertyIds::splat, &SIMDFloat32x4Lib::EntryInfo::Splat, 2, PropertyNone);
-=======
+        builtinFuncs[BuiltinFunction::SIMD_Float32x4_Float32x4] = float32x4Function;
         builtinFuncs[BuiltinFunction::SIMD_Float32x4_Check] = library->AddFunctionToLibraryObject(float32x4Function, PropertyIds::check, &SIMDFloat32x4Lib::EntryInfo::Check, 2);
         builtinFuncs[BuiltinFunction::SIMD_Float32x4_Splat] = library->AddFunctionToLibraryObject(float32x4Function, PropertyIds::splat, &SIMDFloat32x4Lib::EntryInfo::Splat, 2);
->>>>>>> 44df3fa9
 
         // Lane Access
         builtinFuncs[BuiltinFunction::SIMD_Float32x4_ExtractLane] = library->AddFunctionToLibraryObject(float32x4Function, PropertyIds::extractLane, &SIMDFloat32x4Lib::EntryInfo::ExtractLane, 3);
