--- conflicted
+++ resolved
@@ -41,13 +41,9 @@
         JavascriptSIMDBool32x4(SIMDValue *val, StaticType *type);
 
         Var Copy(ScriptContext* requestContext);
-<<<<<<< HEAD
-        inline SIMDValue GetValue() { return value; }
-=======
 
         static const char16* GetTypeName();
-        __inline SIMDValue GetValue() { return value; }
->>>>>>> ecc90555
+        inline SIMDValue GetValue() { return value; }
         virtual RecyclableObject* CloneToScriptContext(ScriptContext* requestContext) override;
 
     };
