//-------------------------------------------------------------------------------------------------------
// Copyright (C) Microsoft. All rights reserved.
// Licensed under the MIT license. See LICENSE.txt file in the project root for full license information.
//-------------------------------------------------------------------------------------------------------
#pragma once

namespace Js
{
    class JavascriptSIMDBool32x4 sealed : public JavascriptSIMDType
    {
    private:
        DEFINE_VTABLE_CTOR(JavascriptSIMDBool32x4, JavascriptSIMDType);
        static const char16 TypeName[];
    public:
        class EntryInfo
        {
        public:
            static FunctionInfo ValueOf;
            static FunctionInfo ToString;
            static FunctionInfo ToLocaleString;
            static FunctionInfo SymbolToPrimitive;
        };

        static bool Is(Var instance);
        static JavascriptSIMDBool32x4* FromVar(Var aValue);
        static JavascriptSIMDBool32x4* AllocUninitialized(ScriptContext* requestContext);
        static JavascriptSIMDBool32x4* New(SIMDValue *val, ScriptContext* requestContext);
        static size_t GetOffsetOfValue() { return offsetof(JavascriptSIMDBool32x4, value); }
        static Var CallToLocaleString(RecyclableObject&, ScriptContext&, SIMDValue, const Var, uint, CallInfo) 
        {
            Assert(UNREACHED);
            return nullptr;
        };
        static void ToStringBuffer(SIMDValue& value, __out_ecount(countBuffer) char16* stringBuffer, size_t countBuffer, ScriptContext* scriptContext = nullptr)
        {
            swprintf_s(stringBuffer, countBuffer, _u("SIMD.Bool32x4(%s, %s, %s, %s)"), value.i32[SIMD_X] ? _u("true") : _u("false"),
                value.i32[SIMD_Y] ? _u("true") : _u("false"), value.i32[SIMD_Z] ? _u("true") : _u("false"), value.i32[SIMD_W] ? _u("true") : _u("false"));
        }

        JavascriptSIMDBool32x4(StaticType *type);
        JavascriptSIMDBool32x4(SIMDValue *val, StaticType *type);

        Var Copy(ScriptContext* requestContext);
<<<<<<< HEAD
        inline SIMDValue GetValue() { return value; }
=======

        static const char16* GetTypeName();
        __inline SIMDValue GetValue() { return value; }
>>>>>>> f70638af
        virtual RecyclableObject* CloneToScriptContext(ScriptContext* requestContext) override;

    };
}
<|MERGE_RESOLUTION|>--- conflicted
+++ resolved
@@ -41,13 +41,8 @@
         JavascriptSIMDBool32x4(SIMDValue *val, StaticType *type);
 
         Var Copy(ScriptContext* requestContext);
-<<<<<<< HEAD
+        static const char16* GetTypeName();
         inline SIMDValue GetValue() { return value; }
-=======
-
-        static const char16* GetTypeName();
-        __inline SIMDValue GetValue() { return value; }
->>>>>>> f70638af
         virtual RecyclableObject* CloneToScriptContext(ScriptContext* requestContext) override;
 
     };
