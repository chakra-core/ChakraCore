//-------------------------------------------------------------------------------------------------------
// Copyright (C) Microsoft. All rights reserved.
// Licensed under the MIT license. See LICENSE.txt file in the project root for full license information.
//-------------------------------------------------------------------------------------------------------
#include "RuntimeLibraryPch.h"

#include "DataStructures/BigInt.h"
#include "Library/EngineInterfaceObject.h"
#include "Library/IntlEngineInterfaceExtensionObject.h"

#if ENABLE_NATIVE_CODEGEN
#include "../Backend/JITRecyclableObject.h"
#endif

namespace Js
{
    // White Space characters are defined in ES 2017 Section 11.2 #sec-white-space
    // There are 25 white space characters we need to correctly class.
    // - 6 of these are explicitly specified in ES 2017 Section 11.2 #sec-white-space
    // - 15 of these are Unicode category "Zs" ("Space_Separator") and not explicitly specified above.
    //   - Note: In total, 17 of these are Unicode category "Zs".
    // - 4 of these are actually LineTerminator characters.
    //   - Note: for various reasons it is convenient to group LineTerminator with Whitespace
    //     in the definition of IsWhiteSpaceCharacter.
    //     This does not cause problems because of the syntactic nature of LineTerminators
    //     and their meaning of ending a line in RegExp.
    //   - See: #sec-string.prototype.trim "The definition of white space is the union of WhiteSpace and LineTerminator."
    // Note: ES intentionally excludes characters which have Unicode property "White_Space" but which are not "Zs".
    // See http://www.unicode.org/Public/9.0.0/ucd/UnicodeData.txt for character classes.
    // The 25 white space characters are:
    //0x0009 // <TAB>
    //0x000a // <LF> LineTerminator (LINE FEED)
    //0x000b // <VT>
    //0x000c // <FF>
    //0x000d // <CR> LineTerminator (CARRIAGE RETURN)
    //0x0020 // <SP>
    //0x00a0 // <NBSP>
    //0x1680
    //0x2000
    //0x2001
    //0x2002
    //0x2003
    //0x2004
    //0x2005
    //0x2006
    //0x2007
    //0x2008
    //0x2009
    //0x200a
    //0x2028 // <LS> LineTerminator (LINE SEPARATOR)
    //0x2029 // <PS> LineTerminator (PARAGRAPH SEPARATOR)
    //0x202f
    //0x205f
    //0x3000
    //0xfeff // <ZWNBSP>
    bool IsWhiteSpaceCharacter(char16 ch)
    {
        return ch >= 0x9 &&
            (ch <= 0xd ||
                (ch <= 0x200a &&
                    (ch >= 0x2000 || ch == 0x20 || ch == 0xa0 || ch == 0x1680)
                ) ||
                (ch >= 0x2028 &&
                    (ch <= 0x2029 || ch == 0x202f || ch == 0x205f || ch == 0x3000 || ch == 0xfeff)
                )
            );
    }

    template <typename T, bool copyBuffer>
    JavascriptString* JavascriptString::NewWithBufferT(const char16 * content, charcount_t cchUseLength, ScriptContext * scriptContext)
    {
        AssertMsg(content != nullptr, "NULL value passed to JavascriptString::New");
        AssertMsg(IsValidCharCount(cchUseLength), "String length will overflow an int");
        switch (cchUseLength)
        {
        case 0:
            return scriptContext->GetLibrary()->GetEmptyString();

        case 1:
            return scriptContext->GetLibrary()->GetCharStringCache().GetStringForChar(*content);

        default:
            break;
        }

        Recycler* recycler = scriptContext->GetRecycler();
        StaticType * stringTypeStatic = scriptContext->GetLibrary()->GetStringTypeStatic();
        char16 const * buffer = content;

        charcount_t cchUseBoundLength = static_cast<charcount_t>(cchUseLength);
        if (copyBuffer)
        {
             buffer = JavascriptString::AllocateLeafAndCopySz(recycler, content, cchUseBoundLength);
        }

        return T::New(stringTypeStatic, buffer, cchUseBoundLength, recycler);
    }

    JavascriptString* JavascriptString::NewWithSz(__in_z const char16 * content, ScriptContext * scriptContext)
    {
        AssertMsg(content != nullptr, "NULL value passed to JavascriptString::New");
        return NewWithBuffer(content, GetBufferLength(content), scriptContext);
    }

    JavascriptString* JavascriptString::NewWithBuffer(__in_ecount(cchUseLength) const char16 * content, charcount_t cchUseLength, ScriptContext * scriptContext)
    {
        return NewWithBufferT<LiteralString, false>(content, cchUseLength, scriptContext);
    }

    JavascriptString* JavascriptString::NewCopySz(__in_z const char16* content, ScriptContext* scriptContext)
    {
        return NewCopyBuffer(content, GetBufferLength(content), scriptContext);
    }

    JavascriptString* JavascriptString::NewCopyBuffer(__in_ecount(cchUseLength) const char16* content, charcount_t cchUseLength, ScriptContext* scriptContext)
    {
        return NewWithBufferT<LiteralString, true>(content, cchUseLength, scriptContext);
    }

    Var JavascriptString::NewInstance(RecyclableObject* function, CallInfo callInfo, ...)
    {
        PROBE_STACK(function->GetScriptContext(), Js::Constants::MinStackDefault);

        ARGUMENTS(args, callInfo);
        ScriptContext* scriptContext = function->GetScriptContext();

        AssertMsg(args.Info.Count > 0, "Negative argument count");

        // SkipDefaultNewObject function flag should have prevented the default object from
        // being created, except when call true a host dispatch.
        Var newTarget = args.GetNewTarget();
        bool isCtorSuperCall = JavascriptOperators::GetAndAssertIsConstructorSuperCall(args);

        JavascriptString* str;
        Var result;

        if (args.Info.Count > 1)
        {
            JavascriptSymbol * symbol = JavascriptOperators::TryFromVar<JavascriptSymbol>(args[1]);
            if (symbol && !(callInfo.Flags & CallFlags_New))
            {
                // By ES2015 21.1.1.1 step 2, calling the String constructor directly results in an explicit ToString, which does not throw.
                return JavascriptSymbol::ToString(symbol->GetValue(), scriptContext);
                // Calling with new is an implicit ToString on the Symbol, resulting in a throw. For this case we can let JavascriptConversion handle the call.
            }
            str = JavascriptConversion::ToString(args[1], scriptContext);
        }
        else
        {
            str = scriptContext->GetLibrary()->GetEmptyString();
        }

        if (callInfo.Flags & CallFlags_New)
        {
            result = scriptContext->GetLibrary()->CreateStringObject(str);
        }
        else
        {
            result = str;
        }

        return isCtorSuperCall ?
            JavascriptOperators::OrdinaryCreateFromConstructor(RecyclableObject::FromVar(newTarget), RecyclableObject::UnsafeFromVar(result), nullptr, scriptContext) :
            result;
    }

    // static
    bool IsValidCharCount(size_t charCount)
    {
        return charCount <= JavascriptString::MaxCharLength;
    }

    JavascriptString::JavascriptString(StaticType * type)
        : RecyclableObject(type), m_charLength(0), m_pszValue(nullptr)
    {
        Assert(type->GetTypeId() == TypeIds_String);
    }

    JavascriptString::JavascriptString(StaticType * type, charcount_t charLength, const char16* szValue)
        : RecyclableObject(type), m_pszValue(szValue)
    {
        Assert(type->GetTypeId() == TypeIds_String);
        SetLength(charLength);
    }

    _Ret_range_(m_charLength, m_charLength)
    charcount_t JavascriptString::GetLength() const
    {
        return m_charLength;
    }

    int JavascriptString::GetLengthAsSignedInt() const
    {
        Assert(IsValidCharCount(m_charLength));
        return static_cast<int>(m_charLength);
    }

    const char16* JavascriptString::UnsafeGetBuffer() const
    {
        return m_pszValue;
    }

    void JavascriptString::SetLength(charcount_t newLength)
    {
        if (!IsValidCharCount(newLength))
        {
            JavascriptExceptionOperators::ThrowOutOfMemory(this->GetScriptContext());
        }
        m_charLength = newLength;
    }

    void JavascriptString::SetBuffer(const char16* buffer)
    {
        m_pszValue = buffer;
    }

    bool JavascriptString::IsValidIndexValue(charcount_t idx) const
    {
        return IsValidCharCount(idx) && idx < GetLength();
    }

    bool JavascriptString::Is(Var aValue)
    {
        return JavascriptOperators::GetTypeId(aValue) == TypeIds_String;
    }

    Js::PropertyRecord const * JavascriptString::GetPropertyRecord(bool dontLookupFromDictionary)
    {
        if (dontLookupFromDictionary)
        {
            return nullptr;
        }

        Js::PropertyRecord const * propertyRecord;
        GetScriptContext()->GetOrAddPropertyRecord(GetString(), GetLength(), &propertyRecord);

        return propertyRecord;
    }

    JavascriptString* JavascriptString::FromVar(Var aValue)
    {
        AssertOrFailFastMsg(Is(aValue), "Ensure var is actually a 'JavascriptString'");

        return static_cast<JavascriptString *>(aValue);
    }

    JavascriptString* JavascriptString::UnsafeFromVar(Var aValue)
    {
        AssertMsg(Is(aValue), "Ensure var is actually a 'JavascriptString'");

        return static_cast<JavascriptString *>(aValue);
    }

    charcount_t
    JavascriptString::GetBufferLength(const char16 * content)
    {
        size_t cchActual = wcslen(content);

#if defined(_M_X64_OR_ARM64)
        if (!IsValidCharCount(cchActual))
        {
            // Limit javascript string to 31-bit length
            Js::Throw::OutOfMemory();
        }
#else
        // There shouldn't be enough memory to have UINT_MAX character.
        // INT_MAX is the upper bound for 32-bit;
        Assert(IsValidCharCount(cchActual));
#endif
        return static_cast<charcount_t>(cchActual);
    }

    charcount_t
    JavascriptString::GetBufferLength(
        const char16 * content,                     // Value to examine
        int charLengthOrMinusOne)                    // Optional length, in characters
    {
        //
        // Determine the actual length, in characters, not including a terminating '\0':
        // - If a length was not specified (charLength < 0), search for a terminating '\0'.
        //

        charcount_t cchActual;
        if (charLengthOrMinusOne < 0)
        {
            AssertMsg(charLengthOrMinusOne == -1, "The only negative value allowed is -1");
            cchActual = GetBufferLength(content);
        }
        else
        {
            cchActual = static_cast<charcount_t>(charLengthOrMinusOne);
        }
#ifdef CHECK_STRING
        // removed this to accommodate much larger string constant in regex-dna.js
        if (cchActual > 64 * 1024)
        {
            //
            // String was probably not '\0' terminated:
            // - We need to validate that the string's contents always fit within 1 GB to avoid
            //   overflow checking on 32-bit when using 'int' for 'byte *' pointer operations.
            //

            Throw::OutOfMemory();  // TODO: determine argument error
        }
#endif
        return cchActual;
    }

    template< size_t N >
    Var JavascriptString::StringBracketHelper(Arguments args, ScriptContext *scriptContext, const char16(&tag)[N])
    {
        CompileAssert(0 < N && N <= JavascriptString::MaxCharLength);
        return StringBracketHelper(args, scriptContext, tag, static_cast<charcount_t>(N - 1), nullptr, 0);
    }

    template< size_t N1, size_t N2 >
    Var JavascriptString::StringBracketHelper(Arguments args, ScriptContext *scriptContext, const char16(&tag)[N1], const char16(&prop)[N2])
    {
        CompileAssert(0 < N1 && N1 <= JavascriptString::MaxCharLength);
        CompileAssert(0 < N2 && N2 <= JavascriptString::MaxCharLength);
        return StringBracketHelper(args, scriptContext, tag, static_cast<charcount_t>(N1 - 1), prop, static_cast<charcount_t>(N2 - 1));
    }

    BOOL JavascriptString::BufferEquals(__in_ecount(otherLength) LPCWSTR otherBuffer, __in charcount_t otherLength)
    {
        return otherLength == this->GetLength() &&
            JsUtil::CharacterBuffer<WCHAR>::StaticEquals(this->GetString(), otherBuffer, otherLength);
    }

    BOOL JavascriptString::HasItemAt(charcount_t index)
    {
        return IsValidIndexValue(index);
    }

    BOOL JavascriptString::GetItemAt(charcount_t index, Var* value)
    {
        if (!IsValidIndexValue(index))
        {
            return false;
        }

        char16 character = GetItem(index);

        *value = this->GetLibrary()->GetCharStringCache().GetStringForChar(character);

        return true;
    }

    char16 JavascriptString::GetItem(charcount_t index)
    {
        AssertMsg( IsValidIndexValue(index), "Must specify valid character");

        const char16 *str = this->GetString();
        return str[index];
    }

    void JavascriptString::CopyHelper(__out_ecount(countNeeded) char16 *dst, __in_ecount(countNeeded) const char16 * str, charcount_t countNeeded)
    {
        switch(countNeeded)
        {
        case 0:
            return;
        case 1:
            dst[0] = str[0];
            break;
        case 3:
            dst[2] = str[2];
            goto case_2;
        case 5:
            dst[4] = str[4];
            goto case_4;
        case 7:
            dst[6] = str[6];
            goto case_6;
        case 9:
            dst[8] = str[8];
            goto case_8;

        case 10:
            *(uint32 *)(dst+8) = *(uint32*)(str+8);
            // FALLTHROUGH
        case 8:
case_8:
            *(uint32 *)(dst+6) = *(uint32*)(str+6);
            // FALLTHROUGH
        case 6:
case_6:
            *(uint32 *)(dst+4) = *(uint32*)(str+4);
            // FALLTHROUGH
        case 4:
case_4:
            *(uint32 *)(dst+2) = *(uint32*)(str+2);
            // FALLTHROUGH
        case 2:
case_2:
            *(uint32 *)(dst) = *(uint32*)str;
            break;

        default:
            js_wmemcpy_s(dst, countNeeded, str, countNeeded);
        }
    }

    JavascriptString* JavascriptString::ConcatDestructive(JavascriptString* pstRight)
    {
        Assert(pstRight);

        if(!IsFinalized())
        {
            if(CompoundString::Is(this))
            {
                return ConcatDestructive_Compound(pstRight);
            }

            if(VirtualTableInfo<ConcatString>::HasVirtualTable(this))
            {
                JavascriptString *const s = ConcatDestructive_ConcatToCompound(pstRight);
                if(s)
                {
                    return s;
                }
            }
        }
        else
        {
            const CharCount leftLength = GetLength();
            const CharCount rightLength = pstRight->GetLength();
            if(leftLength == 0 || rightLength == 0)
            {
                return ConcatDestructive_OneEmpty(pstRight);
            }

            if(CompoundString::ShouldAppendChars(leftLength) && CompoundString::ShouldAppendChars(rightLength))
            {
                return ConcatDestructive_CompoundAppendChars(pstRight);
            }
        }

#ifdef PROFILE_STRINGS
        StringProfiler::RecordConcatenation(GetScriptContext(), GetLength(), pstRight->GetLength(), ConcatType_ConcatTree);
#endif
        if(PHASE_TRACE_StringConcat)
        {
            Output::Print(
                _u("JavascriptString::ConcatDestructive(\"%.8s%s\") - creating ConcatString\n"),
                pstRight->IsFinalized() ? pstRight->GetString() : _u(""),
                !pstRight->IsFinalized() || pstRight->GetLength() > 8 ? _u("...") : _u(""));
            Output::Flush();
        }

        return ConcatString::New(this, pstRight);
    }

    JavascriptString* JavascriptString::ConcatDestructive_Compound(JavascriptString* pstRight)
    {
        Assert(CompoundString::Is(this));
        Assert(pstRight);

#ifdef PROFILE_STRINGS
        StringProfiler::RecordConcatenation(GetScriptContext(), GetLength(), pstRight->GetLength(), ConcatType_CompoundString);
#endif
        if(PHASE_TRACE_StringConcat)
        {
            Output::Print(
                _u("JavascriptString::ConcatDestructive(\"%.8s%s\") - appending to CompoundString\n"),
                pstRight->IsFinalized() ? pstRight->GetString() : _u(""),
                !pstRight->IsFinalized() || pstRight->GetLength() > 8 ? _u("...") : _u(""));
            Output::Flush();
        }

        CompoundString *const leftCs = CompoundString::FromVar(this);
        leftCs->PrepareForAppend();
        leftCs->Append(pstRight);
        return this;
    }

    JavascriptString* JavascriptString::ConcatDestructive_ConcatToCompound(JavascriptString* pstRight)
    {
        Assert(VirtualTableInfo<ConcatString>::HasVirtualTable(this));
        Assert(pstRight);

        const ConcatString *const leftConcatString = static_cast<const ConcatString *>(this);
        JavascriptString *const leftLeftString = leftConcatString->LeftString();
        if(VirtualTableInfo<ConcatString>::HasVirtualTable(leftLeftString))
        {
#ifdef PROFILE_STRINGS
            StringProfiler::RecordConcatenation(GetScriptContext(), GetLength(), pstRight->GetLength(), ConcatType_CompoundString);
#endif
            if(PHASE_TRACE_StringConcat)
            {
                Output::Print(
                    _u("JavascriptString::ConcatDestructive(\"%.8s%s\") - converting ConcatString to CompoundString\n"),
                    pstRight->IsFinalized() ? pstRight->GetString() : _u(""),
                    !pstRight->IsFinalized() || pstRight->GetLength() > 8 ? _u("...") : _u(""));
                Output::Flush();
            }

            const ConcatString *const leftLeftConcatString = static_cast<const ConcatString *>(leftConcatString->LeftString());
            CompoundString *const cs = CompoundString::NewWithPointerCapacity(8, GetLibrary());
            cs->Append(leftLeftConcatString->LeftString());
            cs->Append(leftLeftConcatString->RightString());
            cs->Append(leftConcatString->RightString());
            cs->Append(pstRight);
            return cs;
        }
        return nullptr;
    }

    JavascriptString* JavascriptString::ConcatDestructive_OneEmpty(JavascriptString* pstRight)
    {
        Assert(pstRight);
        Assert(GetLength() == 0 || pstRight->GetLength() == 0);

#ifdef PROFILE_STRINGS
        StringProfiler::RecordConcatenation(GetScriptContext(), GetLength(), pstRight->GetLength());
#endif
        if(PHASE_TRACE_StringConcat)
        {
            Output::Print(
                _u("JavascriptString::ConcatDestructive(\"%.8s%s\") - one side empty, using other side\n"),
                pstRight->IsFinalized() ? pstRight->GetString() : _u(""),
                !pstRight->IsFinalized() || pstRight->GetLength() > 8 ? _u("...") : _u(""));
            Output::Flush();
        }

        if(GetLength() == 0)
        {
            return CompoundString::GetImmutableOrScriptUnreferencedString(pstRight);
        }
        Assert(CompoundString::GetImmutableOrScriptUnreferencedString(this) == this);
        return this;
    }

    JavascriptString* JavascriptString::ConcatDestructive_CompoundAppendChars(JavascriptString* pstRight)
    {
        Assert(pstRight);
        Assert(
            GetLength() != 0 &&
            pstRight->GetLength() != 0 &&
            (CompoundString::ShouldAppendChars(GetLength()) || CompoundString::ShouldAppendChars(pstRight->GetLength())));

#ifdef PROFILE_STRINGS
        StringProfiler::RecordConcatenation(GetScriptContext(), GetLength(), pstRight->GetLength(), ConcatType_CompoundString);
#endif
        if(PHASE_TRACE_StringConcat)
        {
            Output::Print(
                _u("JavascriptString::ConcatDestructive(\"%.8s%s\") - creating CompoundString, appending chars\n"),
                pstRight->IsFinalized() ? pstRight->GetString() : _u(""),
                !pstRight->IsFinalized() || pstRight->GetLength() > 8 ? _u("...") : _u(""));
            Output::Flush();
        }

        CompoundString *const cs = CompoundString::NewWithPointerCapacity(4, GetLibrary());
        cs->AppendChars(this);
        cs->AppendChars(pstRight);
        return cs;
    }

    JavascriptString* JavascriptString::Concat(JavascriptString* pstLeft, JavascriptString* pstRight)
    {
        AssertMsg(pstLeft != nullptr, "Must have a valid left string");
        AssertMsg(pstRight != nullptr, "Must have a valid right string");

        if(!pstLeft->IsFinalized())
        {
            if(CompoundString::Is(pstLeft))
            {
                return Concat_Compound(pstLeft, pstRight);
            }

            if(VirtualTableInfo<ConcatString>::HasVirtualTable(pstLeft))
            {
                return Concat_ConcatToCompound(pstLeft, pstRight);
            }
        }
        else if(pstLeft->GetLength() == 0 || pstRight->GetLength() == 0)
        {
            return Concat_OneEmpty(pstLeft, pstRight);
        }

        if(pstLeft->GetLength() != 1 || pstRight->GetLength() != 1)
        {
#ifdef PROFILE_STRINGS
            StringProfiler::RecordConcatenation(pstLeft->GetScriptContext(), pstLeft->GetLength(), pstRight->GetLength(), ConcatType_ConcatTree);
#endif
            if(PHASE_TRACE_StringConcat)
            {
                Output::Print(
                    _u("JavascriptString::Concat(\"%.8s%s\") - creating ConcatString\n"),
                    pstRight->IsFinalized() ? pstRight->GetString() : _u(""),
                    !pstRight->IsFinalized() || pstRight->GetLength() > 8 ? _u("...") : _u(""));
                Output::Flush();
            }

            return ConcatString::New(pstLeft, pstRight);
        }

        return Concat_BothOneChar(pstLeft, pstRight);
    }

    JavascriptString* JavascriptString::Concat_Compound(JavascriptString * pstLeft, JavascriptString * pstRight)
    {
        Assert(pstLeft);
        Assert(CompoundString::Is(pstLeft));
        Assert(pstRight);

#ifdef PROFILE_STRINGS
        StringProfiler::RecordConcatenation(pstLeft->GetScriptContext(), pstLeft->GetLength(), pstRight->GetLength(), ConcatType_CompoundString);
#endif
        if(PHASE_TRACE_StringConcat)
        {
            Output::Print(
                _u("JavascriptString::Concat(\"%.8s%s\") - cloning CompoundString, appending to clone\n"),
                pstRight->IsFinalized() ? pstRight->GetString() : _u(""),
                !pstRight->IsFinalized() || pstRight->GetLength() > 8 ? _u("...") : _u(""));
            Output::Flush();
        }

        // This is not a left-dead concat, but we can reuse available space in the left string
        // because it may be accessible by script code, append to a clone.
        const bool needAppend = pstRight->GetLength() != 0;
        CompoundString *const leftCs = CompoundString::FromVar(pstLeft)->Clone(needAppend);
        if(needAppend)
        {
            leftCs->Append(pstRight);
        }
        return leftCs;
    }

    JavascriptString* JavascriptString::Concat_ConcatToCompound(JavascriptString * pstLeft, JavascriptString * pstRight)
    {
        Assert(pstLeft);
        Assert(VirtualTableInfo<ConcatString>::HasVirtualTable(pstLeft));
        Assert(pstRight);

#ifdef PROFILE_STRINGS
        StringProfiler::RecordConcatenation(pstLeft->GetScriptContext(), pstLeft->GetLength(), pstRight->GetLength(), ConcatType_CompoundString);
#endif
        if(PHASE_TRACE_StringConcat)
        {
            Output::Print(
                _u("JavascriptString::Concat(\"%.8s%s\") - converting ConcatString to CompoundString\n"),
                pstRight->IsFinalized() ? pstRight->GetString() : _u(""),
                !pstRight->IsFinalized() || pstRight->GetLength() > 8 ? _u("...") : _u(""));
            Output::Flush();
        }

        const ConcatString *const leftConcatString = static_cast<const ConcatString *>(pstLeft);
        CompoundString *const cs = CompoundString::NewWithPointerCapacity(8, pstLeft->GetLibrary());
        cs->Append(leftConcatString->LeftString());
        cs->Append(leftConcatString->RightString());
        cs->Append(pstRight);
        return cs;
    }

    JavascriptString* JavascriptString::Concat_OneEmpty(JavascriptString * pstLeft, JavascriptString * pstRight)
    {
        Assert(pstLeft);
        Assert(pstRight);
        Assert(pstLeft->GetLength() == 0 || pstRight->GetLength() == 0);

#ifdef PROFILE_STRINGS
        StringProfiler::RecordConcatenation(pstLeft->GetScriptContext(), pstLeft->GetLength(), pstRight->GetLength());
#endif
        if(PHASE_TRACE_StringConcat)
        {
            Output::Print(
                _u("JavascriptString::Concat(\"%.8s%s\") - one side empty, using other side\n"),
                pstRight->IsFinalized() ? pstRight->GetString() : _u(""),
                !pstRight->IsFinalized() || pstRight->GetLength() > 8 ? _u("...") : _u(""));
            Output::Flush();
        }

        if(pstLeft->GetLength() == 0)
        {
            return CompoundString::GetImmutableOrScriptUnreferencedString(pstRight);
        }
        Assert(CompoundString::GetImmutableOrScriptUnreferencedString(pstLeft) == pstLeft);
        return pstLeft;
    }

    JavascriptString* JavascriptString::Concat_BothOneChar(JavascriptString * pstLeft, JavascriptString * pstRight)
    {
        Assert(pstLeft);
        Assert(pstLeft->GetLength() == 1);
        Assert(pstRight);
        Assert(pstRight->GetLength() == 1);

#ifdef PROFILE_STRINGS
        StringProfiler::RecordConcatenation(pstLeft->GetScriptContext(), pstLeft->GetLength(), pstRight->GetLength(), ConcatType_BufferString);
#endif
        if(PHASE_TRACE_StringConcat)
        {
            Output::Print(
                _u("JavascriptString::Concat(\"%.8s%s\") - both sides length 1, creating BufferStringBuilder::WritableString\n"),
                pstRight->IsFinalized() ? pstRight->GetString() : _u(""),
                !pstRight->IsFinalized() || pstRight->GetLength() > 8 ? _u("...") : _u(""));
            Output::Flush();
        }

        ScriptContext* scriptContext = pstLeft->GetScriptContext();
        BufferStringBuilder builder(2, scriptContext);
        char16 * stringBuffer = builder.DangerousGetWritableBuffer();
        stringBuffer[0] = *pstLeft->GetString();
        stringBuffer[1] = *pstRight->GetString();
        return builder.ToString();
    }

    Var JavascriptString::EntryCharAt(RecyclableObject* function, CallInfo callInfo, ...)
    {
        PROBE_STACK(function->GetScriptContext(), Js::Constants::MinStackDefault);

        ARGUMENTS(args, callInfo);
        ScriptContext* scriptContext = function->GetScriptContext();

        Assert(!(callInfo.Flags & CallFlags_New));

        //
        // General algorithm:
        //  1.  Call CheckObjectCoercible passing the this value as its argument.
        //  2.  Let S be the result of calling ToString, giving it the this value as its argument.
        //  3.  Let position be ToInteger(pos).
        //  4.  Let size be the number of characters in S.
        //  5.  If position < 0 or position = size, return the empty string.
        //  6.  Return a string of length 1, containing one character from S, where the first (leftmost) character in S is considered to be at position 0, the next one at position 1, and so on.
        //  NOTE
        //  The charAt function is intentionally generic; it does not require that its this value be a String object. Therefore, it can be transferred to other kinds of objects for use as a method.
        //

        JavascriptString * pThis = nullptr;
        GetThisStringArgument(args, scriptContext, _u("String.prototype.charAt"), &pThis);

        charcount_t idxPosition = 0;
        if (args.Info.Count > 1)
        {
            idxPosition = ConvertToIndex(args[1], scriptContext);
        }

        //
        // Get the character at the specified position.
        //

        Var value;
        if (pThis->GetItemAt(idxPosition, &value))
        {
            return value;
        }
        else
        {
            return scriptContext->GetLibrary()->GetEmptyString();
        }
    }


    Var JavascriptString::EntryCharCodeAt(RecyclableObject* function, CallInfo callInfo, ...)
    {
        PROBE_STACK(function->GetScriptContext(), Js::Constants::MinStackDefault);

        ARGUMENTS(args, callInfo);
        ScriptContext* scriptContext = function->GetScriptContext();

        Assert(!(callInfo.Flags & CallFlags_New));

        //
        // General algorithm:
        // 1.  Call CheckObjectCoercible passing the this value as its argument.
        // 2.  Let S be the result of calling ToString, giving it the this value as its argument.
        // 3.  Let position be ToInteger(pos).
        // 4.  Let size be the number of characters in S.
        // 5.  If position < 0 or position = size, return NaN.
        // 6.  Return a value of Number type, whose value is the code unit value of the character at that position in the string S, where the first (leftmost) character in S is considered to be at position 0, the next one at position 1, and so on.
        // NOTE
        // The charCodeAt function is intentionally generic; it does not require that its this value be a String object. Therefore it can be transferred to other kinds of objects for use as a method.
        //
        JavascriptString * pThis = nullptr;
        GetThisStringArgument(args, scriptContext, _u("String.prototype.charCodeAt"), &pThis);

        charcount_t idxPosition = 0;
        if (args.Info.Count > 1)
        {
            idxPosition = ConvertToIndex(args[1], scriptContext);
        }

        //
        // Get the character at the specified position.
        //

        charcount_t charLength = pThis->GetLength();
        if (idxPosition >= charLength)
        {
            return scriptContext->GetLibrary()->GetNaN();
        }

        return TaggedInt::ToVarUnchecked(pThis->GetItem(idxPosition));
    }

    Var JavascriptString::EntryCodePointAt(RecyclableObject* function, CallInfo callInfo, ...)
    {
        PROBE_STACK(function->GetScriptContext(), Js::Constants::MinStackDefault);

        ARGUMENTS(args, callInfo);
        ScriptContext* scriptContext = function->GetScriptContext();

        Assert(!(callInfo.Flags & CallFlags_New));

        JavascriptString * pThis = nullptr;
        GetThisStringArgument(args, scriptContext, _u("String.prototype.codePointAt"), &pThis);

        charcount_t idxPosition = 0;
        if (args.Info.Count > 1)
        {
            idxPosition = ConvertToIndex(args[1], scriptContext);
        }

        charcount_t charLength = pThis->GetLength();
        if (idxPosition >= charLength)
        {
            return scriptContext->GetLibrary()->GetUndefined();
        }

        // A surrogate pair consists of two characters, a lower part and a higher part.
        // Lower part is in range [0xD800 - 0xDBFF], while the higher is [0xDC00 - 0xDFFF].
        char16 first = pThis->GetItem(idxPosition);
        if (first >= 0xD800u && first < 0xDC00u && (uint)(idxPosition + 1) < pThis->GetLength())
        {
            char16 second = pThis->GetItem(idxPosition + 1);
            if (second >= 0xDC00 && second < 0xE000)
            {
                return TaggedInt::ToVarUnchecked(NumberUtilities::SurrogatePairAsCodePoint(first, second));
            }
        }
        return TaggedInt::ToVarUnchecked(first);
    }

    Var JavascriptString::EntryConcat(RecyclableObject* function, CallInfo callInfo, ...)
    {
        PROBE_STACK(function->GetScriptContext(), Js::Constants::MinStackDefault);

        ARGUMENTS(args, callInfo);
        ScriptContext* scriptContext = function->GetScriptContext();

        Assert(!(callInfo.Flags & CallFlags_New));

        //
        // General algorithm:
        // 1.  Call CheckObjectCoercible passing the this value as its argument.
        // 2.  Let S be the result of calling ToString, giving it the this value as its argument.
        // 3.  Let args be an internal list that is a copy of the argument list passed to this function.
        // 4.  Let R be S.
        // 5.  Repeat, while args is not empty
        //     Remove the first element from args and let next be the value of that element.
        //     Let R be the string value consisting of the characters in the previous value of R followed by the characters of ToString(next).
        // 6.  Return R.
        //
        // NOTE
        // The concat function is intentionally generic; it does not require that its this value be a String object. Therefore it can be transferred to other kinds of objects for use as a method.
        //

        if(args.Info.Count == 0)
        {
            JavascriptError::ThrowTypeError(scriptContext, JSERR_This_NeedString, _u("String.prototype.concat"));
        }
        AssertMsg(args.Info.Count > 0, "Negative argument count");
        if (!JavascriptConversion::CheckObjectCoercible(args[0], scriptContext))
        {
            JavascriptError::ThrowTypeError(scriptContext, JSERR_This_NullOrUndefined, _u("String.prototype.concat"));
        }

        JavascriptString* accum = nullptr;
        for (uint index = 0; index < args.Info.Count; index++)
        {
            JavascriptString * pstr = JavascriptOperators::TryFromVar<JavascriptString>(args[index]);
            if (!pstr)
            {
                pstr = JavascriptConversion::ToString(args[index], scriptContext);
            }

            if (index == 0)
            {
                accum = pstr;
            }
            else
            {
                accum = Concat(accum,pstr);
            }

        }

        return accum;
    }

    Var JavascriptString::EntryFromCharCode(RecyclableObject* function, CallInfo callInfo, ...)
    {
        PROBE_STACK(function->GetScriptContext(), Js::Constants::MinStackDefault);

        ARGUMENTS(args, callInfo);
        ScriptContext* scriptContext = function->GetScriptContext();

        Assert(!(callInfo.Flags & CallFlags_New));

        //
        // Construct a new string instance to contain all of the explicit parameters:
        // - Don't include the 'this' parameter.
        //
        if(args.Info.Count == 0)
        {
            JavascriptError::ThrowTypeError(scriptContext, JSERR_This_NeedString, _u("String.fromCharCode"));
        }
        AssertMsg(args.Info.Count > 0, "Negative argument count");

        int charLength = args.Info.Count - 1;

        // Special case for single char
        if( charLength == 1 )
        {
            char16 ch = JavascriptConversion::ToUInt16(args[1], scriptContext);
            return scriptContext->GetLibrary()->GetCharStringCache().GetStringForChar(ch);
        }

        BufferStringBuilder builder(charLength,scriptContext);
        char16 * stringBuffer = builder.DangerousGetWritableBuffer();

        //
        // Call ToUInt16 for each parameter, storing the character at the appropriate position.
        //

        for (uint idxArg = 1; idxArg < args.Info.Count; idxArg++)
        {
            *stringBuffer++ = JavascriptConversion::ToUInt16(args[idxArg], scriptContext);
        }

        //
        // Return the new string instance.
        //
        return builder.ToString();
    }

    Var JavascriptString::EntryFromCodePoint(RecyclableObject* function, CallInfo callInfo, ...)
    {
        PROBE_STACK(function->GetScriptContext(), Js::Constants::MinStackDefault);

        ARGUMENTS(args, callInfo);
        ScriptContext* scriptContext = function->GetScriptContext();

        Assert(!(callInfo.Flags & CallFlags_New));

        AssertMsg(args.Info.Count > 0, "Negative argument count");

        if (args.Info.Count <= 1)
        {
            return scriptContext->GetLibrary()->GetEmptyString();
        }
        else if (args.Info.Count == 2)
        {
            // Special case for a single char string formed from only code point in range [0x0, 0xFFFF]
            double num = JavascriptConversion::ToNumber(args[1], scriptContext);

            if (!NumberUtilities::IsFinite(num))
            {
                JavascriptError::ThrowRangeError(scriptContext, JSERR_InvalidCodePoint);
            }

            if (num < 0 || num > 0x10FFFF || floor(num) != num)
            {
                JavascriptError::ThrowRangeErrorVar(scriptContext, JSERR_InvalidCodePoint, Js::JavascriptConversion::ToString(args[1], scriptContext)->GetSz());
            }

            if (num < 0x10000)
            {
                return scriptContext->GetLibrary()->GetCharStringCache().GetStringForChar((uint16)num);
            }
        }

        BEGIN_TEMP_ALLOCATOR(tempAllocator, scriptContext, _u("fromCodePoint"));
        // Create a temporary buffer that is double the arguments count (in case all are surrogate pairs)
        size_t bufferLength = (args.Info.Count - 1) * 2;
        char16 *tempBuffer = AnewArray(tempAllocator, char16, bufferLength);
        uint32 count = 0;

        for (uint i = 1; i < args.Info.Count; i++)
        {
            double num = JavascriptConversion::ToNumber(args[i], scriptContext);

            if (!NumberUtilities::IsFinite(num))
            {
                JavascriptError::ThrowRangeError(scriptContext, JSERR_InvalidCodePoint);
            }

            if (num < 0 || num > 0x10FFFF || floor(num) != num)
            {
                JavascriptError::ThrowRangeErrorVar(scriptContext, JSERR_InvalidCodePoint, Js::JavascriptConversion::ToString(args[i], scriptContext)->GetSz());
            }

            if (num < 0x10000)
            {
                __analysis_assume(count < bufferLength);
                Assert(count < bufferLength);
#pragma prefast(suppress: 22102, "I have an assert in place to guard against overflow. Even though this should never happen.")
                tempBuffer[count] = (char16)num;
                count++;
            }
            else
            {
                __analysis_assume(count + 1 < bufferLength);
                Assert(count  + 1 < bufferLength);
                NumberUtilities::CodePointAsSurrogatePair((codepoint_t)num, (tempBuffer + count), (tempBuffer + count + 1));
                count += 2;
            }
        }
        // Create a string of appropriate length
        __analysis_assume(count <= bufferLength);
        Assert(count <= bufferLength);
        JavascriptString *toReturn = JavascriptString::NewCopyBuffer(tempBuffer, count, scriptContext);


        END_TEMP_ALLOCATOR(tempAllocator, scriptContext);
        return toReturn;
    }

    Var JavascriptString::EntryIndexOf(RecyclableObject* function, CallInfo callInfo, ...)
    {
        PROBE_STACK(function->GetScriptContext(), Js::Constants::MinStackDefault);

        ARGUMENTS(args, callInfo);
        AssertMsg(args.Info.Count > 0, "Should always have implicit 'this'");
        ScriptContext* scriptContext = function->GetScriptContext();

        Assert(!(callInfo.Flags & CallFlags_New));

        return JavascriptNumber::ToVar(IndexOf(args, scriptContext, _u("String.prototype.indexOf"), true), scriptContext);
    }

    int JavascriptString::IndexOf(ArgumentReader& args, ScriptContext* scriptContext, const char16* apiNameForErrorMsg, bool isRegExpAnAllowedArg)
    {
        // The algorithm steps in the spec are the same between String.prototype.indexOf and
        // String.prototype.includes, except that includes returns true if an index is found,
        // false otherwise.  Share the implementation between these two APIs.
        //
        // 1.  Call CheckObjectCoercible passing the this value as its argument.
        // 2.  Let S be the result of calling ToString, giving it the this value as its argument.
        // 3.  Let searchStr be ToString(searchString).
        // 4.  Let pos be ToInteger(position). (If position is undefined, this step produces the value 0).
        // 5.  Let len be the number of characters in S.
        // 6.  Let start be min(max(pos, 0), len).
        // 7.  Let searchLen be the number of characters in searchStr.
        // 8.  Return the smallest possible integer k not smaller than start such that k+ searchLen is not greater than len, and for all nonnegative integers j less than searchLen, the character at position k+j of S is the same as the character at position j of searchStr); but if there is no such integer k, then return the value -1.
        // NOTE
        // The indexOf function is intentionally generic; it does not require that its this value be a String object. Therefore, it can be transferred to other kinds of objects for use as a method.
        //

        int result = -1;

        ENTER_PINNED_SCOPE(JavascriptString, pThis);
        ENTER_PINNED_SCOPE(JavascriptString, searchString);

        GetThisAndSearchStringArguments(args, scriptContext, apiNameForErrorMsg, &pThis, &searchString, isRegExpAnAllowedArg);

        int len = pThis->GetLength();
        int searchLen = searchString->GetLength();

        int position = 0;

        if (args.Info.Count > 2)
        {
            if (JavascriptOperators::IsUndefinedObject(args[2], scriptContext))
            {
                position = 0;
            }
            else
            {
                position = ConvertToIndex(args[2], scriptContext); // this is to adjust corner cases like MAX_VALUE
                position = min(max(position, 0), len);  // adjust position within string limits
            }
        }

        // Zero length search strings are always found at the current search position
        if (searchLen == 0)
        {
            return position;
        }

        if (position < pThis->GetLengthAsSignedInt())
        {
            const char16* searchStr = searchString->GetString();
            const char16* inputStr = pThis->GetString();
            if (searchLen == 1)
            {
                int i = position;
                for(; i < len && inputStr[i] != *searchStr ; i++);
                if (i < len)
                {
                    result = i;
                }
            }
            else
            {
                JmpTable jmpTable;
                bool fAsciiJumpTable = BuildLastCharForwardBoyerMooreTable(jmpTable, searchStr, searchLen);
                if (!fAsciiJumpTable)
                {
                    result = JavascriptString::strstr(pThis, searchString, false, position);
                }
                else
                {
                    result = IndexOfUsingJmpTable(jmpTable, inputStr, len, searchStr, searchLen, position);
                }
            }
        }

        LEAVE_PINNED_SCOPE();   //  searchString
        LEAVE_PINNED_SCOPE();   //  pThis

        return result;
    }

    Var JavascriptString::EntryLastIndexOf(RecyclableObject* function, CallInfo callInfo, ...)
    {
        PROBE_STACK(function->GetScriptContext(), Js::Constants::MinStackDefault);

        ARGUMENTS(args, callInfo);
        ScriptContext* scriptContext = function->GetScriptContext();

        Assert(!(callInfo.Flags & CallFlags_New));

        // ES #sec-string.prototype.lastindexof
        // 21.1.3.9  String.prototype.lastIndexOf(searchString[, position])
        //
        // 1. Let O be ? RequireObjectCoercible(this value).
        // 2. Let S be ? ToString(O).
        // 3. Let searchStr be ? ToString(searchString).

        // default search string if the search argument is not provided
        ENTER_PINNED_SCOPE(JavascriptString, pThis);
        ENTER_PINNED_SCOPE(JavascriptString, searchArg);
        pThis = nullptr;
        searchArg = nullptr;

        GetThisStringArgument(args, scriptContext, _u("String.prototype.lastIndexOf"), &pThis);

<<<<<<< HEAD
        // default search string if the search argument is not provided
        JavascriptString * searchArg = nullptr;
=======
>>>>>>> 4c2e0f3d
        if(args.Info.Count > 1)
        {
            searchArg = JavascriptOperators::TryFromVar<JavascriptString>(args[1]);
            if (!searchArg)
            {
                searchArg = JavascriptConversion::ToString(args[1], scriptContext);
            }
        }
        else
        {
            searchArg = scriptContext->GetLibrary()->GetUndefinedDisplayString();
        }

        const char16* const inputStr = pThis->GetString();
        const char16 * const searchStr = searchArg->GetString();

        // 4. Let numPos be ? ToNumber(position). (If position is undefined, this step produces the value NaN.)
        // 5. If numPos is NaN, let pos be +infinity; otherwise, let pos be ToInteger(numPos).
        // 6. Let len be the number of elements in S.
        // 7. Let start be min(max(pos, 0), len).

        const charcount_t inputLen = pThis->GetLength();
        const charcount_t searchLen = searchArg->GetLength();
        charcount_t position = inputLen;
        const char16* const searchLowerBound = inputStr;

        // Determine if the main string can't contain the search string by length
        if (searchLen > inputLen)
        {
            return JavascriptNumber::ToVar(-1, scriptContext);
        }

        if (args.Info.Count > 2)
        {
            double pos = JavascriptConversion::ToNumber(args[2], scriptContext);
            if (!JavascriptNumber::IsNan(pos))
            {
                pos = JavascriptConversion::ToInteger(pos);
                if (pos > inputLen - searchLen)
                {
                    // No point searching beyond the possible end point.
                    pos = inputLen - searchLen;
                }
                position = (charcount_t)min(max(pos, (double)0), (double)inputLen); // adjust position within string limits
            }
        }

        if (position > inputLen - searchLen)
        {
            // No point searching beyond the possible end point.
            position = inputLen - searchLen;
        }
        const char16* const searchUpperBound = searchLowerBound + min(position, inputLen - 1);

        // 8. Let searchLen be the number of elements in searchStr.
        // 9. Return the largest possible nonnegative integer k not larger than start such that k + searchLen is
        //    not greater than len, and for all nonnegative integers j less than searchLen, the code unit at
        //    index k + j of S is the same as the code unit at index j of searchStr; but if there is no such
        //    integer k, return the value - 1.
        // Note: The lastIndexOf function is intentionally generic; it does not require that its this value be a
        //    String object. Therefore, it can be transferred to other kinds of objects for use as a method.

        // Zero length search strings are always found at the current search position
        if (searchLen == 0)
        {
            return JavascriptNumber::ToVar(position, scriptContext);
        }
        else if (searchLen == 1)
        {
            char16 const * current = searchUpperBound;
            while (*current != *searchStr)
            {
                current--;
                if (current < inputStr)
                {
                    return JavascriptNumber::ToVar(-1, scriptContext);
                }
            }
            return JavascriptNumber::ToVar(current - inputStr, scriptContext);
        }

        // Structure for a partial ASCII Boyer-Moore
        JmpTable jmpTable;
        if (BuildFirstCharBackwardBoyerMooreTable(jmpTable, searchStr, searchLen))
        {
            int result = LastIndexOfUsingJmpTable(jmpTable, inputStr, inputLen, searchStr, searchLen, position);
            return JavascriptNumber::ToVar(result, scriptContext);
        }

        // Revert to slow search if we decided not to do Boyer-Moore.
        char16 const * currentPos = searchUpperBound;
        Assert(currentPos - searchLowerBound + searchLen <= inputLen);
        while (currentPos >= searchLowerBound)
        {
            if (*currentPos == *searchStr)
            {
                // Quick start char chec
                if (wmemcmp(currentPos, searchStr, searchLen) == 0)
                {
                    return JavascriptNumber::ToVar(currentPos - searchLowerBound, scriptContext);
                }
            }
            --currentPos;
        }

        LEAVE_PINNED_SCOPE(); //pThis
        LEAVE_PINNED_SCOPE(); //searchArg

        return JavascriptNumber::ToVar(-1, scriptContext);
    }

    // Performs common ES spec steps for getting this argument in string form:
    // 1. Let O be CHeckObjectCoercible(this value).
    // 2. Let S be ToString(O).
    // 3. ReturnIfAbrupt(S).
    void JavascriptString::GetThisStringArgument(ArgumentReader& args, ScriptContext* scriptContext, const char16* apiNameForErrorMsg, JavascriptString** ppThis)
    {
        if (args.Info.Count == 0)
        {
            JavascriptError::ThrowTypeError(scriptContext, JSERR_This_NeedString, apiNameForErrorMsg);
        }
        AssertMsg(args.Info.Count > 0, "Negative argument count");

        JavascriptString * pThis = JavascriptOperators::TryFromVar<JavascriptString>(args[0]);
        if (!pThis)
        {
            pThis = JavascriptConversion::CoerseString(args[0], scriptContext , apiNameForErrorMsg);
        }

        *ppThis = pThis;
    }

    // Performs common ES spec steps for getting this and first parameter arguments in string form:
    // 1. Let O be CHeckObjectCoercible(this value).
    // 2. Let S be ToString(O).
    // 3. ReturnIfAbrupt(S).
    // 4. Let otherStr be ToString(firstArg).
    // 5. ReturnIfAbrupt(otherStr).
    void JavascriptString::GetThisAndSearchStringArguments(ArgumentReader& args, ScriptContext* scriptContext, const char16* apiNameForErrorMsg, JavascriptString** ppThis, JavascriptString** ppSearch, bool isRegExpAnAllowedArg)
    {
        GetThisStringArgument(args, scriptContext, apiNameForErrorMsg, ppThis);

        JavascriptString * pSearch = scriptContext->GetLibrary()->GetUndefinedDisplayString();
        if (args.Info.Count > 1)
        {
            if (!isRegExpAnAllowedArg && JavascriptRegExp::IsRegExpLike(args[1], scriptContext))
            {
                JavascriptError::ThrowTypeError(scriptContext, JSERR_FunctionArgument_FirstCannotBeRegExp, apiNameForErrorMsg);
            }
            else
            {
                pSearch = JavascriptOperators::TryFromVar<JavascriptString>(args[1]);
                if (!pSearch)
                {
                    pSearch = JavascriptConversion::ToString(args[1], scriptContext);
                }
            }
        }

        *ppSearch = pSearch;
    }

    Var JavascriptString::EntryLocaleCompare(RecyclableObject* function, CallInfo callInfo, ...)
    {
        PROBE_STACK(function->GetScriptContext(), Js::Constants::MinStackDefault);

        ARGUMENTS(args, callInfo);
        ScriptContext* scriptContext = function->GetScriptContext();

        Assert(!(callInfo.Flags & CallFlags_New));

        if(args.Info.Count == 0)
        {
            JavascriptError::ThrowTypeError(scriptContext, JSERR_This_NeedString, _u("String.prototype.localeCompare"));
        }
        AssertMsg(args.Info.Count > 0, "Negative argument count");

        Var resultVar = scriptContext->GetLibrary()->GetUndefined();
        ENTER_PINNED_SCOPE(JavascriptString, pThis);
        ENTER_PINNED_SCOPE(JavascriptString, pThat);

        GetThisAndSearchStringArguments(args, scriptContext, _u("String.prototype.localeCompare"), &pThis, &pThat, true);

#ifdef ENABLE_INTL_OBJECT
        if (CONFIG_FLAG(IntlBuiltIns) && scriptContext->IsIntlEnabled())
        {
            EngineInterfaceObject* nativeEngineInterfaceObj = scriptContext->GetLibrary()->GetEngineInterfaceObject();
            if (nativeEngineInterfaceObj)
            {
                IntlEngineInterfaceExtensionObject* intlExtensionObject = static_cast<IntlEngineInterfaceExtensionObject*>(nativeEngineInterfaceObj->GetEngineExtension(EngineInterfaceExtensionKind_Intl));
                if (args.Info.Count == 2)
                {
                    auto undefined = scriptContext->GetLibrary()->GetUndefined();
                    CallInfo toPass(callInfo.Flags, 7);
                    return intlExtensionObject->EntryIntl_CompareString(function, toPass, undefined, pThis, pThat, undefined, undefined, undefined, undefined);
                }
                else
                {
                    JavascriptFunction* func = intlExtensionObject->GetStringLocaleCompare();
                    if (func)
                    {
                        return func->CallFunction(args);
                    }
                    // Initialize String.prototype.toLocaleCompare
                    scriptContext->GetLibrary()->InitializeIntlForStringPrototype();
                    func = intlExtensionObject->GetStringLocaleCompare();
                    if (func)
                    {
                        return func->CallFunction(args);
                    }
                }
            }
        }
#endif

        const char16* pThisStr = pThis->GetString();
        int thisStrCount = pThis->GetLength();

        const char16* pThatStr = pThat->GetString();
        int thatStrCount = pThat->GetLength();

        // xplat-todo: doing a locale-insensitive compare here
        // but need to move locale-specific string comparison to
        // platform agnostic interface
#ifdef ENABLE_GLOBALIZATION
        LCID lcid = GetUserDefaultLCID();
        int result = CompareStringW(lcid, NULL, pThisStr, thisStrCount, pThatStr, thatStrCount );
        if (result == 0)
        {
            // TODO there is no spec on the error thrown here.
            // When the support for HR errors is implemented replace this with the same error reported by v5.8
            JavascriptError::ThrowRangeError(function->GetScriptContext(),
                VBSERR_InternalError /* TODO-ERROR: _u("Failed compare operation")*/ );
        }
        resultVar = JavascriptNumber::ToVar(result-2, scriptContext);
#else // !ENABLE_GLOBALIZATION
        // no ICU / or external support for localization. Use c-lib
        const int result = wcscmp(pThisStr, pThatStr);
        resultVar = JavascriptNumber::ToVar(result > 0 ? 1 : result == 0 ? 0 : -1, scriptContext);
#endif

        LEAVE_PINNED_SCOPE();    //  pThat
        LEAVE_PINNED_SCOPE();    //  pThis

        return resultVar;
    }


    Var JavascriptString::EntryMatch(RecyclableObject* function, CallInfo callInfo, ...)
    {
        PROBE_STACK(function->GetScriptContext(), Js::Constants::MinStackDefault);

        ARGUMENTS(args, callInfo);
        ScriptContext* scriptContext = function->GetScriptContext();

        Assert(!(callInfo.Flags & CallFlags_New));

        PCWSTR const varName = _u("String.prototype.match");

        AUTO_TAG_NATIVE_LIBRARY_ENTRY(function, callInfo, varName);

        auto fallback = [&](JavascriptString* stringObj)
        {
            Var regExp = (args.Info.Count > 1) ? args[1] : scriptContext->GetLibrary()->GetUndefined();

            if (!scriptContext->GetConfig()->IsES6RegExSymbolsEnabled())
            {
                JavascriptRegExp * regExObj = JavascriptRegExp::CreateRegEx(regExp, nullptr, scriptContext);
                return RegexHelper::RegexMatch(
                    scriptContext,
                    regExObj,
                    stringObj,
                    RegexHelper::IsResultNotUsed(callInfo.Flags));
            }
            else
            {
                JavascriptRegExp * regExObj = JavascriptRegExp::CreateRegExNoCoerce(regExp, nullptr, scriptContext);
                Var symbolFn = GetRegExSymbolFunction(regExObj, PropertyIds::_symbolMatch, scriptContext);
                return CallRegExSymbolFunction<1>(symbolFn, regExObj, args, varName, scriptContext);
            }
        };
        return DelegateToRegExSymbolFunction<1>(args, PropertyIds::_symbolMatch, fallback, varName, scriptContext);
    }

    Var JavascriptString::EntryNormalize(RecyclableObject* function, CallInfo callInfo, ...)
    {
        using namespace PlatformAgnostic;

        PROBE_STACK(function->GetScriptContext(), Js::Constants::MinStackDefault);

        ARGUMENTS(args, callInfo);
        ScriptContext* scriptContext = function->GetScriptContext();

        Assert(!(callInfo.Flags & CallFlags_New));

        JavascriptString *pThis = nullptr;
        GetThisStringArgument(args, scriptContext, _u("String.prototype.normalize"), &pThis);

        UnicodeText::NormalizationForm form = UnicodeText::NormalizationForm::C;

        if (args.Info.Count >= 2 && !(JavascriptOperators::IsUndefinedObject(args.Values[1])))
        {
            JavascriptString *formStr = JavascriptOperators::TryFromVar<JavascriptString>(args[1]);
            if (!formStr)
            {
                formStr = JavascriptConversion::ToString(args[1], scriptContext);
            }

            if (formStr->BufferEquals(_u("NFD"), 3))
            {
                form = UnicodeText::NormalizationForm::D;
            }
            else if (formStr->BufferEquals(_u("NFKC"), 4))
            {
                form = UnicodeText::NormalizationForm::KC;
            }
            else if (formStr->BufferEquals(_u("NFKD"), 4))
            {
                form = UnicodeText::NormalizationForm::KD;
            }
            else if (!formStr->BufferEquals(_u("NFC"), 3))
            {
                JavascriptError::ThrowRangeErrorVar(scriptContext, JSERR_InvalidNormalizationForm, formStr->GetString());
            }
        }

        if (UnicodeText::IsNormalizedString(form, pThis->GetSz(), pThis->GetLength()))
        {
            return pThis;
        }

        BEGIN_TEMP_ALLOCATOR(tempAllocator, scriptContext, _u("normalize"));

        charcount_t sizeEstimate = 0;
        char16* buffer = pThis->GetNormalizedString(form, tempAllocator, sizeEstimate);
        JavascriptString * retVal;
        if (buffer == nullptr)
        {
            Assert(sizeEstimate == 0);
            retVal = scriptContext->GetLibrary()->GetEmptyString();
        }
        else
        {
            retVal = JavascriptString::NewCopyBuffer(buffer, sizeEstimate, scriptContext);
        }

        END_TEMP_ALLOCATOR(tempAllocator, scriptContext);
        return retVal;
    }

    ///----------------------------------------------------------------------------
    /// String.raw(), as described in (ES6.0 (Draft 18): S21.1.2.4).
    ///----------------------------------------------------------------------------
    Var JavascriptString::EntryRaw(RecyclableObject* function, CallInfo callInfo, ...)
    {
        PROBE_STACK(function->GetScriptContext(), Js::Constants::MinStackDefault);

        ARGUMENTS(args, callInfo);
        ScriptContext* scriptContext = function->GetScriptContext();

        Assert(!(callInfo.Flags & CallFlags_New));

        if (args.Info.Count < 2)
        {
            JavascriptError::ThrowTypeError(scriptContext, JSERR_FunctionArgument_NeedObject, _u("String.raw"));
        }

        RecyclableObject* callSite;
        RecyclableObject* raw;
        Var rawVar;

        // Call ToObject on the first argument to get the callSite (which is also cooked string array)
        // ToObject returns false if the parameter is null or undefined
        if (!JavascriptConversion::ToObject(args[1], scriptContext, &callSite))
        {
            JavascriptError::ThrowTypeError(scriptContext, JSERR_FunctionArgument_NeedObject, _u("String.raw"));
        }

        // Get the raw property from the callSite object
        if (!callSite->GetProperty(callSite, Js::PropertyIds::raw, &rawVar, nullptr, scriptContext))
        {
            rawVar = scriptContext->GetLibrary()->GetUndefined();
        }

        if (!JavascriptConversion::ToObject(rawVar, scriptContext, &raw))
        {
            JavascriptError::ThrowTypeError(scriptContext, JSERR_FunctionArgument_NeedObject, _u("String.raw"));
        }

        int64 length = JavascriptConversion::ToLength(JavascriptOperators::OP_GetLength(raw, scriptContext), scriptContext);

        // If there are no raw strings (somehow), return empty string
        if (length <= 0)
        {
            return scriptContext->GetLibrary()->GetEmptyString();
        }

        // Get the first raw string
        Var var = JavascriptOperators::OP_GetElementI_UInt32(raw, 0, scriptContext);
        JavascriptString* string = JavascriptConversion::ToString(var, scriptContext);

        // If there is only one raw string, just return that one raw string (doesn't matter if there are replacements)
        if (length == 1)
        {
            return string;
        }

        // We aren't going to bail early so let's create a StringBuilder and put the first raw string in there
        CompoundString::Builder<64 * sizeof(void *) / sizeof(char16)> stringBuilder(scriptContext);
        stringBuilder.Append(string);

        // Each raw string is followed by a substitution expression except for the last one
        // We will always have one more string constant than substitution expression
        // `strcon1 ${expr1} strcon2 ${expr2} strcon3` = strcon1 + expr1 + strcon2 + expr2 + strcon3
        //
        // strcon1 --- step 1 (above)
        // expr1   \__ step 2
        // strcon2 /
        // expr2   \__ step 3
        // strcon3 /
        const auto append = [&] (Var var)
        {
            JavascriptString* string = JavascriptConversion::ToString(var, scriptContext);
                stringBuilder.Append(string);
        };
        uint32 loopMax = length >= UINT_MAX ? UINT_MAX-1 : (uint32)length;
        uint32 i = 1;
        uint32 argsCount = args.Info.Count;
        for (; i < loopMax; ++i)
        {
            // First append the next substitution expression if available
            if (i + 1 < argsCount)
            {
                append(args[i + 1]);
            }

            // Then append the next string (this will also cover the final string case)
            append(JavascriptOperators::OP_GetElementI_UInt32(raw, i, scriptContext));
        }

        // Length can be greater than uint32 max (unlikely in practice)
        for (int64 j = (int64)i; j < length; ++j)
        {
            // Append whatever is left in the array/object
            append(JavascriptOperators::OP_GetElementI(raw, JavascriptNumber::ToVar(j, scriptContext), scriptContext));
        }

        // CompoundString::Builder has saved our lives
        return stringBuilder.ToString();
    }

    Var JavascriptString::EntryReplace(RecyclableObject* function, CallInfo callInfo, ...)
    {
        PROBE_STACK(function->GetScriptContext(), Js::Constants::MinStackDefault);

        ARGUMENTS(args, callInfo);
        ScriptContext* scriptContext = function->GetScriptContext();

        PCWSTR const varName = _u("String.prototype.replace");

        AUTO_TAG_NATIVE_LIBRARY_ENTRY(function, callInfo, varName);

        Assert(!(callInfo.Flags & CallFlags_New));

        auto fallback = [&](JavascriptString* stringObj)
        {
            return DoStringReplace(args, callInfo, stringObj, scriptContext);
        };
        return DelegateToRegExSymbolFunction<2>(args, PropertyIds::_symbolReplace, fallback, varName, scriptContext);
    }

    Var JavascriptString::DoStringReplace(Arguments& args, CallInfo& callInfo, JavascriptString* input, ScriptContext* scriptContext)
    {
        //
        // TODO: Move argument processing into DirectCall with proper handling.
        //

        JavascriptRegExp * pRegEx = nullptr;
        JavascriptString * pMatch = nullptr;

        JavascriptString * pReplace = nullptr;
        JavascriptFunction* replacefn = nullptr;

        SearchValueHelper(scriptContext, ((args.Info.Count > 1)?args[1]:scriptContext->GetLibrary()->GetNull()), &pRegEx, &pMatch);
        ReplaceValueHelper(scriptContext, ((args.Info.Count > 2) ? args[2] : scriptContext->GetLibrary()->GetUndefined()), &replacefn, &pReplace);

        if (pRegEx != nullptr)
        {
            if (replacefn != nullptr)
            {
                return RegexHelper::RegexReplaceFunction(scriptContext, pRegEx, input, replacefn);
            }
            else
            {
                return RegexHelper::RegexReplace(scriptContext, pRegEx, input, pReplace, RegexHelper::IsResultNotUsed(callInfo.Flags));
            }
        }

        AssertMsg(pMatch != nullptr, "Match string shouldn't be null");
        if (replacefn != nullptr)
        {
            return RegexHelper::StringReplace(scriptContext, pMatch, input, replacefn);
        }
        else
        {
            if (callInfo.Flags & CallFlags_NotUsed)
            {
                return scriptContext->GetLibrary()->GetEmptyString();
            }
            return RegexHelper::StringReplace(pMatch, input, pReplace);
        }
    }

    void JavascriptString::SearchValueHelper(ScriptContext* scriptContext, Var aValue, JavascriptRegExp ** ppSearchRegEx, JavascriptString ** ppSearchString)
    {
        *ppSearchRegEx = nullptr;
        *ppSearchString = nullptr;

        // When the config is enabled, the operation is handled by a Symbol function (e.g. Symbol.replace).
        if (!scriptContext->GetConfig()->IsES6RegExSymbolsEnabled()
            && JavascriptRegExp::Is(aValue))
        {
            *ppSearchRegEx = JavascriptRegExp::FromVar(aValue);
        }
        else if (JavascriptString::Is(aValue))
        {
            *ppSearchString = JavascriptString::FromVar(aValue);
        }
        else
        {
            *ppSearchString = JavascriptConversion::ToString(aValue, scriptContext);
        }
    }

    void JavascriptString::ReplaceValueHelper(ScriptContext* scriptContext, Var aValue, JavascriptFunction ** ppReplaceFn, JavascriptString ** ppReplaceString)
    {
        *ppReplaceFn = nullptr;
        *ppReplaceString = nullptr;

        if (JavascriptFunction::Is(aValue))
        {
            *ppReplaceFn = JavascriptFunction::FromVar(aValue);
        }
        else if (JavascriptString::Is(aValue))
        {
            *ppReplaceString = JavascriptString::FromVar(aValue);
        }
        else
        {
            *ppReplaceString = JavascriptConversion::ToString(aValue, scriptContext);
        }
    }

    Var JavascriptString::EntrySearch(RecyclableObject* function, CallInfo callInfo, ...)
    {
        PROBE_STACK(function->GetScriptContext(), Js::Constants::MinStackDefault);

        ARGUMENTS(args, callInfo);
        ScriptContext* scriptContext = function->GetScriptContext();

        Assert(!(callInfo.Flags & CallFlags_New));

        PCWSTR const varName = _u("String.prototype.search");

        AUTO_TAG_NATIVE_LIBRARY_ENTRY(function, callInfo, varName);

        auto fallback = [&](JavascriptString* stringObj)
        {
            Var regExp = (args.Info.Count > 1) ? args[1] : scriptContext->GetLibrary()->GetUndefined();

            if (!scriptContext->GetConfig()->IsES6RegExSymbolsEnabled())
            {
                JavascriptRegExp * regExObj = JavascriptRegExp::CreateRegEx(regExp, nullptr, scriptContext);
                return RegexHelper::RegexSearch(scriptContext, regExObj, stringObj);
            }
            else
            {
                JavascriptRegExp * regExObj = JavascriptRegExp::CreateRegExNoCoerce(regExp, nullptr, scriptContext);
                Var symbolFn = GetRegExSymbolFunction(regExObj, PropertyIds::_symbolSearch, scriptContext);
                return CallRegExSymbolFunction<1>(symbolFn, regExObj, args, varName, scriptContext);
            }
        };
        return DelegateToRegExSymbolFunction<1>(args, PropertyIds::_symbolSearch, fallback, varName, scriptContext);
    }

    template<int argCount, typename FallbackFn>
    Var JavascriptString::DelegateToRegExSymbolFunction(ArgumentReader &args, PropertyId symbolPropertyId, FallbackFn fallback, PCWSTR varName, ScriptContext* scriptContext)
    {
        if (scriptContext->GetConfig()->IsES6RegExSymbolsEnabled())
        {
            if (args.Info.Count == 0 || !JavascriptConversion::CheckObjectCoercible(args[0], scriptContext))
            {
                JavascriptError::ThrowTypeError(scriptContext, JSERR_This_NullOrUndefined, varName);
            }

            if (args.Info.Count >= 2 && !JavascriptOperators::IsUndefinedOrNull(args[1]))
            {
                Var regExp = args[1];
                Var symbolFn = GetRegExSymbolFunction(regExp, symbolPropertyId, scriptContext);
                if (!JavascriptOperators::IsUndefinedOrNull(symbolFn))
                {
                    return CallRegExSymbolFunction<argCount>(symbolFn, regExp, args, varName, scriptContext);
                }
            }
        }

        JavascriptString * pThis = nullptr;
        GetThisStringArgument(args, scriptContext, varName, &pThis);
        return fallback(pThis);
    }

    Var JavascriptString::GetRegExSymbolFunction(Var regExp, PropertyId propertyId, ScriptContext* scriptContext)
    {
        return JavascriptOperators::GetPropertyNoCache(
            JavascriptOperators::ToObject(regExp, scriptContext),
            propertyId,
            scriptContext);
    }

    template<int argCount>
    Var JavascriptString::CallRegExSymbolFunction(Var fn, Var regExp, Arguments& args, PCWSTR const varName, ScriptContext* scriptContext)
    {
        if (!JavascriptConversion::IsCallable(fn))
        {
            JavascriptError::ThrowTypeError(scriptContext, JSERR_FunctionArgument_Invalid, varName);
        }

        RecyclableObject* fnObj = RecyclableObject::UnsafeFromVar(fn);
        return CallRegExFunction<argCount>(fnObj, regExp, args, scriptContext);
    }

    template<>
    Var JavascriptString::CallRegExFunction<1>(RecyclableObject* fnObj, Var regExp, Arguments& args, ScriptContext *scriptContext)
    {
        // args[0]: String
        return CALL_FUNCTION(scriptContext->GetThreadContext(), fnObj, CallInfo(CallFlags_Value, 2), regExp, args[0]);
    }

    template<>
    Var JavascriptString::CallRegExFunction<2>(RecyclableObject* fnObj, Var regExp, Arguments& args, ScriptContext * scriptContext)
    {
        // args[0]: String
        // args[1]: RegExp (ignored since we need to create one when the argument is "undefined")
        // args[2]: Var

        if (args.Info.Count < 3)
        {
            return CallRegExFunction<1>(fnObj, regExp, args, scriptContext);
        }

        return CALL_FUNCTION(scriptContext->GetThreadContext(), fnObj, CallInfo(CallFlags_Value, 3), regExp, args[0], args[2]);
    }

    Var JavascriptString::EntrySlice(RecyclableObject* function, CallInfo callInfo, ...)
    {
        PROBE_STACK(function->GetScriptContext(), Js::Constants::MinStackDefault);

        ARGUMENTS(args, callInfo);
        ScriptContext* scriptContext = function->GetScriptContext();

        Assert(!(callInfo.Flags & CallFlags_New));

        JavascriptString * pThis = nullptr;
        GetThisStringArgument(args, scriptContext, _u("String.prototype.slice"), &pThis);

        int len = pThis->GetLength();

        int idxStart = 0;
        int idxEnd = len;

        if (args.Info.Count > 1)
        {
            idxStart = JavascriptOperators::IsUndefinedObject(args[1], scriptContext) ? 0 : ConvertToIndex(args[1], scriptContext);
            if (args.Info.Count > 2)
            {
                idxEnd = JavascriptOperators::IsUndefinedObject(args[2], scriptContext) ? len : ConvertToIndex(args[2], scriptContext);
            }
        }

        if (idxStart < 0)
        {
            idxStart = max(len + idxStart, 0);
        }
        else if (idxStart > len)
        {
            idxStart = len;
        }

        if (idxEnd < 0)
        {
            idxEnd = max(len + idxEnd, 0);
        }
        else if (idxEnd > len )
        {
            idxEnd = len;
        }

        if (idxEnd < idxStart)
        {
            idxEnd = idxStart;
        }
        return SubstringCore(pThis, idxStart, idxEnd - idxStart, scriptContext);
    }

    Var JavascriptString::EntrySplit(RecyclableObject* function, CallInfo callInfo, ...)
    {
        PROBE_STACK(function->GetScriptContext(), Js::Constants::MinStackDefault);

        ARGUMENTS(args, callInfo);
        ScriptContext* scriptContext = function->GetScriptContext();

        Assert(!(callInfo.Flags & CallFlags_New));

        PCWSTR const varName = _u("String.prototype.split");

        AUTO_TAG_NATIVE_LIBRARY_ENTRY(function, callInfo, varName);

        auto fallback = [&](JavascriptString* stringObj)
        {
            return DoStringSplit(args, callInfo, stringObj, scriptContext);
        };
        return DelegateToRegExSymbolFunction<2>(args, PropertyIds::_symbolSplit, fallback, varName, scriptContext);
    }

    Var JavascriptString::DoStringSplit(Arguments& args, CallInfo& callInfo, JavascriptString* input, ScriptContext* scriptContext)
    {
        if (args.Info.Count == 1)
        {
            JavascriptArray* ary = scriptContext->GetLibrary()->CreateArray(1);
            ary->DirectSetItemAt(0, input);
            return ary;
        }
        else
        {
            uint32 limit;
            if (args.Info.Count < 3 || JavascriptOperators::IsUndefinedObject(args[2], scriptContext))
            {
                limit = UINT_MAX;
            }
            else
            {
                limit = JavascriptConversion::ToUInt32(args[2], scriptContext);
            }

            // When the config is enabled, the operation is handled by RegExp.prototype[@@split].
            if (!scriptContext->GetConfig()->IsES6RegExSymbolsEnabled()
                && JavascriptRegExp::Is(args[1]))
            {
                return RegexHelper::RegexSplit(scriptContext, JavascriptRegExp::UnsafeFromVar(args[1]), input, limit,
                    RegexHelper::IsResultNotUsed(callInfo.Flags));
            }
            else
            {
                JavascriptString* separator = JavascriptConversion::ToString(args[1], scriptContext);

                if (callInfo.Flags & CallFlags_NotUsed)
                {
                    return scriptContext->GetLibrary()->GetNull();
                }

                if (!limit)
                {
                    JavascriptArray* ary = scriptContext->GetLibrary()->CreateArray(0);
                    return ary;
                }

                if (JavascriptOperators::GetTypeId(args[1]) == TypeIds_Undefined)
                {
                    JavascriptArray* ary = scriptContext->GetLibrary()->CreateArray(1);
                    ary->DirectSetItemAt(0, input);
                    return ary;
                }

                return RegexHelper::StringSplit(separator, input, limit);
            }
        }
    }

    Var JavascriptString::EntrySubstring(RecyclableObject* function, CallInfo callInfo, ...)
    {
        PROBE_STACK(function->GetScriptContext(), Js::Constants::MinStackDefault);

        ARGUMENTS(args, callInfo);
        ScriptContext* scriptContext = function->GetScriptContext();

        Assert(!(callInfo.Flags & CallFlags_New));

        JavascriptString * pThis = nullptr;
        GetThisStringArgument(args, scriptContext, _u("String.prototype.substring"), &pThis);

        int len = pThis->GetLength();

        int idxStart = 0;
        int idxEnd = len;

        if (args.Info.Count > 1)
        {
            idxStart = JavascriptOperators::IsUndefinedObject(args[1], scriptContext) ? 0 : ConvertToIndex(args[1], scriptContext);
            if (args.Info.Count > 2)
            {
                idxEnd = JavascriptOperators::IsUndefinedObject(args[2], scriptContext) ? len : ConvertToIndex(args[2], scriptContext);
            }
        }

        idxStart = min(max(idxStart, 0), len);
        idxEnd = min(max(idxEnd, 0), len);
        if(idxEnd < idxStart)
        {
            //swap
            idxStart ^= idxEnd;
            idxEnd ^= idxStart;
            idxStart ^= idxEnd;
        }

        if (idxStart == 0 && idxEnd == len)
        {
            //return the string if we need to substring entire span
            return pThis;
        }

        return SubstringCore(pThis, idxStart, idxEnd - idxStart, scriptContext);
    }

    Var JavascriptString::EntrySubstr(RecyclableObject* function, CallInfo callInfo, ...)
    {
        PROBE_STACK(function->GetScriptContext(), Js::Constants::MinStackDefault);

        ARGUMENTS(args, callInfo);
        ScriptContext* scriptContext = function->GetScriptContext();

        Assert(!(callInfo.Flags & CallFlags_New));

        JavascriptString * pThis = nullptr;
        GetThisStringArgument(args, scriptContext, _u("String.prototype.substr"), &pThis);

        int len = pThis->GetLength();

        int idxStart = 0;
        int idxEnd = len;

        if (args.Info.Count > 1)
        {
            idxStart = JavascriptOperators::IsUndefinedObject(args[1], scriptContext) ? 0 : ConvertToIndex(args[1], scriptContext);
            if (args.Info.Count > 2)
            {
                idxEnd = JavascriptOperators::IsUndefinedObject(args[2], scriptContext) ? len : ConvertToIndex(args[2], scriptContext);
            }
        }
        if (idxStart < 0)
        {
            idxStart = max(len + idxStart, 0);
        }
        else if (idxStart > len)
        {
            idxStart = len;
        }

        if (idxEnd < 0)
        {
            idxEnd = idxStart;
        }
        else if (idxEnd > len - idxStart)
        {
            idxEnd = len;
        }
        else
        {
            idxEnd += idxStart;
        }

        if (idxStart == 0 && idxEnd == len)
        {
            //return the string if we need to substr entire span
            return pThis;
        }

        Assert(0 <= idxStart && idxStart <= idxEnd && idxEnd <= len);
        return SubstringCore(pThis, idxStart, idxEnd - idxStart, scriptContext);
    }

    Var JavascriptString::SubstringCore(JavascriptString* pThis, int idxStart, int span, ScriptContext* scriptContext)
    {
        return SubString::New(pThis, idxStart, span);
    }

    Var JavascriptString::EntryPadStart(RecyclableObject* function, CallInfo callInfo, ...)
    {
        PROBE_STACK(function->GetScriptContext(), Js::Constants::MinStackDefault);

        ARGUMENTS(args, callInfo);
        ScriptContext* scriptContext = function->GetScriptContext();

        Assert(!(callInfo.Flags & CallFlags_New));
        CHAKRATEL_LANGSTATS_INC_BUILTINCOUNT(String_Prototype_padStart);

        JavascriptString * pThis = nullptr;
        GetThisStringArgument(args, scriptContext, _u("String.prototype.padStart"), &pThis);

        return PadCore(args, pThis, true /*isPadStart*/, scriptContext);
    }

    Var JavascriptString::EntryPadEnd(RecyclableObject* function, CallInfo callInfo, ...)
    {
        PROBE_STACK(function->GetScriptContext(), Js::Constants::MinStackDefault);

        ARGUMENTS(args, callInfo);
        ScriptContext* scriptContext = function->GetScriptContext();

        Assert(!(callInfo.Flags & CallFlags_New));
        CHAKRATEL_LANGSTATS_INC_BUILTINCOUNT(String_Prototype_padEnd);

        JavascriptString * pThis = nullptr;
        GetThisStringArgument(args, scriptContext, _u("String.prototype.padEnd"), &pThis);

        return PadCore(args, pThis, false /*isPadStart*/, scriptContext);
    }

    JavascriptString* JavascriptString::PadCore(ArgumentReader& args, JavascriptString *mainString, bool isPadStart, ScriptContext* scriptContext)
    {
        Assert(mainString != nullptr);
        Assert(args.Info.Count > 0);

        if (args.Info.Count == 1)
        {
            return mainString;
        }

        int64 maxLength = JavascriptConversion::ToLength(args[1], scriptContext);
        charcount_t currentLength = mainString->GetLength();
        if (maxLength <= currentLength)
        {
            return mainString;
        }

        if (maxLength > JavascriptString::MaxCharLength)
        {
            JavascriptError::ThrowRangeError(scriptContext, JSERR_OutOfBoundString);
        }

        JavascriptString * fillerString = nullptr;
        if (args.Info.Count > 2 && !JavascriptOperators::IsUndefinedObject(args[2], scriptContext))
        {
            JavascriptString *argStr = JavascriptConversion::ToString(args[2], scriptContext);
            if (argStr->GetLength() > 0)
            {
                fillerString = argStr;
            }
            else
            {
                return mainString;
            }
        }

        if (fillerString == nullptr)
        {
            fillerString = NewWithBuffer(_u(" "), 1, scriptContext);
        }

        Assert(fillerString->GetLength() > 0);

        charcount_t fillLength = (charcount_t)(maxLength - currentLength);
        charcount_t count = fillLength / fillerString->GetLength();
        JavascriptString * finalPad = scriptContext->GetLibrary()->GetEmptyString();
        if (count > 0)
        {
            finalPad = RepeatCore(fillerString, count, scriptContext);
            fillLength -= (count * fillerString->GetLength());
        }

        if (fillLength > 0)
        {
            finalPad = Concat(finalPad, SubString::New(fillerString, 0, fillLength));
        }

        return isPadStart ? Concat(finalPad, mainString) : Concat(mainString, finalPad);
    }

    Var JavascriptString::EntryToLocaleLowerCase(RecyclableObject* function, CallInfo callInfo, ...)
    {
        PROBE_STACK(function->GetScriptContext(), Js::Constants::MinStackDefault);

        ARGUMENTS(args, callInfo);
        ScriptContext* scriptContext = function->GetScriptContext();

        Assert(!(callInfo.Flags & CallFlags_New));

        return ToLocaleCaseHelper(args[0], false, scriptContext);
    }

    Var JavascriptString::EntryToLocaleUpperCase(RecyclableObject* function, CallInfo callInfo, ...)
    {
        PROBE_STACK(function->GetScriptContext(), Js::Constants::MinStackDefault);

        ARGUMENTS(args, callInfo);
        ScriptContext* scriptContext = function->GetScriptContext();

        Assert(!(callInfo.Flags & CallFlags_New));

        return ToLocaleCaseHelper(args[0], true, scriptContext);
    }

    Var JavascriptString::EntryToLowerCase(RecyclableObject* function, CallInfo callInfo, ...)
    {
        PROBE_STACK(function->GetScriptContext(), Js::Constants::MinStackDefault);

        ARGUMENTS(args, callInfo);
        ScriptContext* scriptContext = function->GetScriptContext();

        Assert(!(callInfo.Flags & CallFlags_New));

        JavascriptString * pThis = nullptr;
        GetThisStringArgument(args, scriptContext, _u("String.prototype.toLowerCase"), &pThis);

        // Fast path for one character strings
        if (pThis->GetLength() == 1)
        {
            char16 inChar = pThis->GetString()[0];
            char16 outChar = inChar;
#if DBG
            DWORD converted =
#endif
                PlatformAgnostic::UnicodeText::ChangeStringCaseInPlace(
                    PlatformAgnostic::UnicodeText::CaseFlags::CaseFlagsLower, &outChar, 1);

            Assert(converted == 1);

            return (inChar == outChar) ? pThis : scriptContext->GetLibrary()->GetCharStringCache().GetStringForChar(outChar);
        }

        return ToCaseCore(pThis, ToLower);
    }

    Var JavascriptString::EntryToString(RecyclableObject* function, CallInfo callInfo, ...)
    {
        PROBE_STACK(function->GetScriptContext(), Js::Constants::MinStackDefault);

        ARGUMENTS(args, callInfo);
        ScriptContext* scriptContext = function->GetScriptContext();

        Assert(!(callInfo.Flags & CallFlags_New));

        if(args.Info.Count == 0)
        {
            JavascriptError::ThrowTypeError(scriptContext, JSERR_This_NeedString, _u("String.prototype.toString"));
        }
        AssertMsg(args.Info.Count > 0, "Negative argument count");

        JavascriptString* str = nullptr;
        if (!GetThisValueVar(args[0], &str, scriptContext))
        {
            if (JavascriptOperators::GetTypeId(args[0]) == TypeIds_HostDispatch)
            {
                Var result;
                if (RecyclableObject::UnsafeFromVar(args[0])->InvokeBuiltInOperationRemotely(EntryToString, args, &result))
                {
                    return result;
                }
            }

            JavascriptError::ThrowTypeError(scriptContext, JSERR_This_NeedString, _u("String.prototype.toString"));
        }

        return str;
    }

    Var JavascriptString::EntryToUpperCase(RecyclableObject* function, CallInfo callInfo, ...)
    {
        PROBE_STACK(function->GetScriptContext(), Js::Constants::MinStackDefault);

        ARGUMENTS(args, callInfo);
        ScriptContext* scriptContext = function->GetScriptContext();

        Assert(!(callInfo.Flags & CallFlags_New));

        JavascriptString* pThis = nullptr;
        GetThisStringArgument(args, scriptContext, _u("String.prototype.toUpperCase"), &pThis);

        // Fast path for one character strings
        if (pThis->GetLength() == 1)
        {
            char16 inChar = pThis->GetString()[0];
            char16 outChar = inChar;
#if DBG
            DWORD converted =
#endif
                PlatformAgnostic::UnicodeText::ChangeStringCaseInPlace(
                    PlatformAgnostic::UnicodeText::CaseFlags::CaseFlagsUpper, &outChar, 1);

            Assert(converted == 1);

            return (inChar == outChar) ? pThis : scriptContext->GetLibrary()->GetCharStringCache().GetStringForChar(outChar);
        }

        return ToCaseCore(pThis, ToUpper);
    }

    Var JavascriptString::ToCaseCore(JavascriptString* pThis, ToCase toCase)
    {
        Var resultVar = nullptr;
        EnterPinnedScope((volatile void**)& pThis);
        charcount_t count = pThis->GetLength();

        const char16* inStr = pThis->GetString();
        const char16* inStrLim = inStr + count;
        const char16* i = inStr;

        // Try to find out the chars that do not need casing (in the ASCII range)
        if (toCase == ToUpper)
        {
            while (i < inStrLim)
            {
                // first range of ascii lower-case (97-122)
                // second range of ascii lower-case (223-255)
                // non-ascii chars (255+)
                if (*i >= 'a')
                {
                    if (*i <= 'z') { break; }
                    if (*i >= 223) { break; }
                }
                i++;
            }
        }
        else
        {
            Assert(toCase == ToLower);
            while (i < inStrLim)
            {
                // first range of ascii uppercase (65-90)
                // second range of ascii uppercase (192-222)
                // non-ascii chars (255+)
                if (*i >= 'A')
                {
                    if (*i <= 'Z') { break; }
                    if (*i >= 192)
                    {
                        if (*i < 223) { break; }
                        if (*i >= 255) { break; }
                    }
                }
                i++;
            }
        }

        // If no char needs casing, return immediately
        if (i == inStrLim) { return pThis; }

        // Otherwise, copy the string and start casing
        charcount_t countToCase = (charcount_t)(inStrLim - i);
        BufferStringBuilder builder(count, pThis->type->GetScriptContext());
        char16 *outStr = builder.DangerousGetWritableBuffer();

        char16* outStrLim = outStr + count;
        char16 *o = outStr;

        while (o < outStrLim)
        {
            *o++ = *inStr++;
        }

        if (toCase == ToUpper)
        {
#if DBG
            DWORD converted =
#endif
                PlatformAgnostic::UnicodeText::ChangeStringCaseInPlace(
                    PlatformAgnostic::UnicodeText::CaseFlags::CaseFlagsUpper, outStrLim - countToCase, countToCase);

            Assert(converted == countToCase);
        }
        else
        {
            Assert(toCase == ToLower);
#if DBG
            DWORD converted =
#endif
                PlatformAgnostic::UnicodeText::ChangeStringCaseInPlace(
                    PlatformAgnostic::UnicodeText::CaseFlags::CaseFlagsLower, outStrLim - countToCase, countToCase);

            Assert(converted == countToCase);
        }

        resultVar = builder.ToString();

        LeavePinnedScope();     //  pThis

        return resultVar;
    }

    Var JavascriptString::EntryTrim(RecyclableObject* function, CallInfo callInfo, ...)
    {
        PROBE_STACK(function->GetScriptContext(), Js::Constants::MinStackDefault);

        ARGUMENTS(args, callInfo);
        ScriptContext* scriptContext = function->GetScriptContext();
        CHAKRATEL_LANGSTATS_INC_BUILTINCOUNT(String_Prototype_trim);

        Assert(!(callInfo.Flags & CallFlags_New));

        //15.5.4.20      The following steps are taken:
        //1.    Call CheckObjectCoercible passing the this value as its argument.
        //2.    Let S be the result of calling ToString, giving it the this value as its argument.
        //3.    Let T be a string value that is a copy of S with both leading and trailing white space removed. The definition of white space is the union of WhiteSpace and LineTerminator.
        //4.    Return T.

        JavascriptString* pThis = nullptr;
        GetThisStringArgument(args, scriptContext, _u("String.prototype.trim"), &pThis);
        return TrimLeftRightHelper<true /*trimLeft*/, true /*trimRight*/>(pThis, scriptContext);
    }

    Var JavascriptString::EntryTrimLeft(RecyclableObject* function, CallInfo callInfo, ...)
    {
        PROBE_STACK(function->GetScriptContext(), Js::Constants::MinStackDefault);

        ARGUMENTS(args, callInfo);
        ScriptContext* scriptContext = function->GetScriptContext();

        Assert(!(callInfo.Flags & CallFlags_New));

        // 1.Let O be  CheckObjectCoercible(this value) .
        // 2.Let S be  ToString(O) .
        // 3.ReturnIfAbrupt(S).
        // 4.Let T be a String value that is a copy of S with leading white space removed. The definition of white space is the union of WhiteSpace and )LineTerminator.
        //   When determining whether a Unicode code point is in Unicode general category "Zs", code unit sequences are interpreted as UTF-16 encoded code point sequences as specified in 6.1.4.
        // 5.Return T.

        JavascriptString* pThis = nullptr;
        GetThisStringArgument(args, scriptContext, _u("String.prototype.trimLeft"), &pThis);
        return TrimLeftRightHelper< true /*trimLeft*/, false /*trimRight*/>(pThis, scriptContext);
    }


    Var JavascriptString::EntryTrimRight(RecyclableObject* function, CallInfo callInfo, ...)
    {
        PROBE_STACK(function->GetScriptContext(), Js::Constants::MinStackDefault);

        ARGUMENTS(args, callInfo);
        ScriptContext* scriptContext = function->GetScriptContext();

        Assert(!(callInfo.Flags & CallFlags_New));

        // 1.Let O be  CheckObjectCoercible(this value) .
        // 2.Let S be  ToString(O) .
        // 3.ReturnIfAbrupt(S).
        // 4.Let T be a String value that is a copy of S with trailing white space removed.The definition of white space is the union of WhiteSpace and )LineTerminator.
        //   When determining whether a Unicode code point is in Unicode general category "Zs", code unit sequences are interpreted as UTF - 16 encoded code point sequences as specified in 6.1.4.
        // 5.Return T.

        JavascriptString* pThis = nullptr;
        GetThisStringArgument(args, scriptContext, _u("String.prototype.trimRight"), &pThis);
        return TrimLeftRightHelper<false /*trimLeft*/, true /*trimRight*/>(pThis, scriptContext);
    }

    template <bool trimLeft, bool trimRight>
    Var JavascriptString::TrimLeftRightHelper(JavascriptString* arg, ScriptContext* scriptContext)
    {
        static_assert(trimLeft || trimRight, "bad template instance of TrimLeftRightHelper()");

        int len = arg->GetLength();
        const char16 *string = arg->GetString();

        int idxStart = 0;
        if (trimLeft)
        {
            for (; idxStart < len; idxStart++)
            {
                char16 ch = string[idxStart];
                if (IsWhiteSpaceCharacter(ch))
                {
                    continue;
                }
                break;
            }

            if (len == idxStart)
            {
                return (scriptContext->GetLibrary()->GetEmptyString());
            }
        }

        int idxEnd = len - 1;
        if (trimRight)
        {
            for (; idxEnd >= 0; idxEnd--)
            {
                char16 ch = string[idxEnd];
                if (IsWhiteSpaceCharacter(ch))
                {
                    continue;
                }
                break;
            }

            if (!trimLeft)
            {
                if (idxEnd < 0)
                {
                    Assert(idxEnd == -1);
                    return (scriptContext->GetLibrary()->GetEmptyString());
                }
            }
            else
            {
                Assert(idxEnd >= 0);
            }
        }
        return SubstringCore(arg, idxStart, idxEnd - idxStart + 1, scriptContext);
    }

    ///----------------------------------------------------------------------------
    /// Repeat() returns a new string equal to the toString(this) repeated n times,
    /// as described in (ES6.0: S21.1.3.13).
    ///----------------------------------------------------------------------------
    Var JavascriptString::EntryRepeat(RecyclableObject* function, CallInfo callInfo, ...)
    {
        PROBE_STACK(function->GetScriptContext(), Js::Constants::MinStackDefault);

        ARGUMENTS(args, callInfo);
        AssertMsg(args.Info.Count > 0, "Should always have implicit 'this'");
        ScriptContext* scriptContext = function->GetScriptContext();

        Assert(!(callInfo.Flags & CallFlags_New));
        CHAKRATEL_LANGSTATS_INC_BUILTINCOUNT(String_Prototype_repeat);

        JavascriptString* pThis = nullptr;
        GetThisStringArgument(args, scriptContext, _u("String.prototype.repeat"), &pThis);

        charcount_t count = 0;

        if (args.Info.Count > 1)
        {
            if (!JavascriptOperators::IsUndefinedObject(args[1], scriptContext))
            {
                double countDbl = JavascriptConversion::ToInteger(args[1], scriptContext);
                if (JavascriptNumber::IsPosInf(countDbl) || countDbl < 0.0)
                {
                    JavascriptError::ThrowRangeError(scriptContext, JSERR_ArgumentOutOfRange, _u("String.prototype.repeat"));
                }

                count = NumberUtilities::LuFromDblNearest(countDbl);
            }
        }

        if (count == 0 || pThis->GetLength() == 0)
        {
            return scriptContext->GetLibrary()->GetEmptyString();
        }
        else if (count == 1)
        {
            return pThis;
        }

        return RepeatCore(pThis, count, scriptContext);
    }

    JavascriptString* JavascriptString::RepeatCore(JavascriptString* currentString, charcount_t count, ScriptContext* scriptContext)
    {
        Assert(currentString != nullptr);
        Assert(currentString->GetLength() > 0);
        Assert(count > 0);

        charcount_t finalBufferCount = 0;
        char16* buffer = nullptr;
        EnterPinnedScope((volatile void**)& currentString);
        const char16* currentRawString = currentString->GetString();
        charcount_t currentLength = currentString->GetLength();

        finalBufferCount = UInt32Math::Add(UInt32Math::Mul(count, currentLength), 1);
        buffer = RecyclerNewArrayLeaf(scriptContext->GetRecycler(), char16, finalBufferCount);

        if (currentLength == 1)
        {
            wmemset(buffer, currentRawString[0], finalBufferCount - 1);
            buffer[finalBufferCount - 1] = '\0';
        }
        else
        {
            char16* bufferDst = buffer;
            size_t bufferDstSize = finalBufferCount;
            AnalysisAssert(bufferDstSize > currentLength);

            for (charcount_t i = 0; i < count; i += 1)
            {
                js_wmemcpy_s(bufferDst, bufferDstSize, currentRawString, currentLength);
                bufferDst += currentLength;
                bufferDstSize -= currentLength;
            }
            Assert(bufferDstSize == 1);
            *bufferDst = '\0';
        }

        LeavePinnedScope();     //  currentString

        return JavascriptString::NewWithBuffer(buffer, finalBufferCount - 1, scriptContext);
    }

    ///----------------------------------------------------------------------------
    /// StartsWith() returns true if the given string matches the beginning of the
    /// substring starting at the given position in toString(this), as described
    /// in (ES6.0: S21.1.3.18).
    ///----------------------------------------------------------------------------
    Var JavascriptString::EntryStartsWith(RecyclableObject* function, CallInfo callInfo, ...)
    {
        PROBE_STACK(function->GetScriptContext(), Js::Constants::MinStackDefault);

        ARGUMENTS(args, callInfo);
        AssertMsg(args.Info.Count > 0, "Should always have implicit 'this'");
        ScriptContext* scriptContext = function->GetScriptContext();

        Assert(!(callInfo.Flags & CallFlags_New));
        CHAKRATEL_LANGSTATS_INC_BUILTINCOUNT(String_Prototype_startsWith);

        ENTER_PINNED_SCOPE(JavascriptString, pThis);
        ENTER_PINNED_SCOPE(JavascriptString, pSearch);

        GetThisAndSearchStringArguments(args, scriptContext, _u("String.prototype.startsWith"), &pThis, &pSearch, false);

        const char16* thisStr = pThis->GetString();
        int thisStrLen = pThis->GetLength();

        const char16* searchStr = pSearch->GetString();
        int searchStrLen = pSearch->GetLength();

        int startPosition = 0;

        if (args.Info.Count > 2)
        {
            if (!JavascriptOperators::IsUndefinedObject(args[2], scriptContext))
            {
                startPosition = ConvertToIndex(args[2], scriptContext); // this is to adjust corner cases like MAX_VALUE
                startPosition = min(max(startPosition, 0), thisStrLen);
            }
        }

        // Avoid signed 32-bit int overflow if startPosition is large by subtracting searchStrLen from thisStrLen instead of
        // adding searchStrLen and startPosition.  The subtraction cannot underflow because maximum string length is
        // MaxCharCount == INT_MAX-1.  I.e. the RHS can be == 0 - (INT_MAX-1) == 1 - INT_MAX which would not underflow.
        if (startPosition <= thisStrLen - searchStrLen)
        {
            Assert(searchStrLen <= thisStrLen - startPosition);
            if (wmemcmp(thisStr + startPosition, searchStr, searchStrLen) == 0)
            {
                return scriptContext->GetLibrary()->GetTrue();
            }
        }

        LEAVE_PINNED_SCOPE();   //  pSearch
        LEAVE_PINNED_SCOPE();  //  pThis

        return scriptContext->GetLibrary()->GetFalse();
    }

    ///----------------------------------------------------------------------------
    /// EndsWith() returns true if the given string matches the end of the
    /// substring ending at the given position in toString(this), as described
    /// in (ES6.0: S21.1.3.7).
    ///----------------------------------------------------------------------------
    Var JavascriptString::EntryEndsWith(RecyclableObject* function, CallInfo callInfo, ...)
    {
        PROBE_STACK(function->GetScriptContext(), Js::Constants::MinStackDefault);

        ARGUMENTS(args, callInfo);
        AssertMsg(args.Info.Count > 0, "Should always have implicit 'this'");
        ScriptContext* scriptContext = function->GetScriptContext();

        Assert(!(callInfo.Flags & CallFlags_New));
        CHAKRATEL_LANGSTATS_INC_BUILTINCOUNT(String_Prototype_endsWith);

        ENTER_PINNED_SCOPE(JavascriptString, pThis);
        ENTER_PINNED_SCOPE(JavascriptString, pSearch);

        GetThisAndSearchStringArguments(args, scriptContext, _u("String.prototype.endsWith"), &pThis, &pSearch, false);

        const char16* thisStr = pThis->GetString();
        int thisStrLen = pThis->GetLength();

        const char16* searchStr = pSearch->GetString();
        int searchStrLen = pSearch->GetLength();

        int endPosition = thisStrLen;

        if (args.Info.Count > 2)
        {
            if (!JavascriptOperators::IsUndefinedObject(args[2], scriptContext))
            {
                endPosition = ConvertToIndex(args[2], scriptContext); // this is to adjust corner cases like MAX_VALUE
                endPosition = min(max(endPosition, 0), thisStrLen);
            }
        }

        int startPosition = endPosition - searchStrLen;

        if (startPosition >= 0)
        {
            Assert(startPosition <= thisStrLen);
            Assert(searchStrLen <= thisStrLen - startPosition);
            if (wmemcmp(thisStr + startPosition, searchStr, searchStrLen) == 0)
            {
                return scriptContext->GetLibrary()->GetTrue();
            }
        }

        LEAVE_PINNED_SCOPE();   //  pSearch
        LEAVE_PINNED_SCOPE();  //  pThis

        return scriptContext->GetLibrary()->GetFalse();
    }

    ///----------------------------------------------------------------------------
    /// Includes() returns true if the given string matches any substring (of the
    /// same length) of the substring starting at the given position in
    /// toString(this), as described in (ES6.0 (draft 33): S21.1.3.7).
    ///----------------------------------------------------------------------------
    Var JavascriptString::EntryIncludes(RecyclableObject* function, CallInfo callInfo, ...)
    {
        PROBE_STACK(function->GetScriptContext(), Js::Constants::MinStackDefault);

        ARGUMENTS(args, callInfo);
        AssertMsg(args.Info.Count > 0, "Should always have implicit 'this'");
        ScriptContext* scriptContext = function->GetScriptContext();

        Assert(!(callInfo.Flags & CallFlags_New));
        CHAKRATEL_LANGSTATS_INC_BUILTINCOUNT(String_Prototype_contains);

        return JavascriptBoolean::ToVar(IndexOf(args, scriptContext, _u("String.prototype.includes"), false) != -1, scriptContext);
    }

    Var JavascriptString::EntryValueOf(RecyclableObject* function, CallInfo callInfo, ...)
    {
        PROBE_STACK(function->GetScriptContext(), Js::Constants::MinStackDefault);

        ARGUMENTS(args, callInfo);
        ScriptContext* scriptContext = function->GetScriptContext();

        Assert(!(callInfo.Flags & CallFlags_New));

        if(args.Info.Count == 0)
        {
            JavascriptError::ThrowTypeError(scriptContext, JSERR_This_NeedString, _u("String.prototype.valueOf"));
        }
        AssertMsg(args.Info.Count > 0, "Negative argument count");

        JavascriptString* str = nullptr;
        if (!GetThisValueVar(args[0], &str, scriptContext))
        {
            if (JavascriptOperators::GetTypeId(args[0]) == TypeIds_HostDispatch)
            {
                Var result;
                if (RecyclableObject::UnsafeFromVar(args[0])->InvokeBuiltInOperationRemotely(EntryValueOf, args, &result))
                {
                    return result;
                }
            }

            JavascriptError::ThrowTypeError(scriptContext, JSERR_This_NeedString, _u("String.prototype.valueOf"));
        }

        return str;
    }

    Var JavascriptString::EntrySymbolIterator(RecyclableObject* function, CallInfo callInfo, ...)
    {
        PROBE_STACK(function->GetScriptContext(), Js::Constants::MinStackDefault);

        ARGUMENTS(args, callInfo);
        ScriptContext* scriptContext = function->GetScriptContext();

        Assert(!(callInfo.Flags & CallFlags_New));

        if (args.Info.Count == 0)
        {
            JavascriptError::ThrowTypeError(scriptContext, JSERR_This_NeedString, _u("String.prototype[Symbol.iterator]"));
        }
        AssertMsg(args.Info.Count > 0, "Negative argument count");

        if (!JavascriptConversion::CheckObjectCoercible(args[0], scriptContext))
        {
            JavascriptError::ThrowTypeError(scriptContext, JSERR_This_NullOrUndefined, _u("String.prototype[Symbol.iterator]"));
        }

        JavascriptString* str = JavascriptConversion::ToString(args[0], scriptContext);

        return scriptContext->GetLibrary()->CreateStringIterator(str);
    }

    const char16 * JavascriptString::GetSz()
    {
        Assert(m_pszValue[m_charLength] == _u('\0'));
        return m_pszValue;
    }

    const char16 * JavascriptString::GetString()
    {
        if (!this->IsFinalized())
        {
            this->GetSz();
            Assert(m_pszValue);
        }
        return m_pszValue;
    }

    void const * JavascriptString::GetOriginalStringReference()
    {
        // Just return the string buffer
        return GetString();
    }

    size_t JavascriptString::GetAllocatedByteCount() const
    {
        if (!this->IsFinalized())
        {
            return 0;
        }
        return this->m_charLength * sizeof(WCHAR);
    }

    bool JavascriptString::IsSubstring() const
    {
        return false;
    }

    bool JavascriptString::IsNegZero(JavascriptString *string)
    {
        return string->GetLength() == 2 && wmemcmp(string->GetString(), _u("-0"), 2) == 0;
    }

    void JavascriptString::FinishCopy(__inout_xcount(m_charLength) char16 *const buffer, StringCopyInfoStack &nestedStringTreeCopyInfos)
    {
        while (!nestedStringTreeCopyInfos.IsEmpty())
        {
            const StringCopyInfo copyInfo(nestedStringTreeCopyInfos.Pop());
            Assert(copyInfo.SourceString()->GetLength() <= GetLength());
            Assert(copyInfo.DestinationBuffer() >= buffer);
            Assert(copyInfo.DestinationBuffer() <= buffer + (GetLength() - copyInfo.SourceString()->GetLength()));
            copyInfo.SourceString()->Copy(copyInfo.DestinationBuffer(), nestedStringTreeCopyInfos, 0);
        }
    }

    void JavascriptString::CopyVirtual(
        _Out_writes_(m_charLength) char16 *const buffer,
        StringCopyInfoStack &nestedStringTreeCopyInfos,
        const byte recursionDepth)
    {
        Assert(buffer);
        Assert(!this->IsFinalized());   // CopyVirtual should only be called for unfinalized buffers
        CopyHelper(buffer, GetString(), GetLength());
    }

    char16* JavascriptString::GetSzCopy()
    {
        return AllocateLeafAndCopySz(this->GetScriptContext()->GetRecycler(), GetString(), GetLength());
    }

    LPCWSTR JavascriptString::GetSzCopy(ArenaAllocator* alloc)
    {
        return AllocateAndCopySz(alloc, GetString(), GetLength());
    }

    /*
    Table generated using the following:

    var invalidValue = 37;

    function toStringTable()
    {
        var stringTable = new Array(128);
        for(var i = 0; i < 128; i++)
        {
            var ch = i;
            if ('0'.charCodeAt(0) <= ch && '9'.charCodeAt(0) >= ch)
                ch -= '0'.charCodeAt(0);
            else if ('A'.charCodeAt(0)  <= ch && 'Z'.charCodeAt(0)  >= ch)
                ch -= 'A'.charCodeAt(0) - 10;
            else if ('a'.charCodeAt(0) <= ch && 'z'.charCodeAt(0) >= ch)
                ch -= 'a'.charCodeAt(0) - 10;
            else
                ch = 37;
            stringTable[i] = ch;
        }
        WScript.Echo("{" + stringTable + "}");
    }
    toStringTable();*/
    const char JavascriptString::stringToIntegerMap[] = {
        37,37,37,37,37,37,37,37,37,37,37,37,37,37,37,37,37,37,37,37,37,37,37,37,37,37,37,37,37,37,37,37,37,37,37,37,37,37,37,37
        ,37,37,37,37,37,37,37,37,0,1,2,3,4,5,6,7,8,9,37,37,37,37,37,37,37,10,11,12,13,14,15,16,17,18,19,20,21,22,23,24,25,26,27,
        28,29,30,31,32,33,34,35,37,37,37,37,37,37,10,11,12,13,14,15,16,17,18,19,20,21,22,23,24,25,26,27,28,29,30,31,32,33,34,35,
        37,37,37,37,37};

    /*
    Table generated using the following:
    function logMaxUintTable()
    {
        var MAX_UINT = 4294967295;
        var logTable = new Array(37);
        logTable[0] = 0;
        logTable[1] = 0;
        for(var i = 2; i < logTable.length; i++)
        {
            logTable[i] = Math.floor(Math.log(MAX_UINT + 1) / Math.log(i));
        }
        WScript.Echo("{" + logTable + "}");
    }
    logMaxUintTable();
    */
    const uint8 JavascriptString::maxUintStringLengthTable[] =
        { 0,0,32,20,16,13,12,11,10,10,9,9,8,8,8,8,8,7,7,7,7,7,7,7,6,6,6,6,6,6,6,6,6,6,6,6,6 };

    // NumberUtil::FIntRadStrToDbl and parts of GlobalObject::EntryParseInt were refactored into ToInteger
    Var JavascriptString::ToInteger(int radix)
    {
        AssertMsg(radix == 0 || radix >= 2 && radix <= 36, "'radix' is invalid");
        const char16* pchStart = GetString();
        const char16* pchEnd =  pchStart + m_charLength;
        const char16 *pch = this->GetScriptContext()->GetCharClassifier()->SkipWhiteSpace(pchStart, pchEnd);
        bool isNegative = false;

        if (pch < pchEnd)
        {
        switch (*pch)
        {
        case '-':
            isNegative = true;
            // Fall through.
        case '+':
                pch++;
            break;
        }
        }

        if (0 == radix)
        {
            if (pch < pchEnd && '0' != pch[0])
            {
                radix = 10;
            }
            else if (pchEnd - pch >= 2 && ('x' == pch[1] || 'X' == pch[1]))
            {
                radix = 16;
                pch += 2;
            }
            else
            {
                 // ES5's 'parseInt' does not allow treating a string beginning with a '0' as an octal value. ES3 does not specify a
                 // behavior
                 radix = 10;
            }
        }
        else if (16 == radix)
        {
            if(pchEnd - pch >= 2 && '0' == pch[0] && ('x' == pch[1] || 'X' == pch[1]))
            {
                pch += 2;
            }
        }

        Assert(radix <= _countof(maxUintStringLengthTable));
        Assert(pchEnd >= pch);
        size_t length = pchEnd - pch;
        const char16 *const pchMin = pch;
        __analysis_assume(radix < _countof(maxUintStringLengthTable));
        if(length <= maxUintStringLengthTable[radix])
        {
            // Use uint32 as integer being parsed - much faster than BigInt
            uint32 value = 0;
            for ( ; pch < pchEnd ; pch++)
            {
                char16 ch = *pch;

                if(ch >= _countof(stringToIntegerMap) || (ch = stringToIntegerMap[ch]) >= radix)
                {
                    break;
                }
                uint32 beforeValue = value;
                value = value * radix + ch;
                AssertMsg(value >= beforeValue, "uint overflow");
            }

            if(pchMin == pch)
            {
                return GetScriptContext()->GetLibrary()->GetNaN();
            }

            if(isNegative)
            {
                // negative zero can only be represented by doubles
                if(value <= INT_MAX && value != 0)
                {
                    int32 result = -((int32)value);
                    return JavascriptNumber::ToVar(result, this->GetScriptContext());
                }
                double result = -((double)(value));
                return JavascriptNumber::New(result, this->GetScriptContext());
            }
            return JavascriptNumber::ToVar(value, this->GetScriptContext());
        }

        BigInt bi;
        for ( ; pch < pchEnd ; pch++)
        {
            char16 ch = *pch;

            if(ch >= _countof(stringToIntegerMap) || (ch = stringToIntegerMap[ch]) >= radix)
            {
                break;
            }
            if (!bi.FMulAdd(radix, ch))
            {
                //Mimic IE8 which threw an OutOfMemory exception in this case.
                JavascriptError::ThrowOutOfMemoryError(GetScriptContext());
            }
            // If we ever have more than 32 ulongs, the result must be infinite.
            if (bi.Clu() > 32)
            {
                Var result = isNegative ?
                    GetScriptContext()->GetLibrary()->GetNegativeInfinite() :
                    GetScriptContext()->GetLibrary()->GetPositiveInfinite();
                return result;
            }
        }

        if (pchMin == pch)
        {
            return GetScriptContext()->GetLibrary()->GetNaN();
        }

        // Convert to a double.
        double result = bi.GetDbl();
        if(isNegative)
        {
            result = -result;
        }

        return Js::JavascriptNumber::ToVarIntCheck(result, GetScriptContext());
    }

    bool JavascriptString::ToDouble(double * result)
    {
        const char16* pch;
        int32 len = this->m_charLength;
        if (0 == len)
        {
            *result = 0;
            return true;
        }

        if (1 == len && NumberUtilities::IsDigit(this->GetString()[0]))
        {
            *result = (double)(this->GetString()[0] - '0');
            return true;
        }

        // TODO: Use GetString here instead of GetSz (need to modify DblFromHex and StrToDbl to take a length)
        for (pch = this->GetSz(); IsWhiteSpaceCharacter(*pch); pch++)
            ;
        if (0 == *pch)
        {
            *result = 0;
            return true;
        }

        bool isNumericLiteral = false;
        if (*pch == '0')
        {
            const char16 *pchT = pch + 2;
            switch (pch[1])
            {
            case 'x':
            case 'X':

                *result = NumberUtilities::DblFromHex(pchT, &pch);
                isNumericLiteral = true;
                break;
            case 'o':
            case 'O':
                *result = NumberUtilities::DblFromOctal(pchT, &pch);
                isNumericLiteral = true;
                break;
            case 'b':
            case 'B':
                *result = NumberUtilities::DblFromBinary(pchT, &pch);
                isNumericLiteral = true;
                break;
            }
            if (pchT == pch && isNumericLiteral)
            {
                *result = JavascriptNumber::NaN;
                return false;
            }
        }
        if (!isNumericLiteral)
        {
            *result = NumberUtilities::StrToDbl(pch, &pch, GetScriptContext());
        }

        while (IsWhiteSpaceCharacter(*pch))
            pch++;
        if (pch != this->m_pszValue + len)
        {
            *result = JavascriptNumber::NaN;
            return false;
        }
        return true;
    }

    double JavascriptString::ToDouble()
    {
        double result;
        this->ToDouble(&result);
        return result;
    }

    bool JavascriptString::Equals(Var aLeft, Var aRight)
    {
        return JavascriptStringHelpers<JavascriptString>::Equals(aLeft, aRight);
    }

    //
    // LessThan implements algorithm of ES5 11.8.5 step 4
    // returns false for same string pattern
    //
    bool JavascriptString::LessThan(Var aLeft, Var aRight)
    {
        AssertMsg(JavascriptString::Is(aLeft) && JavascriptString::Is(aRight), "string LessThan");

        JavascriptString *leftString  = JavascriptString::FromVar(aLeft);
        JavascriptString *rightString = JavascriptString::FromVar(aRight);

        if (JavascriptString::strcmp(leftString, rightString) < 0)
        {
            return true;
        }
        return false;
    }

    // thisStringValue(value) abstract operation as defined in ES6.0 (Draft 25) Section 21.1.3
    BOOL JavascriptString::GetThisValueVar(Var aValue, JavascriptString** pString, ScriptContext* scriptContext)
    {
        Assert(pString);

        // 1. If Type(value) is String, return value.
        if (JavascriptString::Is(aValue))
        {
            *pString = JavascriptString::FromVar(aValue);
            return TRUE;
        }
        // 2. If Type(value) is Object and value has a [[StringData]] internal slot
        else if ( JavascriptStringObject::Is(aValue))
        {
            JavascriptStringObject* pStringObj = JavascriptStringObject::FromVar(aValue);

            // a. Let s be the value of value's [[StringData]] internal slot.
            // b. If s is not undefined, then return s.
            *pString = pStringObj->Unwrap();
            *pString = JavascriptString::FromVar(CrossSite::MarshalVar(scriptContext,
              *pString, pStringObj->GetScriptContext()));
            return TRUE;
        }

        // 3. Throw a TypeError exception.
        // Note: We don't throw a TypeError here, choosing to return FALSE and let the caller throw the error
        return FALSE;
    }

#ifdef TAGENTRY
#undef TAGENTRY
#endif
#define TAGENTRY(name, ...) \
        Var JavascriptString::Entry##name(RecyclableObject* function, CallInfo callInfo, ...)   \
        {                                                                                       \
            PROBE_STACK(function->GetScriptContext(), Js::Constants::MinStackDefault);          \
                                                                                                \
            ARGUMENTS(args, callInfo);                                                          \
            ScriptContext* scriptContext = function->GetScriptContext();                        \
                                                                                                \
            Assert(!(callInfo.Flags & CallFlags_New));                                          \
                                                                                                \
            return StringBracketHelper(args, scriptContext, __VA_ARGS__);                       \
        }
#include "JavascriptStringTagEntries.h"
#undef TAGENTRY

    Var JavascriptString::StringBracketHelper(Arguments args, ScriptContext *scriptContext, __in_ecount(cchTag) char16 const *pszTag,
                                                charcount_t cchTag, __in_ecount_opt(cchProp) char16 const *pszProp, charcount_t cchProp)
    {
        charcount_t cchThis;
        charcount_t cchPropertyValue;
        charcount_t cchTotalChars;
        charcount_t ich;
<<<<<<< HEAD
        JavascriptString * pThis = nullptr;
        JavascriptString * pPropertyValue = nullptr;
=======
        JavascriptString * resultString = nullptr;
        ENTER_PINNED_SCOPE(JavascriptString, pThis);
        ENTER_PINNED_SCOPE(JavascriptString, pPropertyValue);
        pThis = nullptr;
        pPropertyValue = nullptr;
>>>>>>> 4c2e0f3d
        const char16 * propertyValueStr = nullptr;
        uint quotesCount = 0;
        const char16 quotStr[] = _u("&quot;");
        const charcount_t quotStrLen = _countof(quotStr) - 1;
        bool ES6FixesEnabled = scriptContext->GetConfig()->IsES6StringPrototypeFixEnabled();

        // Assemble the component pieces of a string tag function (ex: String.prototype.link).
        // In the general case, result is as below:
        //
        // pszProp = _u("href");
        // pszTag = _u("a");
        // pThis = JavascriptString::FromVar(args[0]);
        // pPropertyValue = JavascriptString::FromVar(args[1]);
        //
        // pResult = _u("<a href=\"[[pPropertyValue]]\">[[pThis]]</a>");
        //
        // cchTotalChars = 5                    // <></>
        //                 + cchTag * 2         // a
        //                 + cchProp            // href
        //                 + 4                  // _=""
        //                 + cchPropertyValue
        //                 + cchThis;
        //
        // Note: With ES6FixesEnabled, we need to escape quote characters (_u('"')) in pPropertyValue.
        // Note: Without ES6FixesEnabled, the tag and prop strings should be capitalized.

        if(args.Info.Count == 0)
        {
            JavascriptError::ThrowTypeError(scriptContext, JSERR_NeedString);
        }

        if (ES6FixesEnabled)
        {
            if (!JavascriptConversion::CheckObjectCoercible(args[0], scriptContext))
            {
                JavascriptError::ThrowTypeError(scriptContext, JSERR_This_NullOrUndefined, pszTag);
            }
        }

        pThis = JavascriptOperators::TryFromVar<JavascriptString>(args[0]);
        if (!pThis)
        {
            pThis = JavascriptConversion::ToString(args[0], scriptContext);
        }

        cchThis = pThis->GetLength();
        cchTotalChars = UInt32Math::Add(cchTag, cchTag);

        // 5 is for the <></> characters
        cchTotalChars = UInt32Math::Add(cchTotalChars, 5);

        if (nullptr != pszProp)
        {
            // Need one string argument.
            if (args.Info.Count >= 2)
            {
                pPropertyValue = JavascriptOperators::TryFromVar<JavascriptString>(args[1]);
                if (!pPropertyValue)
                {
                    pPropertyValue = JavascriptConversion::ToString(args[1], scriptContext);
                }
            }
            else
            {
                pPropertyValue = scriptContext->GetLibrary()->GetUndefinedDisplayString();
            }

            cchPropertyValue = pPropertyValue->GetLength();
            propertyValueStr = pPropertyValue->GetString();

            if (ES6FixesEnabled)
            {
                // Count the number of " characters we need to escape.
                for (ich = 0; ich < cchPropertyValue; ich++)
                {
                    if (propertyValueStr[ich] == _u('"'))
                    {
                        ++quotesCount;
                    }
                }
            }

            cchTotalChars = UInt32Math::Add(cchTotalChars, cchProp);

            // 4 is for the _="" characters
            cchTotalChars = UInt32Math::Add(cchTotalChars, 4);

            if (ES6FixesEnabled)
            {
                // Account for the " escaping (&quot;)
                cchTotalChars = UInt32Math::Add(cchTotalChars, UInt32Math::Mul(quotesCount, quotStrLen)) - quotesCount;
            }
        }
        else
        {
            cchPropertyValue = 0;
            cchProp = 0;
        }
        cchTotalChars = UInt32Math::Add(cchTotalChars, cchThis);
        cchTotalChars = UInt32Math::Add(cchTotalChars, cchPropertyValue);
        if (!IsValidCharCount(cchTotalChars) || cchTotalChars < cchThis || cchTotalChars < cchPropertyValue)
        {
            Js::JavascriptError::ThrowOutOfMemoryError(scriptContext);
        }

        BufferStringBuilder builder(cchTotalChars, scriptContext);
        char16 *pResult = builder.DangerousGetWritableBuffer();

        *pResult++ = _u('<');
        for (ich = 0; ich < cchTag; ich++)
        {
            *pResult++ = ES6FixesEnabled ? pszTag[ich] : towupper(pszTag[ich]);
        }
        if (nullptr != pszProp)
        {
            *pResult++ = _u(' ');
            for (ich = 0; ich < cchProp; ich++)
            {
                *pResult++ = ES6FixesEnabled ? pszProp[ich] : towupper(pszProp[ich]);
            }
            *pResult++ = _u('=');
            *pResult++ = _u('"');

            Assert(propertyValueStr != nullptr);

            if (!ES6FixesEnabled || quotesCount == 0)
            {
                js_wmemcpy_s(pResult,
                    cchTotalChars - (pResult - builder.DangerousGetWritableBuffer() + 1),
                    propertyValueStr,
                    cchPropertyValue);

                pResult += cchPropertyValue;
            }
            else {
                for (ich = 0; ich < cchPropertyValue; ich++)
                {
                    if (propertyValueStr[ich] == _u('"'))
                    {
                        charcount_t destLengthLeft = (cchTotalChars - (charcount_t)(pResult - builder.DangerousGetWritableBuffer() + 1));

                        // Copy the quote string into result beginning at the index where the quote would appear
                        js_wmemcpy_s(pResult,
                            destLengthLeft,
                            quotStr,
                            quotStrLen);

                        // Move result ahead by the length of the quote string
                        pResult += quotStrLen;
                        // We ate one of the quotes
                        quotesCount--;

                        // We only need to check to see if we have no more quotes after eating a quote
                        if (quotesCount == 0)
                        {
                            // Skip the quote character.
                            // Note: If ich is currently the last character (cchPropertyValue-1), it becomes cchPropertyValue after incrementing.
                            // At that point, cchPropertyValue - ich == 0 so we will not increment pResult and will call memcpy for zero bytes.
                            ich++;

                            // Copy the rest from the property value string starting at the index after the last quote
                            js_wmemcpy_s(pResult,
                                destLengthLeft - quotStrLen,
                                propertyValueStr + ich,
                                cchPropertyValue - ich);

                            // Move result ahead by the length of the rest of the property string
                            pResult += (cchPropertyValue - ich);
                            break;
                        }
                    }
                    else
                    {
                        // Each non-quote character just gets copied into result string
                        *pResult++ = propertyValueStr[ich];
                    }
                }
            }

            *pResult++ = _u('"');
        }
        *pResult++ = _u('>');

        const char16 *pThisString = pThis->GetString();
        js_wmemcpy_s(pResult, cchTotalChars - (pResult - builder.DangerousGetWritableBuffer() + 1), pThisString, cchThis);
        pResult += cchThis;

        *pResult++ = _u('<');
        *pResult++ = _u('/');
        for (ich = 0; ich < cchTag; ich++)
        {
            *pResult++ = ES6FixesEnabled ? pszTag[ich] : towupper(pszTag[ich]);
        }
        *pResult++ = _u('>');

        // Assert we ended at the right place.
        AssertMsg((charcount_t)(pResult - builder.DangerousGetWritableBuffer()) == cchTotalChars, "Exceeded allocated string limit");

        resultString = builder.ToString();

        LEAVE_PINNED_SCOPE();   // pThis
        LEAVE_PINNED_SCOPE();   // pPropertyValue

        return resultString;
    }
    Var JavascriptString::ToLocaleCaseHelper(Var thisObj, bool toUpper, ScriptContext *scriptContext)
    {
        using namespace PlatformAgnostic::UnicodeText;
<<<<<<< HEAD

        JavascriptString * pThis = JavascriptOperators::TryFromVar<JavascriptString>(thisObj);
=======
        JavascriptString * resultString = nullptr;
        ENTER_PINNED_SCOPE(JavascriptString, pThis);
>>>>>>> 4c2e0f3d

        if (!pThis)
        {
            pThis = JavascriptConversion::ToString(thisObj, scriptContext);
        }

        uint32 strLength = pThis->GetLength();
        if (strLength == 0)
        {
            return pThis;
        }

        // Get the number of chars in the mapped string.
        CaseFlags caseFlags = (toUpper ? CaseFlags::CaseFlagsUpper : CaseFlags::CaseFlagsLower);
        const char16* str = pThis->GetString();
        ApiError err = ApiError::NoError;
        int32 count = PlatformAgnostic::UnicodeText::ChangeStringLinguisticCase(caseFlags, str, strLength, nullptr, 0, &err);

        if (count <= 0)
        {
            AssertMsg(err != ApiError::NoError, "LCMapString failed");
            Throw::InternalError();
        }

        BufferStringBuilder builder(count, scriptContext);
        char16* stringBuffer = builder.DangerousGetWritableBuffer();

        int count1 = PlatformAgnostic::UnicodeText::ChangeStringLinguisticCase(caseFlags, str, strLength, stringBuffer, count, &err);

        if (count1 <= 0)
        {
            AssertMsg(err != ApiError::NoError, "LCMapString failed");
            Throw::InternalError();
        }

        resultString = builder.ToString();

        LEAVE_PINNED_SCOPE();   // pThis

        return resultString;
    }

    int JavascriptString::IndexOfUsingJmpTable(JmpTable jmpTable, const char16* inputStr, charcount_t len, const char16* searchStr, int searchLen, int position)
    {
        int result = -1;

        const char16 searchLast = searchStr[searchLen-1];

        uint32 lMatchedJump = searchLen;
        if (jmpTable[searchLast].shift > 0)
        {
            lMatchedJump = jmpTable[searchLast].shift;
        }

        char16 const * p = inputStr + position + searchLen-1;
        WCHAR c;
        while(p < inputStr + len)
        {
            // first character match, keep checking
            if (*p == searchLast)
            {
                if ( wmemcmp(p-searchLen+1, searchStr, searchLen) == 0 )
                {
                    break;
                }
                p += lMatchedJump;
            }
            else
            {
                c = *p;
                if ( 0 == ( c & ~0x7f ) && jmpTable[c].shift != 0 )
                {
                    p += jmpTable[c].shift;
                }
                else
                {
                    p += searchLen;
                }
            }
        }

        if (p >= inputStr+position && p < inputStr + len)
        {
            result = (int)(p - inputStr) - searchLen + 1;
        }

        return result;
    }

    int JavascriptString::LastIndexOfUsingJmpTable(JmpTable jmpTable, const char16* inputStr, charcount_t len, const char16* searchStr, charcount_t searchLen, charcount_t position)
    {
        const char16 searchFirst = searchStr[0];
        uint32 lMatchedJump = searchLen;
        if (jmpTable[searchFirst].shift > 0)
        {
            lMatchedJump = jmpTable[searchFirst].shift;
        }
        WCHAR c;
        char16 const * p = inputStr + min(len - searchLen, position);
        while(p >= inputStr)
        {
            // first character match, keep checking
            if (*p == searchFirst)
            {
                if ( wmemcmp(p, searchStr, searchLen) == 0 )
                {
                    break;
                }
                p -= lMatchedJump;
            }
            else
            {
                c = *p;
                if ( 0 == ( c & ~0x7f ) && jmpTable[c].shift != 0 )
                {
                    p -= jmpTable[c].shift;
                }
                else
                {
                    p -= searchLen;
                }
            }
        }
        return ((p >= inputStr) ? (int)(p - inputStr) : -1);
    }

    bool JavascriptString::BuildLastCharForwardBoyerMooreTable(JmpTable jmpTable, const char16* searchStr, int searchLen)
    {
        AssertMsg(searchLen >= 1, "Table for non-empty string");
        memset(jmpTable, 0, sizeof(JmpTable));

        const char16 * p2 = searchStr + searchLen - 1;
        const char16 * const begin = searchStr;

        // Determine if we can do a partial ASCII Boyer-Moore
        while (p2 >= begin)
        {
            WCHAR c = *p2;
            if ( 0 == ( c & ~0x7f ))
            {
                if ( jmpTable[c].shift == 0 )
                {
                    jmpTable[c].shift = (uint32)(searchStr + searchLen - 1 - p2);
                }
            }
            else
            {
                return false;
            }
            p2--;
        }

        return true;
    }

    bool JavascriptString::BuildFirstCharBackwardBoyerMooreTable(JmpTable jmpTable, const char16* searchStr, int searchLen)
    {
        AssertMsg(searchLen >= 1, "Table for non-empty string");
        memset(jmpTable, 0, sizeof(JmpTable));

        const char16 * p2 = searchStr;
        const char16 * const end = searchStr + searchLen;

        // Determine if we can do a partial ASCII Boyer-Moore
        while (p2 < end)
        {
            WCHAR c = *p2;
            if ( 0 == ( c & ~0x7f ))
            {
                if ( jmpTable[c].shift == 0 )
                {
                    jmpTable[c].shift = (uint32)(p2 - searchStr);
                }
            }
            else
            {
                return false;
            }
            p2++;
        }

        return true;
    }

    uint JavascriptString::strstr(JavascriptString *string, JavascriptString *substring, bool useBoyerMoore, uint start)
    {
        uint i;

        // We want to pin the strings string and substring because flattening of any of these strings could cause a GC and result in the other string getting collected if it was optimized
        // away by the compiler. We would normally have called the EnterPinnedScope/LeavePinnedScope methods here but it adds extra call instructions to the assembly code. As Equals
        // methods could get called a lot of times this can show up as regressions in benchmarks.
        volatile Js::JavascriptString** keepAliveString1 = (volatile Js::JavascriptString**)& string;
        volatile Js::JavascriptString** keepAliveString2 = (volatile Js::JavascriptString**)& substring;
        auto keepAliveLambda = [&]() {
            UNREFERENCED_PARAMETER(keepAliveString1);
            UNREFERENCED_PARAMETER(keepAliveString2);
        };

        const char16 *stringOrig = string->GetString();
        uint stringLenOrig = string->GetLength();
        const char16 *stringSz = stringOrig + start;
        const char16 *substringSz = substring->GetString();
        uint stringLen = stringLenOrig - start;
        uint substringLen = substring->GetLength();

        if (useBoyerMoore && substringLen > 2)
        {
            JmpTable jmpTable;
            bool fAsciiJumpTable = BuildLastCharForwardBoyerMooreTable(jmpTable, substringSz, substringLen);
            if (fAsciiJumpTable)
            {
                int result = IndexOfUsingJmpTable(jmpTable, stringOrig, stringLenOrig, substringSz, substringLen, start);
                if (result != -1)
                {
                    return result;
                }
                else
                {
                    return (uint)-1;
                }
            }
        }

        if (stringLen >= substringLen)
        {
            // If substring is empty, it matches anything...
            if (substringLen == 0)
            {
                return 0;
            }
            for (i = 0; i <= stringLen - substringLen; i++)
            {
                // Quick check for first character.
                if (stringSz[i] == substringSz[0])
                {
                    if (substringLen == 1 || wmemcmp(stringSz + i + 1, substringSz + 1, substringLen - 1) == 0)
                    {
                        return i + start;
                    }
                }
            }
        }

        return (uint)-1;
    }

    int JavascriptString::strcmp(JavascriptString *string1, JavascriptString *string2)
    {
        uint string1Len = string1->GetLength();
        uint string2Len = string2->GetLength();

        // We want to pin the strings string1 and string2 because flattening of any of these strings could cause a GC and result in the other string getting collected if it was optimized
        // away by the compiler. We would normally have called the EnterPinnedScope/LeavePinnedScope methods here but it adds extra call instructions to the assembly code. As Equals
        // methods could get called a lot of times this can show up as regressions in benchmarks.
        volatile Js::JavascriptString** keepAliveString1 = (volatile Js::JavascriptString**)& string1;
        volatile Js::JavascriptString** keepAliveString2 = (volatile Js::JavascriptString**)& string2;
        auto keepAliveLambda = [&]() {
            UNREFERENCED_PARAMETER(keepAliveString1);
            UNREFERENCED_PARAMETER(keepAliveString2);
        };

        int result = wmemcmp(string1->GetString(), string2->GetString(), min(string1Len, string2Len));

        return (result == 0) ? (int)(string1Len - string2Len) : result;
    }

    /*static*/ charcount_t JavascriptString::SafeSzSize(charcount_t cch)
    {
        // JavascriptString::MaxCharLength is valid; however, we are incrementing below by 1 and want to make sure we aren't overflowing
        // Nor going outside of valid range.
        if (cch >= JavascriptString::MaxCharLength)
        {
            Throw::OutOfMemory();
        }

        // Compute cch + 1, checking for overflow
        ++cch;

        return cch;
    }

    charcount_t JavascriptString::SafeSzSize() const
    {
        return SafeSzSize(GetLength());
    }

    /*static*/ __ecount(length+1) char16* JavascriptString::AllocateLeafAndCopySz(__in Recycler* recycler, __in_ecount(length) const char16* content, charcount_t length)
    {
        // Note: Intentionally not using SafeSzSize nor hoisting common
        // sub-expression "length + 1" into a local variable otherwise
        // Prefast gets confused and cannot track buffer's length.

        // JavascriptString::MaxCharLength is valid; however, we are incrementing below by 1 and want to make sure we aren't overflowing
        // Nor going outside of valid range.
        if (length >= JavascriptString::MaxCharLength)
        {
            Throw::OutOfMemory();
        }

        charcount_t bufLen = length + 1;
        // Allocate recycler memory to store the string plus a terminating NUL
        char16* buffer = RecyclerNewArrayLeaf(recycler, char16, bufLen);
        js_wmemcpy_s(buffer, bufLen, content, length);
        buffer[length] = _u('\0');

        return buffer;
    }

    /*static*/ __ecount(length+1) char16* JavascriptString::AllocateAndCopySz(__in ArenaAllocator* arena, __in_ecount(length) const char16* content, charcount_t length)
    {
        // Note: Intentionally not using SafeSzSize nor hoisting common
        // sub-expression "length + 1" into a local variable otherwise
        // Prefast gets confused and cannot track buffer's length.

        // JavascriptString::MaxCharLength is valid; however, we are incrementing below by 1 and want to make sure we aren't overflowing
        // Nor going outside of valid range.
        if (length >= JavascriptString::MaxCharLength)
        {
            Throw::OutOfMemory();
        }

        // Allocate arena memory to store the string plus a terminating NUL
        char16* buffer = AnewArray(arena, char16, length + 1);
        js_wmemcpy_s(buffer, length + 1, content, length);
        buffer[length] = _u('\0');

        return buffer;
    }

    RecyclableObject * JavascriptString::CloneToScriptContext(ScriptContext* requestContext)
    {
        return JavascriptString::NewWithBuffer(this->GetSz(), this->GetLength(), requestContext);
    }

    charcount_t JavascriptString::ConvertToIndex(Var varIndex, ScriptContext *scriptContext)
    {
        if (TaggedInt::Is(varIndex))
        {
            return TaggedInt::ToInt32(varIndex);
        }
        return NumberUtilities::LwFromDblNearest(JavascriptConversion::ToInteger(varIndex, scriptContext));
    }

    char16* JavascriptString::GetNormalizedString(PlatformAgnostic::UnicodeText::NormalizationForm form, ArenaAllocator* tempAllocator, charcount_t& sizeOfNormalizedStringWithoutNullTerminator)
    {
        using namespace PlatformAgnostic;

        ScriptContext* scriptContext = this->GetScriptContext();
        if (this->GetLength() == 0)
        {
            sizeOfNormalizedStringWithoutNullTerminator = 0;
            return nullptr;
        }

        // IMPORTANT: Implementation Notes
        // Normalize string estimates the required size of the buffer based on averages and other data.
        // It is very hard to get a precise size from an input string without expanding/contracting it on the buffer.
        // It is estimated that the maximum size the string after an NFC is 6x the input length, and 18x for NFD. This approach isn't very feasible as well.
        // The approach taken is based on the simple example in the MSDN article.
        //  - Loop until the return value is either an error (apart from insufficient buffer size), or success.
        //  - Each time recreate a temporary buffer based on the last guess.
        //  - When creating the JS string, use the positive return value and copy the buffer across.
        // Design choice for "guesses" comes from data Windows collected; and in most cases the loop will not iterate more than 2 times.

        Assert(!UnicodeText::IsNormalizedString(form, this->GetSz(), this->GetLength()));

        //Get the first size estimate
        UnicodeText::ApiError error;
        int32 sizeEstimate = UnicodeText::NormalizeString(form, this->GetSz(), this->GetLength() + 1, nullptr, 0, &error);
        char16 *tmpBuffer = nullptr;
        //Loop while the size estimate is bigger than 0
        while (error == UnicodeText::ApiError::InsufficientBuffer)
        {
            tmpBuffer = AnewArray(tempAllocator, char16, sizeEstimate);
            sizeEstimate = UnicodeText::NormalizeString(form, this->GetSz(), this->GetLength() + 1, tmpBuffer, sizeEstimate, &error);

            // Success, sizeEstimate is the exact size including the null terminator
            if (sizeEstimate > 0)
            {
                sizeOfNormalizedStringWithoutNullTerminator = sizeEstimate - 1;
                return tmpBuffer;
            }

            // Anything less than 0, we have an error, flip sizeEstimate now. As both times we need to use it, we need positive anyways.
            sizeEstimate *= -1;

        }

        switch (error)
        {
            case UnicodeText::ApiError::InvalidParameter:
                //some invalid parameter, coding error
                AssertMsg(false, "Invalid Parameter- check pointers passed to NormalizeString");
                JavascriptError::ThrowRangeError(scriptContext, JSERR_FailedToNormalize);
                break;
            case UnicodeText::ApiError::InvalidUnicodeText:
                //the value returned is the negative index of an invalid unicode character
                JavascriptError::ThrowRangeErrorVar(scriptContext, JSERR_InvalidUnicodeCharacter, sizeEstimate);
                break;
            case UnicodeText::ApiError::NoError:
                //The actual size of the output string is zero.
                //Theoretically only empty input string should produce this, which is handled above, thus the code path should not be hit.
                AssertMsg(false, "This code path should not be hit, empty string case is handled above. Perhaps a false error (sizeEstimate <= 0; but lastError == 0; ERROR_SUCCESS and NO_ERRROR == 0)");
                sizeOfNormalizedStringWithoutNullTerminator = 0;
                return nullptr; // scriptContext->GetLibrary()->GetEmptyString();
                break;
            default:
                AssertMsg(false, "Unknown error");
                JavascriptError::ThrowRangeError(scriptContext, JSERR_FailedToNormalize);
                break;
        }
    }

    void JavascriptString::InstantiateForceInlinedMembers()
    {
        // Force-inlined functions defined in a translation unit need a reference from an extern non-force-inlined function in
        // the same translation unit to force an instantiation of the force-inlined function. Otherwise, if the force-inlined
        // function is not referenced in the same translation unit, it will not be generated and the linker is not able to find
        // the definition to inline the function in other translation units.
        Assert(false);

        JavascriptString *const s = nullptr;

        s->ConcatDestructive(nullptr);
    }

    JavascriptString *
    JavascriptString::Concat3(JavascriptString * pstLeft, JavascriptString * pstCenter, JavascriptString * pstRight)
    {
        ConcatStringMulti * concatString = ConcatStringMulti::New(3, pstLeft, pstCenter, pstLeft->GetScriptContext());
        concatString->SetItem(2, pstRight);
        return concatString;
    }

    PropertyQueryFlags JavascriptString::HasPropertyQuery(PropertyId propertyId)
    {
        if (propertyId == PropertyIds::length)
        {
            return PropertyQueryFlags::Property_Found;
        }
        ScriptContext* scriptContext = GetScriptContext();
        charcount_t index;
        if (scriptContext->IsNumericPropertyId(propertyId, &index))
        {
            if (index < this->GetLength())
            {
                return PropertyQueryFlags::Property_Found;
            }
        }
        return PropertyQueryFlags::Property_NotFound;
    }

    BOOL JavascriptString::IsEnumerable(PropertyId propertyId)
    {
        ScriptContext* scriptContext = GetScriptContext();
        charcount_t index;
        if (scriptContext->IsNumericPropertyId(propertyId, &index))
        {
            if (index < this->GetLength())
            {
                return true;
            }
        }
        return false;
    }

    PropertyQueryFlags JavascriptString::GetPropertyQuery(Var originalInstance, PropertyId propertyId, Var* value, PropertyValueInfo* info, ScriptContext* requestContext)
    {
        return JavascriptConversion::BooleanToPropertyQueryFlags(GetPropertyBuiltIns(propertyId, value, requestContext));
    }
    PropertyQueryFlags JavascriptString::GetPropertyQuery(Var originalInstance, JavascriptString* propertyNameString, Var* value, PropertyValueInfo* info, ScriptContext* requestContext)
    {
        PropertyRecord const* propertyRecord;
        this->GetScriptContext()->FindPropertyRecord(propertyNameString, &propertyRecord);

        if (propertyRecord != nullptr && GetPropertyBuiltIns(propertyRecord->GetPropertyId(), value, requestContext))
        {
            return PropertyQueryFlags::Property_Found;
        }

        *value = requestContext->GetMissingPropertyResult();
        return PropertyQueryFlags::Property_NotFound;
    }
    bool JavascriptString::GetPropertyBuiltIns(PropertyId propertyId, Var* value, ScriptContext* requestContext)
    {
        if (propertyId == PropertyIds::length)
        {
            *value = JavascriptNumber::ToVar(this->GetLength(), requestContext);
            return true;
        }

        *value = requestContext->GetMissingPropertyResult();
        return false;
    }
    PropertyQueryFlags JavascriptString::GetPropertyReferenceQuery(Var originalInstance, PropertyId propertyId, Var* value, PropertyValueInfo* info, ScriptContext* requestContext)
    {
        return JavascriptString::GetPropertyQuery(originalInstance, propertyId, value, info, requestContext);
    }

    BOOL JavascriptString::SetItem(uint32 index, Var value, PropertyOperationFlags propertyOperationFlags)
    {
        if (this->HasItemAt(index))
        {
            JavascriptError::ThrowCantAssignIfStrictMode(propertyOperationFlags, this->GetScriptContext());

            return FALSE;
        }

        return __super::SetItem(index, value, propertyOperationFlags);
    }

    BOOL JavascriptString::DeleteItem(uint32 index, PropertyOperationFlags propertyOperationFlags)
    {
        if (this->HasItemAt(index))
        {
            JavascriptError::ThrowCantDeleteIfStrictMode(propertyOperationFlags, this->GetScriptContext(), TaggedInt::ToString(index, this->GetScriptContext())->GetString());

            return FALSE;
        }

        return __super::DeleteItem(index, propertyOperationFlags);
    }

    PropertyQueryFlags JavascriptString::HasItemQuery(uint32 index)
    {
        return JavascriptConversion::BooleanToPropertyQueryFlags(this->HasItemAt(index));
    }

    PropertyQueryFlags JavascriptString::GetItemQuery(Var originalInstance, uint32 index, Var* value, ScriptContext* requestContext)
    {
        // String should always be marshalled to the current context
        Assert(requestContext == this->GetScriptContext());
        return JavascriptConversion::BooleanToPropertyQueryFlags(this->GetItemAt(index, value));
    }

    PropertyQueryFlags JavascriptString::GetItemReferenceQuery(Var originalInstance, uint32 index, Var* value, ScriptContext* requestContext)
    {
        // String should always be marshalled to the current context
        return JavascriptConversion::BooleanToPropertyQueryFlags(this->GetItemAt(index, value));
    }

    BOOL JavascriptString::GetEnumerator(JavascriptStaticEnumerator * enumerator, EnumeratorFlags flags, ScriptContext* requestContext, ForInCache * forInCache)
    {
        return enumerator->Initialize(
            RecyclerNew(GetScriptContext()->GetRecycler(), JavascriptStringEnumerator, this, requestContext),
            nullptr, nullptr, flags, requestContext, forInCache);
    }

    BOOL JavascriptString::DeleteProperty(PropertyId propertyId, PropertyOperationFlags propertyOperationFlags)
    {
        if (propertyId == PropertyIds::length)
        {
            JavascriptError::ThrowCantDeleteIfStrictMode(propertyOperationFlags, this->GetScriptContext(), this->GetScriptContext()->GetPropertyName(propertyId)->GetBuffer());

            return FALSE;
        }
        return __super::DeleteProperty(propertyId, propertyOperationFlags);
    }

    BOOL JavascriptString::DeleteProperty(JavascriptString *propertyNameString, PropertyOperationFlags propertyOperationFlags)
    {
        JsUtil::CharacterBuffer<WCHAR> propertyName(propertyNameString->GetString(), propertyNameString->GetLength());
        if (BuiltInPropertyRecords::length.Equals(propertyName))
        {
            JavascriptError::ThrowCantDeleteIfStrictMode(propertyOperationFlags, this->GetScriptContext(), propertyNameString->GetString());

            return FALSE;
        }
        return __super::DeleteProperty(propertyNameString, propertyOperationFlags);
    }

    BOOL JavascriptString::GetDiagValueString(StringBuilder<ArenaAllocator>* stringBuilder, ScriptContext* requestContext)
    {
        stringBuilder->Append(_u('"'));
        stringBuilder->Append(this->GetString(), this->GetLength());
        stringBuilder->Append(_u('"'));
        return TRUE;
    }

    BOOL JavascriptString::GetDiagTypeString(StringBuilder<ArenaAllocator>* stringBuilder, ScriptContext* requestContext)
    {
        stringBuilder->AppendCppLiteral(_u("String"));
        return TRUE;
    }

    RecyclableObject* JavascriptString::ToObject(ScriptContext * requestContext)
    {
        return requestContext->GetLibrary()->CreateStringObject(this);
    }

    Var JavascriptString::GetTypeOfString(ScriptContext * requestContext)
    {
        return requestContext->GetLibrary()->GetStringTypeDisplayString();
    }

    /* static */
    template <typename T>
    bool JavascriptStringHelpers<T>::Equals(Var aLeft, Var aRight)
    {
        AssertMsg(T::Is(aLeft) && T::Is(aRight), "string comparison");

        if (aLeft == aRight) return true;

        T *leftString = T::UnsafeFromVar(aLeft);
        T *rightString = T::UnsafeFromVar(aRight);

        // We want to pin the strings leftString and rightString because flattening of any of these strings could cause a GC and result in the other string getting collected if it was optimized
        // away by the compiler. We would normally have called the EnterPinnedScope/LeavePinnedScope methods here but it adds extra call instructions to the assembly code. As Equals
        // methods could get called a lot of times this can show up as regressions in benchmarks.
        volatile T** keepAliveLeftString = (volatile T**)& leftString;
        volatile T** keepAliveRightString = (volatile T**)& rightString;
        auto keepAliveLambda = [&]() {
            UNREFERENCED_PARAMETER(keepAliveLeftString);
            UNREFERENCED_PARAMETER(keepAliveRightString);
        };

        if (leftString->GetLength() != rightString->GetLength())
        {
            return false;
        }

        if (wmemcmp(leftString->GetString(), rightString->GetString(), leftString->GetLength()) == 0)
        {
            return true;
        }

        return false;
    }

#if ENABLE_NATIVE_CODEGEN
    template bool JavascriptStringHelpers<JITJavascriptString>::Equals(Var aLeft, Var aRight);
#endif

}<|MERGE_RESOLUTION|>--- conflicted
+++ resolved
@@ -1138,11 +1138,6 @@
 
         GetThisStringArgument(args, scriptContext, _u("String.prototype.lastIndexOf"), &pThis);
 
-<<<<<<< HEAD
-        // default search string if the search argument is not provided
-        JavascriptString * searchArg = nullptr;
-=======
->>>>>>> 4c2e0f3d
         if(args.Info.Count > 1)
         {
             searchArg = JavascriptOperators::TryFromVar<JavascriptString>(args[1]);
@@ -3130,16 +3125,11 @@
         charcount_t cchPropertyValue;
         charcount_t cchTotalChars;
         charcount_t ich;
-<<<<<<< HEAD
-        JavascriptString * pThis = nullptr;
-        JavascriptString * pPropertyValue = nullptr;
-=======
         JavascriptString * resultString = nullptr;
         ENTER_PINNED_SCOPE(JavascriptString, pThis);
         ENTER_PINNED_SCOPE(JavascriptString, pPropertyValue);
         pThis = nullptr;
         pPropertyValue = nullptr;
->>>>>>> 4c2e0f3d
         const char16 * propertyValueStr = nullptr;
         uint quotesCount = 0;
         const char16 quotStr[] = _u("&quot;");
@@ -3348,13 +3338,9 @@
     Var JavascriptString::ToLocaleCaseHelper(Var thisObj, bool toUpper, ScriptContext *scriptContext)
     {
         using namespace PlatformAgnostic::UnicodeText;
-<<<<<<< HEAD
-
-        JavascriptString * pThis = JavascriptOperators::TryFromVar<JavascriptString>(thisObj);
-=======
         JavascriptString * resultString = nullptr;
         ENTER_PINNED_SCOPE(JavascriptString, pThis);
->>>>>>> 4c2e0f3d
+        JavascriptString * pThis = JavascriptOperators::TryFromVar<JavascriptString>(thisObj);
 
         if (!pThis)
         {
