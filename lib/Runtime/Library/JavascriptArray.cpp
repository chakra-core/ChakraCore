--- conflicted
+++ resolved
@@ -10130,8 +10130,6 @@
     }
 #endif
 
-<<<<<<< HEAD
-=======
     template <typename Fn>
     void JavascriptArray::ForEachOwnArrayIndexOfObject(RecyclableObject* obj, uint32 startIndex, uint32 limitIndex, Fn fn)
     {
@@ -10186,7 +10184,6 @@
         }
     }
 
->>>>>>> 43ea3ab0
     template <typename T, typename Fn>
     void JavascriptArray::ForEachOwnMissingArrayIndexOfObject(JavascriptArray *baseArray, JavascriptArray *destArray, RecyclableObject* obj, uint32 startIndex, uint32 limitIndex, T destIndex, Fn fn)
     {
