//-------------------------------------------------------------------------------------------------------
// Copyright (C) Microsoft. All rights reserved.
// Licensed under the MIT license. See LICENSE.txt file in the project root for full license information.
//-------------------------------------------------------------------------------------------------------
#include "RuntimeLibraryPch.h"
#include "EngineInterfaceObject.h"
#include "IntlEngineInterfaceExtensionObject.h"
#include "Types/DeferredTypeHandler.h"
#include "Base/WindowsGlobalizationAdapter.h"

#ifdef ENABLE_INTL_OBJECT
#include "ByteCode/ByteCodeSerializer.h"
#include "errstr.h"
#include "ByteCode/ByteCodeDumper.h"
#include "Codex/Utf8Helper.h"

#ifdef INTL_WINGLOB
using namespace Windows::Globalization;
#endif

#ifdef INTL_ICU
#include <CommonPal.h>
#include "PlatformAgnostic/IPlatformAgnosticResource.h"
using namespace PlatformAgnostic::Resource;
#define U_STATIC_IMPLEMENTATION
#define U_SHOW_CPLUSPLUS_API 0
#include <unicode/ucol.h>
#include <unicode/udat.h>
#include <unicode/unum.h>
#include <unicode/unumsys.h>

#define ICU_ERROR_FMT _u("INTL: %S failed with error code %S\n")
#define ICU_EXPR_FMT _u("INTL: %S failed expression check %S\n")

#ifdef INTL_ICU_DEBUG
#define ICU_DEBUG_PRINT(fmt, msg) Output::Print(fmt, __func__, (msg))
#else
#define ICU_DEBUG_PRINT(fmt, msg)
#endif

#define ICU_FAILURE(e) (U_FAILURE(e) || e == U_STRING_NOT_TERMINATED_WARNING)

#define ICU_ASSERT(e, expr)                                                   \
    do                                                                        \
    {                                                                         \
        if (ICU_FAILURE(e))                                                   \
        {                                                                     \
            ICU_DEBUG_PRINT(ICU_ERROR_FMT, u_errorName(e));                   \
            AssertOrFailFastMsg(false, u_errorName(e));                       \
        }                                                                     \
        else if (!(expr))                                                     \
        {                                                                     \
            ICU_DEBUG_PRINT(ICU_EXPR_FMT, u_errorName(e));                    \
            AssertOrFailFast(expr);                                           \
        }                                                                     \
    } while (false)

#define BCP47_TO_ICU(langtag, langtagLen, localeID, localeIDLen)              \
    do {                                                                      \
        UErrorCode __status = U_ZERO_ERROR;                                   \
        utf8::WideToNarrow __lt((langtag), (langtagLen));                     \
        int32_t __len = 0;                                                    \
        uloc_forLanguageTag(__lt, localeID, localeIDLen, &__len, &__status);  \
        ICU_ASSERT(__status, __len > 0 && __len < localeIDLen);               \
    } while (false)

#endif // INTL_ICU

#include "PlatformAgnostic/Intl.h"
using namespace PlatformAgnostic::Intl;

#pragma warning(push)
#pragma warning(disable:4309) // truncation of constant value
#pragma warning(disable:4838) // conversion from 'int' to 'const char' requires a narrowing conversion

#if DISABLE_JIT
#if TARGET_64
#include "InJavascript/Intl.js.nojit.bc.64b.h"
#else
#include "InJavascript/Intl.js.nojit.bc.32b.h"
#endif
#else
#if TARGET_64
#include "InJavascript/Intl.js.bc.64b.h"
#else
#include "InJavascript/Intl.js.bc.32b.h"
#endif
#endif

#pragma warning(pop)

#define TO_JSBOOL(sc, b) ((b) ? (sc)->GetLibrary()->GetTrue() : (sc)->GetLibrary()->GetFalse())

#define IfCOMFailIgnoreSilentlyAndReturn(op) \
    if(FAILED(hr=(op))) \
    { \
        return; \
    } \

#define IfFailAssertMsgAndThrowHr(op, msg) \
    if (FAILED(hr=(op))) \
    { \
    AssertMsg(false, msg); \
    JavascriptError::MapAndThrowError(scriptContext, hr); \
    } \

#define HandleOOMSOEHR(hr) \
    if (hr == E_OUTOFMEMORY) \
    { \
    JavascriptError::ThrowOutOfMemoryError(scriptContext); \
    } \
    else if(hr == VBSERR_OutOfStack) \
    { \
    JavascriptError::ThrowStackOverflowError(scriptContext); \
    } \

#define IfFailThrowHr(op) \
    if (FAILED(hr=(op))) \
    { \
    JavascriptError::MapAndThrowError(scriptContext, hr); \
    } \

#define IfFailAssertAndThrowHr(op) \
    if (FAILED(hr=(op))) \
    { \
    AssertMsg(false, "HRESULT was a failure."); \
    JavascriptError::MapAndThrowError(scriptContext, hr); \
    } \

#define SetPropertyOn(obj, propID, value) \
    obj->SetProperty(propID, value, Js::PropertyOperationFlags::PropertyOperation_None, nullptr) \

#define SetStringPropertyOn(obj, propID, propValue) \
    SetPropertyOn(obj, propID, Js::JavascriptString::NewCopySz(propValue, scriptContext)) \

#define SetPropertyLOn(obj, literalProperty, value) \
    obj->SetProperty(Js::JavascriptString::NewCopySz(literalProperty, scriptContext), value, Js::PropertyOperationFlags::PropertyOperation_None, nullptr) \

#define SetStringPropertyLOn(obj, literalProperty, propValue) \
    SetPropertyLOn(obj, literalProperty, Js::JavascriptString::NewCopySz(propValue, scriptContext)) \

#define SetPropertyBuiltInOn(obj, builtInPropID, value) \
    SetPropertyOn(obj, Js::PropertyIds::builtInPropID, value) \

#define SetStringPropertyBuiltInOn(obj, builtInPropID, propValue) \
    SetPropertyBuiltInOn(obj, builtInPropID, Js::JavascriptString::NewCopySz(propValue, scriptContext))

#define GetPropertyFrom(obj, propertyID) \
    Js::JavascriptOperators::GetProperty(obj, propertyID, &propertyValue, scriptContext) \

#define GetPropertyLFrom(obj, propertyName) \
    GetPropertyFrom(obj, scriptContext->GetOrAddPropertyIdTracked(propertyName, wcslen(propertyName)))

#define GetPropertyBuiltInFrom(obj, builtInPropID) \
    GetPropertyFrom(obj, Js::PropertyIds::builtInPropID) \

#define GetTypedPropertyBuiltInFrom(obj, builtInPropID, Type) \
    (GetPropertyFrom(obj, Js::PropertyIds::builtInPropID) && Type::Is(propertyValue)) \

#define HasPropertyOn(obj, propID) \
    Js::JavascriptOperators::HasProperty(obj, propID) \

#define HasPropertyBuiltInOn(obj, builtInPropID) \
    HasPropertyOn(obj, Js::PropertyIds::builtInPropID) \

#define HasPropertyLOn(obj, propertyName) \
    HasPropertyOn(obj, scriptContext->GetOrAddPropertyIdTracked(propertyName, wcslen(propertyName)))

#ifdef INTL_WINGLOB

#define SetHSTRINGPropertyOn(obj, propID, hstringValue) \
    SetStringPropertyOn(obj, propID, wgl->WindowsGetStringRawBuffer(hstringValue, &length)) \

#define SetHSTRINGPropertyLOn(obj, literalProperty, hstringValue) \
    SetStringPropertyLOn(obj, literalProperty, wgl->WindowsGetStringRawBuffer(hstringValue, &length)) \

#define SetHSTRINGPropertyBuiltInOn(obj, builtInPropID, hstringValue) \
    SetStringPropertyBuiltInOn(obj, builtInPropID, wgl->WindowsGetStringRawBuffer(hstringValue, &length)) \

#endif

#define INTL_CHECK_ARGS(argcheck) AssertOrFailFastMsg((argcheck), "Intl platform function given bad arguments")

namespace Js
{
#ifdef ENABLE_INTL_OBJECT
#ifdef INTL_WINGLOB
    class AutoHSTRING
    {
        PREVENT_COPY(AutoHSTRING)

    private:
        HSTRING value;
    public:
        HSTRING *operator&() { Assert(value == nullptr); return &value; }
        HSTRING operator*() const { Assert(value != nullptr); return value; }

        AutoHSTRING()
            : value(nullptr)
        { }

        ~AutoHSTRING()
        {
            Clear();
        }

        void Clear()
        {
            if (value != nullptr)
            {
                WindowsDeleteString(value);
                value = nullptr;
            }
        }
    };
#endif

// Defining Finalizable wrappers for Intl data
#if defined(INTL_WINGLOB)
    class AutoCOMJSObject : public FinalizableObject
    {
        IInspectable *instance;

    public:
        DEFINE_VTABLE_CTOR_NOBASE(AutoCOMJSObject);

        AutoCOMJSObject(IInspectable *object)
            : instance(object)
        { }

        static AutoCOMJSObject * New(Recycler * recycler, IInspectable *object)
        {
            return RecyclerNewFinalized(recycler, AutoCOMJSObject, object);
        }

        void Finalize(bool isShutdown) override
        {

        }

        void Dispose(bool isShutdown) override
        {
            if (!isShutdown)
            {
                instance->Release();
            }
        }
        void Mark(Recycler * recycler) override
        {

        }

        IInspectable *GetInstance()
        {
            return instance;
        }
    };

#elif defined(INTL_ICU)

    template<typename T>
    class AutoIcuJsObject : public FinalizableObject
    {
    private:
        FieldNoBarrier(T *) instance;

    public:
        DEFINE_VTABLE_CTOR_NOBASE(AutoIcuJsObject<T>);

        AutoIcuJsObject(T *object)
            : instance(object)
        { }

        static AutoIcuJsObject<T> * New(Recycler *recycler, T *object)
        {
            return RecyclerNewFinalized(recycler, AutoIcuJsObject<T>, object);
        }

        void Finalize(bool isShutdown) override
        {
        }

        void Dispose(bool isShutdown) override
        {
            if (!isShutdown)
            {
                // Here we use Cleanup() because we can't rely on delete (not dealing with virtual destructors).
                // The template thus requires that the type implement the Cleanup function.
                instance->Cleanup(); // e.g. deletes the object held in the IPlatformAgnosticResource

                // REVIEW (doilij): Is cleanup in this way necessary or are the trivial destructors enough, assuming Cleanup() has been called?
                // Note: delete here introduces a build break on Linux complaining of non-virtual dtor
                // delete instance; // deletes the instance itself
                // instance = nullptr;
            }
        }

        void Mark(Recycler *recycler) override
        {
        }

        T * GetInstance()
        {
            return instance;
        }
    };

    template<typename TResource>
    class FinalizableICUObject : public FinalizableObject
    {
    public:
        typedef void (__cdecl *CleanupFunc)(TResource *);

    private:
        FieldNoBarrier(TResource) *resource;
        FieldNoBarrier(CleanupFunc) cleanupFunc;

    public:
        FinalizableICUObject(TResource *resource, CleanupFunc cleanupFunc) :
            resource(resource),
            cleanupFunc(cleanupFunc)
        {

        }

        static FinalizableICUObject<TResource> *New(Recycler *recycler, TResource *resource, CleanupFunc cleanupFunc)
        {
            return RecyclerNewFinalized(recycler, FinalizableICUObject<TResource>, resource, cleanupFunc);
        }

        TResource *GetInstance()
        {
            return resource;
        }

        void Finalize(bool isShutdown) override
        {

        }

        void Dispose(bool isShutdown) override
        {
            if (!isShutdown)
            {
                cleanupFunc(resource);
            }
        }

        void Mark(Recycler *recycler) override
        {

        }
    };
#endif

    IntlEngineInterfaceExtensionObject::IntlEngineInterfaceExtensionObject(Js::ScriptContext* scriptContext) :
        EngineExtensionObjectBase(EngineInterfaceExtensionKind_Intl, scriptContext),
        dateToLocaleString(nullptr),
        dateToLocaleTimeString(nullptr),
        dateToLocaleDateString(nullptr),
        numberToLocaleString(nullptr),
        stringLocaleCompare(nullptr),
        intlNativeInterfaces(nullptr),
        intlByteCode(nullptr),
        wasInitialized(false)
    {
    }

// Initializes the IntlEngineInterfaceExtensionObject::EntryInfo struct
#ifdef INTL_ENTRY
#undef INTL_ENTRY
#endif
#define INTL_ENTRY(id, func) \
    NoProfileFunctionInfo IntlEngineInterfaceExtensionObject::EntryInfo::Intl_##func##(FORCE_NO_WRITE_BARRIER_TAG(IntlEngineInterfaceExtensionObject::EntryIntl_##func##));
#include "IntlExtensionObjectBuiltIns.h"
#undef INTL_ENTRY

#ifdef INTL_WINGLOB
    WindowsGlobalizationAdapter* IntlEngineInterfaceExtensionObject::GetWindowsGlobalizationAdapter(_In_ ScriptContext * scriptContext)
    {
        return scriptContext->GetThreadContext()->GetWindowsGlobalizationAdapter();
    }
#endif

    void IntlEngineInterfaceExtensionObject::Initialize()
    {
        if (wasInitialized)
        {
            return;
        }
        JavascriptLibrary* library = scriptContext->GetLibrary();
        DynamicObject* commonObject = library->GetEngineInterfaceObject()->GetCommonNativeInterfaces();
        if (scriptContext->IsIntlEnabled())
        {
            Assert(library->GetEngineInterfaceObject() != nullptr);
            this->intlNativeInterfaces = DynamicObject::New(library->GetRecycler(),
                DynamicType::New(scriptContext, TypeIds_Object, commonObject, nullptr,
                    DeferredTypeHandler<InitializeIntlNativeInterfaces>::GetDefaultInstance()));
            library->AddMember(library->GetEngineInterfaceObject(), Js::PropertyIds::Intl, this->intlNativeInterfaces);
        }

        // TODO: JsBuiltIns fail without these being initialized here?
        library->AddFunctionToLibraryObject(commonObject, Js::PropertyIds::builtInSetPrototype, &IntlEngineInterfaceExtensionObject::EntryInfo::Intl_BuiltIn_SetPrototype, 1);
        library->AddFunctionToLibraryObject(commonObject, Js::PropertyIds::builtInGetArrayLength, &IntlEngineInterfaceExtensionObject::EntryInfo::Intl_BuiltIn_GetArrayLength, 1);
        library->AddFunctionToLibraryObject(commonObject, Js::PropertyIds::builtInRegexMatch, &IntlEngineInterfaceExtensionObject::EntryInfo::Intl_BuiltIn_RegexMatch, 1);
        library->AddFunctionToLibraryObject(commonObject, Js::PropertyIds::builtInCallInstanceFunction, &IntlEngineInterfaceExtensionObject::EntryInfo::Intl_BuiltIn_CallInstanceFunction, 1);

        wasInitialized = true;
    }

#if DBG
    void IntlEngineInterfaceExtensionObject::DumpByteCode()
    {
        Output::Print(_u("Dumping Intl Byte Code:"));
        Assert(this->intlByteCode);
        Js::ByteCodeDumper::DumpRecursively(intlByteCode);
    }
#endif

    bool IntlEngineInterfaceExtensionObject::InitializeIntlNativeInterfaces(DynamicObject* intlNativeInterfaces, DeferredTypeHandlerBase * typeHandler, DeferredInitializeMode mode)
    {
        typeHandler->Convert(intlNativeInterfaces, mode, 16);

        ScriptContext* scriptContext = intlNativeInterfaces->GetScriptContext();
        JavascriptLibrary* library = scriptContext->GetLibrary();

// gives each entrypoint a property ID on the intlNativeInterfaces library object
#ifdef INTL_ENTRY
#undef INTL_ENTRY
#endif
#define INTL_ENTRY(id, func) \
    library->AddFunctionToLibraryObject(intlNativeInterfaces, Js::PropertyIds::##id, &IntlEngineInterfaceExtensionObject::EntryInfo::Intl_##func, 1);
#include "IntlExtensionObjectBuiltIns.h"
#undef INTL_ENTRY

#if INTL_WINGLOB
        library->AddMember(intlNativeInterfaces, Js::PropertyIds::winglob, library->GetTrue());
#else
        library->AddMember(intlNativeInterfaces, Js::PropertyIds::winglob, library->GetFalse());
#endif

        intlNativeInterfaces->SetHasNoEnumerableProperties(true);

        return true;
    }

    void IntlEngineInterfaceExtensionObject::deletePrototypePropertyHelper(ScriptContext* scriptContext, DynamicObject* intlObject, Js::PropertyId objectPropertyId, Js::PropertyId getterFunctionId)
    {
        DynamicObject *prototypeObject = nullptr;
        DynamicObject *functionObj = nullptr;
        Var propertyValue = nullptr;
        Var prototypeValue = nullptr;
        Var resolvedOptionsValue = nullptr;
        Var getter = nullptr;
        Var setter = nullptr;

        if (!JavascriptOperators::GetProperty(intlObject, objectPropertyId, &propertyValue, scriptContext) ||
            !JavascriptOperators::IsObject(propertyValue))
        {
            return;
        }

        if (!JavascriptOperators::GetProperty(DynamicObject::FromVar(propertyValue), Js::PropertyIds::prototype, &prototypeValue, scriptContext) ||
            !JavascriptOperators::IsObject(prototypeValue))
        {
            return;
        }

        prototypeObject = DynamicObject::FromVar(prototypeValue);

        if (!JavascriptOperators::GetProperty(prototypeObject, Js::PropertyIds::resolvedOptions, &resolvedOptionsValue, scriptContext) ||
            !JavascriptOperators::IsObject(resolvedOptionsValue))
        {
            return;
        }

        functionObj = DynamicObject::FromVar(resolvedOptionsValue);
        functionObj->SetConfigurable(Js::PropertyIds::prototype, true);
        functionObj->DeleteProperty(Js::PropertyIds::prototype, Js::PropertyOperationFlags::PropertyOperation_None);

        if (!JavascriptOperators::GetOwnAccessors(prototypeObject, getterFunctionId, &getter, &setter, scriptContext) ||
            !JavascriptOperators::IsObject(getter))
        {
            return;
        }

        functionObj = DynamicObject::FromVar(getter);
        functionObj->SetConfigurable(Js::PropertyIds::prototype, true);
        functionObj->DeleteProperty(Js::PropertyIds::prototype, Js::PropertyOperationFlags::PropertyOperation_None);
    }

    void IntlEngineInterfaceExtensionObject::cleanUpIntl(ScriptContext *scriptContext, DynamicObject* intlObject)
    {
        this->dateToLocaleString = nullptr;
        this->dateToLocaleTimeString = nullptr;
        this->dateToLocaleDateString = nullptr;
        this->numberToLocaleString = nullptr;
        this->stringLocaleCompare = nullptr;

        //Failed to setup Intl; Windows.Globalization.dll is most likely missing.
        if (Js::JavascriptOperators::HasProperty(intlObject, Js::PropertyIds::Collator))
        {
            intlObject->DeleteProperty(Js::PropertyIds::Collator, Js::PropertyOperationFlags::PropertyOperation_None);
        }
        if (Js::JavascriptOperators::HasProperty(intlObject, Js::PropertyIds::NumberFormat))
        {
            intlObject->DeleteProperty(Js::PropertyIds::NumberFormat, Js::PropertyOperationFlags::PropertyOperation_None);
        }
        if (Js::JavascriptOperators::HasProperty(intlObject, Js::PropertyIds::DateTimeFormat))
        {
            intlObject->DeleteProperty(Js::PropertyIds::DateTimeFormat, Js::PropertyOperationFlags::PropertyOperation_None);
        }
    }

    void IntlEngineInterfaceExtensionObject::EnsureIntlByteCode(_In_ ScriptContext * scriptContext)
    {
        if (this->intlByteCode == nullptr)
        {
            SourceContextInfo * sourceContextInfo = scriptContext->GetSourceContextInfo(Js::Constants::NoHostSourceContext, NULL);

            Assert(sourceContextInfo != nullptr);

            SRCINFO si;
            memset(&si, 0, sizeof(si));
            si.sourceContextInfo = sourceContextInfo;
            SRCINFO *hsi = scriptContext->AddHostSrcInfo(&si);
            uint32 flags = fscrIsLibraryCode | (CONFIG_FLAG(CreateFunctionProxy) && !scriptContext->IsProfiling() ? fscrAllowFunctionProxy : 0);

            HRESULT hr = Js::ByteCodeSerializer::DeserializeFromBuffer(scriptContext, flags, (LPCUTF8)nullptr, hsi, (byte*)Library_Bytecode_Intl, nullptr, &this->intlByteCode);

            IfFailAssertMsgAndThrowHr(hr, "Failed to deserialize Intl.js bytecode - very probably the bytecode needs to be rebuilt.");

            this->SetHasBytecode();
        }
    }

    void IntlEngineInterfaceExtensionObject::InjectIntlLibraryCode(_In_ ScriptContext * scriptContext, DynamicObject* intlObject, IntlInitializationType intlInitializationType)
    {
        JavascriptExceptionObject *pExceptionObject = nullptr;
#ifdef INTL_WINGLOB
        WindowsGlobalizationAdapter* globAdapter = GetWindowsGlobalizationAdapter(scriptContext);
#endif

        try {
            this->EnsureIntlByteCode(scriptContext);
            Assert(intlByteCode != nullptr);

#ifdef INTL_WINGLOB
            DelayLoadWindowsGlobalization *library = scriptContext->GetThreadContext()->GetWindowsGlobalizationLibrary();
#endif

            JavascriptString* initType = nullptr;

#ifdef INTL_WINGLOB
            HRESULT hr;
            //Ensure we have initialized all appropriate COM objects for the adapter (we will be using them now)
            IfCOMFailIgnoreSilentlyAndReturn(globAdapter->EnsureCommonObjectsInitialized(library));
#endif
            switch (intlInitializationType)
            {
                default:
                    AssertMsg(false, "Not a valid intlInitializationType.");
                    // fall thru
                case IntlInitializationType::Intl:
#ifdef INTL_WINGLOB
                    IfCOMFailIgnoreSilentlyAndReturn(globAdapter->EnsureNumberFormatObjectsInitialized(library));
                    IfCOMFailIgnoreSilentlyAndReturn(globAdapter->EnsureDateTimeFormatObjectsInitialized(library));
#endif
                    initType = scriptContext->GetPropertyString(PropertyIds::Intl);
                    break;
                case IntlInitializationType::StringPrototype:
                    // No other windows globalization adapter needed. Common adapter should suffice
                    initType = scriptContext->GetPropertyString(PropertyIds::String);
                    break;
                case IntlInitializationType::DatePrototype:
#ifdef INTL_WINGLOB
                    IfCOMFailIgnoreSilentlyAndReturn(globAdapter->EnsureDateTimeFormatObjectsInitialized(library));
#endif
                    initType = scriptContext->GetPropertyString(PropertyIds::Date);
                    break;
                case IntlInitializationType::NumberPrototype:
#ifdef INTL_WINGLOB
                    IfCOMFailIgnoreSilentlyAndReturn(globAdapter->EnsureNumberFormatObjectsInitialized(library));
#endif
                    initType = scriptContext->GetPropertyString(PropertyIds::Number);
                    break;
            }

            Js::ScriptFunction *function = scriptContext->GetLibrary()->CreateScriptFunction(intlByteCode->GetNestedFunctionForExecution(0));

#ifdef ENABLE_SCRIPT_PROFILING
            // If we are profiling, we need to register the script to the profiler callback, so the script compiled event will be sent.
            if (scriptContext->IsProfiling())
            {
                scriptContext->RegisterScript(function->GetFunctionProxy());
            }
#endif

#ifdef ENABLE_SCRIPT_DEBUGGING
            // Mark we are profiling library code already, so that any initialization library code called here won't be reported to profiler.
            // Also tell the debugger not to record events during intialization so that we don't leak information about initialization.
            AutoInitLibraryCodeScope autoInitLibraryCodeScope(scriptContext);
#endif

            Js::Var args[] = { scriptContext->GetLibrary()->GetUndefined(), scriptContext->GetLibrary()->GetEngineInterfaceObject(), initType };
            Js::CallInfo callInfo(Js::CallFlags_Value, _countof(args));

            // Clear disable implicit call bit as initialization code doesn't have any side effect
            Js::ImplicitCallFlags saveImplicitCallFlags = scriptContext->GetThreadContext()->GetImplicitCallFlags();
            scriptContext->GetThreadContext()->ClearDisableImplicitFlags();
            JavascriptFunction::CallRootFunctionInScript(function, Js::Arguments(callInfo, args));
            scriptContext->GetThreadContext()->SetImplicitCallFlags((Js::ImplicitCallFlags)(saveImplicitCallFlags));

            // Delete prototypes on functions if initialized Intl object
            if (intlInitializationType == IntlInitializationType::Intl)
            {
                deletePrototypePropertyHelper(scriptContext, intlObject, Js::PropertyIds::Collator, Js::PropertyIds::compare);
                deletePrototypePropertyHelper(scriptContext, intlObject, Js::PropertyIds::NumberFormat, Js::PropertyIds::format);
                deletePrototypePropertyHelper(scriptContext, intlObject, Js::PropertyIds::DateTimeFormat, Js::PropertyIds::format);
            }

#if DBG_DUMP
            if (PHASE_DUMP(Js::ByteCodePhase, function->GetFunctionProxy()) && Js::Configuration::Global.flags.Verbose)
            {
                DumpByteCode();
            }
#endif

        }
        catch (const JavascriptException& err)
        {
            pExceptionObject = err.GetAndClear();
        }

        if (pExceptionObject)
        {
            if (intlInitializationType == IntlInitializationType::Intl)
            {
                cleanUpIntl(scriptContext, intlObject);
            }

            if (pExceptionObject == ThreadContext::GetContextForCurrentThread()->GetPendingOOMErrorObject() ||
                pExceptionObject == ThreadContext::GetContextForCurrentThread()->GetPendingSOErrorObject())
            {
                // Reset factory objects that are might not have fully initialized
#ifdef INTL_WINGLOB
                globAdapter->ResetCommonFactoryObjects();
#endif
                switch (intlInitializationType) {
                default:
                    AssertMsg(false, "Not a valid intlInitializationType.");
                    // fall thru
                case IntlInitializationType::Intl:
#ifdef INTL_WINGLOB
                    globAdapter->ResetNumberFormatFactoryObjects();
                    globAdapter->ResetDateTimeFormatFactoryObjects();
#endif
                    scriptContext->GetLibrary()->ResetIntlObject();
                    break;
                case IntlInitializationType::StringPrototype:
                    // No other windows globalization adapter is created. Resetting common adapter should suffice
                    break;
                case IntlInitializationType::DatePrototype:
#ifdef INTL_WINGLOB
                    globAdapter->ResetDateTimeFormatFactoryObjects();
#endif
                    break;
                case IntlInitializationType::NumberPrototype:
#ifdef INTL_WINGLOB
                    globAdapter->ResetNumberFormatFactoryObjects();
#endif
                    break;
                }

                JavascriptExceptionOperators::DoThrowCheckClone(pExceptionObject, scriptContext);
            }

#if DEBUG
            JavascriptExceptionOperators::DoThrowCheckClone(pExceptionObject, scriptContext);
#else
            JavascriptError::ThrowTypeError(scriptContext, JSERR_IntlNotAvailable);
#endif
        }
    }

    // First parameter is boolean.
    Var IntlEngineInterfaceExtensionObject::EntryIntl_RaiseAssert(RecyclableObject* function, CallInfo callInfo, ...)
    {
        EngineInterfaceObject_CommonFunctionProlog(function, callInfo);

        if (args.Info.Count < 2 || !JavascriptError::Is(args.Values[1]))
        {
            AssertMsg(false, "Intl's Assert platform API was called incorrectly.");
            return scriptContext->GetLibrary()->GetUndefined();
        }

#if DEBUG
#ifdef INTL_ICU_DEBUG
        Output::Print(_u("EntryIntl_RaiseAssert\n"));
#endif
        JavascriptExceptionOperators::Throw(JavascriptError::FromVar(args.Values[1]), scriptContext);
#else
        return scriptContext->GetLibrary()->GetUndefined();
#endif
    }

    Var IntlEngineInterfaceExtensionObject::EntryIntl_IsWellFormedLanguageTag(RecyclableObject* function, CallInfo callInfo, ...)
    {
#if defined(INTL_ICU)
        AssertOrFailFastMsg(false, "IsWellFormedLanguageTag is not implemented using ICU");
        return nullptr;
#else
        EngineInterfaceObject_CommonFunctionProlog(function, callInfo);

        if (args.Info.Count < 2 || !JavascriptString::Is(args.Values[1]))
        {
            // IsWellFormedLanguageTag of undefined or non-string is false
            return scriptContext->GetLibrary()->GetFalse();
        }

        JavascriptString *argString = JavascriptString::FromVar(args.Values[1]);

        return TO_JSBOOL(scriptContext, GetWindowsGlobalizationAdapter(scriptContext)->IsWellFormedLanguageTag(scriptContext, argString->GetSz()));
#endif
    }

    Var IntlEngineInterfaceExtensionObject::EntryIntl_NormalizeLanguageTag(RecyclableObject* function, CallInfo callInfo, ...)
    {
        EngineInterfaceObject_CommonFunctionProlog(function, callInfo);

#if defined(INTL_ICU)
        INTL_CHECK_ARGS(args.Info.Count == 2 && JavascriptString::Is(args[1]));

        UErrorCode status = U_ZERO_ERROR;
        JavascriptString *langtag = JavascriptString::UnsafeFromVar(args[1]);
        utf8::WideToNarrow langtag8(langtag->GetSz(), langtag->GetLength());

        // ICU doesn't have a full-fledged canonicalization implementation that correctly replaces all preferred values
        // and grandfathered tags, as required by #sec-canonicalizelanguagetag.
        // However, passing the locale through uloc_forLanguageTag -> uloc_toLanguageTag gets us most of the way there
        // by replacing some(?) values, correctly capitalizing the tag, and re-ordering extensions
        int parsedLength = 0;
        char localeID[ULOC_FULLNAME_CAPACITY] = { 0 };
        int forLangTagResultLength = uloc_forLanguageTag(langtag8, localeID, ULOC_FULLNAME_CAPACITY, &parsedLength, &status);
        if (status == U_ILLEGAL_ARGUMENT_ERROR)
        {
            // The string passed in to NormalizeLanguageTag has already passed IsStructurallyValidLanguageTag.
            // However, duplicate unicode extension keys, such as "de-u-co-phonebk-co-phonebk", are structurally
            // valid according to RFC5646 yet still trigger U_ILLEGAL_ARGUMENT_ERROR
            // V8 ~6.2 says that the above language tag is invalid, while SpiderMonkey ~58 handles it.
            // Until we have a more spec-compliant implementation of CanonicalizeLanguageTag, err on the side
            // of caution and say it is invalid.
            // NOTE: make sure we check for `undefined` at the platform.normalizeLanguageTag callsite.
            return scriptContext->GetLibrary()->GetUndefined();
        }

        // forLangTagResultLength can be 0 if langtag is "und".
        // uloc_toLanguageTag("") returns "und", so this works out (forLanguageTag can return >= 0 but toLanguageTag must return > 0)
        ICU_ASSERT(status, forLangTagResultLength >= 0 && ((charcount_t) parsedLength) == langtag->GetLength());

        char canonicalized[ULOC_FULLNAME_CAPACITY] = { 0 };
        int toLangTagResultLength = uloc_toLanguageTag(localeID, canonicalized, ULOC_FULLNAME_CAPACITY, true, &status);
        ICU_ASSERT(status, toLangTagResultLength > 0);

        // allocate toLangTagResultLength + 1 to leave room for null terminator
        char16 *canonicalized16 = RecyclerNewArrayLeaf(scriptContext->GetRecycler(), char16, toLangTagResultLength + 1);
        size_t canonicalized16Len = 0;
        HRESULT hr = utf8::NarrowStringToWideNoAlloc(
            canonicalized,
            toLangTagResultLength,
            canonicalized16,
            toLangTagResultLength + 1,
            &canonicalized16Len
        );
        AssertOrFailFast(hr == S_OK && ((int) canonicalized16Len) == toLangTagResultLength);

        return JavascriptString::NewWithBuffer(canonicalized16, toLangTagResultLength, scriptContext);
#else
        if (args.Info.Count < 2 || !JavascriptString::Is(args.Values[1]))
        {
            // NormalizeLanguageTag of undefined or non-string is undefined
            return scriptContext->GetLibrary()->GetUndefined();
        }

        JavascriptString *argString = JavascriptString::FromVar(args.Values[1]);
        JavascriptString *retVal;
<<<<<<< HEAD
        HRESULT hr;
        AutoHSTRING str;
        hr = GetWindowsGlobalizationAdapter(scriptContext)->NormalizeLanguageTag(scriptContext, argString->GetSz(), &str);
        DelayLoadWindowsGlobalization *wsl = scriptContext->GetThreadContext()->GetWindowsGlobalizationLibrary();
        PCWSTR strBuf = wsl->WindowsGetStringRawBuffer(*str, NULL);
        retVal = Js::JavascriptString::NewCopySz(strBuf, scriptContext);
=======

#if defined(INTL_ICU)
        // `normalized` will be filled by converting a char* (of utf8 bytes) to char16*
        // Since `len(utf8bytes) >= len(to_char16s(utf8bytes))`,
        // Therefore the max length of that char* (ULOC_FULLNAME_CAPACITY) is big enough to hold the result (including null terminator)
        char16 normalized[ULOC_FULLNAME_CAPACITY] = { 0 };
        size_t normalizedLength = 0;
        hr = NormalizeLanguageTag(argString->GetSz(), argString->GetLength(), normalized, &normalizedLength);
        if (FAILED(hr))
        {
            HandleOOMSOEHR(hr);
            //If we can't normalize the tag; return undefined.
            return scriptContext->GetLibrary()->GetUndefined();
        }

        retVal = Js::JavascriptString::NewCopyBuffer(normalized, static_cast<charcount_t>(normalizedLength), scriptContext);
#else
        AutoHSTRING str;
        hr = GetWindowsGlobalizationAdapter(scriptContext)->NormalizeLanguageTag(scriptContext, argString->GetSz(), &str);
>>>>>>> 97d5c203
        if (FAILED(hr))
        {
            HandleOOMSOEHR(hr);
            //If we can't normalize the tag; return undefined.
            return scriptContext->GetLibrary()->GetUndefined();
        }

        DelayLoadWindowsGlobalization *wsl = scriptContext->GetThreadContext()->GetWindowsGlobalizationLibrary();
        PCWSTR strBuf = wsl->WindowsGetStringRawBuffer(*str, NULL);
        retVal = Js::JavascriptString::NewCopySz(strBuf, scriptContext);
#endif

        return retVal;
#endif
    }

#ifdef INTL_ICU
    typedef const char * (*GetAvailableLocaleFunc)(int);
    typedef int (*CountAvailableLocaleFunc)(void);
    static bool findLocale(JavascriptString *langtag, CountAvailableLocaleFunc countAvailable, GetAvailableLocaleFunc getAvailable)
    {
        char localeID[ULOC_FULLNAME_CAPACITY] = { 0 };
        BCP47_TO_ICU(langtag->GetSz(), langtag->GetLength(), localeID, ULOC_FULLNAME_CAPACITY);

        // ICU's "available locales" do not include (all? most?) aliases.
        // For example, searching for "zh_TW" will return false, even though
        // zh_TW is equivalent to zh_Hant_TW, which would return true.
        // We can work around this by searching for both the locale as requested and
        // the locale in addition to all of its "likely subtags."
        // This works in practice because, for instance, unum_open("zh_TW") will actually
        // use "zh_Hant_TW" (confirmed with unum_getLocaleByType(..., ULOC_VALID_LOCALE))
        // The code below performs, for example, the following mappings:
        // pa_PK -> pa_Arab_PK
        // sr_RS -> sr_Cyrl_RS
        // zh_CN -> zh_Hans_CN
        // zh_TW -> zh_Hant_TW
        // TODO(jahorto): Determine if there is any scenario where a language tag + likely subtags is
        // not exactly functionally equivalent to the language tag on its own -- basically, where
        // constructor_open(language_tag) behaves differently to constructor_open(language_tag_and_likely_subtags)
        // for all supported constructors.
        UErrorCode status = U_ZERO_ERROR;
        char localeIDWithLikelySubtags[ULOC_FULLNAME_CAPACITY] = { 0 };
        int likelySubtagLen = uloc_addLikelySubtags(localeID, localeIDWithLikelySubtags, ULOC_FULLNAME_CAPACITY, &status);
        ICU_ASSERT(status, likelySubtagLen > 0 && likelySubtagLen < ULOC_FULLNAME_CAPACITY);

        // TODO(jahorto): can we binary search this instead?
        for (int i = 0; i < countAvailable(); i++)
        {
            const char *cur = getAvailable(i);
            if (strcmp(localeID, cur) == 0 || strcmp(localeIDWithLikelySubtags, cur) == 0)
            {
                return true;
            }
        }

        return false;
    }
#endif

    Var IntlEngineInterfaceExtensionObject::EntryIntl_IsDTFLocaleAvailable(RecyclableObject* function, CallInfo callInfo, ...)
    {
#ifdef INTL_ICU
        EngineInterfaceObject_CommonFunctionProlog(function, callInfo);
        INTL_CHECK_ARGS(args.Info.Count == 2 && JavascriptString::Is(args.Values[1]));

        return TO_JSBOOL(scriptContext, findLocale(JavascriptString::UnsafeFromVar(args.Values[1]), udat_countAvailable, udat_getAvailable));
#else
        AssertOrFailFastMsg(false, "Intl with Windows Globalization should never call IsDTFLocaleAvailable");
        return nullptr;
#endif
    }

    Var IntlEngineInterfaceExtensionObject::EntryIntl_IsCollatorLocaleAvailable(RecyclableObject* function, CallInfo callInfo, ...)
    {
#ifdef INTL_ICU
        EngineInterfaceObject_CommonFunctionProlog(function, callInfo);
        INTL_CHECK_ARGS(args.Info.Count == 2 && JavascriptString::Is(args.Values[1]));

        return TO_JSBOOL(scriptContext, findLocale(JavascriptString::UnsafeFromVar(args.Values[1]), ucol_countAvailable, ucol_getAvailable));
#else
        AssertOrFailFastMsg(false, "Intl with Windows Globalization should never call IsCollatorLocaleAvailable");
        return nullptr;
#endif
    }

    Var IntlEngineInterfaceExtensionObject::EntryIntl_IsNFLocaleAvailable(RecyclableObject* function, CallInfo callInfo, ...)
    {
#ifdef INTL_ICU
        EngineInterfaceObject_CommonFunctionProlog(function, callInfo);
        INTL_CHECK_ARGS(args.Info.Count == 2 && JavascriptString::Is(args.Values[1]));

        return TO_JSBOOL(scriptContext, findLocale(JavascriptString::UnsafeFromVar(args.Values[1]), unum_countAvailable, unum_getAvailable));
#else
        AssertOrFailFastMsg(false, "Intl with Windows Globalization should never call IsNFLocaleAvailable");
        return nullptr;
#endif
    }

#ifdef INTL_ICU
    enum class LocaleDataKind
    {
        Collation,
        CaseFirst,
        Numeric,
        Calendar,
        NumberingSystem,
        HourCycle
    };
#endif

    Var IntlEngineInterfaceExtensionObject::EntryIntl_GetLocaleData(RecyclableObject* function, CallInfo callInfo, ...)
    {
#ifdef INTL_ICU
        EngineInterfaceObject_CommonFunctionProlog(function, callInfo);
        INTL_CHECK_ARGS(
            args.Info.Count == 3 &&
            (JavascriptNumber::Is(args.Values[1]) || TaggedInt::Is(args.Values[1])) &&
            JavascriptString::Is(args.Values[2])
        );

        LocaleDataKind kind = (LocaleDataKind) (TaggedInt::Is(args.Values[1])
            ? TaggedInt::ToInt32(args.Values[1])
            : (int) JavascriptNumber::GetValue(args.Values[1]));

        JavascriptArray *ret = nullptr;

        UErrorCode status = U_ZERO_ERROR;
        char localeID[ULOC_FULLNAME_CAPACITY] = { 0 };
        JavascriptString *langtag = JavascriptString::UnsafeFromVar(args.Values[2]);
        BCP47_TO_ICU(langtag->GetSz(), langtag->GetLength(), localeID, ULOC_FULLNAME_CAPACITY);

        if (kind == LocaleDataKind::Collation)
        {
            UEnumeration *collations = ucol_getKeywordValuesForLocale("collation", localeID, false, &status);
            ICU_ASSERT(status, true);

            // the return array can't include "standard" and "search", but must have its first element be null (count - 2 + 1) [#sec-intl-collator-internal-slots]
            ret = scriptContext->GetLibrary()->CreateArray(uenum_count(collations, &status) - 1);
            ICU_ASSERT(status, true);
            ret->SetItem(0, scriptContext->GetLibrary()->GetNull(), PropertyOperationFlags::PropertyOperation_None);

            int collationLen = 0;
            const char *collation = nullptr;
            int i = 0;
            for (collation = uenum_next(collations, &collationLen, &status); collation != nullptr; collation = uenum_next(collations, &collationLen, &status))
            {
                if (strcmp(collation, "standard") == 0 || strcmp(collation, "search") == 0)
                {
                    // continue does not create holes in ret because i is set outside the loop
                    continue;
                }

                const char *unicodeCollation = uloc_toUnicodeLocaleType("collation", collation);
                const size_t unicodeCollationLen = strlen(unicodeCollation);

                // we only need strlen(unicodeCollation) + 1 char16s because unicodeCollation will always be ASCII (funnily enough)
                char16 *unicodeCollation16 = RecyclerNewArrayLeaf(scriptContext->GetRecycler(), char16, strlen(unicodeCollation) + 1);
                size_t unicodeCollation16Len = 0;
                HRESULT hr = utf8::NarrowStringToWideNoAlloc(
                    unicodeCollation,
                    unicodeCollationLen,
                    unicodeCollation16,
                    unicodeCollationLen + 1,
                    &unicodeCollation16Len
                );
                AssertOrFailFastMsg(
                    hr == S_OK && unicodeCollation16Len == unicodeCollationLen && unicodeCollation16Len < MaxCharCount,
                    "Unicode collation char16 conversion was unsuccessful"
                );
                // i + 1 to not ovewrite leading null element
                ret->SetItem(i + 1, JavascriptString::NewWithBuffer(
                    unicodeCollation16,
                    static_cast<charcount_t>(unicodeCollation16Len),
                    scriptContext
                ), PropertyOperationFlags::PropertyOperation_None);
                i++;
            }

            uenum_close(collations);
        }
        else if (kind == LocaleDataKind::CaseFirst)
        {
            UCollator *collator = ucol_open(localeID, &status);
            UColAttributeValue kf = ucol_getAttribute(collator, UCOL_CASE_FIRST, &status);
            ICU_ASSERT(status, true);
            ucol_close(collator);
            ret = scriptContext->GetLibrary()->CreateArray(3);

            if (kf == UCOL_OFF)
            {
                ret->SetItem(0, JavascriptString::NewCopySz(_u("false"), scriptContext), PropertyOperationFlags::PropertyOperation_None);
                ret->SetItem(1, JavascriptString::NewCopySz(_u("upper"), scriptContext), PropertyOperationFlags::PropertyOperation_None);
                ret->SetItem(2, JavascriptString::NewCopySz(_u("lower"), scriptContext), PropertyOperationFlags::PropertyOperation_None);
            }
            else if (kf == UCOL_UPPER_FIRST)
            {
                ret->SetItem(0, JavascriptString::NewCopySz(_u("upper"), scriptContext), PropertyOperationFlags::PropertyOperation_None);
                ret->SetItem(1, JavascriptString::NewCopySz(_u("lower"), scriptContext), PropertyOperationFlags::PropertyOperation_None);
                ret->SetItem(2, JavascriptString::NewCopySz(_u("false"), scriptContext), PropertyOperationFlags::PropertyOperation_None);
            }
            else if (kf == UCOL_LOWER_FIRST)
            {
                ret->SetItem(0, JavascriptString::NewCopySz(_u("lower"), scriptContext), PropertyOperationFlags::PropertyOperation_None);
                ret->SetItem(1, JavascriptString::NewCopySz(_u("upper"), scriptContext), PropertyOperationFlags::PropertyOperation_None);
                ret->SetItem(2, JavascriptString::NewCopySz(_u("false"), scriptContext), PropertyOperationFlags::PropertyOperation_None);
            }
        }
        else if (kind == LocaleDataKind::Numeric)
        {
            UCollator *collator = ucol_open(localeID, &status);
            UColAttributeValue kn = ucol_getAttribute(collator, UCOL_NUMERIC_COLLATION, &status);
            ICU_ASSERT(status, true);
            ucol_close(collator);
            ret = scriptContext->GetLibrary()->CreateArray(2);

            if (kn == UCOL_OFF)
            {
                ret->SetItem(0, JavascriptString::NewCopySz(_u("false"), scriptContext), PropertyOperationFlags::PropertyOperation_None);
                ret->SetItem(1, JavascriptString::NewCopySz(_u("true"), scriptContext), PropertyOperationFlags::PropertyOperation_None);
            }
            else if (kn == UCOL_ON)
            {
                ret->SetItem(0, JavascriptString::NewCopySz(_u("true"), scriptContext), PropertyOperationFlags::PropertyOperation_None);
                ret->SetItem(1, JavascriptString::NewCopySz(_u("false"), scriptContext), PropertyOperationFlags::PropertyOperation_None);
            }
        }
        else if (kind == LocaleDataKind::Calendar)
        {
            UEnumeration *calendars = ucal_getKeywordValuesForLocale("calendar", localeID, false, &status);
            ret = scriptContext->GetLibrary()->CreateArray(uenum_count(calendars, &status));
            ICU_ASSERT(status, true);

            int calendarLen = 0;
            const char *calendar = nullptr;
            int i = 0;
            for (calendar = uenum_next(calendars, &calendarLen, &status); calendar != nullptr; calendar = uenum_next(calendars, &calendarLen, &status))
            {
                const char *unicodeCalendar = uloc_toUnicodeLocaleType("calendar", calendar);
                const size_t unicodeCalendarLen = strlen(unicodeCalendar);

                // we only need strlen(unicodeCalendar) + 1 char16s because unicodeCalendar will always be ASCII (funnily enough)
                char16 *unicodeCalendar16 = RecyclerNewArrayLeaf(scriptContext->GetRecycler(), char16, strlen(unicodeCalendar) + 1);
                size_t unicodeCalendar16Len = 0;
                HRESULT hr = utf8::NarrowStringToWideNoAlloc(
                    unicodeCalendar,
                    unicodeCalendarLen,
                    unicodeCalendar16,
                    unicodeCalendarLen + 1,
                    &unicodeCalendar16Len
                );
                AssertOrFailFastMsg(
                    hr == S_OK && unicodeCalendar16Len == unicodeCalendarLen && unicodeCalendar16Len < MaxCharCount,
                    "Unicode calendar char16 conversion was unsuccessful"
                );
                ret->SetItem(i, JavascriptString::NewWithBuffer(
                    unicodeCalendar16,
                    static_cast<charcount_t>(unicodeCalendar16Len),
                    scriptContext
                ), PropertyOperationFlags::PropertyOperation_None);
                i++;
            }

            uenum_close(calendars);
        }
        else if (kind == LocaleDataKind::NumberingSystem)
        {
            // unumsys_openAvailableNames has multiple bugs (http://bugs.icu-project.org/trac/ticket/11908) and also
            // does not provide a locale-specific set of numbering systems
            // the Intl spec provides a list of required numbering systems to support in #table-numbering-system-digits
            // For now, assume that all of those numbering systems are supported, and just get the default using unumsys_open
            // unumsys_open will also ensure that "native", "traditio", and "finance" are not returned, as per #sec-intl.datetimeformat-internal-slots
            static const char16 *available[] = {
                _u("arab"),
                _u("arabext"),
                _u("bali"),
                _u("beng"),
                _u("deva"),
                _u("fullwide"),
                _u("gujr"),
                _u("guru"),
                _u("hanidec"),
                _u("khmr"),
                _u("knda"),
                _u("laoo"),
                _u("latn"),
                _u("limb"),
                _u("mlym"),
                _u("mong"),
                _u("mymr"),
                _u("orya"),
                _u("tamldec"),
                _u("telu"),
                _u("thai"),
                _u("tibt")
            };

            UNumberingSystem *numsys = unumsys_open(localeID, &status);
            ICU_ASSERT(status, true);
            utf8::NarrowToWide numsysName(unumsys_getName(numsys));
            unumsys_close(numsys);

            ret = scriptContext->GetLibrary()->CreateArray(_countof(available) + 1);
            ret->SetItem(0, JavascriptString::NewCopySz(numsysName, scriptContext), PropertyOperationFlags::PropertyOperation_None);
            for (int i = 0; i < _countof(available); i++)
            {
                ret->SetItem(i + 1, JavascriptString::NewCopySz(available[i], scriptContext), PropertyOperationFlags::PropertyOperation_None);
            }
        }
        else if (kind == LocaleDataKind::HourCycle)
        {
            // #sec-intl.datetimeformat-internal-slots: "[[LocaleData]][locale].hc must be < null, h11, h12, h23, h24 > for all locale values"
            ret = scriptContext->GetLibrary()->CreateArray(5);
            ret->SetItem(0, scriptContext->GetLibrary()->GetNull(), PropertyOperationFlags::PropertyOperation_None);
            ret->SetItem(1, JavascriptString::NewCopySz(_u("h11"), scriptContext), PropertyOperationFlags::PropertyOperation_None);
            ret->SetItem(2, JavascriptString::NewCopySz(_u("h12"), scriptContext), PropertyOperationFlags::PropertyOperation_None);
            ret->SetItem(3, JavascriptString::NewCopySz(_u("h23"), scriptContext), PropertyOperationFlags::PropertyOperation_None);
            ret->SetItem(4, JavascriptString::NewCopySz(_u("h24"), scriptContext), PropertyOperationFlags::PropertyOperation_None);
        }
        else
        {
            AssertOrFailFastMsg(false, "GetLocaleData called with unknown kind parameter");
        }

        return ret;
#else
        AssertOrFailFastMsg(false, "Intl with Windows Globalization should never call GetLocaleData");
        return nullptr;
#endif
    }

    Var IntlEngineInterfaceExtensionObject::EntryIntl_ResolveLocaleLookup(RecyclableObject* function, CallInfo callInfo, ...)
    {
        EngineInterfaceObject_CommonFunctionProlog(function, callInfo);

        if (args.Info.Count < 2 || !JavascriptString::Is(args.Values[1]))
        {
            // ResolveLocaleLookup of undefined or non-string is undefined
            return scriptContext->GetLibrary()->GetUndefined();
        }

#if defined(INTL_ICU)
#if defined(INTL_ICU_DEBUG)
        Output::Print(_u("Intl::ResolveLocaleLookup returned false: EntryIntl_ResolveLocaleLookup returning null to fallback to JS\n"));
#endif
        return scriptContext->GetLibrary()->GetNull();
#else
        JavascriptString *argString = JavascriptString::FromVar(args.Values[1]);
        PCWSTR passedLocale = argString->GetSz();
        // REVIEW should we zero the whole array for safety?
        WCHAR resolvedLocaleName[LOCALE_NAME_MAX_LENGTH];
        resolvedLocaleName[0] = '\0';

        ResolveLocaleName(passedLocale, resolvedLocaleName, _countof(resolvedLocaleName));
        if (resolvedLocaleName[0] == '\0')
        {
            return scriptContext->GetLibrary()->GetUndefined();
        }

        return JavascriptString::NewCopySz(resolvedLocaleName, scriptContext);
#endif
    }

    Var IntlEngineInterfaceExtensionObject::EntryIntl_ResolveLocaleBestFit(RecyclableObject* function, CallInfo callInfo, ...)
    {
        EngineInterfaceObject_CommonFunctionProlog(function, callInfo);

        if (args.Info.Count < 2 || !JavascriptString::Is(args.Values[1]))
        {
            // NormalizeLanguageTag of undefined or non-string is undefined
            return scriptContext->GetLibrary()->GetUndefined();
        }

#if defined(INTL_ICU)
        AssertOrFailFastMsg(false, "Intl-ICU does not implement ResolveLocaleBestFit");
        return nullptr;
#else // !INTL_ICU
        JavascriptString *localeStrings = JavascriptString::FromVar(args.Values[1]);
        PCWSTR passedLocale = localeStrings->GetSz();
        DelayLoadWindowsGlobalization* wgl = scriptContext->GetThreadContext()->GetWindowsGlobalizationLibrary();
        WindowsGlobalizationAdapter* wga = GetWindowsGlobalizationAdapter(scriptContext);

        AutoCOMPtr<DateTimeFormatting::IDateTimeFormatter> formatter;
        HRESULT hr;
        if (FAILED(hr = wga->CreateDateTimeFormatter(scriptContext, _u("longdate"), &passedLocale, 1, nullptr, nullptr, &formatter)))
        {
            HandleOOMSOEHR(hr);
            return scriptContext->GetLibrary()->GetUndefined();
        }

        AutoHSTRING locale;
        if (FAILED(hr = wga->GetResolvedLanguage(formatter, &locale)))
        {
            HandleOOMSOEHR(hr);
            return scriptContext->GetLibrary()->GetUndefined();
        }

        return JavascriptString::NewCopySz(wgl->WindowsGetStringRawBuffer(*locale, NULL), scriptContext);

#endif
    }

    Var IntlEngineInterfaceExtensionObject::EntryIntl_GetDefaultLocale(RecyclableObject* function, CallInfo callInfo, ...)
    {
        EngineInterfaceObject_CommonFunctionProlog(function, callInfo);

        char16 defaultLocale[LOCALE_NAME_MAX_LENGTH];
        defaultLocale[0] = '\0';

        if (GetUserDefaultLocaleName(defaultLocale, _countof(defaultLocale)) == 0)
        {
            return scriptContext->GetLibrary()->GetUndefined();
        }

        return JavascriptString::NewCopySz(defaultLocale, scriptContext);
    }

    Var IntlEngineInterfaceExtensionObject::EntryIntl_GetExtensions(RecyclableObject* function, CallInfo callInfo, ...)
    {
        EngineInterfaceObject_CommonFunctionProlog(function, callInfo);

        if (args.Info.Count < 2 || !JavascriptString::Is(args.Values[1]))
        {
            // NormalizeLanguageTag of undefined or non-string is undefined
            return scriptContext->GetLibrary()->GetUndefined();
        }

#ifdef INTL_WINGLOB
        DelayLoadWindowsGlobalization* wgl = scriptContext->GetThreadContext()->GetWindowsGlobalizationLibrary();
        WindowsGlobalizationAdapter* wga = GetWindowsGlobalizationAdapter(scriptContext);

        AutoCOMPtr<ILanguage> language;
        AutoCOMPtr<ILanguageExtensionSubtags> extensionSubtags;
        HRESULT hr;
        if (FAILED(hr = wga->CreateLanguage(scriptContext, JavascriptString::FromVar(args.Values[1])->GetSz(), &language)))
        {
            HandleOOMSOEHR(hr);
            return scriptContext->GetLibrary()->GetUndefined();
        }

        if (FAILED(hr = language->QueryInterface(__uuidof(ILanguageExtensionSubtags), reinterpret_cast<void**>(&extensionSubtags))))
        {
            HandleOOMSOEHR(hr);
            return scriptContext->GetLibrary()->GetUndefined();
        }
        Assert(extensionSubtags);

        AutoHSTRING singletonString;
        AutoCOMPtr<Windows::Foundation::Collections::IVectorView<HSTRING>> subtags;
        uint32 length;

        if (FAILED(hr = wgl->WindowsCreateString(_u("u"), 1, &singletonString)) || FAILED(hr = extensionSubtags->GetExtensionSubtags(*singletonString, &subtags)) || FAILED(subtags->get_Size(&length)))
        {
            HandleOOMSOEHR(hr);
            return scriptContext->GetLibrary()->GetUndefined();
        }
        JavascriptArray *toReturn = scriptContext->GetLibrary()->CreateArray(length);

        for (uint32 i = 0; i < length; i++)
        {
            AutoHSTRING str;
            if (!FAILED(hr = wga->GetItemAt(subtags, i, &str)))
            {
                toReturn->SetItem(i, JavascriptString::NewCopySz(wgl->WindowsGetStringRawBuffer(*str, NULL), scriptContext), Js::PropertyOperationFlags::PropertyOperation_None);
            }
            else
            {
                HandleOOMSOEHR(hr);
            }
        }

        return toReturn;
#else
        AssertOrFailFastMsg(false, "ICU should not be calling platform.getExtensions");
        return nullptr;
#endif
    }

    Var IntlEngineInterfaceExtensionObject::EntryIntl_CacheNumberFormat(RecyclableObject * function, CallInfo callInfo, ...)
    {
        EngineInterfaceObject_CommonFunctionProlog(function, callInfo);
        INTL_CHECK_ARGS(args.Info.Count == 2 && DynamicObject::Is(args.Values[1]));

        Var propertyValue = nullptr; // set by the GetTypedPropertyBuiltInFrom macro

#if defined(INTL_ICU)
        DynamicObject *state = DynamicObject::UnsafeFromVar(args.Values[1]);

        // always AssertOrFailFast that the properties we need are there, because if they aren't, Intl.js isn't functioning correctly
        AssertOrFailFast(GetTypedPropertyBuiltInFrom(state, formatterToUse, TaggedInt));
        NumberFormatStyle style = NumberFormatStyle::Default;
        int formatterToUse = TaggedInt::ToInt32(propertyValue);
        AssertOrFailFast(formatterToUse >= 0 || formatterToUse < (int) NumberFormatStyle::Max);
        style = static_cast<NumberFormatStyle>(formatterToUse);

        UNumberFormatStyle unumStyle = UNUM_IGNORE;
        UErrorCode status = U_ZERO_ERROR;
        const char16 *currency = nullptr;

        AssertOrFailFast(GetTypedPropertyBuiltInFrom(state, locale, JavascriptString));
        JavascriptString *langtag = JavascriptString::UnsafeFromVar(propertyValue);
        char localeID[ULOC_FULLNAME_CAPACITY] = { 0 };
        BCP47_TO_ICU(langtag->GetSz(), langtag->GetLength(), localeID, ULOC_FULLNAME_CAPACITY);

        if (style == NumberFormatStyle::Decimal)
        {
            unumStyle = UNUM_DECIMAL;
        }
        else if (style == NumberFormatStyle::Percent)
        {
            unumStyle = UNUM_PERCENT;
        }
        else if (style == NumberFormatStyle::Currency)
        {
            AssertOrFailFast(GetTypedPropertyBuiltInFrom(state, currencyDisplayToUse, TaggedInt));
            NumberFormatCurrencyDisplay nfcd = NumberFormatCurrencyDisplay::Default;
            int currencyDisplayToUse = TaggedInt::ToInt32(propertyValue);
            AssertOrFailFast(currencyDisplayToUse >= 0 || currencyDisplayToUse < (int) NumberFormatCurrencyDisplay::Max);
            nfcd = static_cast<NumberFormatCurrencyDisplay>(currencyDisplayToUse);
            if (nfcd == NumberFormatCurrencyDisplay::Symbol)
            {
                unumStyle = UNUM_CURRENCY;
            }
            else if (nfcd == NumberFormatCurrencyDisplay::Code)
            {
                unumStyle = UNUM_CURRENCY_ISO;
            }
            else if (nfcd == NumberFormatCurrencyDisplay::Name)
            {
                unumStyle = UNUM_CURRENCY_PLURAL;
            }

            if (GetTypedPropertyBuiltInFrom(state, currency, JavascriptString))
            {
                currency = JavascriptString::UnsafeFromVar(propertyValue)->GetSz();
            }
        }

        AssertOrFailFast(unumStyle != UNUM_IGNORE);

        UNumberFormat *fmt = unum_open(unumStyle, nullptr, 0, localeID, nullptr, &status);
        ICU_ASSERT(status, true);

        AssertOrFailFast(GetTypedPropertyBuiltInFrom(state, useGrouping, JavascriptBoolean));
        unum_setAttribute(fmt, UNUM_GROUPING_USED, JavascriptBoolean::UnsafeFromVar(propertyValue)->GetValue());

        unum_setAttribute(fmt, UNUM_ROUNDING_MODE, UNUM_ROUND_HALFUP);

        if (HasPropertyBuiltInOn(state, minimumSignificantDigits))
        {
            unum_setAttribute(fmt, UNUM_SIGNIFICANT_DIGITS_USED, true);

            AssertOrFailFast(GetTypedPropertyBuiltInFrom(state, minimumSignificantDigits, TaggedInt));
            unum_setAttribute(fmt, UNUM_MIN_SIGNIFICANT_DIGITS, TaggedInt::ToInt32(propertyValue));

            AssertOrFailFast(GetTypedPropertyBuiltInFrom(state, maximumSignificantDigits, TaggedInt));
            unum_setAttribute(fmt, UNUM_MAX_SIGNIFICANT_DIGITS, TaggedInt::ToInt32(propertyValue));
        }
        else
        {
            AssertOrFailFast(GetTypedPropertyBuiltInFrom(state, minimumIntegerDigits, TaggedInt));
            unum_setAttribute(fmt, UNUM_MIN_INTEGER_DIGITS, TaggedInt::ToInt32(propertyValue));

            AssertOrFailFast(GetTypedPropertyBuiltInFrom(state, minimumFractionDigits, TaggedInt));
            unum_setAttribute(fmt, UNUM_MIN_FRACTION_DIGITS, TaggedInt::ToInt32(propertyValue));

            AssertOrFailFast(GetTypedPropertyBuiltInFrom(state, maximumFractionDigits, TaggedInt));
            unum_setAttribute(fmt, UNUM_MAX_FRACTION_DIGITS, TaggedInt::ToInt32(propertyValue));
        }

        if (currency != nullptr)
        {
            unum_setTextAttribute(fmt, UNUM_CURRENCY_CODE, reinterpret_cast<const UChar *>(currency), -1, &status);
            ICU_ASSERT(status, true);
        }

        state->SetInternalProperty(
            InternalPropertyIds::HiddenObject,
            FinalizableICUObject<UNumberFormat>::New(scriptContext->GetRecycler(), fmt, unum_close),
            PropertyOperationFlags::PropertyOperation_None,
            nullptr
        );

        return scriptContext->GetLibrary()->GetUndefined();
#else
        HRESULT hr = S_OK;
        JavascriptString *localeJSstr = nullptr;
        DynamicObject *options = DynamicObject::FromVar(args.Values[1]);
        DelayLoadWindowsGlobalization* wgl = scriptContext->GetThreadContext()->GetWindowsGlobalizationLibrary();
        WindowsGlobalizationAdapter* wga = GetWindowsGlobalizationAdapter(scriptContext);

        // Verify locale is present
        // REVIEW (doilij): Fix comparison of the unsigned value <= 0
        if (!GetTypedPropertyBuiltInFrom(options, __locale, JavascriptString) || (localeJSstr = JavascriptString::FromVar(propertyValue))->GetLength() <= 0)
        {
            // REVIEW (doilij): Should we throw? Or otherwise, from Intl.js, should detect something didn't work right here...
            return scriptContext->GetLibrary()->GetUndefined();
        }

        //First we have to determine which formatter(number, percent, or currency) we will be using.
        //Note some options might not be present.
        AutoCOMPtr<NumberFormatting::INumberFormatter> numberFormatter(nullptr);
        PCWSTR locale = localeJSstr->GetSz();

        uint16 formatterToUseVal = 0; // 0 (default) is number, 1 is percent, 2 is currency
        if (GetTypedPropertyBuiltInFrom(options, __formatterToUse, TaggedInt) && (formatterToUseVal = TaggedInt::ToUInt16(propertyValue)) == 1)
        {
            //Use the percent formatter
            IfFailThrowHr(wga->CreatePercentFormatter(scriptContext, &locale, 1, &numberFormatter));
        }
        else if (formatterToUseVal == 2)
        {
            //Use the currency formatter
            AutoCOMPtr<NumberFormatting::ICurrencyFormatter> currencyFormatter(nullptr);
            if (!GetTypedPropertyBuiltInFrom(options, __currency, JavascriptString))
            {
                return scriptContext->GetLibrary()->GetUndefined();
            }
            //API call retrieves a currency formatter, have to query its interface for numberFormatter
            IfFailThrowHr(GetWindowsGlobalizationAdapter(scriptContext)->CreateCurrencyFormatter(scriptContext, &locale, 1, JavascriptString::FromVar(propertyValue)->GetSz(), &currencyFormatter));

            if (GetTypedPropertyBuiltInFrom(options, __currencyDisplayToUse, TaggedInt)) // 0 is for symbol, 1 is for code, 2 is for name.
                                                                                         //Currently name isn't supported; so it will default to code in that case.
            {
                AutoCOMPtr<NumberFormatting::ICurrencyFormatter2> currencyFormatter2(nullptr);
                IfFailThrowHr(currencyFormatter->QueryInterface(__uuidof(NumberFormatting::ICurrencyFormatter2), reinterpret_cast<void**>(&currencyFormatter2)));

                if (TaggedInt::ToUInt16(propertyValue) == 0)
                {
                    IfFailThrowHr(currencyFormatter2->put_Mode(NumberFormatting::CurrencyFormatterMode::CurrencyFormatterMode_UseSymbol));
                }
                else
                {
                    IfFailThrowHr(currencyFormatter2->put_Mode(NumberFormatting::CurrencyFormatterMode::CurrencyFormatterMode_UseCurrencyCode));
                }
            }

            IfFailThrowHr(currencyFormatter->QueryInterface(__uuidof(NumberFormatting::INumberFormatter), reinterpret_cast<void**>(&numberFormatter)));
        }
        else
        {
            //Use the number formatter (default)
            IfFailThrowHr(wga->CreateNumberFormatter(scriptContext, &locale, 1, &numberFormatter));
        }
        Assert(numberFormatter);

        AutoCOMPtr<NumberFormatting::ISignedZeroOption> signedZeroOption(nullptr);
        IfFailThrowHr(numberFormatter->QueryInterface(__uuidof(NumberFormatting::ISignedZeroOption), reinterpret_cast<void**>(&signedZeroOption)));
        IfFailThrowHr(signedZeroOption->put_IsZeroSigned(true));

        //Configure non-digit related options
        AutoCOMPtr<NumberFormatting::INumberFormatterOptions> numberFormatterOptions(nullptr);
        IfFailThrowHr(numberFormatter->QueryInterface(__uuidof(NumberFormatting::INumberFormatterOptions), reinterpret_cast<void**>(&numberFormatterOptions)));
        Assert(numberFormatterOptions);

        if (GetTypedPropertyBuiltInFrom(options, __useGrouping, JavascriptBoolean))
        {
            IfFailThrowHr(numberFormatterOptions->put_IsGrouped((boolean)(JavascriptBoolean::FromVar(propertyValue)->GetValue())));
        }

        //Get the numeral system and add it to the object since it will be located in the locale
        AutoHSTRING hNumeralSystem;
        AutoHSTRING hResolvedLanguage;
        uint32 length;
        IfFailThrowHr(wga->GetNumeralSystem(numberFormatterOptions, &hNumeralSystem));
        SetHSTRINGPropertyBuiltInOn(options, __numberingSystem, *hNumeralSystem);

        IfFailThrowHr(wga->GetResolvedLanguage(numberFormatterOptions, &hResolvedLanguage));
        SetHSTRINGPropertyBuiltInOn(options, __locale, *hResolvedLanguage);

        AutoCOMPtr<NumberFormatting::INumberRounderOption> rounderOptions(nullptr);
        IfFailThrowHr(numberFormatter->QueryInterface(__uuidof(NumberFormatting::INumberRounderOption), reinterpret_cast<void**>(&rounderOptions)));
        Assert(rounderOptions);

        if (HasPropertyBuiltInOn(options, __minimumSignificantDigits) || HasPropertyBuiltInOn(options, __maximumSignificantDigits))
        {
            uint16 minSignificantDigits = 1, maxSignificantDigits = 21;
            //Do significant digit rounding
            if (GetTypedPropertyBuiltInFrom(options, __minimumSignificantDigits, TaggedInt))
            {
                minSignificantDigits = max<uint16>(min<uint16>(TaggedInt::ToUInt16(propertyValue), 21), 1);
            }
            if (GetTypedPropertyBuiltInFrom(options, __maximumSignificantDigits, TaggedInt))
            {
                maxSignificantDigits = max<uint16>(min<uint16>(TaggedInt::ToUInt16(propertyValue), 21), minSignificantDigits);
            }
            prepareWithSignificantDigits(scriptContext, rounderOptions, numberFormatter, numberFormatterOptions, minSignificantDigits, maxSignificantDigits);
        }
        else
        {
            uint16 minFractionDigits = 0, maxFractionDigits = 3, minIntegerDigits = 1;
            //Do fraction/integer digit rounding
            if (GetTypedPropertyBuiltInFrom(options, __minimumIntegerDigits, TaggedInt))
            {
                minIntegerDigits = max<uint16>(min<uint16>(TaggedInt::ToUInt16(propertyValue), 21), 1);
            }
            if (GetTypedPropertyBuiltInFrom(options, __minimumFractionDigits, TaggedInt))
            {
                minFractionDigits = min<uint16>(TaggedInt::ToUInt16(propertyValue), 20);//ToUInt16 will get rid of negatives by making them high
            }
            if (GetTypedPropertyBuiltInFrom(options, __maximumFractionDigits, TaggedInt))
            {
                maxFractionDigits = max(min<uint16>(TaggedInt::ToUInt16(propertyValue), 20), minFractionDigits);//ToUInt16 will get rid of negatives by making them high
            }
            prepareWithFractionIntegerDigits(scriptContext, rounderOptions, numberFormatterOptions, minFractionDigits, maxFractionDigits + (formatterToUseVal == 1 ? 2 : 0), minIntegerDigits);//extend max fractions for percent
        }

        //Set the object as a cache
        numberFormatter->AddRef();
        options->SetInternalProperty(Js::InternalPropertyIds::HiddenObject, AutoCOMJSObject::New(scriptContext->GetRecycler(), numberFormatter), Js::PropertyOperationFlags::PropertyOperation_None, NULL);

        return scriptContext->GetLibrary()->GetUndefined();
#endif
    }

    // Unlike CacheNumberFormat; this call takes an additional parameter to specify whether we are going to cache it.
    // We have to create this formatter twice; first time get the date/time patterns; and second time cache with correct format string.
    Var IntlEngineInterfaceExtensionObject::EntryIntl_CreateDateTimeFormat(RecyclableObject * function, CallInfo callInfo, ...)
    {
        EngineInterfaceObject_CommonFunctionProlog(function, callInfo);

        if (args.Info.Count < 3 || !DynamicObject::Is(args.Values[1]) || !JavascriptBoolean::Is(args.Values[2]))
        {
            return scriptContext->GetLibrary()->GetUndefined();
        }

#ifdef INTL_WINGLOB
        DynamicObject* obj = DynamicObject::FromVar(args.Values[1]);

        DelayLoadWindowsGlobalization* wgl = scriptContext->GetThreadContext()->GetWindowsGlobalizationLibrary();
        WindowsGlobalizationAdapter* wga = GetWindowsGlobalizationAdapter(scriptContext);

        HRESULT hr;
        Var propertyValue = nullptr;
        uint32 length;

        PCWSTR locale = GetTypedPropertyBuiltInFrom(obj, __locale, JavascriptString) ? JavascriptString::FromVar(propertyValue)->GetSz() : nullptr;
        PCWSTR templateString = GetTypedPropertyBuiltInFrom(obj, __templateString, JavascriptString) ? JavascriptString::FromVar(propertyValue)->GetSz() : nullptr;

        if (locale == nullptr || templateString == nullptr)
        {
            AssertMsg(false, "For some reason, locale and templateString aren't defined or aren't a JavascriptString.");
            return scriptContext->GetLibrary()->GetUndefined();
        }

        PCWSTR clock = GetTypedPropertyBuiltInFrom(obj, __windowsClock, JavascriptString) ? JavascriptString::FromVar(propertyValue)->GetSz() : nullptr;

        AutoHSTRING hDummyCalendar;
        if (clock != nullptr)
        {
            //Because both calendar and clock are needed to pass into the datetimeformatter constructor (or neither); create a dummy one to get the value of calendar out so clock can be passed in with it.
            AutoCOMPtr<DateTimeFormatting::IDateTimeFormatter> dummyFormatter;
            IfFailThrowHr(wga->CreateDateTimeFormatter(scriptContext, templateString, &locale, 1, nullptr, nullptr, &dummyFormatter));

            IfFailThrowHr(wga->GetCalendar(dummyFormatter, &hDummyCalendar));
        }

        //Now create the real formatter.
        AutoCOMPtr<DateTimeFormatting::IDateTimeFormatter> cachedFormatter;
        IfFailThrowHr(wga->CreateDateTimeFormatter(scriptContext, templateString, &locale, 1,
            clock == nullptr ? nullptr : wgl->WindowsGetStringRawBuffer(*hDummyCalendar, &length), clock, &cachedFormatter));

        AutoHSTRING hCalendar;
        AutoHSTRING hClock;
        AutoHSTRING hLocale;
        AutoHSTRING hNumberingSystem;
        //In case the upper code path wasn't hit; extract the calendar string again so it can be set.
        IfFailThrowHr(wga->GetCalendar(cachedFormatter, &hCalendar));
        SetHSTRINGPropertyBuiltInOn(obj, __windowsCalendar, *hCalendar);

        IfFailThrowHr(wga->GetClock(cachedFormatter, &hClock));
        SetHSTRINGPropertyBuiltInOn(obj, __windowsClock, *hClock);

        IfFailThrowHr(wga->GetResolvedLanguage(cachedFormatter, &hLocale));
        SetHSTRINGPropertyBuiltInOn(obj, __locale, *hLocale);

        //Get the numbering system
        IfFailThrowHr(wga->GetNumeralSystem(cachedFormatter, &hNumberingSystem));
        SetHSTRINGPropertyBuiltInOn(obj, __numberingSystem, *hNumberingSystem);

        //Extract the pattern strings
        AutoCOMPtr<Windows::Foundation::Collections::IVectorView<HSTRING>> dateResult;
        IfFailThrowHr(cachedFormatter->get_Patterns(&dateResult));

        IfFailThrowHr(dateResult->get_Size(&length));

        JavascriptArray *patternStrings = scriptContext->GetLibrary()->CreateArray(length);

        for (uint32 i = 0; i < length; i++)
        {
            AutoHSTRING item;
            IfFailThrowHr(wga->GetItemAt(dateResult, i, &item));
            patternStrings->SetItem(i, Js::JavascriptString::NewCopySz(wgl->WindowsGetStringRawBuffer(*item, NULL), scriptContext), PropertyOperation_None);
        }
        SetPropertyBuiltInOn(obj, __patternStrings, patternStrings);

        //This parameter tells us whether we are caching it this time around; or just validating pattern strings
        if ((boolean)(JavascriptBoolean::FromVar(args.Values[2])->GetValue()))
        {
            //If timeZone is undefined; then use the standard dateTimeFormatter to format in local time; otherwise use the IDateTimeFormatter2 to format using specified timezone (UTC)
            if (!GetPropertyBuiltInFrom(obj, __timeZone) || JavascriptOperators::IsUndefinedObject(propertyValue))
            {
                cachedFormatter->AddRef();
                obj->SetInternalProperty(Js::InternalPropertyIds::HiddenObject, AutoCOMJSObject::New(scriptContext->GetRecycler(), cachedFormatter), Js::PropertyOperationFlags::PropertyOperation_None, NULL);
            }
            else
            {
                AutoCOMPtr<DateTimeFormatting::IDateTimeFormatter2> tzCachedFormatter;
                IfFailThrowHr(cachedFormatter->QueryInterface(__uuidof(DateTimeFormatting::IDateTimeFormatter2), reinterpret_cast<void**>(&tzCachedFormatter)));
                tzCachedFormatter->AddRef();

                //Set the object as a cache
                obj->SetInternalProperty(Js::InternalPropertyIds::HiddenObject, AutoCOMJSObject::New(scriptContext->GetRecycler(), tzCachedFormatter), Js::PropertyOperationFlags::PropertyOperation_None, NULL);
            }
        }

        return scriptContext->GetLibrary()->GetUndefined();
#else
        // TODO (doilij): implement INTL_ICU version
#ifdef INTL_ICU_DEBUG
        Output::Print(_u("EntryIntl_CreateDateTimeFormat > returning null, fallback to JS\n"));
#endif
        return scriptContext->GetLibrary()->GetNull();
#endif
    }

#ifdef INTL_WINGLOB
    static DWORD GetCompareStringComparisonFlags(CollatorSensitivity sensitivity, bool ignorePunctuation, bool numeric)
    {
        DWORD flags = 0;

        if (sensitivity == CollatorSensitivity::Base)
        {
            flags |= LINGUISTIC_IGNOREDIACRITIC | LINGUISTIC_IGNORECASE | NORM_IGNOREKANATYPE | NORM_IGNOREWIDTH;
        }
        else if (sensitivity == CollatorSensitivity::Accent)
        {
            flags |= LINGUISTIC_IGNORECASE | NORM_IGNOREKANATYPE | NORM_IGNOREWIDTH;
        }
        else if (sensitivity == CollatorSensitivity::Case)
        {
            flags |= NORM_IGNOREKANATYPE | NORM_IGNOREWIDTH | LINGUISTIC_IGNOREDIACRITIC;
        }
        else if (sensitivity == CollatorSensitivity::Variant)
        {
            flags |= NORM_LINGUISTIC_CASING;
        }

        if (ignorePunctuation)
        {
            flags |= NORM_IGNORESYMBOLS;
        }

        if (numeric)
        {
            flags |= SORT_DIGITSASNUMBERS;
        }

        return flags;
    }
#endif

    Var IntlEngineInterfaceExtensionObject::EntryIntl_CompareString(RecyclableObject* function, CallInfo callInfo, ...)
    {
        EngineInterfaceObject_CommonFunctionProlog(function, callInfo);

        if (args.Info.Count < 3 || !JavascriptString::Is(args.Values[1]) || !JavascriptString::Is(args.Values[2]))
        {
            JavascriptError::MapAndThrowError(scriptContext, E_INVALIDARG);
        }

        const char16 *locale = nullptr; // args[3]
        char16 defaultLocale[LOCALE_NAME_MAX_LENGTH] = { 0 };
        CollatorSensitivity sensitivity = CollatorSensitivity::Default; // args[4]
        bool ignorePunctuation = false; // args[5]
        bool numeric = false; // args[6]

        JavascriptString *str1 = JavascriptString::FromVar(args.Values[1]);
        JavascriptString *str2 = JavascriptString::FromVar(args.Values[2]);
        CollatorCaseFirst caseFirst = CollatorCaseFirst::Default; // args[7]

        // we only need to parse arguments 3 through 7 if locale and options are provided
        // see fast path in JavascriptString::EntryLocaleCompare
        if (args.Info.Count > 3)
        {
            if (args.Info.Count < 8)
            {
                JavascriptError::MapAndThrowError(scriptContext, E_INVALIDARG);
            }

            if (!JavascriptOperators::IsUndefinedObject(args.Values[3]) && JavascriptString::Is(args.Values[3]))
            {
                locale = JavascriptString::FromVar(args.Values[3])->GetSz();
            }
            else
            {
                JavascriptError::MapAndThrowError(scriptContext, E_INVALIDARG);
            }

            if (!JavascriptOperators::IsUndefinedObject(args.Values[4]) && TaggedInt::Is(args.Values[4]))
            {
                sensitivity = static_cast<CollatorSensitivity>(TaggedInt::ToUInt16(args.Values[4]));
            }

            if (!JavascriptOperators::IsUndefinedObject(args.Values[5]) && JavascriptBoolean::Is(args.Values[5]))
            {
                ignorePunctuation = (JavascriptBoolean::FromVar(args.Values[5])->GetValue() != 0);
            }

            if (!JavascriptOperators::IsUndefinedObject(args.Values[6]) && JavascriptBoolean::Is(args.Values[6]))
            {
                numeric = (JavascriptBoolean::FromVar(args.Values[6])->GetValue() != 0);
            }

            if (!JavascriptOperators::IsUndefinedObject(args.Values[7]) && TaggedInt::Is(args.Values[7]))
            {
                caseFirst = static_cast<CollatorCaseFirst>(TaggedInt::ToUInt16(args.Values[7]));
            }
        }
        else
        {
            if (GetUserDefaultLocaleName(defaultLocale, _countof(defaultLocale)) != 0)
            {
                locale = defaultLocale;
            }
            else
            {
#if defined(INTL_WINGLOB)
                // win32 GetUserDefaultLocaleName returns its error through GetLastError
                JavascriptError::MapAndThrowError(scriptContext, HRESULT_FROM_WIN32(GetLastError()));
#elif defined(INTL_ICU)
                // TODO(jahorto): what error should we throw here for INTL_ICU?
                JavascriptError::MapAndThrowError(scriptContext, E_FAIL);
#endif
            }
        }

<<<<<<< HEAD
        Assert(locale != nullptr);
        Assert((int)sensitivity >= 0 && sensitivity < CollatorSensitivity::Max);
        Assert((int)caseFirst >= 0 && caseFirst < CollatorCaseFirst::Max);
=======
#ifdef _WIN32
            // xplat-todo: Need to replace this with platform-agnostic API
            compareResult = CompareStringEx(givenLocale != nullptr ? givenLocale : defaultLocale, compareFlags, aLeft, size1, aRight, size2, NULL, NULL, 0);
>>>>>>> 97d5c203

        BEGIN_TEMP_ALLOCATOR(tempAllocator, scriptContext, _u("EntryIntl_CompareString"));

        // TODO(jahorto): Investigate using ICU's built-in in-line normalization techniques if possible.
        const char16 *left = nullptr;
        charcount_t leftLen = 0;
        if (UnicodeText::IsNormalizedString(UnicodeText::NormalizationForm::C, str1->GetSz(), str1->GetLength()))
        {
            left = str1->GetSz();
            leftLen = str1->GetLength();
        }
        else
        {
            left = str1->GetNormalizedString(UnicodeText::NormalizationForm::C, tempAllocator, leftLen);
        }

        const char16 *right = nullptr;
        charcount_t rightLen = 0;
        if (UnicodeText::IsNormalizedString(UnicodeText::NormalizationForm::C, str2->GetSz(), str2->GetLength()))
        {
            right = str2->GetSz();
            rightLen = str2->GetLength();
        }
        else
        {
            right = str2->GetNormalizedString(UnicodeText::NormalizationForm::C, tempAllocator, rightLen);
        }

        // CompareStringEx on Windows returns 0 for error, 1 if less, 2 if equal, 3 if greater
        // Default to the strings being equal, because sorting with == causes no change in the order but converges, whereas < would cause an infinite loop.
        int compareResult = 2;
        HRESULT error = S_OK;
#if defined(INTL_WINGLOB)
        DWORD comparisonFlags = GetCompareStringComparisonFlags(sensitivity, ignorePunctuation, numeric);
        compareResult = CompareStringEx(locale, comparisonFlags, left, leftLen, right, rightLen, NULL, NULL, 0);
        error = HRESULT_FROM_WIN32(GetLastError());
#elif defined(INTL_ICU)
        utf8::WideToNarrow locale8(locale);
        compareResult = CollatorCompare(
            locale8,
            left,
            leftLen,
            right,
            rightLen,
            sensitivity,
            ignorePunctuation,
            numeric,
            caseFirst,
            &error
        );
#endif

        END_TEMP_ALLOCATOR(tempAllocator, scriptContext);

        if (compareResult == 0)
        {
            JavascriptError::MapAndThrowError(scriptContext, error);
        }

<<<<<<< HEAD
        return JavascriptNumber::ToVar(compareResult - 2, scriptContext);
=======
        JavascriptError::MapAndThrowError(scriptContext, HRESULT_FROM_WIN32(lastError));
#else // _WIN32 (once ICU interface supports this, keep the implementation below for non-icu!)
            compareResult = wcsncmp(aLeft, aRight, min(size1, size2));
            if (compareResult == 0 && size1 != size2)
            {
                compareResult = size1 > size2 ? 1 : -1;
            }
            return JavascriptNumber::ToVar(compareResult, scriptContext);
        }
        END_TEMP_ALLOCATOR(tempAllocator, scriptContext);
#endif
>>>>>>> 97d5c203
    }

    Var IntlEngineInterfaceExtensionObject::EntryIntl_CurrencyDigits(RecyclableObject* function, CallInfo callInfo, ...)
    {
        EngineInterfaceObject_CommonFunctionProlog(function, callInfo);

        INTL_CHECK_ARGS(
            args.Info.Count == 2 &&
            JavascriptString::Is(args.Values[1])
        );

        const char16 *currencyCode = JavascriptString::UnsafeFromVar(args.Values[1])->GetSz();

#if defined(INTL_ICU)
        UErrorCode status = U_ZERO_ERROR;
        UNumberFormat *fmt = unum_open(UNUM_CURRENCY, nullptr, 0, nullptr, nullptr, &status);
        unum_setTextAttribute(fmt, UNUM_CURRENCY_CODE, reinterpret_cast<const UChar *>(currencyCode), -1, &status);
        ICU_ASSERT(status, true);

        int currencyDigits = unum_getAttribute(fmt, UNUM_FRACTION_DIGITS);
        unum_close(fmt);
        return JavascriptNumber::ToVar(currencyDigits, scriptContext);
#else
        HRESULT hr;
        AutoCOMPtr<NumberFormatting::ICurrencyFormatter> currencyFormatter(nullptr);
        IfFailThrowHr(GetWindowsGlobalizationAdapter(scriptContext)->CreateCurrencyFormatterCode(scriptContext, currencyCode, &currencyFormatter));
        AutoCOMPtr<NumberFormatting::INumberFormatterOptions> numberFormatterOptions;
        IfFailThrowHr(currencyFormatter->QueryInterface(__uuidof(NumberFormatting::INumberFormatterOptions), reinterpret_cast<void**>(&numberFormatterOptions)));
        Assert(numberFormatterOptions);
        INT32 fractionDigits;
        IfFailThrowHr(numberFormatterOptions->get_FractionDigits(&fractionDigits));
        return JavascriptNumber::ToVar(fractionDigits, scriptContext);
#endif
    }

#ifdef INTL_WINGLOB
    //Helper, this just prepares based on fraction and integer format options
    void IntlEngineInterfaceExtensionObject::prepareWithFractionIntegerDigits(ScriptContext* scriptContext, NumberFormatting::INumberRounderOption* rounderOptions,
        NumberFormatting::INumberFormatterOptions* formatterOptions, uint16 minFractionDigits, uint16 maxFractionDigits, uint16 minIntegerDigits)
    {
        HRESULT hr;
        WindowsGlobalizationAdapter* wga = GetWindowsGlobalizationAdapter(scriptContext);
        AutoCOMPtr<NumberFormatting::INumberRounder> numberRounder(nullptr);
        AutoCOMPtr<NumberFormatting::IIncrementNumberRounder> incrementNumberRounder(nullptr);

        IfFailThrowHr(wga->CreateIncrementNumberRounder(scriptContext, &numberRounder));
        IfFailThrowHr(numberRounder->QueryInterface(__uuidof(NumberFormatting::IIncrementNumberRounder), reinterpret_cast<void**>(&incrementNumberRounder)));
        Assert(incrementNumberRounder);
        IfFailThrowHr(incrementNumberRounder->put_RoundingAlgorithm(Windows::Globalization::NumberFormatting::RoundingAlgorithm::RoundingAlgorithm_RoundHalfAwayFromZero));

        IfFailThrowHr(incrementNumberRounder->put_Increment(pow(10.0, -maxFractionDigits)));
        IfFailThrowHr(rounderOptions->put_NumberRounder(numberRounder));

        IfFailThrowHr(formatterOptions->put_FractionDigits(minFractionDigits));
        IfFailThrowHr(formatterOptions->put_IntegerDigits(minIntegerDigits));
    }

    //Helper, this just prepares based on significant digits format options
    void IntlEngineInterfaceExtensionObject::prepareWithSignificantDigits(ScriptContext* scriptContext, NumberFormatting::INumberRounderOption* rounderOptions, NumberFormatting::INumberFormatter *numberFormatter,
        NumberFormatting::INumberFormatterOptions* formatterOptions, uint16 minSignificantDigits, uint16 maxSignificantDigits)
    {
        HRESULT hr;
        WindowsGlobalizationAdapter* wga = GetWindowsGlobalizationAdapter(scriptContext);
        AutoCOMPtr<NumberFormatting::INumberRounder> numberRounder(nullptr);
        AutoCOMPtr<NumberFormatting::ISignificantDigitsNumberRounder> incrementNumberRounder(nullptr);
        AutoCOMPtr<NumberFormatting::ISignificantDigitsOption> significantDigitsOptions(nullptr);

        IfFailThrowHr(wga->CreateSignificantDigitsRounder(scriptContext, &numberRounder));
        IfFailThrowHr(numberRounder->QueryInterface(__uuidof(NumberFormatting::ISignificantDigitsNumberRounder), reinterpret_cast<void**>(&incrementNumberRounder)));
        Assert(incrementNumberRounder);
        IfFailThrowHr(incrementNumberRounder->put_RoundingAlgorithm(Windows::Globalization::NumberFormatting::RoundingAlgorithm::RoundingAlgorithm_RoundHalfAwayFromZero));

        IfFailThrowHr(incrementNumberRounder->put_SignificantDigits(maxSignificantDigits));
        IfFailThrowHr(rounderOptions->put_NumberRounder(numberRounder));

        IfFailThrowHr(numberFormatter->QueryInterface(__uuidof(NumberFormatting::ISignificantDigitsOption), reinterpret_cast<void**>(&significantDigitsOptions)));
        IfFailThrowHr(significantDigitsOptions->put_SignificantDigits(minSignificantDigits));
        Assert(significantDigitsOptions);

        //Clear minimum fraction digits as in the case of percent 2 is supplied
        IfFailThrowHr(formatterOptions->put_FractionDigits(0));
    }
#endif

    /*
    * This function has the following options:
    *  - Format as Percent.
    *  - Format as Number.
    *  - If significant digits are present, format using the significant digts;
    *  - Otherwise format using minimumFractionDigits, maximumFractionDigits, minimumIntegerDigits
    */
    Var IntlEngineInterfaceExtensionObject::EntryIntl_FormatNumber(RecyclableObject* function, CallInfo callInfo, ...)
    {
        EngineInterfaceObject_CommonFunctionProlog(function, callInfo);

        INTL_CHECK_ARGS(
            args.Info.Count == 3 &&
            (TaggedInt::Is(args.Values[1]) || JavascriptNumber::Is(args.Values[1])) &&
            DynamicObject::Is(args.Values[2])
        );

#if defined(INTL_ICU)
        DynamicObject *state = DynamicObject::UnsafeFromVar(args.Values[2]);
        Var cachedFormatter = nullptr; // cached by EntryIntl_CacheNumberFormat
        AssertOrFailFast(state->GetInternalProperty(state, Js::InternalPropertyIds::HiddenObject, &cachedFormatter, NULL, scriptContext));

        UNumberFormat *fmt = static_cast<FinalizableICUObject<UNumberFormat> *>(cachedFormatter)->GetInstance();
        UErrorCode status = U_ZERO_ERROR;
        JavascriptString *ret = nullptr;

        if (TaggedInt::Is(args.Values[1]))
        {
            int num = TaggedInt::ToInt32(args.Values[1]);
            int required = unum_format(fmt, num, nullptr, 0, nullptr, &status);
            AssertOrFailFast(status == U_BUFFER_OVERFLOW_ERROR && required > 0);
            status = U_ZERO_ERROR;

            // allocate space for null character
            UChar *buf = RecyclerNewArrayLeaf(scriptContext->GetRecycler(), UChar, required + 1);
            required = unum_format(fmt, num, buf, required + 1, nullptr, &status);
            ICU_ASSERT(status, true);

            ret = JavascriptString::NewWithBuffer(reinterpret_cast<char16 *>(buf), required, scriptContext);
        }
        else
        {
            double num = JavascriptNumber::GetValue(args.Values[1]);
            int required = unum_formatDouble(fmt, num, nullptr, 0, nullptr, &status);
            AssertOrFailFast(status == U_BUFFER_OVERFLOW_ERROR && required > 0);
            status = U_ZERO_ERROR;

            // allocate space for null character
            UChar *buf = RecyclerNewArrayLeaf(scriptContext->GetRecycler(), UChar, required + 1);
            required = unum_formatDouble(fmt, num, buf, required + 1, nullptr, &status);
            ICU_ASSERT(status, true);

            ret = JavascriptString::NewWithBuffer(reinterpret_cast<char16 *>(buf), required, scriptContext);
        }

        AssertOrFailFast(ret != nullptr);
        return ret;
#else
        DynamicObject *options = DynamicObject::FromVar(args.Values[2]);
        Var hiddenObject = nullptr;
        AssertOrFailFastMsg(options->GetInternalProperty(options, Js::InternalPropertyIds::HiddenObject, &hiddenObject, NULL, scriptContext),
            "EntryIntl_FormatNumber: Could not retrieve hiddenObject.");
        DelayLoadWindowsGlobalization* wsl = scriptContext->GetThreadContext()->GetWindowsGlobalizationLibrary();

        NumberFormatting::INumberFormatter *numberFormatter;
        numberFormatter = static_cast<NumberFormatting::INumberFormatter *>(((AutoCOMJSObject *)hiddenObject)->GetInstance());

        AutoHSTRING result;
        HRESULT hr;
        if (TaggedInt::Is(args.Values[1]))
        {
            IfFailThrowHr(numberFormatter->FormatInt(TaggedInt::ToInt32(args.Values[1]), &result));
        }
        else
        {
            IfFailThrowHr(numberFormatter->FormatDouble(JavascriptNumber::GetValue(args.Values[1]), &result));
        }

        PCWSTR strBuf = wsl->WindowsGetStringRawBuffer(*result, NULL);

        if (strBuf == nullptr)
        {
            return scriptContext->GetLibrary()->GetUndefined();
        }
        else
        {
            JavascriptStringObject *retVal = scriptContext->GetLibrary()->CreateStringObject(Js::JavascriptString::NewCopySz(strBuf, scriptContext));
            return retVal;
        }
#endif
    }

#ifdef INTL_ICU
    static void AddPartToPartsArray(ScriptContext *scriptContext, JavascriptArray *arr, int arrIndex, const char16 *src, int start, int end, const char16 *kind)
    {
        JavascriptString *partValue = JavascriptString::NewCopyBuffer(
            src + start,
            end - start,
            scriptContext
        );

        JavascriptString *partType = JavascriptString::NewCopySz(kind, scriptContext);

        DynamicObject* part = scriptContext->GetLibrary()->CreateObject();
        JavascriptOperators::InitProperty(part, PropertyIds::type, partType);
        JavascriptOperators::InitProperty(part, PropertyIds::value, partValue);

        arr->SetItem(arrIndex, part, PropertyOperationFlags::PropertyOperation_None);
    }
#endif

    // For Windows Globalization, this function takes a number (date) and a state object and returns a string
    // For ICU, this function takes a state object, number, and boolean for whether or not to format to parts.
    //   if args.Values[3] ~= true, an array of objects is returned; else, a string is returned
    Var IntlEngineInterfaceExtensionObject::EntryIntl_FormatDateTime(RecyclableObject* function, CallInfo callInfo, ...)
    {
        EngineInterfaceObject_CommonFunctionProlog(function, callInfo);

#ifdef INTL_WINGLOB
        if (args.Info.Count < 3 || !(TaggedInt::Is(args.Values[1]) || JavascriptNumber::Is(args.Values[1])) || !DynamicObject::Is(args.Values[2]))
        {
            return scriptContext->GetLibrary()->GetUndefined();
        }

        Windows::Foundation::DateTime winDate;
        HRESULT hr;
        if (TaggedInt::Is(args.Values[1]))
        {
            hr = Js::DateUtilities::ES5DateToWinRTDate(TaggedInt::ToInt32(args.Values[1]), &(winDate.UniversalTime));
        }
        else
        {
            hr = Js::DateUtilities::ES5DateToWinRTDate(JavascriptNumber::GetValue(args.Values[1]), &(winDate.UniversalTime));
        }
        if (FAILED(hr))
        {
            HandleOOMSOEHR(hr);
            // If conversion failed, double value is outside the range of WinRT DateTime
            Js::JavascriptError::ThrowRangeError(scriptContext, JSERR_OutOfDateTimeRange);
        }

        DynamicObject* obj = DynamicObject::FromVar(args.Values[2]);
        Var hiddenObject = nullptr;
        AssertOrFailFastMsg(obj->GetInternalProperty(obj, Js::InternalPropertyIds::HiddenObject, &hiddenObject, NULL, scriptContext),
            "EntryIntl_FormatDateTime: Could not retrieve hiddenObject.");

        //We are going to perform the same check for timeZone as when caching the formatter.
        Var propertyValue = nullptr;
        AutoHSTRING result;

        //If timeZone is undefined; then use the standard dateTimeFormatter to format in local time; otherwise use the IDateTimeFormatter2 to format using specified timezone (UTC)
        if (!GetPropertyBuiltInFrom(obj, __timeZone) || JavascriptOperators::IsUndefinedObject(propertyValue))
        {
            DateTimeFormatting::IDateTimeFormatter *formatter = static_cast<DateTimeFormatting::IDateTimeFormatter *>(((AutoCOMJSObject *)hiddenObject)->GetInstance());
            Assert(formatter);
            IfFailThrowHr(formatter->Format(winDate, &result));
        }
        else
        {
            DateTimeFormatting::IDateTimeFormatter2 *formatter = static_cast<DateTimeFormatting::IDateTimeFormatter2 *>(((AutoCOMJSObject *)hiddenObject)->GetInstance());
            Assert(formatter);
            HSTRING timeZone;
            HSTRING_HEADER timeZoneHeader;

            // IsValidTimeZone() has already verified that this is JavascriptString.
            JavascriptString* userDefinedTimeZoneId = JavascriptString::FromVar(propertyValue);
            IfFailThrowHr(WindowsCreateStringReference(userDefinedTimeZoneId->GetSz(), userDefinedTimeZoneId->GetLength(), &timeZoneHeader, &timeZone));
            Assert(timeZone);

            IfFailThrowHr(formatter->FormatUsingTimeZone(winDate, timeZone, &result));
        }
        PCWSTR strBuf = scriptContext->GetThreadContext()->GetWindowsGlobalizationLibrary()->WindowsGetStringRawBuffer(*result, NULL);

        return Js::JavascriptString::NewCopySz(strBuf, scriptContext);
#else
        INTL_CHECK_ARGS(
            args.Info.Count == 4 &&
            DynamicObject::Is(args.Values[1]) &&
            (TaggedInt::Is(args.Values[2]) || JavascriptNumber::Is(args.Values[2])) &&
            JavascriptBoolean::Is(args.Values[3])
        );

        DynamicObject *state = DynamicObject::UnsafeFromVar(args.Values[1]);
        double date = TaggedInt::Is(args.Values[2]) ? TaggedInt::ToDouble(args.Values[2]) : JavascriptNumber::GetValue(args.Values[2]);
        bool toParts = Js::JavascriptBoolean::UnsafeFromVar(args.Values[3])->GetValue() ? true : false;

        // Below, we lazy-initialize the backing UDateFormat on the first call to format{ToParts}
        // On subsequent calls, the UDateFormat will be cached in state.hiddenObject
        // TODO(jahorto): Make these property IDs sane, so that hiddenObject doesn't have different meanings in different contexts
        Var hiddenObject = nullptr;
        IPlatformAgnosticResource *dtf = nullptr;
        if (state->GetInternalProperty(state, Js::InternalPropertyIds::HiddenObject, &hiddenObject, nullptr, scriptContext))
        {
            dtf = reinterpret_cast<AutoIcuJsObject<IPlatformAgnosticResource> *>(hiddenObject)->GetInstance();
        }
        else
        {
            JavascriptString *locale = nullptr;
            JavascriptString *timeZone = nullptr;
            JavascriptString *pattern = nullptr;

            Var propertyValue = nullptr; // set by the GetTypedPropertyBuiltInFrom macro

            if (GetTypedPropertyBuiltInFrom(state, locale, JavascriptString))
            {
                locale = JavascriptString::UnsafeFromVar(propertyValue);
            }

            if (GetTypedPropertyBuiltInFrom(state, timeZone, JavascriptString))
            {
                timeZone = JavascriptString::UnsafeFromVar(propertyValue);
            }

            if (GetTypedPropertyBuiltInFrom(state, pattern, JavascriptString))
            {
                pattern = JavascriptString::UnsafeFromVar(propertyValue);
            }

            AssertOrFailFast(timeZone != nullptr && locale != nullptr && pattern != nullptr);

            utf8::WideToNarrow locale8(locale->GetSz(), locale->GetLength());

            CreateDateTimeFormat(locale8, timeZone->GetSz(), pattern->GetSz(), &dtf);
            state->SetInternalProperty(
                InternalPropertyIds::HiddenObject,
                AutoIcuJsObject<IPlatformAgnosticResource>::New(scriptContext->GetRecycler(), dtf),
                PropertyOperationFlags::PropertyOperation_None,
                nullptr
            );
        }

        // both format and formatToParts need the original string, so we can do the length calculation for both
        int required = FormatDateTime(dtf, date);
        char16 *formatted = RecyclerNewArrayLeaf(scriptContext->GetRecycler(), char16, required);

        if (toParts)
        {
            IPlatformAgnosticResource *fieldIterator = nullptr;
            FormatDateTimeToParts(dtf, date, formatted, required, &fieldIterator);
            JavascriptArray* ret = scriptContext->GetLibrary()->CreateArray(0);
            int partStart = 0;
            int partEnd = 0;
            int lastPartEnd = 0;
            int partKind = 0;
            int i = 0;
            while (GetDateTimePartInfo(fieldIterator, &partStart, &partEnd, &partKind))
            {
                if (partStart > lastPartEnd)
                {
                    AddPartToPartsArray(scriptContext, ret, i, formatted, lastPartEnd, partStart, _u("literal"));

                    i += 1;
                }

                AddPartToPartsArray(scriptContext, ret, i, formatted, partStart, partEnd, GetDateTimePartKind(partKind));

                i += 1;
                lastPartEnd = partEnd;
            }

            return ret;
        }
        else
        {
            FormatDateTime(dtf, date, formatted, required);
            return JavascriptString::NewWithBuffer(formatted, required - 1, scriptContext);
        }
#endif
    }

    Var IntlEngineInterfaceExtensionObject::EntryIntl_GetPatternForSkeleton(RecyclableObject *function, CallInfo callInfo, ...)
    {
#ifdef INTL_ICU
        EngineInterfaceObject_CommonFunctionProlog(function, callInfo);
        INTL_CHECK_ARGS(args.Info.Count == 3 && JavascriptString::Is(args.Values[1]) && JavascriptString::Is(args.Values[2]));

        JavascriptString *locale = JavascriptString::UnsafeFromVar(args.Values[1]);
        JavascriptString *skeleton = JavascriptString::UnsafeFromVar(args.Values[2]);
        utf8::WideToNarrow locale8(locale->GetSz(), locale->GetLength());

        int patternLen = GetPatternForSkeleton(locale8, skeleton->GetSz());
        char16 *pattern = RecyclerNewArrayLeaf(scriptContext->GetRecycler(), char16, patternLen);
        GetPatternForSkeleton(locale8, skeleton->GetSz(), pattern, patternLen);

        return JavascriptString::NewWithBuffer(pattern, patternLen - 1, scriptContext);
#else
        AssertOrFailFastMsg(false, "GetPatternForSkeleton is not implemented outside of ICU");
        return nullptr;
#endif
    }

    // given a timezone name as an argument, this will return a canonicalized version of that name, or undefined if the timezone is invalid
    Var IntlEngineInterfaceExtensionObject::EntryIntl_ValidateAndCanonicalizeTimeZone(RecyclableObject* function, CallInfo callInfo, ...)
    {
        EngineInterfaceObject_CommonFunctionProlog(function, callInfo);
        INTL_CHECK_ARGS(args.Info.Count == 2 && JavascriptString::Is(args.Values[1]));

        JavascriptString *tz = JavascriptString::FromVar(args.Values[1]);

#ifdef INTL_WINGLOB
        AutoHSTRING canonicalizedTimeZone;
        boolean isValidTimeZone = GetWindowsGlobalizationAdapter(scriptContext)->ValidateAndCanonicalizeTimeZone(scriptContext, tz->GetSz(), &canonicalizedTimeZone);
        if (isValidTimeZone)
        {
            DelayLoadWindowsGlobalization* wsl = scriptContext->GetThreadContext()->GetWindowsGlobalizationLibrary();
            PCWSTR strBuf = wsl->WindowsGetStringRawBuffer(*canonicalizedTimeZone, NULL);
            return Js::JavascriptString::NewCopySz(strBuf, scriptContext);
        }
        else
        {
            return scriptContext->GetLibrary()->GetUndefined();
        }
#else
        int required = ValidateAndCanonicalizeTimeZone(tz->GetSz());
        if (required > 0)
        {
            char16 *buffer = RecyclerNewArrayLeaf(scriptContext->GetRecycler(), char16, required);
            ValidateAndCanonicalizeTimeZone(tz->GetSz(), buffer, required);
            return JavascriptString::NewWithBuffer(buffer, required - 1, scriptContext);
        }
        else
        {
            return scriptContext->GetLibrary()->GetUndefined();
        }
#endif
    }

    // returns the current system time zone
    Var IntlEngineInterfaceExtensionObject::EntryIntl_GetDefaultTimeZone(RecyclableObject* function, CallInfo callInfo, ...)
    {
        EngineInterfaceObject_CommonFunctionProlog(function, callInfo);

#ifdef INTL_WINGLOB
        WindowsGlobalizationAdapter* wga = GetWindowsGlobalizationAdapter(scriptContext);
        DelayLoadWindowsGlobalization* wsl = scriptContext->GetThreadContext()->GetWindowsGlobalizationLibrary();
        AutoHSTRING str;

        HRESULT hr;
        if (FAILED(hr = wga->GetDefaultTimeZoneId(scriptContext, &str)))
        {
            HandleOOMSOEHR(hr);
            //If we can't get default timeZone, return undefined.
            return scriptContext->GetLibrary()->GetUndefined();
        }

        PCWSTR strBuf = wsl->WindowsGetStringRawBuffer(*str, NULL);
        return Js::JavascriptString::NewCopySz(strBuf, scriptContext);
#else
        int required = GetDefaultTimeZone();
        AssertOrFailFastMsg(required > 0, "GetDefaultTimeZone returned an invalid buffer length");

        char16 *buffer = RecyclerNewArrayLeaf(scriptContext->GetRecycler(), char16, required);
        GetDefaultTimeZone(buffer, required);
        return JavascriptString::NewWithBuffer(buffer, required - 1, scriptContext);
#endif
    }

    /*
    * This function registers built in functions when Intl initializes.
    * Call with (Function : toRegister, integer : id)
    * ID Mappings:
    *  - 0 for Date.prototype.toLocaleString
    *  - 1 for Date.prototype.toLocaleDateString
    *  - 2 for Date.prototype.toLocaleTimeString
    *  - 3 for Number.prototype.toLocaleString
    *  - 4 for String.prototype.localeCompare
    */
    Var IntlEngineInterfaceExtensionObject::EntryIntl_RegisterBuiltInFunction(RecyclableObject* function, CallInfo callInfo, ...)
    {
        // Don't put this in a header or add it to the namespace even in this file. Keep it to the minimum scope needed.
        enum class IntlBuiltInFunctionID : int32 {
            Min = 0,
            DateToLocaleString = Min,
            DateToLocaleDateString,
            DateToLocaleTimeString,
            NumberToLocaleString,
            StringLocaleCompare,
            Max
        };

        EngineInterfaceObject_CommonFunctionProlog(function, callInfo);

        // This function will only be used during the construction of the Intl object, hence Asserts are in place.
        Assert(args.Info.Count >= 3 && JavascriptFunction::Is(args.Values[1]) && TaggedInt::Is(args.Values[2]));

        JavascriptFunction *func = JavascriptFunction::FromVar(args.Values[1]);
        int32 id = TaggedInt::ToInt32(args.Values[2]);
        Assert(id >= (int32)IntlBuiltInFunctionID::Min && id < (int32)IntlBuiltInFunctionID::Max);

        EngineInterfaceObject* nativeEngineInterfaceObj = scriptContext->GetLibrary()->GetEngineInterfaceObject();
        IntlEngineInterfaceExtensionObject* extensionObject = static_cast<IntlEngineInterfaceExtensionObject*>(nativeEngineInterfaceObj->GetEngineExtension(EngineInterfaceExtensionKind_Intl));

        IntlBuiltInFunctionID functionID = static_cast<IntlBuiltInFunctionID>(id);
        switch (functionID)
        {
        case IntlBuiltInFunctionID::DateToLocaleString:
            extensionObject->dateToLocaleString = func;
            break;
        case IntlBuiltInFunctionID::DateToLocaleDateString:
            extensionObject->dateToLocaleDateString = func;
            break;
        case IntlBuiltInFunctionID::DateToLocaleTimeString:
            extensionObject->dateToLocaleTimeString = func;
            break;
        case IntlBuiltInFunctionID::NumberToLocaleString:
            extensionObject->numberToLocaleString = func;
            break;
        case IntlBuiltInFunctionID::StringLocaleCompare:
            extensionObject->stringLocaleCompare = func;
            break;
        default:
            AssertMsg(false, "functionID was not one of the allowed values. The previous assert should catch this.");
            break;
        }

        // Don't need to return anything
        return scriptContext->GetLibrary()->GetUndefined();
    }

    Var IntlEngineInterfaceExtensionObject::EntryIntl_GetHiddenObject(RecyclableObject* function, CallInfo callInfo, ...)
    {
        EngineInterfaceObject_CommonFunctionProlog(function, callInfo);

        if (callInfo.Count < 2 || !DynamicObject::Is(args.Values[1]))
        {
            return scriptContext->GetLibrary()->GetUndefined();
        }

        DynamicObject* obj = DynamicObject::FromVar(args.Values[1]);
        Var hiddenObject = nullptr;
        if (!obj->GetInternalProperty(obj, Js::InternalPropertyIds::HiddenObject, &hiddenObject, NULL, scriptContext))
        {
            return scriptContext->GetLibrary()->GetUndefined();
        }
        return hiddenObject;
    }

    Var IntlEngineInterfaceExtensionObject::EntryIntl_SetHiddenObject(RecyclableObject* function, CallInfo callInfo, ...)
    {
        EngineInterfaceObject_CommonFunctionProlog(function, callInfo);

        if (callInfo.Count < 3 || !DynamicObject::Is(args.Values[1]) || !DynamicObject::Is(args.Values[2]))
        {
            return scriptContext->GetLibrary()->GetUndefined();
        }

        DynamicObject* obj = DynamicObject::FromVar(args.Values[1]);
        DynamicObject* value = DynamicObject::FromVar(args.Values[2]);

        if (obj->SetInternalProperty(Js::InternalPropertyIds::HiddenObject, value, Js::PropertyOperationFlags::PropertyOperation_None, NULL))
        {
            return scriptContext->GetLibrary()->GetTrue();
        }
        else
        {
            return scriptContext->GetLibrary()->GetFalse();
        }
    }

    /*
    * First parameter is the object onto which prototype should be set; second is the value
    */
    Var IntlEngineInterfaceExtensionObject::EntryIntl_BuiltIn_SetPrototype(RecyclableObject *function, CallInfo callInfo, ...)
    {
        EngineInterfaceObject_CommonFunctionProlog(function, callInfo);

        if (callInfo.Count < 3 || !DynamicObject::Is(args.Values[1]) || !RecyclableObject::Is(args.Values[2]))
        {
            return scriptContext->GetLibrary()->GetUndefined();
        }

        DynamicObject* obj = DynamicObject::FromVar(args.Values[1]);
        RecyclableObject* value = RecyclableObject::FromVar(args.Values[2]);

        obj->SetPrototype(value);

        return obj;
    }

    /*
    * First parameter is the array object.
    */
    Var IntlEngineInterfaceExtensionObject::EntryIntl_BuiltIn_GetArrayLength(RecyclableObject *function, CallInfo callInfo, ...)
    {
        EngineInterfaceObject_CommonFunctionProlog(function, callInfo);

        if (callInfo.Count < 2)
        {
            return scriptContext->GetLibrary()->GetUndefined();
        }

        if (DynamicObject::IsAnyArray(args.Values[1]))
        {
            JavascriptArray* arr = JavascriptArray::FromAnyArray(args.Values[1]);
            return TaggedInt::ToVarUnchecked(arr->GetLength());
        }
        else
        {
            AssertMsg(false, "Object passed in with unknown type ID, verify Intl.js is correct.");
            return TaggedInt::ToVarUnchecked(0);
        }
    }

    /*
    * First parameter is the string on which to match.
    * Second parameter is the regex object
    */
    Var IntlEngineInterfaceExtensionObject::EntryIntl_BuiltIn_RegexMatch(RecyclableObject *function, CallInfo callInfo, ...)
    {
        EngineInterfaceObject_CommonFunctionProlog(function, callInfo);

        if (callInfo.Count < 2 || !JavascriptString::Is(args.Values[1]) || !JavascriptRegExp::Is(args.Values[2]))
        {
            return scriptContext->GetLibrary()->GetUndefined();
        }

        JavascriptString *stringToUse = JavascriptString::FromVar(args.Values[1]);
        JavascriptRegExp *regexpToUse = JavascriptRegExp::FromVar(args.Values[2]);

        return RegexHelper::RegexMatchNoHistory(scriptContext, regexpToUse, stringToUse, false);
    }

    /*
    * First parameter is the function, then its the this arg; so at least 2 are needed.
    */
    Var IntlEngineInterfaceExtensionObject::EntryIntl_BuiltIn_CallInstanceFunction(RecyclableObject *function, CallInfo callInfo, ...)
    {
        EngineInterfaceObject_CommonFunctionProlog(function, callInfo);

        Assert(args.Info.Count <= 5);
        if (callInfo.Count < 3 || args.Info.Count > 5 || !JavascriptConversion::IsCallable(args.Values[1]) || !RecyclableObject::Is(args.Values[2]))
        {
            return scriptContext->GetLibrary()->GetUndefined();
        }

        RecyclableObject *func = RecyclableObject::FromVar(args.Values[1]);

        AssertOrFailFastMsg(func != scriptContext->GetLibrary()->GetUndefined(), "Trying to callInstanceFunction(undefined, ...)");

        //Shift the arguments by 2 so argument at index 2 becomes the 'this' argument at index 0
        Var newVars[3];
        Js::Arguments newArgs(callInfo, newVars);

        for (uint i = 0; i<args.Info.Count - 2; ++i)
        {
            newArgs.Values[i] = args.Values[i + 2];
        }

        newArgs.Info.Count = args.Info.Count - 2;

        return JavascriptFunction::CallFunction<true>(func, func->GetEntryPoint(), newArgs);
    }
#endif
}
#endif<|MERGE_RESOLUTION|>--- conflicted
+++ resolved
@@ -784,45 +784,18 @@
 
         JavascriptString *argString = JavascriptString::FromVar(args.Values[1]);
         JavascriptString *retVal;
-<<<<<<< HEAD
         HRESULT hr;
         AutoHSTRING str;
         hr = GetWindowsGlobalizationAdapter(scriptContext)->NormalizeLanguageTag(scriptContext, argString->GetSz(), &str);
         DelayLoadWindowsGlobalization *wsl = scriptContext->GetThreadContext()->GetWindowsGlobalizationLibrary();
         PCWSTR strBuf = wsl->WindowsGetStringRawBuffer(*str, NULL);
         retVal = Js::JavascriptString::NewCopySz(strBuf, scriptContext);
-=======
-
-#if defined(INTL_ICU)
-        // `normalized` will be filled by converting a char* (of utf8 bytes) to char16*
-        // Since `len(utf8bytes) >= len(to_char16s(utf8bytes))`,
-        // Therefore the max length of that char* (ULOC_FULLNAME_CAPACITY) is big enough to hold the result (including null terminator)
-        char16 normalized[ULOC_FULLNAME_CAPACITY] = { 0 };
-        size_t normalizedLength = 0;
-        hr = NormalizeLanguageTag(argString->GetSz(), argString->GetLength(), normalized, &normalizedLength);
         if (FAILED(hr))
         {
             HandleOOMSOEHR(hr);
             //If we can't normalize the tag; return undefined.
             return scriptContext->GetLibrary()->GetUndefined();
         }
-
-        retVal = Js::JavascriptString::NewCopyBuffer(normalized, static_cast<charcount_t>(normalizedLength), scriptContext);
-#else
-        AutoHSTRING str;
-        hr = GetWindowsGlobalizationAdapter(scriptContext)->NormalizeLanguageTag(scriptContext, argString->GetSz(), &str);
->>>>>>> 97d5c203
-        if (FAILED(hr))
-        {
-            HandleOOMSOEHR(hr);
-            //If we can't normalize the tag; return undefined.
-            return scriptContext->GetLibrary()->GetUndefined();
-        }
-
-        DelayLoadWindowsGlobalization *wsl = scriptContext->GetThreadContext()->GetWindowsGlobalizationLibrary();
-        PCWSTR strBuf = wsl->WindowsGetStringRawBuffer(*str, NULL);
-        retVal = Js::JavascriptString::NewCopySz(strBuf, scriptContext);
-#endif
 
         return retVal;
 #endif
@@ -1748,15 +1721,9 @@
             }
         }
 
-<<<<<<< HEAD
         Assert(locale != nullptr);
         Assert((int)sensitivity >= 0 && sensitivity < CollatorSensitivity::Max);
         Assert((int)caseFirst >= 0 && caseFirst < CollatorCaseFirst::Max);
-=======
-#ifdef _WIN32
-            // xplat-todo: Need to replace this with platform-agnostic API
-            compareResult = CompareStringEx(givenLocale != nullptr ? givenLocale : defaultLocale, compareFlags, aLeft, size1, aRight, size2, NULL, NULL, 0);
->>>>>>> 97d5c203
 
         BEGIN_TEMP_ALLOCATOR(tempAllocator, scriptContext, _u("EntryIntl_CompareString"));
 
@@ -1784,6 +1751,8 @@
         {
             right = str2->GetNormalizedString(UnicodeText::NormalizationForm::C, tempAllocator, rightLen);
         }
+		
+		END_TEMP_ALLOCATOR(tempAllocator, scriptContext);
 
         // CompareStringEx on Windows returns 0 for error, 1 if less, 2 if equal, 3 if greater
         // Default to the strings being equal, because sorting with == causes no change in the order but converges, whereas < would cause an infinite loop.
@@ -1807,30 +1776,23 @@
             caseFirst,
             &error
         );
-#endif
-
-        END_TEMP_ALLOCATOR(tempAllocator, scriptContext);
+#elif !_WIN32
+		compareResult = wcsncmp(aLeft, aRight, min(size1, size2));
+        if (compareResult == 0 && size1 != size2)
+        {
+            compareResult = size1 > size2 ? 1 : -1;
+        }
+		
+		// return early because wcsncmp has a different return value format that CompareStringEx/CollatorCompare
+		return JavascriptNumber::ToVar(compareResult, scriptContext);
+#endif
 
         if (compareResult == 0)
         {
             JavascriptError::MapAndThrowError(scriptContext, error);
         }
 
-<<<<<<< HEAD
         return JavascriptNumber::ToVar(compareResult - 2, scriptContext);
-=======
-        JavascriptError::MapAndThrowError(scriptContext, HRESULT_FROM_WIN32(lastError));
-#else // _WIN32 (once ICU interface supports this, keep the implementation below for non-icu!)
-            compareResult = wcsncmp(aLeft, aRight, min(size1, size2));
-            if (compareResult == 0 && size1 != size2)
-            {
-                compareResult = size1 > size2 ? 1 : -1;
-            }
-            return JavascriptNumber::ToVar(compareResult, scriptContext);
-        }
-        END_TEMP_ALLOCATOR(tempAllocator, scriptContext);
-#endif
->>>>>>> 97d5c203
     }
 
     Var IntlEngineInterfaceExtensionObject::EntryIntl_CurrencyDigits(RecyclableObject* function, CallInfo callInfo, ...)
