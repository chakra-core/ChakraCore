--- conflicted
+++ resolved
@@ -432,10 +432,7 @@
                     AssertMsg(false, "Not a valid intlInitializationType.");
                     // fall thru
                 case IntlInitializationType::Intl:
-<<<<<<< HEAD
-#ifdef INTL_WINGLOB
-=======
->>>>>>> ed7ef5a1
+#ifdef INTL_WINGLOB
                     IfCOMFailIgnoreSilentlyAndReturn(globAdapter->EnsureNumberFormatObjectsInitialized(library));
                     IfCOMFailIgnoreSilentlyAndReturn(globAdapter->EnsureDateTimeFormatObjectsInitialized(library));
 #endif
@@ -467,17 +464,11 @@
             {
                 scriptContext->RegisterScript(function->GetFunctionProxy());
             }
-<<<<<<< HEAD
-#endif
-
-            // Mark we are profiling library code already, so that any initialization library code called here won't be reported to profiler
-            AutoProfilingUserCode autoProfilingUserCode(scriptContext->GetThreadContext(), /*isProfilingUserCode*/false);
-=======
+#endif
 
             // Mark we are profiling library code already, so that any initialization library code called here won't be reported to profiler.
             // Also tell the debugger not to record events during intialization so that we don't leak information about initialization.
             AutoInitLibraryCodeScope autoInitLibraryCodeScope(scriptContext);
->>>>>>> ed7ef5a1
 
             Js::Var args[] = { scriptContext->GetLibrary()->GetUndefined(), scriptContext->GetLibrary()->GetEngineInterfaceObject(), initType };
             Js::CallInfo callInfo(Js::CallFlags_Value, _countof(args));
