--- conflicted
+++ resolved
@@ -459,7 +459,6 @@
         Field(JsrtExternalTypesCache*) jsrtExternalTypesCache;
         Field(FunctionBody*) fakeGlobalFuncForUndefer;
 
-<<<<<<< HEAD
         struct CustomExternalWrapperCallbacks
         {
             CustomExternalWrapperCallbacks() : traceCallback(0), finalizeCallback(0), interceptors(0), prototype(0) {}
@@ -475,15 +474,6 @@
 
         Field(CustomExternalWrapperTypesCache*) customExternalWrapperTypesCache;
 
-        typedef JsUtil::BaseHashSet<RecyclerWeakReference<RecyclableObject>*, Recycler, PowerOf2SizePolicy, RecyclerWeakReference<RecyclableObject>*, StringTemplateCallsiteObjectComparer> StringTemplateCallsiteObjectList;
-
-        // Used to store a list of template callsite objects.
-        // We use the raw strings in the callsite object (or a string template parse node) to identify unique callsite objects in the list.
-        // See abstract operation GetTemplateObject in ES6 Spec (RC1) 12.2.8.3
-        Field(StringTemplateCallsiteObjectList*) stringTemplateCallsiteObjectList;
-
-=======
->>>>>>> e2a9c777
         Field(ModuleRecordList*) moduleRecordList;
 
         Field(OnlyWritablePropertyProtoChainCache) typesWithOnlyWritablePropertyProtoChain;
