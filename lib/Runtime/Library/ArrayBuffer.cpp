//-------------------------------------------------------------------------------------------------------
// Copyright (C) Microsoft. All rights reserved.
// Licensed under the MIT license. See LICENSE.txt file in the project root for full license information.
//-------------------------------------------------------------------------------------------------------
#include "RuntimeLibraryPch.h"

namespace Js
{
<<<<<<< HEAD
    template <> bool VarIsImpl<ArrayBufferBase>(RecyclableObject* obj)
=======
    long RefCountedBuffer::AddRef()
    {
        long ref = InterlockedIncrement(&refCount);
        AssertOrFailFast(ref > 1);
        return ref;
    }

    long RefCountedBuffer::Release()
    {
        long ref = InterlockedDecrement(&refCount);
        AssertOrFailFastMsg(ref >= 0, "Buffer already freed");
        return ref;
    }

    void ArrayBufferDetachedStateBase::AddRefBufferContent()
    {
        if (buffer != nullptr)
        {
            buffer->AddRef();
        }
    }

    long ArrayBufferDetachedStateBase::ReleaseRefBufferContent()
    {
        if (buffer != nullptr)
        {
            long ref = buffer->Release();
            AssertOrFailFast(ref > 0);
            return ref;
        }
        return 0;
    }

    bool ArrayBufferBase::Is(Var value)
>>>>>>> aa0db708
    {
        return VarIs<ArrayBuffer>(obj) || VarIs<SharedArrayBuffer>(obj);
    }

    ArrayBuffer* ArrayBuffer::NewFromDetachedState(DetachedStateBase* state, JavascriptLibrary *library)
    {
        ArrayBufferDetachedStateBase* arrayBufferState = (ArrayBufferDetachedStateBase *)state;
        ArrayBuffer *toReturn = nullptr;

        switch (arrayBufferState->allocationType)
        {
        case ArrayBufferAllocationType::CoTask:
            toReturn = library->CreateProjectionArraybuffer(arrayBufferState->buffer, arrayBufferState->bufferLength);
            break;
        case ArrayBufferAllocationType::Heap:
        case ArrayBufferAllocationType::MemAlloc:
            toReturn = library->CreateArrayBuffer(arrayBufferState->buffer, arrayBufferState->bufferLength);
            break;
        case ArrayBufferAllocationType::External:
            toReturn = static_cast<ExternalArrayBufferDetachedState*>(state)->Create(library);
            break;
        default:
            AssertMsg(false, "Unknown allocationType of ArrayBufferDetachedStateBase ");
        }

        return toReturn;
    }

    uint32 ArrayBuffer::GetByteLength() const
    {
        return this->bufferLength;
    }

    BYTE* ArrayBuffer::GetBuffer() const
    {
        return this->bufferContent != nullptr ? this->bufferContent->GetBuffer() : nullptr;
    }

    void ArrayBuffer::DetachBufferFromParent(ArrayBufferParent* parent)
    {
        if (parent == nullptr)
        {
            return;
        }

        switch (JavascriptOperators::GetTypeId(parent))
        {
        case TypeIds_Int8Array:
                if (VarIs<Int8VirtualArray>(parent))
                {
                    if (VirtualTableInfo<Int8VirtualArray>::HasVirtualTable(parent))
                    {
                        VirtualTableInfo<Int8Array>::SetVirtualTable(parent);
                    }
                    else
                    {
                        Assert(VirtualTableInfo<CrossSiteObject<Int8VirtualArray>>::HasVirtualTable(parent));
                        VirtualTableInfo<CrossSiteObject<Int8Array>>::SetVirtualTable(parent);
                    }
                }
                UnsafeVarTo<TypedArrayBase>(parent)->ClearLengthAndBufferOnDetach();
                break;

        case TypeIds_Uint8Array:
                if (VarIs<Uint8VirtualArray>(parent))
                {
                    if (VirtualTableInfo<Uint8VirtualArray>::HasVirtualTable(parent))
                    {
                        VirtualTableInfo<Uint8Array>::SetVirtualTable(parent);
                    }
                    else
                    {
                        Assert(VirtualTableInfo<CrossSiteObject<Uint8VirtualArray>>::HasVirtualTable(parent));
                        VirtualTableInfo<CrossSiteObject<Uint8Array>>::SetVirtualTable(parent);
                    }
                }
                UnsafeVarTo<TypedArrayBase>(parent)->ClearLengthAndBufferOnDetach();
                break;

        case TypeIds_Uint8ClampedArray:
                if (VarIs<Uint8ClampedVirtualArray>(parent))
                {
                    if (VirtualTableInfo<Uint8ClampedVirtualArray>::HasVirtualTable(parent))
                    {
                        VirtualTableInfo<Uint8ClampedArray>::SetVirtualTable(parent);
                    }
                    else
                    {
                        Assert(VirtualTableInfo<CrossSiteObject<Uint8ClampedVirtualArray>>::HasVirtualTable(parent));
                        VirtualTableInfo<CrossSiteObject<Uint8ClampedArray>>::SetVirtualTable(parent);
                    }
                }
                UnsafeVarTo<TypedArrayBase>(parent)->ClearLengthAndBufferOnDetach();
                break;

        case TypeIds_Int16Array:
                if (VarIs<Int16VirtualArray>(parent))
                {
                    if (VirtualTableInfo<Int16VirtualArray>::HasVirtualTable(parent))
                    {
                        VirtualTableInfo<Int16Array>::SetVirtualTable(parent);
                    }
                    else
                    {
                        Assert(VirtualTableInfo<CrossSiteObject<Int16VirtualArray>>::HasVirtualTable(parent));
                        VirtualTableInfo<CrossSiteObject<Int16Array>>::SetVirtualTable(parent);
                    }
                }
                UnsafeVarTo<TypedArrayBase>(parent)->ClearLengthAndBufferOnDetach();
                break;

        case TypeIds_Uint16Array:
                if (VarIs<Uint16VirtualArray>(parent))
                {
                    if (VirtualTableInfo<Uint16VirtualArray>::HasVirtualTable(parent))
                    {
                        VirtualTableInfo<Uint16Array>::SetVirtualTable(parent);
                    }
                    else
                    {
                        Assert(VirtualTableInfo<CrossSiteObject<Uint16VirtualArray>>::HasVirtualTable(parent));
                        VirtualTableInfo<CrossSiteObject<Uint16Array>>::SetVirtualTable(parent);
                    }
                }
                UnsafeVarTo<TypedArrayBase>(parent)->ClearLengthAndBufferOnDetach();
                break;

        case TypeIds_Int32Array:
                if (VarIs<Int32VirtualArray>(parent))
                {
                    if (VirtualTableInfo<Int32VirtualArray>::HasVirtualTable(parent))
                    {
                        VirtualTableInfo<Int32Array>::SetVirtualTable(parent);
                    }
                    else
                    {
                        Assert(VirtualTableInfo<CrossSiteObject<Int32VirtualArray>>::HasVirtualTable(parent));
                        VirtualTableInfo<CrossSiteObject<Int32Array>>::SetVirtualTable(parent);
                    }
                }
                UnsafeVarTo<TypedArrayBase>(parent)->ClearLengthAndBufferOnDetach();
                break;

        case TypeIds_Uint32Array:
                if (VarIs<Uint32VirtualArray>(parent))
                {
                    if (VirtualTableInfo<Uint32VirtualArray>::HasVirtualTable(parent))
                    {
                        VirtualTableInfo<Uint32Array>::SetVirtualTable(parent);
                    }
                    else
                    {
                        Assert(VirtualTableInfo<CrossSiteObject<Uint32VirtualArray>>::HasVirtualTable(parent));
                        VirtualTableInfo<CrossSiteObject<Uint32Array>>::SetVirtualTable(parent);
                    }
                }
                UnsafeVarTo<TypedArrayBase>(parent)->ClearLengthAndBufferOnDetach();
                break;

        case TypeIds_Float32Array:
                if (VarIs<Float32VirtualArray>(parent))
                {
                    if (VirtualTableInfo<Float32VirtualArray>::HasVirtualTable(parent))
                    {
                        VirtualTableInfo<Float32Array>::SetVirtualTable(parent);
                    }
                    else
                    {
                        Assert(VirtualTableInfo<CrossSiteObject<Float32VirtualArray>>::HasVirtualTable(parent));
                        VirtualTableInfo<CrossSiteObject<Float32Array>>::SetVirtualTable(parent);
                    }
                }
                UnsafeVarTo<TypedArrayBase>(parent)->ClearLengthAndBufferOnDetach();
                break;

        case TypeIds_Float64Array:
                if (VarIs<Float64VirtualArray>(parent))
                {
                    if (VirtualTableInfo<Float64VirtualArray>::HasVirtualTable(parent))
                    {
                        VirtualTableInfo<Float64Array>::SetVirtualTable(parent);
                    }
                    else
                    {
                        Assert(VirtualTableInfo<CrossSiteObject<Float64VirtualArray>>::HasVirtualTable(parent));
                        VirtualTableInfo<CrossSiteObject<Float64Array>>::SetVirtualTable(parent);
                    }
                }
                UnsafeVarTo<TypedArrayBase>(parent)->ClearLengthAndBufferOnDetach();
                break;

        case TypeIds_Int64Array:
        case TypeIds_Uint64Array:
        case TypeIds_CharArray:
        case TypeIds_BoolArray:
                UnsafeVarTo<TypedArrayBase>(parent)->ClearLengthAndBufferOnDetach();
            break;

        case TypeIds_DataView:
                VarTo<DataView>(parent)->ClearLengthAndBufferOnDetach();
            break;

        default:
            AssertMsg(false, "We need an explicit case for any parent of ArrayBuffer.");
            break;
        }
    }

    void ArrayBuffer::ReportExternalMemoryFree()
    {
        Recycler* recycler = GetType()->GetLibrary()->GetRecycler();
        recycler->ReportExternalMemoryFree(bufferLength);
    }

    void ArrayBuffer::Detach()
    {
        Assert(!this->isDetached);

        // we are about to lose track of the buffer to another owner
        // report that we no longer own the memory
        ReportExternalMemoryFree();

        this->bufferContent = nullptr;
        this->bufferLength = 0;
        this->isDetached = true;

        if (this->primaryParent != nullptr && this->primaryParent->Get() == nullptr)
        {
            this->primaryParent = nullptr;
        }

        if (this->primaryParent != nullptr)
        {
            this->DetachBufferFromParent(this->primaryParent->Get());
        }

        if (this->otherParents != nullptr)
        {
            this->otherParents->Map([&](RecyclerWeakReference<ArrayBufferParent>* item)
            {
                this->DetachBufferFromParent(item->Get());
            });
        }
    }

    ArrayBufferDetachedStateBase* ArrayBuffer::DetachAndGetState(bool queueForDelayFree/* = true*/)
    {
        // Save the state before detaching
        AutoPtr<ArrayBufferDetachedStateBase> arrayBufferState(this->CreateDetachedState(this->bufferContent, this->bufferLength));
        Detach();

        // Now put this bufferContent to the queue so that we can manage the lifetime of the buffer later.
        if (queueForDelayFree && arrayBufferState->buffer != nullptr)
        {
            DelayedFreeArrayBuffer * local = GetScriptContext()->GetThreadContext()->GetScanStackCallback();
            local->Push(this->CopyBufferContentForDelayedFree(arrayBufferState->buffer, arrayBufferState->bufferLength));
        }

        return arrayBufferState.Detach();
    }

    void ArrayBuffer::AddParent(ArrayBufferParent* parent)
    {
        if (this->primaryParent == nullptr || this->primaryParent->Get() == nullptr)
        {
            this->primaryParent = this->GetRecycler()->CreateWeakReferenceHandle(parent);
        }
        else
        {
            if (this->otherParents == nullptr)
            {
                this->otherParents = RecyclerNew(this->GetRecycler(), OtherParents, this->GetRecycler());
            }

            if (this->otherParents->increasedCount >= ParentsCleanupThreshold)
            {
                auto iter = this->otherParents->GetEditingIterator();
                while (iter.Next())
                {
                    if (iter.Data()->Get() == nullptr)
                    {
                        iter.RemoveCurrent();
                    }
                }

                this->otherParents->increasedCount = 0;
            }

            this->otherParents->PrependNode(this->GetRecycler()->CreateWeakReferenceHandle(parent));
            this->otherParents->increasedCount++;
        }
    }

    ArrayBuffer * ArrayBuffer::GetAsArrayBuffer()
    {
        AssertOrFailFast(VarIsCorrectType(this));
        return this;
    }

    uint32 ArrayBuffer::ToIndex(Var value, int32 errorCode, ScriptContext *scriptContext, uint32 MaxAllowedLength, bool checkSameValueZero)
    {
        if (JavascriptOperators::IsUndefined(value))
        {
            return 0;
        }

        if (TaggedInt::Is(value))
        {
            int64 index = TaggedInt::ToInt64(value);
            if (index < 0 || index >(int64)MaxAllowedLength)
            {
                JavascriptError::ThrowRangeError(scriptContext, errorCode);
            }

            return  (uint32)index;
        }

        // Slower path

        double d = JavascriptConversion::ToInteger(value, scriptContext);
        if (d < 0.0 || d >(double)MaxAllowedLength)
        {
            JavascriptError::ThrowRangeError(scriptContext, errorCode);
        }

        if (checkSameValueZero)
        {
            Var integerIndex = JavascriptNumber::ToVarNoCheck(d, scriptContext);
            Var index = JavascriptNumber::ToVar(JavascriptConversion::ToLength(integerIndex, scriptContext), scriptContext);
            if (!JavascriptConversion::SameValueZero(integerIndex, index))
            {
                JavascriptError::ThrowRangeError(scriptContext, errorCode);
            }
        }

        return (uint32)d;
    }

    Var ArrayBuffer::NewInstance(RecyclableObject* function, CallInfo callInfo, ...)
    {
        PROBE_STACK(function->GetScriptContext(), Js::Constants::MinStackDefault);

        ARGUMENTS(args, callInfo);
        ScriptContext* scriptContext = function->GetScriptContext();

        AssertMsg(args.Info.Count > 0, "Should always have implicit 'this'");

        Var newTarget = args.GetNewTarget();
        bool isCtorSuperCall = JavascriptOperators::GetAndAssertIsConstructorSuperCall(args);

        if (!args.IsNewCall() || (newTarget && JavascriptOperators::IsUndefinedObject(newTarget)))
        {
            JavascriptError::ThrowTypeError(scriptContext, JSERR_ClassConstructorCannotBeCalledWithoutNew, _u("ArrayBuffer"));
        }

        uint32 byteLength = 0;
        if (args.Info.Count > 1)
        {
            byteLength = ToIndex(args[1], JSERR_ArrayLengthConstructIncorrect, scriptContext, MaxArrayBufferLength);
        }

        RecyclableObject* newArr = scriptContext->GetLibrary()->CreateArrayBuffer(byteLength);
        Assert(VarIs<ArrayBuffer>(newArr));
        if (byteLength > 0 && !VarTo<ArrayBuffer>(newArr)->GetByteLength())
        {
            JavascriptError::ThrowRangeError(scriptContext, JSERR_FunctionArgument_Invalid);
        }
#if ENABLE_DEBUG_CONFIG_OPTIONS
        if (Js::Configuration::Global.flags.IsEnabled(Js::autoProxyFlag))
        {
            newArr = Js::JavascriptProxy::AutoProxyWrapper(newArr);
        }
#endif
        return isCtorSuperCall ?
            JavascriptOperators::OrdinaryCreateFromConstructor(VarTo<RecyclableObject>(newTarget), newArr, nullptr, scriptContext) :
            newArr;
    }

    // ArrayBuffer.prototype.byteLength as described in ES6 draft #20 section 24.1.4.1
    Var ArrayBuffer::EntryGetterByteLength(RecyclableObject* function, CallInfo callInfo, ...)
    {
        PROBE_STACK(function->GetScriptContext(), Js::Constants::MinStackDefault);

        ARGUMENTS(args, callInfo);
        ScriptContext* scriptContext = function->GetScriptContext();

        Assert(!(callInfo.Flags & CallFlags_New));

        if (args.Info.Count == 0 || !VarIs<ArrayBuffer>(args[0]))
        {
            JavascriptError::ThrowTypeError(scriptContext, JSERR_NeedArrayBufferObject);
        }

        ArrayBuffer* arrayBuffer = VarTo<ArrayBuffer>(args[0]);
        if (arrayBuffer->IsDetached())
        {
            return JavascriptNumber::ToVar(0, scriptContext);
        }
        return JavascriptNumber::ToVar(arrayBuffer->GetByteLength(), scriptContext);
    }

    // ArrayBuffer.isView as described in ES6 draft #20 section 24.1.3.1
    Var ArrayBuffer::EntryIsView(RecyclableObject* function, CallInfo callInfo, ...)
    {
        PROBE_STACK(function->GetScriptContext(), Js::Constants::MinStackDefault);

        ARGUMENTS(args, callInfo);

        Assert(!(callInfo.Flags & CallFlags_New));

        AssertMsg(args.Info.Count > 0, "Should always have implicit 'this'");

        JavascriptLibrary* library = function->GetScriptContext()->GetLibrary();

        Var arg = library->GetUndefined();

        if (args.Info.Count > 1)
        {
            arg = args[1];
        }

        // Only DataView or any TypedArray objects have [[ViewedArrayBuffer]] internal slots
        if (VarIs<DataView>(arg) || VarIs<TypedArrayBase>(arg))
        {
            return library->GetTrue();
        }

        return library->GetFalse();
    }

#if ENABLE_DEBUG_CONFIG_OPTIONS
    Var ArrayBuffer::EntryDetach(RecyclableObject* function, CallInfo callInfo, ...)
    {
        ScriptContext* scriptContext = function->GetScriptContext();

        PROBE_STACK(scriptContext, Js::Constants::MinStackDefault);

        ARGUMENTS(args, callInfo);

        AssertMsg(args.Info.Count > 0, "Should always have implicit 'this'");

        Assert(!(callInfo.Flags & CallFlags_New));

        if (args.Info.Count < 2 || !VarIs<ArrayBuffer>(args[1]))
        {
            JavascriptError::ThrowTypeError(scriptContext, JSERR_NeedArrayBufferObject);
        }

        ArrayBuffer* arrayBuffer = VarTo<ArrayBuffer>(args[1]);

        if (arrayBuffer->IsDetached())
        {
            JavascriptError::ThrowTypeError(scriptContext, JSERR_DetachedTypedArray, _u("ArrayBuffer.detach"));
        }

        // Discard the buffer
        // We are clearing out the buffer now instead of queueing to flush out JIT bugs.
        DetachedStateBase* state = arrayBuffer->DetachAndGetState(false /*queueForDelayFree*/);
        state->CleanUp();

        return scriptContext->GetLibrary()->GetUndefined();
    }
#endif

    // ArrayBuffer.prototype.slice as described in ES6 draft #19 section 24.1.4.3.
    Var ArrayBuffer::EntrySlice(RecyclableObject* function, CallInfo callInfo, ...)
    {
        ScriptContext* scriptContext = function->GetScriptContext();

        PROBE_STACK(scriptContext, Js::Constants::MinStackDefault);

        ARGUMENTS(args, callInfo);

        AssertMsg(args.Info.Count > 0, "Should always have implicit 'this'");

        Assert(!(callInfo.Flags & CallFlags_New));

        if (!VarIs<ArrayBuffer>(args[0]))
        {
            JavascriptError::ThrowTypeError(scriptContext, JSERR_NeedArrayBufferObject);
        }

        JavascriptLibrary* library = scriptContext->GetLibrary();
        ArrayBuffer* arrayBuffer = VarTo<ArrayBuffer>(args[0]);

        if (arrayBuffer->IsDetached()) // 24.1.4.3: 5. If IsDetachedBuffer(O) is true, then throw a TypeError exception.
        {
            JavascriptError::ThrowTypeError(scriptContext, JSERR_DetachedTypedArray, _u("ArrayBuffer.prototype.slice"));
        }

        int64 len = arrayBuffer->bufferLength;
        int64 start = 0, end = 0;
        int64 newLen;

        // If no start or end arguments, use the entire length
        if (args.Info.Count < 2)
        {
            newLen = len;
        }
        else
        {
            start = JavascriptArray::GetIndexFromVar(args[1], len, scriptContext);

            // If no end argument, use length as the end
            if (args.Info.Count < 3 || args[2] == library->GetUndefined())
            {
                end = len;
            }
            else
            {
                end = JavascriptArray::GetIndexFromVar(args[2], len, scriptContext);
            }

            newLen = end > start ? end - start : 0;
        }

        // We can't have allocated an ArrayBuffer with byteLength > MaxArrayBufferLength.
        // start and end are clamped to valid indices, so the new length also cannot exceed MaxArrayBufferLength.
        // Therefore, should be safe to cast down newLen to uint32.
        // TODO: If we ever support allocating ArrayBuffer with byteLength > MaxArrayBufferLength we may need to review this math.
        Assert(newLen < MaxArrayBufferLength);
        uint32 byteLength = static_cast<uint32>(newLen);

        ArrayBuffer* newBuffer = nullptr;

        if (scriptContext->GetConfig()->IsES6SpeciesEnabled())
        {
            JavascriptFunction* defaultConstructor = scriptContext->GetLibrary()->GetArrayBufferConstructor();
            RecyclableObject* constructor = JavascriptOperators::SpeciesConstructor(arrayBuffer, defaultConstructor, scriptContext);
            AssertOrFailFast(JavascriptOperators::IsConstructor(constructor));

            bool isDefaultConstructor = constructor == defaultConstructor;
            Js::Var newVar = JavascriptOperators::NewObjectCreationHelper_ReentrancySafe(constructor, isDefaultConstructor, scriptContext->GetThreadContext(), [=]()->Js::Var
            {
                Js::Var constructorArgs[] = { constructor, JavascriptNumber::ToVar(byteLength, scriptContext) };
                Js::CallInfo constructorCallInfo(Js::CallFlags_New, _countof(constructorArgs));
                return JavascriptOperators::NewScObject(constructor, Js::Arguments(constructorCallInfo, constructorArgs), scriptContext);
            });

            if (!VarIs<ArrayBuffer>(newVar)) // 24.1.4.3: 19.If new does not have an [[ArrayBufferData]] internal slot throw a TypeError exception.
            {
                JavascriptError::ThrowTypeError(scriptContext, JSERR_NeedArrayBufferObject);
            }

            newBuffer = VarTo<ArrayBuffer>(newVar);

            if (newBuffer->IsDetached()) // 24.1.4.3: 21. If IsDetachedBuffer(new) is true, then throw a TypeError exception.
            {
                JavascriptError::ThrowTypeError(scriptContext, JSERR_DetachedTypedArray, _u("ArrayBuffer.prototype.slice"));
            }

            if (newBuffer == arrayBuffer) // 24.1.4.3: 22. If SameValue(new, O) is true, then throw a TypeError exception.
            {
                JavascriptError::ThrowTypeError(scriptContext, JSERR_NeedArrayBufferObject);
            }

            if (newBuffer->bufferLength < byteLength) // 24.1.4.3: 23.If the value of new's [[ArrayBufferByteLength]] internal slot < newLen, then throw a TypeError exception.
            {
                JavascriptError::ThrowTypeError(scriptContext, JSERR_ArgumentOutOfRange, _u("ArrayBuffer.prototype.slice"));
            }
        }
        else
        {
            newBuffer = library->CreateArrayBuffer(byteLength);
        }

        Assert(newBuffer);
        Assert(newBuffer->bufferLength >= byteLength);

        if (arrayBuffer->IsDetached()) // 24.1.4.3: 24. NOTE: Side-effects of the above steps may have detached O. 25. If IsDetachedBuffer(O) is true, then throw a TypeError exception.
        {
            JavascriptError::ThrowTypeError(scriptContext, JSERR_DetachedTypedArray, _u("ArrayBuffer.prototype.slice"));
        }

        // Don't bother doing memcpy if we aren't copying any elements
        if (byteLength > 0)
        {
            AssertMsg(arrayBuffer->GetBuffer() != nullptr, "buffer must not be null when we copy from it");

            js_memcpy_s(newBuffer->GetBuffer(), byteLength, arrayBuffer->GetBuffer() + start, byteLength);
        }

        return newBuffer;
    }

    Var ArrayBuffer::EntryGetterSymbolSpecies(RecyclableObject* function, CallInfo callInfo, ...)
    {
        ARGUMENTS(args, callInfo);

        Assert(args.Info.Count > 0);

        return args[0];
    }

<<<<<<< HEAD
=======
    ArrayBuffer* ArrayBuffer::FromVar(Var aValue)
    {
        AssertOrFailFastMsg(Is(aValue), "var must be an ArrayBuffer");

        return static_cast<ArrayBuffer *>(aValue);
    }

    ArrayBuffer* ArrayBuffer::UnsafeFromVar(Var aValue)
    {
        AssertMsg(Is(aValue), "var must be an ArrayBuffer");

        return static_cast<ArrayBuffer *>(aValue);
    }

    bool  ArrayBuffer::Is(Var aValue)
    {
        return JavascriptOperators::GetTypeId(aValue) == TypeIds_ArrayBuffer;
    }

    ArrayBufferContentForDelayedFreeBase* ArrayBuffer::CopyBufferContentForDelayedFree(RefCountedBuffer * content, DECLSPEC_GUARD_OVERFLOW uint32 bufferLength)
    {
        Assert(content != nullptr);
        FreeFn* freeFn = nullptr;
#if ENABLE_FAST_ARRAYBUFFER
        if (IsValidVirtualBufferLength(bufferLength))
        {
            freeFn = FreeMemAlloc;
        }
        else
#endif
        {
            freeFn = free;
        }

        // This heap object will be deleted when the Recycler::DelayedFreeArrayBuffer determines to remove this item
        return HeapNew(ArrayBufferContentForDelayedFree<FreeFn>, content, bufferLength, GetScriptContext()->GetRecycler(), freeFn);
    }

>>>>>>> aa0db708
    template <class Allocator>
    ArrayBuffer::ArrayBuffer(uint32 length, DynamicType * type, Allocator allocator) :
        ArrayBufferBase(type), bufferContent(nullptr), bufferLength(0)
    {
        if (length > MaxArrayBufferLength)
        {
            JavascriptError::ThrowTypeError(GetScriptContext(), JSERR_FunctionArgument_Invalid);
        }
        else if (length > 0)
        {
            BYTE * buffer = nullptr;
            Recycler* recycler = GetType()->GetLibrary()->GetRecycler();
            if (recycler->RequestExternalMemoryAllocation(length))
            {
                buffer = (BYTE*)allocator(length);
                if (buffer == nullptr)
                {
                    recycler->ReportExternalMemoryFree(length);
                }
            }

            if (buffer == nullptr)
            {
                recycler->CollectNow<CollectOnTypedArrayAllocation>();

                if (recycler->RequestExternalMemoryAllocation(length))
                {
                    buffer = (BYTE*)allocator(length);
                    if (buffer == nullptr)
                    {
                        recycler->ReportExternalMemoryFailure(length);
                    }
                }
            }

            if (buffer == nullptr)
            {
                JavascriptError::ThrowOutOfMemoryError(GetScriptContext());
            }
            else
            {
                bufferLength = length;
                ZeroMemory(buffer, bufferLength);
                RefCountedBuffer* localContent = HeapNew(RefCountedBuffer, buffer);
                this->bufferContent = localContent;
            }
        }
    }

    ArrayBuffer::ArrayBuffer(RefCountedBuffer* buffContent, uint32 length, DynamicType * type)
       : bufferContent(nullptr), bufferLength(length), ArrayBufferBase(type)
    {
        if (length > MaxArrayBufferLength)
        {
            JavascriptError::ThrowTypeError(GetScriptContext(), JSERR_FunctionArgument_Invalid);
        }

        // we take the ownership of the buffer and will have to free it so charge it to our quota.
        if (!this->GetRecycler()->RequestExternalMemoryAllocation(length))
        {
            JavascriptError::ThrowOutOfMemoryError(this->GetScriptContext());
        }

        this->bufferContent = buffContent;

        // The bufferContent can be null as might have detached an ArrayBuffer which does not have bufferContent.
        if (this->bufferContent != nullptr)
        {
            this->bufferContent->AddRef();
        }
    }

    ArrayBuffer::ArrayBuffer(byte* buffer, uint32 length, DynamicType * type, bool isExternal) :
        bufferContent(nullptr), bufferLength(length), ArrayBufferBase(type)
    {
        if (length > MaxArrayBufferLength)
        {
            JavascriptError::ThrowTypeError(GetScriptContext(), JSERR_FunctionArgument_Invalid);
        }

        if (!isExternal)
        {
            // we take the ownership of the buffer and will have to free it so charge it to our quota.
            if (!this->GetRecycler()->RequestExternalMemoryAllocation(length))
            {
                JavascriptError::ThrowOutOfMemoryError(this->GetScriptContext());
            }
        }

        if (buffer != nullptr)
        {
            RefCountedBuffer* localContent = HeapNew(RefCountedBuffer, buffer);
            this->bufferContent = localContent;
        }
    }

    BOOL ArrayBuffer::GetDiagTypeString(StringBuilder<ArenaAllocator>* stringBuilder, ScriptContext* requestContext)
    {
        stringBuilder->AppendCppLiteral(_u("Object, (ArrayBuffer)"));
        return TRUE;
    }

    BOOL ArrayBuffer::GetDiagValueString(StringBuilder<ArenaAllocator>* stringBuilder, ScriptContext* requestContext)
    {
        stringBuilder->AppendCppLiteral(_u("[object ArrayBuffer]"));
        return TRUE;
    }

    void ArrayBuffer::ReleaseBufferContent()
    {
        if (this->bufferContent != nullptr && this->bufferContent->GetBuffer() != nullptr)
        {
            RefCountedBuffer *content = this->bufferContent;
            this->bufferContent = nullptr;
            long refCount = content->Release();
            AssertOrFailFast(refCount == 0);
            HeapDelete(content);
        }
    }

#if ENABLE_TTD
    void ArrayBufferParent::MarkVisitKindSpecificPtrs(TTD::SnapshotExtractor* extractor)
    {
        extractor->MarkVisitVar(this->arrayBuffer);
    }

    void ArrayBufferParent::ProcessCorePaths()
    {
        this->GetScriptContext()->TTDWellKnownInfo->EnqueueNewPathVarAsNeeded(this, this->arrayBuffer, _u("!buffer"));
    }
#endif

    JavascriptArrayBuffer::JavascriptArrayBuffer(uint32 length, DynamicType * type) :
        ArrayBuffer(length, type, IsValidVirtualBufferLength(length) ? AsmJsVirtualAllocator : malloc)
    {
    }
    JavascriptArrayBuffer::JavascriptArrayBuffer(byte* buffer, uint32 length, DynamicType * type) :
        ArrayBuffer(buffer, length, type)
    {
    }

    JavascriptArrayBuffer::JavascriptArrayBuffer(RefCountedBuffer* buffer, uint32 length, DynamicType * type) :
        ArrayBuffer(buffer, length, type)
    {
    }


    JavascriptArrayBuffer::JavascriptArrayBuffer(DynamicType * type) : ArrayBuffer(0, type, malloc)
    {
    }

    JavascriptArrayBuffer* JavascriptArrayBuffer::Create(uint32 length, DynamicType * type)
    {
        Recycler* recycler = type->GetScriptContext()->GetRecycler();
        JavascriptArrayBuffer* result = RecyclerNewFinalized(recycler, JavascriptArrayBuffer, length, type);
        Assert(result);
        recycler->AddExternalMemoryUsage(length);
        return result;
    }

    JavascriptArrayBuffer* JavascriptArrayBuffer::Create(byte* buffer, uint32 length, DynamicType * type)
    {
        Recycler* recycler = type->GetScriptContext()->GetRecycler();
        JavascriptArrayBuffer* result = RecyclerNewFinalized(recycler, JavascriptArrayBuffer, buffer, length, type);
        Assert(result);
        recycler->AddExternalMemoryUsage(length);
        return result;
    }

    JavascriptArrayBuffer* JavascriptArrayBuffer::Create(RefCountedBuffer* content, uint32 length, DynamicType * type)
    {
        Recycler* recycler = type->GetScriptContext()->GetRecycler();
        JavascriptArrayBuffer* result = RecyclerNewFinalized(recycler, JavascriptArrayBuffer, content, length, type);
        Assert(result);
        recycler->AddExternalMemoryUsage(length);
        return result;
    }

    ArrayBufferDetachedStateBase* JavascriptArrayBuffer::CreateDetachedState(RefCountedBuffer * content, uint32 bufferLength)
    {
        FreeFn* freeFn = nullptr;
        ArrayBufferAllocationType allocationType;
#if ENABLE_FAST_ARRAYBUFFER
        if (IsValidVirtualBufferLength(bufferLength))
        {
            allocationType = ArrayBufferAllocationType::MemAlloc;
            freeFn = FreeMemAlloc;
        }
        else
#endif
        {
            allocationType = ArrayBufferAllocationType::Heap;
            freeFn = free;
        }
        return HeapNew(ArrayBufferDetachedState<FreeFn>, content, bufferLength, freeFn, GetScriptContext()->GetRecycler(), allocationType);
    }


    bool JavascriptArrayBuffer::IsValidAsmJsBufferLengthAlgo(uint length, bool forceCheck)
    {
        /*
        1. length >= 2^16
        2. length is power of 2 or (length > 2^24 and length is multiple of 2^24)
        3. length is a multiple of 4K
        */
        const bool isLongEnough = length >= 0x10000;
        const bool isPow2 = ::Math::IsPow2(length);
        // No need to check for length > 2^24, because it already has to be non zero length
        const bool isMultipleOf2e24 = (length & 0xFFFFFF) == 0;
        const bool isPageSizeMultiple = (length % AutoSystemInfo::PageSize) == 0;
        return (
#ifndef ENABLE_FAST_ARRAYBUFFER
            forceCheck &&
#endif
            isLongEnough &&
            (isPow2 || isMultipleOf2e24) &&
            isPageSizeMultiple
        );
    }

    bool JavascriptArrayBuffer::IsValidAsmJsBufferLength(uint length, bool forceCheck)
    {
        return IsValidAsmJsBufferLengthAlgo(length, forceCheck);
    }

    bool JavascriptArrayBuffer::IsValidVirtualBufferLength(uint length) const
    {
#if ENABLE_FAST_ARRAYBUFFER
        return PHASE_FORCE1(Js::TypedArrayVirtualPhase) || (!PHASE_OFF1(Js::TypedArrayVirtualPhase) && IsValidAsmJsBufferLengthAlgo(length, true));
#else
        return false;
#endif
    }

    void JavascriptArrayBuffer::Finalize(bool isShutdown)
    {
        if (this->bufferContent == nullptr)
        {
            return;
        }

        RefCountedBuffer *content = this->bufferContent;
        this->bufferContent = nullptr;
        long refCount = content->Release();
        if (refCount == 0)
        {
            BYTE * buffer = content->GetBuffer();
            if (buffer)
            {
                // Recycler may not be available at Dispose. We need to
                // free the memory and report that it has been freed at the same
                // time. Otherwise, AllocationPolicyManager is unable to provide correct feedback
#if ENABLE_FAST_ARRAYBUFFER
        //AsmJS Virtual Free
                if (buffer && IsValidVirtualBufferLength(this->bufferLength))
                {
                    FreeMemAlloc(buffer);
                }
                else
                {
                    free(buffer);
                }
#else
                free(buffer);
#endif
            }
            Recycler* recycler = GetType()->GetLibrary()->GetRecycler();
            recycler->ReportExternalMemoryFree(bufferLength);
            HeapDelete(content);
        }

        bufferLength = 0;
    }

    void JavascriptArrayBuffer::Dispose(bool isShutdown)
    {
        /* See JavascriptArrayBuffer::Finalize */
    }

#if ENABLE_TTD
    TTD::NSSnapObjects::SnapObjectType JavascriptArrayBuffer::GetSnapTag_TTD() const
    {
        return TTD::NSSnapObjects::SnapObjectType::SnapArrayBufferObject;
    }

    void JavascriptArrayBuffer::ExtractSnapObjectDataInto(TTD::NSSnapObjects::SnapObject* objData, TTD::SlabAllocator& alloc)
    {
        TTD::NSSnapObjects::SnapArrayBufferInfo* sabi = alloc.SlabAllocateStruct<TTD::NSSnapObjects::SnapArrayBufferInfo>();

        sabi->Length = this->GetByteLength();
        if (sabi->Length == 0)
        {
            sabi->Buff = nullptr;
        }
        else
        {
            sabi->Buff = alloc.SlabAllocateArray<byte>(sabi->Length);
            memcpy(sabi->Buff, this->GetBuffer(), sabi->Length);
        }

        TTD::NSSnapObjects::StdExtractSetKindSpecificInfo<TTD::NSSnapObjects::SnapArrayBufferInfo*, TTD::NSSnapObjects::SnapObjectType::SnapArrayBufferObject>(objData, sabi);
    }
#endif

#ifdef ENABLE_WASM
    // Same as realloc but zero newly allocated portion if newSize > oldSize
    static BYTE* ReallocZero(BYTE* ptr, size_t oldSize, size_t newSize)
    {
        BYTE* ptrNew = (BYTE*)realloc(ptr, newSize);
        if (ptrNew && newSize > oldSize)
        {
            ZeroMemory(ptrNew + oldSize, newSize - oldSize);
        }
        return ptrNew;
    }

    template<typename Allocator>
    Js::WebAssemblyArrayBuffer::WebAssemblyArrayBuffer(uint32 length, DynamicType * type, Allocator allocator):
        JavascriptArrayBuffer(length, type, allocator)
    {
#ifndef ENABLE_FAST_ARRAYBUFFER
        CompileAssert(UNREACHED);
#endif
        Assert(allocator == WasmVirtualAllocator);
        // Make sure we always have a buffer even if the length is 0
        if (bufferContent == nullptr && length == 0)
        {
            // We want to allocate an empty buffer using virtual memory
            BYTE *buffer = (BYTE*)allocator(0);
            if (buffer == nullptr)
            {
                JavascriptError::ThrowOutOfMemoryError(GetScriptContext());
            }

            RefCountedBuffer* localContent = HeapNew(RefCountedBuffer, buffer);
            this->bufferContent = localContent;
        }
        if (bufferContent == nullptr)
        {
            JavascriptError::ThrowOutOfMemoryError(GetScriptContext());
        }
    }

    // Treat as a normal JavascriptArrayBuffer
    WebAssemblyArrayBuffer::WebAssemblyArrayBuffer(uint32 length, DynamicType * type) :
        JavascriptArrayBuffer(length, type, malloc)
    {
        // Make sure we always have a bufferContent even if the length is 0
        if (bufferContent == nullptr && length == 0)
        {
            bufferContent = HeapNew(RefCountedBuffer, nullptr);
        }
        if (bufferContent == nullptr)
        {
            JavascriptError::ThrowOutOfMemoryError(GetScriptContext());
        }
    }

    WebAssemblyArrayBuffer::WebAssemblyArrayBuffer(byte* buffer, uint32 length, DynamicType * type):
        JavascriptArrayBuffer(buffer, length, type)
    {
#if ENABLE_FAST_ARRAYBUFFER
        if (CONFIG_FLAG(WasmFastArray) && buffer == nullptr)
        {
            JavascriptError::ThrowOutOfMemoryError(GetScriptContext());
        }
#endif
    }

    WebAssemblyArrayBuffer* WebAssemblyArrayBuffer::Create(byte* buffer, uint32 length, DynamicType * type)
    {
        Recycler* recycler = type->GetScriptContext()->GetRecycler();
        WebAssemblyArrayBuffer* result = nullptr;
        if (buffer)
        {
            result = RecyclerNewFinalized(recycler, WebAssemblyArrayBuffer, buffer, length, type);
        }
        else
        {
#if ENABLE_FAST_ARRAYBUFFER
            if (CONFIG_FLAG(WasmFastArray))
            {
                result = RecyclerNewFinalized(recycler, WebAssemblyArrayBuffer, length, type, WasmVirtualAllocator);
            }
            else
#endif
            {
                result = RecyclerNewFinalized(recycler, WebAssemblyArrayBuffer, length, type);
            }
        }

        recycler->AddExternalMemoryUsage(length);
        Assert(result);
        return result;
    }

    bool WebAssemblyArrayBuffer::IsValidVirtualBufferLength(uint length) const
    {
#if ENABLE_FAST_ARRAYBUFFER
        return CONFIG_FLAG(WasmFastArray);
#else
        return false;
#endif
    }

    ArrayBufferDetachedStateBase* WebAssemblyArrayBuffer::CreateDetachedState(RefCountedBuffer* buffer, uint32 bufferLength)
    {
        JavascriptError::ThrowTypeError(GetScriptContext(), WASMERR_CantDetach);
    }

    WebAssemblyArrayBuffer* WebAssemblyArrayBuffer::GrowMemory(uint32 newBufferLength)
    {
        if (newBufferLength < this->bufferLength)
        {
            Assert(UNREACHED);
            JavascriptError::ThrowTypeError(GetScriptContext(), WASMERR_BufferGrowOnly);
        }

        uint32 growSize = newBufferLength - this->bufferLength;
        const auto finalizeGrowMemory = [&](WebAssemblyArrayBuffer* newArrayBuffer)
        {
            AssertOrFailFast(newArrayBuffer && newArrayBuffer->GetByteLength() == newBufferLength);
            RefCountedBuffer *local = this->GetBufferContent();
            // Detach the buffer from this ArrayBuffer
            this->Detach();
            if (local != nullptr)
            {
                HeapDelete(local);
            }
            return newArrayBuffer;
        };

        // We're not growing the buffer, just create a new WebAssemblyArrayBuffer and detach this
        if (growSize == 0)
        {
            return finalizeGrowMemory(this->GetLibrary()->CreateWebAssemblyArrayBuffer(this->GetBuffer(), this->bufferLength));
        }

#if ENABLE_FAST_ARRAYBUFFER
        // 8Gb Array case
        if (CONFIG_FLAG(WasmFastArray))
        {
            AssertOrFailFast(this->GetBuffer());
            const auto virtualAllocFunc = [&]
            {
                return !!VirtualAlloc(this->GetBuffer() + this->bufferLength, growSize, MEM_COMMIT, PAGE_READWRITE);
            };
            if (!this->GetRecycler()->DoExternalAllocation(growSize, virtualAllocFunc))
            {
                return nullptr;
            }

            // We are transferring the buffer to the new owner.
            // To avoid double-charge to the allocation quota we will free the "diff" amount here.
            this->GetRecycler()->ReportExternalMemoryFree(growSize);

            return finalizeGrowMemory(this->GetLibrary()->CreateWebAssemblyArrayBuffer(this->GetBuffer(), newBufferLength));
        }
#endif

        // No previous buffer case
        if (this->GetByteLength() == 0)
        {
            Assert(newBufferLength == growSize);
            // Creating a new buffer will do the external memory allocation report
            return finalizeGrowMemory(this->GetLibrary()->CreateWebAssemblyArrayBuffer(newBufferLength));
        }

        // Regular growing case
        {
            // Disable Interrupts while doing a ReAlloc to minimize chances to end up in a bad state
            AutoDisableInterrupt autoDisableInterrupt(this->GetScriptContext()->GetThreadContext(), false);

            byte* newBuffer = nullptr;
            const auto reallocFunc = [&]
            {
                newBuffer = ReallocZero(this->GetBuffer(), this->bufferLength, newBufferLength);
                if (newBuffer != nullptr)
                {
                    // Realloc freed this->buffer
                    // if anything goes wrong before we detach, we can't recover the state and should failfast
                    autoDisableInterrupt.RequireExplicitCompletion();
                }
                return !!newBuffer;
            };

            if (!this->GetRecycler()->DoExternalAllocation(growSize, reallocFunc))
            {
                return nullptr;
            }

            // We are transferring the buffer to the new owner.
            // To avoid double-charge to the allocation quota we will free the "diff" amount here.
            this->GetRecycler()->ReportExternalMemoryFree(growSize);

            WebAssemblyArrayBuffer* newArrayBuffer = finalizeGrowMemory(this->GetLibrary()->CreateWebAssemblyArrayBuffer(newBuffer, newBufferLength));
            // We've successfully Detached this buffer and created a new WebAssemblyArrayBuffer
            autoDisableInterrupt.Completed();
            return newArrayBuffer;
        }
    }
#endif

    ProjectionArrayBuffer::ProjectionArrayBuffer(uint32 length, DynamicType * type) :
        ArrayBuffer(length, type, CoTaskMemAlloc)
    {
    }

    ProjectionArrayBuffer::ProjectionArrayBuffer(byte* buffer, uint32 length, DynamicType * type) :
        ArrayBuffer(buffer, length, type)
    {
    }

    ProjectionArrayBuffer::ProjectionArrayBuffer(RefCountedBuffer* buffer, uint32 length, DynamicType * type) :
        ArrayBuffer(buffer, length, type)
    {
    }

    ProjectionArrayBuffer* ProjectionArrayBuffer::Create(uint32 length, DynamicType * type)
    {
        Recycler* recycler = type->GetScriptContext()->GetRecycler();
        recycler->AddExternalMemoryUsage(length);
        return RecyclerNewFinalized(recycler, ProjectionArrayBuffer, length, type);
    }

    ProjectionArrayBuffer* ProjectionArrayBuffer::Create(byte* buffer, uint32 length, DynamicType * type)
    {
        Recycler* recycler = type->GetScriptContext()->GetRecycler();
        ProjectionArrayBuffer* result = RecyclerNewFinalized(recycler, ProjectionArrayBuffer, buffer, length, type);
        // This is user passed [in] buffer, user should AddExternalMemoryUsage before calling jscript, but
        // I don't see we ask everyone to do this. Let's add the memory pressure here as well.
        recycler->AddExternalMemoryUsage(length);
        return result;

    }

    ProjectionArrayBuffer* ProjectionArrayBuffer::Create(RefCountedBuffer* buffer, uint32 length, DynamicType * type)
    {
        Recycler* recycler = type->GetScriptContext()->GetRecycler();

        ProjectionArrayBuffer* result = RecyclerNewFinalized(recycler, ProjectionArrayBuffer, buffer, length, type);
        // This is user passed [in] buffer, user should AddExternalMemoryUsage before calling jscript, but
        // I don't see we ask everyone to do this. Let's add the memory pressure here as well.
        recycler->AddExternalMemoryUsage(length);
        return result;
    }

    void ProjectionArrayBuffer::Finalize(bool isShutdown)
    {
        if (this->bufferContent == nullptr || this->bufferContent->GetBuffer() == nullptr)
        {
            return;
        }

        RefCountedBuffer *content = this->bufferContent;
        this->bufferContent = nullptr;
        long refCount = content->Release();
        if (refCount == 0)
        {
            CoTaskMemFree(content->GetBuffer());
            // Recycler may not be available at Dispose. We need to
            // free the memory and report that it has been freed at the same
            // time. Otherwise, AllocationPolicyManager is unable to provide correct feedback
            Recycler* recycler = GetType()->GetLibrary()->GetRecycler();
            recycler->ReportExternalMemoryFree(bufferLength);
            HeapDelete(content);
        }
    }

    void ProjectionArrayBuffer::Dispose(bool isShutdown)
    {
        /* See ProjectionArrayBuffer::Finalize */
    }

    ArrayBufferContentForDelayedFreeBase* ProjectionArrayBuffer::CopyBufferContentForDelayedFree(RefCountedBuffer * content, DECLSPEC_GUARD_OVERFLOW uint32 bufferLength)
    {
        // This heap object will be deleted when the Recycler::DelayedFreeArrayBuffer determines to remove this item
        return HeapNew(ArrayBufferContentForDelayedFree<FreeFn>, content, bufferLength, GetRecycler(), CoTaskMemFree);
    }

    ArrayBuffer* ExternalArrayBufferDetachedState::Create(JavascriptLibrary* library)
    {
        return library->CreateExternalArrayBuffer(buffer, bufferLength);
    }

    ExternalArrayBuffer::ExternalArrayBuffer(byte *buffer, uint32 length, DynamicType *type)
        : ArrayBuffer(buffer, length, type, true)
    {
    }

    ExternalArrayBuffer::ExternalArrayBuffer(RefCountedBuffer *buffer, uint32 length, DynamicType *type)
        : ArrayBuffer(buffer, length, type)
    {
    }

    ExternalArrayBuffer* ExternalArrayBuffer::Create(RefCountedBuffer* buffer, uint32 length, DynamicType * type)
    {
        // This type does not own the external memory, so don't AddExternalMemoryUsage like other ArrayBuffer types do
        return RecyclerNewFinalized(type->GetScriptContext()->GetRecycler(), ExternalArrayBuffer, buffer, length, type);
    }

    ArrayBufferDetachedStateBase* ExternalArrayBuffer::CreateDetachedState(RefCountedBuffer* buffer, DECLSPEC_GUARD_OVERFLOW uint32 bufferLength)
    {
        return HeapNew(ExternalArrayBufferDetachedState, buffer, bufferLength);
    };

    void ExternalArrayBuffer::ReportExternalMemoryFree()
    {
        // This type does not own the external memory, so don't ReportExternalMemoryFree like other ArrayBuffer types do
    }

#if ENABLE_TTD
    TTD::NSSnapObjects::SnapObjectType ExternalArrayBuffer::GetSnapTag_TTD() const
    {
        //We re-map ExternalArrayBuffers to regular buffers since the 'real' host will be gone when we replay
        return TTD::NSSnapObjects::SnapObjectType::SnapArrayBufferObject;
    }

    void ExternalArrayBuffer::ExtractSnapObjectDataInto(TTD::NSSnapObjects::SnapObject* objData, TTD::SlabAllocator& alloc)
    {
        TTD::NSSnapObjects::SnapArrayBufferInfo* sabi = alloc.SlabAllocateStruct<TTD::NSSnapObjects::SnapArrayBufferInfo>();

        sabi->Length = this->GetByteLength();
        if(sabi->Length == 0)
        {
            sabi->Buff = nullptr;
        }
        else
        {
            sabi->Buff = alloc.SlabAllocateArray<byte>(sabi->Length);
            memcpy(sabi->Buff, this->GetBuffer(), sabi->Length);
        }

        TTD::NSSnapObjects::StdExtractSetKindSpecificInfo<TTD::NSSnapObjects::SnapArrayBufferInfo*, TTD::NSSnapObjects::SnapObjectType::SnapArrayBufferObject>(objData, sabi);
    }
#endif

    ExternalArrayBufferDetachedState::ExternalArrayBufferDetachedState(RefCountedBuffer* buffer, uint32 bufferLength)
        : ArrayBufferDetachedStateBase(TypeIds_ArrayBuffer, buffer, bufferLength, ArrayBufferAllocationType::External)
    {}

    void ExternalArrayBufferDetachedState::ClearSelfOnly()
    {
        HeapDelete(this);
    }

    void NoOpFree(byte* data) { }

    void ExternalArrayBufferDetachedState::DiscardState()
    {
        // Don't actually free the data as it's externally managed, but do the
        // appropriate cleanup for our RefCountedBuffer.
        DiscardStateBase(NoOpFree);
    }

    void ExternalArrayBufferDetachedState::Discard()
    {
        ClearSelfOnly();
    }
}<|MERGE_RESOLUTION|>--- conflicted
+++ resolved
@@ -6,9 +6,6 @@
 
 namespace Js
 {
-<<<<<<< HEAD
-    template <> bool VarIsImpl<ArrayBufferBase>(RecyclableObject* obj)
-=======
     long RefCountedBuffer::AddRef()
     {
         long ref = InterlockedIncrement(&refCount);
@@ -42,8 +39,7 @@
         return 0;
     }
 
-    bool ArrayBufferBase::Is(Var value)
->>>>>>> aa0db708
+    template <> bool VarIsImpl<ArrayBufferBase>(RecyclableObject* obj)
     {
         return VarIs<ArrayBuffer>(obj) || VarIs<SharedArrayBuffer>(obj);
     }
@@ -638,27 +634,6 @@
         return args[0];
     }
 
-<<<<<<< HEAD
-=======
-    ArrayBuffer* ArrayBuffer::FromVar(Var aValue)
-    {
-        AssertOrFailFastMsg(Is(aValue), "var must be an ArrayBuffer");
-
-        return static_cast<ArrayBuffer *>(aValue);
-    }
-
-    ArrayBuffer* ArrayBuffer::UnsafeFromVar(Var aValue)
-    {
-        AssertMsg(Is(aValue), "var must be an ArrayBuffer");
-
-        return static_cast<ArrayBuffer *>(aValue);
-    }
-
-    bool  ArrayBuffer::Is(Var aValue)
-    {
-        return JavascriptOperators::GetTypeId(aValue) == TypeIds_ArrayBuffer;
-    }
-
     ArrayBufferContentForDelayedFreeBase* ArrayBuffer::CopyBufferContentForDelayedFree(RefCountedBuffer * content, DECLSPEC_GUARD_OVERFLOW uint32 bufferLength)
     {
         Assert(content != nullptr);
@@ -678,7 +653,6 @@
         return HeapNew(ArrayBufferContentForDelayedFree<FreeFn>, content, bufferLength, GetScriptContext()->GetRecycler(), freeFn);
     }
 
->>>>>>> aa0db708
     template <class Allocator>
     ArrayBuffer::ArrayBuffer(uint32 length, DynamicType * type, Allocator allocator) :
         ArrayBufferBase(type), bufferContent(nullptr), bufferLength(0)
