--- conflicted
+++ resolved
@@ -136,12 +136,8 @@
 
     NoCheckHeapDeleteArray(count, pBufferStart);
 
-<<<<<<< HEAD
-    this->dwNumberOfPhyscialProcessors = countPhysicalProcessor;
+    this->dwNumberOfPhysicalProcessors = countPhysicalProcessor;
 #endif // _WIN32
-=======
-    this->dwNumberOfPhysicalProcessors = countPhysicalProcessor;
->>>>>>> 8ef1a7f6
     return true;
 }
 
