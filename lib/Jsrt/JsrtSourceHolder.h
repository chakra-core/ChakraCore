--- conflicted
+++ resolved
@@ -18,12 +18,8 @@
         Field(JsSourceContext) sourceContext;
 
 #ifndef NTBUILD
-<<<<<<< HEAD
         Field(JsValueRef) mappedScriptValue;
-=======
-        JsValueRef mappedScriptValue;
-        JsValueRef mappedSerializedScriptValue;
->>>>>>> bc2fb218
+        Field(JsValueRef) mappedSerializedScriptValue;
 #endif
         Field(utf8char_t const *) mappedSource;
         Field(size_t) mappedSourceByteLength;
