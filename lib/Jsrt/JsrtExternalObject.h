//-------------------------------------------------------------------------------------------------------
// Copyright (C) Microsoft. All rights reserved.
// Licensed under the MIT license. See LICENSE.txt file in the project root for full license information.
//-------------------------------------------------------------------------------------------------------
#pragma once

#include "ChakraCommon.h"

#define BEGIN_INTERCEPTOR(scriptContext) \
    BEGIN_LEAVE_SCRIPT(scriptContext) \
    try {

#define END_INTERCEPTOR(scriptContext) \
    } \
    catch (...) \
    { \
        Assert(false); \
    } \
    END_LEAVE_SCRIPT(scriptContext) \
    \
    if (scriptContext->HasRecordedException()) \
    { \
        scriptContext->RethrowRecordedException(NULL); \
    }


class JsrtExternalType sealed : public Js::DynamicType
{
public:
    JsrtExternalType(JsrtExternalType *type) : Js::DynamicType(type), jsTraceCallback(type->jsTraceCallback), jsFinalizeCallback(type->jsFinalizeCallback) {}
    JsrtExternalType(Js::ScriptContext* scriptContext, JsTraceCallback traceCallback, JsFinalizeCallback finalizeCallback, Js::RecyclableObject * prototype);

    //Js::PropertyId GetNameId() const { return ((Js::PropertyRecord *)typeDescription.className)->GetPropertyId(); }
    JsTraceCallback GetJsTraceCallback() const { return this->jsTraceCallback; }
    JsFinalizeCallback GetJsFinalizeCallback() const { return this->jsFinalizeCallback; }

private:
    FieldNoBarrier(JsTraceCallback const) jsTraceCallback;
    FieldNoBarrier(JsFinalizeCallback const) jsFinalizeCallback;
};
AUTO_REGISTER_RECYCLER_OBJECT_DUMPER(JsrtExternalType, &Js::Type::DumpObjectFunction);

class JsrtExternalObject : public Js::DynamicObject
{
protected:
    DEFINE_VTABLE_CTOR(JsrtExternalObject, Js::DynamicObject);
    DEFINE_MARSHAL_OBJECT_TO_SCRIPT_CONTEXT(JsrtExternalObject);

public:
    JsrtExternalObject(JsrtExternalType * type, void *data, uint inlineSlotSize);

<<<<<<< HEAD
    static bool Is(Js::Var value);
    static JsrtExternalObject * FromVar(Js::Var value);
    static JsrtExternalObject * UnsafeFromVar(Js::Var value);
    static JsrtExternalObject * Create(void *data, uint inlineSlotSize, JsTraceCallback traceCallback, JsFinalizeCallback finalizeCallback, Js::RecyclableObject * prototype, Js::ScriptContext *scriptContext, JsrtExternalType * type);
=======
    static JsrtExternalObject * Create(void *data, JsFinalizeCallback finalizeCallback, Js::RecyclableObject * prototype, Js::ScriptContext *scriptContext);
>>>>>>> e2a9c777

    JsrtExternalType * GetExternalType() const { return (JsrtExternalType *)this->GetType(); }

    void Mark(Recycler * recycler) override;
    void Finalize(bool isShutdown) override;
    void Dispose(bool isShutdown) override;

    bool HasReadOnlyPropertiesInvisibleToTypeHandler() override { return true; }

    Js::DynamicType* DuplicateType() override;

    void * GetSlotData() const;
    void SetSlotData(void * data);
    int GetInlineSlotSize() const;
    void* GetInlineSlots() const;

private:
    enum class SlotType {
        Inline,
        External
    };

    Field(SlotType) slotType;
    union
    {
        Field(void *) slot;
        Field(uint) inlineSlotSize;
    } u;

#if ENABLE_TTD
public:
    virtual TTD::NSSnapObjects::SnapObjectType GetSnapTag_TTD() const override;
    virtual void ExtractSnapObjectDataInto(TTD::NSSnapObjects::SnapObject* objData, TTD::SlabAllocator& alloc) override;
#endif
};
AUTO_REGISTER_RECYCLER_OBJECT_DUMPER(JsrtExternalObject, &Js::RecyclableObject::DumpObjectFunction);

template <> inline bool Js::VarIsImpl<JsrtExternalObject>(Js::RecyclableObject* obj)
{
    return (VirtualTableInfo<JsrtExternalObject>::HasVirtualTable(obj)) ||
        (VirtualTableInfo<Js::CrossSiteObject<JsrtExternalObject>>::HasVirtualTable(obj));
}<|MERGE_RESOLUTION|>--- conflicted
+++ resolved
@@ -49,14 +49,7 @@
 public:
     JsrtExternalObject(JsrtExternalType * type, void *data, uint inlineSlotSize);
 
-<<<<<<< HEAD
-    static bool Is(Js::Var value);
-    static JsrtExternalObject * FromVar(Js::Var value);
-    static JsrtExternalObject * UnsafeFromVar(Js::Var value);
     static JsrtExternalObject * Create(void *data, uint inlineSlotSize, JsTraceCallback traceCallback, JsFinalizeCallback finalizeCallback, Js::RecyclableObject * prototype, Js::ScriptContext *scriptContext, JsrtExternalType * type);
-=======
-    static JsrtExternalObject * Create(void *data, JsFinalizeCallback finalizeCallback, Js::RecyclableObject * prototype, Js::ScriptContext *scriptContext);
->>>>>>> e2a9c777
 
     JsrtExternalType * GetExternalType() const { return (JsrtExternalType *)this->GetType(); }
 
