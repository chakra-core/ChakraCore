--- conflicted
+++ resolved
@@ -3108,7 +3108,6 @@
 }
 #endif
 
-<<<<<<< HEAD
 STDAPI_(JsErrorCode) JsRunWasmScript(_In_z_ const wchar_t * script, _In_ JsSourceContext sourceContext, _In_z_ const wchar_t *sourceUrl, _In_ const bool isBinary, _In_ const uint lengthBytes, _In_opt_ JsValueRef ffi, _Out_ JsValueRef * result)
 {
 #ifdef ENABLE_WASM
@@ -3174,10 +3173,7 @@
 #endif
 }
 
-JsErrorCode JsSerializeScriptCore(const wchar_t *script, BYTE *functionTable, int functionTableSize, unsigned char *buffer, unsigned int *bufferSize)
-=======
 JsErrorCode JsSerializeScriptCore(const byte *script, size_t cb, LoadScriptFlag loadScriptFlag, BYTE *functionTable, int functionTableSize, unsigned char *buffer, unsigned int *bufferSize)
->>>>>>> 72c84470
 {
     Js::JavascriptFunction *function;
     CompileScriptException se;
