//-------------------------------------------------------------------------------------------------------
// Copyright (C) Microsoft. All rights reserved.
// Licensed under the MIT license. See LICENSE.txt file in the project root for full license information.
//-------------------------------------------------------------------------------------------------------
#include "JsrtPch.h"
#include "JsrtInternal.h"
#include "JsrtExternalObject.h"
#include "JsrtExternalArrayBuffer.h"
#include "jsrtHelper.h"

#include "JsrtSourceHolder.h"
#include "ByteCode/ByteCodeSerializer.h"
#include "Common/ByteSwap.h"
#include "Library/DataView.h"
#include "Library/JavascriptExceptionMetadata.h"
#include "Library/JavascriptSymbol.h"
#include "Library/JavascriptPromise.h"
#include "Base/ThreadContextTlsEntry.h"
#include "Codex/Utf8Helper.h"

// Parser Includes
#include "cmperr.h"     // For ERRnoMemory
#include "screrror.h"   // For CompileScriptException

#ifdef ENABLE_DEBUG_CONFIG_OPTIONS
#include "TestHooksRt.h"
#endif

struct CodexHeapAllocatorInterface
{
public:
    static void* allocate(size_t size)
    {
        return HeapNewArray(char, size);
    }

    static void free(void* ptr, size_t count)
    {
        HeapDeleteArray(count, (char*) ptr);
    }
};

typedef utf8::NarrowWideConverter<CodexHeapAllocatorInterface, LPCSTR, LPWSTR> NarrowToWideChakraHeap;
typedef utf8::NarrowWideConverter<CodexHeapAllocatorInterface, LPCWSTR, LPSTR> WideToNarrowChakraHeap;

JsErrorCode CheckContext(JsrtContext *currentContext, bool verifyRuntimeState, bool allowInObjectBeforeCollectCallback)
{
    if (currentContext == nullptr)
    {
        return JsErrorNoCurrentContext;
    }

    Js::ScriptContext *scriptContext = currentContext->GetScriptContext();
    Assert(scriptContext != nullptr);
    Recycler *recycler = scriptContext->GetRecycler();
    ThreadContext *threadContext = scriptContext->GetThreadContext();

    // We don't need parameter check if it's checked in previous wrapper.
    if (verifyRuntimeState)
    {
        if (recycler && recycler->IsHeapEnumInProgress())
        {
            return JsErrorHeapEnumInProgress;
        }
        else if (!allowInObjectBeforeCollectCallback && recycler && recycler->IsInObjectBeforeCollectCallback())
        {
            return JsErrorInObjectBeforeCollectCallback;
        }
        else if (threadContext->IsExecutionDisabled())
        {
            return JsErrorInDisabledState;
        }
        else if (scriptContext->IsInProfileCallback())
        {
            return JsErrorInProfileCallback;
        }
        else if (threadContext->IsInThreadServiceCallback())
        {
            return JsErrorInThreadServiceCallback;
        }

        // Make sure we don't have an outstanding exception.
        if (scriptContext->GetThreadContext()->GetRecordedException() != nullptr)
        {
            return JsErrorInExceptionState;
        }
    }

    return JsNoError;
}

/////////////////////

#if ENABLE_TTD
void CALLBACK OnScriptLoad_TTDCallback(FinalizableObject* jsrtCtx, Js::FunctionBody* body, Js::Utf8SourceInfo* utf8SourceInfo, CompileScriptException* compileException, bool notify)
{
    ((JsrtContext*)jsrtCtx)->OnScriptLoad_TTDCallback(body, utf8SourceInfo, compileException, notify);
}

uint32 CALLBACK OnBPRegister_TTDCallback(void* runtimeRcvr, int64 bpID, Js::ScriptContext* scriptContext, Js::Utf8SourceInfo* utf8SourceInfo, uint32 line, uint32 column, BOOL* isNewBP)
{
    return ((JsrtRuntime*)runtimeRcvr)->BPRegister_TTD(bpID, scriptContext, utf8SourceInfo, line, column, isNewBP);
}

void CALLBACK OnBPDelete_TTDCallback(void* runtimeRcvr, uint32 bpID)
{
    ((JsrtRuntime*)runtimeRcvr)->BPDelete_TTD(bpID);
}

void CALLBACK OnBPClearDocument_TTDCallback(void* runtimeRcvr)
{
    ((JsrtRuntime*)runtimeRcvr)->BPClearDocument_TTD();
}
#endif

//A create context function that we can funnel to for regular and record or debug aware creation
JsErrorCode CreateContextCore(_In_ JsRuntimeHandle runtimeHandle, _In_ TTDRecorder& _actionEntryPopper, _In_ bool inRecordMode, _In_ bool activelyRecording, _In_ bool inReplayMode, _Out_ JsContextRef *newContext)
{
    JsrtRuntime * runtime = JsrtRuntime::FromHandle(runtimeHandle);
    ThreadContext * threadContext = runtime->GetThreadContext();

    if(threadContext->GetRecycler() && threadContext->GetRecycler()->IsHeapEnumInProgress())
    {
        return JsErrorHeapEnumInProgress;
    }
    else if(threadContext->IsInThreadServiceCallback())
    {
        return JsErrorInThreadServiceCallback;
    }

    ThreadContextScope scope(threadContext);

    if(!scope.IsValid())
    {
        return JsErrorWrongThread;
    }

#if ENABLE_TTD
    TTD::NSLogEvents::EventLogEntry* createEvent = nullptr;
    if(activelyRecording)
    {
        createEvent = threadContext->TTDLog->RecordJsRTCreateScriptContext(_actionEntryPopper);
    }
#endif

    JsrtContext * context = JsrtContext::New(runtime);

#if ENABLE_TTD
    if(inRecordMode | inReplayMode)
    {
        Js::ScriptContext* scriptContext = context->GetScriptContext();
        HostScriptContextCallbackFunctor callbackFunctor((FinalizableObject*)context, (void*)runtime, &OnScriptLoad_TTDCallback, &OnBPRegister_TTDCallback, &OnBPDelete_TTDCallback, &OnBPClearDocument_TTDCallback);

#if ENABLE_TTD_DIAGNOSTICS_TRACING
        bool noNative = true;
        bool doDebug = true;
#else
        bool noNative = TTD_FORCE_NOJIT_MODE || threadContext->TTDLog->IsDebugModeFlagSet();
        bool doDebug = TTD_FORCE_DEBUG_MODE || threadContext->TTDLog->IsDebugModeFlagSet();
#endif

        threadContext->TTDLog->PushMode(TTD::TTDMode::ExcludedExecutionTTAction);
        if(inRecordMode)
        {
            threadContext->TTDContext->AddNewScriptContextRecord(context, scriptContext, callbackFunctor, noNative, doDebug);
        }
        else
        {
            threadContext->TTDContext->AddNewScriptContextReplay(context, scriptContext, callbackFunctor, noNative, doDebug);
        }

        threadContext->TTDLog->SetModeFlagsOnContext(scriptContext);
        threadContext->TTDLog->PopMode(TTD::TTDMode::ExcludedExecutionTTAction);
    }
#endif

    JsrtDebugManager* jsrtDebugManager = runtime->GetJsrtDebugManager();

    if(jsrtDebugManager != nullptr)
    {
        Js::ScriptContext* scriptContext = context->GetScriptContext();
        scriptContext->InitializeDebugging();

        Js::DebugContext* debugContext = scriptContext->GetDebugContext();
        debugContext->SetHostDebugContext(jsrtDebugManager);

        Js::ProbeContainer* probeContainer = debugContext->GetProbeContainer();
        probeContainer->InitializeInlineBreakEngine(jsrtDebugManager);
        probeContainer->InitializeDebuggerScriptOptionCallback(jsrtDebugManager);

        threadContext->GetDebugManager()->SetLocalsDisplayFlags(Js::DebugManager::LocalsDisplayFlags::LocalsDisplayFlags_NoGroupMethods);
    }

#if ENABLE_TTD
    if(activelyRecording)
    {
        threadContext->TTDLog->RecordJsRTCreateScriptContextResult(createEvent, context->GetScriptContext());
    }
#endif

    *newContext = (JsContextRef)context;
    return JsNoError;
}

#if ENABLE_TTD
void CALLBACK CreateExternalObject_TTDCallback(Js::ScriptContext* ctx, Js::Var* object)
{
    TTDAssert(object != nullptr, "This should always be a valid location");

    *object = JsrtExternalObject::Create(nullptr, nullptr, ctx);
}

void CALLBACK TTDDummyPromiseContinuationCallback(JsValueRef task, void *callbackState)
{
    TTDAssert(false, "This should never actually be invoked!!!");
}

void CALLBACK CreateJsRTContext_TTDCallback(void* runtimeHandle, Js::ScriptContext** result)
{
    JsContextRef newContext = nullptr;
    *result = nullptr;

    TTDRecorder dummyActionEntryPopper;
    JsErrorCode err = CreateContextCore(static_cast<JsRuntimeHandle>(runtimeHandle), dummyActionEntryPopper, false /*inRecordMode*/, false /*activelyRecording*/, true /*inReplayMode*/, &newContext);
    TTDAssert(err == JsNoError, "Shouldn't fail on us!!!");

    *result = static_cast<JsrtContext*>(newContext)->GetScriptContext();
    (*result)->GetLibrary()->SetNativeHostPromiseContinuationFunction((Js::JavascriptLibrary::PromiseContinuationCallback)TTDDummyPromiseContinuationCallback, nullptr);

    //To ensure we have a valid context active (when we next try and inflate into this context) set this as active by convention
    JsrtContext::TrySetCurrent(static_cast<JsrtContext*>(newContext));
}

void CALLBACK ReleaseJsRTContext_TTDCallback(FinalizableObject* jsrtCtx)
{
    static_cast<JsrtContext*>(jsrtCtx)->GetScriptContext()->GetThreadContext()->GetRecycler()->RootRelease(jsrtCtx);
    JsrtContext::OnReplayDisposeContext_TTDCallback(jsrtCtx);
}

void CALLBACK SetActiveJsRTContext_TTDCallback(void* runtimeHandle, Js::ScriptContext* ctx)
{
    JsrtRuntime * runtime = JsrtRuntime::FromHandle(static_cast<JsRuntimeHandle>(runtimeHandle));
    ThreadContext * threadContext = runtime->GetThreadContext();

    threadContext->TTDContext->SetActiveScriptContext(ctx);
    JsrtContext* runtimeCtx = (JsrtContext*)threadContext->TTDContext->GetRuntimeContextForScriptContext(ctx);
    JsrtContext::TrySetCurrent(runtimeCtx);
}
#endif

//A create runtime function that we can funnel to for regular and record or debug aware creation
JsErrorCode CreateRuntimeCore(_In_ JsRuntimeAttributes attributes,
    _In_opt_ const char* optTTUri, size_t optTTUriCount, bool isRecord, bool isReplay, bool isDebug,
    _In_ UINT32 snapInterval, _In_ UINT32 snapHistoryLength,
    _In_opt_ TTDOpenResourceStreamCallback openResourceStream, _In_opt_ JsTTDReadBytesFromStreamCallback readBytesFromStream,
    _In_opt_ JsTTDWriteBytesToStreamCallback writeBytesToStream, _In_opt_ JsTTDFlushAndCloseStreamCallback flushAndCloseStream,
    _In_opt_ JsThreadServiceCallback threadService, _Out_ JsRuntimeHandle *runtimeHandle)
{
    VALIDATE_ENTER_CURRENT_THREAD();

    PARAM_NOT_NULL(runtimeHandle);
    *runtimeHandle = nullptr;

    JsErrorCode runtimeResult = GlobalAPIWrapper_NoRecord([&]() -> JsErrorCode {
        const JsRuntimeAttributes JsRuntimeAttributesAll =
            (JsRuntimeAttributes)(
            JsRuntimeAttributeDisableBackgroundWork |
            JsRuntimeAttributeAllowScriptInterrupt |
            JsRuntimeAttributeEnableIdleProcessing |
            JsRuntimeAttributeDisableEval |
            JsRuntimeAttributeDisableNativeCodeGeneration |
            JsRuntimeAttributeEnableExperimentalFeatures |
            JsRuntimeAttributeDispatchSetExceptionsToDebugger
#ifdef ENABLE_DEBUG_CONFIG_OPTIONS
            | JsRuntimeAttributeSerializeLibraryByteCode
#endif
        );

        Assert((attributes & ~JsRuntimeAttributesAll) == 0);
        if ((attributes & ~JsRuntimeAttributesAll) != 0)
        {
            return JsErrorInvalidArgument;
        }
        CreateFileMapping(INVALID_HANDLE_VALUE, nullptr, PAGE_READWRITE, 0, 0, nullptr);
        AllocationPolicyManager * policyManager = HeapNew(AllocationPolicyManager, (attributes & JsRuntimeAttributeDisableBackgroundWork) == 0);
        bool enableExperimentalFeatures = (attributes & JsRuntimeAttributeEnableExperimentalFeatures) != 0;
        ThreadContext * threadContext = HeapNew(ThreadContext, policyManager, threadService, enableExperimentalFeatures);

        if (((attributes & JsRuntimeAttributeDisableBackgroundWork) != 0)
#ifdef ENABLE_DEBUG_CONFIG_OPTIONS
            && !Js::Configuration::Global.flags.ConcurrentRuntime
#endif
            )
        {
            threadContext->OptimizeForManyInstances(true);
#if ENABLE_NATIVE_CODEGEN
            threadContext->EnableBgJit(false);
#endif
        }

        if (!threadContext->IsRentalThreadingEnabledInJSRT()
#ifdef ENABLE_DEBUG_CONFIG_OPTIONS
            || Js::Configuration::Global.flags.DisableRentalThreading
#endif
            )
        {
            threadContext->SetIsThreadBound();
        }

        if (attributes & JsRuntimeAttributeAllowScriptInterrupt)
        {
            threadContext->SetThreadContextFlag(ThreadContextFlagCanDisableExecution);
        }

        if (attributes & JsRuntimeAttributeDisableEval)
        {
            threadContext->SetThreadContextFlag(ThreadContextFlagEvalDisabled);
        }

        if (attributes & JsRuntimeAttributeDisableNativeCodeGeneration)
        {
            threadContext->SetThreadContextFlag(ThreadContextFlagNoJIT);
        }

#ifdef ENABLE_DEBUG_CONFIG_OPTIONS
        if (Js::Configuration::Global.flags.PrimeRecycler)
        {
            threadContext->EnsureRecycler()->Prime();
        }
#endif

        bool enableIdle = (attributes & JsRuntimeAttributeEnableIdleProcessing) == JsRuntimeAttributeEnableIdleProcessing;
        bool dispatchExceptions = (attributes & JsRuntimeAttributeDispatchSetExceptionsToDebugger) == JsRuntimeAttributeDispatchSetExceptionsToDebugger;

        JsrtRuntime * runtime = HeapNew(JsrtRuntime, threadContext, enableIdle, dispatchExceptions);
        threadContext->SetCurrentThreadId(ThreadContext::NoThread);
        *runtimeHandle = runtime->ToHandle();
#ifdef ENABLE_DEBUG_CONFIG_OPTIONS
        runtime->SetSerializeByteCodeForLibrary((attributes & JsRuntimeAttributeSerializeLibraryByteCode) != 0);
#endif

        return JsNoError;
    });

#if ENABLE_TTD
    if(runtimeResult != JsNoError)
    {
        return runtimeResult;
    }

    if(isRecord | isReplay | isDebug)
    {
        ThreadContext* threadContext = JsrtRuntime::FromHandle(*runtimeHandle)->GetThreadContext();

        if(isRecord && isReplay)
        {
            return JsErrorInvalidArgument; //A runtime can only be in 1 mode
        }

        if(isDebug && !isReplay)
        {
            return JsErrorInvalidArgument; //A debug runtime also needs to be in runtime mode (and we are going to be strict about it)
        }

        if(isReplay && optTTUri == nullptr)
        {
            return JsErrorInvalidArgument; //We must have a location to store data into
        }

        runtimeResult = GlobalAPIWrapper_NoRecord([&]() -> JsErrorCode {
            //Make sure the thread context recycler is allocated before we do anything else
            ThreadContextScope scope(threadContext);
            threadContext->EnsureRecycler();

            threadContext->InitTimeTravel(threadContext, *runtimeHandle, snapInterval, max<uint32>(2, snapHistoryLength));
            threadContext->InitHostFunctionsAndTTData(isRecord, isReplay, isDebug, optTTUriCount, optTTUri,
                openResourceStream, readBytesFromStream, writeBytesToStream, flushAndCloseStream,
                &CreateExternalObject_TTDCallback, &CreateJsRTContext_TTDCallback, &ReleaseJsRTContext_TTDCallback, &SetActiveJsRTContext_TTDCallback);

            return JsNoError;
        });
    }
#endif

    return runtimeResult;
}

/////////////////////

CHAKRA_API JsCreateRuntime(_In_ JsRuntimeAttributes attributes, _In_opt_ JsThreadServiceCallback threadService, _Out_ JsRuntimeHandle *runtimeHandle)
{
    return CreateRuntimeCore(attributes,
        nullptr /*optRecordUri*/, 0 /*optRecordUriCount */, false /*isRecord*/, false /*isReplay*/, false /*isDebug*/,
        UINT_MAX /*optSnapInterval*/, UINT_MAX /*optLogLength*/,
        nullptr, nullptr, nullptr, nullptr, /*TTD IO handlers*/
        threadService, runtimeHandle);
}

template <CollectionFlags flags>
JsErrorCode JsCollectGarbageCommon(JsRuntimeHandle runtimeHandle)
{
    return GlobalAPIWrapper_NoRecord([&]() -> JsErrorCode {
        VALIDATE_INCOMING_RUNTIME_HANDLE(runtimeHandle);

        ThreadContext * threadContext = JsrtRuntime::FromHandle(runtimeHandle)->GetThreadContext();

        if (threadContext->GetRecycler() && threadContext->GetRecycler()->IsHeapEnumInProgress())
        {
            return JsErrorHeapEnumInProgress;
        }
        else if (threadContext->IsInThreadServiceCallback())
        {
            return JsErrorInThreadServiceCallback;
        }

        ThreadContextScope scope(threadContext);

        if (!scope.IsValid())
        {
            return JsErrorWrongThread;
        }

        Recycler* recycler = threadContext->EnsureRecycler();
#ifdef ENABLE_DEBUG_CONFIG_OPTIONS
        if (flags & CollectOverride_SkipStack)
        {
            Recycler::AutoEnterExternalStackSkippingGCMode autoGC(recycler);
            recycler->CollectNow<flags>();
        }
        else
#endif
        {
            recycler->CollectNow<flags>();
        }
        return JsNoError;
    });
}

CHAKRA_API JsCollectGarbage(_In_ JsRuntimeHandle runtimeHandle)
{
    return JsCollectGarbageCommon<CollectNowExhaustive>(runtimeHandle);
}

#ifdef ENABLE_DEBUG_CONFIG_OPTIONS
CHAKRA_API JsPrivateCollectGarbageSkipStack(_In_ JsRuntimeHandle runtimeHandle)
{
    return JsCollectGarbageCommon<CollectNowExhaustiveSkipStack>(runtimeHandle);
}
#endif

CHAKRA_API JsDisposeRuntime(_In_ JsRuntimeHandle runtimeHandle)
{
    return GlobalAPIWrapper_NoRecord([&] () -> JsErrorCode {
        VALIDATE_INCOMING_RUNTIME_HANDLE(runtimeHandle);

        JsrtRuntime * runtime = JsrtRuntime::FromHandle(runtimeHandle);
        ThreadContext * threadContext = runtime->GetThreadContext();
        ThreadContextScope scope(threadContext);

        // We should not dispose if the runtime is being used.
        if (!scope.IsValid() ||
            scope.WasInUse() ||
            (threadContext->GetRecycler() && threadContext->GetRecycler()->IsHeapEnumInProgress()))
        {
            return JsErrorRuntimeInUse;
        }
        else if (threadContext->IsInThreadServiceCallback())
        {
            return JsErrorInThreadServiceCallback;
        }

        // Invoke and clear the callbacks while the contexts and runtime are still available
        {
            Recycler* recycler = threadContext->GetRecycler();
            if (recycler != nullptr)
            {
                recycler->ClearObjectBeforeCollectCallbacks();
            }
        }

        if (runtime->GetJsrtDebugManager() != nullptr)
        {
            runtime->GetJsrtDebugManager()->ClearDebuggerObjects();
        }

        Js::ScriptContext *scriptContext;
        for (scriptContext = threadContext->GetScriptContextList(); scriptContext; scriptContext = scriptContext->next)
        {
            if (runtime->GetJsrtDebugManager() != nullptr)
            {
                runtime->GetJsrtDebugManager()->ClearDebugDocument(scriptContext);
            }
            scriptContext->MarkForClose();
        }

        // Close any open Contexts.
        // We need to do this before recycler shutdown, because ScriptEngine->Close won't work then.
        runtime->CloseContexts();

        runtime->DeleteJsrtDebugManager();

#if defined(CHECK_MEMORY_LEAK) || defined(LEAK_REPORT)
        bool doFinalGC = false;

#if defined(LEAK_REPORT)
        if (Js::Configuration::Global.flags.IsEnabled(Js::LeakReportFlag))
        {
            doFinalGC = true;
        }
#endif

#if defined(CHECK_MEMORY_LEAK)
        if (Js::Configuration::Global.flags.CheckMemoryLeak)
        {
            doFinalGC = true;
        }
#endif

        if (doFinalGC)
        {
            Recycler *recycler = threadContext->GetRecycler();
            if (recycler)
            {
                recycler->EnsureNotCollecting();
                recycler->CollectNow<CollectNowFinalGC>();
                Assert(!recycler->CollectionInProgress());
            }
        }
#endif

        runtime->SetBeforeCollectCallback(nullptr, nullptr);
        threadContext->CloseForJSRT();
        HeapDelete(threadContext);

        HeapDelete(runtime);

        scope.Invalidate();

        return JsNoError;
    });
}

CHAKRA_API JsAddRef(_In_ JsRef ref, _Out_opt_ unsigned int *count)
{
    VALIDATE_JSREF(ref);
    if (count != nullptr)
    {
        *count = 0;
    }

    if (Js::TaggedNumber::Is(ref))
    {
        // The count is always one because these are never collected
        if (count)
        {
            *count = 1;
        }
        return JsNoError;
    }

    if (JsrtContext::Is(ref))
    {
        return GlobalAPIWrapper_NoRecord([&] () -> JsErrorCode
        {
            Recycler * recycler = static_cast<JsrtContext *>(ref)->GetRuntime()->GetThreadContext()->GetRecycler();
            recycler->RootAddRef(ref, count);
            return JsNoError;
        });
    }
    else
    {
        ThreadContext* threadContext = ThreadContext::GetContextForCurrentThread();
        if (threadContext == nullptr)
        {
            return JsErrorNoCurrentContext;
        }
        Recycler * recycler = threadContext->GetRecycler();
        return GlobalAPIWrapper([&] (TTDRecorder& _actionEntryPopper) -> JsErrorCode
        {
            // Note, some references may live in arena-allocated memory, so we need to do this check
            if (!recycler->IsValidObject(ref))
            {
                return JsNoError;
            }

#if ENABLE_TTD
            unsigned int lCount = 0;
            recycler->RootAddRef(ref, &lCount);
            if (count != nullptr)
            {
                *count = lCount;
            }

            if((lCount == 1) && (threadContext->IsRuntimeInTTDMode()) && (!threadContext->TTDLog->IsPropertyRecordRef(ref)))
            {
                Js::RecyclableObject* obj = Js::RecyclableObject::FromVar(ref);
                if(obj->GetScriptContext()->IsTTDRecordModeEnabled())
                {
                    if(obj->GetScriptContext()->ShouldPerformRecordAction())
                    {
                        threadContext->TTDLog->RecordJsRTAddRootRef(_actionEntryPopper, (Js::Var)ref);
                    }

                    threadContext->TTDContext->AddRootRef_Record(TTD_CONVERT_OBJ_TO_LOG_PTR_ID(obj), obj);
                }
            }
#else
            recycler->RootAddRef(ref, count);
#endif

            return JsNoError;
        });
    }
}

CHAKRA_API JsRelease(_In_ JsRef ref, _Out_opt_ unsigned int *count)
{
    VALIDATE_JSREF(ref);
    if (count != nullptr)
    {
        *count = 0;
    }

    if (Js::TaggedNumber::Is(ref))
    {
        // The count is always one because these are never collected
        if (count)
        {
            *count = 1;
        }
        return JsNoError;
    }

    if (JsrtContext::Is(ref))
    {
        return GlobalAPIWrapper_NoRecord([&] () -> JsErrorCode
        {
            Recycler * recycler = static_cast<JsrtContext *>(ref)->GetRuntime()->GetThreadContext()->GetRecycler();
            recycler->RootRelease(ref, count);
            return JsNoError;
        });
    }
    else
    {
        ThreadContext* threadContext = ThreadContext::GetContextForCurrentThread();
        if (threadContext == nullptr)
        {
            return JsErrorNoCurrentContext;
        }
        Recycler * recycler = threadContext->GetRecycler();
        return GlobalAPIWrapper([&](TTDRecorder& _actionEntryPopper) -> JsErrorCode
        {
            // Note, some references may live in arena-allocated memory, so we need to do this check
            if (!recycler->IsValidObject(ref))
            {
                return JsNoError;
            }

            recycler->RootRelease(ref, count);

            return JsNoError;
        });
    }
}

CHAKRA_API JsSetObjectBeforeCollectCallback(_In_ JsRef ref, _In_opt_ void *callbackState, _In_ JsObjectBeforeCollectCallback objectBeforeCollectCallback)
{
    VALIDATE_JSREF(ref);

    if (Js::TaggedNumber::Is(ref))
    {
        return JsErrorInvalidArgument;
    }

    if (JsrtContext::Is(ref))
    {
        return GlobalAPIWrapper_NoRecord([&]() -> JsErrorCode
        {
            ThreadContext* threadContext = static_cast<JsrtContext *>(ref)->GetRuntime()->GetThreadContext();
            Recycler * recycler = threadContext->GetRecycler();
            recycler->SetObjectBeforeCollectCallback(ref, reinterpret_cast<Recycler::ObjectBeforeCollectCallback>(objectBeforeCollectCallback), callbackState,
                reinterpret_cast<Recycler::ObjectBeforeCollectCallbackWrapper>(JsrtCallbackState::ObjectBeforeCallectCallbackWrapper), threadContext);
            return JsNoError;
        });
    }
    else
    {
        ThreadContext* threadContext = ThreadContext::GetContextForCurrentThread();
        if (threadContext == nullptr)
        {
            return JsErrorNoCurrentContext;
        }
        Recycler * recycler = threadContext->GetRecycler();
        return GlobalAPIWrapper_NoRecord([&]() -> JsErrorCode
        {
            if (!recycler->IsValidObject(ref))
            {
                return JsErrorInvalidArgument;
            }

            recycler->SetObjectBeforeCollectCallback(ref, reinterpret_cast<Recycler::ObjectBeforeCollectCallback>(objectBeforeCollectCallback), callbackState,
                reinterpret_cast<Recycler::ObjectBeforeCollectCallbackWrapper>(JsrtCallbackState::ObjectBeforeCallectCallbackWrapper), threadContext);
            return JsNoError;
        });
    }
}

CHAKRA_API JsCreateContext(_In_ JsRuntimeHandle runtimeHandle, _Out_ JsContextRef *newContext)
{
    return GlobalAPIWrapper([&](TTDRecorder& _actionEntryPopper) -> JsErrorCode {
        PARAM_NOT_NULL(newContext);
        VALIDATE_INCOMING_RUNTIME_HANDLE(runtimeHandle);

        bool inRecord = false;
        bool activelyRecording = false;
        bool inReplay = false;

#if ENABLE_TTD
        JsrtRuntime * runtime = JsrtRuntime::FromHandle(runtimeHandle);
        ThreadContext * threadContext = runtime->GetThreadContext();
        if(threadContext->IsRuntimeInTTDMode() && threadContext->TTDContext->GetActiveScriptContext() != nullptr)
        {
            Js::ScriptContext* currentCtx = threadContext->TTDContext->GetActiveScriptContext();
            inRecord = currentCtx->IsTTDRecordModeEnabled();
            activelyRecording = currentCtx->ShouldPerformRecordAction();
            inReplay = currentCtx->IsTTDReplayModeEnabled();
        }
#endif

        return CreateContextCore(runtimeHandle, _actionEntryPopper, inRecord, activelyRecording, inReplay, newContext);
    });
}

CHAKRA_API JsGetCurrentContext(_Out_ JsContextRef *currentContext)
{
    PARAM_NOT_NULL(currentContext);

    BEGIN_JSRT_NO_EXCEPTION
    {
      *currentContext = (JsContextRef)JsrtContext::GetCurrent();
    }
    END_JSRT_NO_EXCEPTION
}

CHAKRA_API JsSetCurrentContext(_In_ JsContextRef newContext)
{
    VALIDATE_ENTER_CURRENT_THREAD();

    return GlobalAPIWrapper([&] (TTDRecorder& _actionEntryPopper) -> JsErrorCode {
        JsrtContext *currentContext = JsrtContext::GetCurrent();
        Recycler* recycler = currentContext != nullptr ? currentContext->GetScriptContext()->GetRecycler() : nullptr;

#if ENABLE_TTD
        Js::ScriptContext* newScriptContext = newContext != nullptr ? static_cast<JsrtContext*>(newContext)->GetScriptContext() : nullptr;
        Js::ScriptContext* oldScriptContext = currentContext != nullptr ? static_cast<JsrtContext*>(currentContext)->GetScriptContext() : nullptr;

        if(newScriptContext == nullptr)
        {
            if(oldScriptContext == nullptr)
            {
                ; //if newScriptContext and oldScriptContext are null then we don't worry about doing anything
            }
            else
            {
                if(oldScriptContext->IsTTDRecordModeEnabled())
                {
                    //already know newScriptContext != oldScriptContext so don't check again
                    if(oldScriptContext->ShouldPerformRecordAction())
                    {
                        oldScriptContext->GetThreadContext()->TTDLog->RecordJsRTSetCurrentContext(_actionEntryPopper, nullptr);
                    }

                    oldScriptContext->GetThreadContext()->TTDContext->SetActiveScriptContext(nullptr);
                }
            }
        }
        else
        {
            if(newScriptContext->IsTTDRecordModeEnabled())
            {
                if(newScriptContext != oldScriptContext && newScriptContext->ShouldPerformRecordAction())
                {
                    newScriptContext->GetThreadContext()->TTDLog->RecordJsRTSetCurrentContext(_actionEntryPopper, newScriptContext->GetGlobalObject());
                }

                newScriptContext->GetThreadContext()->TTDContext->SetActiveScriptContext(newScriptContext);
            }
        }
#endif

        if (currentContext && recycler->IsHeapEnumInProgress())
        {
            return JsErrorHeapEnumInProgress;
        }
        else if (currentContext && currentContext->GetRuntime()->GetThreadContext()->IsInThreadServiceCallback())
        {
            return JsErrorInThreadServiceCallback;
        }

        if (!JsrtContext::TrySetCurrent((JsrtContext *)newContext))
        {
            return JsErrorWrongThread;
        }

        return JsNoError;
    });
}

CHAKRA_API JsGetContextOfObject(_In_ JsValueRef object, _Out_ JsContextRef *context)
{
    VALIDATE_JSREF(object);
    PARAM_NOT_NULL(context);

    BEGIN_JSRT_NO_EXCEPTION
    {
        if (!Js::RecyclableObject::Is(object))
        {
            RETURN_NO_EXCEPTION(JsErrorArgumentNotObject);
        }
        Js::RecyclableObject* obj = Js::RecyclableObject::FromVar(object);
        *context = (JsContextRef)obj->GetScriptContext()->GetLibrary()->GetJsrtContext();
    }
    END_JSRT_NO_EXCEPTION
}

CHAKRA_API JsGetContextData(_In_ JsContextRef context, _Out_ void **data)
{
    VALIDATE_JSREF(context);
    PARAM_NOT_NULL(data);

    BEGIN_JSRT_NO_EXCEPTION
    {
        if (!JsrtContext::Is(context))
        {
            RETURN_NO_EXCEPTION(JsErrorInvalidArgument);
        }

        *data = static_cast<JsrtContext *>(context)->GetExternalData();
    }
    END_JSRT_NO_EXCEPTION
}

CHAKRA_API JsSetContextData(_In_ JsContextRef context, _In_ void *data)
{
    VALIDATE_JSREF(context);

    BEGIN_JSRT_NO_EXCEPTION
    {
        if (!JsrtContext::Is(context))
        {
            RETURN_NO_EXCEPTION(JsErrorInvalidArgument);
        }

        static_cast<JsrtContext *>(context)->SetExternalData(data);
    }
    END_JSRT_NO_EXCEPTION
}

void HandleScriptCompileError(Js::ScriptContext * scriptContext, CompileScriptException * se, const WCHAR * sourceUrl)
{
    HRESULT hr = se->ei.scode;
    if (hr == E_OUTOFMEMORY || hr == VBSERR_OutOfMemory || hr == VBSERR_OutOfStack || hr == ERRnoMemory)
    {
        Js::Throw::OutOfMemory();
    }

    Js::JavascriptError* error = Js::JavascriptError::CreateFromCompileScriptException(scriptContext, se, sourceUrl);

    Js::JavascriptExceptionObject * exceptionObject = RecyclerNew(scriptContext->GetRecycler(),
        Js::JavascriptExceptionObject, error, scriptContext, nullptr);

    scriptContext->GetThreadContext()->SetRecordedException(exceptionObject);
}

CHAKRA_API JsGetUndefinedValue(_Out_ JsValueRef *undefinedValue)
{
    return ContextAPINoScriptWrapper_NoRecord([&] (Js::ScriptContext *scriptContext) -> JsErrorCode {
        PARAM_NOT_NULL(undefinedValue);

        *undefinedValue = scriptContext->GetLibrary()->GetUndefined();

        return JsNoError;
    },
    /*allowInObjectBeforeCollectCallback*/true);
}

CHAKRA_API JsGetNullValue(_Out_ JsValueRef *nullValue)
{
    return ContextAPINoScriptWrapper_NoRecord([&] (Js::ScriptContext *scriptContext) -> JsErrorCode {
        PARAM_NOT_NULL(nullValue);

        *nullValue = scriptContext->GetLibrary()->GetNull();

        return JsNoError;
    },
    /*allowInObjectBeforeCollectCallback*/true);
}

CHAKRA_API JsGetTrueValue(_Out_ JsValueRef *trueValue)
{
    return ContextAPINoScriptWrapper_NoRecord([&] (Js::ScriptContext *scriptContext) -> JsErrorCode {
        PARAM_NOT_NULL(trueValue);

        *trueValue = scriptContext->GetLibrary()->GetTrue();

        return JsNoError;
    },
    /*allowInObjectBeforeCollectCallback*/true);
}

CHAKRA_API JsGetFalseValue(_Out_ JsValueRef *falseValue)
{
    return ContextAPINoScriptWrapper_NoRecord([&] (Js::ScriptContext *scriptContext) -> JsErrorCode {
        PARAM_NOT_NULL(falseValue);

        *falseValue = scriptContext->GetLibrary()->GetFalse();

        return JsNoError;
    },
    /*allowInObjectBeforeCollectCallback*/true);
}

CHAKRA_API JsBoolToBoolean(_In_ bool value, _Out_ JsValueRef *booleanValue)
{
    return ContextAPINoScriptWrapper([&] (Js::ScriptContext *scriptContext, TTDRecorder& _actionEntryPopper) -> JsErrorCode {
        PERFORM_JSRT_TTD_RECORD_ACTION(scriptContext, RecordJsRTCreateBoolean, value);

        PARAM_NOT_NULL(booleanValue);

        *booleanValue = value ? scriptContext->GetLibrary()->GetTrue() : scriptContext->GetLibrary()->GetFalse();

        PERFORM_JSRT_TTD_RECORD_ACTION_RESULT(scriptContext, booleanValue);

        return JsNoError;
    },
    /*allowInObjectBeforeCollectCallback*/true);
}

CHAKRA_API JsBooleanToBool(_In_ JsValueRef value, _Out_ bool *boolValue)
{
    VALIDATE_JSREF(value);
    PARAM_NOT_NULL(boolValue);

    BEGIN_JSRT_NO_EXCEPTION
    {
        if (!Js::JavascriptBoolean::Is(value))
        {
            RETURN_NO_EXCEPTION(JsErrorInvalidArgument);
        }

        *boolValue = Js::JavascriptBoolean::FromVar(value)->GetValue() ? true : false;
    }
    END_JSRT_NO_EXCEPTION
}

CHAKRA_API JsConvertValueToBoolean(_In_ JsValueRef value, _Out_ JsValueRef *result)
{
    return ContextAPIWrapper<true>([&] (Js::ScriptContext *scriptContext, TTDRecorder& _actionEntryPopper) -> JsErrorCode {
        PERFORM_JSRT_TTD_RECORD_ACTION(scriptContext, RecordJsRTVarToBooleanConversion, (Js::Var)value);

        VALIDATE_INCOMING_REFERENCE(value, scriptContext);
        PARAM_NOT_NULL(result);

        if (Js::JavascriptConversion::ToBool((Js::Var)value, scriptContext))
        {
            *result = scriptContext->GetLibrary()->GetTrue();
        }
        else
        {
            *result = scriptContext->GetLibrary()->GetFalse();
        }

        //It is either true or false which we always track so no need to store result identity

        return JsNoError;
    });
}

CHAKRA_API JsGetValueType(_In_ JsValueRef value, _Out_ JsValueType *type)
{
    VALIDATE_JSREF(value);
    PARAM_NOT_NULL(type);

    BEGIN_JSRT_NO_EXCEPTION
    {
        Js::TypeId typeId = Js::JavascriptOperators::GetTypeId(value);
        switch (typeId)
        {
        case Js::TypeIds_Undefined:
            *type = JsUndefined;
            break;
        case Js::TypeIds_Null:
            *type = JsNull;
            break;
        case Js::TypeIds_Boolean:
            *type = JsBoolean;
            break;
        case Js::TypeIds_Integer:
        case Js::TypeIds_Number:
        case Js::TypeIds_Int64Number:
        case Js::TypeIds_UInt64Number:
            *type = JsNumber;
            break;
        case Js::TypeIds_String:
            *type = JsString;
            break;
        case Js::TypeIds_Function:
            *type = JsFunction;
            break;
        case Js::TypeIds_Error:
            *type = JsError;
            break;
        case Js::TypeIds_Array:
        case Js::TypeIds_NativeIntArray:
#if ENABLE_COPYONACCESS_ARRAY
        case Js::TypeIds_CopyOnAccessNativeIntArray:
#endif
        case Js::TypeIds_NativeFloatArray:
        case Js::TypeIds_ES5Array:
            *type = JsArray;
            break;
        case Js::TypeIds_Symbol:
            *type = JsSymbol;
            break;
        case Js::TypeIds_ArrayBuffer:
            *type = JsArrayBuffer;
            break;
        case Js::TypeIds_DataView:
            *type = JsDataView;
            break;
        default:
            if (Js::TypedArrayBase::Is(typeId))
            {
                *type = JsTypedArray;
            }
            else
            {
                *type = JsObject;
            }
            break;
        }
    }
    END_JSRT_NO_EXCEPTION
}

CHAKRA_API JsDoubleToNumber(_In_ double dbl, _Out_ JsValueRef *asValue)
{
    PARAM_NOT_NULL(asValue);
    //If number is not heap allocated then we don't need to record/track the creation for time-travel
    if (Js::JavascriptNumber::TryToVarFastWithCheck(dbl, asValue))
    {
      return JsNoError;
    }

    return ContextAPINoScriptWrapper([&](Js::ScriptContext *scriptContext, TTDRecorder& _actionEntryPopper) -> JsErrorCode {
        PERFORM_JSRT_TTD_RECORD_ACTION(scriptContext, RecordJsRTCreateNumber, dbl);

        *asValue = Js::JavascriptNumber::ToVarNoCheck(dbl, scriptContext);

        PERFORM_JSRT_TTD_RECORD_ACTION_RESULT(scriptContext, asValue);

        return JsNoError;
    });
}

CHAKRA_API JsIntToNumber(_In_ int intValue, _Out_ JsValueRef *asValue)
{
    PARAM_NOT_NULL(asValue);
    //If number is not heap allocated then we don't need to record/track the creation for time-travel
    if (Js::JavascriptNumber::TryToVarFast(intValue, asValue))
    {
        return JsNoError;
    }

    return ContextAPINoScriptWrapper([&](Js::ScriptContext *scriptContext, TTDRecorder& _actionEntryPopper) -> JsErrorCode {
#if !INT32VAR
        PERFORM_JSRT_TTD_RECORD_ACTION(scriptContext, RecordJsRTCreateInteger, intValue);
#endif

        *asValue = Js::JavascriptNumber::ToVar(intValue, scriptContext);

#if !INT32VAR
        PERFORM_JSRT_TTD_RECORD_ACTION_RESULT(scriptContext, asValue);
#endif

        return JsNoError;
    });
}

CHAKRA_API JsNumberToDouble(_In_ JsValueRef value, _Out_ double *asDouble)
{
    VALIDATE_JSREF(value);
    PARAM_NOT_NULL(asDouble);

    BEGIN_JSRT_NO_EXCEPTION
    {
        if (Js::TaggedInt::Is(value))
        {
            *asDouble = Js::TaggedInt::ToDouble(value);
        }
        else if (Js::JavascriptNumber::Is_NoTaggedIntCheck(value))
        {
            *asDouble = Js::JavascriptNumber::GetValue(value);
        }
        else
        {
            *asDouble = 0;
            RETURN_NO_EXCEPTION(JsErrorInvalidArgument);
        }
    }
    END_JSRT_NO_EXCEPTION
}

CHAKRA_API JsNumberToInt(_In_ JsValueRef value, _Out_ int *asInt)
{
    VALIDATE_JSREF(value);
    PARAM_NOT_NULL(asInt);

    BEGIN_JSRT_NO_EXCEPTION
    {
        if (Js::TaggedInt::Is(value))
        {
            *asInt = Js::TaggedInt::ToInt32(value);
        }
        else if (Js::JavascriptNumber::Is_NoTaggedIntCheck(value))
        {
            *asInt = Js::JavascriptConversion::ToInt32(Js::JavascriptNumber::GetValue(value));
        }
        else
        {
            *asInt = 0;
            RETURN_NO_EXCEPTION(JsErrorInvalidArgument);
        }
    }
    END_JSRT_NO_EXCEPTION
}

CHAKRA_API JsConvertValueToNumber(_In_ JsValueRef value, _Out_ JsValueRef *result)
{
    return ContextAPIWrapper<true>([&] (Js::ScriptContext *scriptContext, TTDRecorder& _actionEntryPopper) -> JsErrorCode {
        PERFORM_JSRT_TTD_RECORD_ACTION(scriptContext, RecordJsRTVarToNumberConversion, (Js::Var)value);

        VALIDATE_INCOMING_REFERENCE(value, scriptContext);
        PARAM_NOT_NULL(result);

        *result = (JsValueRef)Js::JavascriptOperators::ToNumber((Js::Var)value, scriptContext);

        PERFORM_JSRT_TTD_RECORD_ACTION_RESULT(scriptContext, result);

        return JsNoError;
    });
}

CHAKRA_API JsGetStringLength(_In_ JsValueRef value, _Out_ int *length)
{
    VALIDATE_JSREF(value);
    PARAM_NOT_NULL(length);

    BEGIN_JSRT_NO_EXCEPTION
    {
        if (!Js::JavascriptString::Is(value))
        {
            RETURN_NO_EXCEPTION(JsErrorInvalidArgument);
        }

        *length = Js::JavascriptString::FromVar(value)->GetLengthAsSignedInt();
    }
    END_JSRT_NO_EXCEPTION
}

CHAKRA_API JsPointerToString(_In_reads_(stringLength) const WCHAR *stringValue, _In_ size_t stringLength, _Out_ JsValueRef *string)
{
    return ContextAPINoScriptWrapper([&](Js::ScriptContext *scriptContext, TTDRecorder& _actionEntryPopper) -> JsErrorCode {
        PERFORM_JSRT_TTD_RECORD_ACTION(scriptContext, RecordJsRTCreateString, stringValue, stringLength);

        PARAM_NOT_NULL(stringValue);
        PARAM_NOT_NULL(string);

        if (!Js::IsValidCharCount(stringLength))
        {
            Js::JavascriptError::ThrowOutOfMemoryError(scriptContext);
        }

        *string = Js::JavascriptString::NewCopyBuffer(stringValue, static_cast<charcount_t>(stringLength), scriptContext);

        PERFORM_JSRT_TTD_RECORD_ACTION_RESULT(scriptContext, string);

        return JsNoError;
    });
}

// TODO: The annotation of stringPtr is wrong.  Need to fix definition in chakrart.h
// The warning is '*stringPtr' could be '0' : this does not adhere to the specification for the function 'JsStringToPointer'.
#pragma warning(suppress:6387)
CHAKRA_API JsStringToPointer(_In_ JsValueRef stringValue, _Outptr_result_buffer_(*stringLength) const WCHAR **stringPtr, _Out_ size_t *stringLength)
{
    VALIDATE_JSREF(stringValue);
    PARAM_NOT_NULL(stringPtr);
    *stringPtr = nullptr;
    PARAM_NOT_NULL(stringLength);
    *stringLength = 0;

    if (!Js::JavascriptString::Is(stringValue))
    {
        return JsErrorInvalidArgument;
    }

    return GlobalAPIWrapper_NoRecord([&]() -> JsErrorCode {
        Js::JavascriptString *jsString = Js::JavascriptString::FromVar(stringValue);

        *stringPtr = jsString->GetSz();
        *stringLength = jsString->GetLength();
        return JsNoError;
    });
}

CHAKRA_API JsConvertValueToString(_In_ JsValueRef value, _Out_ JsValueRef *result)
{
    return ContextAPIWrapper<true>([&] (Js::ScriptContext *scriptContext, TTDRecorder& _actionEntryPopper) -> JsErrorCode {
        PERFORM_JSRT_TTD_RECORD_ACTION(scriptContext, RecordJsRTVarToStringConversion, (Js::Var)value);

        VALIDATE_INCOMING_REFERENCE(value, scriptContext);
        PARAM_NOT_NULL(result);
        *result = nullptr;

        *result = (JsValueRef) Js::JavascriptConversion::ToString((Js::Var)value, scriptContext);

        PERFORM_JSRT_TTD_RECORD_ACTION_RESULT(scriptContext, result);

        return JsNoError;
    });
}

CHAKRA_API JsGetGlobalObject(_Out_ JsValueRef *globalObject)
{
    return ContextAPINoScriptWrapper_NoRecord([&](Js::ScriptContext *scriptContext) -> JsErrorCode {
        PARAM_NOT_NULL(globalObject);

        *globalObject = (JsValueRef)scriptContext->GetGlobalObject();
        return JsNoError;
    },
    /*allowInObjectBeforeCollectCallback*/true);
}

CHAKRA_API JsCreateObject(_Out_ JsValueRef *object)
{
    return ContextAPINoScriptWrapper([&](Js::ScriptContext *scriptContext, TTDRecorder& _actionEntryPopper) -> JsErrorCode {
        PERFORM_JSRT_TTD_RECORD_ACTION(scriptContext, RecordJsRTAllocateBasicObject);

        PARAM_NOT_NULL(object);

        *object = scriptContext->GetLibrary()->CreateObject();

        PERFORM_JSRT_TTD_RECORD_ACTION_RESULT(scriptContext, object);

        return JsNoError;
    });
}

CHAKRA_API JsCreateExternalObject(_In_opt_ void *data, _In_opt_ JsFinalizeCallback finalizeCallback, _Out_ JsValueRef *object)
{
    return ContextAPINoScriptWrapper([&](Js::ScriptContext *scriptContext, TTDRecorder& _actionEntryPopper) -> JsErrorCode {
        PERFORM_JSRT_TTD_RECORD_ACTION(scriptContext, RecordJsRTAllocateExternalObject);

        PARAM_NOT_NULL(object);

        *object = JsrtExternalObject::Create(data, finalizeCallback, scriptContext);

        PERFORM_JSRT_TTD_RECORD_ACTION_RESULT(scriptContext, object);

        return JsNoError;
    });
}

CHAKRA_API JsConvertValueToObject(_In_ JsValueRef value, _Out_ JsValueRef *result)
{
    return ContextAPIWrapper<true>([&] (Js::ScriptContext *scriptContext, TTDRecorder& _actionEntryPopper) -> JsErrorCode {
        PERFORM_JSRT_TTD_RECORD_ACTION(scriptContext, RecordJsRTVarToObjectConversion, (Js::Var)value);

        VALIDATE_INCOMING_REFERENCE(value, scriptContext);
        PARAM_NOT_NULL(result);

        *result = (JsValueRef)Js::JavascriptOperators::ToObject((Js::Var)value, scriptContext);
        Assert(*result == nullptr || !Js::CrossSite::NeedMarshalVar(*result, scriptContext));

        PERFORM_JSRT_TTD_RECORD_ACTION_RESULT(scriptContext, result);

        return JsNoError;
    });
}

CHAKRA_API JsGetPrototype(_In_ JsValueRef object, _Out_ JsValueRef *prototypeObject)
{
    return ContextAPIWrapper<true>([&] (Js::ScriptContext *scriptContext, TTDRecorder& _actionEntryPopper) -> JsErrorCode {
        PERFORM_JSRT_TTD_RECORD_ACTION(scriptContext, RecordJsRTGetPrototype, object);

        VALIDATE_INCOMING_OBJECT(object, scriptContext);
        PARAM_NOT_NULL(prototypeObject);

        *prototypeObject = (JsValueRef)Js::JavascriptOperators::OP_GetPrototype(object, scriptContext);
        Assert(*prototypeObject == nullptr || !Js::CrossSite::NeedMarshalVar(*prototypeObject, scriptContext));

        PERFORM_JSRT_TTD_RECORD_ACTION_RESULT(scriptContext, prototypeObject);

        return JsNoError;
    });
}

CHAKRA_API JsSetPrototype(_In_ JsValueRef object, _In_ JsValueRef prototypeObject)
{
    return ContextAPIWrapper<true>([&] (Js::ScriptContext *scriptContext, TTDRecorder& _actionEntryPopper) -> JsErrorCode {
        PERFORM_JSRT_TTD_RECORD_ACTION(scriptContext, RecordJsRTSetPrototype, object, prototypeObject);

        VALIDATE_INCOMING_OBJECT(object, scriptContext);
        VALIDATE_INCOMING_OBJECT_OR_NULL(prototypeObject, scriptContext);

        // We're not allowed to set this.
        if (object == scriptContext->GetLibrary()->GetObjectPrototype())
        {
            return JsErrorInvalidArgument;
        }

        Js::JavascriptObject::ChangePrototype(Js::RecyclableObject::FromVar(object), Js::RecyclableObject::FromVar(prototypeObject), true, scriptContext);

        return JsNoError;
    });
}

CHAKRA_API JsInstanceOf(_In_ JsValueRef object, _In_ JsValueRef constructor, _Out_ bool *result) {
    return ContextAPIWrapper<true>([&](Js::ScriptContext *scriptContext, TTDRecorder& _actionEntryPopper) -> JsErrorCode {
        PERFORM_JSRT_TTD_RECORD_ACTION(scriptContext, RecordJsRTInstanceOf, object, constructor);

        VALIDATE_INCOMING_REFERENCE(object, scriptContext);
        VALIDATE_INCOMING_REFERENCE(constructor, scriptContext);
        PARAM_NOT_NULL(result);

        *result = Js::RecyclableObject::FromVar(constructor)->HasInstance(object, scriptContext) ? true : false;

        return JsNoError;
    });
}

CHAKRA_API JsGetExtensionAllowed(_In_ JsValueRef object, _Out_ bool *value)
{
    return ContextAPIWrapper<true>([&] (Js::ScriptContext *scriptContext, TTDRecorder& _actionEntryPopper) -> JsErrorCode {
        PERFORM_JSRT_TTD_RECORD_ACTION_NOT_IMPLEMENTED(scriptContext);

        VALIDATE_INCOMING_OBJECT(object, scriptContext);
        PARAM_NOT_NULL(value);
        *value = false;

        *value = Js::RecyclableObject::FromVar(object)->IsExtensible() != 0;

        return JsNoError;
    });
}

CHAKRA_API JsPreventExtension(_In_ JsValueRef object)
{
    return ContextAPIWrapper<true>([&] (Js::ScriptContext *scriptContext, TTDRecorder& _actionEntryPopper) -> JsErrorCode {
        PERFORM_JSRT_TTD_RECORD_ACTION_NOT_IMPLEMENTED(scriptContext);

        VALIDATE_INCOMING_OBJECT(object, scriptContext);

        Js::RecyclableObject::FromVar(object)->PreventExtensions();

        return JsNoError;
    });
}

CHAKRA_API JsGetProperty(_In_ JsValueRef object, _In_ JsPropertyIdRef propertyId, _Out_ JsValueRef *value)
{
    return ContextAPIWrapper<true>([&] (Js::ScriptContext *scriptContext, TTDRecorder& _actionEntryPopper) -> JsErrorCode {
        PERFORM_JSRT_TTD_RECORD_ACTION(scriptContext, RecordJsRTGetProperty, (Js::PropertyRecord *)propertyId, object);

        VALIDATE_INCOMING_OBJECT(object, scriptContext);
        VALIDATE_INCOMING_PROPERTYID(propertyId);
        PARAM_NOT_NULL(value);
        *value = nullptr;

        *value = Js::JavascriptOperators::OP_GetProperty((Js::Var)object, ((Js::PropertyRecord *)propertyId)->GetPropertyId(), scriptContext);
        Assert(*value == nullptr || !Js::CrossSite::NeedMarshalVar(*value, scriptContext));

        PERFORM_JSRT_TTD_RECORD_ACTION_RESULT(scriptContext, value);

        return JsNoError;
    });
}

CHAKRA_API JsGetOwnPropertyDescriptor(_In_ JsValueRef object, _In_ JsPropertyIdRef propertyId, _Out_ JsValueRef *propertyDescriptor)
{
    return ContextAPIWrapper<true>([&] (Js::ScriptContext *scriptContext, TTDRecorder& _actionEntryPopper) -> JsErrorCode {
        PERFORM_JSRT_TTD_RECORD_ACTION(scriptContext, RecordJsRTGetOwnPropertyInfo, (Js::PropertyRecord *)propertyId, object);

        VALIDATE_INCOMING_OBJECT(object, scriptContext);
        VALIDATE_INCOMING_PROPERTYID(propertyId);
        PARAM_NOT_NULL(propertyDescriptor);
        *propertyDescriptor = nullptr;

        Js::PropertyDescriptor propertyDescriptorValue;
        if (Js::JavascriptOperators::GetOwnPropertyDescriptor(Js::RecyclableObject::FromVar(object), ((Js::PropertyRecord *)propertyId)->GetPropertyId(), scriptContext, &propertyDescriptorValue))
        {
            *propertyDescriptor = Js::JavascriptOperators::FromPropertyDescriptor(propertyDescriptorValue, scriptContext);
        }
        else
        {
            *propertyDescriptor = scriptContext->GetLibrary()->GetUndefined();
        }
        Assert(*propertyDescriptor == nullptr || !Js::CrossSite::NeedMarshalVar(*propertyDescriptor, scriptContext));

        PERFORM_JSRT_TTD_RECORD_ACTION_RESULT(scriptContext, propertyDescriptor);

        return JsNoError;
    });
}

CHAKRA_API JsGetOwnPropertyNames(_In_ JsValueRef object, _Out_ JsValueRef *propertyNames)
{
    return ContextAPIWrapper<true>([&] (Js::ScriptContext *scriptContext, TTDRecorder& _actionEntryPopper) -> JsErrorCode {
        PERFORM_JSRT_TTD_RECORD_ACTION(scriptContext, RecordJsRTGetOwnPropertyNamesInfo, object);

        VALIDATE_INCOMING_OBJECT(object, scriptContext);
        PARAM_NOT_NULL(propertyNames);
        *propertyNames = nullptr;

        *propertyNames = Js::JavascriptOperators::GetOwnPropertyNames(object, scriptContext);
        Assert(*propertyNames == nullptr || !Js::CrossSite::NeedMarshalVar(*propertyNames, scriptContext));

        PERFORM_JSRT_TTD_RECORD_ACTION_RESULT(scriptContext, propertyNames);

        return JsNoError;
    });
}

CHAKRA_API JsGetOwnPropertySymbols(_In_ JsValueRef object, _Out_ JsValueRef *propertySymbols)
{
    return ContextAPIWrapper<true>([&](Js::ScriptContext *scriptContext, TTDRecorder& _actionEntryPopper) -> JsErrorCode {
        PERFORM_JSRT_TTD_RECORD_ACTION(scriptContext, RecordJsRTGetOwnPropertySymbolsInfo, object);

        VALIDATE_INCOMING_OBJECT(object, scriptContext);
        PARAM_NOT_NULL(propertySymbols);

        *propertySymbols = Js::JavascriptOperators::GetOwnPropertySymbols(object, scriptContext);
        Assert(*propertySymbols == nullptr || !Js::CrossSite::NeedMarshalVar(*propertySymbols, scriptContext));

        PERFORM_JSRT_TTD_RECORD_ACTION_RESULT(scriptContext, propertySymbols);

        return JsNoError;
    });
}

CHAKRA_API JsSetProperty(_In_ JsValueRef object, _In_ JsPropertyIdRef propertyId, _In_ JsValueRef value, _In_ bool useStrictRules)
{
    return ContextAPIWrapper<true>([&] (Js::ScriptContext *scriptContext, TTDRecorder& _actionEntryPopper) -> JsErrorCode {
        PERFORM_JSRT_TTD_RECORD_ACTION(scriptContext, RecordJsRTSetProperty, object, (Js::PropertyRecord *)propertyId, value, useStrictRules);

        VALIDATE_INCOMING_OBJECT(object, scriptContext);
        VALIDATE_INCOMING_PROPERTYID(propertyId);
        VALIDATE_INCOMING_REFERENCE(value, scriptContext);

        Js::JavascriptOperators::OP_SetProperty(object, ((Js::PropertyRecord *)propertyId)->GetPropertyId(), value, scriptContext,
            nullptr, useStrictRules ? Js::PropertyOperation_StrictMode : Js::PropertyOperation_None);

        return JsNoError;
    });
}

CHAKRA_API JsHasProperty(_In_ JsValueRef object, _In_ JsPropertyIdRef propertyId, _Out_ bool *hasProperty)
{
    return ContextAPIWrapper<true>([&] (Js::ScriptContext *scriptContext, TTDRecorder& _actionEntryPopper) -> JsErrorCode {
        PERFORM_JSRT_TTD_RECORD_ACTION(scriptContext, RecordJsRTHasProperty, (Js::PropertyRecord *)propertyId, object);

        VALIDATE_INCOMING_OBJECT(object, scriptContext);
        VALIDATE_INCOMING_PROPERTYID(propertyId);
        PARAM_NOT_NULL(hasProperty);
        *hasProperty = false;

        *hasProperty = Js::JavascriptOperators::OP_HasProperty(object, ((Js::PropertyRecord *)propertyId)->GetPropertyId(), scriptContext) != 0;

        return JsNoError;
    });
}

CHAKRA_API JsDeleteProperty(_In_ JsValueRef object, _In_ JsPropertyIdRef propertyId, _In_ bool useStrictRules, _Out_ JsValueRef *result)
{
    return ContextAPIWrapper<true>([&] (Js::ScriptContext *scriptContext, TTDRecorder& _actionEntryPopper) -> JsErrorCode {
        PERFORM_JSRT_TTD_RECORD_ACTION(scriptContext, RecordJsRTDeleteProperty, object, (Js::PropertyRecord *)propertyId, useStrictRules);

        VALIDATE_INCOMING_OBJECT(object, scriptContext);
        VALIDATE_INCOMING_PROPERTYID(propertyId);
        PARAM_NOT_NULL(result);
        *result = nullptr;

        *result = Js::JavascriptOperators::OP_DeleteProperty((Js::Var)object, ((Js::PropertyRecord *)propertyId)->GetPropertyId(),
            scriptContext, useStrictRules ? Js::PropertyOperation_StrictMode : Js::PropertyOperation_None);
        Assert(*result == nullptr || !Js::CrossSite::NeedMarshalVar(*result, scriptContext));

        PERFORM_JSRT_TTD_RECORD_ACTION_RESULT(scriptContext, result);

        return JsNoError;
    });
}

CHAKRA_API JsDefineProperty(_In_ JsValueRef object, _In_ JsPropertyIdRef propertyId, _In_ JsValueRef propertyDescriptor, _Out_ bool *result)
{
    return ContextAPIWrapper<true>([&] (Js::ScriptContext *scriptContext, TTDRecorder& _actionEntryPopper) -> JsErrorCode {
        PERFORM_JSRT_TTD_RECORD_ACTION(scriptContext, RecordJsRTDefineProperty, object, (Js::PropertyRecord *)propertyId, propertyDescriptor);

        VALIDATE_INCOMING_OBJECT(object, scriptContext);
        VALIDATE_INCOMING_PROPERTYID(propertyId);
        VALIDATE_INCOMING_OBJECT(propertyDescriptor, scriptContext);
        PARAM_NOT_NULL(result);
        *result = false;

        Js::PropertyDescriptor propertyDescriptorValue;
        if (!Js::JavascriptOperators::ToPropertyDescriptor(propertyDescriptor, &propertyDescriptorValue, scriptContext))
        {
            return JsErrorInvalidArgument;
        }

        *result = Js::JavascriptOperators::DefineOwnPropertyDescriptor(
            Js::RecyclableObject::FromVar(object), ((Js::PropertyRecord *)propertyId)->GetPropertyId(), propertyDescriptorValue,
            true, scriptContext) != 0;

        return JsNoError;
    });
}

CHAKRA_API JsCreateArray(_In_ unsigned int length, _Out_ JsValueRef *result)
{
    return ContextAPINoScriptWrapper([&] (Js::ScriptContext *scriptContext, TTDRecorder& _actionEntryPopper) -> JsErrorCode {
        PERFORM_JSRT_TTD_RECORD_ACTION(scriptContext, RecordJsRTAllocateBasicArray, length);

        PARAM_NOT_NULL(result);
        *result = nullptr;

        *result = scriptContext->GetLibrary()->CreateArray(length);

        PERFORM_JSRT_TTD_RECORD_ACTION_RESULT(scriptContext, result);

        return JsNoError;
    });
}

CHAKRA_API JsCreateArrayBuffer(_In_ unsigned int byteLength, _Out_ JsValueRef *result)
{
    return ContextAPIWrapper<true>([&](Js::ScriptContext *scriptContext, TTDRecorder& _actionEntryPopper) -> JsErrorCode {
        PERFORM_JSRT_TTD_RECORD_ACTION(scriptContext, RecordJsRTAllocateArrayBuffer, byteLength);

        PARAM_NOT_NULL(result);

        Js::JavascriptLibrary* library = scriptContext->GetLibrary();
        *result = library->CreateArrayBuffer(byteLength);

        PERFORM_JSRT_TTD_RECORD_ACTION_RESULT(scriptContext, result);

        JS_ETW(EventWriteJSCRIPT_RECYCLER_ALLOCATE_OBJECT(*result));
        return JsNoError;
    });
}

#ifdef _CHAKRACOREBUILD
CHAKRA_API JsCreateSharedArrayBufferWithSharedContent(_In_ JsSharedArrayBufferContentHandle sharedContents, _Out_ JsValueRef *result)
{
    return ContextAPIWrapper<true>([&](Js::ScriptContext *scriptContext, TTDRecorder& _actionEntryPopper) -> JsErrorCode {

        PARAM_NOT_NULL(result);

        Js::JavascriptLibrary* library = scriptContext->GetLibrary();
        *result = library->CreateSharedArrayBuffer((Js::SharedContents*)sharedContents);

        PERFORM_JSRT_TTD_RECORD_ACTION_RESULT(scriptContext, result);

        JS_ETW(EventWriteJSCRIPT_RECYCLER_ALLOCATE_OBJECT(*result));
        return JsNoError;
    });
}

CHAKRA_API JsGetSharedArrayBufferContent(_In_ JsValueRef sharedArrayBuffer, _Out_ JsSharedArrayBufferContentHandle *sharedContents)
{
    return ContextAPIWrapper<true>([&](Js::ScriptContext *scriptContext, TTDRecorder& _actionEntryPopper) -> JsErrorCode {

        PARAM_NOT_NULL(sharedContents);

        if (!Js::SharedArrayBuffer::Is(sharedArrayBuffer))
        {
            return JsErrorInvalidArgument;
        }

        Js::SharedContents**& content = (Js::SharedContents**&)sharedContents;
        *content = Js::SharedArrayBuffer::FromVar(sharedArrayBuffer)->GetSharedContents();

        if (*content == nullptr)
        {
            return JsErrorFatal;
        }

        (*content)->AddRef();

        return JsNoError;
    });
}

CHAKRA_API JsReleaseSharedArrayBufferContentHandle(_In_ JsSharedArrayBufferContentHandle sharedContents)
{
    return ContextAPIWrapper<true>([&](Js::ScriptContext *scriptContext, TTDRecorder& _actionEntryPopper) -> JsErrorCode {
        ((Js::SharedContents*)sharedContents)->Release();
        return JsNoError;
    });
}
#endif // _CHAKRACOREBUILD

CHAKRA_API JsCreateExternalArrayBuffer(_Pre_maybenull_ _Pre_writable_byte_size_(byteLength) void *data, _In_ unsigned int byteLength,
    _In_opt_ JsFinalizeCallback finalizeCallback, _In_opt_ void *callbackState, _Out_ JsValueRef *result)
{
    return ContextAPINoScriptWrapper([&](Js::ScriptContext *scriptContext, TTDRecorder& _actionEntryPopper) -> JsErrorCode {
        PERFORM_JSRT_TTD_RECORD_ACTION(scriptContext, RecordJsRTAllocateExternalArrayBuffer, reinterpret_cast<BYTE*>(data), byteLength);

        PARAM_NOT_NULL(result);

        if (data == nullptr && byteLength > 0)
        {
            return JsErrorInvalidArgument;
        }

        Js::JavascriptLibrary* library = scriptContext->GetLibrary();
        *result = Js::JsrtExternalArrayBuffer::New(
            reinterpret_cast<BYTE*>(data),
            byteLength,
            finalizeCallback,
            callbackState,
            library->GetArrayBufferType());

        PERFORM_JSRT_TTD_RECORD_ACTION_RESULT(scriptContext, result);

        JS_ETW(EventWriteJSCRIPT_RECYCLER_ALLOCATE_OBJECT(*result));
        return JsNoError;
    });
}

CHAKRA_API JsCreateTypedArray(_In_ JsTypedArrayType arrayType, _In_ JsValueRef baseArray, _In_ unsigned int byteOffset,
    _In_ unsigned int elementLength, _Out_ JsValueRef *result)
{
    return ContextAPIWrapper<true>([&](Js::ScriptContext *scriptContext, TTDRecorder& _actionEntryPopper) -> JsErrorCode {
        PERFORM_JSRT_TTD_RECORD_ACTION_NOT_IMPLEMENTED(scriptContext);

        if (baseArray != JS_INVALID_REFERENCE)
        {
            VALIDATE_INCOMING_REFERENCE(baseArray, scriptContext);
        }
        PARAM_NOT_NULL(result);

        Js::JavascriptLibrary* library = scriptContext->GetLibrary();

        const bool fromArrayBuffer = (baseArray != JS_INVALID_REFERENCE && Js::ArrayBuffer::Is(baseArray));

        if (byteOffset != 0 && !fromArrayBuffer)
        {
            return JsErrorInvalidArgument;
        }

        if (elementLength != 0 && !(baseArray == JS_INVALID_REFERENCE || fromArrayBuffer))
        {
            return JsErrorInvalidArgument;
        }

        Js::JavascriptFunction* constructorFunc = nullptr;
        Js::Var values[4] =
        {
            library->GetUndefined(),
            baseArray != nullptr ? baseArray : Js::JavascriptNumber::ToVar(elementLength, scriptContext)
        };
        if (fromArrayBuffer)
        {
            values[2] = Js::JavascriptNumber::ToVar(byteOffset, scriptContext);
            values[3] = Js::JavascriptNumber::ToVar(elementLength, scriptContext);
        }

        Js::CallInfo info(Js::CallFlags_New, fromArrayBuffer ? 4 : 2);
        Js::Arguments args(info, values);

        switch (arrayType)
        {
        case JsArrayTypeInt8:
            constructorFunc = library->GetInt8ArrayConstructor();
            break;
        case JsArrayTypeUint8:
            constructorFunc = library->GetUint8ArrayConstructor();
            break;
        case JsArrayTypeUint8Clamped:
            constructorFunc = library->GetUint8ClampedArrayConstructor();
            break;
        case JsArrayTypeInt16:
            constructorFunc = library->GetInt16ArrayConstructor();
            break;
        case JsArrayTypeUint16:
            constructorFunc = library->GetUint16ArrayConstructor();
            break;
        case JsArrayTypeInt32:
            constructorFunc = library->GetInt32ArrayConstructor();
            break;
        case JsArrayTypeUint32:
            constructorFunc = library->GetUint32ArrayConstructor();
            break;
        case JsArrayTypeFloat32:
            constructorFunc = library->GetFloat32ArrayConstructor();
            break;
        case JsArrayTypeFloat64:
            constructorFunc = library->GetFloat64ArrayConstructor();
            break;
        default:
            return JsErrorInvalidArgument;
        }

        *result = Js::JavascriptFunction::CallAsConstructor(constructorFunc, /* overridingNewTarget = */nullptr, args, scriptContext);

        JS_ETW(EventWriteJSCRIPT_RECYCLER_ALLOCATE_OBJECT(*result));
        return JsNoError;
    });
}

CHAKRA_API JsCreateDataView(_In_ JsValueRef arrayBuffer, _In_ unsigned int byteOffset, _In_ unsigned int byteLength, _Out_ JsValueRef *result)
{
    return ContextAPIWrapper<true>([&](Js::ScriptContext *scriptContext, TTDRecorder& _actionEntryPopper) -> JsErrorCode {
        PERFORM_JSRT_TTD_RECORD_ACTION_NOT_IMPLEMENTED(scriptContext);

        VALIDATE_INCOMING_REFERENCE(arrayBuffer, scriptContext);
        PARAM_NOT_NULL(result);

        if (!Js::ArrayBuffer::Is(arrayBuffer))
        {
            return JsErrorInvalidArgument;
        }

        Js::JavascriptLibrary* library = scriptContext->GetLibrary();
        *result = library->CreateDataView(Js::ArrayBuffer::FromVar(arrayBuffer), byteOffset, byteLength);

        JS_ETW(EventWriteJSCRIPT_RECYCLER_ALLOCATE_OBJECT(*result));
        return JsNoError;
    });
}


C_ASSERT(JsArrayTypeUint8         - Js::TypeIds_Uint8Array        == JsArrayTypeInt8 - Js::TypeIds_Int8Array);
C_ASSERT(JsArrayTypeUint8Clamped  - Js::TypeIds_Uint8ClampedArray == JsArrayTypeInt8 - Js::TypeIds_Int8Array);
C_ASSERT(JsArrayTypeInt16         - Js::TypeIds_Int16Array        == JsArrayTypeInt8 - Js::TypeIds_Int8Array);
C_ASSERT(JsArrayTypeUint16        - Js::TypeIds_Uint16Array       == JsArrayTypeInt8 - Js::TypeIds_Int8Array);
C_ASSERT(JsArrayTypeInt32         - Js::TypeIds_Int32Array        == JsArrayTypeInt8 - Js::TypeIds_Int8Array);
C_ASSERT(JsArrayTypeUint32        - Js::TypeIds_Uint32Array       == JsArrayTypeInt8 - Js::TypeIds_Int8Array);
C_ASSERT(JsArrayTypeFloat32       - Js::TypeIds_Float32Array      == JsArrayTypeInt8 - Js::TypeIds_Int8Array);
C_ASSERT(JsArrayTypeFloat64       - Js::TypeIds_Float64Array      == JsArrayTypeInt8 - Js::TypeIds_Int8Array);

inline JsTypedArrayType GetTypedArrayType(Js::TypeId typeId)
{
    Assert(Js::TypedArrayBase::Is(typeId));
    return static_cast<JsTypedArrayType>(typeId + (JsArrayTypeInt8 - Js::TypeIds_Int8Array));
}

CHAKRA_API JsGetTypedArrayInfo(_In_ JsValueRef typedArray, _Out_opt_ JsTypedArrayType *arrayType, _Out_opt_ JsValueRef *arrayBuffer,
    _Out_opt_ unsigned int *byteOffset, _Out_opt_ unsigned int *byteLength)
{
    VALIDATE_JSREF(typedArray);

    BEGIN_JSRT_NO_EXCEPTION
    {
        const Js::TypeId typeId = Js::JavascriptOperators::GetTypeId(typedArray);

        if (!Js::TypedArrayBase::Is(typeId))
        {
            RETURN_NO_EXCEPTION(JsErrorInvalidArgument);
        }

        if (arrayType != nullptr) {
            *arrayType = GetTypedArrayType(typeId);
        }

        Js::TypedArrayBase* typedArrayBase = Js::TypedArrayBase::FromVar(typedArray);
        if (arrayBuffer != nullptr) {
            *arrayBuffer = typedArrayBase->GetArrayBuffer();
        }

        if (byteOffset != nullptr) {
            *byteOffset = typedArrayBase->GetByteOffset();
        }

        if (byteLength != nullptr) {
            *byteLength = typedArrayBase->GetByteLength();
        }
    }

#if ENABLE_TTD
    Js::ScriptContext* scriptContext = Js::RecyclableObject::FromVar(typedArray)->GetScriptContext();
    if(PERFORM_JSRT_TTD_RECORD_ACTION_CHECK(scriptContext) && arrayBuffer != nullptr)
    {
        scriptContext->GetThreadContext()->TTDLog->RecordJsRTGetTypedArrayInfo(typedArray, *arrayBuffer);
    }
#endif

    END_JSRT_NO_EXCEPTION
}

CHAKRA_API JsGetArrayBufferStorage(_In_ JsValueRef instance, _Outptr_result_bytebuffer_(*bufferLength) BYTE **buffer,
    _Out_ unsigned int *bufferLength)
{
    VALIDATE_JSREF(instance);
    PARAM_NOT_NULL(buffer);
    PARAM_NOT_NULL(bufferLength);

    BEGIN_JSRT_NO_EXCEPTION
    {
        if (!Js::ArrayBuffer::Is(instance))
        {
            RETURN_NO_EXCEPTION(JsErrorInvalidArgument);
        }

        Js::ArrayBuffer* arrayBuffer = Js::ArrayBuffer::FromVar(instance);
        *buffer = arrayBuffer->GetBuffer();
        *bufferLength = arrayBuffer->GetByteLength();
    }
    END_JSRT_NO_EXCEPTION
}

CHAKRA_API JsGetTypedArrayStorage(_In_ JsValueRef instance, _Outptr_result_bytebuffer_(*bufferLength) BYTE **buffer,
    _Out_ unsigned int *bufferLength, _Out_opt_ JsTypedArrayType *typedArrayType, _Out_opt_ int *elementSize)
{
    VALIDATE_JSREF(instance);
    PARAM_NOT_NULL(buffer);
    PARAM_NOT_NULL(bufferLength);

    BEGIN_JSRT_NO_EXCEPTION
    {
        const Js::TypeId typeId = Js::JavascriptOperators::GetTypeId(instance);
        if (!Js::TypedArrayBase::Is(typeId))
        {
            RETURN_NO_EXCEPTION(JsErrorInvalidArgument);
        }

        Js::TypedArrayBase* typedArrayBase = Js::TypedArrayBase::FromVar(instance);
        *buffer = typedArrayBase->GetByteBuffer();
        *bufferLength = typedArrayBase->GetByteLength();

        if (typedArrayType)
        {
            *typedArrayType = GetTypedArrayType(typeId);
        }

        if (elementSize)
        {
            switch (typeId)
            {
                case Js::TypeIds_Int8Array:
                    *elementSize = sizeof(int8);
                    break;
                case Js::TypeIds_Uint8Array:
                    *elementSize = sizeof(uint8);
                    break;
                case Js::TypeIds_Uint8ClampedArray:
                    *elementSize = sizeof(uint8);
                    break;
                case Js::TypeIds_Int16Array:
                    *elementSize = sizeof(int16);
                    break;
                case Js::TypeIds_Uint16Array:
                    *elementSize = sizeof(uint16);
                    break;
                case Js::TypeIds_Int32Array:
                    *elementSize = sizeof(int32);
                    break;
                case Js::TypeIds_Uint32Array:
                    *elementSize = sizeof(uint32);
                    break;
                case Js::TypeIds_Float32Array:
                    *elementSize = sizeof(float);
                    break;
                case Js::TypeIds_Float64Array:
                    *elementSize = sizeof(double);
                    break;
                default:
                    AssertMsg(FALSE, "invalid typed array type");
                    *elementSize = 1;
                    RETURN_NO_EXCEPTION(JsErrorFatal);
            }
        }
    }
    END_JSRT_NO_EXCEPTION
}

CHAKRA_API JsGetDataViewStorage(_In_ JsValueRef instance, _Outptr_result_bytebuffer_(*bufferLength) BYTE **buffer, _Out_ unsigned int *bufferLength)
{
    VALIDATE_JSREF(instance);
    PARAM_NOT_NULL(buffer);
    PARAM_NOT_NULL(bufferLength);

    BEGIN_JSRT_NO_EXCEPTION
    {
        if (!Js::DataView::Is(instance))
        {
            RETURN_NO_EXCEPTION(JsErrorInvalidArgument);
        }

        Js::DataView* dataView = Js::DataView::FromVar(instance);
        *buffer = dataView->GetArrayBuffer()->GetBuffer() + dataView->GetByteOffset();
        *bufferLength = dataView->GetLength();
    }
    END_JSRT_NO_EXCEPTION
}


CHAKRA_API JsCreateSymbol(_In_ JsValueRef description, _Out_ JsValueRef *result)
{
    return ContextAPIWrapper<true>([&](Js::ScriptContext *scriptContext, TTDRecorder& _actionEntryPopper) -> JsErrorCode {
        PERFORM_JSRT_TTD_RECORD_ACTION(scriptContext, RecordJsRTCreateSymbol, description);

        PARAM_NOT_NULL(result);
        *result = nullptr;

        Js::JavascriptString* descriptionString;

        if (description != JS_INVALID_REFERENCE)
        {
            VALIDATE_INCOMING_REFERENCE(description, scriptContext);
            descriptionString = Js::JavascriptConversion::ToString(description, scriptContext);
        }
        else
        {
            descriptionString = scriptContext->GetLibrary()->GetEmptyString();
        }

        *result = scriptContext->GetLibrary()->CreateSymbol(descriptionString);

        PERFORM_JSRT_TTD_RECORD_ACTION_RESULT(scriptContext, result);

        return JsNoError;
    });
}

CHAKRA_API JsHasIndexedProperty(_In_ JsValueRef object, _In_ JsValueRef index, _Out_ bool *result)
{
    return ContextAPIWrapper<true>([&] (Js::ScriptContext *scriptContext, TTDRecorder& _actionEntryPopper) -> JsErrorCode {
        PERFORM_JSRT_TTD_RECORD_ACTION_NOT_IMPLEMENTED(scriptContext);

        VALIDATE_INCOMING_OBJECT(object, scriptContext);
        VALIDATE_INCOMING_REFERENCE(index, scriptContext);
        PARAM_NOT_NULL(result);
        *result = false;

        *result = Js::JavascriptOperators::OP_HasItem((Js::Var)object, (Js::Var)index, scriptContext) != 0;

        return JsNoError;
    });
}

CHAKRA_API JsGetIndexedProperty(_In_ JsValueRef object, _In_ JsValueRef index, _Out_ JsValueRef *result)
{
    return ContextAPIWrapper<true>([&] (Js::ScriptContext *scriptContext, TTDRecorder& _actionEntryPopper) -> JsErrorCode {
        PERFORM_JSRT_TTD_RECORD_ACTION(scriptContext, RecordJsRTGetIndex, index, object);

        VALIDATE_INCOMING_OBJECT(object, scriptContext);
        VALIDATE_INCOMING_REFERENCE(index, scriptContext);
        PARAM_NOT_NULL(result);
        *result = nullptr;

        *result = (JsValueRef)Js::JavascriptOperators::OP_GetElementI((Js::Var)object, (Js::Var)index, scriptContext);

        PERFORM_JSRT_TTD_RECORD_ACTION_RESULT(scriptContext, result);

        return JsNoError;
    });
}

CHAKRA_API JsSetIndexedProperty(_In_ JsValueRef object, _In_ JsValueRef index, _In_ JsValueRef value)
{
    return ContextAPIWrapper<true>([&] (Js::ScriptContext *scriptContext, TTDRecorder& _actionEntryPopper) -> JsErrorCode {
        PERFORM_JSRT_TTD_RECORD_ACTION(scriptContext, RecordJsRTSetIndex, object, index, value);

        VALIDATE_INCOMING_OBJECT(object, scriptContext);
        VALIDATE_INCOMING_REFERENCE(index, scriptContext);
        VALIDATE_INCOMING_REFERENCE(value, scriptContext);

        Js::JavascriptOperators::OP_SetElementI((Js::Var)object, (Js::Var)index, (Js::Var)value, scriptContext);

        return JsNoError;
    });
}

CHAKRA_API JsDeleteIndexedProperty(_In_ JsValueRef object, _In_ JsValueRef index)
{
    return ContextAPIWrapper<true>([&] (Js::ScriptContext *scriptContext, TTDRecorder& _actionEntryPopper) -> JsErrorCode {
        PERFORM_JSRT_TTD_RECORD_ACTION_NOT_IMPLEMENTED(scriptContext);

        VALIDATE_INCOMING_OBJECT(object, scriptContext);
        VALIDATE_INCOMING_REFERENCE(index, scriptContext);

        Js::JavascriptOperators::OP_DeleteElementI((Js::Var)object, (Js::Var)index, scriptContext);

        return JsNoError;
    });
}

template <class T, bool clamped = false> struct TypedArrayTypeTraits { static const JsTypedArrayType cTypedArrayType; };
template<> struct TypedArrayTypeTraits<int8> { static const JsTypedArrayType cTypedArrayType = JsTypedArrayType::JsArrayTypeInt8; };
template<> struct TypedArrayTypeTraits<uint8, false> { static const JsTypedArrayType cTypedArrayType = JsTypedArrayType::JsArrayTypeUint8; };
template<> struct TypedArrayTypeTraits<uint8, true> { static const JsTypedArrayType cTypedArrayType = JsTypedArrayType::JsArrayTypeUint8Clamped; };
template<> struct TypedArrayTypeTraits<int16> { static const JsTypedArrayType cTypedArrayType = JsTypedArrayType::JsArrayTypeInt16; };
template<> struct TypedArrayTypeTraits<uint16> { static const JsTypedArrayType cTypedArrayType = JsTypedArrayType::JsArrayTypeUint16; };
template<> struct TypedArrayTypeTraits<int32> { static const JsTypedArrayType cTypedArrayType = JsTypedArrayType::JsArrayTypeInt32; };
template<> struct TypedArrayTypeTraits<uint32> { static const JsTypedArrayType cTypedArrayType = JsTypedArrayType::JsArrayTypeUint32; };
template<> struct TypedArrayTypeTraits<float> { static const JsTypedArrayType cTypedArrayType = JsTypedArrayType::JsArrayTypeFloat32; };
template<> struct TypedArrayTypeTraits<double> { static const JsTypedArrayType cTypedArrayType = JsTypedArrayType::JsArrayTypeFloat64; };

template <class T, bool clamped = false>
Js::ArrayObject* CreateTypedArray(Js::ScriptContext *scriptContext, void* data, unsigned int length)
{
    Js::JavascriptLibrary* library = scriptContext->GetLibrary();

    Js::ArrayBufferBase* arrayBuffer = RecyclerNew(
        scriptContext->GetRecycler(),
        Js::ExternalArrayBuffer,
        reinterpret_cast<BYTE*>(data),
        length * sizeof(T),
        library->GetArrayBufferType());

    return static_cast<Js::ArrayObject*>(Js::TypedArray<T, clamped>::Create(arrayBuffer, 0, length, library));
}

template <class T, bool clamped = false>
void GetObjectArrayData(Js::ArrayObject* objectArray, void** data, JsTypedArrayType* arrayType, uint* length)
{
    Js::TypedArray<T, clamped>* typedArray = Js::TypedArray<T, clamped>::FromVar(objectArray);
    *data = typedArray->GetArrayBuffer()->GetBuffer();
    *arrayType = TypedArrayTypeTraits<T, clamped>::cTypedArrayType;
    *length = typedArray->GetLength();
}

CHAKRA_API JsSetIndexedPropertiesToExternalData(
    _In_ JsValueRef object,
    _In_ void* data,
    _In_ JsTypedArrayType arrayType,
    _In_ unsigned int elementLength)
{
    return ContextAPIWrapper<true>([&](Js::ScriptContext *scriptContext, TTDRecorder& _actionEntryPopper) -> JsErrorCode {
        PERFORM_JSRT_TTD_RECORD_ACTION_NOT_IMPLEMENTED(scriptContext);

        VALIDATE_INCOMING_OBJECT(object, scriptContext);

        // Don't support doing this on array or array-like object
        Js::TypeId typeId = Js::JavascriptOperators::GetTypeId(object);
        if (!Js::DynamicType::Is(typeId)
            || Js::DynamicObject::IsAnyArrayTypeId(typeId)
            || (typeId >= Js::TypeIds_TypedArrayMin && typeId <= Js::TypeIds_TypedArrayMax)
            || typeId == Js::TypeIds_ArrayBuffer
            || typeId == Js::TypeIds_DataView
            || Js::RecyclableObject::FromVar(object)->IsExternal()
            )
        {
            return JsErrorInvalidArgument;
        }

        if (data == nullptr && elementLength > 0)
        {
            return JsErrorInvalidArgument;
        }

        Js::ArrayObject* newTypedArray = nullptr;
        switch (arrayType)
        {
        case JsArrayTypeInt8:
            newTypedArray = CreateTypedArray<int8>(scriptContext, data, elementLength);
            break;
        case JsArrayTypeUint8:
            newTypedArray = CreateTypedArray<uint8>(scriptContext, data, elementLength);
            break;
        case JsArrayTypeUint8Clamped:
            newTypedArray = CreateTypedArray<uint8, true>(scriptContext, data, elementLength);
            break;
        case JsArrayTypeInt16:
            newTypedArray = CreateTypedArray<int16>(scriptContext, data, elementLength);
            break;
        case JsArrayTypeUint16:
            newTypedArray = CreateTypedArray<uint16>(scriptContext, data, elementLength);
            break;
        case JsArrayTypeInt32:
            newTypedArray = CreateTypedArray<int32>(scriptContext, data, elementLength);
            break;
        case JsArrayTypeUint32:
            newTypedArray = CreateTypedArray<uint32>(scriptContext, data, elementLength);
            break;
        case JsArrayTypeFloat32:
            newTypedArray = CreateTypedArray<float>(scriptContext, data, elementLength);
            break;
        case JsArrayTypeFloat64:
            newTypedArray = CreateTypedArray<double>(scriptContext, data, elementLength);
            break;
        default:
            return JsErrorInvalidArgument;
        }

        Js::DynamicObject* dynamicObject = Js::DynamicObject::FromVar(object);
        dynamicObject->SetObjectArray(newTypedArray);

        return JsNoError;
    });
}

CHAKRA_API JsHasIndexedPropertiesExternalData(_In_ JsValueRef object, _Out_ bool *value)
{
    VALIDATE_JSREF(object);
    PARAM_NOT_NULL(value);

    BEGIN_JSRT_NO_EXCEPTION
    {
        *value = false;

        if (Js::DynamicType::Is(Js::JavascriptOperators::GetTypeId(object)))
        {
            Js::DynamicObject* dynamicObject = Js::DynamicObject::FromVar(object);
            Js::ArrayObject* objectArray = dynamicObject->GetObjectArray();
            *value = (objectArray && !Js::DynamicObject::IsAnyArray(objectArray));
        }
    }
    END_JSRT_NO_EXCEPTION
}

CHAKRA_API JsGetIndexedPropertiesExternalData(
    _In_ JsValueRef object,
    _Out_ void** buffer,
    _Out_ JsTypedArrayType* arrayType,
    _Out_ unsigned int* elementLength)
{
    VALIDATE_JSREF(object);
    PARAM_NOT_NULL(buffer);
    PARAM_NOT_NULL(arrayType);
    PARAM_NOT_NULL(elementLength);

    BEGIN_JSRT_NO_EXCEPTION
    {
        if (!Js::DynamicType::Is(Js::JavascriptOperators::GetTypeId(object)))
        {
            RETURN_NO_EXCEPTION(JsErrorInvalidArgument);
        }

        *buffer = nullptr;
        *arrayType = JsTypedArrayType();
        *elementLength = 0;

        Js::DynamicObject* dynamicObject = Js::DynamicObject::FromVar(object);
        Js::ArrayObject* objectArray = dynamicObject->GetObjectArray();
        if (!objectArray)
        {
            RETURN_NO_EXCEPTION(JsErrorInvalidArgument);
        }

        switch (Js::JavascriptOperators::GetTypeId(objectArray))
        {
        case Js::TypeIds_Int8Array:
            GetObjectArrayData<int8>(objectArray, buffer, arrayType, elementLength);
            break;
        case Js::TypeIds_Uint8Array:
            GetObjectArrayData<uint8>(objectArray, buffer, arrayType, elementLength);
            break;
        case Js::TypeIds_Uint8ClampedArray:
            GetObjectArrayData<uint8, true>(objectArray, buffer, arrayType, elementLength);
            break;
        case Js::TypeIds_Int16Array:
            GetObjectArrayData<int16>(objectArray, buffer, arrayType, elementLength);
            break;
        case Js::TypeIds_Uint16Array:
            GetObjectArrayData<uint16>(objectArray, buffer, arrayType, elementLength);
            break;
        case Js::TypeIds_Int32Array:
            GetObjectArrayData<int32>(objectArray, buffer, arrayType, elementLength);
            break;
        case Js::TypeIds_Uint32Array:
            GetObjectArrayData<uint32>(objectArray, buffer, arrayType, elementLength);
            break;
        case Js::TypeIds_Float32Array:
            GetObjectArrayData<float>(objectArray, buffer, arrayType, elementLength);
            break;
        case Js::TypeIds_Float64Array:
            GetObjectArrayData<double>(objectArray, buffer, arrayType, elementLength);
            break;
        default:
            RETURN_NO_EXCEPTION(JsErrorInvalidArgument);
        }
    }
    END_JSRT_NO_EXCEPTION
}

CHAKRA_API JsEquals(_In_ JsValueRef object1, _In_ JsValueRef object2, _Out_ bool *result)
{
    return ContextAPIWrapper<true>([&] (Js::ScriptContext *scriptContext, TTDRecorder& _actionEntryPopper) -> JsErrorCode {
        PERFORM_JSRT_TTD_RECORD_ACTION(scriptContext, RecordJsRTEquals, object1, object2, false);

        VALIDATE_INCOMING_REFERENCE(object1, scriptContext);
        VALIDATE_INCOMING_REFERENCE(object2, scriptContext);
        PARAM_NOT_NULL(result);

        *result = Js::JavascriptOperators::Equal((Js::Var)object1, (Js::Var)object2, scriptContext) != 0;
        return JsNoError;
    });
}

CHAKRA_API JsStrictEquals(_In_ JsValueRef object1, _In_ JsValueRef object2, _Out_ bool *result)
{
    return ContextAPIWrapper<true>([&] (Js::ScriptContext *scriptContext, TTDRecorder& _actionEntryPopper) -> JsErrorCode {
        PERFORM_JSRT_TTD_RECORD_ACTION(scriptContext, RecordJsRTEquals, object1, object2, true);

        VALIDATE_INCOMING_REFERENCE(object1, scriptContext);
        VALIDATE_INCOMING_REFERENCE(object2, scriptContext);
        PARAM_NOT_NULL(result);

        *result = Js::JavascriptOperators::StrictEqual((Js::Var)object1, (Js::Var)object2, scriptContext) != 0;
        return JsNoError;
    });
}

CHAKRA_API JsHasExternalData(_In_ JsValueRef object, _Out_ bool *value)
{
    VALIDATE_JSREF(object);
    PARAM_NOT_NULL(value);

    BEGIN_JSRT_NO_EXCEPTION
    {
        *value = JsrtExternalObject::Is(object);
    }
    END_JSRT_NO_EXCEPTION
}

CHAKRA_API JsGetExternalData(_In_ JsValueRef object, _Out_ void **data)
{
    VALIDATE_JSREF(object);
    PARAM_NOT_NULL(data);

    BEGIN_JSRT_NO_EXCEPTION
    {
        if (JsrtExternalObject::Is(object))
        {
            *data = JsrtExternalObject::FromVar(object)->GetSlotData();
        }
        else
        {
            *data = nullptr;
            RETURN_NO_EXCEPTION(JsErrorInvalidArgument);
        }
    }
    END_JSRT_NO_EXCEPTION
}

CHAKRA_API JsSetExternalData(_In_ JsValueRef object, _In_opt_ void *data)
{
    VALIDATE_JSREF(object);

    BEGIN_JSRT_NO_EXCEPTION
    {
        if (JsrtExternalObject::Is(object))
        {
            JsrtExternalObject::FromVar(object)->SetSlotData(data);
        }
        else
        {
            RETURN_NO_EXCEPTION(JsErrorInvalidArgument);
        }
    }
    END_JSRT_NO_EXCEPTION
}

CHAKRA_API JsCallFunction(_In_ JsValueRef function, _In_reads_(cargs) JsValueRef *args, _In_ ushort cargs, _Out_opt_ JsValueRef *result)
{
    if(result != nullptr)
    {
        *result = nullptr;
    }

    return ContextAPIWrapper<true>([&](Js::ScriptContext *scriptContext, TTDRecorder& _actionEntryPopper) -> JsErrorCode {
#if ENABLE_TTD
        TTD::TTDJsRTFunctionCallActionPopperRecorder callInfoPopper;
        if(PERFORM_JSRT_TTD_RECORD_ACTION_CHECK(scriptContext))
        {
            TTD::NSLogEvents::EventLogEntry* callEvent = scriptContext->GetThreadContext()->TTDLog->RecordJsRTCallFunction(_actionEntryPopper, scriptContext->GetThreadContext()->TTDRootNestingCount, function, cargs, args);
            callInfoPopper.InitializeForRecording(scriptContext, scriptContext->GetThreadContext()->TTDLog->GetCurrentWallTime(), callEvent);

            if(scriptContext->GetThreadContext()->TTDRootNestingCount == 0)
            {
                TTD::EventLog* elog = scriptContext->GetThreadContext()->TTDLog;
                elog->ResetCallStackForTopLevelCall(elog->GetLastEventTime());

                TTD::ExecutionInfoManager* emanager = scriptContext->GetThreadContext()->TTDExecutionInfo;
                if(emanager != nullptr)
                {
                    emanager->ResetCallStackForTopLevelCall(elog->GetLastEventTime());
                }
            }
        }
#endif

        VALIDATE_INCOMING_FUNCTION(function, scriptContext);

        if(cargs == 0 || args == nullptr)
        {
            return JsErrorInvalidArgument;
        }

        for(int index = 0; index < cargs; index++)
        {
            VALIDATE_INCOMING_REFERENCE(args[index], scriptContext);
        }

        Js::JavascriptFunction *jsFunction = Js::JavascriptFunction::FromVar(function);
        Js::CallInfo callInfo(cargs);
        Js::Arguments jsArgs(callInfo, reinterpret_cast<Js::Var *>(args));

        Js::Var varResult = jsFunction->CallRootFunction(jsArgs, scriptContext, true);
        if(result != nullptr)
        {
            *result = varResult;
            Assert(*result == nullptr || !Js::CrossSite::NeedMarshalVar(*result, scriptContext));
        }

#if ENABLE_TTD
        if(PERFORM_JSRT_TTD_RECORD_ACTION_CHECK(scriptContext))
        {
            _actionEntryPopper.SetResult(result);
        }
#endif

        return JsNoError;
    });
}

CHAKRA_API JsConstructObject(_In_ JsValueRef function, _In_reads_(cargs) JsValueRef *args, _In_ ushort cargs, _Out_ JsValueRef *result)
{
    return ContextAPIWrapper<true>([&] (Js::ScriptContext *scriptContext, TTDRecorder& _actionEntryPopper) -> JsErrorCode {
        PERFORM_JSRT_TTD_RECORD_ACTION(scriptContext, RecordJsRTConstructCall, function, cargs, args);

        VALIDATE_INCOMING_FUNCTION(function, scriptContext);
        PARAM_NOT_NULL(result);
        *result = nullptr;

        if (cargs == 0 || args == nullptr)
        {
            return JsErrorInvalidArgument;
        }

        for (int index = 0; index < cargs; index++)
        {
            VALIDATE_INCOMING_REFERENCE(args[index], scriptContext);
        }

        Js::JavascriptFunction *jsFunction = Js::JavascriptFunction::FromVar(function);
        Js::CallInfo callInfo(Js::CallFlags::CallFlags_New, cargs);
        Js::Arguments jsArgs(callInfo, reinterpret_cast<Js::Var *>(args));

        //
        //TODO: we will want to look at this at some point -- either treat as "top-level" call or maybe constructors are fast so we can just jump back to previous "real" code
        //TTDAssert(!Js::ScriptFunction::Is(jsFunction) || execContext->GetThreadContext()->TTDRootNestingCount != 0, "This will cause user code to execute and we need to add support for that as a top-level call source!!!!");
        //

        *result = Js::JavascriptFunction::CallAsConstructor(jsFunction, /* overridingNewTarget = */nullptr, jsArgs, scriptContext);
        Assert(*result == nullptr || !Js::CrossSite::NeedMarshalVar(*result, scriptContext));

        PERFORM_JSRT_TTD_RECORD_ACTION_RESULT(scriptContext, result);

        return JsNoError;
    });
}

CHAKRA_API JsCreateFunction(_In_ JsNativeFunction nativeFunction, _In_opt_ void *callbackState, _Out_ JsValueRef *function)
{
    return ContextAPIWrapper<true>([&] (Js::ScriptContext *scriptContext, TTDRecorder& _actionEntryPopper) -> JsErrorCode {
        PERFORM_JSRT_TTD_RECORD_ACTION(scriptContext, RecordJsRTAllocateFunction, false, nullptr);

        PARAM_NOT_NULL(nativeFunction);
        PARAM_NOT_NULL(function);
        *function = nullptr;

        Js::JavascriptExternalFunction *externalFunction = scriptContext->GetLibrary()->CreateStdCallExternalFunction((Js::StdCallJavascriptMethod)nativeFunction, 0, callbackState);
        *function = (JsValueRef)externalFunction;

        PERFORM_JSRT_TTD_RECORD_ACTION_RESULT(scriptContext, function);

        return JsNoError;
    });
}

CHAKRA_API JsCreateNamedFunction(_In_ JsValueRef name, _In_ JsNativeFunction nativeFunction, _In_opt_ void *callbackState, _Out_ JsValueRef *function)
{
    return ContextAPIWrapper<true>([&](Js::ScriptContext *scriptContext, TTDRecorder& _actionEntryPopper) -> JsErrorCode {
        PERFORM_JSRT_TTD_RECORD_ACTION(scriptContext, RecordJsRTAllocateFunction, true, name);

        VALIDATE_INCOMING_REFERENCE(name, scriptContext);
        PARAM_NOT_NULL(nativeFunction);
        PARAM_NOT_NULL(function);
        *function = nullptr;

        if (name != JS_INVALID_REFERENCE)
        {
            name = Js::JavascriptConversion::ToString(name, scriptContext);
        }
        else
        {
            name = scriptContext->GetLibrary()->GetEmptyString();
        }

        Js::JavascriptExternalFunction *externalFunction = scriptContext->GetLibrary()->CreateStdCallExternalFunction((Js::StdCallJavascriptMethod)nativeFunction, Js::JavascriptString::FromVar(name), callbackState);
        *function = (JsValueRef)externalFunction;

        PERFORM_JSRT_TTD_RECORD_ACTION_RESULT(scriptContext, function);

        return JsNoError;
    });
}

void SetErrorMessage(Js::ScriptContext *scriptContext, JsValueRef newError, JsValueRef message)
{
    Js::JavascriptOperators::OP_SetProperty(newError, Js::PropertyIds::message, message, scriptContext);
}

CHAKRA_API JsCreateError(_In_ JsValueRef message, _Out_ JsValueRef *error)
{
    return ContextAPIWrapper<true>([&] (Js::ScriptContext * scriptContext, TTDRecorder& _actionEntryPopper) -> JsErrorCode {
        PERFORM_JSRT_TTD_RECORD_ACTION(scriptContext, RecordJsRTCreateError, message);

        VALIDATE_INCOMING_REFERENCE(message, scriptContext);
        PARAM_NOT_NULL(error);
        *error = nullptr;

        JsValueRef newError = scriptContext->GetLibrary()->CreateError();
        SetErrorMessage(scriptContext, newError, message);
        *error = newError;

        PERFORM_JSRT_TTD_RECORD_ACTION_RESULT(scriptContext, error);

        return JsNoError;
    });
}

CHAKRA_API JsCreateRangeError(_In_ JsValueRef message, _Out_ JsValueRef *error)
{
    return ContextAPIWrapper<true>([&] (Js::ScriptContext * scriptContext, TTDRecorder& _actionEntryPopper) -> JsErrorCode {
        PERFORM_JSRT_TTD_RECORD_ACTION(scriptContext, RecordJsRTCreateRangeError, message);

        VALIDATE_INCOMING_REFERENCE(message, scriptContext);
        PARAM_NOT_NULL(error);
        *error = nullptr;

        JsValueRef newError = scriptContext->GetLibrary()->CreateRangeError();
        SetErrorMessage(scriptContext, newError, message);
        *error = newError;

        PERFORM_JSRT_TTD_RECORD_ACTION_RESULT(scriptContext, error);

        return JsNoError;
    });
}

CHAKRA_API JsCreateReferenceError(_In_ JsValueRef message, _Out_ JsValueRef *error)
{
    return ContextAPIWrapper<true>([&] (Js::ScriptContext * scriptContext, TTDRecorder& _actionEntryPopper) -> JsErrorCode {
        PERFORM_JSRT_TTD_RECORD_ACTION(scriptContext, RecordJsRTCreateReferenceError, message);

        VALIDATE_INCOMING_REFERENCE(message, scriptContext);
        PARAM_NOT_NULL(error);
        *error = nullptr;

        JsValueRef newError = scriptContext->GetLibrary()->CreateReferenceError();
        SetErrorMessage(scriptContext, newError, message);
        *error = newError;

        PERFORM_JSRT_TTD_RECORD_ACTION_RESULT(scriptContext, error);

        return JsNoError;
    });
}

CHAKRA_API JsCreateSyntaxError(_In_ JsValueRef message, _Out_ JsValueRef *error)
{
    return ContextAPIWrapper<true>([&] (Js::ScriptContext * scriptContext, TTDRecorder& _actionEntryPopper) -> JsErrorCode {
        PERFORM_JSRT_TTD_RECORD_ACTION(scriptContext, RecordJsRTCreateSyntaxError, message);

        VALIDATE_INCOMING_REFERENCE(message, scriptContext);
        PARAM_NOT_NULL(error);
        *error = nullptr;

        JsValueRef newError = scriptContext->GetLibrary()->CreateSyntaxError();
        SetErrorMessage(scriptContext, newError, message);
        *error = newError;

        PERFORM_JSRT_TTD_RECORD_ACTION_RESULT(scriptContext, error);

        return JsNoError;
    });
}

CHAKRA_API JsCreateTypeError(_In_ JsValueRef message, _Out_ JsValueRef *error)
{
    return ContextAPIWrapper<true>([&] (Js::ScriptContext * scriptContext, TTDRecorder& _actionEntryPopper) -> JsErrorCode {
        PERFORM_JSRT_TTD_RECORD_ACTION(scriptContext, RecordJsRTCreateTypeError, message);

        VALIDATE_INCOMING_REFERENCE(message, scriptContext);
        PARAM_NOT_NULL(error);
        *error = nullptr;

        JsValueRef newError = scriptContext->GetLibrary()->CreateTypeError();
        SetErrorMessage(scriptContext, newError, message);
        *error = newError;

        PERFORM_JSRT_TTD_RECORD_ACTION_RESULT(scriptContext, error);

        return JsNoError;
    });
}

CHAKRA_API JsCreateURIError(_In_ JsValueRef message, _Out_ JsValueRef *error)
{
    return ContextAPIWrapper<true>([&] (Js::ScriptContext * scriptContext, TTDRecorder& _actionEntryPopper) -> JsErrorCode {
        PERFORM_JSRT_TTD_RECORD_ACTION(scriptContext, RecordJsRTCreateURIError, message);

        VALIDATE_INCOMING_REFERENCE(message, scriptContext);
        PARAM_NOT_NULL(error);
        *error = nullptr;

        JsValueRef newError = scriptContext->GetLibrary()->CreateURIError();
        SetErrorMessage(scriptContext, newError, message);
        *error = newError;

        PERFORM_JSRT_TTD_RECORD_ACTION_RESULT(scriptContext, error);

        return JsNoError;
    });
}

CHAKRA_API JsHasException(_Out_ bool *hasException)
{
    PARAM_NOT_NULL(hasException);
    *hasException = false;

    JsrtContext *currentContext = JsrtContext::GetCurrent();

    if (currentContext == nullptr)
    {
        return JsErrorNoCurrentContext;
    }

    Js::ScriptContext *scriptContext = currentContext->GetScriptContext();
    Assert(scriptContext != nullptr);

    if (scriptContext->GetRecycler() && scriptContext->GetRecycler()->IsHeapEnumInProgress())
    {
        return JsErrorHeapEnumInProgress;
    }
    else if (scriptContext->GetThreadContext()->IsInThreadServiceCallback())
    {
        return JsErrorInThreadServiceCallback;
    }

    if (scriptContext->GetThreadContext()->IsExecutionDisabled())
    {
        return JsErrorInDisabledState;
    }

    *hasException = scriptContext->HasRecordedException();

    return JsNoError;
}

CHAKRA_API JsGetAndClearException(_Out_ JsValueRef *exception)
{
    PARAM_NOT_NULL(exception);
    *exception = nullptr;

    JsrtContext *currentContext = JsrtContext::GetCurrent();

    if (currentContext == nullptr)
    {
        return JsErrorNoCurrentContext;
    }

    Js::ScriptContext *scriptContext = currentContext->GetScriptContext();
    Assert(scriptContext != nullptr);

    if (scriptContext->GetRecycler() && scriptContext->GetRecycler()->IsHeapEnumInProgress())
    {
        return JsErrorHeapEnumInProgress;
    }
    else if (scriptContext->GetThreadContext()->IsInThreadServiceCallback())
    {
        return JsErrorInThreadServiceCallback;
    }

    if (scriptContext->GetThreadContext()->IsExecutionDisabled())
    {
        return JsErrorInDisabledState;
    }

    HRESULT hr = S_OK;
    Js::JavascriptExceptionObject *recordedException = nullptr;

    BEGIN_TRANSLATE_OOM_TO_HRESULT
      if (scriptContext->HasRecordedException())
      {
          recordedException = scriptContext->GetAndClearRecordedException();
      }
    END_TRANSLATE_OOM_TO_HRESULT(hr)

    if (hr == E_OUTOFMEMORY)
    {
        recordedException = scriptContext->GetThreadContext()->GetRecordedException();
    }
    if (recordedException == nullptr)
    {
        return JsErrorInvalidArgument;
    }

    *exception = recordedException->GetThrownObject(nullptr);

#if ENABLE_TTD
    if(hr != E_OUTOFMEMORY)
    {
        TTD::TTDJsRTActionResultAutoRecorder _actionEntryPopper;

        PERFORM_JSRT_TTD_RECORD_ACTION(scriptContext, RecordJsRTGetAndClearException);
        PERFORM_JSRT_TTD_RECORD_ACTION_RESULT(scriptContext, exception);
    }
#endif

    if (*exception == nullptr)
    {
        return JsErrorInvalidArgument;
    }

    return JsNoError;
}

CHAKRA_API JsSetException(_In_ JsValueRef exception)
{
    return ContextAPINoScriptWrapper([&](Js::ScriptContext* scriptContext, TTDRecorder& _actionEntryPopper) -> JsErrorCode {
        JsrtContext * context = JsrtContext::GetCurrent();
        JsrtRuntime * runtime = context->GetRuntime();

        PERFORM_JSRT_TTD_RECORD_ACTION(scriptContext, RecordJsRTSetException, exception, runtime->DispatchExceptions());

        VALIDATE_INCOMING_REFERENCE(exception, scriptContext);

        Js::JavascriptExceptionObject *exceptionObject;
        exceptionObject = RecyclerNew(scriptContext->GetRecycler(), Js::JavascriptExceptionObject, exception, scriptContext, nullptr);

        scriptContext->RecordException(exceptionObject, runtime->DispatchExceptions());

        return JsNoError;
    });
}

CHAKRA_API JsGetRuntimeMemoryUsage(_In_ JsRuntimeHandle runtimeHandle, _Out_ size_t * memoryUsage)
{
    VALIDATE_INCOMING_RUNTIME_HANDLE(runtimeHandle);
    PARAM_NOT_NULL(memoryUsage);
    *memoryUsage = 0;

    ThreadContext * threadContext = JsrtRuntime::FromHandle(runtimeHandle)->GetThreadContext();
    AllocationPolicyManager * allocPolicyManager = threadContext->GetAllocationPolicyManager();

    *memoryUsage = allocPolicyManager->GetUsage();

    return JsNoError;
}

CHAKRA_API JsSetRuntimeMemoryLimit(_In_ JsRuntimeHandle runtimeHandle, _In_ size_t memoryLimit)
{
    VALIDATE_INCOMING_RUNTIME_HANDLE(runtimeHandle);

    ThreadContext * threadContext = JsrtRuntime::FromHandle(runtimeHandle)->GetThreadContext();
    AllocationPolicyManager * allocPolicyManager = threadContext->GetAllocationPolicyManager();

    allocPolicyManager->SetLimit(memoryLimit);

    return JsNoError;
}

CHAKRA_API JsGetRuntimeMemoryLimit(_In_ JsRuntimeHandle runtimeHandle, _Out_ size_t * memoryLimit)
{
    VALIDATE_INCOMING_RUNTIME_HANDLE(runtimeHandle);
    PARAM_NOT_NULL(memoryLimit);
    *memoryLimit = 0;

    ThreadContext * threadContext = JsrtRuntime::FromHandle(runtimeHandle)->GetThreadContext();
    AllocationPolicyManager * allocPolicyManager = threadContext->GetAllocationPolicyManager();

    *memoryLimit = allocPolicyManager->GetLimit();

    return JsNoError;
}

C_ASSERT(JsMemoryAllocate == (_JsMemoryEventType) AllocationPolicyManager::MemoryAllocateEvent::MemoryAllocate);
C_ASSERT(JsMemoryFree == (_JsMemoryEventType) AllocationPolicyManager::MemoryAllocateEvent::MemoryFree);
C_ASSERT(JsMemoryFailure == (_JsMemoryEventType) AllocationPolicyManager::MemoryAllocateEvent::MemoryFailure);
C_ASSERT(JsMemoryFailure == (_JsMemoryEventType) AllocationPolicyManager::MemoryAllocateEvent::MemoryMax);

CHAKRA_API JsSetRuntimeMemoryAllocationCallback(_In_ JsRuntimeHandle runtime, _In_opt_ void *callbackState, _In_ JsMemoryAllocationCallback allocationCallback)
{
    VALIDATE_INCOMING_RUNTIME_HANDLE(runtime);

    ThreadContext* threadContext = JsrtRuntime::FromHandle(runtime)->GetThreadContext();
    AllocationPolicyManager * allocPolicyManager = threadContext->GetAllocationPolicyManager();

    allocPolicyManager->SetMemoryAllocationCallback(callbackState, (AllocationPolicyManager::PageAllocatorMemoryAllocationCallback)allocationCallback);

    return JsNoError;
}

CHAKRA_API JsSetRuntimeBeforeCollectCallback(_In_ JsRuntimeHandle runtime, _In_opt_ void *callbackState, _In_ JsBeforeCollectCallback beforeCollectCallback)
{
    return GlobalAPIWrapper_NoRecord([&]() -> JsErrorCode {
        VALIDATE_INCOMING_RUNTIME_HANDLE(runtime);

        JsrtRuntime::FromHandle(runtime)->SetBeforeCollectCallback(beforeCollectCallback, callbackState);
        return JsNoError;
    });
}

CHAKRA_API JsDisableRuntimeExecution(_In_ JsRuntimeHandle runtimeHandle)
{
    VALIDATE_INCOMING_RUNTIME_HANDLE(runtimeHandle);

    ThreadContext * threadContext = JsrtRuntime::FromHandle(runtimeHandle)->GetThreadContext();
    if (!threadContext->TestThreadContextFlag(ThreadContextFlagCanDisableExecution))
    {
        return JsErrorCannotDisableExecution;
    }

    if (threadContext->GetRecycler() && threadContext->GetRecycler()->IsHeapEnumInProgress())
    {
        return JsErrorHeapEnumInProgress;
    }
    else if (threadContext->IsInThreadServiceCallback())
    {
        return JsErrorInThreadServiceCallback;
    }

    threadContext->DisableExecution();
    return JsNoError;
}

CHAKRA_API JsEnableRuntimeExecution(_In_ JsRuntimeHandle runtimeHandle)
{
    return GlobalAPIWrapper_NoRecord([&] () -> JsErrorCode {
        VALIDATE_INCOMING_RUNTIME_HANDLE(runtimeHandle);

        ThreadContext * threadContext = JsrtRuntime::FromHandle(runtimeHandle)->GetThreadContext();
        if (!threadContext->TestThreadContextFlag(ThreadContextFlagCanDisableExecution))
        {
            return JsNoError;
        }

        if (threadContext->GetRecycler() && threadContext->GetRecycler()->IsHeapEnumInProgress())
        {
            return JsErrorHeapEnumInProgress;
        }
        else if (threadContext->IsInThreadServiceCallback())
        {
            return JsErrorInThreadServiceCallback;
        }

        ThreadContextScope scope(threadContext);

        if (!scope.IsValid())
        {
            return JsErrorWrongThread;
        }

        threadContext->EnableExecution();
        return JsNoError;
    });
}

CHAKRA_API JsIsRuntimeExecutionDisabled(_In_ JsRuntimeHandle runtimeHandle, _Out_ bool *isDisabled)
{
    VALIDATE_INCOMING_RUNTIME_HANDLE(runtimeHandle);
    PARAM_NOT_NULL(isDisabled);
    *isDisabled = false;

    ThreadContext* threadContext = JsrtRuntime::FromHandle(runtimeHandle)->GetThreadContext();
    *isDisabled = threadContext->IsExecutionDisabled();
    return JsNoError;
}

CHAKRA_API JsGetPropertyIdFromName(_In_z_ const WCHAR *name, _Out_ JsPropertyIdRef *propertyId)
{
    return ContextAPINoScriptWrapper_NoRecord([&](Js::ScriptContext * scriptContext) -> JsErrorCode {
        PARAM_NOT_NULL(name);
        PARAM_NOT_NULL(propertyId);
        *propertyId = nullptr;

        size_t cPropertyNameLength = wcslen(name);

        if (cPropertyNameLength <= INT_MAX)
        {
            scriptContext->GetOrAddPropertyRecord(name, static_cast<int>(cPropertyNameLength), (Js::PropertyRecord const **)propertyId);

            return JsNoError;
        }
        else
        {
            return JsErrorOutOfMemory;
        }
    });
}

CHAKRA_API JsGetPropertyIdFromSymbol(_In_ JsValueRef symbol, _Out_ JsPropertyIdRef *propertyId)
{
    return ContextAPINoScriptWrapper([&](Js::ScriptContext * scriptContext, TTDRecorder& _actionEntryPopper) -> JsErrorCode {
        PERFORM_JSRT_TTD_RECORD_ACTION(scriptContext, RecordJsRTGetPropertyIdFromSymbol, symbol);

        VALIDATE_INCOMING_REFERENCE(symbol, scriptContext);
        PARAM_NOT_NULL(propertyId);
        *propertyId = nullptr;

        if (!Js::JavascriptSymbol::Is(symbol))
        {
            return JsErrorPropertyNotSymbol;
        }

        *propertyId = (JsPropertyIdRef)Js::JavascriptSymbol::FromVar(symbol)->GetValue();
        return JsNoError;
    },
    /*allowInObjectBeforeCollectCallback*/true);
}

CHAKRA_API JsGetSymbolFromPropertyId(_In_ JsPropertyIdRef propertyId, _Out_ JsValueRef *symbol)
{
    return ContextAPINoScriptWrapper([&](Js::ScriptContext * scriptContext, TTDRecorder& _actionEntryPopper) -> JsErrorCode {
        PERFORM_JSRT_TTD_RECORD_ACTION_NOT_IMPLEMENTED(scriptContext);

        VALIDATE_INCOMING_PROPERTYID(propertyId);
        PARAM_NOT_NULL(symbol);
        *symbol = nullptr;

        Js::PropertyRecord const * propertyRecord = (Js::PropertyRecord const *)propertyId;
        if (!propertyRecord->IsSymbol())
        {
            return JsErrorPropertyNotSymbol;
        }

        *symbol = scriptContext->GetLibrary()->CreateSymbol(propertyRecord);
        return JsNoError;
    });
}

#pragma prefast(suppress:6101, "Prefast doesn't see through the lambda")
CHAKRA_API JsGetPropertyNameFromId(_In_ JsPropertyIdRef propertyId, _Outptr_result_z_ const WCHAR **name)
{
    return GlobalAPIWrapper_NoRecord([&]() -> JsErrorCode {
        VALIDATE_INCOMING_PROPERTYID(propertyId);
        PARAM_NOT_NULL(name);
        *name = nullptr;

        Js::PropertyRecord const * propertyRecord = (Js::PropertyRecord const *)propertyId;

        if (propertyRecord->IsSymbol())
        {
            return JsErrorPropertyNotString;
        }

        *name = propertyRecord->GetBuffer();
        return JsNoError;
    });
}

CHAKRA_API JsGetPropertyIdType(_In_ JsPropertyIdRef propertyId, _Out_ JsPropertyIdType* propertyIdType)
{
    return GlobalAPIWrapper_NoRecord([&]() -> JsErrorCode {
        VALIDATE_INCOMING_PROPERTYID(propertyId);

        Js::PropertyRecord const * propertyRecord = (Js::PropertyRecord const *)propertyId;

        if (propertyRecord->IsSymbol())
        {
            *propertyIdType = JsPropertyIdTypeSymbol;
        }
        else
        {
            *propertyIdType = JsPropertyIdTypeString;
        }
        return JsNoError;
    });
}


CHAKRA_API JsGetRuntime(_In_ JsContextRef context, _Out_ JsRuntimeHandle *runtime)
{
    VALIDATE_JSREF(context);
    PARAM_NOT_NULL(runtime);

    *runtime = nullptr;

    if (!JsrtContext::Is(context))
    {
        return JsErrorInvalidArgument;
    }

    *runtime = static_cast<JsrtContext *>(context)->GetRuntime();
    return JsNoError;
}

CHAKRA_API JsIdle(_Out_opt_ unsigned int *nextIdleTick)
{
    PARAM_NOT_NULL(nextIdleTick);

    return ContextAPINoScriptWrapper_NoRecord([&] (Js::ScriptContext * scriptContext) -> JsErrorCode {

            *nextIdleTick = 0;

            if (scriptContext->GetThreadContext()->GetRecycler() && scriptContext->GetThreadContext()->GetRecycler()->IsHeapEnumInProgress())
            {
                return JsErrorHeapEnumInProgress;
            }
            else if (scriptContext->GetThreadContext()->IsInThreadServiceCallback())
            {
                return JsErrorInThreadServiceCallback;
            }

            JsrtContext * context = JsrtContext::GetCurrent();
            JsrtRuntime * runtime = context->GetRuntime();

            if (!runtime->UseIdle())
            {
                return JsErrorIdleNotEnabled;
            }

            unsigned int ticks = runtime->Idle();

            *nextIdleTick = ticks;

            return JsNoError;
    });
}

CHAKRA_API JsSetPromiseContinuationCallback(_In_opt_ JsPromiseContinuationCallback promiseContinuationCallback, _In_opt_ void *callbackState)
{
    return ContextAPINoScriptWrapper_NoRecord([&](Js::ScriptContext *scriptContext) -> JsErrorCode {
        scriptContext->GetLibrary()->SetNativeHostPromiseContinuationFunction((Js::JavascriptLibrary::PromiseContinuationCallback) promiseContinuationCallback, callbackState);
        return JsNoError;
    },
    /*allowInObjectBeforeCollectCallback*/true);
}

JsErrorCode RunScriptCore(JsValueRef scriptSource, const byte *script, size_t cb,
    LoadScriptFlag loadScriptFlag, JsSourceContext sourceContext,
    const WCHAR *sourceUrl, bool parseOnly, JsParseScriptAttributes parseAttributes,
    bool isSourceModule, JsValueRef *result)
{
    Js::JavascriptFunction *scriptFunction;
    CompileScriptException se;

    JsErrorCode errorCode = ContextAPINoScriptWrapper([&](Js::ScriptContext * scriptContext, TTDRecorder& _actionEntryPopper) -> JsErrorCode {
        PARAM_NOT_NULL(script);
        PARAM_NOT_NULL(sourceUrl);

        SourceContextInfo * sourceContextInfo = scriptContext->GetSourceContextInfo(sourceContext, nullptr);

        if (sourceContextInfo == nullptr)
        {
            sourceContextInfo = scriptContext->CreateSourceContextInfo(sourceContext, sourceUrl, wcslen(sourceUrl), nullptr);
        }

        const int chsize = (loadScriptFlag & LoadScriptFlag_Utf8Source) ?
                            sizeof(utf8char_t) : sizeof(WCHAR);

        SRCINFO si = {
            /* sourceContextInfo   */ sourceContextInfo,
            /* dlnHost             */ 0,
            /* ulColumnHost        */ 0,
            /* lnMinHost           */ 0,
            /* ichMinHost          */ 0,
            /* ichLimHost          */ static_cast<ULONG>(cb / chsize), // OK to truncate since this is used to limit sourceText in debugDocument/compilation errors.
            /* ulCharOffset        */ 0,
            /* mod                 */ kmodGlobal,
            /* grfsi               */ 0
        };

        Js::Utf8SourceInfo* utf8SourceInfo = nullptr;
        if (result != nullptr)
        {
            loadScriptFlag = (LoadScriptFlag)(loadScriptFlag | LoadScriptFlag_Expression);
        }
        bool isLibraryCode = (parseAttributes & JsParseScriptAttributeLibraryCode) == JsParseScriptAttributeLibraryCode;
        if (isLibraryCode)
        {
            loadScriptFlag = (LoadScriptFlag)(loadScriptFlag | LoadScriptFlag_LibraryCode);
        }
        if (isSourceModule)
        {
            loadScriptFlag = (LoadScriptFlag)(loadScriptFlag | LoadScriptFlag_Module);
        }

#if ENABLE_TTD
        TTD::NSLogEvents::EventLogEntry* parseEvent = nullptr;
        if(PERFORM_JSRT_TTD_RECORD_ACTION_CHECK(scriptContext))
        {
            parseEvent = scriptContext->GetThreadContext()->TTDLog->RecordJsRTCodeParse(_actionEntryPopper,
              loadScriptFlag, ((loadScriptFlag & LoadScriptFlag_Utf8Source) == LoadScriptFlag_Utf8Source),
              script, (uint32)cb, sourceContext, sourceUrl);
        }
#endif

        scriptFunction = scriptContext->LoadScript(script, cb,
            &si, &se, &utf8SourceInfo,
            Js::Constants::GlobalCode, loadScriptFlag, scriptSource);

#if ENABLE_TTD
        if(PERFORM_JSRT_TTD_RECORD_ACTION_CHECK(scriptContext))
        {
            _actionEntryPopper.SetResult((Js::Var*)&scriptFunction);
        }

        //
        //TODO: We may (probably?) want to use the debugger source rundown functionality here instead
        //
        if (scriptFunction != nullptr && scriptContext->IsTTDRecordModeEnabled())
        {
            //Make sure we have the body and text information available
            Js::FunctionBody* globalBody = TTD::JsSupport::ForceAndGetFunctionBody(scriptFunction->GetParseableFunctionInfo());

            const TTD::NSSnapValues::TopLevelScriptLoadFunctionBodyResolveInfo* tbfi = scriptContext->GetThreadContext()->TTDLog->AddScriptLoad(globalBody, kmodGlobal, sourceContext, script, (uint32)cb, loadScriptFlag);
            if(parseEvent != nullptr)
            {
                TTD::NSLogEvents::JsRTCodeParseAction_SetBodyCtrId(parseEvent, tbfi->TopLevelBase.TopLevelBodyCtr);
            }

            //walk global body to (1) add functions to pin set (2) build parent map
            BEGIN_JS_RUNTIME_CALL(scriptContext);
            {
                scriptContext->TTDContextInfo->ProcessFunctionBodyOnLoad(globalBody, nullptr);
                scriptContext->TTDContextInfo->RegisterLoadedScript(globalBody, tbfi->TopLevelBase.TopLevelBodyCtr);
            }
            END_JS_RUNTIME_CALL(scriptContext);
        }
#endif

        JsrtContext * context = JsrtContext::GetCurrent();
        context->OnScriptLoad(scriptFunction, utf8SourceInfo, &se);

        return JsNoError;
    });

    if (errorCode != JsNoError)
    {
        return errorCode;
    }

    return ContextAPIWrapper<false>([&](Js::ScriptContext* scriptContext, TTDRecorder& _actionEntryPopper) -> JsErrorCode {
        if (scriptFunction == nullptr)
        {
            PERFORM_JSRT_TTD_RECORD_ACTION_NOT_IMPLEMENTED(scriptContext);

            HandleScriptCompileError(scriptContext, &se, sourceUrl);
            return JsErrorScriptCompile;
        }

        if (parseOnly)
        {
            PARAM_NOT_NULL(result);
            *result = scriptFunction;
        }
        else
        {
            Js::Arguments args(0, nullptr);
#ifdef ENABLE_DEBUG_CONFIG_OPTIONS
            Js::Var varThis;
            if (PHASE_FORCE1(Js::EvalCompilePhase))
            {
                varThis = Js::JavascriptOperators::OP_GetThis(scriptContext->GetLibrary()->GetUndefined(), kmodGlobal, scriptContext);
                args.Info.Flags = (Js::CallFlags)Js::CallFlags::CallFlags_Eval;
                args.Info.Count = 1;
                args.Values = &varThis;
            }
#endif

#if ENABLE_TTD
            TTD::TTDJsRTFunctionCallActionPopperRecorder callInfoPopper;
            if(PERFORM_JSRT_TTD_RECORD_ACTION_CHECK(scriptContext))
            {
                TTD::NSLogEvents::EventLogEntry* callEvent = scriptContext->GetThreadContext()->TTDLog->RecordJsRTCallFunction(_actionEntryPopper, scriptContext->GetThreadContext()->TTDRootNestingCount, scriptFunction, args.Info.Count, args.Values);
                callInfoPopper.InitializeForRecording(scriptContext, scriptContext->GetThreadContext()->TTDLog->GetCurrentWallTime(), callEvent);

                if(scriptContext->GetThreadContext()->TTDRootNestingCount == 0)
                {
                    TTD::EventLog* elog = scriptContext->GetThreadContext()->TTDLog;
                    elog->ResetCallStackForTopLevelCall(elog->GetLastEventTime());

                    TTD::ExecutionInfoManager* emanager = scriptContext->GetThreadContext()->TTDExecutionInfo;
                    if(emanager != nullptr)
                    {
                        emanager->ResetCallStackForTopLevelCall(elog->GetLastEventTime());
                    }
                }
            }
#endif

            Js::Var varResult = scriptFunction->CallRootFunction(args, scriptContext, true);
            if (result != nullptr)
            {
                *result = varResult;
            }

#if ENABLE_TTD
            if(PERFORM_JSRT_TTD_RECORD_ACTION_CHECK(scriptContext))
            {
                _actionEntryPopper.SetResult(result);
            }
#endif
        }
        return JsNoError;
    });
}

JsErrorCode RunScriptCore(const char *script, JsSourceContext sourceContext,
    const char *sourceUrl, bool parseOnly, JsParseScriptAttributes parseAttributes,
    bool isSourceModule, JsValueRef *result)
{
    utf8::NarrowToWide url((LPCSTR)sourceUrl);
    if (!url)
    {
        return JsErrorOutOfMemory;
    }

    return RunScriptCore(nullptr, reinterpret_cast<const byte*>(script), strlen(script),
        LoadScriptFlag_Utf8Source, sourceContext, url, parseOnly, parseAttributes,
        isSourceModule, result);
}

JsErrorCode RunScriptCore(const WCHAR *script, JsSourceContext sourceContext,
    const WCHAR *sourceUrl, bool parseOnly, JsParseScriptAttributes parseAttributes,
    bool isSourceModule, JsValueRef *result)
{
    return RunScriptCore(nullptr, reinterpret_cast<const byte*>(script),
        wcslen(script) * sizeof(WCHAR),
        LoadScriptFlag_None, sourceContext, sourceUrl, parseOnly,
        parseAttributes, isSourceModule, result);
}

#ifdef _WIN32
CHAKRA_API JsParseScript(_In_z_ const WCHAR * script, _In_ JsSourceContext sourceContext,
    _In_z_ const WCHAR *sourceUrl, _Out_ JsValueRef * result)
{
    return RunScriptCore(script, sourceContext, sourceUrl, true,
        JsParseScriptAttributeNone, false /*isModule*/, result);
}

CHAKRA_API JsParseScriptWithAttributes(
    _In_z_ const WCHAR *script,
    _In_ JsSourceContext sourceContext,
    _In_z_ const WCHAR *sourceUrl,
    _In_ JsParseScriptAttributes parseAttributes,
    _Out_ JsValueRef *result)
{
    return RunScriptCore(script, sourceContext, sourceUrl, true,
        parseAttributes, false /*isModule*/, result);
}

CHAKRA_API JsRunScript(_In_z_ const WCHAR * script, _In_ JsSourceContext sourceContext,
    _In_z_ const WCHAR *sourceUrl, _Out_ JsValueRef * result)
{
    return RunScriptCore(script, sourceContext, sourceUrl, false,
        JsParseScriptAttributeNone, false /*isModule*/, result);
}

CHAKRA_API JsExperimentalApiRunModule(_In_z_ const WCHAR * script,
    _In_ JsSourceContext sourceContext, _In_z_ const WCHAR *sourceUrl,
    _Out_ JsValueRef * result)
{
    return RunScriptCore(script, sourceContext, sourceUrl, false,
        JsParseScriptAttributeNone, true, result);
}
#endif

JsErrorCode JsSerializeScriptCore(const byte *script, size_t cb,
    LoadScriptFlag loadScriptFlag, BYTE *functionTable, int functionTableSize,
    unsigned char *buffer, unsigned int *bufferSize, JsValueRef scriptSource)
{
    Js::JavascriptFunction *function;
    CompileScriptException se;

    JsErrorCode errorCode = ContextAPINoScriptWrapper_NoRecord([&](Js::ScriptContext *scriptContext) -> JsErrorCode {
        PARAM_NOT_NULL(script);
        PARAM_NOT_NULL(bufferSize);

        if (*bufferSize > 0)
        {
            PARAM_NOT_NULL(buffer);
            ZeroMemory(buffer, *bufferSize);
        }

        if (scriptContext->IsScriptContextInDebugMode())
        {
            return JsErrorCannotSerializeDebugScript;
        }

        SourceContextInfo * sourceContextInfo = scriptContext->GetSourceContextInfo(JS_SOURCE_CONTEXT_NONE, nullptr);
        Assert(sourceContextInfo != nullptr);

        const int chsize = (loadScriptFlag & LoadScriptFlag_Utf8Source) ? sizeof(utf8char_t) : sizeof(WCHAR);
        SRCINFO si = {
            /* sourceContextInfo   */ sourceContextInfo,
            /* dlnHost             */ 0,
            /* ulColumnHost        */ 0,
            /* lnMinHost           */ 0,
            /* ichMinHost          */ 0,
            /* ichLimHost          */ static_cast<ULONG>(cb / chsize), // OK to truncate since this is used to limit sourceText in debugDocument/compilation errors.
            /* ulCharOffset        */ 0,
            /* mod                 */ kmodGlobal,
            /* grfsi               */ 0
        };
        bool isSerializeByteCodeForLibrary = false;
#ifdef ENABLE_DEBUG_CONFIG_OPTIONS
        isSerializeByteCodeForLibrary = JsrtContext::GetCurrent()->GetRuntime()->IsSerializeByteCodeForLibrary();
#endif

        Js::Utf8SourceInfo* sourceInfo = nullptr;
        loadScriptFlag = (LoadScriptFlag)(loadScriptFlag | LoadScriptFlag_disableDeferredParse);
        if (isSerializeByteCodeForLibrary)
        {
            loadScriptFlag = (LoadScriptFlag)(loadScriptFlag | LoadScriptFlag_isByteCodeBufferForLibrary);
        }
        else
        {
            loadScriptFlag = (LoadScriptFlag)(loadScriptFlag | LoadScriptFlag_Expression);
        }
        function = scriptContext->LoadScript(script, cb, &si, &se, &sourceInfo,
            Js::Constants::GlobalCode, loadScriptFlag, scriptSource);
        return JsNoError;
    });

    if (errorCode != JsNoError)
    {
        return errorCode;
    }

    return ContextAPIWrapper_NoRecord<false>([&](Js::ScriptContext* scriptContext) -> JsErrorCode {
        if (function == nullptr)
        {
            HandleScriptCompileError(scriptContext, &se);
            return JsErrorScriptCompile;
        }
        // Could we have a deserialized function in this case?
        // If we are going to serialize it, a check isn't to expensive
        if (CONFIG_FLAG(ForceSerialized) && function->GetFunctionProxy() != nullptr) {
            function->GetFunctionProxy()->EnsureDeserialized();
        }
        Js::FunctionBody *functionBody = function->GetFunctionBody();
        const Js::Utf8SourceInfo *sourceInfo = functionBody->GetUtf8SourceInfo();
        size_t cSourceCodeLength = sourceInfo->GetCbLength(_u("JsSerializeScript"));

        // truncation of code length can lead to accessing random memory. Reject the call.
        if (cSourceCodeLength > DWORD_MAX)
        {
            return JsErrorOutOfMemory;
        }

        LPCUTF8 utf8Code = sourceInfo->GetSource(_u("JsSerializeScript"));
        DWORD dwFlags = 0;
#ifdef ENABLE_DEBUG_CONFIG_OPTIONS
        dwFlags = JsrtContext::GetCurrent()->GetRuntime()->IsSerializeByteCodeForLibrary() ? GENERATE_BYTE_CODE_BUFFER_LIBRARY : 0;
#endif

        BEGIN_TEMP_ALLOCATOR(tempAllocator, scriptContext, _u("ByteCodeSerializer"));
        // We cast buffer size to DWORD* because on Windows, DWORD = unsigned long = unsigned int
        // On 64-bit clang on linux, this is not true, unsigned long is larger than unsigned int
        // However, the PAL defines DWORD for us on linux as unsigned int so the cast is safe here.
        HRESULT hr = Js::ByteCodeSerializer::SerializeToBuffer(scriptContext,
            tempAllocator, static_cast<DWORD>(cSourceCodeLength), utf8Code,
            functionBody, functionBody->GetHostSrcInfo(), false, &buffer,
            (DWORD*) bufferSize, dwFlags);
        END_TEMP_ALLOCATOR(tempAllocator, scriptContext);

        if (SUCCEEDED(hr))
        {
            return JsNoError;
        }
        else
        {
            return JsErrorScriptCompile;
        }
    });
}

CHAKRA_API JsSerializeScript(_In_z_ const WCHAR *script, _Out_writes_to_opt_(*bufferSize,
    *bufferSize) unsigned char *buffer,
    _Inout_ unsigned int *bufferSize)
{
    return JsSerializeScriptCore((const byte*)script, wcslen(script) * sizeof(WCHAR),
        LoadScriptFlag_None, nullptr, 0, buffer, bufferSize, nullptr);
}

template <typename TLoadCallback, typename TUnloadCallback>
JsErrorCode RunSerializedScriptCore(
    TLoadCallback scriptLoadCallback, TUnloadCallback scriptUnloadCallback,
    JsSourceContext scriptLoadSourceContext, // only used by scriptLoadCallback
    unsigned char *buffer, JsValueRef bufferVal,
    JsSourceContext sourceContext, const WCHAR *sourceUrl,
    bool parseOnly, JsValueRef *result)
{
    Js::JavascriptFunction *function;
    JsErrorCode errorCode = ContextAPINoScriptWrapper_NoRecord([&](Js::ScriptContext *scriptContext) -> JsErrorCode {
        if (result != nullptr)
        {
            *result = nullptr;
        }

        PARAM_NOT_NULL(buffer);
        PARAM_NOT_NULL(sourceUrl);

        Js::ISourceHolder *sourceHolder = nullptr;
        PARAM_NOT_NULL(scriptLoadCallback);
        PARAM_NOT_NULL(scriptUnloadCallback);
        typedef Js::JsrtSourceHolder<TLoadCallback, TUnloadCallback> TSourceHolder;
        sourceHolder = RecyclerNewFinalized(scriptContext->GetRecycler(), TSourceHolder,
            scriptLoadCallback, scriptUnloadCallback, scriptLoadSourceContext, bufferVal);

        SourceContextInfo *sourceContextInfo;
        SRCINFO *hsi;
        Field(Js::FunctionBody*) functionBody = nullptr;

        HRESULT hr;

        sourceContextInfo = scriptContext->GetSourceContextInfo(sourceContext, nullptr);

        if (sourceContextInfo == nullptr)
        {
            sourceContextInfo = scriptContext->CreateSourceContextInfo(sourceContext, sourceUrl,
                wcslen(sourceUrl), nullptr);
        }

        SRCINFO si = {
            /* sourceContextInfo   */ sourceContextInfo,
            /* dlnHost             */ 0,
            /* ulColumnHost        */ 0,
            /* lnMinHost           */ 0,
            /* ichMinHost          */ 0,
            /* ichLimHost          */ 0, // xplat-todo: need to compute this?
            /* ulCharOffset        */ 0,
            /* mod                 */ kmodGlobal,
            /* grfsi               */ 0
        };

        uint32 flags = 0;

        if (CONFIG_FLAG(CreateFunctionProxy) && !scriptContext->IsProfiling())
        {
            flags = fscrAllowFunctionProxy;
        }

        hsi = scriptContext->AddHostSrcInfo(&si);
        hr = Js::ByteCodeSerializer::DeserializeFromBuffer(scriptContext, flags, sourceHolder,
            hsi, buffer, nullptr, &functionBody);

        if (FAILED(hr))
        {
            return JsErrorBadSerializedScript;
        }

        function = scriptContext->GetLibrary()->CreateScriptFunction(functionBody);

        JsrtContext * context = JsrtContext::GetCurrent();
        context->OnScriptLoad(function, functionBody->GetUtf8SourceInfo(), nullptr);

        return JsNoError;
    });

    if (errorCode != JsNoError)
    {
        return errorCode;
    }

    return ContextAPIWrapper_NoRecord<false>([&](Js::ScriptContext* scriptContext) -> JsErrorCode {
        if (parseOnly)
        {
            PARAM_NOT_NULL(result);
            *result = function;
        }
        else
        {
            Js::Var varResult = function->CallRootFunction(Js::Arguments(0, nullptr), scriptContext, true);
            if (result != nullptr)
            {
                *result = varResult;
            }
        }
        return JsNoError;
    });
}

static void CHAKRA_CALLBACK DummyScriptUnloadCallback(_In_ JsSourceContext sourceContext)
{
    // Do nothing
}

#ifdef _WIN32
static bool CHAKRA_CALLBACK DummyScriptLoadSourceCallback(_In_ JsSourceContext sourceContext, _Outptr_result_z_ const WCHAR** scriptBuffer)
{
    // sourceContext is actually the script source pointer
    *scriptBuffer = reinterpret_cast<const WCHAR*>(sourceContext);
    return true;
}

CHAKRA_API JsParseSerializedScript(_In_z_ const WCHAR * script, _In_ unsigned char *buffer,
    _In_ JsSourceContext sourceContext,
    _In_z_ const WCHAR *sourceUrl,
    _Out_ JsValueRef * result)
{
    return RunSerializedScriptCore(
        DummyScriptLoadSourceCallback, DummyScriptUnloadCallback,
        reinterpret_cast<JsSourceContext>(script), // use script source pointer as scriptLoadSourceContext
        buffer, nullptr, sourceContext, sourceUrl, true, result);
}

CHAKRA_API JsRunSerializedScript(_In_z_ const WCHAR * script, _In_ unsigned char *buffer,
    _In_ JsSourceContext sourceContext,
    _In_z_ const WCHAR *sourceUrl,
    _Out_ JsValueRef * result)
{
    return RunSerializedScriptCore(
        DummyScriptLoadSourceCallback, DummyScriptUnloadCallback,
        reinterpret_cast<JsSourceContext>(script), // use script source pointer as scriptLoadSourceContext
        buffer, nullptr, sourceContext, sourceUrl, false, result);
}

CHAKRA_API JsParseSerializedScriptWithCallback(_In_ JsSerializedScriptLoadSourceCallback scriptLoadCallback,
    _In_ JsSerializedScriptUnloadCallback scriptUnloadCallback,
    _In_ unsigned char *buffer, _In_ JsSourceContext sourceContext,
    _In_z_ const WCHAR *sourceUrl, _Out_ JsValueRef * result)
{
    return RunSerializedScriptCore(
        scriptLoadCallback, scriptUnloadCallback,
        sourceContext, // use the same user provided sourceContext as scriptLoadSourceContext
        buffer, nullptr, sourceContext, sourceUrl, true, result);
}

CHAKRA_API JsRunSerializedScriptWithCallback(_In_ JsSerializedScriptLoadSourceCallback scriptLoadCallback,
    _In_ JsSerializedScriptUnloadCallback scriptUnloadCallback,
    _In_ unsigned char *buffer, _In_ JsSourceContext sourceContext,
    _In_z_ const WCHAR *sourceUrl, _Out_opt_ JsValueRef * result)
{
    return RunSerializedScriptCore(
        scriptLoadCallback, scriptUnloadCallback,
        sourceContext, // use the same user provided sourceContext as scriptLoadSourceContext
        buffer, nullptr, sourceContext, sourceUrl, false, result);
}
#endif // _WIN32

/////////////////////

CHAKRA_API JsTTDCreateRecordRuntime(_In_ JsRuntimeAttributes attributes, _In_ size_t snapInterval, _In_ size_t snapHistoryLength,
    _In_ TTDOpenResourceStreamCallback openResourceStream, _In_ JsTTDWriteBytesToStreamCallback writeBytesToStream, _In_ JsTTDFlushAndCloseStreamCallback flushAndCloseStream,
    _In_opt_ JsThreadServiceCallback threadService, _Out_ JsRuntimeHandle *runtime)
{
#if !ENABLE_TTD
    return JsErrorCategoryUsage;
#else
    if(snapInterval > UINT32_MAX || snapHistoryLength > UINT32_MAX)
    {
        return JsErrorInvalidArgument;
    }

    return CreateRuntimeCore(attributes, nullptr, 0, true, false, false, (uint32)snapInterval, (uint32)snapHistoryLength,
        openResourceStream, nullptr, writeBytesToStream, flushAndCloseStream,
        threadService, runtime);
#endif
}

CHAKRA_API JsTTDCreateReplayRuntime(_In_ JsRuntimeAttributes attributes, _In_reads_(infoUriCount) const char* infoUri, _In_ size_t infoUriCount, _In_ bool enableDebugging,
    _In_ TTDOpenResourceStreamCallback openResourceStream, _In_ JsTTDReadBytesFromStreamCallback readBytesFromStream, _In_ JsTTDFlushAndCloseStreamCallback flushAndCloseStream,
    _In_opt_ JsThreadServiceCallback threadService, _Out_ JsRuntimeHandle *runtime)
{
#if !ENABLE_TTD
    return JsErrorCategoryUsage;
#else

    return CreateRuntimeCore(attributes, infoUri, infoUriCount, false, true, enableDebugging, UINT_MAX, UINT_MAX,
        openResourceStream, readBytesFromStream, nullptr, flushAndCloseStream,
        threadService, runtime);
#endif
}

CHAKRA_API JsTTDCreateContext(_In_ JsRuntimeHandle runtimeHandle, _In_ bool useRuntimeTTDMode, _Out_ JsContextRef *newContext)
{
#if !ENABLE_TTD
    return JsErrorCategoryUsage;
#else
    return GlobalAPIWrapper_NoRecord([&]() -> JsErrorCode {
        PARAM_NOT_NULL(newContext);
        VALIDATE_INCOMING_RUNTIME_HANDLE(runtimeHandle);

        JsrtRuntime * runtime = JsrtRuntime::FromHandle(runtimeHandle);
        ThreadContext * threadContext = runtime->GetThreadContext();
        TTDAssert(threadContext->IsRuntimeInTTDMode(), "Need to create in TTD Mode.");

        bool inRecord = false;
        bool activelyRecording = false;
        bool inReplay = false;
        TTDRecorder dummyActionEntryPopper;
        if(useRuntimeTTDMode)
        {
            threadContext->TTDLog->GetModesForExplicitContextCreate(inRecord, activelyRecording, inReplay);
        }

        return CreateContextCore(runtimeHandle, dummyActionEntryPopper, inRecord, activelyRecording, inReplay, newContext);
    });
#endif
}

CHAKRA_API JsTTDNotifyContextDestroy(_In_ JsContextRef context)
{
#if !ENABLE_TTD
    return JsErrorCategoryUsage;
#else
    ThreadContext* threadContext = ThreadContext::GetContextForCurrentThread();
    if(threadContext && threadContext->IsRuntimeInTTDMode())
    {
        Js::ScriptContext* ctx = static_cast<JsrtContext*>(context)->GetScriptContext();
        threadContext->TTDContext->NotifyCtxDestroyInRecord(ctx);
    }

    return JsNoError;
#endif
}

CHAKRA_API JsTTDStart()
{
#if !ENABLE_TTD
    return JsErrorCategoryUsage;
#else
    JsrtContext *currentContext = JsrtContext::GetCurrent();
    JsErrorCode cCheck = CheckContext(currentContext, true);
    TTDAssert(cCheck == JsNoError, "Must have valid context when starting TTD.");

    Js::ScriptContext* scriptContext = currentContext->GetScriptContext();
    TTDAssert(scriptContext->IsTTDRecordOrReplayModeEnabled(), "Need to create in TTD Record Mode.");
#if ENABLE_NATIVE_CODEGEN
    TTDAssert(JITManager::GetJITManager() == nullptr || !JITManager::GetJITManager()->IsOOPJITEnabled(), "TTD cannot run with OOP JIT yet!!!");
#endif
    return GlobalAPIWrapper_NoRecord([&]() -> JsErrorCode
    {
        if(scriptContext->IsTTDRecordModeEnabled())
        {
            scriptContext->GetThreadContext()->TTDLog->DoSnapshotExtract();
        }

        //Want to verify that we are at top-level of dispatch
        scriptContext->GetThreadContext()->TTDLog->PushMode(TTD::TTDMode::CurrentlyEnabled);

        return JsNoError;
    });
#endif
}

CHAKRA_API JsTTDStop()
{
#if !ENABLE_TTD
    return JsErrorCategoryUsage;
#else
    JsrtContext *currentContext = JsrtContext::GetCurrent();
    JsErrorCode cCheck = CheckContext(currentContext, true);
    TTDAssert(cCheck == JsNoError, "Must have valid context when starting TTD.");

    Js::ScriptContext* scriptContext = currentContext->GetScriptContext();
    TTDAssert(scriptContext->IsTTDRecordOrReplayModeEnabled(), "Need to create in TTD mode.");

    return GlobalAPIWrapper_NoRecord([&]() -> JsErrorCode
    {
        scriptContext->GetThreadContext()->TTDLog->PopMode(TTD::TTDMode::CurrentlyEnabled);

        if(scriptContext->IsTTDRecordModeEnabled())
        {
            scriptContext->GetThreadContext()->TTDLog->UnloadAllLogData();
        }

        return JsNoError;
    });
#endif
}

CHAKRA_API JsTTDPauseTimeTravelBeforeRuntimeOperation()
{
#if !ENABLE_TTD
    return JsErrorCategoryUsage;
#else
    JsrtContext *currentContext = JsrtContext::GetCurrent();
    JsErrorCode cCheck = CheckContext(currentContext, true);
    TTDAssert(cCheck == JsNoError, "Must have valid context when changing debugger mode.");

    Js::ScriptContext* scriptContext = currentContext->GetScriptContext();
    ThreadContext* threadContext = scriptContext->GetThreadContext();

    if(threadContext->IsRuntimeInTTDMode())
    {
        threadContext->TTDLog->PushMode(TTD::TTDMode::ExcludedExecutionDebuggerAction);
    }

    return JsNoError;
#endif
}

CHAKRA_API JsTTDReStartTimeTravelAfterRuntimeOperation()
{
#if !ENABLE_TTD
    return JsErrorCategoryUsage;
#else
    JsrtContext *currentContext = JsrtContext::GetCurrent();
    JsErrorCode cCheck = CheckContext(currentContext, true);
    TTDAssert(cCheck == JsNoError, "Must have valid context when changing debugger mode.");

    Js::ScriptContext* scriptContext = currentContext->GetScriptContext();
    ThreadContext* threadContext = scriptContext->GetThreadContext();

    if(threadContext->IsRuntimeInTTDMode())
    {
        threadContext->TTDLog->PopMode(TTD::TTDMode::ExcludedExecutionDebuggerAction);
    }

    return JsNoError;
#endif
}

CHAKRA_API JsTTDNotifyYield()
{
#if !ENABLE_TTD
    return JsErrorCategoryUsage;
#else
    JsrtContext *currentContext = JsrtContext::GetCurrent();
    JsErrorCode cCheck = CheckContext(currentContext, true);
    if(cCheck != JsNoError)
    {
        return JsNoError; //we are ok just aren't going to do any TTD related work
    }

    Js::ScriptContext* scriptContext = currentContext->GetScriptContext();
    return GlobalAPIWrapper_NoRecord([&]() -> JsErrorCode
    {
        if(scriptContext->IsTTDRecordModeEnabled())
        {
            scriptContext->GetThreadContext()->TTDLog->RecordJsRTEventLoopYieldPoint();
        }

        return JsNoError;
    });
#endif
}

CHAKRA_API JsTTDNotifyLongLivedReferenceAdd(_In_ JsValueRef value)
{
#if !ENABLE_TTD
    return JsErrorCategoryUsage;
#else
    return GlobalAPIWrapper([&](TTDRecorder& _actionEntryPopper) -> JsErrorCode
    {
        ThreadContext* threadContext = ThreadContext::GetContextForCurrentThread();
        if(threadContext == nullptr)
        {
            return JsErrorNoCurrentContext;
        }

        Js::RecyclableObject* obj = Js::RecyclableObject::FromVar(value);
        if(obj->GetScriptContext()->IsTTDRecordModeEnabled())
        {
            if(obj->GetScriptContext()->ShouldPerformRecordAction())
            {
                threadContext->TTDLog->RecordJsRTAddWeakRootRef(_actionEntryPopper, (Js::Var)value);
            }

            threadContext->TTDContext->AddRootRef_Record(TTD_CONVERT_OBJ_TO_LOG_PTR_ID(obj), obj);
        }

        return JsNoError;
    });
#endif
}

CHAKRA_API JsTTDHostExit(_In_ int statusCode)
{
#if !ENABLE_TTD
    return JsErrorCategoryUsage;
#else
    return ContextAPIWrapper<true>([&](Js::ScriptContext *scriptContext, TTDRecorder& _actionEntryPopper) -> JsErrorCode {
        PERFORM_JSRT_TTD_RECORD_ACTION(scriptContext, RecordJsRTHostExitProcess, statusCode);

        return JsNoError;
    });
#endif
}

CHAKRA_API JsTTDRawBufferCopySyncIndirect(_In_ JsValueRef dst, _In_ size_t dstIndex, _In_ JsValueRef src, _In_ size_t srcIndex, _In_ size_t count)
{
#if !ENABLE_TTD
    return JsErrorCategoryUsage;
#else
    if(dstIndex > UINT32_MAX || srcIndex > UINT32_MAX || count > UINT32_MAX)
    {
        return JsErrorInvalidArgument;
    }

    return ContextAPIWrapper<true>([&](Js::ScriptContext *scriptContext, TTDRecorder& _actionEntryPopper) -> JsErrorCode {
        PERFORM_JSRT_TTD_RECORD_ACTION(scriptContext, RecordJsRTRawBufferCopySync, dst, (uint32)dstIndex, src, (uint32)srcIndex, (uint32)count);

        return JsNoError;
    });
#endif
}

CHAKRA_API JsTTDRawBufferModifySyncIndirect(_In_ JsValueRef buffer, _In_ size_t index, _In_ size_t count)
{
#if !ENABLE_TTD
    return JsErrorCategoryUsage;
#else
    if(index > UINT32_MAX || count > UINT32_MAX)
    {
        return JsErrorInvalidArgument;
    }

    return ContextAPIWrapper<true>([&](Js::ScriptContext *scriptContext, TTDRecorder& _actionEntryPopper) -> JsErrorCode {
        PERFORM_JSRT_TTD_RECORD_ACTION(scriptContext, RecordJsRTRawBufferModifySync, buffer, (uint32)index, (uint32)count);

        return JsNoError;
    });
#endif
}

CHAKRA_API JsTTDRawBufferAsyncModificationRegister(_In_ JsValueRef instance, _In_ byte* initialModPos)
{
#if !ENABLE_TTD
    return JsErrorCategoryUsage;
#else
    JsValueRef addRefObj = nullptr;
    JsErrorCode addRefResult = ContextAPIWrapper<true>([&](Js::ScriptContext *scriptContext, TTDRecorder& _actionEntryPopper) -> JsErrorCode {
        if (scriptContext->IsTTDRecordModeEnabled())
        {
            TTDAssert(Js::ArrayBuffer::Is(instance), "Not array buffer object!!!");
            Js::ArrayBuffer* dstBuff = Js::ArrayBuffer::FromVar(instance);
            addRefObj = dstBuff;

            TTDAssert(dstBuff->GetBuffer() <= initialModPos && initialModPos < dstBuff->GetBuffer() + dstBuff->GetByteLength(), "Not array buffer object!!!");
            TTDAssert(initialModPos - dstBuff->GetBuffer() < UINT32_MAX, "This is really big!!!");
            ptrdiff_t index = initialModPos - Js::ArrayBuffer::FromVar(instance)->GetBuffer();

            scriptContext->TTDContextInfo->AddToAsyncPendingList(dstBuff, (uint32)index);

            PERFORM_JSRT_TTD_RECORD_ACTION(scriptContext, RecordJsRTRawBufferAsyncModificationRegister, instance, (uint32)index);
        }

        return JsNoError;
    });

    if(addRefResult != JsNoError)
    {
        return addRefResult;
    }

    //We need to root add ref so we can find this during replay!!!
    if(addRefObj == nullptr)
    {
        return JsNoError;
    }
    else
    {
        return JsAddRef(addRefObj, nullptr);
    }
#endif
}

CHAKRA_API JsTTDRawBufferAsyncModifyComplete(_In_ byte* finalModPos)
{
#if !ENABLE_TTD
    return JsErrorCategoryUsage;
#else
    JsValueRef releaseObj = nullptr;
    JsErrorCode releaseStatus = ContextAPIWrapper<true>([&](Js::ScriptContext *scriptContext, TTDRecorder& _actionEntryPopper) -> JsErrorCode {
        if (scriptContext->IsTTDRecordModeEnabled())
        {
            TTD::TTDPendingAsyncBufferModification pendingAsyncInfo = { 0 };
            scriptContext->TTDContextInfo->GetFromAsyncPendingList(&pendingAsyncInfo, finalModPos);

            Js::ArrayBuffer* dstBuff = Js::ArrayBuffer::FromVar(pendingAsyncInfo.ArrayBufferVar);
            releaseObj = dstBuff;

            PERFORM_JSRT_TTD_RECORD_ACTION(scriptContext, RecordJsRTRawBufferAsyncModifyComplete, pendingAsyncInfo, finalModPos);
        }

        return JsNoError;
    });

    if(releaseStatus != JsNoError)
    {
        return releaseStatus;
    }

    //We need to root release ref so we can free this in replay if needed!!!
    if(releaseObj == nullptr)
    {
        return JsNoError;
    }
    else
    {
        return JsRelease(releaseObj, nullptr);
    }

#endif
}

CHAKRA_API JsTTDCheckAndAssertIfTTDRunning(_In_ const char* msg)
{
#if ENABLE_TTD
    JsrtContext* context = JsrtContext::GetCurrent();
    TTDAssert(context == nullptr || !context->GetScriptContext()->ShouldPerformRecordAction(), msg);
#endif
    return JsNoError;
}

CHAKRA_API JsTTDGetSnapTimeTopLevelEventMove(_In_ JsRuntimeHandle runtimeHandle,
   _In_ JsTTDMoveMode moveMode, _In_opt_ uint32_t kthEvent,
   _Inout_ int64_t* targetEventTime, _Out_ int64_t* targetStartSnapTime,
   _Out_opt_ int64_t* targetEndSnapTime)
{
#if !ENABLE_TTD
    return JsErrorCategoryUsage;
#else
    JsrtRuntime* runtime = JsrtRuntime::FromHandle(runtimeHandle);
    ThreadContext* threadContext = runtime->GetThreadContext();

    *targetStartSnapTime = -1;
    if(targetEndSnapTime != nullptr)
    {
        *targetEndSnapTime = -1;
    }

    TTDAssert(threadContext->IsRuntimeInTTDMode(), "Should only happen in TT debugging mode.");

    //If we requested a move to a specific event then extract the event count and try to find it
    if((moveMode & JsTTDMoveMode::JsTTDMoveFirstEvent) == JsTTDMoveMode::JsTTDMoveFirstEvent)
    {
        *targetEventTime = threadContext->TTDLog->GetFirstEventTimeInLog();
        if(*targetEventTime == -1)
        {
            return JsErrorCategoryUsage;
        }
    }
    else if((moveMode & JsTTDMoveMode::JsTTDMoveLastEvent) == JsTTDMoveMode::JsTTDMoveLastEvent)
    {
        *targetEventTime = threadContext->TTDLog->GetLastEventTimeInLog();
        if(*targetEventTime == -1)
        {
            return JsErrorCategoryUsage;
        }
    }
    else if((moveMode & JsTTDMoveMode::JsTTDMoveKthEvent) == JsTTDMoveMode::JsTTDMoveKthEvent)
    {
        *targetEventTime = threadContext->TTDLog->GetKthEventTimeInLog(kthEvent);
        if(*targetEventTime == -1)
        {
            return JsErrorCategoryUsage;
        }
    }
    else
    {
        ;
    }

#ifdef __APPLE__
    //TODO: Explicit cast of ptr since compiler gets confused -- resolve in PAL later
    static_assert(sizeof(int64_t) == sizeof(int64), "int64_t and int64 size mis-match");
    *targetStartSnapTime = threadContext->TTDLog->FindSnapTimeForEventTime(*targetEventTime, (int64*)targetEndSnapTime);
#else
    *targetStartSnapTime = threadContext->TTDLog->FindSnapTimeForEventTime(*targetEventTime, targetEndSnapTime);
#endif

    return JsNoError;
#endif
}

CHAKRA_API JsTTDGetSnapShotBoundInterval(_In_ JsRuntimeHandle runtimeHandle, _In_ int64_t targetEventTime, _Out_ int64_t* startSnapTime, _Out_ int64_t* endSnapTime)
{
#if !ENABLE_TTD
    return JsErrorCategoryUsage;
#else
    JsrtRuntime* runtime = JsrtRuntime::FromHandle(runtimeHandle);
    ThreadContext* threadContext = runtime->GetThreadContext();
    TTDAssert(threadContext->IsRuntimeInTTDMode(), "Should only happen in TT debugging mode.");

#ifdef __APPLE__
    //TODO: Explicit cast of ptr since compiler gets confused -- resolve in PAL later
    static_assert(sizeof(int64_t) == sizeof(int64), "int64_t and int64 size mis-match");
    threadContext->TTDLog->GetSnapShotBoundInterval(targetEventTime, (int64*)startSnapTime, (int64*)endSnapTime);
#else
    threadContext->TTDLog->GetSnapShotBoundInterval(targetEventTime, startSnapTime, endSnapTime);
#endif

    return JsNoError;
#endif
}

CHAKRA_API JsTTDGetPreviousSnapshotInterval(_In_ JsRuntimeHandle runtimeHandle, _In_ int64_t currentSnapStartTime, _Out_ int64_t* previousSnapTime)
{
#if !ENABLE_TTD
    return JsErrorCategoryUsage;
#else
    JsrtRuntime * runtime = JsrtRuntime::FromHandle(runtimeHandle);
    ThreadContext * threadContext = runtime->GetThreadContext();
    TTDAssert(threadContext->IsRuntimeInTTDMode(), "Should only happen in TT debugging mode.");

    *previousSnapTime = threadContext->TTDLog->GetPreviousSnapshotInterval(currentSnapStartTime);

    return JsNoError;
#endif
}

#if ENABLE_TTD
//Helper method for resetting breakpoint info around snapshot inflate
JsErrorCode TTDHandleBreakpointInfoAndInflate(int64_t snapTime, JsrtRuntime* runtime, ThreadContext* threadContext)
{
    return GlobalAPIWrapper_NoRecord([&]() -> JsErrorCode
    {
        if(threadContext->TTDLog->IsDebugModeFlagSet())
        {
            threadContext->TTDExecutionInfo->LoadPreservedBPInfo(threadContext);
        }

        threadContext->TTDLog->DoSnapshotInflate(snapTime);

        threadContext->TTDLog->ResetCallStackForTopLevelCall(-1);
        if(threadContext->TTDExecutionInfo != nullptr)
        {
            threadContext->TTDExecutionInfo->ResetCallStackForTopLevelCall(-1);
        }

        return JsNoError;
    });
}
#endif

CHAKRA_API JsTTDPreExecuteSnapShotInterval(_In_ JsRuntimeHandle runtimeHandle, _In_ int64_t startSnapTime, _In_ int64_t endSnapTime, _In_ JsTTDMoveMode moveMode, _Out_ int64_t* newTargetEventTime)
{
#if !ENABLE_TTD
    return JsErrorCategoryUsage;
#else

    *newTargetEventTime = -1;

    JsrtRuntime* runtime = JsrtRuntime::FromHandle(runtimeHandle);
    ThreadContext* threadContext = runtime->GetThreadContext();
    TTDAssert(threadContext->IsRuntimeInTTDMode(), "Should only happen in TT debugging mode.");

    TTD::EventLog* elog = threadContext->TTDLog;
    TTD::ExecutionInfoManager* emanager = threadContext->TTDExecutionInfo;
    JsErrorCode res = JsNoError;

    JsErrorCode inflateStatus = TTDHandleBreakpointInfoAndInflate(startSnapTime, runtime, threadContext);
    if(inflateStatus != JsNoError)
    {
        return inflateStatus;
    }

    //If we are in the "active" segment set the continue breakpoint
    if((moveMode & JsTTDMoveMode::JsTTDMoveScanIntervalForContinueInActiveBreakpointSegment) == JsTTDMoveMode::JsTTDMoveScanIntervalForContinueInActiveBreakpointSegment)
    {
        GlobalAPIWrapper_NoRecord([&]() -> JsErrorCode
        {
            emanager->SetBPInfoForActiveSegmentContinueScan(threadContext->TTDContext);

            return JsNoError;
        });
    }

    elog->PushMode(TTD::TTDMode::DebuggerSuppressBreakpoints);
    elog->PushMode(TTD::TTDMode::DebuggerLogBreakpoints);
    try
    {
        if(endSnapTime == -1)
        {
            elog->ReplayRootEventsToTime(TTD_EVENT_MAXTIME);
        }
        else
        {
            elog->ReplayRootEventsToTime(endSnapTime);
        }
    }
    catch(TTD::TTDebuggerAbortException abortException)
    {
        //If we hit the end of the log or we hit a terminal exception that is fine -- anything else is a problem
        if(!abortException.IsEndOfLog() && !abortException.IsTopLevelException())
        {
            res = JsErrorFatal;
        }
    }
    catch(...) //we are replaying something that should be known to execute successfully so encountering any error is very bad
    {
        res = JsErrorFatal;
        TTDAssert(false, "Unexpected fatal Error");
    }
    elog->PopMode(TTD::TTDMode::DebuggerLogBreakpoints);
    elog->PopMode(TTD::TTDMode::DebuggerSuppressBreakpoints);

    //If we are in the "active" segment un-set the continue breakpoint
    if((moveMode & JsTTDMoveMode::JsTTDMoveScanIntervalForContinueInActiveBreakpointSegment) == JsTTDMoveMode::JsTTDMoveScanIntervalForContinueInActiveBreakpointSegment)
    {
        GlobalAPIWrapper_NoRecord([&]() -> JsErrorCode
        {
            emanager->ClearBPInfoForActiveSegmentContinueScan(threadContext->TTDContext);

            return JsNoError;
        });
    }

    if((moveMode & JsTTDMoveMode::JsTTDMoveScanIntervalForContinue) == JsTTDMoveMode::JsTTDMoveScanIntervalForContinue)
    {
        bool bpFound = emanager->TryFindAndSetPreviousBP();
        if(bpFound)
        {
            *newTargetEventTime = emanager->GetPendingTTDBPTargetEventTime();
        }
    }

    return res;
#endif
}

CHAKRA_API JsTTDMoveToTopLevelEvent(_In_ JsRuntimeHandle runtimeHandle, _In_ JsTTDMoveMode moveMode, _In_ int64_t snapshotTime, _In_ int64_t eventTime)
{
#if !ENABLE_TTD
    return JsErrorCategoryUsage;
#else

    JsrtRuntime* runtime = JsrtRuntime::FromHandle(runtimeHandle);
    ThreadContext* threadContext = runtime->GetThreadContext();
    TTDAssert(threadContext->IsRuntimeInTTDMode(), "Should only happen in TT debugging mode.");

    TTD::EventLog* elog = threadContext->TTDLog;
    JsErrorCode res = JsNoError;

    JsErrorCode inflateStatus = TTDHandleBreakpointInfoAndInflate(snapshotTime, runtime, threadContext);
    if(inflateStatus != JsNoError)
    {
        return inflateStatus;
    }

    elog->PushMode(TTD::TTDMode::DebuggerSuppressBreakpoints);
    try
    {
        elog->ReplayRootEventsToTime(eventTime);

        elog->DoRtrSnapIfNeeded();
    }
    catch(...) //we are replaying something that should be known to execute successfully so encountering any error is very bad
    {
        res = JsErrorFatal;
        TTDAssert(false, "Unexpected fatal Error");
    }
    elog->PopMode(TTD::TTDMode::DebuggerSuppressBreakpoints);

    return res;
#endif
}

CHAKRA_API JsTTDReplayExecution(_Inout_ JsTTDMoveMode* moveMode, _Out_ int64_t* rootEventTime)
{
#if !ENABLE_TTD
    return JsErrorCategoryUsage;
#else
    JsrtContext *currentContext = JsrtContext::GetCurrent();
    JsErrorCode cCheck = CheckContext(currentContext, true);
    TTDAssert(cCheck == JsNoError, "This shouldn't happen!!!");

    Js::ScriptContext* scriptContext = currentContext->GetScriptContext();
    ThreadContext* threadContext = scriptContext->GetThreadContext();
    TTDAssert(threadContext->IsRuntimeInTTDMode(), "Should only happen in TT debugging mode.");

    TTD::EventLog* elog = threadContext->TTDLog;
    TTD::ExecutionInfoManager* emanager = threadContext->TTDExecutionInfo;

    if(emanager != nullptr)
    {
        JsErrorCode bpstatus = GlobalAPIWrapper_NoRecord([&]() -> JsErrorCode
        {
            if((*moveMode & JsTTDMoveMode::JsTTDMoveBreakOnEntry) == JsTTDMoveMode::JsTTDMoveBreakOnEntry)
            {
                emanager->SetBreakOnFirstUserCode();
            }

            //Set the active BP info from the manager (so we will hit the BP in step back operations)
            emanager->SetActiveBPInfoAsNeeded(threadContext->TTDContext);

            return JsNoError;
        });

        if(bpstatus != JsNoError)
        {
            return bpstatus;
        }
    }

    *moveMode = JsTTDMoveMode::JsTTDMoveNone;
    *rootEventTime = -1;
    JsErrorCode res = JsNoError;
    try
    {
        elog->ReplayRootEventsToTime(TTD_EVENT_MAXTIME);
    }
    catch(TTD::TTDebuggerAbortException abortException)
    {
        //if the debugger bails out with a move time request set info on the requested event time here
        //rest of breakpoint info should have been set by the debugger callback before aborting
        if (abortException.IsEventTimeMove() || abortException.IsTopLevelException())
        {
            *moveMode = (JsTTDMoveMode)abortException.GetMoveMode();
            *rootEventTime = abortException.GetTargetEventTime();

            //Check if we are tracking execution and, if so, set the exception locaiton so we can access it later
            if(emanager != nullptr && abortException.IsTopLevelException())
            {
                emanager->SetPendingTTDUnhandledException();
            }
        }

        res = abortException.IsTopLevelException() ? JsErrorCategoryScript : JsNoError;
    }
    catch(...)
    {
        res = JsErrorFatal;
        TTDAssert(false, "Unexpected fatal Error");
    }

    return res;
#endif
}

#ifdef _CHAKRACOREBUILD

template <class SrcChar, class DstChar>
static void CastCopy(const SrcChar* src, DstChar* dst, size_t count)
{
    const SrcChar* end = src + count;
    while (src < end)
    {
        *dst++ = static_cast<DstChar>(*src++);
    }
}

CHAKRA_API JsCreateString(
    _In_ const char *content,
    _In_ size_t length,
    _Out_ JsValueRef *value)
{
    PARAM_NOT_NULL(content);

    utf8::NarrowToWide wstr(content, length);
    if (!wstr)
    {
        return JsErrorOutOfMemory;
    }

    return JsPointerToString(wstr, wstr.Length(), value);
}

CHAKRA_API JsCreateStringUtf16(
    _In_ const uint16_t *content,
    _In_ size_t length,
    _Out_ JsValueRef *value)
{
    PARAM_NOT_NULL(content);

    return JsPointerToString(
        reinterpret_cast<const char16*>(content), length, value);
}


template <class CopyFunc>
JsErrorCode WriteStringCopy(
    JsValueRef value,
    int start,
    int length,
    _Out_opt_ size_t* written,
    const CopyFunc& copyFunc)
{
    if (written)
    {
        *written = 0;  // init to 0 for default
    }

    if (!Js::JavascriptString::Is(value))
    {
        return JsErrorInvalidArgument;
    }

    Js::JavascriptString *jsString = Js::JavascriptString::FromVar(value);
    const char16* str = jsString->GetSz();
    size_t strLength = jsString->GetLength();

    if (start < 0 || (size_t)start > strLength)
    {
        return JsErrorInvalidArgument;  // start out of range, no chars written
    }

    size_t count = min(static_cast<size_t>(length), strLength - start);
    if (count == 0)
    {
        return JsNoError;  // no chars written
    }

    JsErrorCode errorCode = copyFunc(str + start, count, written);
    if (errorCode != JsNoError)
    {
        return errorCode;
    }

    if (written)
    {
        *written = count;
    }

    return JsNoError;
}

CHAKRA_API JsCopyStringUtf16(
    _In_ JsValueRef value,
    _In_ int start,
    _In_ int length,
    _Out_opt_ uint16_t* buffer,
    _Out_opt_ size_t* written)
{
    PARAM_NOT_NULL(value);
    VALIDATE_JSREF(value);

    return WriteStringCopy(value, start, length, written,
        [buffer](const char16* src, size_t count, size_t *needed)
        {
            if (buffer)
            {
                memmove(buffer, src, sizeof(char16) * count);
            }
            return JsNoError;
        });
}

CHAKRA_API JsCopyString(
    _In_ JsValueRef value,
    _Out_opt_ char* buffer,
    _In_ size_t bufferSize,
    _Out_opt_ size_t* length)
{
    PARAM_NOT_NULL(value);
    VALIDATE_JSREF(value);

    const char16* str = nullptr;
    size_t strLength = 0;
    JsErrorCode errorCode = JsStringToPointer(value, &str, &strLength);
    if (errorCode != JsNoError)
    {
        return errorCode;
    }

    utf8::WideToNarrow utf8Str(str, strLength);
    if (!buffer)
    {
        if (length)
        {
            *length = utf8Str.Length();
        }
    }
    else
    {
        size_t count = min(bufferSize, utf8Str.Length());
        // Try to copy whole characters if buffer size insufficient
        auto maxFitChars = utf8::ByteIndexIntoCharacterIndex(
            (LPCUTF8)(const char*)utf8Str, count,
            utf8::DecodeOptions::doChunkedEncoding);
        count = utf8::CharacterIndexToByteIndex(
            (LPCUTF8)(const char*)utf8Str, utf8Str.Length(), maxFitChars);

        memmove(buffer, utf8Str, sizeof(char) * count);
        if (length)
        {
            *length = count;
        }
    }

    return JsNoError;
}

_ALWAYSINLINE JsErrorCode CompileRun(
    JsValueRef scriptVal,
    JsSourceContext sourceContext,
    JsValueRef sourceUrl,
    JsParseScriptAttributes parseAttributes,
    _Out_ JsValueRef *result,
    bool parseOnly)
{
    PARAM_NOT_NULL(scriptVal);
    VALIDATE_JSREF(scriptVal);
    PARAM_NOT_NULL(sourceUrl);

    bool isExternalArray = Js::ExternalArrayBuffer::Is(scriptVal),
         isString = false;
    bool isUtf8   = !(parseAttributes & JsParseScriptAttributeArrayBufferIsUtf16Encoded);

    LoadScriptFlag scriptFlag = LoadScriptFlag_None;
    const byte* script;
    size_t cb;
    const WCHAR *url;

    if (isExternalArray)
    {
        script = ((Js::ExternalArrayBuffer*)(scriptVal))->GetBuffer();

        cb = ((Js::ExternalArrayBuffer*)(scriptVal))->GetByteLength();

        scriptFlag = (LoadScriptFlag)(isUtf8 ?
            LoadScriptFlag_ExternalArrayBuffer | LoadScriptFlag_Utf8Source :
            LoadScriptFlag_ExternalArrayBuffer);
    }
    else
    {
        isString = Js::JavascriptString::Is(scriptVal);
        if (!isString)
        {
            return JsErrorInvalidArgument;
        }
    }

    JsErrorCode error = GlobalAPIWrapper_NoRecord([&]() -> JsErrorCode {
        if (isString)
        {
            Js::JavascriptString* jsString = Js::JavascriptString::FromVar(scriptVal);
            script = (const byte*)jsString->GetSz();

            // JavascriptString is 2 bytes (WCHAR/char16)
            cb = jsString->GetLength() * sizeof(WCHAR);
        }

        if (!Js::JavascriptString::Is(sourceUrl))
        {
            return JsErrorInvalidArgument;
        }

        url = Js::JavascriptString::FromVar(sourceUrl)->GetSz();

        return JsNoError;

    });

    if (error != JsNoError)
    {
        return error;
    }

    return RunScriptCore(scriptVal, script, cb, scriptFlag,
        sourceContext, url, parseOnly, parseAttributes, false, result);
}

CHAKRA_API JsParse(
    _In_ JsValueRef scriptVal,
    _In_ JsSourceContext sourceContext,
    _In_ JsValueRef sourceUrl,
    _In_ JsParseScriptAttributes parseAttributes,
    _Out_ JsValueRef *result)
{
    return CompileRun(scriptVal, sourceContext, sourceUrl, parseAttributes,
        result, true);
}

CHAKRA_API JsRun(
    _In_ JsValueRef scriptVal,
    _In_ JsSourceContext sourceContext,
    _In_ JsValueRef sourceUrl,
    _In_ JsParseScriptAttributes parseAttributes,
    _Out_ JsValueRef *result)
{
    return CompileRun(scriptVal, sourceContext, sourceUrl, parseAttributes,
        result, false);
}

CHAKRA_API JsCreatePropertyId(
    _In_z_ const char *name,
    _In_ size_t length,
    _Out_ JsPropertyIdRef *propertyId)
{
    PARAM_NOT_NULL(name);
    utf8::NarrowToWide wname(name, length);
    if (!wname)
    {
        return JsErrorOutOfMemory;
    }

    return JsGetPropertyIdFromName(wname, propertyId);
}

CHAKRA_API JsCopyPropertyId(
    _In_ JsPropertyIdRef propertyId,
    _Out_ char* buffer,
    _In_ size_t bufferSize,
    _Out_ size_t* length)
{
    PARAM_NOT_NULL(propertyId);

    const char16* str = nullptr;
    JsErrorCode errorCode = JsGetPropertyNameFromId(propertyId, &str);

    if (errorCode != JsNoError)
    {
        return errorCode;
    }

    utf8::WideToNarrow utf8Str(str);
    if (!buffer)
    {
        if (length)
        {
            *length = utf8Str.Length();
        }
    }
    else
    {
        size_t count = min(bufferSize, utf8Str.Length());
        // Try to copy whole characters if buffer size insufficient
        auto maxFitChars = utf8::ByteIndexIntoCharacterIndex(
            (LPCUTF8)(const char*)utf8Str, count,
            utf8::DecodeOptions::doChunkedEncoding);
        count = utf8::CharacterIndexToByteIndex(
            (LPCUTF8)(const char*)utf8Str, utf8Str.Length(), maxFitChars);

        memmove(buffer, utf8Str, sizeof(char) * count);
        if (length)
        {
            *length = count;
        }
    }

    return JsNoError;
}

CHAKRA_API JsSerialize(
    _In_ JsValueRef scriptVal,
    _Out_ JsValueRef *bufferVal,
    _In_ JsParseScriptAttributes parseAttributes)
{
    PARAM_NOT_NULL(scriptVal);
    PARAM_NOT_NULL(bufferVal);
    VALIDATE_JSREF(scriptVal);

    *bufferVal = nullptr;

    bool isExternalArray = Js::ExternalArrayBuffer::Is(scriptVal),
         isString = false;
    bool isUtf8   = !(parseAttributes & JsParseScriptAttributeArrayBufferIsUtf16Encoded);
    if (!isExternalArray)
    {
        isString = Js::JavascriptString::Is(scriptVal);
        if (!isString)
        {
            return JsErrorInvalidArgument;
        }
    }

    LoadScriptFlag scriptFlag;
    const byte* script = isExternalArray ?
        ((Js::ExternalArrayBuffer*)(scriptVal))->GetBuffer() :
        (const byte*)((Js::JavascriptString*)(scriptVal))->GetSz();
    const size_t cb = isExternalArray ?
        ((Js::ExternalArrayBuffer*)(scriptVal))->GetByteLength() :
        ((Js::JavascriptString*)(scriptVal))->GetLength();

    if (isExternalArray && isUtf8)
    {
        scriptFlag = (LoadScriptFlag) (LoadScriptFlag_ExternalArrayBuffer | LoadScriptFlag_Utf8Source);
    }
    else if (isUtf8)
    {
        scriptFlag = (LoadScriptFlag) (LoadScriptFlag_Utf8Source);
    }
    else
    {
        scriptFlag = LoadScriptFlag_None;
    }

    unsigned int bufferSize = 0;
    JsErrorCode errorCode = JsSerializeScriptCore(script, cb, scriptFlag, nullptr,
        0, nullptr, &bufferSize, scriptVal);

    if (errorCode != JsNoError)
    {
        return errorCode;
    }

    if (bufferSize == 0)
    {
        return JsErrorScriptCompile;
    }

    if ((errorCode = JsCreateArrayBuffer(bufferSize, bufferVal)) == JsNoError)
    {
        byte* buffer = ((Js::ArrayBuffer*)(*bufferVal))->GetBuffer();
        errorCode = JsSerializeScriptCore(script, cb, scriptFlag, nullptr,
            0, buffer, &bufferSize, scriptVal);
    }

    return errorCode;
}

CHAKRA_API JsParseSerialized(
    _In_ JsValueRef bufferVal,
    _In_ JsSerializedLoadScriptCallback scriptLoadCallback,
    _In_ JsSourceContext sourceContext,
    _In_ JsValueRef sourceUrl,
    _Out_ JsValueRef *result)
{
    PARAM_NOT_NULL(bufferVal);
    PARAM_NOT_NULL(sourceUrl);

    const WCHAR *url;

    if (Js::JavascriptString::Is(sourceUrl))
    {
        url = ((Js::JavascriptString*)(sourceUrl))->GetSz();
    }
    else
    {
        return JsErrorInvalidArgument;
    }

    // JsParseSerialized only accepts ArrayBuffer (incl. ExternalArrayBuffer)
    if (!Js::ExternalArrayBuffer::Is(bufferVal))
    {
        return JsErrorInvalidArgument;
    }

    byte* buffer = Js::ArrayBuffer::FromVar(bufferVal)->GetBuffer();

    return RunSerializedScriptCore(
      scriptLoadCallback, DummyScriptUnloadCallback,
      sourceContext,// use the same user provided sourceContext as scriptLoadSourceContext
      buffer, bufferVal, sourceContext, url, true, result);
}

CHAKRA_API JsRunSerialized(
    _In_ JsValueRef bufferVal,
    _In_ JsSerializedLoadScriptCallback scriptLoadCallback,
    _In_ JsSourceContext sourceContext,
    _In_ JsValueRef sourceUrl,
    _Out_ JsValueRef *result)
{
    PARAM_NOT_NULL(bufferVal);
    const WCHAR *url;

    if (sourceUrl && Js::JavascriptString::Is(sourceUrl))
    {
        url = ((Js::JavascriptString*)(sourceUrl))->GetSz();
    }
    else
    {
        return JsErrorInvalidArgument;
    }

    // JsParseSerialized only accepts ArrayBuffer (incl. ExternalArrayBuffer)
    if (!Js::ExternalArrayBuffer::Is(bufferVal))
    {
        return JsErrorInvalidArgument;
    }

    byte* buffer = Js::ArrayBuffer::FromVar(bufferVal)->GetBuffer();

    return RunSerializedScriptCore(
        scriptLoadCallback, DummyScriptUnloadCallback,
        sourceContext, // use the same user provided sourceContext as scriptLoadSourceContext
        buffer, bufferVal, sourceContext, url, false, result);
}

CHAKRA_API JsCreatePromise(_Out_ JsValueRef *promise, _Out_ JsValueRef *resolve, _Out_ JsValueRef *reject)
{
    return ContextAPIWrapper<true>([&](Js::ScriptContext *scriptContext, TTDRecorder& _actionEntryPopper) -> JsErrorCode {
        PERFORM_JSRT_TTD_RECORD_ACTION_NOT_IMPLEMENTED(scriptContext);

        PARAM_NOT_NULL(promise);
        PARAM_NOT_NULL(resolve);
        PARAM_NOT_NULL(reject);

        *promise = nullptr;
        *resolve = nullptr;
        *reject = nullptr;

        Js::JavascriptPromiseResolveOrRejectFunction *jsResolve = nullptr;
        Js::JavascriptPromiseResolveOrRejectFunction *jsReject = nullptr;
        Js::JavascriptPromise *jsPromise = scriptContext->GetLibrary()->CreatePromise();
        Js::JavascriptPromise::InitializePromise(jsPromise, &jsResolve, &jsReject, scriptContext);

        *promise = (JsValueRef)jsPromise;
        *resolve = (JsValueRef)jsResolve;
        *reject = (JsValueRef)jsReject;

        return JsNoError;
    });
}

CHAKRA_API JsCreateWeakReference(
    _In_ JsValueRef value,
    _Out_ JsWeakRef* weakRef)
{
    VALIDATE_JSREF(value);
    PARAM_NOT_NULL(weakRef);
    *weakRef = nullptr;

    return GlobalAPIWrapper_NoRecord([&]() -> JsErrorCode {
        ThreadContext* threadContext = ThreadContext::GetContextForCurrentThread();
        if (threadContext == nullptr)
        {
            return JsErrorNoCurrentContext;
        }

        Recycler* recycler = threadContext->GetRecycler();
        if (recycler->IsInObjectBeforeCollectCallback())
        {
            return JsErrorInObjectBeforeCollectCallback;
        }

        recycler->FindOrCreateWeakReferenceHandle<char>(
            reinterpret_cast<char*>(value),
            reinterpret_cast<Memory::RecyclerWeakReference<char>**>(weakRef));
        return JsNoError;
    });
}

CHAKRA_API JsGetWeakReferenceValue(
    _In_ JsWeakRef weakRef,
    _Out_ JsValueRef* value)
{
    VALIDATE_JSREF(weakRef);
    PARAM_NOT_NULL(value);
    *value = JS_INVALID_REFERENCE;

    return GlobalAPIWrapper_NoRecord([&]() -> JsErrorCode {
        Memory::RecyclerWeakReference<char>* recyclerWeakReference =
            reinterpret_cast<Memory::RecyclerWeakReference<char>*>(weakRef);
        *value = reinterpret_cast<JsValueRef>(recyclerWeakReference->Get());
        return JsNoError;
    });
}

CHAKRA_API JsGetAndClearExceptionWithMetadata(_Out_ JsValueRef *metadata)
{
    PARAM_NOT_NULL(metadata);
    *metadata = nullptr;

    JsrtContext *currentContext = JsrtContext::GetCurrent();

    if (currentContext == nullptr)
    {
        return JsErrorNoCurrentContext;
    }

    Js::ScriptContext *scriptContext = currentContext->GetScriptContext();
    Assert(scriptContext != nullptr);

    if (scriptContext->GetRecycler() && scriptContext->GetRecycler()->IsHeapEnumInProgress())
    {
        return JsErrorHeapEnumInProgress;
    }
    else if (scriptContext->GetThreadContext()->IsInThreadServiceCallback())
    {
        return JsErrorInThreadServiceCallback;
    }

    if (scriptContext->GetThreadContext()->IsExecutionDisabled())
    {
        return JsErrorInDisabledState;
    }

    HRESULT hr = S_OK;
    Js::JavascriptExceptionObject *recordedException = nullptr;

    BEGIN_TRANSLATE_OOM_TO_HRESULT
        if (scriptContext->HasRecordedException())
        {
            recordedException = scriptContext->GetAndClearRecordedException();
        }
    END_TRANSLATE_OOM_TO_HRESULT(hr)

    if (hr == E_OUTOFMEMORY)
    {
        recordedException = scriptContext->GetThreadContext()->GetRecordedException();
    }
    if (recordedException == nullptr)
    {
        return JsErrorInvalidArgument;
    }

    Js::Var exception = recordedException->GetThrownObject(nullptr);

    if (exception == nullptr)
    {
        // TODO: How does this early bailout impact TTD?
        return JsErrorInvalidArgument;
    }

    return ContextAPIWrapper<false>([&](Js::ScriptContext* scriptContext, TTDRecorder& _actionEntryPopper) -> JsErrorCode {
        Js::Var exceptionMetadata = Js::JavascriptExceptionMetadata::CreateMetadataVar(scriptContext);
        Js::JavascriptOperators::OP_SetProperty(exceptionMetadata, Js::PropertyIds::exception, exception, scriptContext);

        Js::FunctionBody *functionBody = recordedException->GetFunctionBody();
        if (functionBody == nullptr)
        {
            // This is probably a parse error. We can get the error location metadata from the thrown object.
            Js::JavascriptExceptionMetadata::PopulateMetadataFromCompileException(exceptionMetadata, exception, scriptContext);
        }
        else
        {
            if (!Js::JavascriptExceptionMetadata::PopulateMetadataFromException(exceptionMetadata, recordedException, scriptContext))
            {
                return JsErrorInvalidArgument;
            }
        }

        *metadata = exceptionMetadata;

#if ENABLE_TTD
        if (hr != E_OUTOFMEMORY)
        {
            PERFORM_JSRT_TTD_RECORD_ACTION(scriptContext, RecordJsRTGetAndClearExceptionWithMetadata);
            PERFORM_JSRT_TTD_RECORD_ACTION_RESULT(scriptContext, metadata);
        }
#endif


        return JsNoError;
    });
}
<<<<<<< HEAD

CHAKRA_API JsHasOwnProperty(_In_ JsValueRef object, _In_ JsPropertyIdRef propertyId, _Out_ bool *hasOwnProperty)
{
    return ContextAPIWrapper<true>([&] (Js::ScriptContext *scriptContext, TTDRecorder& _actionEntryPopper) -> JsErrorCode {
        PERFORM_JSRT_TTD_RECORD_ACTION(scriptContext, RecordJsRTHasOwnProperty, (Js::PropertyRecord *)propertyId, object);

        VALIDATE_INCOMING_OBJECT(object, scriptContext);
        VALIDATE_INCOMING_PROPERTYID(propertyId);
        PARAM_NOT_NULL(hasOwnProperty);
        *hasOwnProperty = false;

        *hasOwnProperty = Js::JavascriptOperators::OP_HasOwnProperty(object, ((Js::PropertyRecord *)propertyId)->GetPropertyId(), scriptContext) != 0;

        return JsNoError;
    });
}

CHAKRA_API JsCopyStringOneByte(
    _In_ JsValueRef value,
    _In_ int start,
    _In_ int length,
    _Out_opt_ char* buffer,
    _Out_opt_ size_t* written)
{
    PARAM_NOT_NULL(value);
    VALIDATE_JSREF(value);
    return WriteStringCopy(value, start, length, written,
        [buffer](const char16* src, size_t count, size_t *needed)
    {
        if (buffer)
        {
            for (size_t i = 0; i < count; i++)
            {
                buffer[i] = (char)src[i];
            }
        }
        return JsNoError;
    });
}

#endif // CHAKRACOREBUILD_
=======
#endif // _CHAKRACOREBUILD
>>>>>>> c0397a09
<|MERGE_RESOLUTION|>--- conflicted
+++ resolved
@@ -4728,7 +4728,6 @@
         return JsNoError;
     });
 }
-<<<<<<< HEAD
 
 CHAKRA_API JsHasOwnProperty(_In_ JsValueRef object, _In_ JsPropertyIdRef propertyId, _Out_ bool *hasOwnProperty)
 {
@@ -4769,7 +4768,4 @@
     });
 }
 
-#endif // CHAKRACOREBUILD_
-=======
-#endif // _CHAKRACOREBUILD
->>>>>>> c0397a09
+#endif // _CHAKRACOREBUILD