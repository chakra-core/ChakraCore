--- conflicted
+++ resolved
@@ -2080,7 +2080,7 @@
 STDAPI_(JsErrorCode) JsCallFunction(_In_ JsValueRef function, _In_reads_(cargs) JsValueRef *args, _In_ ushort cargs, _Out_opt_ JsValueRef *result)
 {
     return CallFunctionCore(-1, function, args, cargs, result);
-        }
+    }
 
 STDAPI_(JsErrorCode) JsConstructObject(_In_ JsValueRef function, _In_reads_(cargs) JsValueRef *args, _In_ ushort cargs, _Out_ JsValueRef *result)
 {
@@ -2891,16 +2891,12 @@
     return RunScriptCore(-1, script, sourceContext, sourceUrl, true, JsParseScriptAttributeNone, false /*isModule*/, result);
 }
 
-<<<<<<< HEAD
-STDAPI_(JsErrorCode) JsParseScriptWithFlags(_In_z_ const wchar_t *script, _In_ JsSourceContext sourceContext, _In_z_ const wchar_t *sourceUrl, _In_ JsParseScriptAttributes parseAttributes, _Out_ JsValueRef *result)
-=======
 STDAPI_(JsErrorCode) JsParseScriptWithAttributes(
     _In_z_ const wchar_t *script,
     _In_ JsSourceContext sourceContext,
     _In_z_ const wchar_t *sourceUrl,
     _In_ JsParseScriptAttributes parseAttributes,
     _Out_ JsValueRef *result)
->>>>>>> 0bcb416f
 {
     return RunScriptCore(-1, script, sourceContext, sourceUrl, true, parseAttributes, false /*isModule*/, result);
 }
