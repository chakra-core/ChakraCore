//-------------------------------------------------------------------------------------------------------
// Copyright (C) Microsoft. All rights reserved.
// Licensed under the MIT license. See LICENSE.txt file in the project root for full license information.
//-------------------------------------------------------------------------------------------------------
/// \mainpage Chakra Hosting API Reference
///
/// Chakra is Microsoft's JavaScript engine. It is an integral part of Internet Explorer but can
/// also be hosted independently by other applications. This reference describes the APIs available
/// to applications to host Chakra.
///
/// This file contains the common API set shared among all Chakra releases.  For Windows-specific
/// releases, see chakrart.h.

/// \file
/// \brief The base Chakra hosting API.
///
/// This file contains a flat C API layer. This is the API exported by chakra.dll.

#ifdef _MSC_VER
#pragma once
#endif  // _MSC_VER

#ifndef _CHAKRACOMMON_H_
#define _CHAKRACOMMON_H_

// Platform specific code
#if defined(_WIN32) && defined(_MSC_VER)
#include <oaidl.h>

// Header macros
#define CHAKRA_CALLBACK CALLBACK
#define CHAKRA_API STDAPI_(JsErrorCode)

typedef DWORD_PTR ChakraCookie;
typedef BYTE* ChakraBytePtr;
#else // Non-Windows VC++
#include <stdint.h>     // Needed for uintptr_t
#ifndef __cplusplus
#include <stdbool.h>    // Needed fo bool
#include <stdio.h>      // for NULL
#define nullptr NULL
#endif

// SAL compat
#define _Return_type_success_(x)
#define _In_
#define _In_z_
#define _In_opt_
#define _Inout_
#define _Out_
#define _Out_opt_
#define _In_reads_(x)
#define _Pre_maybenull_
#define _Pre_writable_byte_size_(byteLength)
#define _Outptr_result_buffer_(byteLength)
#define _Outptr_result_bytebuffer_(byteLength)
#define _Outptr_result_z_
#define _Ret_maybenull_
#define _Out_writes_to_opt_(byteLength, byteLength2)

// Header macros
#ifdef __i386___
#define CHAKRA_CALLBACK __attribute__((cdecl))
#else // non-32 bit x86 doesn't have cdecl support
#define CHAKRA_CALLBACK
#endif // __i386__

#ifdef __cplusplus
#define CHAKRA_API extern "C" JsErrorCode 
#else
#define CHAKRA_API JsErrorCode
#endif

typedef uintptr_t ChakraCookie;
typedef unsigned char* ChakraBytePtr;
#endif //  defined(_WIN32) && defined(_MSC_VER)

    /// <summary>
    ///     An error code returned from a Chakra hosting API.
    /// </summary>
    typedef _Return_type_success_(return == 0) enum _JsErrorCode 
    {
        /// <summary>
        ///     Success error code.
        /// </summary>
        JsNoError = 0,

        /// <summary>
        ///     Category of errors that relates to incorrect usage of the API itself.
        /// </summary>
        JsErrorCategoryUsage = 0x10000,
        /// <summary>
        ///     An argument to a hosting API was invalid.
        /// </summary>
        JsErrorInvalidArgument,
        /// <summary>
        ///     An argument to a hosting API was null in a context where null is not allowed.
        /// </summary>
        JsErrorNullArgument,
        /// <summary>
        ///     The hosting API requires that a context be current, but there is no current context.
        /// </summary>
        JsErrorNoCurrentContext,
        /// <summary>
        ///     The engine is in an exception state and no APIs can be called until the exception is
        ///     cleared.
        /// </summary>
        JsErrorInExceptionState,
        /// <summary>
        ///     A hosting API is not yet implemented.
        /// </summary>
        JsErrorNotImplemented,
        /// <summary>
        ///     A hosting API was called on the wrong thread.
        /// </summary>
        JsErrorWrongThread,
        /// <summary>
        ///     A runtime that is still in use cannot be disposed.
        /// </summary>
        JsErrorRuntimeInUse,
        /// <summary>
        ///     A bad serialized script was used, or the serialized script was serialized by a
        ///     different version of the Chakra engine.
        /// </summary>
        JsErrorBadSerializedScript,
        /// <summary>
        ///     The runtime is in a disabled state.
        /// </summary>
        JsErrorInDisabledState,
        /// <summary>
        ///     Runtime does not support reliable script interruption.
        /// </summary>
        JsErrorCannotDisableExecution,
        /// <summary>
        ///     A heap enumeration is currently underway in the script context.
        /// </summary>
        JsErrorHeapEnumInProgress,
        /// <summary>
        ///     A hosting API that operates on object values was called with a non-object value.
        /// </summary>
        JsErrorArgumentNotObject,
        /// <summary>
        ///     A script context is in the middle of a profile callback.
        /// </summary>
        JsErrorInProfileCallback,
        /// <summary>
        ///     A thread service callback is currently underway.
        /// </summary>
        JsErrorInThreadServiceCallback,
        /// <summary>
        ///     Scripts cannot be serialized in debug contexts.
        /// </summary>
        JsErrorCannotSerializeDebugScript,
        /// <summary>
        ///     The context cannot be put into a debug state because it is already in a debug state.
        /// </summary>
        JsErrorAlreadyDebuggingContext,
        /// <summary>
        ///     The context cannot start profiling because it is already profiling.
        /// </summary>
        JsErrorAlreadyProfilingContext,
        /// <summary>
        ///     Idle notification given when the host did not enable idle processing.
        /// </summary>
        JsErrorIdleNotEnabled,
        /// <summary>
        ///     The context did not accept the enqueue callback.
        /// </summary>
        JsCannotSetProjectionEnqueueCallback,
        /// <summary>
        ///     Failed to start projection.
        /// </summary>
        JsErrorCannotStartProjection,
        /// <summary>
        ///     The operation is not supported in an object before collect callback.
        /// </summary>
        JsErrorInObjectBeforeCollectCallback,
        /// <summary>
        ///     Object cannot be unwrapped to IInspectable pointer.
        /// </summary>
        JsErrorObjectNotInspectable,
        /// <summary>
        ///     A hosting API that operates on symbol property ids but was called with a non-symbol property id.
        ///     The error code is returned by JsGetSymbolFromPropertyId if the function is called with non-symbol property id.
        /// </summary>
        JsErrorPropertyNotSymbol,
        /// <summary>
        ///     A hosting API that operates on string property ids but was called with a non-string property id.
        ///     The error code is returned by existing JsGetPropertyNamefromId if the function is called with non-string property id.
        /// </summary>
        JsErrorPropertyNotString,

        /// <summary>
        ///     Category of errors that relates to errors occurring within the engine itself.
        /// </summary>
        JsErrorCategoryEngine = 0x20000,
        /// <summary>
        ///     The Chakra engine has run out of memory.
        /// </summary>
        JsErrorOutOfMemory,

        /// <summary>
        ///     Category of errors that relates to errors in a script.
        /// </summary>
        JsErrorCategoryScript = 0x30000,
        /// <summary>
        ///     A JavaScript exception occurred while running a script.
        /// </summary>
        JsErrorScriptException,
        /// <summary>
        ///     JavaScript failed to compile.
        /// </summary>
        JsErrorScriptCompile,
        /// <summary>
        ///     A script was terminated due to a request to suspend a runtime.
        /// </summary>
        JsErrorScriptTerminated,
        /// <summary>
        ///     A script was terminated because it tried to use <c>eval</c> or <c>function</c> and eval
        ///     was disabled.
        /// </summary>
        JsErrorScriptEvalDisabled,

        /// <summary>
        ///     Category of errors that are fatal and signify failure of the engine.
        /// </summary>
        JsErrorCategoryFatal = 0x40000,
        /// <summary>
        ///     A fatal error in the engine has occurred.
        /// </summary>
        JsErrorFatal,
        /// <summary>
        ///     A hosting API was called with object created on different javascript runtime.
        /// </summary>
        JsErrorWrongRuntime,

        /// <summary>
        ///     Category of errors that are related to failures during diagnostic operations.
        /// </summary>
        JsErrorCategoryDiagError = 0x50000,
        /// <summary>
        ///     The object for which the debugging API was called was not found
        /// </summary>
        JsErrorDiagAlreadyInDebugMode,
        /// <summary>
        ///     The debugging API can only be called when VM is in debug mode
        /// </summary>
<<<<<<< HEAD
        JsErrorDiagNotDebugging,
=======
        JsErrorDiagNotInDebugMode,
>>>>>>> 69776abc
        /// <summary>
        ///     The debugging API can only be called when VM is at a break
        /// </summary>
        JsErrorDiagNotAtBreak,
        /// <summary>
        ///     Debugging API was called with an invalid handle.
        /// </summary>
        JsErrorDiagInvalidHandle,
        /// <summary>
        ///     The object for which the debugging API was called was not found
        /// </summary>
        JsErrorDiagObjectNotFound,
        /// <summary>
        ///     VM was unable to perfom the request action
        /// </summary>
        JsErrorDiagUnableToPerformAction,
    } JsErrorCode;

    /// <summary>
    ///     A handle to a Chakra runtime.
    /// </summary>
    /// <remarks>
    ///     <para>
    ///     Each Chakra runtime has its own independent execution engine, JIT compiler, and garbage
    ///     collected heap. As such, each runtime is completely isolated from other runtimes.
    ///     </para>
    ///     <para>
    ///     Runtimes can be used on any thread, but only one thread can call into a runtime at any
    ///     time.
    ///     </para>
    ///     <para>
    ///     NOTE: A <c>JsRuntimeHandle</c>, unlike other object references in the Chakra hosting API,
    ///     is not garbage collected since it contains the garbage collected heap itself. A runtime
    ///     will continue to exist until <c>JsDisposeRuntime</c> is called.
    ///     </para>
    /// </remarks>
    typedef void *JsRuntimeHandle;

    /// <summary>
    ///     An invalid runtime handle.
    /// </summary>
    const JsRuntimeHandle JS_INVALID_RUNTIME_HANDLE = nullptr;

    /// <summary>
    ///     A reference to an object owned by the Chakra garbage collector.
    /// </summary>
    /// <remarks>
    ///     A Chakra runtime will automatically track <c>JsRef</c> references as long as they are
    ///     stored in local variables or in parameters (i.e. on the stack). Storing a <c>JsRef</c>
    ///     somewhere other than on the stack requires calling <c>JsAddRef</c> and <c>JsRelease</c> to
    ///     manage the lifetime of the object, otherwise the garbage collector may free the object
    ///     while it is still in use.
    /// </remarks>
    typedef void *JsRef;

    /// <summary>
    ///     An invalid reference.
    /// </summary>
    const JsRef JS_INVALID_REFERENCE = nullptr;

    /// <summary>
    ///     A reference to a script context.
    /// </summary>
    /// <remarks>
    ///     <para>
    ///     Each script context contains its own global object, distinct from the global object in
    ///     other script contexts.
    ///     </para>
    ///     <para>
    ///     Many Chakra hosting APIs require an "active" script context, which can be set using
    ///     <c>JsSetCurrentContext</c>. Chakra hosting APIs that require a current context to be set
    ///     will note that explicitly in their documentation.
    ///     </para>
    /// </remarks>
    typedef JsRef JsContextRef;

    /// <summary>
    ///     A reference to a JavaScript value.
    /// </summary>
    /// <remarks>
    ///     A JavaScript value is one of the following types of values: undefined, null, Boolean,
    ///     string, number, or object.
    /// </remarks>
    typedef JsRef JsValueRef;

    /// <summary>
    ///     A cookie that identifies a script for debugging purposes.
    /// </summary>
    typedef ChakraCookie JsSourceContext;

    /// <summary>
    ///     An empty source context.
    /// </summary>
    const JsSourceContext JS_SOURCE_CONTEXT_NONE = (JsSourceContext)-1;

    /// <summary>
    ///     A property identifier.
    /// </summary>
    /// <remarks>
    ///     Property identifiers are used to refer to properties of JavaScript objects instead of using
    ///     strings.
    /// </remarks>
    typedef JsRef JsPropertyIdRef;

    /// <summary>
    ///     Attributes of a runtime.
    /// </summary>
    typedef enum _JsRuntimeAttributes
    {
        /// <summary>
        ///     No special attributes.
        /// </summary>
        JsRuntimeAttributeNone = 0x00000000,
        /// <summary>
        ///     The runtime will not do any work (such as garbage collection) on background threads.
        /// </summary>
        JsRuntimeAttributeDisableBackgroundWork = 0x00000001,
        /// <summary>
        ///     The runtime should support reliable script interruption. This increases the number of
        ///     places where the runtime will check for a script interrupt request at the cost of a
        ///     small amount of runtime performance.
        /// </summary>
        JsRuntimeAttributeAllowScriptInterrupt = 0x00000002,
        /// <summary>
        ///     Host will call <c>JsIdle</c>, so enable idle processing. Otherwise, the runtime will
        ///     manage memory slightly more aggressively.
        /// </summary>
        JsRuntimeAttributeEnableIdleProcessing = 0x00000004,
        /// <summary>
        ///     Runtime will not generate native code.
        /// </summary>
        JsRuntimeAttributeDisableNativeCodeGeneration = 0x00000008,
        /// <summary>
        ///     Using <c>eval</c> or <c>function</c> constructor will throw an exception.
        /// </summary>
        JsRuntimeAttributeDisableEval = 0x00000010,
        /// <summary>
        ///     Runtime will enable all experimental features.
        /// </summary>
        JsRuntimeAttributeEnableExperimentalFeatures = 0x00000020,
        /// <summary>
        ///     Calling <c>JsSetException</c> will also dispatch the exception to the script debugger
        ///     (if any) giving the debugger a chance to break on the exception.
        /// </summary>
        JsRuntimeAttributeDispatchSetExceptionsToDebugger = 0x00000040
    } JsRuntimeAttributes;

    /// <summary>
    ///     The type of a typed JavaScript array.
    /// </summary>
    typedef enum _JsTypedArrayType
    {
        /// <summary>
        ///     An int8 array.
        /// </summary>
        JsArrayTypeInt8,
        /// <summary>
        ///     An uint8 array.
        /// </summary>
        JsArrayTypeUint8,
        /// <summary>
        ///     An uint8 clamped array.
        /// </summary>
        JsArrayTypeUint8Clamped,
        /// <summary>
        ///     An int16 array.
        /// </summary>
        JsArrayTypeInt16,
        /// <summary>
        ///     An uint16 array.
        /// </summary>
        JsArrayTypeUint16,
        /// <summary>
        ///     An int32 array.
        /// </summary>
        JsArrayTypeInt32,
        /// <summary>
        ///     An uint32 array.
        /// </summary>
        JsArrayTypeUint32,
        /// <summary>
        ///     A float32 array.
        /// </summary>
        JsArrayTypeFloat32,
        /// <summary>
        ///     A float64 array.
        /// </summary>
        JsArrayTypeFloat64
    } JsTypedArrayType;

    /// <summary>
    ///     Allocation callback event type.
    /// </summary>
    typedef enum _JsMemoryEventType
    {
        /// <summary>
        ///     Indicates a request for memory allocation.
        /// </summary>
        JsMemoryAllocate = 0,
        /// <summary>
        ///     Indicates a memory freeing event.
        /// </summary>
        JsMemoryFree = 1,
        /// <summary>
        ///     Indicates a failed allocation event.
        /// </summary>
        JsMemoryFailure = 2
    } JsMemoryEventType;

    /// <summary>
    ///     Attribute mask for JsParseScriptWithAttributes
    /// </summary>
    typedef enum _JsParseScriptAttributes {
        /// <summary>
        ///     Default attribute
        /// </summary>
        JsParseScriptAttributeNone = 0x0,
        /// <summary>
        ///     Specified script is internal and non-user code. Hidden from debugger
        /// </summary>
        JsParseScriptAttributeLibraryCode = 0x1
    } JsParseScriptAttributes;

    /// <summary>
    ///     Type enumeration of a JavaScript property
    /// </summary>
    typedef enum _JsPropertyIdType {
        /// <summary>
        ///     Type enumeration of a JavaScript string property
        /// </summary>
        JsPropertyIdTypeString,
        /// <summary>
        ///     Type enumeration of a JavaScript symbol property
        /// </summary>
        JsPropertyIdTypeSymbol
    } JsPropertyIdType;
 
    /// <summary>
    ///     The JavaScript type of a JsValueRef.
    /// </summary>
    typedef enum _JsValueType
    {
        /// <summary>
        ///     The value is the <c>undefined</c> value.
        /// </summary>
        JsUndefined = 0,
        /// <summary>
        ///     The value is the <c>null</c> value.
        /// </summary>
        JsNull = 1,
        /// <summary>
        ///     The value is a JavaScript number value.
        /// </summary>
        JsNumber = 2,
        /// <summary>
        ///     The value is a JavaScript string value.
        /// </summary>
        JsString = 3,
        /// <summary>
        ///     The value is a JavaScript Boolean value.
        /// </summary>
        JsBoolean = 4,
        /// <summary>
        ///     The value is a JavaScript object value.
        /// </summary>
        JsObject = 5,
        /// <summary>
        ///     The value is a JavaScript function object value.
        /// </summary>
        JsFunction = 6,
        /// <summary>
        ///     The value is a JavaScript error object value.
        /// </summary>
        JsError = 7,
        /// <summary>
        ///     The value is a JavaScript array object value.
        /// </summary>
        JsArray = 8,
        /// <summary>
        ///     The value is a JavaScript symbol value.
        /// </summary>
        JsSymbol = 9,
        /// <summary>
        ///     The value is a JavaScript ArrayBuffer object value.
        /// </summary>
        JsArrayBuffer = 10,
        /// <summary>
        ///     The value is a JavaScript typed array object value.
        /// </summary>
        JsTypedArray = 11,
        /// <summary>
        ///     The value is a JavaScript DataView object value.
        /// </summary>
        JsDataView = 12,
    } JsValueType;
 
    /// <summary>
    ///     User implemented callback routine for memory allocation events
    /// </summary>
    /// <remarks>
    ///     Use <c>JsSetRuntimeMemoryAllocationCallback</c> to register this callback.
    /// </remarks>
    /// <param name="callbackState">
    ///     The state passed to <c>JsSetRuntimeMemoryAllocationCallback</c>.
    /// </param>
    /// <param name="allocationEvent">The type of type allocation event.</param>
    /// <param name="allocationSize">The size of the allocation.</param>
    /// <returns>
    ///     For the <c>JsMemoryAllocate</c> event, returning <c>true</c> allows the runtime to continue
    ///     with the allocation. Returning false indicates the allocation request is rejected. The
    ///     return value is ignored for other allocation events.
    /// </returns>
    typedef bool (CHAKRA_CALLBACK * JsMemoryAllocationCallback)(_In_opt_ void *callbackState, _In_ JsMemoryEventType allocationEvent, _In_ size_t allocationSize);

    /// <summary>
    ///     A callback called before collection.
    /// </summary>
    /// <remarks>
    ///     Use <c>JsSetBeforeCollectCallback</c> to register this callback.
    /// </remarks>
    /// <param name="callbackState">The state passed to <c>JsSetBeforeCollectCallback</c>.</param>
    typedef void (CHAKRA_CALLBACK *JsBeforeCollectCallback)(_In_opt_ void *callbackState);

    /// <summary>
    ///     A callback called before collecting an object.
    /// </summary>
    /// <remarks>
    ///     Use <c>JsSetObjectBeforeCollectCallback</c> to register this callback.
    /// </remarks>
    /// <param name="ref">The object to be collected.</param>
    /// <param name="callbackState">The state passed to <c>JsSetObjectBeforeCollectCallback</c>.</param>
    typedef void (CHAKRA_CALLBACK *JsObjectBeforeCollectCallback)(_In_ JsRef ref, _In_opt_ void *callbackState);

    /// <summary>
    ///     A background work item callback.
    /// </summary>
    /// <remarks>
    ///     This is passed to the host's thread service (if provided) to allow the host to
    ///     invoke the work item callback on the background thread of its choice.
    /// </remarks>
    /// <param name="callbackState">Data argument passed to the thread service.</param>
    typedef void (CHAKRA_CALLBACK *JsBackgroundWorkItemCallback)(_In_opt_ void *callbackState);

    /// <summary>
    ///     A thread service callback.
    /// </summary>
    /// <remarks>
    ///     The host can specify a background thread service when calling <c>JsCreateRuntime</c>. If
    ///     specified, then background work items will be passed to the host using this callback. The
    ///     host is expected to either begin executing the background work item immediately and return
    ///     true or return false and the runtime will handle the work item in-thread.
    /// </remarks>
    /// <param name="callback">The callback for the background work item.</param>
    /// <param name="callbackState">The data argument to be passed to the callback.</param>
    typedef bool (CHAKRA_CALLBACK *JsThreadServiceCallback)(_In_ JsBackgroundWorkItemCallback callback, _In_opt_ void *callbackState);

#ifdef _WIN32
    /// <summary>
    ///     Called by the runtime to load the source code of the serialized script.
    ///     The caller must keep the script buffer valid until the JsSerializedScriptUnloadCallback.
    ///     This callback is only supported by the Win32 version of the API
    /// </summary>
    /// <param name="sourceContext">The context passed to Js[Parse|Run]SerializedScriptWithCallback</param>
    /// <param name="scriptBuffer">The script returned.</param>
    /// <returns>
    ///     true if the operation succeeded, false otherwise.
    /// </returns>
    typedef bool (CHAKRA_CALLBACK * JsSerializedScriptLoadSourceCallback)(_In_ JsSourceContext sourceContext, _Outptr_result_z_ const wchar_t** scriptBuffer);
#endif // _WIN32

    /// <summary>
    ///     Called by the runtime when it is finished with all resources related to the script execution.
    ///     The caller should free the source if loaded, the byte code, and the context at this time.
    /// </summary>
    /// <param name="sourceContext">The context passed to Js[Parse|Run]SerializedScriptWithCallback</param>
    typedef void (CHAKRA_CALLBACK * JsSerializedScriptUnloadCallback)(_In_ JsSourceContext sourceContext);

    /// <summary>
    ///     Called by the runtime to load the source code of the serialized script.
    ///     The caller must keep the script buffer valid until the JsSerializedScriptUnloadCallback.
    /// </summary>
    /// <param name="sourceContext">The context passed to Js[Parse|Run]SerializedScriptWithCallback</param>
    /// <param name="scriptBuffer">The script returned, encoded as utf8.</param>
    /// <returns>
    ///     true if the operation succeeded, false otherwise.
    /// </returns>
    typedef bool (CHAKRA_CALLBACK * JsSerializedScriptLoadUtf8SourceCallback)(_In_ JsSourceContext sourceContext, _Outptr_result_z_ const char** scriptBuffer);

    /// <summary>
    ///     A finalizer callback.
    /// </summary>
    /// <param name="data">
    ///     The external data that was passed in when creating the object being finalized.
    /// </param>
    typedef void (CHAKRA_CALLBACK *JsFinalizeCallback)(_In_opt_ void *data);

    /// <summary>
    ///     A function callback.
    /// </summary>
    /// <param name="callee">
    ///     A function object that represents the function being invoked.
    /// </param>
    /// <param name="isConstructCall">Indicates whether this is a regular call or a 'new' call.</param>
    /// <param name="arguments">The arguments to the call.</param>
    /// <param name="argumentCount">The number of arguments.</param>
    /// <param name="callbackState">
    ///     The state passed to <c>JsCreateFunction</c>.
    /// </param>
    /// <returns>The result of the call, if any.</returns>
    typedef _Ret_maybenull_ JsValueRef(CHAKRA_CALLBACK * JsNativeFunction)(_In_ JsValueRef callee, _In_ bool isConstructCall, _In_ JsValueRef *arguments, _In_ unsigned short argumentCount, _In_opt_ void *callbackState);

    /// <summary>
    ///     A promise continuation callback.
    /// </summary>
    /// <remarks>
    ///     The host can specify a promise continuation callback in <c>JsSetPromiseContinuationCallback</c>. If
    ///     a script creates a task to be run later, then the promise continuation callback will be called with
    ///     the task and the task should be put in a FIFO queue, to be run when the current script is
    ///     done executing.
    /// </remarks>
    /// <param name="task">The task, represented as a JavaScript function.</param>
    /// <param name="callbackState">The data argument to be passed to the callback.</param>
    typedef void (CHAKRA_CALLBACK *JsPromiseContinuationCallback)(_In_ JsValueRef task, _In_opt_ void *callbackState);

    /// <summary>
    ///     Creates a new runtime.
    /// </summary>
    /// <param name="attributes">The attributes of the runtime to be created.</param>
    /// <param name="threadService">The thread service for the runtime. Can be null.</param>
    /// <param name="runtime">The runtime created.</param>
    /// <remarks>In the edge-mode binary, chakra.dll, this function lacks the <c>runtimeVersion</c>
    /// parameter (compare to jsrt9.h).</remarks>
    /// <returns>
    ///     The code <c>JsNoError</c> if the operation succeeded, a failure code otherwise.
    /// </returns>
    CHAKRA_API
        JsCreateRuntime(
            _In_ JsRuntimeAttributes attributes,
            _In_opt_ JsThreadServiceCallback threadService,
            _Out_ JsRuntimeHandle *runtime);

    /// <summary>
    ///     Performs a full garbage collection.
    /// </summary>
    /// <param name="runtime">The runtime in which the garbage collection will be performed.</param>
    /// <returns>
    ///     The code <c>JsNoError</c> if the operation succeeded, a failure code otherwise.
    /// </returns>
    CHAKRA_API
        JsCollectGarbage(
            _In_ JsRuntimeHandle runtime);

    /// <summary>
    ///     Disposes a runtime.
    /// </summary>
    /// <remarks>
    ///     Once a runtime has been disposed, all resources owned by it are invalid and cannot be used.
    ///     If the runtime is active (i.e. it is set to be current on a particular thread), it cannot
    ///     be disposed.
    /// </remarks>
    /// <param name="runtime">The runtime to dispose.</param>
    /// <returns>
    ///     The code <c>JsNoError</c> if the operation succeeded, a failure code otherwise.
    /// </returns>
    CHAKRA_API
        JsDisposeRuntime(
            _In_ JsRuntimeHandle runtime);

    /// <summary>
    ///     Gets the current memory usage for a runtime.
    /// </summary>
    /// <remarks>
    ///     Memory usage can be always be retrieved, regardless of whether or not the runtime is active
    ///     on another thread.
    /// </remarks>
    /// <param name="runtime">The runtime whose memory usage is to be retrieved.</param>
    /// <param name="memoryUsage">The runtime's current memory usage, in bytes.</param>
    /// <returns>
    ///     The code <c>JsNoError</c> if the operation succeeded, a failure code otherwise.
    /// </returns>
    CHAKRA_API
        JsGetRuntimeMemoryUsage(
            _In_ JsRuntimeHandle runtime,
            _Out_ size_t *memoryUsage);

    /// <summary>
    ///     Gets the current memory limit for a runtime.
    /// </summary>
    /// <remarks>
    ///     The memory limit of a runtime can be always be retrieved, regardless of whether or not the
    ///     runtime is active on another thread.
    /// </remarks>
    /// <param name="runtime">The runtime whose memory limit is to be retrieved.</param>
    /// <param name="memoryLimit">
    ///     The runtime's current memory limit, in bytes, or -1 if no limit has been set.
    /// </param>
    /// <returns>
    ///     The code <c>JsNoError</c> if the operation succeeded, a failure code otherwise.
    /// </returns>
    CHAKRA_API
        JsGetRuntimeMemoryLimit(
            _In_ JsRuntimeHandle runtime,
            _Out_ size_t *memoryLimit);

    /// <summary>
    ///     Sets the current memory limit for a runtime.
    /// </summary>
    /// <remarks>
    ///     <para>
    ///     A memory limit will cause any operation which exceeds the limit to fail with an "out of
    ///     memory" error. Setting a runtime's memory limit to -1 means that the runtime has no memory
    ///     limit. New runtimes  default to having no memory limit. If the new memory limit exceeds
    ///     current usage, the call will succeed and any future allocations in this runtime will fail
    ///     until the runtime's memory usage drops below the limit.
    ///     </para>
    ///     <para>
    ///     A runtime's memory limit can be always be set, regardless of whether or not the runtime is
    ///     active on another thread.
    ///     </para>
    /// </remarks>
    /// <param name="runtime">The runtime whose memory limit is to be set.</param>
    /// <param name="memoryLimit">
    ///     The new runtime memory limit, in bytes, or -1 for no memory limit.
    /// </param>
    /// <returns>
    ///     The code <c>JsNoError</c> if the operation succeeded, a failure code otherwise.
    /// </returns>
    CHAKRA_API
        JsSetRuntimeMemoryLimit(
            _In_ JsRuntimeHandle runtime,
            _In_ size_t memoryLimit);

    /// <summary>
    ///     Sets a memory allocation callback for specified runtime
    /// </summary>
    /// <remarks>
    ///     <para>
    ///     Registering a memory allocation callback will cause the runtime to call back to the host
    ///     whenever it acquires memory from, or releases memory to, the OS. The callback routine is
    ///     called before the runtime memory manager allocates a block of memory. The allocation will
    ///     be rejected if the callback returns false. The runtime memory manager will also invoke the
    ///     callback routine after freeing a block of memory, as well as after allocation failures.
    ///     </para>
    ///     <para>
    ///     The callback is invoked on the current runtime execution thread, therefore execution is
    ///     blocked until the callback completes.
    ///     </para>
    ///     <para>
    ///     The return value of the callback is not stored; previously rejected allocations will not
    ///     prevent the runtime from invoking the callback again later for new memory allocations.
    ///     </para>
    /// </remarks>
    /// <param name="runtime">The runtime for which to register the allocation callback.</param>
    /// <param name="callbackState">
    ///     User provided state that will be passed back to the callback.
    /// </param>
    /// <param name="allocationCallback">
    ///     Memory allocation callback to be called for memory allocation events.
    /// </param>
    /// <returns>
    ///     The code <c>JsNoError</c> if the operation succeeded, a failure code otherwise.
    /// </returns>
    CHAKRA_API
        JsSetRuntimeMemoryAllocationCallback(
            _In_ JsRuntimeHandle runtime,
            _In_opt_ void *callbackState,
            _In_ JsMemoryAllocationCallback allocationCallback);

    /// <summary>
    ///     Sets a callback function that is called by the runtime before garbage collection.
    /// </summary>
    /// <remarks>
    ///     <para>
    ///     The callback is invoked on the current runtime execution thread, therefore execution is
    ///     blocked until the callback completes.
    ///     </para>
    ///     <para>
    ///     The callback can be used by hosts to prepare for garbage collection. For example, by
    ///     releasing unnecessary references on Chakra objects.
    ///     </para>
    /// </remarks>
    /// <param name="runtime">The runtime for which to register the allocation callback.</param>
    /// <param name="callbackState">
    ///     User provided state that will be passed back to the callback.
    /// </param>
    /// <param name="beforeCollectCallback">The callback function being set.</param>
    /// <returns>
    ///     The code <c>JsNoError</c> if the operation succeeded, a failure code otherwise.
    /// </returns>
    CHAKRA_API
        JsSetRuntimeBeforeCollectCallback(
            _In_ JsRuntimeHandle runtime,
            _In_opt_ void *callbackState,
            _In_ JsBeforeCollectCallback beforeCollectCallback);

    /// <summary>
    ///     Adds a reference to a garbage collected object.
    /// </summary>
    /// <remarks>
    ///     This only needs to be called on <c>JsRef</c> handles that are not going to be stored
    ///     somewhere on the stack. Calling <c>JsAddRef</c> ensures that the object the <c>JsRef</c>
    ///     refers to will not be freed until <c>JsRelease</c> is called.
    /// </remarks>
    /// <param name="ref">The object to add a reference to.</param>
    /// <param name="count">The object's new reference count (can pass in null).</param>
    /// <returns>
    ///     The code <c>JsNoError</c> if the operation succeeded, a failure code otherwise.
    /// </returns>
    CHAKRA_API
        JsAddRef(
            _In_ JsRef ref,
            _Out_opt_ unsigned int *count);

    /// <summary>
    ///     Releases a reference to a garbage collected object.
    /// </summary>
    /// <remarks>
    ///     Removes a reference to a <c>JsRef</c> handle that was created by <c>JsAddRef</c>.
    /// </remarks>
    /// <param name="ref">The object to add a reference to.</param>
    /// <param name="count">The object's new reference count (can pass in null).</param>
    /// <returns>
    ///     The code <c>JsNoError</c> if the operation succeeded, a failure code otherwise.
    /// </returns>
    CHAKRA_API
        JsRelease(
            _In_ JsRef ref,
            _Out_opt_ unsigned int *count);

    /// <summary>
    ///     Sets a callback function that is called by the runtime before garbage collection of
    ///     an object.
    /// </summary>
    /// <remarks>
    ///     <para>
    ///     The callback is invoked on the current runtime execution thread, therefore execution is
    ///     blocked until the callback completes.
    ///     </para>
    /// </remarks>
    /// <param name="ref">The object for which to register the callback.</param>
    /// <param name="callbackState">
    ///     User provided state that will be passed back to the callback.
    /// </param>
    /// <param name="objectBeforeCollectCallback">The callback function being set. Use null to clear
    ///     previously registered callback.</param>
    /// <returns>
    ///     The code <c>JsNoError</c> if the operation succeeded, a failure code otherwise.
    /// </returns>
    CHAKRA_API
        JsSetObjectBeforeCollectCallback(
            _In_ JsRef ref,
            _In_opt_ void *callbackState,
            _In_ JsObjectBeforeCollectCallback objectBeforeCollectCallback);

    /// <summary>
    ///     Creates a script context for running scripts.
    /// </summary>
    /// <remarks>
    ///     Each script context has its own global object that is isolated from all other script
    ///     contexts.
    /// </remarks>
    /// <param name="runtime">The runtime the script context is being created in.</param>
    /// <param name="newContext">The created script context.</param>
    /// <returns>
    ///     The code <c>JsNoError</c> if the operation succeeded, a failure code otherwise.
    /// </returns>
    CHAKRA_API
        JsCreateContext(
            _In_ JsRuntimeHandle runtime,
            _Out_ JsContextRef *newContext);

    /// <summary>
    ///     Gets the current script context on the thread.
    /// </summary>
    /// <param name="currentContext">
    ///     The current script context on the thread, null if there is no current script context.
    /// </param>
    /// <returns>
    ///     The code <c>JsNoError</c> if the operation succeeded, a failure code otherwise.
    /// </returns>
    CHAKRA_API
        JsGetCurrentContext(
            _Out_ JsContextRef *currentContext);

    /// <summary>
    ///     Sets the current script context on the thread.
    /// </summary>
    /// <param name="context">The script context to make current.</param>
    /// <returns>
    ///     The code <c>JsNoError</c> if the operation succeeded, a failure code otherwise.
    /// </returns>
    CHAKRA_API
        JsSetCurrentContext(
            _In_ JsContextRef context);

    /// <summary>
    ///     Gets the script context that the object belongs to.
    /// </summary>
    /// <param name="object">The object to get the context from.</param>
    /// <param name="context">The context the object belongs to.</param>
    /// <returns>
    ///     The code <c>JsNoError</c> if the operation succeeded, a failure code otherwise.
    /// </returns>
    CHAKRA_API
        JsGetContextOfObject(
            _In_ JsValueRef object,
            _Out_ JsContextRef *context);

    /// <summary>
    ///     Gets the internal data set on JsrtContext.
    /// </summary>
    /// <param name="context">The context to get the data from.</param>
    /// <param name="data">The pointer to the data where data will be returned.</param>
    /// <returns>
    ///     The code <c>JsNoError</c> if the operation succeeded, a failure code otherwise.
    /// </returns>
    CHAKRA_API
        JsGetContextData(
            _In_ JsContextRef context,
            _Out_ void **data);

    /// <summary>
    ///     Sets the internal data of JsrtContext.
    /// </summary>
    /// <param name="context">The context to set the data to.</param>
    /// <param name="data">The pointer to the data to be set.</param>
    /// <returns>
    ///     The code <c>JsNoError</c> if the operation succeeded, a failure code otherwise.
    /// </returns>
    CHAKRA_API
        JsSetContextData(
            _In_ JsContextRef context,
            _In_ void *data);

    /// <summary>
    ///     Gets the runtime that the context belongs to.
    /// </summary>
    /// <param name="context">The context to get the runtime from.</param>
    /// <param name="runtime">The runtime the context belongs to.</param>
    /// <returns>
    ///     The code <c>JsNoError</c> if the operation succeeded, a failure code otherwise.
    /// </returns>
    CHAKRA_API
        JsGetRuntime(
            _In_ JsContextRef context,
            _Out_ JsRuntimeHandle *runtime);

    /// <summary>
    ///     Tells the runtime to do any idle processing it need to do.
    /// </summary>
    /// <remarks>
    ///     <para>
    ///     If idle processing has been enabled for the current runtime, calling <c>JsIdle</c> will
    ///     inform the current runtime that the host is idle and that the runtime can perform
    ///     memory cleanup tasks.
    ///     </para>
    ///     <para>
    ///     <c>JsIdle</c> can also return the number of system ticks until there will be more idle work
    ///     for the runtime to do. Calling <c>JsIdle</c> before this number of ticks has passed will do
    ///     no work.
    ///     </para>
    ///     <para>
    ///     Requires an active script context.
    ///     </para>
    /// </remarks>
    /// <param name="nextIdleTick">
    ///     The next system tick when there will be more idle work to do. Can be null. Returns the
    ///     maximum number of ticks if there no upcoming idle work to do.
    /// </param>
    /// <returns>
    ///     The code <c>JsNoError</c> if the operation succeeded, a failure code otherwise.
    /// </returns>
    CHAKRA_API
        JsIdle(
            _Out_opt_ unsigned int *nextIdleTick);

#ifdef _WIN32
    /// <summary>
    ///     Parses a script and returns a function representing the script.
    /// </summary>
    /// <remarks>
    ///     Requires an active script context.
    /// </remarks>
    /// <param name="script">The script to parse.</param>
    /// <param name="sourceContext">
    ///     A cookie identifying the script that can be used by debuggable script contexts.
    /// </param>
    /// <param name="sourceUrl">The location the script came from.</param>
    /// <param name="result">A function representing the script code.</param>
    /// <returns>
    ///     The code <c>JsNoError</c> if the operation succeeded, a failure code otherwise.
    /// </returns>
    CHAKRA_API
        JsParseScript(
            _In_z_ const wchar_t *script,
            _In_ JsSourceContext sourceContext,
            _In_z_ const wchar_t *sourceUrl,
            _Out_ JsValueRef *result);

    /// <summary>
    ///     Parses a script and returns a function representing the script.
    /// </summary>
    /// <remarks>
    ///     Requires an active script context.
    /// </remarks>
    /// <param name="script">The script to parse.</param>
    /// <param name="sourceContext">
    ///     A cookie identifying the script that can be used by debuggable script contexts.
    /// </param>
    /// <param name="sourceUrl">The location the script came from.</param>
    /// <param name="parseAttributes">Attribute mask for parsing the script</param>
    /// <param name="result">A function representing the script code.</param>
    /// <returns>
    ///     The code <c>JsNoError</c> if the operation succeeded, a failure code otherwise.
    /// </returns>
    CHAKRA_API
        JsParseScriptWithAttributes(
            _In_z_ const wchar_t *script,
            _In_ JsSourceContext sourceContext,
            _In_z_ const wchar_t *sourceUrl,
            _In_ JsParseScriptAttributes parseAttributes,
            _Out_ JsValueRef *result);

    /// <summary>
    ///     Executes a script.
    /// </summary>
    /// <remarks>
    ///     Requires an active script context.
    /// </remarks>
    /// <param name="script">The script to run.</param>
    /// <param name="sourceContext">
    ///     A cookie identifying the script that can be used by debuggable script contexts.
    /// </param>
    /// <param name="sourceUrl">The location the script came from.</param>
    /// <param name="result">The result of the script, if any. This parameter can be null.</param>
    /// <returns>
    ///     The code <c>JsNoError</c> if the operation succeeded, a failure code otherwise.
    /// </returns>
    CHAKRA_API
        JsRunScript(
            _In_z_ const wchar_t *script,
            _In_ JsSourceContext sourceContext,
            _In_z_ const wchar_t *sourceUrl,
            _Out_ JsValueRef *result);

    /// <summary>
    ///     Executes a module.
    /// </summary>
    /// <remarks>
    ///     Requires an active script context.
    /// </remarks>
    /// <param name="script">The module script to parse and execute.</param>
    /// <param name="sourceContext">
    ///     A cookie identifying the script that can be used by debuggable script contexts.
    /// </param>
    /// <param name="sourceUrl">The location the module script came from.</param>
    /// <param name="result">The result of executing the module script, if any. This parameter can be null.</param>
    /// <returns>
    ///     The code <c>JsNoError</c> if the operation succeeded, a failure code otherwise.
    /// </returns>
    CHAKRA_API
        JsExperimentalApiRunModule(
            _In_z_ const wchar_t *script,
            _In_ JsSourceContext sourceContext,
            _In_z_ const wchar_t *sourceUrl,
            _Out_ JsValueRef *result);

    /// <summary>
    ///     Serializes a parsed script to a buffer than can be reused.
    /// </summary>
    /// <remarks>
    ///     <para>
    ///     <c>JsSerializeScript</c> parses a script and then stores the parsed form of the script in a
    ///     runtime-independent format. The serialized script then can be deserialized in any
    ///     runtime without requiring the script to be re-parsed.
    ///     </para>
    ///     <para>
    ///     Requires an active script context.
    ///     </para>
    /// </remarks>
    /// <param name="script">The script to serialize.</param>
    /// <param name="buffer">The buffer to put the serialized script into. Can be null.</param>
    /// <param name="bufferSize">
    ///     On entry, the size of the buffer, in bytes; on exit, the size of the buffer, in bytes,
    ///     required to hold the serialized script.
    /// </param>
    /// <returns>
    ///     The code <c>JsNoError</c> if the operation succeeded, a failure code otherwise.
    /// </returns>
    CHAKRA_API
        JsSerializeScript(
            _In_z_ const wchar_t *script,
            _Out_writes_to_opt_(*bufferSize, *bufferSize) BYTE *buffer,
            _Inout_ unsigned int *bufferSize);

    /// <summary>
    ///     Parses a serialized script and returns a function representing the script.
    ///     Provides the ability to lazy load the script source only if/when it is needed.
    /// </summary>
    /// <remarks>
    ///     <para>
    ///     Requires an active script context.
    ///     </para>
    ///     <para>
    ///     The runtime will hold on to the buffer until all instances of any functions created from
    ///     the buffer are garbage collected.  It will then call scriptUnloadCallback to inform the
    ///     caller it is safe to release.
    ///     </para>
    /// </remarks>
    /// <param name="scriptLoadCallback">Callback called when the source code of the script needs to be loaded.</param>
    /// <param name="scriptUnloadCallback">Callback called when the serialized script and source code are no longer needed.</param>
    /// <param name="buffer">The serialized script.</param>
    /// <param name="sourceContext">
    ///     A cookie identifying the script that can be used by debuggable script contexts.
    ///     This context will passed into scriptLoadCallback and scriptUnloadCallback.
    /// </param>
    /// <param name="sourceUrl">The location the script came from.</param>
    /// <param name="result">A function representing the script code.</param>
    /// <returns>
    ///     The code <c>JsNoError</c> if the operation succeeded, a failure code otherwise.
    /// </returns>
    CHAKRA_API
        JsParseSerializedScriptWithCallback(
            _In_ JsSerializedScriptLoadSourceCallback scriptLoadCallback,
            _In_ JsSerializedScriptUnloadCallback scriptUnloadCallback,
            _In_ BYTE *buffer,
            _In_ JsSourceContext sourceContext,
            _In_z_ const wchar_t *sourceUrl,
            _Out_ JsValueRef * result);

    /// <summary>
    ///     Runs a serialized script.
    ///     Provides the ability to lazy load the script source only if/when it is needed.
    /// </summary>
    /// <remarks>
    ///     <para>
    ///     Requires an active script context.
    ///     </para>
    ///     <para>
    ///     The runtime will hold on to the buffer until all instances of any functions created from
    ///     the buffer are garbage collected.  It will then call scriptUnloadCallback to inform the
    ///     caller it is safe to release.
    ///     </para>
    /// </remarks>
    /// <param name="scriptLoadCallback">Callback called when the source code of the script needs to be loaded.</param>
    /// <param name="scriptUnloadCallback">Callback called when the serialized script and source code are no longer needed.</param>
    /// <param name="buffer">The serialized script.</param>
    /// <param name="sourceContext">
    ///     A cookie identifying the script that can be used by debuggable script contexts.
    ///     This context will passed into scriptLoadCallback and scriptUnloadCallback.
    /// </param>
    /// <param name="sourceUrl">The location the script came from.</param>
    /// <param name="result">
    ///     The result of running the script, if any. This parameter can be null.
    /// </param>
    /// <returns>
    ///     The code <c>JsNoError</c> if the operation succeeded, a failure code otherwise.
    /// </returns>
    CHAKRA_API
        JsRunSerializedScriptWithCallback(
            _In_ JsSerializedScriptLoadSourceCallback scriptLoadCallback,
            _In_ JsSerializedScriptUnloadCallback scriptUnloadCallback,
            _In_ BYTE *buffer,
            _In_ JsSourceContext sourceContext,
            _In_z_ const wchar_t *sourceUrl,
            _Out_opt_ JsValueRef * result);

    /// <summary>
    ///     Parses a serialized script and returns a function representing the script.
    /// </summary>
    /// <remarks>
    ///     <para>
    ///     Requires an active script context.
    ///     </para>
    ///     <para>
    ///     The runtime will hold on to the buffer until all instances of any functions created from
    ///     the buffer are garbage collected.
    ///     </para>
    /// </remarks>
    /// <param name="script">The script to parse.</param>
    /// <param name="buffer">The serialized script.</param>
    /// <param name="sourceContext">
    ///     A cookie identifying the script that can be used by debuggable script contexts.
    /// </param>
    /// <param name="sourceUrl">The location the script came from.</param>
    /// <param name="result">A function representing the script code.</param>
    /// <returns>
    ///     The code <c>JsNoError</c> if the operation succeeded, a failure code otherwise.
    /// </returns>
    CHAKRA_API
        JsParseSerializedScript(
            _In_z_ const wchar_t *script,
            _In_ BYTE *buffer,
            _In_ JsSourceContext sourceContext,
            _In_z_ const wchar_t *sourceUrl,
            _Out_ JsValueRef *result);

    /// <summary>
    ///     Runs a serialized script.
    /// </summary>
    /// <remarks>
    ///     <para>
    ///     Requires an active script context.
    ///     </para>
    ///     <para>
    ///     The runtime will hold on to the buffer until all instances of any functions created from
    ///     the buffer are garbage collected.
    ///     </para>
    /// </remarks>
    /// <param name="script">The source code of the serialized script.</param>
    /// <param name="buffer">The serialized script.</param>
    /// <param name="sourceContext">
    ///     A cookie identifying the script that can be used by debuggable script contexts.
    /// </param>
    /// <param name="sourceUrl">The location the script came from.</param>
    /// <param name="result">
    ///     The result of running the script, if any. This parameter can be null.
    /// </param>
    /// <returns>
    ///     The code <c>JsNoError</c> if the operation succeeded, a failure code otherwise.
    /// </returns>
    CHAKRA_API
        JsRunSerializedScript(
            _In_z_ const wchar_t *script,
            _In_ BYTE *buffer,
            _In_ JsSourceContext sourceContext,
            _In_z_ const wchar_t *sourceUrl,
            _Out_ JsValueRef *result);

    /// <summary>
    ///     Gets the property ID associated with the name.
    /// </summary>
    /// <remarks>
    ///     <para>
    ///     Property IDs are specific to a context and cannot be used across contexts.
    ///     </para>
    ///     <para>
    ///     Requires an active script context.
    ///     </para>
    /// </remarks>
    /// <param name="name">
    ///     The name of the property ID to get or create. The name may consist of only digits.
    /// </param>
    /// <param name="propertyId">The property ID in this runtime for the given name.</param>
    /// <returns>
    ///     The code <c>JsNoError</c> if the operation succeeded, a failure code otherwise.
    /// </returns>
    CHAKRA_API
        JsGetPropertyIdFromName(
            _In_z_ const wchar_t *name,
            _Out_ JsPropertyIdRef *propertyId);

    /// <summary>
    ///     Gets the name associated with the property ID.
    /// </summary>
    /// <remarks>
    ///     <para>
    ///     Requires an active script context.
    ///     </para>
    ///     <para>
    ///     The returned buffer is valid as long as the runtime is alive and cannot be used
    ///     once the runtime has been disposed.
    ///     </para>
    /// </remarks>
    /// <param name="propertyId">The property ID to get the name of.</param>
    /// <param name="name">The name associated with the property ID.</param>
    /// <returns>
    ///     The code <c>JsNoError</c> if the operation succeeded, a failure code otherwise.
    /// </returns>
    CHAKRA_API
        JsGetPropertyNameFromId(
            _In_ JsPropertyIdRef propertyId,
            _Outptr_result_z_ const wchar_t **name);

    /// <summary>
    ///     Creates a string value from a string pointer.
    /// </summary>
    /// <remarks>
    ///     Requires an active script context.
    /// </remarks>
    /// <param name="stringValue">The string pointer to convert to a string value.</param>
    /// <param name="stringLength">The length of the string to convert.</param>
    /// <param name="value">The new string value.</param>
    /// <returns>
    ///     The code <c>JsNoError</c> if the operation succeeded, a failure code otherwise.
    /// </returns>
    CHAKRA_API
        JsPointerToString(
            _In_reads_(stringLength) const wchar_t *stringValue,
            _In_ size_t stringLength,
            _Out_ JsValueRef *value);

    /// <summary>
    ///     Retrieves the string pointer of a string value.
    /// </summary>
    /// <remarks>
    ///     <para>
    ///     This function retrieves the string pointer of a string value. It will fail with
    ///     <c>JsErrorInvalidArgument</c> if the type of the value is not string. The lifetime
    ///     of the string returned will be the same as the lifetime of the value it came from, however
    ///     the string pointer is not considered a reference to the value (and so will not keep it
    ///     from being collected).
    ///     </para>
    ///     <para>
    ///     Requires an active script context.
    ///     </para>
    /// </remarks>
    /// <param name="value">The string value to convert to a string pointer.</param>
    /// <param name="stringValue">The string pointer.</param>
    /// <param name="stringLength">The length of the string.</param>
    /// <returns>
    ///     The code <c>JsNoError</c> if the operation succeeded, a failure code otherwise.
    /// </returns>
    CHAKRA_API
        JsStringToPointer(
            _In_ JsValueRef value,
            _Outptr_result_buffer_(*stringLength) const wchar_t **stringValue,
            _Out_ size_t *stringLength);
#endif // _WIN32

    /// <summary>
    ///     Parses a script and returns a function representing the script.
    /// </summary>
    /// <remarks>
    ///     Requires an active script context.
    /// </remarks>
    /// <param name="script">The script to parse, encoded as utf8.</param>
    /// <param name="sourceContext">
    ///     A cookie identifying the script that can be used by debuggable script contexts.
    /// </param>
    /// <param name="sourceUrl">The location the script came from, encoded as utf8.</param>
    /// <param name="result">A function representing the script code.</param>
    /// <returns>
    ///     The code <c>JsNoError</c> if the operation succeeded, a failure code otherwise.
    /// </returns>
    CHAKRA_API
        JsParseScriptUtf8(
            _In_z_ const char *script,
            _In_ JsSourceContext sourceContext,
            _In_z_ const char *sourceUrl,
            _Out_ JsValueRef *result);

    /// <summary>
    ///     Parses a script and returns a function representing the script.
    /// </summary>
    /// <remarks>
    ///     Requires an active script context.
    /// </remarks>
    /// <param name="script">The script to parse, encoded as utf8.</param>
    /// <param name="sourceContext">
    ///     A cookie identifying the script that can be used by debuggable script contexts.
    /// </param>
    /// <param name="sourceUrl">The location the script came from, encoded as utf8.</param>
    /// <param name="parseAttributes">Attribute mask for parsing the script</param>
    /// <param name="result">A function representing the script code.</param>
    /// <returns>
    ///     The code <c>JsNoError</c> if the operation succeeded, a failure code otherwise.
    /// </returns>
    CHAKRA_API
        JsParseScriptWithAttributesUtf8(
            _In_z_ const char *script,
            _In_ JsSourceContext sourceContext,
            _In_z_ const char *sourceUrl,
            _In_ JsParseScriptAttributes parseAttributes,
            _Out_ JsValueRef *result);

    /// <summary>
    ///     Executes a script.
    /// </summary>
    /// <remarks>
    ///     Requires an active script context.
    /// </remarks>
    /// <param name="script">The script to run, encoded as utf8.</param>
    /// <param name="sourceContext">
    ///     A cookie identifying the script that can be used by debuggable script contexts.
    /// </param>
    /// <param name="sourceUrl">The location the script came from, encoded as utf8.</param>
    /// <param name="result">The result of the script, if any. This parameter can be null.</param>
    /// <returns>
    ///     The code <c>JsNoError</c> if the operation succeeded, a failure code otherwise.
    /// </returns>
    CHAKRA_API
        JsRunScriptUtf8(
            _In_z_ const char *script,
            _In_ JsSourceContext sourceContext,
            _In_z_ const char *sourceUrl,
            _Out_ JsValueRef *result);

    /// <summary>
    ///     Executes a module.
    /// </summary>
    /// <remarks>
    ///     Requires an active script context.
    /// </remarks>
    /// <param name="script">The module script to parse and execute, encoded as utf8.</param>
    /// <param name="sourceContext">
    ///     A cookie identifying the script that can be used by debuggable script contexts.
    /// </param>
    /// <param name="sourceUrl">The location the module script came from, encoded as utf8.</param>
    /// <param name="result">The result of executing the module script, if any. This parameter can be null.</param>
    /// <returns>
    ///     The code <c>JsNoError</c> if the operation succeeded, a failure code otherwise.
    /// </returns>
    CHAKRA_API
        JsExperimentalApiRunModuleUtf8(
            _In_z_ const char *script,
            _In_ JsSourceContext sourceContext,
            _In_z_ const char *sourceUrl,
            _Out_ JsValueRef *result);

    /// <summary>
    ///     Serializes a parsed script to a buffer than can be reused.
    /// </summary>
    /// <remarks>
    ///     <para>
    ///     <c>JsSerializeScript</c> parses a script and then stores the parsed form of the script in a
    ///     runtime-independent format. The serialized script then can be deserialized in any
    ///     runtime without requiring the script to be re-parsed.
    ///     </para>
    ///     <para>
    ///     Requires an active script context.
    ///     </para>
    /// </remarks>
    /// <param name="script">The script to serialize, encoded as utf8.</param>
    /// <param name="buffer">The buffer to put the serialized script into. Can be null.</param>
    /// <param name="bufferSize">
    ///     On entry, the size of the buffer, in bytes; on exit, the size of the buffer, in bytes,
    ///     required to hold the serialized script.
    /// </param>
    /// <returns>
    ///     The code <c>JsNoError</c> if the operation succeeded, a failure code otherwise.
    /// </returns>
    CHAKRA_API
        JsSerializeScriptUtf8(
            _In_z_ const char *script,
            _Out_writes_to_opt_(*bufferSize, *bufferSize) ChakraBytePtr buffer,
            _Inout_ unsigned int *bufferSize);

    /// <summary>
    ///     Parses a serialized script and returns a function representing the script.
    ///     Provides the ability to lazy load the script source only if/when it is needed.
    /// </summary>
    /// <remarks>
    ///     <para>
    ///     Requires an active script context.
    ///     </para>
    ///     <para>
    ///     The runtime will hold on to the buffer until all instances of any functions created from
    ///     the buffer are garbage collected.  It will then call scriptUnloadCallback to inform the
    ///     caller it is safe to release.
    ///     </para>
    /// </remarks>
    /// <param name="scriptLoadCallback">Callback called when the source code of the script needs to be loaded. This is an optional parameter, set to null if not needed.</param>
    /// <param name="scriptUnloadCallback">Callback called when the serialized script and source code are no longer needed. This is an optional parameter, set to null if not needed.</param>
    /// <param name="buffer">The serialized script.</param>
    /// <param name="sourceContext">
    ///     A cookie identifying the script that can be used by debuggable script contexts.
    ///     This context will passed into scriptLoadCallback and scriptUnloadCallback.
    /// </param>
    /// <param name="sourceUrl">The location the script came from, encoded as utf8.</param>
    /// <param name="result">A function representing the script code.</param>
    /// <returns>
    ///     The code <c>JsNoError</c> if the operation succeeded, a failure code otherwise.
    /// </returns>
    CHAKRA_API
        JsParseSerializedScriptUtf8(
            _In_ JsSerializedScriptLoadUtf8SourceCallback scriptLoadCallback,
            _In_ JsSerializedScriptUnloadCallback scriptUnloadCallback,
            _In_ ChakraBytePtr buffer,
            _In_ JsSourceContext sourceContext,
            _In_z_ const char *sourceUrl,
            _Out_ JsValueRef * result);

    /// <summary>
    ///     Runs a serialized script.
    ///     Provides the ability to lazy load the script source only if/when it is needed.
    /// </summary>
    /// <remarks>
    ///     <para>
    ///     Requires an active script context.
    ///     </para>
    ///     <para>
    ///     The runtime will hold on to the buffer until all instances of any functions created from
    ///     the buffer are garbage collected.  It will then call scriptUnloadCallback to inform the
    ///     caller it is safe to release.
    ///     </para>
    /// </remarks>
    /// <param name="scriptLoadCallback">Callback called when the source code of the script needs to be loaded. This is an optional parameter, set to null if not needed.</param>
    /// <param name="scriptUnloadCallback">Callback called when the serialized script and source code are no longer needed. This is an optional parameter, set to null if not needed.</param>
    /// <param name="buffer">The serialized script.</param>
    /// <param name="sourceContext">
    ///     A cookie identifying the script that can be used by debuggable script contexts.
    ///     This context will passed into scriptLoadCallback and scriptUnloadCallback.
    /// </param>
    /// <param name="sourceUrl">The location the script came from, encoded as utf8.</param>
    /// <param name="result">
    ///     The result of running the script, if any. This parameter can be null.
    /// </param>
    /// <returns>
    ///     The code <c>JsNoError</c> if the operation succeeded, a failure code otherwise.
    /// </returns>
    CHAKRA_API
        JsRunSerializedScriptUtf8(
            _In_ JsSerializedScriptLoadUtf8SourceCallback scriptLoadCallback,
            _In_ JsSerializedScriptUnloadCallback scriptUnloadCallback,
            _In_ ChakraBytePtr buffer,
            _In_ JsSourceContext sourceContext,
            _In_z_ const char *sourceUrl,
            _Out_opt_ JsValueRef * result);

    /// <summary>
    ///     Gets the property ID associated with the name.
    /// </summary>
    /// <remarks>
    ///     <para>
    ///     Property IDs are specific to a context and cannot be used across contexts.
    ///     </para>
    ///     <para>
    ///     Requires an active script context.
    ///     </para>
    /// </remarks>
    /// <param name="name">
    ///     The name of the property ID to get or create. The name may consist of only digits.
    ///     The string is expected to be encoded as utf8.
    /// </param>
    /// <param name="propertyId">The property ID in this runtime for the given name.</param>
    /// <returns>
    ///     The code <c>JsNoError</c> if the operation succeeded, a failure code otherwise.
    /// </returns>
    CHAKRA_API
        JsGetPropertyIdFromNameUtf8(
            _In_z_ const char *name,
            _Out_ JsPropertyIdRef *propertyId);

    /// <summary>
    ///     Gets the name associated with the property ID.
    /// </summary>
    /// <remarks>
    ///     <para>
    ///     Requires an active script context.
    ///     </para>
    ///     <para>
    ///     The returned buffer is valid as long as the runtime is alive and cannot be used
    ///     once the runtime has been disposed.
    ///     </para>
    /// </remarks>
    /// <param name="propertyId">The property ID to get the name of.</param>
    /// <param name="name">The name associated with the property ID, encoded as utf8.</param>
    /// <returns>
    ///     The code <c>JsNoError</c> if the operation succeeded, a failure code otherwise.
    /// </returns>
    CHAKRA_API
        JsGetPropertyNameFromIdUtf8(
            _In_ JsPropertyIdRef propertyId,
            _Outptr_result_z_ const char *name);

    /// <summary>
    ///     Creates a string value from a string pointer.
    /// </summary>
    /// <remarks>
    ///     Requires an active script context.
    /// </remarks>
    /// <param name="stringValue">The string pointer to convert to a string value, encoded as Utf8.</param>
    /// <param name="stringLength">The length of the string to convert.</param>
    /// <param name="value">The new string value.</param>
    /// <returns>
    ///     The code <c>JsNoError</c> if the operation succeeded, a failure code otherwise.
    /// </returns>
    CHAKRA_API
        JsPointerToStringUtf8(
            _In_reads_(stringLength) const char *stringValue,
            _In_ size_t stringLength,
            _Out_ JsValueRef *value);

    /// <summary>
    ///     Retrieves the string pointer of a string value.
    /// </summary>
    /// <remarks>
    ///     <para>
    ///     This function retrieves the string pointer of a string value. It will fail with
    ///     <c>JsErrorInvalidArgument</c> if the type of the value is not string. The lifetime
    ///     of the string returned will be the same as the lifetime of the value it came from, however
    ///     the string pointer is not considered a reference to the value (and so will not keep it
    ///     from being collected).
    ///     </para>
    ///     <para>
    ///     Requires an active script context.
    ///     </para>
    /// </remarks>
    /// <param name="value">The string value to convert to a string pointer.</param>
    /// <param name="stringValue">The string pointer, encoded as utf8.</param>
    /// <param name="stringLength">The length of the string.</param>
    /// <returns>
    ///     The code <c>JsNoError</c> if the operation succeeded, a failure code otherwise.
    /// </returns>
    CHAKRA_API
        JsStringToPointerUtf8(
            _In_ JsValueRef value,
            _Outptr_result_buffer_(*stringLength) const char **stringValue,
            _Out_ size_t *stringLength); 
    
    /// <summary>
    ///     Gets the symbol associated with the property ID.
    /// </summary>
    /// <remarks>
    ///     <para>
    ///     Requires an active script context.
    ///     </para>
    /// </remarks>
    /// <param name="propertyId">The property ID to get the symbol of.</param>
    /// <param name="symbol">The symbol associated with the property ID.</param>
    /// <returns>
    ///     The code <c>JsNoError</c> if the operation succeeded, a failure code otherwise.
    /// </returns>
    CHAKRA_API
        JsGetSymbolFromPropertyId(
            _In_ JsPropertyIdRef propertyId,
            _Out_ JsValueRef *symbol);

    /// <summary>
    ///     Gets the type of property
    /// </summary>
    /// <remarks>
    ///     <para>
    ///     Requires an active script context.
    ///     </para>
    /// </remarks>
    /// <param name="propertyId">The property ID to get the type of.</param>
    /// <param name="propertyIdType">The JsPropertyIdType of the given property ID</param>
    /// <returns>
    ///     The code <c>JsNoError</c> if the operation succeeded, a failure code otherwise.
    /// </returns>
    CHAKRA_API
        JsGetPropertyIdType(
            _In_ JsPropertyIdRef propertyId,
            _Out_ JsPropertyIdType* propertyIdType);


    /// <summary>
    ///     Gets the property ID associated with the symbol.
    /// </summary>
    /// <remarks>
    ///     <para>
    ///     Property IDs are specific to a context and cannot be used across contexts.
    ///     </para>
    ///     <para>
    ///     Requires an active script context.
    ///     </para>
    /// </remarks>
    /// <param name="symbol">
    ///     The symbol whose property ID is being retrieved.
    /// </param>
    /// <param name="propertyId">The property ID for the given symbol.</param>
    /// <returns>
    ///     The code <c>JsNoError</c> if the operation succeeded, a failure code otherwise.
    /// </returns>
    CHAKRA_API
        JsGetPropertyIdFromSymbol(
            _In_ JsValueRef symbol,
            _Out_ JsPropertyIdRef *propertyId);

    /// <summary>
    ///     Creates a Javascript symbol.
    /// </summary>
    /// <remarks>
    ///     Requires an active script context.
    /// </remarks>
    /// <param name="description">The string description of the symbol. Can be null.</param>
    /// <param name="result">The new symbol.</param>
    /// <returns>
    ///     The code <c>JsNoError</c> if the operation succeeded, a failure code otherwise.
    /// </returns>
    CHAKRA_API
        JsCreateSymbol(
            _In_ JsValueRef description,
            _Out_ JsValueRef *result);

    /// <summary>
    ///     Gets the list of all symbol properties on the object.
    /// </summary>
    /// <remarks>
    ///     Requires an active script context.
    /// </remarks>
    /// <param name="object">The object from which to get the property symbols.</param>
    /// <param name="propertySymbols">An array of property symbols.</param>
    /// <returns>
    ///     The code <c>JsNoError</c> if the operation succeeded, a failure code otherwise.
    /// </returns>
    CHAKRA_API
        JsGetOwnPropertySymbols(
            _In_ JsValueRef object,
            _Out_ JsValueRef *propertySymbols);

    /// <summary>
    ///     Gets the value of <c>undefined</c> in the current script context.
    /// </summary>
    /// <remarks>
    ///     Requires an active script context.
    /// </remarks>
    /// <param name="undefinedValue">The <c>undefined</c> value.</param>
    /// <returns>
    ///     The code <c>JsNoError</c> if the operation succeeded, a failure code otherwise.
    /// </returns>
    CHAKRA_API
        JsGetUndefinedValue(
            _Out_ JsValueRef *undefinedValue);

    /// <summary>
    ///     Gets the value of <c>null</c> in the current script context.
    /// </summary>
    /// <remarks>
    ///     Requires an active script context.
    /// </remarks>
    /// <param name="nullValue">The <c>null</c> value.</param>
    /// <returns>
    ///     The code <c>JsNoError</c> if the operation succeeded, a failure code otherwise.
    /// </returns>
    CHAKRA_API
        JsGetNullValue(
            _Out_ JsValueRef *nullValue);

    /// <summary>
    ///     Gets the value of <c>true</c> in the current script context.
    /// </summary>
    /// <remarks>
    ///     Requires an active script context.
    /// </remarks>
    /// <param name="trueValue">The <c>true</c> value.</param>
    /// <returns>
    ///     The code <c>JsNoError</c> if the operation succeeded, a failure code otherwise.
    /// </returns>
    CHAKRA_API
        JsGetTrueValue(
            _Out_ JsValueRef *trueValue);

    /// <summary>
    ///     Gets the value of <c>false</c> in the current script context.
    /// </summary>
    /// <remarks>
    ///     Requires an active script context.
    /// </remarks>
    /// <param name="falseValue">The <c>false</c> value.</param>
    /// <returns>
    ///     The code <c>JsNoError</c> if the operation succeeded, a failure code otherwise.
    /// </returns>
    CHAKRA_API
        JsGetFalseValue(
            _Out_ JsValueRef *falseValue);

    /// <summary>
    ///     Creates a Boolean value from a <c>bool</c> value.
    /// </summary>
    /// <remarks>
    ///     Requires an active script context.
    /// </remarks>
    /// <param name="value">The value to be converted.</param>
    /// <param name="booleanValue">The converted value.</param>
    /// <returns>
    ///     The code <c>JsNoError</c> if the operation succeeded, a failure code otherwise.
    /// </returns>
    CHAKRA_API
        JsBoolToBoolean(
            _In_ bool value,
            _Out_ JsValueRef *booleanValue);

    /// <summary>
    ///     Retrieves the <c>bool</c> value of a Boolean value.
    /// </summary>
    /// <param name="value">The value to be converted.</param>
    /// <param name="boolValue">The converted value.</param>
    /// <returns>
    ///     The code <c>JsNoError</c> if the operation succeeded, a failure code otherwise.
    /// </returns>
    CHAKRA_API
        JsBooleanToBool(
            _In_ JsValueRef value,
            _Out_ bool *boolValue);

    /// <summary>
    ///     Converts the value to Boolean using standard JavaScript semantics.
    /// </summary>
    /// <remarks>
    ///     Requires an active script context.
    /// </remarks>
    /// <param name="value">The value to be converted.</param>
    /// <param name="booleanValue">The converted value.</param>
    /// <returns>
    ///     The code <c>JsNoError</c> if the operation succeeded, a failure code otherwise.
    /// </returns>
    CHAKRA_API
        JsConvertValueToBoolean(
            _In_ JsValueRef value,
            _Out_ JsValueRef *booleanValue);


    /// <summary>
    ///     Gets the JavaScript type of a JsValueRef.
    /// </summary>
    /// <param name="value">The value whose type is to be returned.</param>
    /// <param name="type">The type of the value.</param>
    /// <returns>
    ///     The code <c>JsNoError</c> if the operation succeeded, a failure code otherwise.
    /// </returns>
    CHAKRA_API
        JsGetValueType(
            _In_ JsValueRef value,
            _Out_ JsValueType *type);

    /// <summary>
    ///     Creates a number value from a <c>double</c> value.
    /// </summary>
    /// <remarks>
    ///     Requires an active script context.
    /// </remarks>
    /// <param name="doubleValue">The <c>double</c> to convert to a number value.</param>
    /// <param name="value">The new number value.</param>
    /// <returns>
    ///     The code <c>JsNoError</c> if the operation succeeded, a failure code otherwise.
    /// </returns>
    CHAKRA_API
        JsDoubleToNumber(
            _In_ double doubleValue,
            _Out_ JsValueRef *value);

    /// <summary>
    ///     Creates a number value from an <c>int</c> value.
    /// </summary>
    /// <remarks>
    ///     Requires an active script context.
    /// </remarks>
    /// <param name="intValue">The <c>int</c> to convert to a number value.</param>
    /// <param name="value">The new number value.</param>
    /// <returns>
    ///     The code <c>JsNoError</c> if the operation succeeded, a failure code otherwise.
    /// </returns>
    CHAKRA_API
        JsIntToNumber(
            _In_ int intValue,
            _Out_ JsValueRef *value);

    /// <summary>
    ///     Retrieves the <c>double</c> value of a number value.
    /// </summary>
    /// <remarks>
    ///     This function retrieves the value of a number value. It will fail with
    ///     <c>JsErrorInvalidArgument</c> if the type of the value is not number.
    /// </remarks>
    /// <param name="value">The number value to convert to a <c>double</c> value.</param>
    /// <param name="doubleValue">The <c>double</c> value.</param>
    /// <returns>
    ///     The code <c>JsNoError</c> if the operation succeeded, a failure code otherwise.
    /// </returns>
    CHAKRA_API
        JsNumberToDouble(
            _In_ JsValueRef value,
            _Out_ double *doubleValue);

    /// <summary>
    ///     Retrieves the <c>int</c> value of a number value.
    /// </summary>
    /// <remarks>
    ///     This function retrieves the value of a number value and converts to an <c>int</c> value.
    ///     It will fail with <c>JsErrorInvalidArgument</c> if the type of the value is not number.
    /// </remarks>
    /// <param name="value">The number value to convert to an <c>int</c> value.</param>
    /// <param name="intValue">The <c>int</c> value.</param>
    /// <returns>
    ///     The code <c>JsNoError</c> if the operation succeeded, a failure code otherwise.
    /// </returns>
    CHAKRA_API
        JsNumberToInt(
            _In_ JsValueRef value,
            _Out_ int *intValue);

    /// <summary>
    ///     Converts the value to number using standard JavaScript semantics.
    /// </summary>
    /// <remarks>
    ///     Requires an active script context.
    /// </remarks>
    /// <param name="value">The value to be converted.</param>
    /// <param name="numberValue">The converted value.</param>
    /// <returns>
    ///     The code <c>JsNoError</c> if the operation succeeded, a failure code otherwise.
    /// </returns>
    CHAKRA_API
        JsConvertValueToNumber(
            _In_ JsValueRef value,
            _Out_ JsValueRef *numberValue);

    /// <summary>
    ///     Gets the length of a string value.
    /// </summary>
    /// <param name="stringValue">The string value to get the length of.</param>
    /// <param name="length">The length of the string.</param>
    /// <returns>
    ///     The code <c>JsNoError</c> if the operation succeeded, a failure code otherwise.
    /// </returns>
    CHAKRA_API
        JsGetStringLength(
            _In_ JsValueRef stringValue,
            _Out_ int *length);

    /// <summary>
    ///     Converts the value to string using standard JavaScript semantics.
    /// </summary>
    /// <remarks>
    ///     Requires an active script context.
    /// </remarks>
    /// <param name="value">The value to be converted.</param>
    /// <param name="stringValue">The converted value.</param>
    /// <returns>
    ///     The code <c>JsNoError</c> if the operation succeeded, a failure code otherwise.
    /// </returns>
    CHAKRA_API
        JsConvertValueToString(
            _In_ JsValueRef value,
            _Out_ JsValueRef *stringValue);

    /// <summary>
    ///     Gets the global object in the current script context.
    /// </summary>
    /// <remarks>
    ///     Requires an active script context.
    /// </remarks>
    /// <param name="globalObject">The global object.</param>
    /// <returns>
    ///     The code <c>JsNoError</c> if the operation succeeded, a failure code otherwise.
    /// </returns>
    CHAKRA_API
        JsGetGlobalObject(
            _Out_ JsValueRef *globalObject);

    /// <summary>
    ///     Creates a new object.
    /// </summary>
    /// <remarks>
    ///     Requires an active script context.
    /// </remarks>
    /// <param name="object">The new object.</param>
    /// <returns>
    ///     The code <c>JsNoError</c> if the operation succeeded, a failure code otherwise.
    /// </returns>
    CHAKRA_API
        JsCreateObject(
            _Out_ JsValueRef *object);

    /// <summary>
    ///     Creates a new object that stores some external data.
    /// </summary>
    /// <remarks>
    ///     Requires an active script context.
    /// </remarks>
    /// <param name="data">External data that the object will represent. May be null.</param>
    /// <param name="finalizeCallback">
    ///     A callback for when the object is finalized. May be null.
    /// </param>
    /// <param name="object">The new object.</param>
    /// <returns>
    ///     The code <c>JsNoError</c> if the operation succeeded, a failure code otherwise.
    /// </returns>
    CHAKRA_API
        JsCreateExternalObject(
            _In_opt_ void *data,
            _In_opt_ JsFinalizeCallback finalizeCallback,
            _Out_ JsValueRef *object);

    /// <summary>
    ///     Converts the value to object using standard JavaScript semantics.
    /// </summary>
    /// <remarks>
    ///     Requires an active script context.
    /// </remarks>
    /// <param name="value">The value to be converted.</param>
    /// <param name="object">The converted value.</param>
    /// <returns>
    ///     The code <c>JsNoError</c> if the operation succeeded, a failure code otherwise.
    /// </returns>
    CHAKRA_API
        JsConvertValueToObject(
            _In_ JsValueRef value,
            _Out_ JsValueRef *object);

    /// <summary>
    ///     Returns the prototype of an object.
    /// </summary>
    /// <remarks>
    ///     Requires an active script context.
    /// </remarks>
    /// <param name="object">The object whose prototype is to be returned.</param>
    /// <param name="prototypeObject">The object's prototype.</param>
    /// <returns>
    ///     The code <c>JsNoError</c> if the operation succeeded, a failure code otherwise.
    /// </returns>
    CHAKRA_API
        JsGetPrototype(
            _In_ JsValueRef object,
            _Out_ JsValueRef *prototypeObject);

    /// <summary>
    ///     Sets the prototype of an object.
    /// </summary>
    /// <remarks>
    ///     Requires an active script context.
    /// </remarks>
    /// <param name="object">The object whose prototype is to be changed.</param>
    /// <param name="prototypeObject">The object's new prototype.</param>
    /// <returns>
    ///     The code <c>JsNoError</c> if the operation succeeded, a failure code otherwise.
    /// </returns>
    CHAKRA_API
        JsSetPrototype(
            _In_ JsValueRef object,
            _In_ JsValueRef prototypeObject);

    /// <summary>
    ///     Performs JavaScript "instanceof" operator test.
    /// </summary>
    /// <remarks>
    ///     Requires an active script context.
    /// </remarks>
    /// <param name="object">The object to test.</param>
    /// <param name="constructor">The constructor function to test against.</param>
    /// <param name="result">Whether "object instanceof constructor" is true.</param>
    /// <returns>
    ///     The code <c>JsNoError</c> if the operation succeeded, a failure code otherwise.
    /// </returns>
    CHAKRA_API
        JsInstanceOf(
            _In_ JsValueRef object,
            _In_ JsValueRef constructor,
            _Out_ bool *result);

    /// <summary>
    ///     Returns a value that indicates whether an object is extensible or not.
    /// </summary>
    /// <remarks>
    ///     Requires an active script context.
    /// </remarks>
    /// <param name="object">The object to test.</param>
    /// <param name="value">Whether the object is extensible or not.</param>
    /// <returns>
    ///     The code <c>JsNoError</c> if the operation succeeded, a failure code otherwise.
    /// </returns>
    CHAKRA_API
        JsGetExtensionAllowed(
            _In_ JsValueRef object,
            _Out_ bool *value);

    /// <summary>
    ///     Makes an object non-extensible.
    /// </summary>
    /// <remarks>
    ///     Requires an active script context.
    /// </remarks>
    /// <param name="object">The object to make non-extensible.</param>
    /// <returns>
    ///     The code <c>JsNoError</c> if the operation succeeded, a failure code otherwise.
    /// </returns>
    CHAKRA_API
        JsPreventExtension(
            _In_ JsValueRef object);

    /// <summary>
    ///     Gets an object's property.
    /// </summary>
    /// <remarks>
    ///     Requires an active script context.
    /// </remarks>
    /// <param name="object">The object that contains the property.</param>
    /// <param name="propertyId">The ID of the property.</param>
    /// <param name="value">The value of the property.</param>
    /// <returns>
    ///     The code <c>JsNoError</c> if the operation succeeded, a failure code otherwise.
    /// </returns>
    CHAKRA_API
        JsGetProperty(
            _In_ JsValueRef object,
            _In_ JsPropertyIdRef propertyId,
            _Out_ JsValueRef *value);

    /// <summary>
    ///     Gets a property descriptor for an object's own property.
    /// </summary>
    /// <remarks>
    ///     Requires an active script context.
    /// </remarks>
    /// <param name="object">The object that has the property.</param>
    /// <param name="propertyId">The ID of the property.</param>
    /// <param name="propertyDescriptor">The property descriptor.</param>
    /// <returns>
    ///     The code <c>JsNoError</c> if the operation succeeded, a failure code otherwise.
    /// </returns>
    CHAKRA_API
        JsGetOwnPropertyDescriptor(
            _In_ JsValueRef object,
            _In_ JsPropertyIdRef propertyId,
            _Out_ JsValueRef *propertyDescriptor);

    /// <summary>
    ///     Gets the list of all properties on the object.
    /// </summary>
    /// <remarks>
    ///     Requires an active script context.
    /// </remarks>
    /// <param name="object">The object from which to get the property names.</param>
    /// <param name="propertyNames">An array of property names.</param>
    /// <returns>
    ///     The code <c>JsNoError</c> if the operation succeeded, a failure code otherwise.
    /// </returns>
    CHAKRA_API
        JsGetOwnPropertyNames(
            _In_ JsValueRef object,
            _Out_ JsValueRef *propertyNames);

    /// <summary>
    ///     Puts an object's property.
    /// </summary>
    /// <remarks>
    ///     Requires an active script context.
    /// </remarks>
    /// <param name="object">The object that contains the property.</param>
    /// <param name="propertyId">The ID of the property.</param>
    /// <param name="value">The new value of the property.</param>
    /// <param name="useStrictRules">The property set should follow strict mode rules.</param>
    /// <returns>
    ///     The code <c>JsNoError</c> if the operation succeeded, a failure code otherwise.
    /// </returns>
    CHAKRA_API
        JsSetProperty(
            _In_ JsValueRef object,
            _In_ JsPropertyIdRef propertyId,
            _In_ JsValueRef value,
            _In_ bool useStrictRules);

    /// <summary>
    ///     Determines whether an object has a property.
    /// </summary>
    /// <remarks>
    ///     Requires an active script context.
    /// </remarks>
    /// <param name="object">The object that may contain the property.</param>
    /// <param name="propertyId">The ID of the property.</param>
    /// <param name="hasProperty">Whether the object (or a prototype) has the property.</param>
    /// <returns>
    ///     The code <c>JsNoError</c> if the operation succeeded, a failure code otherwise.
    /// </returns>
    CHAKRA_API
        JsHasProperty(
            _In_ JsValueRef object,
            _In_ JsPropertyIdRef propertyId,
            _Out_ bool *hasProperty);

    /// <summary>
    ///     Deletes an object's property.
    /// </summary>
    /// <remarks>
    ///     Requires an active script context.
    /// </remarks>
    /// <param name="object">The object that contains the property.</param>
    /// <param name="propertyId">The ID of the property.</param>
    /// <param name="useStrictRules">The property set should follow strict mode rules.</param>
    /// <param name="result">Whether the property was deleted.</param>
    /// <returns>
    ///     The code <c>JsNoError</c> if the operation succeeded, a failure code otherwise.
    /// </returns>
    CHAKRA_API
        JsDeleteProperty(
            _In_ JsValueRef object,
            _In_ JsPropertyIdRef propertyId,
            _In_ bool useStrictRules,
            _Out_ JsValueRef *result);

    /// <summary>
    ///     Defines a new object's own property from a property descriptor.
    /// </summary>
    /// <remarks>
    ///     Requires an active script context.
    /// </remarks>
    /// <param name="object">The object that has the property.</param>
    /// <param name="propertyId">The ID of the property.</param>
    /// <param name="propertyDescriptor">The property descriptor.</param>
    /// <param name="result">Whether the property was defined.</param>
    /// <returns>
    ///     The code <c>JsNoError</c> if the operation succeeded, a failure code otherwise.
    /// </returns>
    CHAKRA_API
        JsDefineProperty(
            _In_ JsValueRef object,
            _In_ JsPropertyIdRef propertyId,
            _In_ JsValueRef propertyDescriptor,
            _Out_ bool *result);

    /// <summary>
    ///     Tests whether an object has a value at the specified index.
    /// </summary>
    /// <remarks>
    ///     Requires an active script context.
    /// </remarks>
    /// <param name="object">The object to operate on.</param>
    /// <param name="index">The index to test.</param>
    /// <param name="result">Whether the object has a value at the specified index.</param>
    /// <returns>
    ///     The code <c>JsNoError</c> if the operation succeeded, a failure code otherwise.
    /// </returns>
    CHAKRA_API
        JsHasIndexedProperty(
            _In_ JsValueRef object,
            _In_ JsValueRef index,
            _Out_ bool *result);

    /// <summary>
    ///     Retrieve the value at the specified index of an object.
    /// </summary>
    /// <remarks>
    ///     Requires an active script context.
    /// </remarks>
    /// <param name="object">The object to operate on.</param>
    /// <param name="index">The index to retrieve.</param>
    /// <param name="result">The retrieved value.</param>
    /// <returns>
    ///     The code <c>JsNoError</c> if the operation succeeded, a failure code otherwise.
    /// </returns>
    CHAKRA_API
        JsGetIndexedProperty(
            _In_ JsValueRef object,
            _In_ JsValueRef index,
            _Out_ JsValueRef *result);

    /// <summary>
    ///     Set the value at the specified index of an object.
    /// </summary>
    /// <remarks>
    ///     Requires an active script context.
    /// </remarks>
    /// <param name="object">The object to operate on.</param>
    /// <param name="index">The index to set.</param>
    /// <param name="value">The value to set.</param>
    /// <returns>
    ///     The code <c>JsNoError</c> if the operation succeeded, a failure code otherwise.
    /// </returns>
    CHAKRA_API
        JsSetIndexedProperty(
            _In_ JsValueRef object,
            _In_ JsValueRef index,
            _In_ JsValueRef value);

    /// <summary>
    ///     Delete the value at the specified index of an object.
    /// </summary>
    /// <remarks>
    ///     Requires an active script context.
    /// </remarks>
    /// <param name="object">The object to operate on.</param>
    /// <param name="index">The index to delete.</param>
    /// <returns>
    ///     The code <c>JsNoError</c> if the operation succeeded, a failure code otherwise.
    /// </returns>
    CHAKRA_API
        JsDeleteIndexedProperty(
            _In_ JsValueRef object,
            _In_ JsValueRef index);

    /// <summary>
    ///     Determines whether an object has its indexed properties in external data.
    /// </summary>
    /// <param name="object">The object.</param>
    /// <param name="value">Whether the object has its indexed properties in external data.</param>
    /// <returns>
    ///     The code <c>JsNoError</c> if the operation succeeded, a failure code otherwise.
    /// </returns>
    CHAKRA_API
        JsHasIndexedPropertiesExternalData(
            _In_ JsValueRef object,
            _Out_ bool* value);

    /// <summary>
    ///     Retrieves an object's indexed properties external data information.
    /// </summary>
    /// <param name="object">The object.</param>
    /// <param name="data">The external data back store for the object's indexed properties.</param>
    /// <param name="arrayType">The array element type in external data.</param>
    /// <param name="elementLength">The number of array elements in external data.</param>
    /// <returns>
    ///     The code <c>JsNoError</c> if the operation succeeded, a failure code otherwise.
    /// </returns>
    CHAKRA_API
        JsGetIndexedPropertiesExternalData(
            _In_ JsValueRef object,
            _Out_ void** data,
            _Out_ JsTypedArrayType* arrayType,
            _Out_ unsigned int* elementLength);

    /// <summary>
    ///     Sets an object's indexed properties to external data. The external data will be used as back
    ///     store for the object's indexed properties and accessed like a typed array.
    /// </summary>
    /// <remarks>
    ///     Requires an active script context.
    /// </remarks>
    /// <param name="object">The object to operate on.</param>
    /// <param name="data">The external data to be used as back store for the object's indexed properties.</param>
    /// <param name="arrayType">The array element type in external data.</param>
    /// <param name="elementLength">The number of array elements in external data.</param>
    /// <returns>
    ///     The code <c>JsNoError</c> if the operation succeeded, a failure code otherwise.
    /// </returns>
    CHAKRA_API
        JsSetIndexedPropertiesToExternalData(
            _In_ JsValueRef object,
            _In_ void* data,
            _In_ JsTypedArrayType arrayType,
            _In_ unsigned int elementLength);

    /// <summary>
    ///     Compare two JavaScript values for equality.
    /// </summary>
    /// <remarks>
    ///     <para>
    ///     This function is equivalent to the <c>==</c> operator in Javascript.
    ///     </para>
    ///     <para>
    ///     Requires an active script context.
    ///     </para>
    /// </remarks>
    /// <param name="object1">The first object to compare.</param>
    /// <param name="object2">The second object to compare.</param>
    /// <param name="result">Whether the values are equal.</param>
    /// <returns>
    ///     The code <c>JsNoError</c> if the operation succeeded, a failure code otherwise.
    /// </returns>
    CHAKRA_API
        JsEquals(
            _In_ JsValueRef object1,
            _In_ JsValueRef object2,
            _Out_ bool *result);

    /// <summary>
    ///     Compare two JavaScript values for strict equality.
    /// </summary>
    /// <remarks>
    ///     <para>
    ///     This function is equivalent to the <c>===</c> operator in Javascript.
    ///     </para>
    ///     <para>
    ///     Requires an active script context.
    ///     </para>
    /// </remarks>
    /// <param name="object1">The first object to compare.</param>
    /// <param name="object2">The second object to compare.</param>
    /// <param name="result">Whether the values are strictly equal.</param>
    /// <returns>
    ///     The code <c>JsNoError</c> if the operation succeeded, a failure code otherwise.
    /// </returns>
    CHAKRA_API
        JsStrictEquals(
            _In_ JsValueRef object1,
            _In_ JsValueRef object2,
            _Out_ bool *result);

    /// <summary>
    ///     Determines whether an object is an external object.
    /// </summary>
    /// <param name="object">The object.</param>
    /// <param name="value">Whether the object is an external object.</param>
    /// <returns>
    ///     The code <c>JsNoError</c> if the operation succeeded, a failure code otherwise.
    /// </returns>
    CHAKRA_API
        JsHasExternalData(
            _In_ JsValueRef object,
            _Out_ bool *value);

    /// <summary>
    ///     Retrieves the data from an external object.
    /// </summary>
    /// <param name="object">The external object.</param>
    /// <param name="externalData">
    ///     The external data stored in the object. Can be null if no external data is stored in the
    ///     object.
    /// </param>
    /// <returns>
    ///     The code <c>JsNoError</c> if the operation succeeded, a failure code otherwise.
    /// </returns>
    CHAKRA_API
        JsGetExternalData(
            _In_ JsValueRef object,
            _Out_ void **externalData);

    /// <summary>
    ///     Sets the external data on an external object.
    /// </summary>
    /// <param name="object">The external object.</param>
    /// <param name="externalData">
    ///     The external data to be stored in the object. Can be null if no external data is
    ///     to be stored in the object.
    /// </param>
    /// <returns>
    ///     The code <c>JsNoError</c> if the operation succeeded, a failure code otherwise.
    /// </returns>
    CHAKRA_API
        JsSetExternalData(
            _In_ JsValueRef object,
            _In_opt_ void *externalData);

    /// <summary>
    ///     Creates a Javascript array object.
    /// </summary>
    /// <remarks>
    ///     Requires an active script context.
    /// </remarks>
    /// <param name="length">The initial length of the array.</param>
    /// <param name="result">The new array object.</param>
    /// <returns>
    ///     The code <c>JsNoError</c> if the operation succeeded, a failure code otherwise.
    /// </returns>
    CHAKRA_API
        JsCreateArray(
            _In_ unsigned int length,
            _Out_ JsValueRef *result);

    /// <summary>
    ///     Creates a Javascript ArrayBuffer object.
    /// </summary>
    /// <remarks>
    ///     Requires an active script context.
    /// </remarks>
    /// <param name="byteLength">
    ///     The number of bytes in the ArrayBuffer.
    /// </param>
    /// <param name="result">The new ArrayBuffer object.</param>
    /// <returns>
    ///     The code <c>JsNoError</c> if the operation succeeded, a failure code otherwise.
    /// </returns>
    CHAKRA_API
        JsCreateArrayBuffer(
            _In_ unsigned int byteLength,
            _Out_ JsValueRef *result);

    /// <summary>
    ///     Creates a Javascript ArrayBuffer object to access external memory.
    /// </summary>
    /// <remarks>Requires an active script context.</remarks>
    /// <param name="data">A pointer to the external memory.</param>
    /// <param name="byteLength">The number of bytes in the external memory.</param>
    /// <param name="finalizeCallback">A callback for when the object is finalized. May be null.</param>
    /// <param name="callbackState">User provided state that will be passed back to finalizeCallback.</param>
    /// <param name="result">The new ArrayBuffer object.</param>
    /// <returns>
    ///     The code <c>JsNoError</c> if the operation succeeded, a failure code otherwise.
    /// </returns>
    CHAKRA_API
        JsCreateExternalArrayBuffer(
            _Pre_maybenull_ _Pre_writable_byte_size_(byteLength) void *data,
            _In_ unsigned int byteLength,
            _In_opt_ JsFinalizeCallback finalizeCallback,
            _In_opt_ void *callbackState,
            _Out_ JsValueRef *result);

    /// <summary>
    ///     Creates a Javascript typed array object.
    /// </summary>
    /// <remarks>
    ///     <para>
    ///     The <c>baseArray</c> can be an <c>ArrayBuffer</c>, another typed array, or a JavaScript
    ///     <c>Array</c>. The returned typed array will use the baseArray if it is an ArrayBuffer, or
    ///     otherwise create and use a copy of the underlying source array.
    ///     </para>
    ///     <para>
    ///     Requires an active script context.
    ///     </para>
    /// </remarks>
    /// <param name="arrayType">The type of the array to create.</param>
    /// <param name="baseArray">
    ///     The base array of the new array. Use <c>JS_INVALID_REFERENCE</c> if no base array.
    /// </param>
    /// <param name="byteOffset">
    ///     The offset in bytes from the start of baseArray (ArrayBuffer) for result typed array to reference.
    ///     Only applicable when baseArray is an ArrayBuffer object. Must be 0 otherwise.
    /// </param>
    /// <param name="elementLength">
    ///     The number of elements in the array. Only applicable when creating a new typed array without
    ///     baseArray (baseArray is <c>JS_INVALID_REFERENCE</c>) or when baseArray is an ArrayBuffer object.
    ///     Must be 0 otherwise.
    /// </param>
    /// <param name="result">The new typed array object.</param>
    /// <returns>
    ///     The code <c>JsNoError</c> if the operation succeeded, a failure code otherwise.
    /// </returns>
    CHAKRA_API
        JsCreateTypedArray(
            _In_ JsTypedArrayType arrayType,
            _In_ JsValueRef baseArray,
            _In_ unsigned int byteOffset,
            _In_ unsigned int elementLength,
            _Out_ JsValueRef *result);

    /// <summary>
    ///     Creates a Javascript DataView object.
    /// </summary>
    /// <remarks>
    ///     Requires an active script context.
    /// </remarks>
    /// <param name="arrayBuffer">
    ///     An existing ArrayBuffer object to use as the storage for the result DataView object.
    /// </param>
    /// <param name="byteOffset">
    ///     The offset in bytes from the start of arrayBuffer for result DataView to reference.
    /// </param>
    /// <param name="byteLength">
    ///     The number of bytes in the ArrayBuffer for result DataView to reference.
    /// </param>
    /// <param name="result">The new DataView object.</param>
    /// <returns>
    ///     The code <c>JsNoError</c> if the operation succeeded, a failure code otherwise.
    /// </returns>
    CHAKRA_API
        JsCreateDataView(
            _In_ JsValueRef arrayBuffer,
            _In_ unsigned int byteOffset,
            _In_ unsigned int byteLength,
            _Out_ JsValueRef *result);

    /// <summary>
    ///     Obtains frequently used properties of a typed array.
    /// </summary>
    /// <param name="typedArray">The typed array instance.</param>
    /// <param name="arrayType">The type of the array.</param>
    /// <param name="arrayBuffer">The ArrayBuffer backstore of the array.</param>
    /// <param name="byteOffset">The offset in bytes from the start of arrayBuffer referenced by the array.</param>
    /// <param name="byteLength">The number of bytes in the array.</param>
    /// <returns>
    ///     The code <c>JsNoError</c> if the operation succeeded, a failure code otherwise.
    /// </returns>
    CHAKRA_API
        JsGetTypedArrayInfo(
            _In_ JsValueRef typedArray,
            _Out_opt_ JsTypedArrayType *arrayType,
            _Out_opt_ JsValueRef *arrayBuffer,
            _Out_opt_ unsigned int *byteOffset,
            _Out_opt_ unsigned int *byteLength);

    /// <summary>
    ///     Obtains the underlying memory storage used by an <c>ArrayBuffer</c>.
    /// </summary>
    /// <param name="arrayBuffer">The ArrayBuffer instance.</param>
    /// <param name="buffer">
    ///     The ArrayBuffer's buffer. The lifetime of the buffer returned is the same as the lifetime of the
    ///     the ArrayBuffer. The buffer pointer does not count as a reference to the ArrayBuffer for the purpose
    ///     of garbage collection.
    /// </param>
    /// <param name="bufferLength">The number of bytes in the buffer.</param>
    /// <returns>
    ///     The code <c>JsNoError</c> if the operation succeeded, a failure code otherwise.
    /// </returns>
    CHAKRA_API
        JsGetArrayBufferStorage(
            _In_ JsValueRef arrayBuffer,
            _Outptr_result_bytebuffer_(*bufferLength) ChakraBytePtr *buffer,
            _Out_ unsigned int *bufferLength);

    /// <summary>
    ///     Obtains the underlying memory storage used by a typed array.
    /// </summary>
    /// <param name="typedArray">The typed array instance.</param>
    /// <param name="buffer">
    ///     The array's buffer. The lifetime of the buffer returned is the same as the lifetime of the
    ///     the array. The buffer pointer does not count as a reference to the array for the purpose
    ///     of garbage collection.
    /// </param>
    /// <param name="bufferLength">The number of bytes in the buffer.</param>
    /// <param name="arrayType">The type of the array.</param>
    /// <param name="elementSize">
    ///     The size of an element of the array.
    /// </param>
    /// <returns>
    ///     The code <c>JsNoError</c> if the operation succeeded, a failure code otherwise.
    /// </returns>
    CHAKRA_API
        JsGetTypedArrayStorage(
            _In_ JsValueRef typedArray,
            _Outptr_result_bytebuffer_(*bufferLength) ChakraBytePtr *buffer,
            _Out_ unsigned int *bufferLength,
            _Out_opt_ JsTypedArrayType *arrayType,
            _Out_opt_ int *elementSize);

    /// <summary>
    ///     Obtains the underlying memory storage used by a DataView.
    /// </summary>
    /// <param name="dataView">The DataView instance.</param>
    /// <param name="buffer">
    ///     The DataView's buffer. The lifetime of the buffer returned is the same as the lifetime of the
    ///     the DataView. The buffer pointer does not count as a reference to the DataView for the purpose
    ///     of garbage collection.
    /// </param>
    /// <param name="bufferLength">The number of bytes in the buffer.</param>
    /// <returns>
    ///     The code <c>JsNoError</c> if the operation succeeded, a failure code otherwise.
    /// </returns>
    CHAKRA_API
        JsGetDataViewStorage(
            _In_ JsValueRef dataView,
            _Outptr_result_bytebuffer_(*bufferLength) ChakraBytePtr *buffer,
            _Out_ unsigned int *bufferLength);

    /// <summary>
    ///     Invokes a function.
    /// </summary>
    /// <remarks>
    ///     Requires thisArg as first argument of arguments.
    ///     Requires an active script context.
    /// </remarks>
    /// <param name="function">The function to invoke.</param>
    /// <param name="arguments">The arguments to the call.</param>
    /// <param name="argumentCount">The number of arguments being passed in to the function.</param>
    /// <param name="result">The value returned from the function invocation, if any.</param>
    /// <returns>
    ///     The code <c>JsNoError</c> if the operation succeeded, a failure code otherwise.
    /// </returns>
    CHAKRA_API
        JsCallFunction(
            _In_ JsValueRef function,
            _In_reads_(argumentCount) JsValueRef *arguments,
            _In_ unsigned short argumentCount,
            _Out_opt_ JsValueRef *result);

    /// <summary>
    ///     Invokes a function as a constructor.
    /// </summary>
    /// <remarks>
    ///     Requires an active script context.
    /// </remarks>
    /// <param name="function">The function to invoke as a constructor.</param>
    /// <param name="arguments">The arguments to the call.</param>
    /// <param name="argumentCount">The number of arguments being passed in to the function.</param>
    /// <param name="result">The value returned from the function invocation.</param>
    /// <returns>
    ///     The code <c>JsNoError</c> if the operation succeeded, a failure code otherwise.
    /// </returns>
    CHAKRA_API
        JsConstructObject(
            _In_ JsValueRef function,
            _In_reads_(argumentCount) JsValueRef *arguments,
            _In_ unsigned short argumentCount,
            _Out_ JsValueRef *result);

    /// <summary>
    ///     Creates a new JavaScript function.
    /// </summary>
    /// <remarks>
    ///     Requires an active script context.
    /// </remarks>
    /// <param name="nativeFunction">The method to call when the function is invoked.</param>
    /// <param name="callbackState">
    ///     User provided state that will be passed back to the callback.
    /// </param>
    /// <param name="function">The new function object.</param>
    /// <returns>
    ///     The code <c>JsNoError</c> if the operation succeeded, a failure code otherwise.
    /// </returns>
    CHAKRA_API
        JsCreateFunction(
            _In_ JsNativeFunction nativeFunction,
            _In_opt_ void *callbackState,
            _Out_ JsValueRef *function);

    /// <summary>
    ///     Creates a new JavaScript function with name.
    /// </summary>
    /// <remarks>
    ///     Requires an active script context.
    /// </remarks>
    /// <param name="name">The name of this function that will be used for diagnostics and stringification purposes.</param>
    /// <param name="nativeFunction">The method to call when the function is invoked.</param>
    /// <param name="callbackState">
    ///     User provided state that will be passed back to the callback.
    /// </param>
    /// <param name="function">The new function object.</param>
    /// <returns>
    ///     The code <c>JsNoError</c> if the operation succeeded, a failure code otherwise.
    /// </returns>
    CHAKRA_API
        JsCreateNamedFunction(
            _In_ JsValueRef name,
            _In_ JsNativeFunction nativeFunction,
            _In_opt_ void *callbackState,
            _Out_ JsValueRef *function);

    /// <summary>
    ///     Creates a new JavaScript error object
    /// </summary>
    /// <remarks>
    ///     Requires an active script context.
    /// </remarks>
    /// <param name="message">Message for the error object.</param>
    /// <param name="error">The new error object.</param>
    /// <returns>
    ///     The code <c>JsNoError</c> if the operation succeeded, a failure code otherwise.
    /// </returns>
    CHAKRA_API
        JsCreateError(
            _In_ JsValueRef message,
            _Out_ JsValueRef *error);

    /// <summary>
    ///     Creates a new JavaScript RangeError error object
    /// </summary>
    /// <remarks>
    ///     Requires an active script context.
    /// </remarks>
    /// <param name="message">Message for the error object.</param>
    /// <param name="error">The new error object.</param>
    /// <returns>
    ///     The code <c>JsNoError</c> if the operation succeeded, a failure code otherwise.
    /// </returns>
    CHAKRA_API
        JsCreateRangeError(
            _In_ JsValueRef message,
            _Out_ JsValueRef *error);

    /// <summary>
    ///     Creates a new JavaScript ReferenceError error object
    /// </summary>
    /// <remarks>
    ///     Requires an active script context.
    /// </remarks>
    /// <param name="message">Message for the error object.</param>
    /// <param name="error">The new error object.</param>
    /// <returns>
    ///     The code <c>JsNoError</c> if the operation succeeded, a failure code otherwise.
    /// </returns>
    CHAKRA_API
        JsCreateReferenceError(
            _In_ JsValueRef message,
            _Out_ JsValueRef *error);

    /// <summary>
    ///     Creates a new JavaScript SyntaxError error object
    /// </summary>
    /// <remarks>
    ///     Requires an active script context.
    /// </remarks>
    /// <param name="message">Message for the error object.</param>
    /// <param name="error">The new error object.</param>
    /// <returns>
    ///     The code <c>JsNoError</c> if the operation succeeded, a failure code otherwise.
    /// </returns>
    CHAKRA_API
        JsCreateSyntaxError(
            _In_ JsValueRef message,
            _Out_ JsValueRef *error);

    /// <summary>
    ///     Creates a new JavaScript TypeError error object
    /// </summary>
    /// <remarks>
    ///     Requires an active script context.
    /// </remarks>
    /// <param name="message">Message for the error object.</param>
    /// <param name="error">The new error object.</param>
    /// <returns>
    ///     The code <c>JsNoError</c> if the operation succeeded, a failure code otherwise.
    /// </returns>
    CHAKRA_API
        JsCreateTypeError(
            _In_ JsValueRef message,
            _Out_ JsValueRef *error);

    /// <summary>
    ///     Creates a new JavaScript URIError error object
    /// </summary>
    /// <remarks>
    ///     Requires an active script context.
    /// </remarks>
    /// <param name="message">Message for the error object.</param>
    /// <param name="error">The new error object.</param>
    /// <returns>
    ///     The code <c>JsNoError</c> if the operation succeeded, a failure code otherwise.
    /// </returns>
    CHAKRA_API
        JsCreateURIError(
            _In_ JsValueRef message,
            _Out_ JsValueRef *error);

    /// <summary>
    ///     Determines whether the runtime of the current context is in an exception state.
    /// </summary>
    /// <remarks>
    ///     <para>
    ///     If a call into the runtime results in an exception (either as the result of running a
    ///     script or due to something like a conversion failure), the runtime is placed into an
    ///     "exception state." All calls into any context created by the runtime (except for the
    ///     exception APIs) will fail with <c>JsErrorInExceptionState</c> until the exception is
    ///     cleared.
    ///     </para>
    ///     <para>
    ///     If the runtime of the current context is in the exception state when a callback returns
    ///     into the engine, the engine will automatically rethrow the exception.
    ///     </para>
    ///     <para>
    ///     Requires an active script context.
    ///     </para>
    /// </remarks>
    /// <param name="hasException">
    ///     Whether the runtime of the current context is in the exception state.
    /// </param>
    /// <returns>
    ///     The code <c>JsNoError</c> if the operation succeeded, a failure code otherwise.
    /// </returns>
    CHAKRA_API
        JsHasException(
            _Out_ bool *hasException);

    /// <summary>
    ///     Returns the exception that caused the runtime of the current context to be in the
    ///     exception state and resets the exception state for that runtime.
    /// </summary>
    /// <remarks>
    ///     <para>
    ///     If the runtime of the current context is not in an exception state, this API will return
    ///     <c>JsErrorInvalidArgument</c>. If the runtime is disabled, this will return an exception
    ///     indicating that the script was terminated, but it will not clear the exception (the
    ///     exception will be cleared if the runtime is re-enabled using
    ///     <c>JsEnableRuntimeExecution</c>).
    ///     </para>
    ///     <para>
    ///     Requires an active script context.
    ///     </para>
    /// </remarks>
    /// <param name="exception">The exception for the runtime of the current context.</param>
    /// <returns>
    ///     The code <c>JsNoError</c> if the operation succeeded, a failure code otherwise.
    /// </returns>
    CHAKRA_API
        JsGetAndClearException(
            _Out_ JsValueRef *exception);

    /// <summary>
    ///     Sets the runtime of the current context to an exception state.
    /// </summary>
    /// <remarks>
    ///     <para>
    ///     If the runtime of the current context is already in an exception state, this API will
    ///     return <c>JsErrorInExceptionState</c>.
    ///     </para>
    ///     <para>
    ///     Requires an active script context.
    ///     </para>
    /// </remarks>
    /// <param name="exception">
    ///     The JavaScript exception to set for the runtime of the current context.
    /// </param>
    /// <returns>
    ///     JsNoError if the engine was set into an exception state, a failure code otherwise.
    /// </returns>
    CHAKRA_API
        JsSetException(
            _In_ JsValueRef exception);

    /// <summary>
    ///     Suspends script execution and terminates any running scripts in a runtime.
    /// </summary>
    /// <remarks>
    ///     <para>
    ///     Calls to a suspended runtime will fail until <c>JsEnableRuntimeExecution</c> is called.
    ///     </para>
    ///     <para>
    ///     This API does not have to be called on the thread the runtime is active on. Although the
    ///     runtime will be set into a suspended state, an executing script may not be suspended
    ///     immediately; a running script will be terminated with an uncatchable exception as soon as
    ///     possible.
    ///     </para>
    ///     <para>
    ///     Suspending execution in a runtime that is already suspended is a no-op.
    ///     </para>
    /// </remarks>
    /// <param name="runtime">The runtime to be suspended.</param>
    /// <returns>
    ///     The code <c>JsNoError</c> if the operation succeeded, a failure code otherwise.
    /// </returns>
    CHAKRA_API
        JsDisableRuntimeExecution(
            _In_ JsRuntimeHandle runtime);

    /// <summary>
    ///     Enables script execution in a runtime.
    /// </summary>
    /// <remarks>
    ///     Enabling script execution in a runtime that already has script execution enabled is a
    ///     no-op.
    /// </remarks>
    /// <param name="runtime">The runtime to be enabled.</param>
    /// <returns>
    ///     The code <c>JsNoError</c> if the operation succeeded, a failure code otherwise.
    /// </returns>
    CHAKRA_API
        JsEnableRuntimeExecution(
            _In_ JsRuntimeHandle runtime);

    /// <summary>
    ///     Returns a value that indicates whether script execution is disabled in the runtime.
    /// </summary>
    /// <param name="runtime">Specifies the runtime to check if execution is disabled.</param>
    /// <param name="isDisabled">If execution is disabled, <c>true</c>, <c>false</c> otherwise.</param>
    /// <returns>
    ///     The code <c>JsNoError</c> if the operation succeeded, a failure code otherwise.
    /// </returns>
    CHAKRA_API
        JsIsRuntimeExecutionDisabled(
            _In_ JsRuntimeHandle runtime,
            _Out_ bool *isDisabled);

    /// <summary>
    ///     Sets a promise continuation callback function that is called by the context when a task
    ///     needs to be queued for future execution
    /// </summary>
    /// <remarks>
    ///     <para>
    ///     Requires an active script context.
    ///     </para>
    /// </remarks>
    /// <param name="promiseContinuationCallback">The callback function being set.</param>
    /// <param name="callbackState">
    ///     User provided state that will be passed back to the callback.
    /// </param>
    /// <returns>
    ///     The code <c>JsNoError</c> if the operation succeeded, a failure code otherwise.
    /// </returns>
    CHAKRA_API
        JsSetPromiseContinuationCallback(
            _In_ JsPromiseContinuationCallback promiseContinuationCallback,
            _In_opt_ void *callbackState);

    /////////////////////

#if DBG || ENABLE_DEBUG_CONFIG_OPTIONS

    /// <summary>
    ///     Given the the uri location specified for the TTD output data, which may be relative or contain other implcit information, 
    ///     convert it into a fully normalized location descriptor. This fiully resolved location will be passed to the later callbacks 
    ///     such as JsTTDInitializeForWriteLogStreamCallback, JsTTDGetLogStreamCallback, and JsTTDGetSnapshotStreamCallback.
    /// </summary>
    /// <param name="uri">The uri the user provided for the output location of the TTD data.</param>
    /// <param name="fullTTDUri">The fully resolved location for the TTD data output.</param>
    typedef void (CALLBACK *JsTTDInitializeUriCallback)(_In_z_ const wchar_t* uri, _Out_ wchar_t** fullTTDUri);

    /// <summary>
    ///     Ensure that the location specified for outputting the TTD data is clean. Specifically, ensure that any previous TTD 
    ///     in the location has been removed.
    /// </summary>
    /// <param name="fullTTDUri">The fully resolved location for the TTD data output as provied by JsTTDInitializeUriCallback.</param>
    typedef void (CALLBACK *JsTTDInitializeForWriteLogStreamCallback)(_In_z_ const wchar_t* uri);

    /// <summary>
    ///     Construct a HANDLE that will be used to read/write the event log portion of the TTD data based on the uri 
    ///     provided by JsTTDInitializeUriCallback.
    /// </summary>
    /// <remarks><para>Exactly one of read or write will be set to true.</para></remarks>
    /// <param name="uri">The fully resolved location for the TTD data as provied by JsTTDInitializeUriCallback.</param>
    /// <param name="read">If the handle should be opened for reading.</param>
    /// <param name="write">If the handle should be opened for writing.</param>
    /// <returns>A HANDLE opened in read/write mode as specified.</returns>
    typedef HANDLE (CALLBACK *JsTTDGetLogStreamCallback)(_In_z_ const wchar_t* uri, _In_ bool read, _In_ bool write);

    /// <summary>
    ///     Construct a HANDLE that will be used to read/write a snapshot and generate a unique uri that is associated with this snapshot.
    /// </summary>
    /// <remarks><para>Exactly one of read or write will be set to true.</para></remarks>
    /// <param name="uri">The fully resolved root location for the TTD data as provied by JsTTDInitializeUriCallback.</param>
    /// <param name="snapId">A unique string identifier for this snapshot.</param>
    /// <param name="read">If the handle should be opened for reading.</param>
    /// <param name="write">If the handle should be opened for writing.</param>
    /// <returns>A HANDLE opened in read/write mode as specified.</returns>
    typedef HANDLE (CALLBACK *JsTTDGetSnapshotStreamCallback)(_In_z_ const wchar_t* uri, _In_z_ const wchar_t* snapId, _In_z_ bool read, _In_ bool write);

    /// <summary>
    ///     Construct a HANDLE that will be used to read/write information on source code loaded by the program.
    /// </summary>
    /// <remarks><para>Exactly one of read or write will be set to true.</para></remarks>
    /// <param name="uri">The fully resolved root location for the TTD source code data.</param>
    /// <param name="bodyCtrId">A unique string identifier for this source file.</param>
    /// <param name="srcFileName">The base filename for this source code.</param>
    /// <param name="read">If the handle should be opened for reading.</param>
    /// <param name="write">If the handle should be opened for writing.</param>
    /// <returns>A HANDLE opened in read/write mode as specified.</returns>
    typedef HANDLE (CALLBACK *JsTTDGetSrcCodeStreamCallback)(_In_z_ const wchar_t* uri, _In_z_ const wchar_t* bodyCtrId, _In_z_ const wchar_t* srcFileName, _In_ bool read, _In_ bool write);

    /// <summary>
    ///     A callback for reading data from a handle.
    /// </summary>
    /// <param name="strm">The HANDLE to read the data from.</param>
    /// <param name="buff">The buffer to place the data into.</param>
    /// <param name="size">The max number of bytes that should be read.</param>
    /// <param name="readCount">The actual number of bytes read and placed in the buffer.</param>
    /// <returns>TRUE if the read was successful FALSE otherwise.</returns>
    typedef BOOL(CALLBACK *JsTTDReadBytesFromStreamCallback)(_In_ HANDLE strm, _Out_writes_(size) BYTE* buff, _In_ DWORD size, _Out_ DWORD* readCount);

    /// <summary>
    ///     A callback for writing data to a handle.
    /// </summary>
    /// <param name="strm">The HANDLE to write the data to.</param>
    /// <param name="buff">The buffer to copy the data from.</param>
    /// <param name="size">The max number of bytes that should be written.</param>
    /// <param name="readCount">The actual number of bytes written to the HANDLE.</param>
    /// <returns>TRUE if the write was successful FALSE otherwise.</returns>
    typedef BOOL(CALLBACK *JsTTDWriteBytesToStreamCallback)(_In_ HANDLE strm, _In_reads_(size) BYTE* buff, _In_ DWORD size, _Out_ DWORD* writtenCount);

    /// <summary>
    ///     Flush and close the stream represented by the HANDLE as needed.
    /// </summary>
    /// <remarks><para>Exactly one of read or write will be set to true.</para></remarks>
    /// <param name="read">If the handle was opened for reading.</param>
    /// <param name="write">If the handle was opened for writing.</param>
    typedef void (CALLBACK *JsTTDFlushAndCloseStreamCallback)(_In_ HANDLE strm, _In_ bool read, _In_ bool write);

    /// <summary>
    ///     Creates a new runtime in Record Mode.
    /// </summary>
    /// <param name="attributes">The attributes of the runtime to be created.</param>
    /// <param name="infoUri">The uri where the recorded Time-Travel data should be stored.</param>
    /// <param name="snapInterval">The interval to wait between snapshots (measured in millis).</param>
    /// <param name="snapHistoryLength">The length of time to maintain before discadring (measured in number of snapshots).</param>
    /// <param name="threadService">The thread service for the runtime. Can be null.</param>
    /// <param name="runtime">The runtime created.</param>
    /// <remarks>See <c>JsCreateRuntime</c> for additional information.</remarks>
    /// <returns>
    ///     The code <c>JsNoError</c> if the operation succeeded, a failure code otherwise.
    /// </returns>
    STDAPI_(JsErrorCode)
        JsTTDCreateRecordRuntime(
            _In_ JsRuntimeAttributes attributes,
            _In_z_ wchar_t* infoUri,
            _In_ UINT32 snapInterval, 
            _In_ UINT32 snapHistoryLength,
            _In_opt_ JsThreadServiceCallback threadService,
            _Out_ JsRuntimeHandle *runtime);

    /// <summary>
    ///     Creates a new runtime in Debug Mode.
    /// </summary>
    /// <param name="attributes">The attributes of the runtime to be created.</param>
    /// <param name="infoUri">The uri where the recorded Time-Travel data should be loaded from.</param>
    /// <param name="threadService">The thread service for the runtime. Can be null.</param>
    /// <param name="runtime">The runtime created.</param>
    /// <remarks>See <c>JsCreateRuntime</c> for additional information.</remarks>
    /// <returns>
    ///     The code <c>JsNoError</c> if the operation succeeded, a failure code otherwise.
    /// </returns>
    STDAPI_(JsErrorCode)
        JsTTDCreateDebugRuntime(
            _In_ JsRuntimeAttributes attributes,
            _In_z_ wchar_t* infoUri,
            _In_opt_ JsThreadServiceCallback threadService,
            _Out_ JsRuntimeHandle *runtime);

    /// <summary>
    ///     Creates a script context in Time Travel mode for running scripts.
    /// </summary>
    /// <remarks>See <c>JsCreateContext</c> for more information.</remarks>
    /// <param name="runtime">The runtime the script context is being created in.</param>
    /// <param name="newContext">The created script context.</param>
    /// <returns>The code <c>JsNoError</c> if the operation succeeded, a failure code otherwise.</returns>
    STDAPI_(JsErrorCode)
        JsTTDCreateContext(
            _In_ JsRuntimeHandle runtime,
            _Out_ JsContextRef *newContext);

    /// <summary>
    ///     Executes a script with additional Time-Travel causality tracking via the <c>hostCallbackId</c>.
    /// </summary>
    /// <remarks>See <c>JsRunScript</c> for more information.</remarks>
    /// <param name="hostCallbackId">
    ///     A unique id that specifies which callback execution caused this code to be registered for execution (e.g., the timeoutId from setTimeout).
    ///     If there is no applicable causual event then -1.
    ///</param>
    /// <param name="script">The script to run.</param>
    /// <param name="sourceContext">A cookie identifying the script that can be used by debuggable script contexts.</param>
    /// <param name="sourceUrl">The location the script came from.</param>
    /// <param name="result">The result of the script, if any. This parameter can be null.</param>
    /// <returns>The code <c>JsNoError</c> if the operation succeeded, a failure code otherwise.</returns>
    STDAPI_(JsErrorCode)
        JsTTDRunScript(
            _In_ INT64 hostCallbackId,
            _In_z_ const wchar_t *script,
            _In_ JsSourceContext sourceContext,
            _In_z_ const wchar_t *sourceUrl,
            _Out_ JsValueRef *result);

    /// <summary>
    ///     Invokes a function with additional Time-Travel causality tracking via the <c>hostCallbackId</c>.
    /// </summary>
    /// <remarks>
    ///     Requires thisArg as first argument of arguments. 
    ///     Requires an active script context.
    /// </remarks>
    /// <param name="hostCallbackId">
    ///     A unique id that specifies which callback execution caused this code to be registered for execution (e.g., the timeoutId from setTimeout).
    ///     If there is no applicable causual event then -1.
    ///</param>
    /// <param name="function">The function to invoke.</param>
    /// <param name="arguments">The arguments to the call.</param>
    /// <param name="argumentCount">The number of arguments being passed in to the function.</param>
    /// <param name="result">The value returned from the function invocation, if any.</param>
    /// <returns>The code <c>JsNoError</c> if the operation succeeded, a failure code otherwise.</returns>
    STDAPI_(JsErrorCode)
        JsTTDCallFunction(
            _In_ INT64 hostCallbackId,
            _In_ JsValueRef function,
            _In_reads_(argumentCount) JsValueRef *arguments,
            _In_ unsigned short argumentCount,
            _Out_opt_ JsValueRef *result);

    /// <summary>
    ///     Set the current script context into debug/replay mode for replay without debugger attach.
    /// </summary>
    /// <returns>The code <c>JsNoError</c> if the operation succeeded, a failure code otherwise.</returns>
    STDAPI_(JsErrorCode)
        JsTTDSetDebuggerForReplay();

    /// <summary>
    ///     Set the functions that the TTD system uses to write info out of main memory when needed.
    /// </summary>
    /// <param name="runtime">The runtime to set the functions for (must be created in debug mode).</param>
    /// <param name="ttdInitializeTTDUriFunction">The <c>JsTTDInitializeUriCallback</c> function for converting the user provided location into an absolute location for reading/writing time travel recording data.</param>
    /// <param name="writeInitializeFunction">The <c>JsTTDInitializeForWriteLogStreamCallback</c> function for performing any initializtion needed prepare uri for storing time travel recording data.</param>
    /// <param name="getLogStreamInfo">The <c>JsTTDGetLogStreamCallback</c> function for generating a HANDLE to read/write time travel recording log data from.</param>
    /// <param name="getSnapshotStreamInfo">The <c>JsTTDGetSnapshotStreamCallback</c> function for generating a HANDLE to read/write snapshot data from.</param>
    /// <param name="getSrcCodeStreamInfo">The <c>JsTTDGetSrcCodeStreamCallback</c> function for generating a HANDLE to read/write source code data.</param>
    /// <param name="readBytesFromStream">The <c>JsTTDReadBytesFromStreamCallback</c> function for reading bytes from a HANDLE.</param>
    /// <param name="writeBytesToStream">The <c>JsTTDWriteBytesToStreamCallback</c> function for writing bytes to a HANDLE.</param>
    /// <param name="flushAndCloseStream">The <c>JsTTDFlushAndCloseStreamCallback</c> function for flushing and closing a HANDLE as needed.</param>
    STDAPI_(JsErrorCode)
        JsTTDSetIOCallbacks(
            _In_ JsRuntimeHandle runtime,
            _In_ JsTTDInitializeUriCallback ttdInitializeTTDUriFunction,
            _In_ JsTTDInitializeForWriteLogStreamCallback writeInitializeFunction,
            _In_ JsTTDGetLogStreamCallback getLogStreamInfo,
            _In_ JsTTDGetSnapshotStreamCallback getSnapshotStreamInfo,
            _In_ JsTTDGetSrcCodeStreamCallback getSrcCodeStreamInfo,
            _In_ JsTTDReadBytesFromStreamCallback readBytesFromStream,
            _In_ JsTTDWriteBytesToStreamCallback writeBytesToStream,
            _In_ JsTTDFlushAndCloseStreamCallback flushAndCloseStream);

    /// <summary>
    ///     Start Time-Travel Recording.
    /// </summary>
    /// <returns>The code <c>JsNoError</c> if the operation succeeded, a failure code otherwise.</returns>
    STDAPI_(JsErrorCode)
        JsTTDStartTimeTravelRecording();

    /// <summary>
    ///     Stop Time-Travel Recording.
    /// </summary>
    /// <returns>The code <c>JsNoError</c> if the operation succeeded, a failure code otherwise.</returns>
    STDAPI_(JsErrorCode)
        JsTTDStopTimeTravelRecording();

    /// <summary>
    ///     Emit Time-Travel Recording.
    /// </summary>
    /// <returns>The code <c>JsNoError</c> if the operation succeeded, a failure code otherwise.</returns>
    STDAPI_(JsErrorCode)
        JsTTDEmitTimeTravelRecording();

    /// <summary>
    ///     Start Time-Travel Debugging.
    /// </summary>
    /// <returns>The code <c>JsNoError</c> if the operation succeeded, a failure code otherwise.</returns>
    STDAPI_(JsErrorCode)
        JsTTDStartTimeTravelDebugging();

    /// <summary>
    ///     Pause Time-Travel recording gefor executing code on behalf of debugger or other diagnostic/telemetry.
    /// </summary>
    /// <returns>The code <c>JsNoError</c> if the operation succeeded, a failure code otherwise.</returns>
    STDAPI_(JsErrorCode)
        JsTTDPauseTimeTravelBeforeRuntimeOperation();

    /// <summary>
    ///     ReStart Time-Travel recording after executing code on behalf of debugger or other diagnostic/telemetry.
    /// </summary>
    /// <returns>The code <c>JsNoError</c> if the operation succeeded, a failure code otherwise.</returns>
    STDAPI_(JsErrorCode)
        JsTTDReStartTimeTravelAfterRuntimeOperation();

    /// <summary>
    ///     Notify the Js runtime that the host as created/canceled a callback with the given function and id.
    /// </summary>
    /// <param name="isCancel">True if the action is to create the callback with the callbackId.</param>
    /// <param name="isCancel">True if the action is to cancel the callback with the callbackId.</param>
    /// <param name="isRepeating">True if the action is to create a repeating callback (e.g., setInterval).</param>
    /// <param name="function">The function associated with the callbackId.</param>
    /// <param name="callbackId">The callbackId that is being created/canceled.</param>
    /// <returns>The code <c>JsNoError</c> if the operation succeeded, a failure code otherwise.</returns>
    STDAPI_(JsErrorCode) 
        JsTTDNotifyHostCallbackCreatedOrCanceled(
            _In_ bool isCreated,
            _In_ bool isCancel, 
            _In_ bool isRepeating, 
            _In_ JsValueRef function, 
            _In_ INT64 callbackId);

    /// <summary>
    ///     Notify the Js runtime we are at a safe yield point in the event loop (i.e. no locals on the stack and we can proccess as desired).
    /// </summary>
    /// <returns>The code <c>JsNoError</c> if the operation succeeded, a failure code otherwise.</returns>
    STDAPI_(JsErrorCode)
        JsTTDNotifyYield();

    /// <summary>
    ///     Before calling JsTTDMoveToTopLevelEvent (which inflates a snapshot and replays) check to see if we want to reset the script context.
    ///     We reset the script context if the move will require inflating from a different snapshot that the last one.
    /// </summary>
    /// <param name="runtimeHandle">The runtime handle that the script is executing in.</param>
    /// <param name="targetEventTime">The event that we are planning to move to.</param>
    /// <param name="targetStartSnapTime">Gets the event time that we will start executing from to move to the given target time.</param>
    /// <returns>The code <c>JsNoError</c> if the operation succeeded, a failure code otherwise.</returns>
    STDAPI_(JsErrorCode)
        JsTTDPrepContextsForTopLevelEventMove(
            _In_ JsRuntimeHandle runtimeHandle, 
            _In_ INT64 targetEventTime, 
            _Out_ INT64* targetStartSnapTime);

    /// <summary>
    ///     Move to the given top-level call event time (assuming JsTTDPrepContextsForTopLevelEventMove) was called previously to reset any script contexts.
    ///     This also computes the ready-to-run snapshot if needed.
    /// </summary>
    /// <param name="targetEventTime">The event that we want to move to.</param>
    /// <param name="targetStartSnapTime">The event time that we will start executing from to move to the given target time.</param>
    /// <returns>The code <c>JsNoError</c> if the operation succeeded, a failure code otherwise.</returns>
    STDAPI_(JsErrorCode)
        JsTTDMoveToTopLevelEvent(
            _In_ INT64 snapshotTime, 
            _In_ INT64 eventTime);

    /// <summary>
    ///     Execute from the current point in the log to the end returning the error code.
    ///     If the debugger requested an abort the code is JsNoError -- rootEventTime is the target event time we need to move to and re-execute from.
    ///     If we aborted at the end of the replay log the code is JsNoError -- rootEventTime is -1.
    ///     If there was an unhandled script exception the code is JsErrorCategoryScript.
    /// </summary>
    /// <param name="rootEventTime">The event time that we should move to next or notification (-1) that replay has ended.</param>
    /// <returns>See summary.</returns>
    STDAPI_(JsErrorCode)
        JsTTDReplayExecution(
            _Out_ INT64* rootEventTime);

#endif //ENABLE_TTD

#endif // _CHAKRACOMMON_H_<|MERGE_RESOLUTION|>--- conflicted
+++ resolved
@@ -245,11 +245,7 @@
         /// <summary>
         ///     The debugging API can only be called when VM is in debug mode
         /// </summary>
-<<<<<<< HEAD
-        JsErrorDiagNotDebugging,
-=======
         JsErrorDiagNotInDebugMode,
->>>>>>> 69776abc
         /// <summary>
         ///     The debugging API can only be called when VM is at a break
         /// </summary>
