//-------------------------------------------------------------------------------------------------------
// Copyright (C) Microsoft. All rights reserved.
// Licensed under the MIT license. See LICENSE.txt file in the project root for full license information.
//-------------------------------------------------------------------------------------------------------
/// \mainpage Chakra Hosting API Reference
///
/// Chakra is Microsoft's JavaScript engine. It is an integral part of Internet Explorer but can
/// also be hosted independently by other applications. This reference describes the APIs available
/// to applications to host Chakra.
///

/// \file
/// \brief The Chakra Core hosting API.
///
/// This file contains a flat C API layer. This is the API exported by ChakraCore.dll.

#ifdef _MSC_VER
#pragma once
#endif // _MSC_VER

#ifndef _CHAKRACORE_H_
#define _CHAKRACORE_H_

#if !defined(NTBUILD) && !defined(_CHAKRACOREBUILD)
#define _CHAKRACOREBUILD
#endif

#include "ChakraCommon.h"
#include "ChakraDebug.h"

// Begin ChakraCore only APIs
#ifdef _CHAKRACOREBUILD

/// <summary>
///     A reference to an ES module.
/// </summary>
/// <remarks>
///     A module record represents an ES module.
/// </remarks>
typedef void* JsModuleRecord;

/// <summary>
///     A reference to an object owned by the SharedArrayBuffer.
/// </summary>
/// <remarks>
///     This represents SharedContents which is heap allocated object, it can be passed through
///     different runtimes to share the underlying buffer.
/// </remarks>
typedef void *JsSharedArrayBufferContentHandle;

/// <summary>
///     Flags for parsing a module.
/// </summary>
typedef enum JsParseModuleSourceFlags
{
    /// <summary>
    ///     Module source is UTF16.
    /// </summary>
    JsParseModuleSourceFlags_DataIsUTF16LE = 0x00000000,
    /// <summary>
    ///     Module source is UTF8.
    /// </summary>
    JsParseModuleSourceFlags_DataIsUTF8 = 0x00000001
} JsParseModuleSourceFlags;

/// <summary>
///     The types of host info that can be set on a module record with JsSetModuleHostInfo.
/// </summary>
/// <remarks>
///     For more information see JsSetModuleHostInfo.
/// </remarks>
typedef enum JsModuleHostInfoKind
{
    /// <summary>
    ///     An exception object - e.g. if the module file cannot be found.
    /// </summary>
    JsModuleHostInfo_Exception = 0x01,
    /// <summary>
    ///     Host defined info.
    /// </summary>
    JsModuleHostInfo_HostDefined = 0x02,
    /// <summary>
    ///     Callback for receiving notification when module is ready.
    /// </summary>
    JsModuleHostInfo_NotifyModuleReadyCallback = 0x3,
    /// <summary>
    ///     Callback for receiving notification to fetch a dependent module.
    /// </summary>
    JsModuleHostInfo_FetchImportedModuleCallback = 0x4,
    /// <summary>
    ///     Callback for receiving notification for calls to ```import()```
    /// </summary>
    JsModuleHostInfo_FetchImportedModuleFromScriptCallback = 0x5,
    /// <summary>
    ///     URL for use in error stack traces and debugging.
    /// </summary>
    JsModuleHostInfo_Url = 0x6
} JsModuleHostInfoKind;

/// <summary>
///     The possible states for a Promise object.
/// </summary>
typedef enum _JsPromiseState
{
    JsPromiseStatePending = 0x0,
    JsPromiseStateFulfilled = 0x1,
    JsPromiseStateRejected = 0x2
} JsPromiseState;

/// <summary>
///     User implemented callback to fetch additional imported modules in ES modules.
/// </summary>
/// <remarks>
///     The callback is invoked on the current runtime execution thread, therefore execution is blocked until 
///     the callback completes. Notify the host to fetch the dependent module. This is the "import" part 
///     before HostResolveImportedModule in ES6 spec. This notifies the host that the referencing module has
///     the specified module dependency, and the host needs to retrieve the module back.
///
///     Callback should:
///     1. Check if the requested module has been requested before - if yes return the existing
///         module record
///     2. If no create and initialize a new module record with JsInitializeModuleRecord to
///         return and schedule a call to JsParseModuleSource for the new record.
/// </remarks>
/// <param name="referencingModule">The referencing module that is requesting the dependent module.</param>
/// <param name="specifier">The specifier coming from the module source code.</param>
/// <param name="dependentModuleRecord">The ModuleRecord of the dependent module. If the module was requested 
///                                     before from other source, return the existing ModuleRecord, otherwise
///                                     return a newly created ModuleRecord.</param>
/// <returns>
///     Returns a <c>JsNoError</c> if the operation succeeded an error code otherwise.
/// </returns>
typedef JsErrorCode(CHAKRA_CALLBACK * FetchImportedModuleCallBack)(_In_ JsModuleRecord referencingModule, _In_ JsValueRef specifier, _Outptr_result_maybenull_ JsModuleRecord* dependentModuleRecord);

/// <summary>
///     User implemented callback to fetch imported modules dynamically in scripts.
/// </summary>
/// <remarks>
///     The callback is invoked on the current runtime execution thread, therefore execution is blocked until
///     the callback completes. Notify the host to fetch the dependent module. This is used for the dynamic
///     import() syntax.
///
///     Callback should:
///     1. Check if the requested module has been requested before - if yes return the existing module record
///     2. If no create and initialize a new module record with JsInitializeModuleRecord to return and
///         schedule a call to JsParseModuleSource for the new record.
/// </remarks>
/// <param name="dwReferencingSourceContext">The referencing script context that calls import()</param>
/// <param name="specifier">The specifier provided to the import() call.</param>
/// <param name="dependentModuleRecord">The ModuleRecord of the dependent module. If the module was requested
///                                     before from other source, return the existing ModuleRecord, otherwise
///                                     return a newly created ModuleRecord.</param>
/// <returns>
///     Returns <c>JsNoError</c> if the operation succeeded or an error code otherwise.
/// </returns>
typedef JsErrorCode(CHAKRA_CALLBACK * FetchImportedModuleFromScriptCallBack)(_In_ JsSourceContext dwReferencingSourceContext, _In_ JsValueRef specifier, _Outptr_result_maybenull_ JsModuleRecord* dependentModuleRecord);

/// <summary>
///     User implemented callback to get notification when the module is ready.
/// </summary>
/// <remarks>
///     The callback is invoked on the current runtime execution thread, therefore execution is blocked until the
///     callback completes. This callback should schedule a call to JsEvaluateModule to run the module that has been loaded.
/// </remarks>
/// <param name="referencingModule">The referencing module that has finished running ModuleDeclarationInstantiation step.</param>
/// <param name="exceptionVar">If nullptr, the module is successfully initialized and host should queue the execution job
///                            otherwise it's the exception object.</param>
/// <returns>
///     Returns a JsErrorCode - note, the return value is ignored.
/// </returns>
typedef JsErrorCode(CHAKRA_CALLBACK * NotifyModuleReadyCallback)(_In_opt_ JsModuleRecord referencingModule, _In_opt_ JsValueRef exceptionVar);

/// <summary>
///     A structure containing information about a native function callback.
/// </summary>
typedef struct JsNativeFunctionInfo
{
    JsValueRef thisArg;
    JsValueRef newTargetArg;
    bool isConstructCall;
}JsNativeFunctionInfo;

/// <summary>
///     A function callback.
/// </summary>
/// <param name="callee">
///     A function object that represents the function being invoked.
/// </param>
/// <param name="arguments">The arguments to the call.</param>
/// <param name="argumentCount">The number of arguments.</param>
/// <param name="info">Additional information about this function call.</param>
/// <param name="callbackState">
///     The state passed to <c>JsCreateFunction</c>.
/// </param>
/// <returns>The result of the call, if any.</returns>
typedef _Ret_maybenull_ JsValueRef(CHAKRA_CALLBACK * JsEnhancedNativeFunction)(_In_ JsValueRef callee, _In_ JsValueRef *arguments, _In_ unsigned short argumentCount, _In_ JsNativeFunctionInfo *info, _In_opt_ void *callbackState);

/// <summary>
///     A Promise Rejection Tracker callback.
/// </summary>
/// <remarks>
///     The host can specify a promise rejection tracker callback in <c>JsSetHostPromiseRejectionTracker</c>.
///     If a promise is rejected with no reactions or a reaction is added to a promise that was rejected
///     before it had reactions by default nothing is done.
///     A Promise Rejection Tracker callback may be set - which will then be called when this occurs.
///     Note - per draft ECMASpec 2018 25.4.1.9 this function should not set or return an exception
///     Note also the promise and reason parameters may be garbage collected after this function is called
///     if you wish to make further use of them you will need to use JsAddRef to preserve them
///     However if you use JsAddRef you must also call JsRelease and not hold unto them after 
///     a handled notification (both per spec and to avoid memory leaks)
/// </remarks>
/// <param name="promise">The promise object, represented as a JsValueRef.</param>
/// <param name="reason">The value/cause of the rejection, represented as a JsValueRef.</param>
/// <param name="handled">Boolean - false for promiseRejected: i.e. if the promise has just been rejected with no handler, 
///                         true for promiseHandled: i.e. if it was rejected before without a handler and is now being handled.</param>
/// <param name="callbackState">The state passed to <c>JsSetHostPromiseRejectionTracker</c>.</param>
typedef void (CHAKRA_CALLBACK *JsHostPromiseRejectionTrackerCallback)(_In_ JsValueRef promise, _In_ JsValueRef reason, _In_ bool handled, _In_opt_ void *callbackState);

/// <summary>
///     Creates a new enhanced JavaScript function.
/// </summary>
/// <remarks>
///     Requires an active script context.
/// </remarks>
/// <param name="nativeFunction">The method to call when the function is invoked.</param>
/// <param name="metadata">If this is not <c>JS_INVALID_REFERENCE</c>, it is converted to a string and used as the name of the function.</param>
/// <param name="callbackState">
///     User provided state that will be passed back to the callback.
/// </param>
/// <param name="function">The new function object.</param>
/// <returns>
///     The code <c>JsNoError</c> if the operation succeeded, a failure code otherwise.
/// </returns>
CHAKRA_API
JsCreateEnhancedFunction(
    _In_ JsEnhancedNativeFunction nativeFunction,
    _In_opt_ JsValueRef metadata,
    _In_opt_ void *callbackState,
    _Out_ JsValueRef *function);

/// <summary>
///     Initialize a ModuleRecord from host
/// </summary>
/// <remarks>
///     Bootstrap the module loading process by creating a new module record.
/// </remarks>
/// <param name="referencingModule">The parent module of the new module - nullptr for a root module.</param>
/// <param name="normalizedSpecifier">The normalized specifier for the module.</param>
/// <param name="moduleRecord">The new module record. The host should not try to call this API twice
///                            with the same normalizedSpecifier.</param>
/// <returns>
///     The code <c>JsNoError</c> if the operation succeeded, a failure code otherwise.
/// </returns>
CHAKRA_API
JsInitializeModuleRecord(
    _In_opt_ JsModuleRecord referencingModule,
    _In_ JsValueRef normalizedSpecifier,
    _Outptr_result_maybenull_ JsModuleRecord* moduleRecord);

/// <summary>
///     Parse the source for an ES module
/// </summary>
/// <remarks>
///     This is basically ParseModule operation in ES6 spec. It is slightly different in that:
///     a) The ModuleRecord was initialized earlier, and passed in as an argument.
///     b) This includes a check to see if the module being Parsed is the last module in the
/// dependency tree. If it is it automatically triggers Module Instantiation.
/// </remarks>
/// <param name="requestModule">The ModuleRecord being parsed.</param>
/// <param name="sourceContext">A cookie identifying the script that can be used by debuggable script contexts.</param>
/// <param name="script">The source script to be parsed, but not executed in this code.</param>
/// <param name="scriptLength">The length of sourceText in bytes. As the input might contain a embedded null.</param>
/// <param name="sourceFlag">The type of the source code passed in. It could be utf16 or utf8 at this time.</param>
/// <param name="exceptionValueRef">The error object if there is parse error.</param>
/// <returns>
///     The code <c>JsNoError</c> if the operation succeeded, a failure code otherwise.
/// </returns>
CHAKRA_API
JsParseModuleSource(
    _In_ JsModuleRecord requestModule,
    _In_ JsSourceContext sourceContext,
    _In_ BYTE* script,
    _In_ unsigned int scriptLength,
    _In_ JsParseModuleSourceFlags sourceFlag,
    _Outptr_result_maybenull_ JsValueRef* exceptionValueRef);

/// <summary>
///     Execute module code.
/// </summary>
/// <remarks>
///     This method implements 15.2.1.1.6.5, "ModuleEvaluation" concrete method.
///     This method should be called after the engine notifies the host that the module is ready.
///     This method only needs to be called on root modules - it will execute all of the dependent modules.
///
///     One moduleRecord will be executed only once. Additional execution call on the same moduleRecord will fail.
/// </remarks>
/// <param name="requestModule">The ModuleRecord being executed.</param>
/// <param name="result">The return value of the module.</param>
/// <returns>
///     The code <c>JsNoError</c> if the operation succeeded, a failure code otherwise.
/// </returns>
CHAKRA_API
JsModuleEvaluation(
    _In_ JsModuleRecord requestModule,
    _Outptr_result_maybenull_ JsValueRef* result);

/// <summary>
///     Set host info for the specified module.
/// </summary>
/// <remarks>
///     This is used for four things:
///     1. Setting up the callbacks for module loading - note these are actually
///         set on the module's Context not the module itself so only have to be set
///         for the first root module in any given context.
///         Alternatively you can set these on the currentContext by supplying a nullptr
///         as the requestModule
///     2. Setting host defined info on a module record - can be anything that
///         you wish to associate with your modules.
///     3. Setting a URL for a module to be used for stack traces/debugging -
///         note this must be set before calling JsParseModuleSource on the module
///         or it will be ignored.
///     4. Setting an exception on the module object - only relevant prior to it being Parsed.
/// </remarks>
/// <param name="requestModule">The request module, optional for setting callbacks, required for other uses.</param>
/// <param name="moduleHostInfo">The type of host info to be set.</param>
/// <param name="hostInfo">The host info to be set.</param>
/// <returns>
///     The code <c>JsNoError</c> if the operation succeeded, a failure code otherwise.
/// </returns>
CHAKRA_API
JsSetModuleHostInfo(
    _In_opt_ JsModuleRecord requestModule,
    _In_ JsModuleHostInfoKind moduleHostInfo,
    _In_ void* hostInfo);

/// <summary>
///     Retrieve the host info for the specified module.
/// </summary>
/// <remarks>
///     This can used to retrieve info previously set with JsSetModuleHostInfo.
/// </remarks>
/// <param name="requestModule">The request module.</param>
/// <param name="moduleHostInfo">The type of host info to be retrieved.</param>
/// <param name="hostInfo">The retrieved host info for the module.</param>
/// <returns>
///     The code <c>JsNoError</c> if the operation succeeded, a failure code otherwise.
/// </returns>
CHAKRA_API
JsGetModuleHostInfo(
    _In_  JsModuleRecord requestModule,
    _In_ JsModuleHostInfoKind moduleHostInfo,
    _Outptr_result_maybenull_ void** hostInfo);

/// <summary>
///     Returns metadata relating to the exception that caused the runtime of the current context
///     to be in the exception state and resets the exception state for that runtime. The metadata
///     includes a reference to the exception itself.
/// </summary>
/// <remarks>
///     <para>
///     If the runtime of the current context is not in an exception state, this API will return
///     <c>JsErrorInvalidArgument</c>. If the runtime is disabled, this will return an exception
///     indicating that the script was terminated, but it will not clear the exception (the
///     exception will be cleared if the runtime is re-enabled using
///     <c>JsEnableRuntimeExecution</c>).
///     </para>
///     <para>
///     The metadata value is a javascript object with the following properties: <c>exception</c>, the
///     thrown exception object; <c>line</c>, the 0 indexed line number where the exception was thrown;
///     <c>column</c>, the 0 indexed column number where the exception was thrown; <c>length</c>, the
///     source-length of the cause of the exception; <c>source</c>, a string containing the line of
///     source code where the exception was thrown; and <c>url</c>, a string containing the name of
///     the script file containing the code that threw the exception.
///     </para>
///     <para>
///     Requires an active script context.
///     </para>
/// </remarks>
/// <param name="metadata">The exception metadata for the runtime of the current context.</param>
/// <returns>
///     The code <c>JsNoError</c> if the operation succeeded, a failure code otherwise.
/// </returns>
CHAKRA_API
JsGetAndClearExceptionWithMetadata(
    _Out_ JsValueRef *metadata);

/// <summary>
///     Called by the runtime to load the source code of the serialized script.
/// </summary>
/// <param name="sourceContext">The context passed to Js[Parse|Run]SerializedScriptCallback</param>
/// <param name="script">The script returned.</param>
/// <returns>
///     true if the operation succeeded, false otherwise.
/// </returns>
typedef bool (CHAKRA_CALLBACK * JsSerializedLoadScriptCallback)
    (JsSourceContext sourceContext, _Out_ JsValueRef *value,
    _Out_ JsParseScriptAttributes *parseAttributes);

/// <summary>
///     Create JavascriptString variable from ASCII or Utf8 string
/// </summary>
/// <remarks>
///     <para>
///        Requires an active script context.
///     </para>
///     <para>
///         Input string can be either ASCII or Utf8
///     </para>
/// </remarks>
/// <param name="content">Pointer to string memory.</param>
/// <param name="length">Number of bytes within the string</param>
/// <param name="value">JsValueRef representing the JavascriptString</param>
/// <returns>
///     The code <c>JsNoError</c> if the operation succeeded, a failure code otherwise.
/// </returns>
CHAKRA_API
    JsCreateString(
        _In_ const char *content,
        _In_ size_t length,
        _Out_ JsValueRef *value);

/// <summary>
///     Create JavascriptString variable from Utf16 string
/// </summary>
/// <remarks>
///     <para>
///         Requires an active script context.
///     </para>
///     <para>
///         Expects Utf16 string
///     </para>
/// </remarks>
/// <param name="content">Pointer to string memory.</param>
/// <param name="length">Number of characters within the string</param>
/// <param name="value">JsValueRef representing the JavascriptString</param>
/// <returns>
///     The code <c>JsNoError</c> if the operation succeeded, a failure code otherwise.
/// </returns>
CHAKRA_API
    JsCreateStringUtf16(
        _In_ const uint16_t *content,
        _In_ size_t length,
        _Out_ JsValueRef *value);

/// <summary>
///     Write JavascriptString value into C string buffer (Utf8)
/// </summary>
/// <remarks>
///     <para>
///         When size of the `buffer` is unknown,
///         `buffer` argument can be nullptr.
///         In that case, `length` argument will return the length needed.
///     </para>
/// </remarks>
/// <param name="value">JavascriptString value</param>
/// <param name="buffer">Pointer to buffer</param>
/// <param name="bufferSize">Buffer size</param>
/// <param name="length">Total number of characters needed or written</param>
/// <returns>
///     The code <c>JsNoError</c> if the operation succeeded, a failure code otherwise.
/// </returns>
CHAKRA_API
    JsCopyString(
        _In_ JsValueRef value,
        _Out_opt_ char* buffer,
        _In_ size_t bufferSize,
        _Out_opt_ size_t* length);

/// <summary>
///     Write string value into Utf16 string buffer
/// </summary>
/// <remarks>
///     <para>
///         When size of the `buffer` is unknown,
///         `buffer` argument can be nullptr.
///         In that case, `written` argument will return the length needed.
///     </para>
///     <para>
///         when start is out of range or &lt; 0, returns JsErrorInvalidArgument
///         and `written` will be equal to 0.
///         If calculated length is 0 (It can be due to string length or `start`
///         and length combination), then `written` will be equal to 0 and call
///         returns JsNoError
///     </para>
/// </remarks>
/// <param name="value">JavascriptString value</param>
/// <param name="start">start offset of buffer</param>
/// <param name="length">length to be written</param>
/// <param name="buffer">Pointer to buffer</param>
/// <param name="written">Total number of characters written</param>
/// <returns>
///     The code <c>JsNoError</c> if the operation succeeded, a failure code otherwise.
/// </returns>
CHAKRA_API
    JsCopyStringUtf16(
        _In_ JsValueRef value,
        _In_ int start,
        _In_ int length,
        _Out_opt_ uint16_t* buffer,
        _Out_opt_ size_t* written);

/// <summary>
///     Parses a script and returns a function representing the script.
/// </summary>
/// <remarks>
///     <para>
///         Requires an active script context.
///     </para>
///     <para>
///         Script source can be either JavascriptString or JavascriptExternalArrayBuffer.
///         In case it is an ExternalArrayBuffer, and the encoding of the buffer is Utf16,
///         JsParseScriptAttributeArrayBufferIsUtf16Encoded is expected on parseAttributes.
///     </para>
///     <para>
///         Use JavascriptExternalArrayBuffer with Utf8/ASCII script source
///         for better performance and smaller memory footprint.
///     </para>
/// </remarks>
/// <param name="script">The script to run.</param>
/// <param name="sourceContext">
///     A cookie identifying the script that can be used by debuggable script contexts.
/// </param>
/// <param name="sourceUrl">The location the script came from.</param>
/// <param name="parseAttributes">Attribute mask for parsing the script</param>
/// <param name="result">The result of the compiled script.</param>
/// <returns>
///     The code <c>JsNoError</c> if the operation succeeded, a failure code otherwise.
/// </returns>
CHAKRA_API
    JsParse(
        _In_ JsValueRef script,
        _In_ JsSourceContext sourceContext,
        _In_ JsValueRef sourceUrl,
        _In_ JsParseScriptAttributes parseAttributes,
        _Out_ JsValueRef *result);

/// <summary>
///     Executes a script.
/// </summary>
/// <remarks>
///     <para>
///         Requires an active script context.
///     </para>
///     <para>
///         Script source can be either JavascriptString or JavascriptExternalArrayBuffer.
///         In case it is an ExternalArrayBuffer, and the encoding of the buffer is Utf16,
///         JsParseScriptAttributeArrayBufferIsUtf16Encoded is expected on parseAttributes.
///     </para>
///     <para>
///         Use JavascriptExternalArrayBuffer with Utf8/ASCII script source
///         for better performance and smaller memory footprint.
///     </para>
/// </remarks>
/// <param name="script">The script to run.</param>
/// <param name="sourceContext">
///     A cookie identifying the script that can be used by debuggable script contexts.
/// </param>
/// <param name="sourceUrl">The location the script came from</param>
/// <param name="parseAttributes">Attribute mask for parsing the script</param>
/// <param name="result">The result of the script, if any. This parameter can be null.</param>
/// <returns>
///     The code <c>JsNoError</c> if the operation succeeded, a failure code otherwise.
/// </returns>
CHAKRA_API
    JsRun(
        _In_ JsValueRef script,
        _In_ JsSourceContext sourceContext,
        _In_ JsValueRef sourceUrl,
        _In_ JsParseScriptAttributes parseAttributes,
        _Out_ JsValueRef *result);

/// <summary>
///     Creates the property ID associated with the name.
/// </summary>
/// <remarks>
///     <para>
///         Property IDs are specific to a context and cannot be used across contexts.
///     </para>
///     <para>
///         Requires an active script context.
///     </para>
/// </remarks>
/// <param name="name">
///     The name of the property ID to get or create. The name may consist of only digits.
///     The string is expected to be ASCII / utf8 encoded.
/// </param>
/// <param name="length">length of the name in bytes</param>
/// <param name="propertyId">The property ID in this runtime for the given name.</param>
/// <returns>
///     The code <c>JsNoError</c> if the operation succeeded, a failure code otherwise.
/// </returns>
CHAKRA_API
    JsCreatePropertyId(
        _In_z_ const char *name,
        _In_ size_t length,
        _Out_ JsPropertyIdRef *propertyId);

/// <summary>
///     Creates the property ID associated with the name.
/// </summary>
/// <remarks>
///     <para>
///         Property IDs are specific to a context and cannot be used across contexts.
///     </para>
///     <para>
///         Requires an active script context.
///     </para>
/// </remarks>
/// <param name="name">
///     The name of the property ID to get or create. The name may consist of only digits.
///     The string is expected to be ASCII / utf8 encoded.
/// </param>
/// <param name="length">length of the name in bytes</param>
/// <param name="propertyString">The property string in this runtime for the given name.</param>
/// <returns>
///     The code <c>JsNoError</c> if the operation succeeded, a failure code otherwise.
/// </returns>
CHAKRA_API
JsCreatePropertyString(
    _In_z_ const char *name,
    _In_ size_t length,
    _Out_ JsValueRef* propertyString);

/// <summary>
///     Copies the name associated with the property ID into a buffer.
/// </summary>
/// <remarks>
///     <para>
///         Requires an active script context.
///     </para>
///     <para>
///         When size of the `buffer` is unknown,
///         `buffer` argument can be nullptr.
///         `length` argument will return the size needed.
///     </para>
/// </remarks>
/// <param name="propertyId">The property ID to get the name of.</param>
/// <param name="buffer">The buffer holding the name associated with the property ID, encoded as utf8</param>
/// <param name="bufferSize">Size of the buffer.</param>
/// <param name="written">Total number of characters written or to be written</param>
/// <returns>
///     The code <c>JsNoError</c> if the operation succeeded, a failure code otherwise.
/// </returns>
CHAKRA_API
    JsCopyPropertyId(
        _In_ JsPropertyIdRef propertyId,
        _Out_ char* buffer,
        _In_ size_t bufferSize,
        _Out_ size_t* length);

/// <summary>
///     Serializes a parsed script to a buffer than can be reused.
/// </summary>
/// <remarks>
///     <para>
///     <c>JsSerializeScript</c> parses a script and then stores the parsed form of the script in a
///     runtime-independent format. The serialized script then can be deserialized in any
///     runtime without requiring the script to be re-parsed.
///     </para>
///     <para>
///     Requires an active script context.
///     </para>
///     <para>
///         Script source can be either JavascriptString or JavascriptExternalArrayBuffer.
///         In case it is an ExternalArrayBuffer, and the encoding of the buffer is Utf16,
///         JsParseScriptAttributeArrayBufferIsUtf16Encoded is expected on parseAttributes.
///     </para>
///     <para>
///         Use JavascriptExternalArrayBuffer with Utf8/ASCII script source
///         for better performance and smaller memory footprint.
///     </para>
/// </remarks>
/// <param name="script">The script to serialize</param>
/// <param name="buffer">ArrayBuffer</param>
/// <param name="parseAttributes">Encoding for the script.</param>
/// <returns>
///     The code <c>JsNoError</c> if the operation succeeded, a failure code otherwise.
/// </returns>
CHAKRA_API
    JsSerialize(
        _In_ JsValueRef script,
        _Out_ JsValueRef *buffer,
        _In_ JsParseScriptAttributes parseAttributes);

/// <summary>
///     Parses a serialized script and returns a function representing the script.
///     Provides the ability to lazy load the script source only if/when it is needed.
/// </summary>
/// <remarks>
///     <para>
///     Requires an active script context.
///     </para>
/// </remarks>
/// <param name="buffer">The serialized script as an ArrayBuffer (preferably ExternalArrayBuffer).</param>
/// <param name="scriptLoadCallback">
///     Callback called when the source code of the script needs to be loaded.
///     This is an optional parameter, set to null if not needed.
/// </param>
/// <param name="sourceContext">
///     A cookie identifying the script that can be used by debuggable script contexts.
///     This context will passed into scriptLoadCallback.
/// </param>
/// <param name="sourceUrl">The location the script came from.</param>
/// <param name="result">A function representing the script code.</param>
/// <returns>
///     The code <c>JsNoError</c> if the operation succeeded, a failure code otherwise.
/// </returns>
CHAKRA_API
    JsParseSerialized(
        _In_ JsValueRef buffer,
        _In_ JsSerializedLoadScriptCallback scriptLoadCallback,
        _In_ JsSourceContext sourceContext,
        _In_ JsValueRef sourceUrl,
        _Out_ JsValueRef *result);

/// <summary>
///     Runs a serialized script.
///     Provides the ability to lazy load the script source only if/when it is needed.
/// </summary>
/// <remarks>
///     <para>
///     Requires an active script context.
///     </para>
///     <para>
///     The runtime will detach the data from the buffer and hold on to it until all
///     instances of any functions created from the buffer are garbage collected.
///     </para>
/// </remarks>
/// <param name="buffer">The serialized script as an ArrayBuffer (preferably ExternalArrayBuffer).</param>
/// <param name="scriptLoadCallback">Callback called when the source code of the script needs to be loaded.</param>
/// <param name="sourceContext">
///     A cookie identifying the script that can be used by debuggable script contexts.
///     This context will passed into scriptLoadCallback.
/// </param>
/// <param name="sourceUrl">The location the script came from.</param>
/// <param name="result">
///     The result of running the script, if any. This parameter can be null.
/// </param>
/// <returns>
///     The code <c>JsNoError</c> if the operation succeeded, a failure code otherwise.
/// </returns>
CHAKRA_API
    JsRunSerialized(
        _In_ JsValueRef buffer,
        _In_ JsSerializedLoadScriptCallback scriptLoadCallback,
        _In_ JsSourceContext sourceContext,
        _In_ JsValueRef sourceUrl,
        _Out_ JsValueRef *result);

/// <summary>
///     Gets the state of a given Promise object.
/// </summary>
/// <remarks>
///     Requires an active script context.
/// </remarks>
/// <param name="promise">The Promise object.</param>
/// <param name="state">The current state of the Promise.</param>
/// <returns>
///     The code <c>JsNoError</c> if the operation succeeded, a failure code otherwise.
/// </returns>
CHAKRA_API
    JsGetPromiseState(
        _In_ JsValueRef promise,
        _Out_ JsPromiseState *state);

/// <summary>
///     Gets the result of a given Promise object.
/// </summary>
/// <remarks>
///     Requires an active script context.
/// </remarks>
/// <param name="promise">The Promise object.</param>
/// <param name="result">The result of the Promise.</param>
/// <returns>
///     The code <c>JsNoError</c> if the operation succeeded, a failure code otherwise.
/// </returns>
CHAKRA_API
    JsGetPromiseResult(
        _In_ JsValueRef promise,
        _Out_ JsValueRef *result);

/// <summary>
///     Creates a new JavaScript Promise object.
/// </summary>
/// <remarks>
///     Requires an active script context.
/// </remarks>
/// <param name="promise">The new Promise object.</param>
/// <param name="resolveFunction">The function called to resolve the created Promise object.</param>
/// <param name="rejectFunction">The function called to reject the created Promise object.</param>
/// <returns>
///     The code <c>JsNoError</c> if the operation succeeded, a failure code otherwise.
/// </returns>
CHAKRA_API
    JsCreatePromise(
        _Out_ JsValueRef *promise,
        _Out_ JsValueRef *resolveFunction,
        _Out_ JsValueRef *rejectFunction);

/// <summary>
///     A weak reference to a JavaScript value.
/// </summary>
/// <remarks>
///     A value with only weak references is available for garbage-collection. A strong reference
///     to the value (<c>JsValueRef</c>) may be obtained from a weak reference if the value happens
///     to still be available.
/// </remarks>
typedef JsRef JsWeakRef;

/// <summary>
///     Creates a weak reference to a value.
/// </summary>
/// <param name="value">The value to be referenced.</param>
/// <param name="weakRef">Weak reference to the value.</param>
/// <returns>
///     The code <c>JsNoError</c> if the operation succeeded, a failure code otherwise.
/// </returns>
CHAKRA_API
    JsCreateWeakReference(
        _In_ JsValueRef value,
        _Out_ JsWeakRef* weakRef);

/// <summary>
///     Gets a strong reference to the value referred to by a weak reference.
/// </summary>
/// <param name="weakRef">A weak reference.</param>
/// <param name="value">Reference to the value, or <c>JS_INVALID_REFERENCE</c> if the value is
///     no longer available.</param>
/// <returns>
///     The code <c>JsNoError</c> if the operation succeeded, a failure code otherwise.
/// </returns>
CHAKRA_API
    JsGetWeakReferenceValue(
        _In_ JsWeakRef weakRef,
        _Out_ JsValueRef* value);

/// <summary>
///     Creates a Javascript SharedArrayBuffer object with shared content get from JsGetSharedArrayBufferContent.
/// </summary>
/// <remarks>
///     Requires an active script context.
/// </remarks>
/// <param name="sharedContents">
///     The storage object of a SharedArrayBuffer which can be shared between multiple thread.
/// </param>
/// <param name="result">The new SharedArrayBuffer object.</param>
/// <returns>
///     The code <c>JsNoError</c> if the operation succeeded, a failure code otherwise.
/// </returns>
CHAKRA_API
JsCreateSharedArrayBufferWithSharedContent(
    _In_ JsSharedArrayBufferContentHandle sharedContents,
    _Out_ JsValueRef *result);

/// <summary>
///     Get the storage object from a SharedArrayBuffer.
/// </summary>
/// <remarks>
///     Requires an active script context.
/// </remarks>
/// <param name="sharedArrayBuffer">The SharedArrayBuffer object.</param>
/// <param name="sharedContents">
///     The storage object of a SharedArrayBuffer which can be shared between multiple thread.
///     User should call JsReleaseSharedArrayBufferContentHandle after finished using it.
/// </param>
/// <returns>
///     The code <c>JsNoError</c> if the operation succeeded, a failure code otherwise.
/// </returns>
CHAKRA_API
JsGetSharedArrayBufferContent(
    _In_ JsValueRef sharedArrayBuffer,
    _Out_ JsSharedArrayBufferContentHandle *sharedContents);

/// <summary>
///     Decrease the reference count on a SharedArrayBuffer storage object.
/// </summary>
/// <remarks>
///     Requires an active script context.
/// </remarks>
/// <param name="sharedContents">
///     The storage object of a SharedArrayBuffer which can be shared between multiple thread.
/// </param>
/// <returns>
///     The code <c>JsNoError</c> if the operation succeeded, a failure code otherwise.
/// </returns>
CHAKRA_API
JsReleaseSharedArrayBufferContentHandle(
    _In_ JsSharedArrayBufferContentHandle sharedContents);

/// <summary>
///     Determines whether an object has a non-inherited property.
/// </summary>
/// <remarks>
///     Requires an active script context.
/// </remarks>
/// <param name="object">The object that may contain the property.</param>
/// <param name="propertyId">The ID of the property.</param>
/// <param name="hasOwnProperty">Whether the object has the non-inherited property.</param>
/// <returns>
///     The code <c>JsNoError</c> if the operation succeeded, a failure code otherwise.
/// </returns>
CHAKRA_API
    JsHasOwnProperty(
        _In_ JsValueRef object,
        _In_ JsPropertyIdRef propertyId,
        _Out_ bool *hasOwnProperty);

/// <summary>
///     Write JS string value into char string buffer without a null terminator
/// </summary>
/// <remarks>
///     <para>
///         When size of the `buffer` is unknown,
///         `buffer` argument can be nullptr.
///         In that case, `written` argument will return the length needed.
///     </para>
///     <para>
///         When start is out of range or &lt; 0, returns JsErrorInvalidArgument
///         and `written` will be equal to 0.
///         If calculated length is 0 (It can be due to string length or `start`
///         and length combination), then `written` will be equal to 0 and call
///         returns JsNoError
///     </para>
///     <para>
///         The JS string `value` will be converted one utf16 code point at a time,
///         and if it has code points that do not fit in one byte, those values
///         will be truncated.
///     </para>
/// </remarks>
/// <param name="value">JavascriptString value</param>
/// <param name="start">Start offset of buffer</param>
/// <param name="length">Number of characters to be written</param>
/// <param name="buffer">Pointer to buffer</param>
/// <param name="written">Total number of characters written</param>
/// <returns>
///     The code <c>JsNoError</c> if the operation succeeded, a failure code otherwise.
/// </returns>
CHAKRA_API
JsCopyStringOneByte(
    _In_ JsValueRef value,
    _In_ int start,
    _In_ int length,
    _Out_opt_ char* buffer,
    _Out_opt_ size_t* written);

/// <summary>
///     Obtains frequently used properties of a data view.
/// </summary>
/// <param name="dataView">The data view instance.</param>
/// <param name="arrayBuffer">The ArrayBuffer backstore of the view.</param>
/// <param name="byteOffset">The offset in bytes from the start of arrayBuffer referenced by the array.</param>
/// <param name="byteLength">The number of bytes in the array.</param>
/// <returns>
///     The code <c>JsNoError</c> if the operation succeeded, a failure code otherwise.
/// </returns>
CHAKRA_API
    JsGetDataViewInfo(
        _In_ JsValueRef dataView,
        _Out_opt_ JsValueRef *arrayBuffer,
        _Out_opt_ unsigned int *byteOffset,
        _Out_opt_ unsigned int *byteLength);

/// <summary>
///     Determine if one JavaScript value is less than another JavaScript value.
/// </summary>
/// <remarks>
///     <para>
///     This function is equivalent to the <c>&lt;</c> operator in Javascript.
///     </para>
///     <para>
///     Requires an active script context.
///     </para>
/// </remarks>
/// <param name="object1">The first object to compare.</param>
/// <param name="object2">The second object to compare.</param>
/// <param name="result">Whether object1 is less than object2.</param>
/// <returns>
///     The code <c>JsNoError</c> if the operation succeeded, a failure code otherwise.
/// </returns>
CHAKRA_API
    JsLessThan(
        _In_ JsValueRef object1,
        _In_ JsValueRef object2,
        _Out_ bool *result);

/// <summary>
///     Determine if one JavaScript value is less than or equal to another JavaScript value.
/// </summary>
/// <remarks>
///     <para>
///     This function is equivalent to the <c>&lt;=</c> operator in Javascript.
///     </para>
///     <para>
///     Requires an active script context.
///     </para>
/// </remarks>
/// <param name="object1">The first object to compare.</param>
/// <param name="object2">The second object to compare.</param>
/// <param name="result">Whether object1 is less than or equal to object2.</param>
/// <returns>
///     The code <c>JsNoError</c> if the operation succeeded, a failure code otherwise.
/// </returns>
CHAKRA_API
    JsLessThanOrEqual(
        _In_ JsValueRef object1,
        _In_ JsValueRef object2,
        _Out_ bool *result);

/// <summary>
///     Creates a new object (with prototype) that stores some external data.
/// </summary>
/// <remarks>
///     Requires an active script context.
/// </remarks>
/// <param name="data">External data that the object will represent. May be null.</param>
/// <param name="finalizeCallback">
///     A callback for when the object is finalized. May be null.
/// </param>
/// <param name="prototype">Prototype object or nullptr.</param>
/// <param name="object">The new object.</param>
/// <returns>
///     The code <c>JsNoError</c> if the operation succeeded, a failure code otherwise.
/// </returns>
CHAKRA_API
    JsCreateExternalObjectWithPrototype(
        _In_opt_ void *data,
        _In_opt_ JsFinalizeCallback finalizeCallback,
        _In_opt_ JsValueRef prototype,
        _Out_ JsValueRef *object);

/// <summary>
///     Creates a new object (with prototype) that stores some external data.
/// </summary>
/// <remarks>
///     Requires an active script context.
/// </remarks>
/// <param name="data">External data that the object will represent. May be null.</param>
/// <param name="traceCallback">
///     A callback for when the object is traced. May be null.
/// <param name="finalizeCallback">
///     A callback for when the object is finalized. May be null.
/// </param>
/// <param name="prototype">Prototype object or nullptr.</param>
/// <param name="object">The new object.</param>
/// <returns>
///     The code <c>JsNoError</c> if the operation succeeded, a failure code otherwise.
/// </returns>
CHAKRA_API
JsCreateTracedExternalObjectWithPrototype(
    _In_opt_ void *data,
    _In_opt_ JsTraceCallback traceCallback,
    _In_opt_ JsFinalizeCallback finalizeCallback,
    _In_opt_ JsValueRef prototype,
    _Out_ JsValueRef *object);

///     Creates a new object (with prototype) that stores some data.
/// </summary>
/// <remarks>
///     Requires an active script context.
/// </remarks>
/// <param name="data">External data that the object will represent. May be null.</param>
/// <param name="traceCallback">
///     A callback for when the object is traced. May be null.
/// <param name="finalizeCallback">
///     A callback for when the object is finalized. May be null.
/// </param>
/// <param name="prototype">Prototype object or nullptr.</param>
/// <param name="object">The new object.</param>
/// <returns>
///     The code <c>JsNoError</c> if the operation succeeded, a failure code otherwise.
/// </returns>
CHAKRA_API
JsCreateTracedExternalObjectWithPrototypeAndSlots(
    _In_opt_ void *data,
    _In_opt_ size_t inlineSlotSize,
    _In_opt_ JsTraceCallback traceCallback,
    _In_opt_ JsFinalizeCallback finalizeCallback,
    _In_opt_ JsValueRef prototype,
    _Out_ JsValueRef *object);

/// <summary>
///     Creates a new object that stores some external data and also supports interceptors.
/// </summary>
/// <remarks>
///     Requires an active script context.
/// </remarks>
/// <param name="data">External data that the object will represent. May be null.</param>
/// <param name="finalizeCallback">
///     A callback for when the object is finalized. May be null.
/// </param>
/// <param name="getterSetterInterceptor">A new or existing object containing valid interceptors.</param>
/// <param name="object">The new object.</param>
/// <returns>
///     The code <c>JsNoError</c> if the operation succeeded, a failure code otherwise.
/// </returns>
CHAKRA_API
JsCreateCustomExternalObject(
    _In_opt_ void *data,
    _In_opt_ JsFinalizeCallback finalizeCallback,
    _Inout_opt_ JsGetterSetterInterceptor ** getterSetterInterceptor,
    _Out_ JsValueRef * object);

///     Creates a new object (with prototype) that stores some external data and also supports interceptors.
/// </summary>
/// <remarks>
///     Requires an active script context.
/// </remarks>
/// <param name="data">External data that the object will represent. May be null.</param>
/// <param name="finalizeCallback">
///     A callback for when the object is finalized. May be null.
/// </param>
/// <param name="prototype">Prototype object or nullptr.</param>
/// <param name="object">The new object.</param>
/// <returns>
///     The code <c>JsNoError</c> if the operation succeeded, a failure code otherwise.
/// </returns>
CHAKRA_API
JsCreateCustomExternalObjectWithPrototype(
    _In_opt_ void *data,
    _In_opt_ JsFinalizeCallback finalizeCallback,
    _Inout_opt_ JsGetterSetterInterceptor ** getterSetterInterceptor,
    _In_opt_ JsValueRef prototype,
    _Out_ JsValueRef * object);

/// <summary>
///     Creates a new object (with prototype) that stores some external data and also supports interceptors.
/// </summary>
/// <remarks>
///     Requires an active script context.
/// </remarks>
/// <param name="data">External data that the object will represent. May be null.</param>
/// <param name="traceCallback">
///     A callback for when the object is traced. May be null.
/// <param name="finalizeCallback">
///     A callback for when the object is finalized. May be null.
/// </param>
/// <param name="getterSetterInterceptor">A new or existing object containing valid interceptors.</param>
/// <param name="prototype">Prototype object or nullptr.</param>
/// <param name="object">The new object.</param>
/// <returns>
///     The code <c>JsNoError</c> if the operation succeeded, a failure code otherwise.
/// </returns>
CHAKRA_API
JsCreateTracedCustomExternalObjectWithPrototype(
    _In_opt_ void *data,
    _In_opt_ JsTraceCallback traceCallback,
    _In_opt_ JsFinalizeCallback finalizeCallback,
    _Inout_opt_ JsGetterSetterInterceptor ** getterSetterInterceptor,
    _In_opt_ JsValueRef prototype,
    _Out_ JsValueRef * object);

/// <summary>
///     Returns a reference to the Array.Prototype.forEach function. The function is created if it's not already present.
/// </summary>
/// <param name="result">A reference to the Array.Prototype.forEach function.</param>
CHAKRA_API
JsGetArrayForEachFunction(_Out_ JsValueRef * result);

/// <summary>
///     Returns a reference to the Array.Prototype.keys function. The function is created if it's not already present.
/// </summary>
/// <param name="result">A reference to the Array.Prototype.keys function.</param>
CHAKRA_API
JsGetArrayKeysFunction(_Out_ JsValueRef * result);

/// <summary>
///     Returns a reference to the Array.Prototype.values function. The function is created if it's not already present.
/// </summary>
/// <param name="result">A reference to the Array.Prototype.values function.</param>
CHAKRA_API
JsGetArrayValuesFunction(_Out_ JsValueRef * result);

/// <summary>
///     Returns a reference to the Array.Prototype.entries function. The function is created if it's not already present.
/// </summary>
/// <param name="result">A reference to the Array.Prototype.entries function.</param>
CHAKRA_API
JsGetArrayEntriesFunction(_Out_ JsValueRef * result);

/// <summary>
///     Returns the property id of the Symbol.iterator property.
/// </summary>
/// <param name="propertyId">The property id of the Symbol.iterator property.</param>
CHAKRA_API
JsGetPropertyIdSymbolIterator(_Out_ JsPropertyIdRef * propertyId);

/// <summary>
///     Returns a reference to the Javascript error prototype object.
/// </summary>
/// <param name="result">A reference to the Javascript error prototype object.</param>
CHAKRA_API
JsGetErrorPrototype(_Out_ JsValueRef * result);

/// <summary>
///     Returns a reference to the Javascript iterator prototype object.
/// </summary>
/// <param name="result">A reference to the Javascript iterator prototype object.</param>
CHAKRA_API
JsGetIteratorPrototype(_Out_ JsValueRef * result);

/// <summary>
///     Creates a new object (with prototype) that stores some external data and also supports interceptors.
/// </summary>
/// <remarks>
///     Requires an active script context.
/// </remarks>
/// <param name="data">External data that the object will represent. May be null.</param>
/// <param name="traceCallback">
///     A callback for when the object is traced. May be null.
/// <param name="finalizeCallback">
///     A callback for when the object is finalized. May be null.
/// </param>
/// <param name="getterSetterInterceptor">A new or existing object containing valid interceptors.</param>
/// <param name="prototype">Prototype object or nullptr.</param>
/// <param name="object">The new object.</param>
/// <returns>
///     The code <c>JsNoError</c> if the operation succeeded, a failure code otherwise.
/// </returns>
CHAKRA_API
JsCreateTracedCustomExternalObjectWithPrototypeAndSlots(
    _In_opt_ void *data,
    _In_opt_ size_t inlineSlotSize,
    _In_opt_ JsTraceCallback traceCallback,
    _In_opt_ JsFinalizeCallback finalizeCallback,
    _Inout_opt_ JsGetterSetterInterceptor ** getterSetterInterceptor,
    _In_opt_ JsValueRef prototype,
    _Out_ JsValueRef * object);

///     Clones an object
/// </summary>
/// <param name="source">The original object.</param>
/// <param name="clonedObject">
///     Pointer to the cloned object.
/// </param>
/// <returns>
///     The code <c>JsNoError</c> if the operation succeeded, a failure code otherwise.
/// </returns>
CHAKRA_API
JsCloneObject(
    _In_ JsValueRef source,
    _Out_ JsValueRef* clonedObject);

/// <summary>
///     Determines whether an object has a private property.
/// </summary>
/// <remarks>
///     Requires an active script context.
/// </remarks>
/// <param name="object">The object that may contain the property.</param>
/// <param name="key">The key (JavascriptString or JavascriptSymbol) to the property.</param>
/// <param name="hasProperty">Whether the object (or a prototype) has the property.</param>
/// <returns>
///     The code <c>JsNoError</c> if the operation succeeded, a failure code otherwise.
/// </returns>
CHAKRA_API
JsHasPrivateProperty(
    _In_ JsValueRef object,
    _In_ JsValueRef key,
    _Out_ bool *hasProperty);

/// <summary>
///     Gets an object's private property
/// </summary>
/// <remarks>
///     Requires an active script context.
/// </remarks>
/// <param name="object">The object that contains the property.</param>
/// <param name="key">The key (JavascriptString or JavascriptSymbol) to the property.</param>
/// <param name="value">The value of the property.</param>
/// <returns>
///     The code <c>JsNoError</c> if the operation succeeded, a failure code otherwise.
/// </returns>
CHAKRA_API
JsGetPrivateProperty(
    _In_ JsValueRef object,
    _In_ JsValueRef key,
    _Out_ JsValueRef *value);

/// <summary>
///     Puts an object's private property.
/// </summary>
/// <remarks>
///     Requires an active script context.
/// </remarks>
/// <param name="object">The object that contains the property.</param>
/// <param name="key">The key (JavascriptString or JavascriptSymbol) to the property.</param>
/// <param name="value">The new value of the property.</param>
/// <returns>
///     The code <c>JsNoError</c> if the operation succeeded, a failure code otherwise.
/// </returns>
CHAKRA_API
JsSetPrivateProperty(
    _In_ JsValueRef object,
    _In_ JsValueRef key,
    _In_ JsValueRef value);

/// <summary>
///     Deletes an object's private property.
/// </summary>
/// <remarks>
///     Requires an active script context.
/// </remarks>
/// <param name="object">The object that contains the property.</param>
/// <param name="key">The key (JavascriptString or JavascriptSymbol) to the property.</param>
/// <param name="result">Whether the property was deleted.</param>
/// <returns>
///     The code <c>JsNoError</c> if the operation succeeded, a failure code otherwise.
/// </returns>
CHAKRA_API
JsDeletePrivateProperty(
    _In_ JsValueRef object,
    _In_ JsValueRef key,
    _Out_ JsValueRef *result);

/// <summary>
///     Gets an object's property.
/// </summary>
/// <remarks>
///     Requires an active script context.
/// </remarks>
/// <param name="object">The object that contains the property.</param>
/// <param name="key">The key (JavascriptString or JavascriptSymbol) to the property.</param>
/// <param name="value">The value of the property.</param>
/// <returns>
///     The code <c>JsNoError</c> if the operation succeeded, a failure code otherwise.
/// </returns>
CHAKRA_API
    JsObjectGetProperty(
        _In_ JsValueRef object,
        _In_ JsValueRef key,
        _Out_ JsValueRef *value);

/// <summary>
///     Puts an object's property.
/// </summary>
/// <remarks>
///     Requires an active script context.
/// </remarks>
/// <param name="object">The object that contains the property.</param>
/// <param name="key">The key (JavascriptString or JavascriptSymbol) to the property.</param>
/// <param name="value">The new value of the property.</param>
/// <param name="useStrictRules">The property set should follow strict mode rules.</param>
/// <returns>
///     The code <c>JsNoError</c> if the operation succeeded, a failure code otherwise.
/// </returns>
CHAKRA_API
    JsObjectSetProperty(
        _In_ JsValueRef object,
        _In_ JsValueRef key,
        _In_ JsValueRef value,
        _In_ bool useStrictRules);

/// <summary>
///     Determines whether an object has a property.
/// </summary>
/// <remarks>
///     Requires an active script context.
/// </remarks>
/// <param name="object">The object that may contain the property.</param>
/// <param name="key">The key (JavascriptString or JavascriptSymbol) to the property.</param>
/// <param name="hasProperty">Whether the object (or a prototype) has the property.</param>
/// <returns>
///     The code <c>JsNoError</c> if the operation succeeded, a failure code otherwise.
/// </returns>
CHAKRA_API
    JsObjectHasProperty(
        _In_ JsValueRef object,
        _In_ JsValueRef key,
        _Out_ bool *hasProperty);

/// <summary>
///     Defines a new object's own property from a property descriptor.
/// </summary>
/// <remarks>
///     Requires an active script context.
/// </remarks>
/// <param name="object">The object that has the property.</param>
/// <param name="key">The key (JavascriptString or JavascriptSymbol) to the property.</param>
/// <param name="propertyDescriptor">The property descriptor.</param>
/// <param name="result">Whether the property was defined.</param>
/// <returns>
///     The code <c>JsNoError</c> if the operation succeeded, a failure code otherwise.
/// </returns>
CHAKRA_API
    JsObjectDefineProperty(
        _In_ JsValueRef object,
        _In_ JsValueRef key,
        _In_ JsValueRef propertyDescriptor,
        _Out_ bool *result);

/// <summary>
///     Defines a new object's own property from a property descriptor.
/// </summary>
/// <remarks>
///     Requires an active script context.
/// </remarks>
/// <param name="object">The object that has the property.</param>
/// <param name="key">The key (JavascriptString or JavascriptSymbol) to the property.</param>
/// <param name="propertyDescriptor">The property descriptor.</param>
/// <param name="result">Whether the property was defined.</param>
/// <returns>
///     The code <c>JsNoError</c> if the operation succeeded, a failure code otherwise.
/// </returns>
CHAKRA_API
JsObjectDefinePropertyFull(
    _In_ JsValueRef object,
    _In_ JsValueRef key,
    _In_opt_ JsValueRef value,
    _In_opt_ JsValueRef getter,
    _In_opt_ JsValueRef setter,
    _In_ bool writable,
    _In_ bool enumerable,
    _In_ bool configurable,
    _Out_ bool *result);

/// <summary>
///     Deletes an object's property.
/// </summary>
/// <remarks>
///     Requires an active script context.
/// </remarks>
/// <param name="object">The object that contains the property.</param>
/// <param name="key">The key (JavascriptString or JavascriptSymbol) to the property.</param>
/// <param name="useStrictRules">The property set should follow strict mode rules.</param>
/// <param name="result">Whether the property was deleted.</param>
/// <returns>
///     The code <c>JsNoError</c> if the operation succeeded, a failure code otherwise.
/// </returns>
CHAKRA_API
    JsObjectDeleteProperty(
        _In_ JsValueRef object,
        _In_ JsValueRef key,
        _In_ bool useStrictRules,
        _Out_ JsValueRef *result);

/// <summary>
///     Gets a property descriptor for an object's own property.
/// </summary>
/// <remarks>
///     Requires an active script context.
/// </remarks>
/// <param name="object">The object that has the property.</param>
/// <param name="key">The key (JavascriptString or JavascriptSymbol) to the property.</param>
/// <param name="propertyDescriptor">The property descriptor.</param>
/// <returns>
///     The code <c>JsNoError</c> if the operation succeeded, a failure code otherwise.
/// </returns>
CHAKRA_API
    JsObjectGetOwnPropertyDescriptor(
        _In_ JsValueRef object,
        _In_ JsValueRef key,
        _Out_ JsValueRef *propertyDescriptor);

/// <summary>
///     Determines whether an object has a non-inherited property.
/// </summary>
/// <remarks>
///     Requires an active script context.
/// </remarks>
/// <param name="object">The object that may contain the property.</param>
/// <param name="key">The key (JavascriptString or JavascriptSymbol) to the property.</param>
/// <param name="hasOwnProperty">Whether the object has the non-inherited property.</param>
/// <returns>
///     The code <c>JsNoError</c> if the operation succeeded, a failure code otherwise.
/// </returns>
CHAKRA_API
    JsObjectHasOwnProperty(
        _In_ JsValueRef object,
        _In_ JsValueRef key,
        _Out_ bool *hasOwnProperty);

/// <summary>
///     Sets whether any action should be taken when a promise is rejected with no reactions
///     or a reaction is added to a promise that was rejected before it had reactions.
///     By default in either of these cases nothing occurs.
///     This function allows you to specify if something should occur and provide a callback
///     to implement whatever should occur.
/// </summary>
/// <remarks>
///     Requires an active script context.
/// </remarks>
/// <param name="promiseRejectionTrackerCallback">The callback function being set.</param>
/// <param name="callbackState">
///     User provided state that will be passed back to the callback.
/// </param>
/// <returns>
///     The code <c>JsNoError</c> if the operation succeeded, a failure code otherwise.
/// </returns>
CHAKRA_API
    JsSetHostPromiseRejectionTracker(
        _In_ JsHostPromiseRejectionTrackerCallback promiseRejectionTrackerCallback, 
        _In_opt_ void *callbackState);

/// <summary>
///     Retrieve the namespace object for a module.
/// </summary>
/// <remarks>
///     Requires an active script context and that the module has already been evaluated.
/// </remarks>
/// <param name="requestModule">The JsModuleRecord for which the namespace is being requested.</param>
/// <param name="moduleNamespace">A JsValueRef - the requested namespace object.</param>
/// <returns>
///     The code <c>JsNoError</c> if the operation succeeded, a failure code otherwise.
/// </returns>
CHAKRA_API
    JsGetModuleNamespace(
        _In_ JsModuleRecord requestModule,
        _Outptr_result_maybenull_ JsValueRef *moduleNamespace);

/// <summary>
///     Determines if a provided object is a JavscriptProxy Object and
///     provides references to a Proxy's target and handler.
/// </summary>
/// <remarks>
///     Requires an active script context.
///     If object is not a Proxy object the target and handler parameters are not touched.
///     If nullptr is supplied for target or handler the function returns after
///     setting the isProxy value.
///     If the object is a revoked Proxy target and handler are set to JS_INVALID_REFERENCE.
///     If it is a Proxy object that has not been revoked target and handler are set to the
///     the object's target and handler.
/// </remarks>
/// <param name="object">The object that may be a Proxy.</param>
/// <param name="isProxy">Pointer to a Boolean - is the object a proxy?</param>
/// <param name="target">Pointer to a JsValueRef - the object's target.</param>
/// <param name="handler">Pointer to a JsValueRef - the object's handler.</param>
/// <returns>
///     The code <c>JsNoError</c> if the operation succeeded, a failure code otherwise.
/// </returns>
CHAKRA_API
    JsGetProxyProperties(
        _In_ JsValueRef object,
        _Out_ bool* isProxy,
        _Out_opt_ JsValueRef* target,
        _Out_opt_ JsValueRef* handler);

/// <summary>
///     Parses a script and stores the generated parser state cache into a buffer which can be reused.
/// </summary>
/// <remarks>
///     <para>
///     <c>JsSerializeParserState</c> parses a script and then stores a cache of the parser state
///     in a runtime-independent format. The parser state may be deserialized in any runtime along
///     with the same script to skip the initial parse phase.
///     </para>
///     <para>
///         Requires an active script context.
///     </para>
///     <para>
///         Script source can be either JavascriptString or JavascriptExternalArrayBuffer.
///         In case it is an ExternalArrayBuffer, and the encoding of the buffer is Utf16,
///         JsParseScriptAttributeArrayBufferIsUtf16Encoded is expected on parseAttributes.
///     </para>
///     <para>
///         Use JavascriptExternalArrayBuffer with Utf8/ASCII script source
///         for better performance and smaller memory footprint.
///     </para>
/// </remarks>
/// <param name="scriptVal">The script to parse.</param>
/// <param name="bufferVal">The buffer to put the serialized parser state cache into.</param>
/// <param name="parseAttributes">Encoding for the script.</param>
/// <returns>
///     The code <c>JsNoError</c> if the operation succeeded, a failure code otherwise.
/// </returns>
CHAKRA_API
    JsSerializeParserState(
        _In_ JsValueRef scriptVal,
        _Out_ JsValueRef *bufferVal,
        _In_ JsParseScriptAttributes parseAttributes);

/// <summary>
///     Deserializes the cache of initial parser state and (along with the same
///     script source) executes the script and returns the result.
/// </summary>
/// <remarks>
///     <para>
///         Requires an active script context.
///     </para>
///     <para>
///         Script source can be either JavascriptString or JavascriptExternalArrayBuffer.
///         In case it is an ExternalArrayBuffer, and the encoding of the buffer is Utf16,
///         JsParseScriptAttributeArrayBufferIsUtf16Encoded is expected on parseAttributes.
///     </para>
///     <para>
///         Use JavascriptExternalArrayBuffer with Utf8/ASCII script source
///         for better performance and smaller memory footprint.
///     </para>
/// </remarks>
/// <param name="script">The script to run.</param>
/// <param name="sourceContext">
///     A cookie identifying the script that can be used by debuggable script contexts.
/// </param>
/// <param name="sourceUrl">The location the script came from</param>
/// <param name="parseAttributes">Attribute mask for parsing the script</param>
/// <param name="parserState">
///     A buffer containing a cache of the parser state generated by <c>JsSerializeParserState</c>.
/// </param>
/// <param name="result">The result of the script, if any. This parameter can be null.</param>
/// <returns>
///     The code <c>JsNoError</c> if the operation succeeded, a failure code otherwise.
/// </returns>
CHAKRA_API
    JsRunScriptWithParserState(
        _In_ JsValueRef script,
        _In_ JsSourceContext sourceContext,
        _In_ JsValueRef sourceUrl,
        _In_ JsParseScriptAttributes parseAttributes,
        _In_ JsValueRef parserState,
        _Out_ JsValueRef * result);

<<<<<<< HEAD
typedef void (CHAKRA_CALLBACK *JsBeforeSweepCallback)(_In_opt_ void *callbackState);

CHAKRA_API
    JsSetRuntimeBeforeSweepCallback(
        _In_ JsRuntimeHandle runtimeHandle,
        _In_opt_ void *callbackState,
        _In_ JsBeforeSweepCallback beforeSweepCallback);

CHAKRA_API
JsSetRuntimeDomWrapperTracingCallbacks(
    _In_ JsRuntimeHandle runtimeHandle,
    _In_ JsRef wrapperTracingState,
    _In_ JsDOMWrapperTracingCallback wrapperTracingCallback,
    _In_ JsDOMWrapperTracingDoneCallback wrapperTracingDoneCallback,
    _In_ JsDOMWrapperTracingEnterFinalPauseCallback enterFinalPauseCallback);

CHAKRA_API
JsTraceExternalReference(
        _In_ JsRuntimeHandle runtimeHandle,
        _In_ JsValueRef value
    );

CHAKRA_API
    JsAllocRawData(
        _In_ JsRuntimeHandle runtimeHandle,
        _In_ size_t sizeInBytes,
        _Out_ JsRef * buffer
    );

CHAKRA_API
    JsAllocRawDataZeroed(
        _In_ JsRuntimeHandle runtimeHandle,
        _In_ size_t sizeInBytes,
        _Out_ JsRef * buffer
    );

/// <summary>
///     A callback structure to facilitate during variable serialization work. The callback handles many stuff like
///     allocating buffer, de-allocate that buffer. This memory buffer is used to hold the serialization data.
/// </summary>
typedef struct SerializerCallbackBase
{
public:
    /// <summary>
    ///     A callback function to ask host to re-allocated buffer to the new size when the current buffer is full
    /// </summary>
    /// <param name="oldBuffer">An old memory buffer, which may be null, to be reallocated</param>
    /// <param name="allocatedSize">Request host to allocate buffer of this size</param>
    /// <param name="arrayBuffer">Actual size of the new buffer</param>
    /// <returns>
    ///     New buffer will be returned upon success, null otherwise.
    /// </returns>
    virtual byte *ReallocateBufferMemory(byte *oldBuffer, size_t newSize, size_t *allocatedSize) = 0;

    /// <summary>
    ///     A callback to ask host to free the buffer which was allocated using ReallocateBufferMemory 
    /// </summary>
    /// <param name="buffer">Buffer to be freed</param>
    virtual void FreeBufferMemory(byte *buffer) = 0;

    /// <summary>
    ///     A callback to ask host to throw an exception upon Structured Cloning Algorithm error.
    /// </summary>
    /// <param name="message">Error message to be populated with</param>
    virtual void ThrowDataCloneError(void *message) = 0;

    /// <summary>
    ///     A callback to ask host write current Host object to the serialization buffer.
    /// </summary>
    /// <param name="hostObject">Host object to be serialized</param>
    /// <returns>
    ///     A Boolean true is returned upon success, false otherwise.
    /// </returns>
    virtual bool WriteHostObject(void* hostObject) = 0;

    /// <summary>
    ///     A callback to ask host to record current SharedArrayBuffer and pass an unique ID
    /// </summary>
    /// <param name="sharedArrayBuffer">SharedArrayBuffer object</param>
    /// <returns>
    ///     An unique ID representing the SharedArrayBuffer is returned. Upon failures the exception is thrown
    /// </returns>
    virtual unsigned int GetSharedArrayBufferId(void * sharedArrayBuffer) = 0;

} SerializerCallbackBase;

/// <summary>
///     The object of SerializerHandleBase will be passed to the caller when JsVarSerializer is called.
///     This object will provide functionality to write data to serialization buffer.
/// </summary>
typedef struct SerializerHandleBase
{
public:
    /// <summary>
    ///     Write raw bytes to the buffer.
    /// </summary>
    /// <param name="source">Source byte buffer</param>
    /// <param name="length">Length of bytes to write from source raw byte buffer</param>
    virtual void WriteRawBytes(const void* source, size_t length) = 0;

    /// <summary>
    ///     A method to serialize given Javascript object to the serialization buffer
    /// </summary>
    /// <param name="rootObject">A Javascript object to be serialized</param>
    /// <returns>
    ///     A Boolean value true is returned upon success, false otherwise.
    /// </returns>
    virtual bool WriteValue(JsValueRef rootObject) = 0;

    /// <summary>
    ///     A method to pass on the current serialized buffer (this buffer was allocated using ReallocateBufferMemory) to host.
    /// </summary>
    /// <param name="data">A buffer which holds current serialized data</param>
    /// <param name="dataLength">Length of the buffer</param>
    /// <returns>
    ///     A Boolean value true is returned upon success, false otherwise.
    /// </returns>
    virtual bool ReleaseData(byte** data, size_t *dataLength) = 0;

    /// <summary>
    ///     Detach all array buffers which were passed using SetTransferableVars.
    /// </summary>
    /// <returns>
    ///     A Boolean value true is returned upon success, false otherwise.
    /// </returns>
    virtual bool DetachArrayBuffer() = 0;

    /// <summary>
    ///     Host provides all the objects which has transferable semantics (Such as ArrayBuffers).
    /// </summary>
    /// <param name="transferableVars">An array of transferable objects</param>
    /// <param name="transferableVarsCount">Length of transferableVars array </param>
    /// <returns>
    ///     The code <c>JsNoError</c> if the operation succeeded, a failure code otherwise.
    /// </returns>
    virtual JsErrorCode SetTransferableVars(JsValueRef *transferableVars, size_t transferableVarsCount) = 0;

    /// <summary>
    ///     Free current object (which was created upon JsVarSerializer) when the serialization is done. SerializerHandleBase object should not be used further after FreeSelf call.
    /// </summary>
    virtual void FreeSelf() = 0;
} SerializerHandleBase;

/// <summary>
///     A callback structure to facilitate de-serialization work.
/// </summary>
typedef struct DeserializerCallbackBase
{
public:

    /// <summary>
    ///     A callback to ask host to read the current data from the serialization buffer as a Host object.
    /// </summary>
    /// <returns>
    ///     A valid host object is returned upon success, an exception is thrown otherwise.
    /// </returns>
    virtual JsValueRef ReadHostObject() = 0;

    /// <summary>
    ///     A callback to ask host to retrieve SharedArrayBuffer object from given ID.
    /// </summary>
    /// <param name="id">An ID, which was provided by SerializerCallbackBase::GetSharedArrayBufferId method</param>
    /// <returns>
    ///     A valid SharedArrayBuffer is returned upon success, an exception is thrown otherwise.
    /// </returns>
    virtual JsValueRef GetSharedArrayBufferFromId(uint32_t id) = 0;

} DeserializerCallbackBase;

/// <summary>
///     This object will be passed from Engine to Host when JsVarDeserializer is called.
///     This object handles functionalities related reading current buffer and create Javascript objects
/// </summary>
typedef struct DeserializerHandleBase
{
public:
    /// <summary>
    ///     A method to read bytes from the serialized buffer. Caller should not allocate the data buffer.
    /// </summary>
    /// <param name="length">Advance current buffer's position by length</param>
    /// <param name="data">The data will be pointing to the raw serialized buffer</param>
    /// <returns>
    ///     A Boolean value true is returned upon success, false otherwise.
    /// </returns>
    virtual bool ReadRawBytes(size_t length, void **data) = 0;

    /// <summary>
    ///     A method to read bytes from the serialized buffer. Caller must allocate data buffer by length.
    /// </summary>
    /// <param name="length">Length of data buffer</param>
    /// <param name="data">data buffer to be populated from the serialized buffer till the given length</param>
    /// <returns>
    ///     A Boolean value true is returned upon success, false otherwise.
    /// </returns>
    virtual bool ReadBytes(size_t length, void **data) = 0;

    /// <summary>
    ///     Deserialized current buffer and pass the root object.
    /// </summary>
    /// <returns>
    ///     A valid Javascript object is returned upon success, an exception is thrown otherwise.
    /// </returns>
    virtual JsValueRef ReadValue() = 0;

    /// <summary>
    ///     Host provides all the objects which has transferable semantics (Such as ArrayBuffers).
    /// </summary>
    /// <param name="transferableVars">An array of transferable objects</param>
    /// <param name="transferableVarsCount">Length of transferableVars array </param>
    /// <returns>
    ///     The code <c>JsNoError</c> if the operation succeeded, a failure code otherwise.
    /// </returns>
    virtual JsErrorCode SetTransferableVars(JsValueRef *transferableVars, size_t transferableVarsCount) = 0;

    /// <summary>
    ///     Free current object (which was created upon JsVarDeserializer) when the deserialization is done. DeserializerHandleBase object should not be used further after FreeSelf call.
    /// </summary>
    virtual void FreeSelf() = 0;
} DeserializerHandleBase;

/// <summary>
///     Initialize Serialization of the object.
/// </summary>
/// <param name="serializerCallback">A callback object to interact with host during serialization.</param>
/// <param name="serializerHandle">A handle which provides various functionalities to serailize objects</param>
/// <returns>
///     The code <c>JsNoError</c> if the operation succeeded, a failure code otherwise.
/// </returns>
CHAKRA_API
JsVarSerializer(
    _In_ SerializerCallbackBase *serializerCallback,
    _Out_ SerializerHandleBase **serializerHandle);

/// <summary>
///     Initiate Deserialization of the memory buffer to a Javascript object.
/// </summary>
/// <param name="data">A memory buffer which holds the serialized data</param>
/// <param name="size">Length of the passed data in bytes</param>
/// <param name="deserializerCallback">A callback object to interact with host during deserialization</param>
/// <param name="deserializerHandle">A handle which provides various functionalities to deserailize a buffer to an object</param>
/// <returns>
///     The code <c>JsNoError</c> if the operation succeeded, a failure code otherwise.
/// </returns>
CHAKRA_API
JsVarDeserializer(
    _In_ void *data,
    _In_ size_t size,
    _In_ DeserializerCallbackBase *deserializerCallback,
    _Out_ DeserializerHandleBase **deserializerHandle);

/// <summary>
///     Extract extra info stored from an ArrayBuffer object
/// </summary>
/// <param name="arrayBuffer">An ArrayBuffer from which the extrainfor needed to extracted</param>
/// <param name="extraInfo">The host information (some flags such as object externalized, detached) stored in the object</param>
/// <returns>
///     The code <c>JsNoError</c> if the operation succeeded, a failure code otherwise.
/// </returns>
CHAKRA_API
JsGetArrayBufferExtraInfo(
    _In_ JsValueRef arrayBuffer,
    _Out_ char *extraInfo);

/// <summary>
///     Set Extra info (host data) to an ArrayBuffer object.
/// </summary>
/// <param name="arrayBuffer">An ArrayBuffer on which the host information will be stored</param>
/// <param name="extraInfo">The host data</param>
/// <returns>
///     The code <c>JsNoError</c> if the operation succeeded, a failure code otherwise.
/// </returns>
CHAKRA_API
JsSetArrayBufferExtraInfo(
    _In_ JsValueRef arrayBuffer,
    _In_ char extraInfo);

/// <summary>
///     Neuter current ArrayBuffer
/// </summary>
/// <param name="arrayBuffer">An ArrayBuffer which will be neutered </param>
/// <returns>
///     The code <c>JsNoError</c> if the operation succeeded, a failure code otherwise.
/// </returns>
CHAKRA_API
JsDetachArrayBuffer(
    _In_ JsValueRef arrayBuffer);

=======

#ifdef _WIN32
#include "ChakraCoreWindows.h"
#endif // _WIN32
>>>>>>> f1a2cdc7

#endif // _CHAKRACOREBUILD
#endif // _CHAKRACORE_H_<|MERGE_RESOLUTION|>--- conflicted
+++ resolved
@@ -1608,7 +1608,6 @@
         _In_ JsValueRef parserState,
         _Out_ JsValueRef * result);
 
-<<<<<<< HEAD
 typedef void (CHAKRA_CALLBACK *JsBeforeSweepCallback)(_In_opt_ void *callbackState);
 
 CHAKRA_API
@@ -1896,12 +1895,11 @@
 JsDetachArrayBuffer(
     _In_ JsValueRef arrayBuffer);
 
-=======
 
 #ifdef _WIN32
 #include "ChakraCoreWindows.h"
 #endif // _WIN32
->>>>>>> f1a2cdc7
+
 
 #endif // _CHAKRACOREBUILD
 #endif // _CHAKRACORE_H_