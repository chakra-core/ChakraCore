--- conflicted
+++ resolved
@@ -1113,7 +1113,6 @@
         _In_opt_ void *callbackState);
 
 /// <summary>
-<<<<<<< HEAD
 ///     Retrieve the namespace object for a module.
 /// </summary>
 /// <remarks>
@@ -1121,7 +1120,15 @@
 /// </remarks>
 /// <param name="requestModule">The JsModuleRecord for which the namespace is being requested.</param>
 /// <param name="moduleNamespace">A JsValueRef - the requested namespace object.</param>
-=======
+/// <returns>
+///     The code <c>JsNoError</c> if the operation succeeded, a failure code otherwise.
+/// </returns>
+CHAKRA_API
+    JsGetModuleNamespace(
+        _In_ JsModuleRecord requestModule,
+        _Outptr_result_maybenull_ JsValueRef *moduleNamespace);
+
+/// <summary>
 ///     Determines if a provided object is a JavscriptProxy Object and
 ///     provides references to a Proxy's target and handler.
 /// </summary>
@@ -1138,22 +1145,15 @@
 /// <param name="isProxy">Pointer to a Boolean - is the object a proxy?</param>
 /// <param name="target">Pointer to a JsValueRef - the object's target.</param>
 /// <param name="handler">Pointer to a JsValueRef - the object's handler.</param>
->>>>>>> 6861888a
-/// <returns>
-///     The code <c>JsNoError</c> if the operation succeeded, a failure code otherwise.
-/// </returns>
-CHAKRA_API
-<<<<<<< HEAD
-    JsGetModuleNamespace(
-        _In_ JsModuleRecord requestModule,
-        _Outptr_result_maybenull_ JsValueRef *moduleNamespace);
-=======
+/// <returns>
+///     The code <c>JsNoError</c> if the operation succeeded, a failure code otherwise.
+/// </returns>
+CHAKRA_API
     JsGetProxyProperties(
         _In_ JsValueRef object,
         _Out_ bool* isProxy,
         _Out_opt_ JsValueRef* target,
         _Out_opt_ JsValueRef* handler);
 
->>>>>>> 6861888a
 #endif // _CHAKRACOREBUILD
 #endif // _CHAKRACORE_H_