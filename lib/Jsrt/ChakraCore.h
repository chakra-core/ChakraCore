--- conflicted
+++ resolved
@@ -25,10 +25,6 @@
 
 #include "ChakraCommon.h"
 
-<<<<<<< HEAD
-#include "chakrartdebug.h"
-=======
 #include "ChakraDebug.h"
->>>>>>> 69776abc
 
 #endif // _CHAKRACORE_H_