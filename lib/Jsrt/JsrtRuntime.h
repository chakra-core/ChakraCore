--- conflicted
+++ resolved
@@ -6,11 +6,7 @@
 
 #include "ChakraCore.h"
 #include "JsrtThreadService.h"
-<<<<<<< HEAD
-#include "JsrtDebug.h"
-=======
 #include "JsrtDebugManager.h"
->>>>>>> 69776abc
 
 class JsrtRuntime
 {
@@ -44,15 +40,9 @@
     bool IsSerializeByteCodeForLibrary() const { return serializeByteCodeForLibrary; }
 #endif
 
-<<<<<<< HEAD
-    void EnsureDebugObject();
-    void ClearDebugObject();
-    JsrtDebug * GetDebugObject();
-=======
     void EnsureJsrtDebugManager();
     void DeleteJsrtDebugManager();
     JsrtDebugManager * GetJsrtDebugManager();
->>>>>>> 69776abc
 
 private:
     static void __cdecl RecyclerCollectCallbackStatic(void * context, RecyclerCollectCallBackFlags flags);
@@ -70,11 +60,5 @@
 #ifdef ENABLE_DEBUG_CONFIG_OPTIONS
     bool serializeByteCodeForLibrary;
 #endif
-<<<<<<< HEAD
-    JsrtDebug * debugObject;
-};
-
-=======
     JsrtDebugManager * jsrtDebugManager;
-};
->>>>>>> 69776abc
+};