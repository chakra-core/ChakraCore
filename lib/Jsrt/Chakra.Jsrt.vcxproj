--- conflicted
+++ resolved
@@ -38,11 +38,7 @@
   <ItemGroup>
     <ClCompile Include="$(MSBuildThisFileDirectory)Jsrt.cpp" />
     <ClCompile Include="$(MSBuildThisFileDirectory)JsrtContext.cpp" />
-<<<<<<< HEAD
-    <ClCompile Include="$(MSBuildThisFileDirectory)JsrtDebug.cpp" />
-=======
     <ClCompile Include="$(MSBuildThisFileDirectory)JsrtDebugManager.cpp" />
->>>>>>> 69776abc
     <ClCompile Include="$(MSBuildThisFileDirectory)JsrtDebugEventObject.cpp" />
     <ClCompile Include="$(MSBuildThisFileDirectory)JsrtDebuggerObject.cpp" />
     <ClCompile Include="$(MSBuildThisFileDirectory)JsrtDebugUtils.cpp" />
@@ -60,15 +56,9 @@
   <ItemGroup>
     <ClInclude Include="ChakraCommon.h" />
     <ClInclude Include="ChakraCore.h" />
-<<<<<<< HEAD
-    <ClInclude Include="chakrartdebug.h" />
-    <ClInclude Include="JsrtContext.h" />
-    <ClInclude Include="JsrtDebug.h" />
-=======
     <ClInclude Include="ChakraDebug.h" />
     <ClInclude Include="JsrtContext.h" />
     <ClInclude Include="JsrtDebugManager.h" />
->>>>>>> 69776abc
     <ClInclude Include="JsrtDebugEventObject.h" />
     <ClInclude Include="JsrtDebuggerObject.h" />
     <ClInclude Include="JsrtDebugPropertiesEnum.h" />
