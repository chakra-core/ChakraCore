//-------------------------------------------------------------------------------------------------------
// Copyright (C) Microsoft. All rights reserved.
// Licensed under the MIT license. See LICENSE.txt file in the project root for full license information.
//-------------------------------------------------------------------------------------------------------
#include "ParserPch.h"
#include "FormalsUtil.h"
#include "../Runtime/Language/SourceDynamicProfileManager.h"

#if DBG_DUMP
void PrintPnodeWIndent(ParseNode *pnode,int indentAmt);
#endif

const char* const nopNames[knopLim]= {
#define PTNODE(nop,sn,pc,nk,grfnop,json) sn,
#include "ptlist.h"
};
void printNop(int nop) {
  printf("%s\n",nopNames[nop]);
}

const uint ParseNode::mpnopgrfnop[knopLim] =
{
#define PTNODE(nop,sn,pc,nk,grfnop,json) grfnop,
#include "ptlist.h"
};

bool Parser::IsES6DestructuringEnabled() const
{
    return m_scriptContext->GetConfig()->IsES6DestructuringEnabled();
}

struct DeferredFunctionStub
{
    RestorePoint restorePoint;
    uint fncFlags;
    uint nestedCount;
    DeferredFunctionStub *deferredStubs;
    charcount_t ichMin;
};

struct StmtNest
{
    union
    {
        struct
        {
            ParseNodePtr pnodeStmt; // This statement node.
            ParseNodePtr pnodeLab;  // Labels for this statement.
        };
        struct
        {
            bool isDeferred : 1;
            OpCode op;              // This statement operation.
            LabelId* pLabelId;      // Labels for this statement.
        };
    };
    StmtNest *pstmtOuter;           // Enclosing statement.
};

struct BlockInfoStack
{
    StmtNest pstmt;
    ParseNode *pnodeBlock;
    ParseNodePtr *m_ppnodeLex;              // lexical variable list tail
    BlockInfoStack *pBlockInfoOuter;        // containing block's BlockInfoStack
    BlockInfoStack *pBlockInfoFunction;     // nearest function's BlockInfoStack (if pnodeBlock is a function, this points to itself)
};

#if DEBUG
Parser::Parser(Js::ScriptContext* scriptContext, BOOL strictMode, PageAllocator *alloc, bool isBackground, size_t size)
#else
Parser::Parser(Js::ScriptContext* scriptContext, BOOL strictMode, PageAllocator *alloc, bool isBackground)
#endif
    : m_nodeAllocator(_u("Parser"), alloc ? alloc : scriptContext->GetThreadContext()->GetPageAllocator(), Parser::OutOfMemory),
    // use the GuestArena directly for keeping the RegexPattern* alive during byte code generation
    m_registeredRegexPatterns(scriptContext->GetGuestArena())
{
    AssertMsg(size == sizeof(Parser), "verify conditionals affecting the size of Parser agree");
    Assert(scriptContext != nullptr);
    m_isInBackground = isBackground;
    m_phtbl = nullptr;
    m_pscan = nullptr;
    m_deferringAST = FALSE;
    m_stoppedDeferredParse = FALSE;
    m_hasParallelJob = false;
    m_doingFastScan = false;
    m_scriptContext = scriptContext;
    m_pCurrentAstSize = nullptr;
    m_arrayDepth = 0;
    m_funcInArrayDepth = 0;
    m_parenDepth = 0;
    m_funcInArray = 0;
    m_tryCatchOrFinallyDepth = 0;
    m_UsesArgumentsAtGlobal = false;
    m_currentNodeFunc = nullptr;
    m_currentNodeDeferredFunc = nullptr;
    m_currentNodeNonLambdaFunc = nullptr;
    m_currentNodeNonLambdaDeferredFunc = nullptr;
    m_currentNodeProg = nullptr;
    m_currDeferredStub = nullptr;
    m_prevSiblingDeferredStub = nullptr;
    m_pstmtCur = nullptr;
    m_currentBlockInfo = nullptr;
    m_currentScope = nullptr;
    m_currentDynamicBlock = nullptr;
    m_grfscr = fscrNil;
    m_length = 0;
    m_originalLength = 0;
    m_nextFunctionId = nullptr;
    m_errorCallback = nullptr;
    m_uncertainStructure = FALSE;
    m_reparsingLambdaParams = false;
    currBackgroundParseItem = nullptr;
    backgroundParseItems = nullptr;
    fastScannedRegExpNodes = nullptr;

    m_fUseStrictMode = strictMode;
    m_InAsmMode = false;
    m_deferAsmJs = true;
    m_scopeCountNoAst = 0;
    m_fExpectExternalSource = 0;

    m_parseType = ParseType_Upfront;

    m_deferEllipsisError = false;
    m_hasDeferredShorthandInitError = false;
    m_parsingSuperRestrictionState = ParsingSuperRestrictionState_SuperDisallowed;
}

Parser::~Parser(void)
{
    if (m_scriptContext == nullptr || m_scriptContext->GetGuestArena() == nullptr)
    {
        // If the scriptContext or guestArena have gone away, there is no point clearing each item of this list.
        // Just reset it so that destructor of the SList will be no-op
        m_registeredRegexPatterns.Reset();
    }

    if (this->m_hasParallelJob)
    {
#if ENABLE_BACKGROUND_PARSING
        // Let the background threads know that they can decommit their arena pages.
        BackgroundParser *bgp = m_scriptContext->GetBackgroundParser();
        Assert(bgp);
        if (bgp->Processor()->ProcessesInBackground())
        {
            JsUtil::BackgroundJobProcessor *processor = static_cast<JsUtil::BackgroundJobProcessor*>(bgp->Processor());

            bool result = processor->IterateBackgroundThreads([&](JsUtil::ParallelThreadData *threadData)->bool {
                threadData->canDecommit = true;
                return false;
            });
            Assert(result);
        }
#endif
    }

    Release();

}

void Parser::OutOfMemory()
{
    throw ParseExceptionObject(ERRnoMemory);
}

void Parser::Error(HRESULT hr)
{
    Assert(FAILED(hr));
    m_err.Throw(hr);
}

void Parser::Error(HRESULT hr, ParseNodePtr pnode)
{
    if (pnode && pnode->ichLim)
    {
        Error(hr, pnode->ichMin, pnode->ichLim);
    }
    else
    {
        Error(hr);
    }
}

void Parser::Error(HRESULT hr, charcount_t ichMin, charcount_t ichLim)
{
    m_pscan->SetErrorPosition(ichMin, ichLim);
    Error(hr);
}

void Parser::IdentifierExpectedError(const Token& token)
{
    Assert(token.tk != tkID);

    HRESULT hr;
    if (token.IsReservedWord())
    {
        if (token.IsKeyword())
        {
            hr = ERRKeywordNotId;
        }
        else
        {
            Assert(token.IsFutureReservedWord(true));
            if (token.IsFutureReservedWord(false))
            {
                // Future reserved word in strict and non-strict modes
                hr = ERRFutureReservedWordNotId;
            }
            else
            {
                // Future reserved word only in strict mode. The token would have been converted to tkID by the scanner if not
                // in strict mode.
                Assert(IsStrictMode());
                hr = ERRFutureReservedWordInStrictModeNotId;
            }
        }
    }
    else
    {
        hr = ERRnoIdent;
    }

    Error(hr);
}

HRESULT Parser::ValidateSyntax(LPCUTF8 pszSrc, size_t encodedCharCount, bool isGenerator, bool isAsync, CompileScriptException *pse, void (Parser::*validateFunction)())
{
    AssertPsz(pszSrc);
    AssertMemN(pse);

    if (this->IsBackgroundParser())
    {
        PROBE_STACK_NO_DISPOSE(m_scriptContext, Js::Constants::MinStackDefault);
    }
    else
    {
        PROBE_STACK(m_scriptContext, Js::Constants::MinStackDefault);
    }

    HRESULT hr;
    SmartFPUControl smartFpuControl;

    DebugOnly( m_err.fInited = TRUE; )
    BOOL fDeferSave = m_deferringAST;
    try
    {
        hr = NOERROR;

        this->PrepareScanner(false);

        m_length = encodedCharCount;
        m_originalLength = encodedCharCount;

        // make sure deferred parsing is turned off
        ULONG grfscr = fscrNil;

        // Give the scanner the source and get the first token
        m_pscan->SetText(pszSrc, 0, encodedCharCount, 0, grfscr);
        m_pscan->SetYieldIsKeyword(isGenerator);
        m_pscan->SetAwaitIsKeyword(isAsync);
        m_pscan->Scan();

        uint nestedCount = 0;
        m_pnestedCount = &nestedCount;

        ParseNodePtr pnodeScope = nullptr;
        m_ppnodeScope = &pnodeScope;
        m_ppnodeExprScope = nullptr;

        uint nextFunctionId = 0;
        m_nextFunctionId = &nextFunctionId;

        m_inDeferredNestedFunc = false;
        m_deferringAST = true;



        m_nextBlockId = 0;

        ParseNode *pnodeFnc = CreateNode(knopFncDecl);
        pnodeFnc->sxFnc.ClearFlags();
        pnodeFnc->sxFnc.SetDeclaration(false);
        pnodeFnc->sxFnc.functionId   = 0;
        pnodeFnc->sxFnc.astSize      = 0;
        pnodeFnc->sxFnc.pnodeVars    = nullptr;
        pnodeFnc->sxFnc.pnodeParams  = nullptr;
        pnodeFnc->sxFnc.pnodeBody    = nullptr;
        pnodeFnc->sxFnc.pnodeName    = nullptr;
        pnodeFnc->sxFnc.pnodeRest    = nullptr;
        pnodeFnc->sxFnc.deferredStub = nullptr;
        pnodeFnc->sxFnc.SetIsGenerator(isGenerator);
        pnodeFnc->sxFnc.SetIsAsync(isAsync);
        m_ppnodeVar = &pnodeFnc->sxFnc.pnodeVars;
        m_currentNodeFunc = pnodeFnc;
        m_currentNodeDeferredFunc = NULL;
        m_sourceContextInfo = nullptr;
        AssertMsg(m_pstmtCur == NULL, "Statement stack should be empty when we start parse function body");

        ParseNodePtr block = StartParseBlock<false>(PnodeBlockType::Function, ScopeType_FunctionBody);
        (this->*validateFunction)();
        FinishParseBlock(block);

        pnodeFnc->ichLim = m_pscan->IchLimTok();
        pnodeFnc->sxFnc.cbLim = m_pscan->IecpLimTok();
        pnodeFnc->sxFnc.pnodeVars = nullptr;

        // there should be nothing after successful parsing for a given construct
        if (m_token.tk != tkEOF)
            Error(ERRsyntax);

        RELEASEPTR(m_pscan);
        m_deferringAST = fDeferSave;
    }
    catch(ParseExceptionObject& e)
    {
        m_deferringAST = fDeferSave;
        m_err.m_hr = e.GetError();
        hr = pse->ProcessError( m_pscan,  m_err.m_hr, /* pnodeBase */ NULL);
    }

    return hr;
}

HRESULT Parser::ParseSourceInternal(
    __out ParseNodePtr* parseTree, LPCUTF8 pszSrc, size_t offsetInBytes, size_t encodedCharCount, charcount_t offsetInChars,
    bool fromExternal, ULONG grfscr, CompileScriptException *pse, Js::LocalFunctionId * nextFunctionId, ULONG lineNumber, SourceContextInfo * sourceContextInfo)
{
    AssertMem(parseTree);
    AssertPsz(pszSrc);
    AssertMemN(pse);
   
    if (this->IsBackgroundParser())
    {
        PROBE_STACK_NO_DISPOSE(m_scriptContext, Js::Constants::MinStackDefault);
    }
    else
    {
        PROBE_STACK(m_scriptContext, Js::Constants::MinStackDefault);
    }

#ifdef PROFILE_EXEC
    m_scriptContext->ProfileBegin(Js::ParsePhase);
#endif
    JS_ETW(EventWriteJSCRIPT_PARSE_START(m_scriptContext,0));

    *parseTree = NULL;
    m_sourceLim = 0;

    m_grfscr = grfscr;
    m_sourceContextInfo = sourceContextInfo;

    ParseNodePtr pnodeBase = NULL;
    HRESULT hr;
    SmartFPUControl smartFpuControl;

    DebugOnly( m_err.fInited = TRUE; )

    try
    {
        this->PrepareScanner(fromExternal);

        if ((grfscr & fscrEvalCode) != 0)
        {
            // This makes the parser to believe when eval() is called, it accept any super access in global scope.
            this->m_parsingSuperRestrictionState = Parser::ParsingSuperRestrictionState_SuperCallAndPropertyAllowed;
        }

        if ((grfscr & fscrIsModuleCode) != 0)
        {
            // Module source flag should not be enabled unless module is enabled
            Assert(m_scriptContext->GetConfig()->IsES6ModuleEnabled());

            // Module code is always strict mode code.
            this->m_fUseStrictMode = TRUE;
        }

        // parse the source
        pnodeBase = Parse(pszSrc, offsetInBytes, encodedCharCount, offsetInChars, grfscr, lineNumber, nextFunctionId, pse);

        AssertNodeMem(pnodeBase);

        // Record the actual number of words parsed.
        m_sourceLim = pnodeBase->ichLim - offsetInChars;

        // TODO: The assert can be false positive in some scenarios and chuckj to fix it later
        // Assert(utf8::ByteIndexIntoCharacterIndex(pszSrc + offsetInBytes, encodedCharCount, fromExternal ? utf8::doDefault : utf8::doAllowThreeByteSurrogates) == m_sourceLim);

#if DBG_DUMP
        if (Js::Configuration::Global.flags.Trace.IsEnabled(Js::ParsePhase))
        {
            PrintPnodeWIndent(pnodeBase,4);
            fflush(stdout);
        }
#endif

        *parseTree = pnodeBase;

        hr = NOERROR;
    }
    catch(ParseExceptionObject& e)
    {
        m_err.m_hr = e.GetError();
        hr = pse->ProcessError( m_pscan, m_err.m_hr, pnodeBase);
    }

    if (this->m_hasParallelJob)
    {
#if ENABLE_BACKGROUND_PARSING
        ///// Wait here for remaining jobs to finish. Then look for errors, do final const bindings.
        // pleath TODO: If there are remaining jobs, let the main thread help finish them.
        BackgroundParser *bgp = m_scriptContext->GetBackgroundParser();
        Assert(bgp);

        CompileScriptException se;
        this->WaitForBackgroundJobs(bgp, &se);

        BackgroundParseItem *failedItem = bgp->GetFailedBackgroundParseItem();
        if (failedItem)
        {
            CompileScriptException *bgPse = failedItem->GetPSE();
            Assert(bgPse);
            *pse = *bgPse;
            hr = failedItem->GetHR();
            bgp->SetFailedBackgroundParseItem(nullptr);
        }

        if (this->fastScannedRegExpNodes != nullptr)
        {
            this->FinishBackgroundRegExpNodes();
        }

        for (BackgroundParseItem *item = this->backgroundParseItems; item; item = item->GetNext())
        {
            Parser *parser = item->GetParser();
            parser->FinishBackgroundPidRefs(item, this != parser);
        }
#endif
    }

    // done with the scanner
    RELEASEPTR(m_pscan);

#ifdef PROFILE_EXEC
    m_scriptContext->ProfileEnd(Js::ParsePhase);
#endif
    JS_ETW(EventWriteJSCRIPT_PARSE_STOP(m_scriptContext, 0));
    
    return hr;
}

#if ENABLE_BACKGROUND_PARSING
void Parser::WaitForBackgroundJobs(BackgroundParser *bgp, CompileScriptException *pse)
{
    // The scan of the script is done, but there may be unfinished background jobs in the queue.
    // Enlist the main thread to help with those.
    BackgroundParseItem *item;
    if (!*bgp->GetPendingBackgroundItemsPtr())
    {
        // We're done.
        return;
    }

    // Save parser state, since we'll need to restore it in order to bind references correctly later.
    this->m_isInBackground = true;
    this->SetCurrBackgroundParseItem(nullptr);
    uint blockIdSave = this->m_nextBlockId;
    uint functionIdSave = *this->m_nextFunctionId;
    StmtNest *pstmtSave = this->m_pstmtCur;

    if (!bgp->Processor()->ProcessesInBackground())
    {
        // No background thread. Just walk the jobs with no locking and process them.
        for (item = bgp->GetNextUnprocessedItem(); item; item = bgp->GetNextUnprocessedItem())
        {
            bgp->Processor()->RemoveJob(item);
            bool succeeded = bgp->Process(item, this, pse);
            bgp->JobProcessed(item, succeeded);
        }
        Assert(!*bgp->GetPendingBackgroundItemsPtr());
    }
    else
    {
        // Background threads. We need to have the critical section in order to:
        // - Check for unprocessed jobs;
        // - Remove jobs from the processor queue;
        // - Do JobsProcessed work (such as removing jobs from the BackgroundParser's unprocessed list).
        CriticalSection *pcs = static_cast<JsUtil::BackgroundJobProcessor*>(bgp->Processor())->GetCriticalSection();
        pcs->Enter();
        for (;;)
        {
            // Grab a job (in lock)
            item = bgp->GetNextUnprocessedItem();
            if (item == nullptr)
            {
                break;
            }
            bgp->Processor()->RemoveJob(item);
            pcs->Leave();

            // Process job (if there is one) (outside lock)
            bool succeeded = bgp->Process(item, this, pse);

            pcs->Enter();
            bgp->JobProcessed(item, succeeded);
        }
        pcs->Leave();

        // Wait for the background threads to finish jobs they're already processing (if any).
        // TODO: Replace with a proper semaphore.
        while(*bgp->GetPendingBackgroundItemsPtr());
    }

    Assert(!*bgp->GetPendingBackgroundItemsPtr());

    // Restore parser state.
    this->m_pstmtCur = pstmtSave;
    this->m_isInBackground = false;
    this->m_nextBlockId = blockIdSave;
    *this->m_nextFunctionId = functionIdSave;
}

void Parser::FinishBackgroundPidRefs(BackgroundParseItem *item, bool isOtherParser)
{
    for (BlockInfoStack *blockInfo = item->GetParseContext()->currentBlockInfo; blockInfo; blockInfo = blockInfo->pBlockInfoOuter)
    {
        if (isOtherParser)
        {
            this->BindPidRefs<true>(blockInfo, item->GetMaxBlockId());
        }
        else
        {
            this->BindPidRefs<false>(blockInfo, item->GetMaxBlockId());
        }
    }
}

void Parser::FinishBackgroundRegExpNodes()
{
    // We have a list of RegExp nodes that we saw on the UI thread in functions we're parallel parsing,
    // and for each background job we have a list of RegExp nodes for which we couldn't allocate patterns.
    // We need to copy the pattern pointers from the UI thread nodes to the corresponding nodes on the
    // background nodes.
    // There may be UI thread nodes for which there are no background thread equivalents, because the UI thread
    // has to assume that the background thread won't defer anything.

    // Note that because these lists (and the list of background jobs) are SList's built by prepending, they are
    // all in reverse lexical order.

    Assert(!this->IsBackgroundParser());
    Assert(this->fastScannedRegExpNodes);
    Assert(this->backgroundParseItems != nullptr);

    BackgroundParseItem *currBackgroundItem;

#if DBG
    for (currBackgroundItem = this->backgroundParseItems;
         currBackgroundItem;
         currBackgroundItem = currBackgroundItem->GetNext())
    {
        if (currBackgroundItem->RegExpNodeList())
        {
            FOREACH_DLIST_ENTRY(ParseNodePtr, ArenaAllocator, pnode, currBackgroundItem->RegExpNodeList())
            {
                Assert(pnode->sxPid.regexPattern == nullptr);
            }
            NEXT_DLIST_ENTRY;
        }
    }
#endif

    // Hook up the patterns allocated on the main thread to the nodes created on the background thread.
    // Walk the list of foreground nodes, advancing through the work items and looking up each item.
    // Note that the background thread may have chosen to defer a given RegEx literal, so not every foreground
    // node will have a matching background node. Doesn't matter for correctness.
    // (It's inefficient, of course, to have to restart the inner loop from the beginning of the work item's
    // list, but it should be unusual to have many RegExes in a single work item's chunk of code. Figure out how
    // to start the inner loop from a known internal node within the list if that turns out to be important.)
    currBackgroundItem = this->backgroundParseItems;
    FOREACH_DLIST_ENTRY(ParseNodePtr, ArenaAllocator, pnodeFgnd, this->fastScannedRegExpNodes)
    {
        Assert(pnodeFgnd->nop == knopRegExp);
        Assert(pnodeFgnd->sxPid.regexPattern != nullptr);
        bool quit = false;

        while (!quit)
        {
            // Find the next work item with a RegEx in it.
            while (currBackgroundItem && currBackgroundItem->RegExpNodeList() == nullptr)
            {
                currBackgroundItem = currBackgroundItem->GetNext();
            }
            if (!currBackgroundItem)
            {
                break;
            }

            // Walk the RegExps in the work item.
            FOREACH_DLIST_ENTRY(ParseNodePtr, ArenaAllocator, pnodeBgnd, currBackgroundItem->RegExpNodeList())
            {
                Assert(pnodeBgnd->nop == knopRegExp);

                if (pnodeFgnd->ichMin <= pnodeBgnd->ichMin)
                {
                    // Either we found a match, or the next background node is past the foreground node.
                    // In any case, we can stop searching.
                    if (pnodeFgnd->ichMin == pnodeBgnd->ichMin)
                    {
                        Assert(pnodeFgnd->ichLim == pnodeBgnd->ichLim);
                        pnodeBgnd->sxPid.regexPattern = pnodeFgnd->sxPid.regexPattern;
                    }
                    quit = true;
                    break;
                }
            }
            NEXT_DLIST_ENTRY;

            if (!quit)
            {
                // Need to advance to the next work item.
                currBackgroundItem = currBackgroundItem->GetNext();
            }
        }
    }
    NEXT_DLIST_ENTRY;

#if DBG
    for (currBackgroundItem = this->backgroundParseItems;
         currBackgroundItem;
         currBackgroundItem = currBackgroundItem->GetNext())
    {
        if (currBackgroundItem->RegExpNodeList())
        {
            FOREACH_DLIST_ENTRY(ParseNodePtr, ArenaAllocator, pnode, currBackgroundItem->RegExpNodeList())
            {
                Assert(pnode->sxPid.regexPattern != nullptr);
            }
            NEXT_DLIST_ENTRY;
        }
    }
#endif
}
#endif

LabelId* Parser::CreateLabelId(IdentToken* pToken)
{
    LabelId* pLabelId;

    pLabelId = (LabelId*)m_nodeAllocator.Alloc(sizeof(LabelId));
    if (NULL == pLabelId)
        Error(ERRnoMemory);
    pLabelId->pid = pToken->pid;
    pLabelId->next = NULL;

    return pLabelId;
}

/*****************************************************************************
The following set of routines allocate parse tree nodes of various kinds.
They catch an exception on out of memory.
*****************************************************************************/
static const int g_mpnopcbNode[] =
{
#define PTNODE(nop,sn,pc,nk,ok,json) kcbPn##nk,
#include "ptlist.h"
};

const Js::RegSlot NoRegister = (Js::RegSlot)-1;
const Js::RegSlot OneByteRegister = (Js::RegSlot_OneByte)-1;

void Parser::InitNode(OpCode nop,ParseNodePtr pnode) {
    pnode->nop = nop;
    pnode->grfpn = PNodeFlags::fpnNone;
    pnode->location = NoRegister;
    pnode->emitLabels = false;
    pnode->isUsed = true;
    pnode->notEscapedUse = false;
    pnode->isInList = false;
    pnode->isCallApplyTargetLoad = false;
}

// Create nodes using Arena
ParseNodePtr
Parser::StaticCreateBlockNode(ArenaAllocator* alloc, charcount_t ichMin , charcount_t ichLim, int blockId, PnodeBlockType blockType)
{
    ParseNodePtr pnode = StaticCreateNodeT<knopBlock>(alloc, ichMin, ichLim);
    InitBlockNode(pnode, blockId, blockType);
    return pnode;
}

void Parser::InitBlockNode(ParseNodePtr pnode, int blockId, PnodeBlockType blockType)
{
    Assert(pnode->nop == knopBlock);
    pnode->sxBlock.pnodeScopes = nullptr;
    pnode->sxBlock.pnodeNext = nullptr;
    pnode->sxBlock.scope = nullptr;
    pnode->sxBlock.enclosingBlock = nullptr;
    pnode->sxBlock.pnodeLexVars = nullptr;
    pnode->sxBlock.pnodeStmt = nullptr;
    pnode->sxBlock.pnodeLastValStmt = nullptr;

    pnode->sxBlock.callsEval = false;
    pnode->sxBlock.childCallsEval = false;
    pnode->sxBlock.blockType = blockType;
    pnode->sxBlock.blockId = blockId;

    if (blockType != PnodeBlockType::Regular)
    {
        pnode->grfpn |= PNodeFlags::fpnSyntheticNode;
    }
}

// Create Node with limit
template <OpCode nop>
ParseNodePtr Parser::CreateNodeT(charcount_t ichMin,charcount_t ichLim)
{
    Assert(!this->m_deferringAST);
    ParseNodePtr pnode = StaticCreateNodeT<nop>(&m_nodeAllocator, ichMin, ichLim);

    Assert(m_pCurrentAstSize != NULL);
    *m_pCurrentAstSize += GetNodeSize<nop>();

    return pnode;
}

ParseNodePtr Parser::CreateDeclNode(OpCode nop, IdentPtr pid, SymbolType symbolType, bool errorOnRedecl)
{
    ParseNodePtr pnode = CreateNode(nop);

    pnode->sxVar.InitDeclNode(pid, NULL);

    if (symbolType != STUnknown)
    {
        pnode->sxVar.sym = AddDeclForPid(pnode, pid, symbolType, errorOnRedecl);
    }

    return pnode;
}

Symbol* Parser::AddDeclForPid(ParseNodePtr pnode, IdentPtr pid, SymbolType symbolType, bool errorOnRedecl)
{
    Assert(pnode->IsVarLetOrConst());

    PidRefStack *refForUse = nullptr, *refForDecl = nullptr;

    BlockInfoStack *blockInfo;
    bool fBlockScope = false;
    if (pnode->nop != knopVarDecl || symbolType == STFunction)
    {
        Assert(m_pstmtCur);
        if (m_pstmtCur->isDeferred)
        {
            // Deferred parsing: there's no pnodeStmt node, only an opcode on the Stmt struct.
            if (m_pstmtCur->op != knopBlock)
            {
                // Let/const declared in a bare statement context.
                Error(ERRDeclOutOfStmt);
            }

            if (m_pstmtCur->pstmtOuter && m_pstmtCur->pstmtOuter->op == knopSwitch)
            {
                // Let/const declared inside a switch block (requiring conservative use-before-decl check).
                pnode->sxVar.isSwitchStmtDecl = true;
            }
        }
        else
        {
            if (m_pstmtCur->pnodeStmt->nop != knopBlock)
            {
                // Let/const declared in a bare statement context.
                Error(ERRDeclOutOfStmt);
            }

            if (m_pstmtCur->pstmtOuter && m_pstmtCur->pstmtOuter->pnodeStmt->nop == knopSwitch)
            {
                // Let/const declared inside a switch block (requiring conservative use-before-decl check).
                pnode->sxVar.isSwitchStmtDecl = true;
            }
        }

        fBlockScope = pnode->nop != knopVarDecl ||
            (
                !GetCurrentBlockInfo()->pnodeBlock->sxBlock.scope ||
                GetCurrentBlockInfo()->pnodeBlock->sxBlock.scope->GetScopeType() != ScopeType_GlobalEvalBlock
                );
    }
    if (fBlockScope)
    {
        blockInfo = GetCurrentBlockInfo();
    }
    else
    {
        blockInfo = GetCurrentFunctionBlockInfo();
    }

    // If we are creating an 'arguments' Sym at function block scope, create it in
    // the parameter scope instead. That way, if we need to reuse the Sym for the
    // actual arguments object at the end of the function, we don't need to move it
    // into the parameter scope.
    if (pid == wellKnownPropertyPids.arguments
        && pnode->nop == knopVarDecl
        && blockInfo->pnodeBlock->sxBlock.blockType == PnodeBlockType::Function
        && blockInfo->pBlockInfoOuter != nullptr
        && blockInfo->pBlockInfoOuter->pnodeBlock->sxBlock.blockType == PnodeBlockType::Parameter
        && blockInfo->pnodeBlock->sxBlock.scope->GetScopeType() != ScopeType_FuncExpr
        && blockInfo->pBlockInfoOuter->pnodeBlock->sxBlock.scope->GetCanMergeWithBodyScope())
    {
        blockInfo = blockInfo->pBlockInfoOuter;
    }

    refForDecl = this->FindOrAddPidRef(pid, blockInfo->pnodeBlock->sxBlock.blockId, GetCurrentFunctionNode()->sxFnc.functionId);

    if (refForDecl == nullptr)
    {
        Error(ERRnoMemory);
    }

    if (refForDecl->funcId != GetCurrentFunctionNode()->sxFnc.functionId)
    {
        // Fix up the function id, which is incorrect if we're reparsing lambda parameters
        Assert(this->m_reparsingLambdaParams);
        refForDecl->funcId = GetCurrentFunctionNode()->sxFnc.functionId;
    }
    
    if (blockInfo == GetCurrentBlockInfo())
    {
        refForUse = refForDecl;
    }
    else
    {
        refForUse = this->PushPidRef(pid);
    }
    pnode->sxVar.symRef = refForUse->GetSymRef();
    Symbol *sym = refForDecl->GetSym();
    if (sym != nullptr)
    {
        // Multiple declarations in the same scope. 3 possibilities: error, existing one wins, new one wins.
        switch (pnode->nop)
        {
        case knopLetDecl:
        case knopConstDecl:
            if (!sym->GetDecl()->sxVar.isBlockScopeFncDeclVar)
            {
                Assert(errorOnRedecl);
                // Redeclaration error.
                Error(ERRRedeclaration);
            }
            else
            {
                // (New) let/const hides the (old) var
                sym->SetSymbolType(symbolType);
                sym->SetDecl(pnode);
            }
            break;
        case knopVarDecl:
            if (m_currentScope->GetScopeType() == ScopeType_Parameter)
            {
                // If this is a parameter list, mark the scope to indicate that it has duplicate definition.
                // If later this turns out to be a non-simple param list (like function f(a, a, c = 1) {}) then it is a SyntaxError to have duplicate formals.
                m_currentScope->SetHasDuplicateFormals();
            }

            if (sym->GetDecl() == nullptr)
            {
                Assert(symbolType == STFunction);
                sym->SetDecl(pnode);
                break;
            }
            switch (sym->GetDecl()->nop)
            {
            case knopLetDecl:
            case knopConstDecl:
                // Destructuring made possible to have the formals to be the let bind. But that shouldn't throw the error.
                if (errorOnRedecl && (!IsES6DestructuringEnabled() || sym->GetSymbolType() != STFormal))
                {
                    Error(ERRRedeclaration);
                }
                // If !errorOnRedecl, (old) let/const hides the (new) var, so do nothing.
                break;
            case knopVarDecl:
                // Legal redeclaration. Who wins?
                if (errorOnRedecl || sym->GetDecl()->sxVar.isBlockScopeFncDeclVar)
                {
                    if (symbolType == STFormal ||
                        (symbolType == STFunction && sym->GetSymbolType() != STFormal) ||
                        sym->GetSymbolType() == STVariable)
                    {
                        // New decl wins.
                        sym->SetSymbolType(symbolType);
                        sym->SetDecl(pnode);
                    }
                }
                break;
            }
            break;
        }
    }
    else
    {
        Scope *scope = blockInfo->pnodeBlock->sxBlock.scope;
        if (scope == nullptr)
        {
            Assert(blockInfo->pnodeBlock->sxBlock.blockType == PnodeBlockType::Regular);
            scope = Anew(&m_nodeAllocator, Scope, &m_nodeAllocator, ScopeType_Block);
            blockInfo->pnodeBlock->sxBlock.scope = scope;
            PushScope(scope);
        }

        if (scope->GetScopeType() == ScopeType_GlobalEvalBlock)
        {
            Assert(fBlockScope);
            Assert(scope->GetEnclosingScope() == m_currentNodeProg->sxProg.scope);
            // Check for same-named decl in Global scope.
            PidRefStack *pidRefOld = pid->GetPidRefForScopeId(0);
            if (pidRefOld && pidRefOld->GetSym())
            {
                Error(ERRRedeclaration);
            }
        }
        else if (scope->GetScopeType() == ScopeType_Global && (this->m_grfscr & fscrEvalCode) &&
                 !(m_functionBody && m_functionBody->GetScopeInfo()))
        {
            // Check for same-named decl in GlobalEvalBlock scope. Note that this is not necessary
            // if we're compiling a deferred nested function and the global scope was restored from cached info,
            // because in that case we don't need a GlobalEvalScope.
            Assert(!fBlockScope || (this->m_grfscr & fscrConsoleScopeEval) == fscrConsoleScopeEval);
            PidRefStack *pidRefOld = pid->GetPidRefForScopeId(1);
            if (pidRefOld && pidRefOld->GetSym())
            {
                Error(ERRRedeclaration);
            }
        }

        if ((scope->GetScopeType() == ScopeType_FunctionBody || scope->GetScopeType() == ScopeType_Parameter) && symbolType != STFunction)
        {
            ParseNodePtr pnodeFnc = GetCurrentFunctionNode();
            AnalysisAssert(pnodeFnc);
            if (pnodeFnc->sxFnc.pnodeName &&
                pnodeFnc->sxFnc.pnodeName->nop == knopVarDecl &&
                pnodeFnc->sxFnc.pnodeName->sxVar.pid == pid)
            {
                // Named function expression has its name hidden by a local declaration.
                // This is important to know if we don't know whether nested deferred functions refer to it,
                // because if the name has a non-local reference then we have to create a scope object.
                m_currentNodeFunc->sxFnc.SetNameIsHidden();
            }
        }

        if (!sym)
        {
            const char16 *name = reinterpret_cast<const char16*>(pid->Psz());
            int nameLength = pid->Cch();
            SymbolName const symName(name, nameLength);

            Assert(!scope->FindLocalSymbol(symName));
            sym = Anew(&m_nodeAllocator, Symbol, symName, pnode, symbolType);
            scope->AddNewSymbol(sym);
            sym->SetPid(pid);
        }
        refForDecl->SetSym(sym);
    }
    return sym;
}

void Parser::RestorePidRefForSym(Symbol *sym)
{
    IdentPtr pid = m_pscan->m_phtbl->PidHashNameLen(sym->GetName().GetBuffer(), sym->GetName().GetLength());
    Assert(pid);
    sym->SetPid(pid);
    PidRefStack *ref = this->PushPidRef(pid);
    ref->SetSym(sym);
}

IdentPtr Parser::PidFromNode(ParseNodePtr pnode)
{
    for (;;)
    {
        switch (pnode->nop)
        {
        case knopName:
            return pnode->sxPid.pid;

        case knopVarDecl:
            return pnode->sxVar.pid;

        case knopDot:
            Assert(pnode->sxBin.pnode2->nop == knopName);
            return pnode->sxBin.pnode2->sxPid.pid;

        case knopComma:
            // Advance to the RHS and iterate.
            pnode = pnode->sxBin.pnode2;
            break;

        default:
            return nullptr;
        }
    }
}

#if DBG
void VerifyNodeSize(OpCode nop, int size)
{
    Assert(nop >= 0 && nop < knopLim);
    __analysis_assume(nop < knopLim);
    Assert(g_mpnopcbNode[nop] == size);
}
#endif

ParseNodePtr Parser::StaticCreateBinNode(OpCode nop, ParseNodePtr pnode1,
                                   ParseNodePtr pnode2,ArenaAllocator* alloc)
{
    DebugOnly(VerifyNodeSize(nop, kcbPnBin));
    ParseNodePtr pnode = (ParseNodePtr)alloc->Alloc(kcbPnBin);
    InitNode(nop, pnode);

    pnode->sxBin.pnodeNext = nullptr;
    pnode->sxBin.pnode1 = pnode1;
    pnode->sxBin.pnode2 = pnode2;

    // Statically detect if the add is a concat
    if (!PHASE_OFF1(Js::ByteCodeConcatExprOptPhase))
    {
        // We can't flatten the concat expression if the LHS is not a flatten concat already
        // e.g.  a + (<str> + b)
        //      Side effect of ToStr(b) need to happen first before ToStr(a)
        //      If we flatten the concat expression, we will do ToStr(a) before ToStr(b)
        if ((nop == knopAdd) && (pnode1->CanFlattenConcatExpr() || pnode2->nop == knopStr))
        {
            pnode->grfpn |= fpnCanFlattenConcatExpr;
        }
    }

    return pnode;
}

// Create nodes using parser allocator

ParseNodePtr Parser::CreateNode(OpCode nop, charcount_t ichMin)
{
    bool nodeAllowed = IsNodeAllowedInCurrentDeferralState(nop);
    Assert(nodeAllowed);

    Assert(nop >= 0 && nop < knopLim);
    ParseNodePtr pnode;
    int cb = (nop >= knopNone && nop < knopLim) ? g_mpnopcbNode[nop] : g_mpnopcbNode[knopEmpty];

    pnode = (ParseNodePtr)m_nodeAllocator.Alloc(cb);
    Assert(pnode != nullptr);

    if (!m_deferringAST)
    {
        Assert(m_pCurrentAstSize != nullptr);
        *m_pCurrentAstSize += cb;
    }

    InitNode(nop,pnode);

    // default - may be changed
    pnode->ichMin = ichMin;
    if (m_pscan!= nullptr) {
      pnode->ichLim = m_pscan->IchLimTok();
    }
    else pnode->ichLim=0;

    return pnode;
}

ParseNodePtr Parser::CreateUniNode(OpCode nop, ParseNodePtr pnode1)
{
    Assert(!this->m_deferringAST);
    DebugOnly(VerifyNodeSize(nop, kcbPnUni));
    ParseNodePtr pnode = (ParseNodePtr)m_nodeAllocator.Alloc(kcbPnUni);

    Assert(m_pCurrentAstSize != nullptr);
    *m_pCurrentAstSize += kcbPnUni;

    InitNode(nop, pnode);

    pnode->sxUni.pnode1 = pnode1;
    if (nullptr == pnode1)
    {
        // no ops
        pnode->ichMin = m_pscan->IchMinTok();
        pnode->ichLim = m_pscan->IchLimTok();
    }
    else
    {
        // 1 op
        pnode->ichMin = pnode1->ichMin;
        pnode->ichLim = pnode1->ichLim;
        this->CheckArguments(pnode);
    }
    return pnode;
}

ParseNodePtr Parser::CreateBinNode(OpCode nop, ParseNodePtr pnode1, ParseNodePtr pnode2)
{
    Assert(!this->m_deferringAST);
    charcount_t ichMin;
    charcount_t ichLim;

    if (nullptr == pnode1)
    {
        // no ops
        Assert(nullptr == pnode2);
        ichMin = m_pscan->IchMinTok();
        ichLim = m_pscan->IchLimTok();
    }
    else
    {
        if (nullptr == pnode2)
        {
            // 1 op
            ichMin = pnode1->ichMin;
            ichLim = pnode1->ichLim;
        }
        else
        {
            // 2 ops
            ichMin = pnode1->ichMin;
            ichLim = pnode2->ichLim;
            if (nop != knopDot && nop != knopIndex)
            {
                this->CheckArguments(pnode2);
            }
        }
        if (nop != knopDot && nop != knopIndex)
        {
            this->CheckArguments(pnode1);
        }
    }

    return CreateBinNode(nop, pnode1, pnode2, ichMin, ichLim);
}

ParseNodePtr Parser::CreateTriNode(OpCode nop, ParseNodePtr pnode1,
                                   ParseNodePtr pnode2, ParseNodePtr pnode3)
{
    charcount_t ichMin;
    charcount_t ichLim;

    if (nullptr == pnode1)
    {
        // no ops
        Assert(nullptr == pnode2);
        Assert(nullptr == pnode3);
        ichMin = m_pscan->IchMinTok();
        ichLim = m_pscan->IchLimTok();
    }
    else if (nullptr == pnode2)
    {
        // 1 op
        Assert(nullptr == pnode3);
        ichMin = pnode1->ichMin;
        ichLim = pnode1->ichLim;
    }
    else if (nullptr == pnode3)
    {
        // 2 op
        ichMin = pnode1->ichMin;
        ichLim = pnode2->ichLim;
    }
    else
    {
        // 3 ops
        ichMin = pnode1->ichMin;
        ichLim = pnode3->ichLim;
    }

    return CreateTriNode(nop, pnode1, pnode2, pnode3, ichMin, ichLim);
}

ParseNodePtr Parser::CreateBlockNode(charcount_t ichMin,charcount_t ichLim, PnodeBlockType blockType)
{
    return StaticCreateBlockNode(&m_nodeAllocator, ichMin, ichLim, this->m_nextBlockId++, blockType);
}

ParseNodePtr
Parser::CreateCallNode(OpCode nop, ParseNodePtr pnode1, ParseNodePtr pnode2,charcount_t ichMin,charcount_t ichLim)
{
    Assert(!this->m_deferringAST);
    DebugOnly(VerifyNodeSize(nop, kcbPnCall));
    ParseNodePtr pnode = (ParseNodePtr)m_nodeAllocator.Alloc(kcbPnCall);

    Assert(m_pCurrentAstSize != nullptr);
    *m_pCurrentAstSize += kcbPnCall;

    InitNode(nop, pnode);

    pnode->sxCall.pnodeTarget = pnode1;
    pnode->sxCall.pnodeArgs = pnode2;
    pnode->sxCall.argCount = 0;
    pnode->sxCall.spreadArgCount = 0;
    pnode->sxCall.callOfConstants = false;
    pnode->sxCall.isApplyCall = false;
    pnode->sxCall.isEvalCall = false;

    pnode->ichMin = ichMin;
    pnode->ichLim = ichLim;

    return pnode;
}

ParseNodePtr Parser::CreateStrNode(IdentPtr pid)
{
    Assert(!this->m_deferringAST);

    ParseNodePtr pnode = CreateNode(knopStr);
    pnode->sxPid.pid=pid;
    pnode->grfpn |= PNodeFlags::fpnCanFlattenConcatExpr;
    return pnode;
}

ParseNodePtr Parser::CreateIntNode(int32 lw)
{
    ParseNodePtr pnode = CreateNode(knopInt);
    pnode->sxInt.lw = lw;
    return pnode;
}

// Create Node with scanner limit
template <OpCode nop>
ParseNodePtr Parser::CreateNodeWithScanner()
{
    Assert(m_pscan != nullptr);
    return CreateNodeWithScanner<nop>(m_pscan->IchMinTok());
}

template <OpCode nop>
ParseNodePtr Parser::CreateNodeWithScanner(charcount_t ichMin)
{
    Assert(m_pscan != nullptr);
    return CreateNodeT<nop>(ichMin, m_pscan->IchLimTok());
}

ParseNodePtr Parser::CreateProgNodeWithScanner(bool isModuleSource)
{
    ParseNodePtr pnodeProg;

    if (isModuleSource)
    {
        pnodeProg = CreateNodeWithScanner<knopModule>();

        // knopModule is not actually handled anywhere since we would need to handle it everywhere we could
        // have knopProg and it would be treated exactly the same except for import/export statements.
        // We are only using it as a way to get the correct size for PnModule.
        // Consider: Should we add a flag to PnProg which is false but set to true in PnModule?
        //           If we do, it can't be a virtual method since the parse nodes are all in a union.
        pnodeProg->nop = knopProg;
    }
    else
    {
        pnodeProg = CreateNodeWithScanner<knopProg>();
    }

    return pnodeProg;
}

ParseNodePtr Parser::CreateCallNode(OpCode nop, ParseNodePtr pnode1, ParseNodePtr pnode2)
{
    charcount_t ichMin;
    charcount_t ichLim;

    if (nullptr == pnode1)
    {
        Assert(nullptr == pnode2);
        ichMin = m_pscan->IchMinTok();
        ichLim = m_pscan->IchLimTok();
    }
    else
    {
        if (nullptr == pnode2)
        {
            ichMin = pnode1->ichMin;
            ichLim = pnode1->ichLim;
        }
        else
        {
            ichMin = pnode1->ichMin;
            ichLim = pnode2->ichLim;
        }
        if (pnode1->nop == knopDot || pnode1->nop == knopIndex)
        {
            this->CheckArguments(pnode1->sxBin.pnode1);
        }
    }
    return CreateCallNode(nop, pnode1, pnode2, ichMin, ichLim);
}

ParseNodePtr Parser::CreateStrNodeWithScanner(IdentPtr pid)
{
    Assert(!this->m_deferringAST);

    ParseNodePtr pnode = CreateNodeWithScanner<knopStr>();
    pnode->sxPid.pid=pid;
    pnode->grfpn |= PNodeFlags::fpnCanFlattenConcatExpr;
    return pnode;
}

ParseNodePtr Parser::CreateIntNodeWithScanner(int32 lw)
{
    Assert(!this->m_deferringAST);
    ParseNodePtr pnode = CreateNodeWithScanner<knopInt>();
    pnode->sxInt.lw = lw;
    return pnode;
}

ParseNodePtr Parser::CreateTempNode(ParseNode* initExpr)
{
    ParseNodePtr pnode = CreateNode(knopTemp, (charcount_t)0);
    pnode->sxVar.pnodeInit =initExpr;
    pnode->sxVar.pnodeNext = nullptr;
    return pnode;
}

ParseNodePtr Parser::CreateTempRef(ParseNode* tempNode)
{
    ParseNodePtr pnode = CreateUniNode(knopTempRef, tempNode);
    return pnode;
}

void Parser::CheckPidIsValid(IdentPtr pid, bool autoArgumentsObject)
{
    if (IsStrictMode())
    {
        // in strict mode, variable named 'eval' cannot be created
        if (pid == wellKnownPropertyPids.eval)
        {
            Error(ERREvalUsage);
        }
        else if (pid == wellKnownPropertyPids.arguments && !autoArgumentsObject)
        {
            Error(ERRArgsUsage);
        }
    }
}

// CreateVarDecl needs m_ppnodeVar to be pointing to the right function.
// Post-parsing rewriting during bytecode gen may have m_ppnodeVar pointing to the last parsed function.
// This function sets up m_ppnodeVar to point to the given pnodeFnc and creates the new var declaration.
// This prevents accidentally adding var declarations to the last parsed function.
ParseNodePtr Parser::AddVarDeclNode(IdentPtr pid, ParseNodePtr pnodeFnc)
{
    AnalysisAssert(pnodeFnc);

    ParseNodePtr *const ppnodeVarSave = m_ppnodeVar;

    m_ppnodeVar = &pnodeFnc->sxFnc.pnodeVars;
    while (*m_ppnodeVar != nullptr)
    {
        m_ppnodeVar = &(*m_ppnodeVar)->sxVar.pnodeNext;
    }

    ParseNodePtr pnode = CreateVarDeclNode(pid, STUnknown, false, 0, /* checkReDecl = */ false);

    m_ppnodeVar = ppnodeVarSave;

    return pnode;
}

ParseNodePtr Parser::CreateModuleImportDeclNode(IdentPtr localName)
{
    ParseNodePtr declNode = CreateBlockScopedDeclNode(localName, knopConstDecl);
    Symbol* sym = declNode->sxVar.sym;

    sym->SetIsModuleExportStorage(true);
    sym->SetIsModuleImport(true);

    return declNode;
}

ParseNodePtr Parser::CreateVarDeclNode(IdentPtr pid, SymbolType symbolType, bool autoArgumentsObject, ParseNodePtr pnodeFnc, bool errorOnRedecl)
{
    ParseNodePtr pnode = CreateDeclNode(knopVarDecl, pid, symbolType, errorOnRedecl);

    // Append the variable to the end of the current variable list.
    AssertMem(m_ppnodeVar);
    pnode->sxVar.pnodeNext = *m_ppnodeVar;
    *m_ppnodeVar = pnode;
    if (nullptr != pid)
    {
        // this is not a temp - make sure temps go after this node
        AssertMem(pid);
        m_ppnodeVar = &pnode->sxVar.pnodeNext;
        CheckPidIsValid(pid, autoArgumentsObject);
    }

    return pnode;
}

ParseNodePtr Parser::CreateBlockScopedDeclNode(IdentPtr pid, OpCode nodeType)
{
    Assert(nodeType == knopConstDecl || nodeType == knopLetDecl);

    ParseNodePtr pnode = CreateDeclNode(nodeType, pid, STVariable, true);

    if (nullptr != pid)
    {
        AssertMem(pid);
        pid->SetIsLetOrConst();
        AddVarDeclToBlock(pnode);
        CheckPidIsValid(pid);
    }

    return pnode;
}

void Parser::AddVarDeclToBlock(ParseNode *pnode)
{
    Assert(pnode->nop == knopConstDecl || pnode->nop == knopLetDecl);

    // Maintain a combined list of let and const declarations to keep
    // track of declaration order.

    AssertMem(m_currentBlockInfo->m_ppnodeLex);
    *m_currentBlockInfo->m_ppnodeLex = pnode;
    m_currentBlockInfo->m_ppnodeLex = &pnode->sxVar.pnodeNext;
    pnode->sxVar.pnodeNext = nullptr;
}

void Parser::SetCurrentStatement(StmtNest *stmt)
{
    m_pstmtCur = stmt;
}

template<bool buildAST>
ParseNodePtr Parser::StartParseBlockWithCapacity(PnodeBlockType blockType, ScopeType scopeType, int capacity)
{
    Scope *scope = nullptr;
    // Block scopes are created lazily when we discover block-scoped content.
    if (scopeType != ScopeType_Unknown && scopeType != ScopeType_Block)
    {
        scope = Anew(&m_nodeAllocator, Scope, &m_nodeAllocator, scopeType, capacity);
        PushScope(scope);
    }

    return StartParseBlockHelper<buildAST>(blockType, scope, nullptr, nullptr);
}

template<bool buildAST>
ParseNodePtr Parser::StartParseBlock(PnodeBlockType blockType, ScopeType scopeType, ParseNodePtr pnodeLabel, LabelId* pLabelId)
{
    Scope *scope = nullptr;
    // Block scopes are created lazily when we discover block-scoped content.
    if (scopeType != ScopeType_Unknown && scopeType != ScopeType_Block)
    {
        scope = Anew(&m_nodeAllocator, Scope, &m_nodeAllocator, scopeType);
        PushScope(scope);
    }

    return StartParseBlockHelper<buildAST>(blockType, scope, pnodeLabel, pLabelId);
}

template<bool buildAST>
ParseNodePtr Parser::StartParseBlockHelper(PnodeBlockType blockType, Scope *scope, ParseNodePtr pnodeLabel, LabelId* pLabelId)
{
    ParseNodePtr pnodeBlock = CreateBlockNode(blockType);
    pnodeBlock->sxBlock.scope = scope;
    BlockInfoStack *newBlockInfo = PushBlockInfo(pnodeBlock);

    PushStmt<buildAST>(&newBlockInfo->pstmt, pnodeBlock, knopBlock, pnodeLabel, pLabelId);

    return pnodeBlock;
}

void Parser::PushScope(Scope *scope)
{
    Assert(scope);
    scope->SetEnclosingScope(m_currentScope);
    m_currentScope = scope;
}

void Parser::PopScope(Scope *scope)
{
    Assert(scope == m_currentScope);
    m_currentScope = scope->GetEnclosingScope();
    scope->SetEnclosingScope(nullptr);
}

void Parser::PushFuncBlockScope(ParseNodePtr pnodeBlock, ParseNodePtr **ppnodeScopeSave, ParseNodePtr **ppnodeExprScopeSave)
{
    // Maintain the scope tree.

    pnodeBlock->sxBlock.pnodeScopes = nullptr;
    pnodeBlock->sxBlock.pnodeNext = nullptr;

    // Insert this block into the active list of scopes (m_ppnodeExprScope or m_ppnodeScope).
    // Save the current block's "next" pointer as the new endpoint of that list.
    if (m_ppnodeExprScope)
    {
        *ppnodeScopeSave = m_ppnodeScope;

        Assert(*m_ppnodeExprScope == nullptr);
        *m_ppnodeExprScope = pnodeBlock;
        *ppnodeExprScopeSave = &pnodeBlock->sxBlock.pnodeNext;
    }
    else
    {
        Assert(m_ppnodeScope);
        Assert(*m_ppnodeScope == nullptr);
        *m_ppnodeScope = pnodeBlock;
        *ppnodeScopeSave = &pnodeBlock->sxBlock.pnodeNext;

        *ppnodeExprScopeSave = m_ppnodeExprScope;
    }

    // Advance the global scope list pointer to the new block's child list.
    m_ppnodeScope = &pnodeBlock->sxBlock.pnodeScopes;
    // Set m_ppnodeExprScope to NULL to make that list inactive.
    m_ppnodeExprScope = nullptr;
}

void Parser::PopFuncBlockScope(ParseNodePtr *ppnodeScopeSave, ParseNodePtr *ppnodeExprScopeSave)
{
    Assert(m_ppnodeExprScope == nullptr || *m_ppnodeExprScope == nullptr);
    m_ppnodeExprScope = ppnodeExprScopeSave;

    AssertMem(m_ppnodeScope);
    Assert(nullptr == *m_ppnodeScope);
    m_ppnodeScope = ppnodeScopeSave;
}

template<bool buildAST>
ParseNodePtr Parser::ParseBlock(ParseNodePtr pnodeLabel, LabelId* pLabelId)
{
    ParseNodePtr pnodeBlock = nullptr;
    ParseNodePtr *ppnodeScopeSave = nullptr;
    ParseNodePtr *ppnodeExprScopeSave = nullptr;

    pnodeBlock = StartParseBlock<buildAST>(PnodeBlockType::Regular, ScopeType_Block, pnodeLabel, pLabelId);

    BlockInfoStack* outerBlockInfo = m_currentBlockInfo->pBlockInfoOuter;
    if (outerBlockInfo != nullptr && outerBlockInfo->pnodeBlock != nullptr
        && outerBlockInfo->pnodeBlock->sxBlock.scope != nullptr
        && outerBlockInfo->pnodeBlock->sxBlock.scope->GetScopeType() == ScopeType_CatchParamPattern)
    {
        // If we are parsing the catch block then destructured params can have let declrations. Let's add them to the new block.
        for (ParseNodePtr pnode = m_currentBlockInfo->pBlockInfoOuter->pnodeBlock->sxBlock.pnodeLexVars; pnode; pnode = pnode->sxVar.pnodeNext)
        {
            PidRefStack* ref = PushPidRef(pnode->sxVar.sym->GetPid());
            ref->SetSym(pnode->sxVar.sym);
        }
    }

    ChkCurTok(tkLCurly, ERRnoLcurly);
    ParseNodePtr * ppnodeList = nullptr;
    if (buildAST)
    {
        PushFuncBlockScope(pnodeBlock, &ppnodeScopeSave, &ppnodeExprScopeSave);
        ppnodeList = &pnodeBlock->sxBlock.pnodeStmt;
    }

    ParseStmtList<buildAST>(ppnodeList);

    if (buildAST)
    {
        PopFuncBlockScope(ppnodeScopeSave, ppnodeExprScopeSave);
    }

    FinishParseBlock(pnodeBlock);

    ChkCurTok(tkRCurly, ERRnoRcurly);


    return pnodeBlock;
}

void Parser::FinishParseBlock(ParseNode *pnodeBlock, bool needScanRCurly)
{
    Assert(m_currentBlockInfo != nullptr && pnodeBlock == m_currentBlockInfo->pnodeBlock);

    if (needScanRCurly)
    {
        // Only update the ichLim if we were expecting an RCurly. If there is an
        // expression body without a necessary RCurly, the correct ichLim will
        // have been set already.
        pnodeBlock->ichLim = m_pscan->IchLimTok();
    }

    BindPidRefs<false>(GetCurrentBlockInfo(), m_nextBlockId - 1);

    PopStmt(&m_currentBlockInfo->pstmt);

    PopBlockInfo();

    Scope *scope = pnodeBlock->sxBlock.scope;
    if (scope)
    {
        PopScope(scope);
    }
}

void Parser::FinishParseFncExprScope(ParseNodePtr pnodeFnc, ParseNodePtr pnodeFncExprScope)
{
    int fncExprScopeId = pnodeFncExprScope->sxBlock.blockId;
    ParseNodePtr pnodeName = pnodeFnc->sxFnc.pnodeName;
    if (pnodeName)
    {
        Assert(pnodeName->nop == knopVarDecl);
        BindPidRefsInScope(pnodeName->sxVar.pid, pnodeName->sxVar.sym, fncExprScopeId);
    }
    FinishParseBlock(pnodeFncExprScope);
}

template <const bool backgroundPidRef>
void Parser::BindPidRefs(BlockInfoStack *blockInfo, uint maxBlockId)
{
    // We need to bind all assignments in order to emit assignment to 'const' error
    int blockId = blockInfo->pnodeBlock->sxBlock.blockId;

    Scope *scope = blockInfo->pnodeBlock->sxBlock.scope;
    if (scope)
    {
        auto bindPidRefs = [blockId, maxBlockId, this](Symbol *sym)
        {
            ParseNodePtr pnode = sym->GetDecl();
            IdentPtr pid;
#if PROFILE_DICTIONARY
            int depth = 0;
#endif
            Assert(pnode);
            switch (pnode->nop)
            {
            case knopVarDecl:
            case knopLetDecl:
            case knopConstDecl:
                pid = pnode->sxVar.pid;
                if (backgroundPidRef)
                {
                    pid = this->m_pscan->m_phtbl->FindExistingPid(pid->Psz(), pid->Cch(), pid->Hash(), nullptr, nullptr
#if PROFILE_DICTIONARY
                                                                  , depth
#endif
                        );
                    if (pid == nullptr)
                    {
                        break;
                    }
                }
                this->BindPidRefsInScope(pid, sym, blockId, maxBlockId);
                break;
            case knopName:
                pid = pnode->sxPid.pid;
                if (backgroundPidRef)
                {
                    pid = this->m_pscan->m_phtbl->FindExistingPid(pid->Psz(), pid->Cch(), pid->Hash(), nullptr, nullptr
#if PROFILE_DICTIONARY
                                                                  , depth
#endif
                        );
                    if (pid == nullptr)
                    {
                        break;
                    }
                }
                this->BindPidRefsInScope(pid, sym, blockId, maxBlockId);
                break;
            default:
                Assert(0);
                break;
            }
        };

        scope->ForEachSymbol(bindPidRefs);
    }
}

void Parser::BindPidRefsInScope(IdentPtr pid, Symbol *sym, int blockId, uint maxBlockId)
{
    PidRefStack *ref, *nextRef, *lastRef = nullptr;
    Js::LocalFunctionId funcId = GetCurrentFunctionNode()->sxFnc.functionId;
    Assert(sym);

    if (pid->GetIsModuleExport())
    {
        sym->SetIsModuleExportStorage(true);
    }

    for (ref = pid->GetTopRef(); ref && ref->GetScopeId() >= blockId; ref = nextRef)
    {
        // Fix up sym* on PID ref.
        Assert(!ref->GetSym() || ref->GetSym() == sym);
        nextRef = ref->prev;
        Assert(ref->GetScopeId() >= 0);
        if ((uint)ref->GetScopeId() > maxBlockId)
        {
            lastRef = ref;
            continue;
        }
        ref->SetSym(sym);
        this->RemovePrevPidRef(pid, lastRef);

        if (ref->IsAssignment())
        {
            sym->PromoteAssignmentState();
            if (m_currentNodeFunc && sym->GetIsFormal())
            {
                m_currentNodeFunc->sxFnc.SetHasAnyWriteToFormals(true);                
            }
        }

        if (ref->GetFuncScopeId() != funcId && !sym->GetIsGlobal() && !sym->GetIsModuleExportStorage())
        {
            Assert(ref->GetFuncScopeId() > funcId);
            sym->SetHasNonLocalReference();
        }

        if (ref->GetScopeId() == blockId)
        {
            break;
        }

        if (m_currentNodeFunc && ref->isEscape && sym->GetSymbolType() == STFunction)
        {
            if (m_sourceContextInfo ? 
                    !PHASE_OFF_RAW(Js::DisableStackFuncOnDeferredEscapePhase, m_sourceContextInfo->sourceContextId, m_currentNodeFunc->sxFnc.functionId) :
                    !PHASE_OFF1(Js::DisableStackFuncOnDeferredEscapePhase))
            {
                m_currentNodeFunc->sxFnc.SetNestedFuncEscapes();
            }
        }
    }
}

void Parser::MarkEscapingRef(ParseNodePtr pnode, IdentToken *pToken)
{
    if (m_currentNodeFunc == nullptr)
    {
        return;
    }
    if (pnode && pnode->nop == knopFncDecl)
    {
        this->SetNestedFuncEscapes();
    }
    else if (pToken->pid)
    {
        PidRefStack *pidRef = pToken->pid->GetTopRef();
        if (pidRef->sym)
        {
            if (pidRef->sym->GetSymbolType() == STFunction)
            {
                this->SetNestedFuncEscapes();
            }
        }
        else
        {
            pidRef->isEscape = true;
        }
    }
}

void Parser::SetNestedFuncEscapes() const
{
    if (m_sourceContextInfo ? 
            !PHASE_OFF_RAW(Js::DisableStackFuncOnDeferredEscapePhase, m_sourceContextInfo->sourceContextId, m_currentNodeFunc->sxFnc.functionId) :
            !PHASE_OFF1(Js::DisableStackFuncOnDeferredEscapePhase))
    {
        m_currentNodeFunc->sxFnc.SetNestedFuncEscapes();
    }
}

void Parser::PopStmt(StmtNest *pStmt)
{
    Assert(pStmt == m_pstmtCur);
    SetCurrentStatement(m_pstmtCur->pstmtOuter);
}

BlockInfoStack *Parser::PushBlockInfo(ParseNodePtr pnodeBlock)
{
    BlockInfoStack *newBlockInfo = (BlockInfoStack *)m_nodeAllocator.Alloc(sizeof(BlockInfoStack));
    Assert(nullptr != newBlockInfo);

    newBlockInfo->pnodeBlock = pnodeBlock;
    newBlockInfo->pBlockInfoOuter = m_currentBlockInfo;
    newBlockInfo->m_ppnodeLex = &pnodeBlock->sxBlock.pnodeLexVars;

    if (pnodeBlock->sxBlock.blockType != PnodeBlockType::Regular)
    {
        newBlockInfo->pBlockInfoFunction = newBlockInfo;
    }
    else
    {
        Assert(m_currentBlockInfo);
        newBlockInfo->pBlockInfoFunction = m_currentBlockInfo->pBlockInfoFunction;
    }

    m_currentBlockInfo = newBlockInfo;
    return newBlockInfo;
}

void Parser::PopBlockInfo()
{
    Assert(m_currentBlockInfo);
    PopDynamicBlock();
    m_currentBlockInfo = m_currentBlockInfo->pBlockInfoOuter;
}

void Parser::PushDynamicBlock()
{
    Assert(GetCurrentBlock());
    int blockId = GetCurrentBlock()->sxBlock.blockId;
    if (m_currentDynamicBlock && m_currentDynamicBlock->id == blockId)
    {
        return;
    }
    BlockIdsStack *info = (BlockIdsStack *)m_nodeAllocator.Alloc(sizeof(BlockIdsStack));
    if (nullptr == info)
    {
        Error(ERRnoMemory);
    }

    info->id = blockId;
    info->prev = m_currentDynamicBlock;
    m_currentDynamicBlock = info;
}

void Parser::PopDynamicBlock()
{
    int blockId = GetCurrentDynamicBlockId();
    if (GetCurrentBlock()->sxBlock.blockId != blockId || blockId == -1)
    {
        return;
    }
    Assert(m_currentDynamicBlock);
    for (BlockInfoStack *blockInfo = m_currentBlockInfo; blockInfo; blockInfo = blockInfo->pBlockInfoOuter)
    {
        for (ParseNodePtr pnodeDecl = blockInfo->pnodeBlock->sxBlock.pnodeLexVars;
             pnodeDecl;
             pnodeDecl = pnodeDecl->sxVar.pnodeNext)
        {
            this->SetPidRefsInScopeDynamic(pnodeDecl->sxVar.pid, blockId);
        }
    }

    m_currentDynamicBlock = m_currentDynamicBlock->prev;
}

int Parser::GetCurrentDynamicBlockId() const
{
    return m_currentDynamicBlock ? m_currentDynamicBlock->id : -1;
}

ParseNode *Parser::GetCurrentFunctionNode()
{
    if (m_currentNodeDeferredFunc != nullptr)
    {
        return m_currentNodeDeferredFunc;
    }
    else if (m_currentNodeFunc != nullptr)
    {
        return m_currentNodeFunc;
    }
    else
    {
        AssertMsg(GetFunctionBlock()->sxBlock.blockType == PnodeBlockType::Global,
            "Most likely we are trying to find a syntax error, related to 'let' or 'const' in deferred parsing mode with disabled support of 'let' and 'const'");
        return m_currentNodeProg;
    }
}

ParseNode *Parser::GetCurrentNonLambdaFunctionNode()
{
    if (m_currentNodeNonLambdaDeferredFunc != nullptr)
    {
        return m_currentNodeNonLambdaDeferredFunc;
    }
    return m_currentNodeNonLambdaFunc;

}
void Parser::RegisterRegexPattern(UnifiedRegex::RegexPattern *const regexPattern)
{
    Assert(regexPattern);

    // ensure a no-throw add behavior here, to catch out of memory exceptions, using the guest arena allocator
    if (!m_registeredRegexPatterns.PrependNoThrow(m_scriptContext->GetGuestArena(), regexPattern))
    {
        Parser::Error(ERRnoMemory);
    }
}

void Parser::CaptureState(ParserState *state)
{
    Assert(state != nullptr);

    state->m_funcInArraySave = m_funcInArray;
    state->m_funcInArrayDepthSave = m_funcInArrayDepth;
    state->m_nestedCountSave = *m_pnestedCount;
    state->m_ppnodeScopeSave = m_ppnodeScope;
    state->m_ppnodeExprScopeSave = m_ppnodeExprScope;
    state->m_pCurrentAstSizeSave = m_pCurrentAstSize;

    Assert(state->m_ppnodeScopeSave == nullptr || *state->m_ppnodeScopeSave == nullptr);
    Assert(state->m_ppnodeExprScopeSave == nullptr || *state->m_ppnodeExprScopeSave == nullptr);

#if DEBUG
    state->m_currentBlockInfo = m_currentBlockInfo;
#endif
}

void Parser::RestoreStateFrom(ParserState *state)
{
    Assert(state != nullptr);
    Assert(state->m_currentBlockInfo == m_currentBlockInfo);

    m_funcInArray = state->m_funcInArraySave;
    m_funcInArrayDepth = state->m_funcInArrayDepthSave;
    *m_pnestedCount = state->m_nestedCountSave;
    m_pCurrentAstSize = state->m_pCurrentAstSizeSave;

    if (state->m_ppnodeScopeSave != nullptr)
    {
        *state->m_ppnodeScopeSave = nullptr;
    }

    if (state->m_ppnodeExprScopeSave != nullptr)
    {
        *state->m_ppnodeExprScopeSave = nullptr;
    }

    m_ppnodeScope = state->m_ppnodeScopeSave;
    m_ppnodeExprScope = state->m_ppnodeExprScopeSave;
}

void Parser::AddToNodeListEscapedUse(ParseNode ** ppnodeList, ParseNode *** pppnodeLast,
                           ParseNode * pnodeAdd)
{
    AddToNodeList(ppnodeList, pppnodeLast, pnodeAdd);
    pnodeAdd->SetIsInList();
}

void Parser::AddToNodeList(ParseNode ** ppnodeList, ParseNode *** pppnodeLast,
                           ParseNode * pnodeAdd)
{
    Assert(!this->m_deferringAST);
    if (nullptr == *pppnodeLast)
    {
        // should be an empty list
        Assert(nullptr == *ppnodeList);

        *ppnodeList = pnodeAdd;
        *pppnodeLast = ppnodeList;
    }
    else
    {
        //
        AssertNodeMem(*ppnodeList);
        AssertNodeMem(**pppnodeLast);

        ParseNode *pnodeT = CreateBinNode(knopList, **pppnodeLast, pnodeAdd);
        **pppnodeLast = pnodeT;
        *pppnodeLast = &pnodeT->sxBin.pnode2;
    }
}

// Check reference to "arguments" that indicates the object may escape.
void Parser::CheckArguments(ParseNodePtr pnode)
{
    if (m_currentNodeFunc && this->NodeIsIdent(pnode, wellKnownPropertyPids.arguments))
    {
        m_currentNodeFunc->sxFnc.SetHasHeapArguments();
    }
}

// Check use of "arguments" that requires instantiation of the object.
void Parser::CheckArgumentsUse(IdentPtr pid, ParseNodePtr pnodeFnc)
{
    if (pid == wellKnownPropertyPids.arguments)
    {
        if (pnodeFnc != nullptr && pnodeFnc != m_currentNodeProg)
        {
            pnodeFnc->sxFnc.SetUsesArguments(TRUE);
        }
        else
        {
            m_UsesArgumentsAtGlobal = true;
        }
    }
}

void Parser::CheckStrictModeEvalArgumentsUsage(IdentPtr pid, ParseNodePtr pnode)
{
    if (pid != nullptr)
    {
        // In strict mode, 'eval' / 'arguments' cannot be assigned to.
        if ( pid == wellKnownPropertyPids.eval)
        {
            Error(ERREvalUsage, pnode);
        }

        if (pid == wellKnownPropertyPids.arguments)
        {
            Error(ERRArgsUsage, pnode);
        }
    }
}

void Parser::ReduceDeferredScriptLength(size_t chars)
{
    // If we're in deferred mode, subtract the given char count from the total length,
    // and see if this puts us under the deferral threshold.
    if ((m_grfscr & fscrDeferFncParse) &&
        (
            PHASE_OFF1(Js::DeferEventHandlersPhase) ||
            (m_grfscr & fscrGlobalCode)
        )
    )
    {
        if (m_length > chars)
        {
            m_length -= chars;
        }
        else
        {
            m_length = 0;
        }
        if (m_length < Parser::GetDeferralThreshold(this->m_sourceContextInfo->IsSourceProfileLoaded()))
        {
            // Stop deferring.
            m_grfscr &= ~fscrDeferFncParse;
            m_stoppedDeferredParse = TRUE;
        }
    }
}

/***************************************************************************
Look for an existing label with the given name.
***************************************************************************/
BOOL Parser::PnodeLabelNoAST(IdentToken* pToken, LabelId* pLabelIdList)
{
    StmtNest* pStmt;
    LabelId* pLabelId;

    // Look in the label stack.
    for (pStmt = m_pstmtCur; pStmt != nullptr; pStmt = pStmt->pstmtOuter)
    {
        for (pLabelId = pStmt->pLabelId; pLabelId != nullptr; pLabelId = pLabelId->next)
        {
            if (pLabelId->pid == pToken->pid)
                return TRUE;
        }
    }

    // Also look in the pnodeLabels list.
    for (pLabelId = pLabelIdList; pLabelId != nullptr; pLabelId = pLabelId->next)
    {
        if (pLabelId->pid == pToken->pid)
            return TRUE;
    }

    return FALSE;
}

void Parser::EnsureStackAvailable()
{
    if (!m_scriptContext->GetThreadContext()->IsStackAvailable(Js::Constants::MinStackCompile))
    {
        Error(ERRnoMemory);
    }
}

void Parser::ThrowNewTargetSyntaxErrForGlobalScope()
{
    if (GetCurrentNonLambdaFunctionNode() != nullptr)
    {
        return;
    }

    if ((this->m_grfscr & fscrEval) != 0)
    {
        Js::JavascriptFunction * caller = nullptr;
        if (Js::JavascriptStackWalker::GetCaller(&caller, m_scriptContext))
        {
            Js::FunctionBody * callerBody = caller->GetFunctionBody();
            Assert(callerBody);
            if (!callerBody->GetIsGlobalFunc() && !(callerBody->IsLambda() && callerBody->GetEnclosedByGlobalFunc()))
            {
                return;
            }
        }
    }

    Error(ERRInvalidNewTarget);
 }

template<bool buildAST>
ParseNodePtr Parser::ParseMetaProperty(tokens metaParentKeyword, charcount_t ichMin, _Out_opt_ BOOL* pfCanAssign)
{
    AssertMsg(metaParentKeyword == tkNEW, "Only supported for tkNEW parent keywords");
    AssertMsg(this->m_token.tk == tkDot, "We must be currently sitting on the dot after the parent keyword");

    m_pscan->Scan();

    if (this->m_token.tk == tkID && this->m_token.GetIdentifier(m_phtbl) == this->GetTargetPid())
    {
        ThrowNewTargetSyntaxErrForGlobalScope();
        if (pfCanAssign)
        {
            *pfCanAssign = FALSE;
        }
        if (buildAST)
        {
            return CreateNodeWithScanner<knopNewTarget>(ichMin);
        }
    }
    else
    {
        Error(ERRsyntax);
    }

    return nullptr;
}

template<bool buildAST> 
void Parser::ParseNamedImportOrExportClause(ModuleImportOrExportEntryList* importOrExportEntryList, bool isExportClause)
{
    Assert(m_token.tk == tkLCurly);
    Assert(importOrExportEntryList != nullptr);

    m_pscan->Scan();

    while (m_token.tk != tkRCurly && m_token.tk != tkEOF)
    {
        tokens firstToken = m_token.tk;

        if (!(m_token.IsIdentifier() || m_token.IsReservedWord()))
        {
            Error(ERRsyntax);
        }

        IdentPtr identifierName = m_token.GetIdentifier(m_phtbl);
        IdentPtr identifierAs = identifierName;

        m_pscan->Scan();

        if (m_token.tk == tkID)
        {
            // We have the pattern "IdentifierName as"
            if (wellKnownPropertyPids.as != m_token.GetIdentifier(m_phtbl))
            {
                Error(ERRsyntax);
            }

            m_pscan->Scan();

            // If we are parsing an import statement, the token after 'as' must be a BindingIdentifier.
            if (!isExportClause)
            {
                ChkCurTokNoScan(tkID, ERRsyntax);
            }

            if (!(m_token.IsIdentifier() || m_token.IsReservedWord()))
            {
                Error(ERRsyntax);
            }

            identifierAs = m_token.GetIdentifier(m_phtbl);

            // Scan to the next token.
            m_pscan->Scan();
        }
        else if (!isExportClause && firstToken != tkID)
        {
            // If we are parsing an import statement and this ImportSpecifier clause did not have
            // 'as ImportedBinding' at the end of it, identifierName must be a BindingIdentifier.
            Error(ERRsyntax);
        }

        if (m_token.tk == tkComma)
        {
            // Consume a trailing comma
            m_pscan->Scan();
        }

        if (buildAST)
        {
            // The name we will use 'as' this import/export is a binding identifier in import statements.
            if (!isExportClause)
            {
                CreateModuleImportDeclNode(identifierAs);
                AddModuleImportOrExportEntry(importOrExportEntryList, identifierName, identifierAs, nullptr, nullptr);
            }
            else
            {
                identifierName->SetIsModuleExport();
                AddModuleImportOrExportEntry(importOrExportEntryList, nullptr, identifierName, identifierAs, nullptr);
            }
        }
    }

    // Final token in a named import or export clause must be a '}'
    ChkCurTokNoScan(tkRCurly, ERRsyntax);
}

IdentPtrList* Parser::GetRequestedModulesList()
{
    return m_currentNodeProg->sxModule.requestedModules;
}

ModuleImportOrExportEntryList* Parser::GetModuleImportEntryList()
{
    return m_currentNodeProg->sxModule.importEntries;
}

ModuleImportOrExportEntryList* Parser::GetModuleLocalExportEntryList()
{
    return m_currentNodeProg->sxModule.localExportEntries;
}

ModuleImportOrExportEntryList* Parser::GetModuleIndirectExportEntryList()
{
    return m_currentNodeProg->sxModule.indirectExportEntries;
}

ModuleImportOrExportEntryList* Parser::GetModuleStarExportEntryList()
{
    return m_currentNodeProg->sxModule.starExportEntries;
}

IdentPtrList* Parser::EnsureRequestedModulesList()
{
    if (m_currentNodeProg->sxModule.requestedModules == nullptr)
    {
        m_currentNodeProg->sxModule.requestedModules = Anew(&m_nodeAllocator, IdentPtrList, &m_nodeAllocator);
    }
    return m_currentNodeProg->sxModule.requestedModules;
}

ModuleImportOrExportEntryList* Parser::EnsureModuleImportEntryList()
{
    if (m_currentNodeProg->sxModule.importEntries == nullptr)
    {
        m_currentNodeProg->sxModule.importEntries = Anew(&m_nodeAllocator, ModuleImportOrExportEntryList, &m_nodeAllocator);
    }
    return m_currentNodeProg->sxModule.importEntries;
}

ModuleImportOrExportEntryList* Parser::EnsureModuleLocalExportEntryList()
{
    if (m_currentNodeProg->sxModule.localExportEntries == nullptr)
    {
        m_currentNodeProg->sxModule.localExportEntries = Anew(&m_nodeAllocator, ModuleImportOrExportEntryList, &m_nodeAllocator);
    }
    return m_currentNodeProg->sxModule.localExportEntries;
}

ModuleImportOrExportEntryList* Parser::EnsureModuleIndirectExportEntryList()
{
    if (m_currentNodeProg->sxModule.indirectExportEntries == nullptr)
    {
        m_currentNodeProg->sxModule.indirectExportEntries = Anew(&m_nodeAllocator, ModuleImportOrExportEntryList, &m_nodeAllocator);
    }
    return m_currentNodeProg->sxModule.indirectExportEntries;
}

ModuleImportOrExportEntryList* Parser::EnsureModuleStarExportEntryList()
{
    if (m_currentNodeProg->sxModule.starExportEntries == nullptr)
    {
        m_currentNodeProg->sxModule.starExportEntries = Anew(&m_nodeAllocator, ModuleImportOrExportEntryList, &m_nodeAllocator);
    }
    return m_currentNodeProg->sxModule.starExportEntries;
}

void Parser::AddModuleSpecifier(IdentPtr moduleRequest)
{
    IdentPtrList* requestedModulesList = EnsureRequestedModulesList();

    if (!requestedModulesList->Has(moduleRequest))
    {
        requestedModulesList->Prepend(moduleRequest);
    }
}

ModuleImportOrExportEntry* Parser::AddModuleImportOrExportEntry(ModuleImportOrExportEntryList* importOrExportEntryList, ModuleImportOrExportEntry* importOrExportEntry)
{
    if (importOrExportEntry->exportName != nullptr)
    {
        CheckForDuplicateExportEntry(importOrExportEntryList, importOrExportEntry->exportName);
    }

    importOrExportEntryList->Prepend(*importOrExportEntry);

    return importOrExportEntry;
}

ModuleImportOrExportEntry* Parser::AddModuleImportOrExportEntry(ModuleImportOrExportEntryList* importOrExportEntryList, IdentPtr importName, IdentPtr localName, IdentPtr exportName, IdentPtr moduleRequest)
{
    ModuleImportOrExportEntry* importOrExportEntry = Anew(&m_nodeAllocator, ModuleImportOrExportEntry);

    importOrExportEntry->importName = importName;
    importOrExportEntry->localName = localName;
    importOrExportEntry->exportName = exportName;
    importOrExportEntry->moduleRequest = moduleRequest;

    return AddModuleImportOrExportEntry(importOrExportEntryList, importOrExportEntry);
}

void Parser::AddModuleLocalExportEntry(ParseNodePtr varDeclNode)
{
    Assert(varDeclNode->nop == knopVarDecl || varDeclNode->nop == knopLetDecl || varDeclNode->nop == knopConstDecl);

    IdentPtr localName = varDeclNode->sxVar.pid;
    varDeclNode->sxVar.sym->SetIsModuleExportStorage(true);

    AddModuleImportOrExportEntry(EnsureModuleLocalExportEntryList(), nullptr, localName, localName, nullptr);
}

void Parser::CheckForDuplicateExportEntry(ModuleImportOrExportEntryList* exportEntryList, IdentPtr exportName)
{
    ModuleImportOrExportEntry* findResult = exportEntryList->Find([&](ModuleImportOrExportEntry exportEntry)
    {
        if (exportName == exportEntry.exportName)
        {
            return true;
        }
        return false;
    });

    if (findResult != nullptr)
    {
        Error(ERRsyntax);
    }
}

template<bool buildAST>
void Parser::ParseImportClause(ModuleImportOrExportEntryList* importEntryList, bool parsingAfterComma)
{
    bool parsedNamespaceOrNamedImport = false;

    switch (m_token.tk)
    {
    case tkID:
        // This is the default binding identifier.

        // If we already saw a comma in the import clause, this is a syntax error.
        if (parsingAfterComma)
        {
            Error(ERRsyntax);
        }

        if (buildAST)
        {
            IdentPtr localName = m_token.GetIdentifier(m_phtbl);
            IdentPtr importName = wellKnownPropertyPids._default;

            CreateModuleImportDeclNode(localName);
            AddModuleImportOrExportEntry(importEntryList, importName, localName, nullptr, nullptr);
        }

        break;

    case tkLCurly:
        // This begins a list of named imports.
        ParseNamedImportOrExportClause<buildAST>(importEntryList, false);

        parsedNamespaceOrNamedImport = true;
        break;

    case tkStar:
        // This begins a namespace import clause.
        // "* as ImportedBinding"

        // Token following * must be the identifier 'as'
        m_pscan->Scan();
        if (m_token.tk != tkID || wellKnownPropertyPids.as != m_token.GetIdentifier(m_phtbl))
        {
            Error(ERRsyntax);
        }

        // Token following 'as' must be a binding identifier.
        m_pscan->Scan();
        ChkCurTokNoScan(tkID, ERRsyntax);

        if (buildAST)
        {
            IdentPtr localName = m_token.GetIdentifier(m_phtbl);
            IdentPtr importName = wellKnownPropertyPids._star;

            CreateModuleImportDeclNode(localName);
            AddModuleImportOrExportEntry(importEntryList, importName, localName, nullptr, nullptr);
        }

        parsedNamespaceOrNamedImport = true;
        break;

    default:
        Error(ERRsyntax);
    }

    m_pscan->Scan();

    if (m_token.tk == tkComma)
    {
        // There cannot be more than one comma in a module import clause.
        // There cannot be a namespace import or named imports list on the left of the comma in a module import clause.
        if (parsingAfterComma || parsedNamespaceOrNamedImport)
        {
            Error(ERRsyntax);
        }

        m_pscan->Scan();

        ParseImportClause<buildAST>(importEntryList, true);
    }
}

bool Parser::IsImportOrExportStatementValidHere()
{
    ParseNodePtr curFunc = GetCurrentFunctionNode();

    // Import must be located in the top scope of the module body.
    return curFunc->nop == knopFncDecl
        && curFunc->sxFnc.IsModule()
        && this->m_currentBlockInfo->pnodeBlock == curFunc->sxFnc.pnodeBodyScope
        && (this->m_grfscr & fscrEvalCode) != fscrEvalCode
        && this->m_tryCatchOrFinallyDepth == 0;
}

template<bool buildAST>
ParseNodePtr Parser::ParseImportDeclaration()
{
    Assert(m_scriptContext->GetConfig()->IsES6ModuleEnabled());
    Assert(m_token.tk == tkIMPORT);

    if (!IsImportOrExportStatementValidHere())
    {
        Error(ERRInvalidModuleImportOrExport);
    }

    // We just parsed an import token. Next valid token is *, {, string constant, or binding identifier.
    m_pscan->Scan();

    if (m_token.tk == tkStrCon)
    {
        // This import declaration has no import clause.
        // "import ModuleSpecifier;"
        if (buildAST)
        {
            AddModuleSpecifier(m_token.GetStr());
        }

        // Scan past the module identifier.
        m_pscan->Scan();
    }
    else
    {
        ModuleImportOrExportEntryList importEntryList(&m_nodeAllocator);

        // Parse the import clause (default binding can only exist before the comma).
        ParseImportClause<buildAST>(&importEntryList);

        // Token following import clause must be the identifier 'from'
        IdentPtr moduleSpecifier = ParseImportOrExportFromClause<buildAST>(true);

        if (buildAST)
        {
            Assert(moduleSpecifier != nullptr);

            AddModuleSpecifier(moduleSpecifier);

            importEntryList.Map([this, moduleSpecifier](ModuleImportOrExportEntry& importEntry) {
                importEntry.moduleRequest = moduleSpecifier;
                AddModuleImportOrExportEntry(EnsureModuleImportEntryList(), &importEntry);
            });
        }

        importEntryList.Clear();
    }

    // Import statement is actually a nop, we hoist all the imported bindings to the top of the module.
    return nullptr;
}

template<bool buildAST>
IdentPtr Parser::ParseImportOrExportFromClause(bool throwIfNotFound)
{
    IdentPtr moduleSpecifier = nullptr;

    if (m_token.tk == tkID && wellKnownPropertyPids.from == m_token.GetIdentifier(m_phtbl))
    {
        m_pscan->Scan();

        // Token following the 'from' token must be a string constant - the module specifier.
        ChkCurTokNoScan(tkStrCon, ERRsyntax);

        if (buildAST)
        {
            moduleSpecifier = m_token.GetStr();
        }

        m_pscan->Scan();
    }
    else if (throwIfNotFound)
    {
        Error(ERRsyntax);
    }

    return moduleSpecifier;
}

template<bool buildAST>
ParseNodePtr Parser::ParseDefaultExportClause()
{
    Assert(m_token.tk == tkDEFAULT);

    m_pscan->Scan();
    ParseNodePtr pnode = nullptr;
    ushort flags = fFncNoFlgs;

    switch (m_token.tk)
    {
    case tkCLASS:
        {
            if (!m_scriptContext->GetConfig()->IsES6ClassAndExtendsEnabled())
            {
                goto LDefault;
            }

            // Before we parse the class itself we need to know if the class has an identifier name.
            // If it does, we'll treat this class as an ordinary class declaration which will bind
            // it to that name. Otherwise the class should parse as a nameless class expression and
            // bind only to the export binding.
            BOOL classHasName = false;
            RestorePoint parsedClass;
            m_pscan->Capture(&parsedClass);
            m_pscan->Scan();

            if (m_token.tk == tkID)
            {
                classHasName = true;
            }

            m_pscan->SeekTo(parsedClass);
            pnode = ParseClassDecl<buildAST>(classHasName, nullptr, nullptr, nullptr);

            if (buildAST)
            {
                AnalysisAssert(pnode != nullptr);
                Assert(pnode->nop == knopClassDecl);

                pnode->sxClass.SetIsDefaultModuleExport(true);
            }

            break;
        }
    case tkID:
        // If we parsed an async token, it could either modify the next token (if it is a
        // function token) or it could be an identifier (let async = 0; export default async;).
        // To handle both cases, when we parse an async token we need to keep the parser state
        // and rewind if the next token is not function.
        if (wellKnownPropertyPids.async == m_token.GetIdentifier(m_phtbl))
        {
            RestorePoint parsedAsync;
            m_pscan->Capture(&parsedAsync);
            m_pscan->Scan();
            if (m_token.tk == tkFUNCTION)
            {
                // Token after async is function, consume the async token and continue to parse the
                // function as an async function.
                flags |= fFncAsync;
                goto LFunction;
            }
            // Token after async is not function, no idea what the async token is supposed to mean
            // so rewind and let the default case handle it.
            m_pscan->SeekTo(parsedAsync);
        }
        goto LDefault;
        break;
    case tkFUNCTION:
        {
LFunction:
            // We just parsed a function token but we need to figure out if the function
            // has an identifier name or not before we call the helper.
            RestorePoint parsedFunction;
            m_pscan->Capture(&parsedFunction);
            m_pscan->Scan();

            if (m_token.tk == tkStar)
            {
                // If we saw 'function*' that indicates we are going to parse a generator,
                // but doesn't tell us if the generator has an identifier or not.
                // Skip the '*' token for now as it doesn't matter yet.
                m_pscan->Scan();
            }

            // We say that if the function has an identifier name, it is a 'normal' declaration
            // and should create a binding to that identifier as well as one for our default export.
            if (m_token.tk == tkID)
            {
                flags |= fFncDeclaration;
            }
            else
            {
                flags |= fFncNoName;
            }

            // Rewind back to the function token and let the helper handle the parsing.
            m_pscan->SeekTo(parsedFunction);
            pnode = ParseFncDecl<buildAST>(flags);
            
            if (buildAST)
            {
                AnalysisAssert(pnode != nullptr);
                Assert(pnode->nop == knopFncDecl);

                pnode->sxFnc.SetIsDefaultModuleExport(true);
            }
            break;
        }
    default:
LDefault:
        {
            ParseNodePtr pnodeExpression = ParseExpr<buildAST>();

            // Consider: Can we detect this syntax error earlier?
            if (pnodeExpression && pnodeExpression->nop == knopComma)
            {
                Error(ERRsyntax);
            }

            if (buildAST)
            {
                AnalysisAssert(pnodeExpression != nullptr);

                // Mark this node as the default module export. We need to make sure it is put into the correct
                // module export slot when we emit the node.
                pnode = CreateNode(knopExportDefault);
                pnode->sxExportDefault.pnodeExpr = pnodeExpression;
            }
            break;
        }
    }

    IdentPtr exportName = wellKnownPropertyPids._default;
    IdentPtr localName = wellKnownPropertyPids._starDefaultStar;
    AddModuleImportOrExportEntry(EnsureModuleLocalExportEntryList(), nullptr, localName, exportName, nullptr);

    return pnode;
}

template<bool buildAST>
ParseNodePtr Parser::ParseExportDeclaration()
{
    Assert(m_scriptContext->GetConfig()->IsES6ModuleEnabled());
    Assert(m_token.tk == tkEXPORT);

    if (!IsImportOrExportStatementValidHere())
    {
        Error(ERRInvalidModuleImportOrExport);
    }

    ParseNodePtr pnode = nullptr;
    IdentPtr moduleIdentifier = nullptr;
    tokens declarationType;

    // We just parsed an export token. Next valid tokens are *, {, var, let, const, async, function, class, default.
    m_pscan->Scan();

    switch (m_token.tk)
    {
    case tkStar:
        m_pscan->Scan();

        // A star token in an export declaration must be followed by a from clause which begins with a token 'from'.
        moduleIdentifier = ParseImportOrExportFromClause<buildAST>(true);

        if (buildAST)
        {
            Assert(moduleIdentifier != nullptr);

            AddModuleSpecifier(moduleIdentifier);
            IdentPtr importName = wellKnownPropertyPids._star;

            AddModuleImportOrExportEntry(EnsureModuleStarExportEntryList(), importName, nullptr, nullptr, moduleIdentifier);
        }

        break;

    case tkLCurly:
        {
            ModuleImportOrExportEntryList exportEntryList(&m_nodeAllocator);

            ParseNamedImportOrExportClause<buildAST>(&exportEntryList, true);

            m_pscan->Scan();

            // Export clause may be followed by a from clause.
            moduleIdentifier = ParseImportOrExportFromClause<buildAST>(false);

            if (buildAST)
            {
                if (moduleIdentifier != nullptr)
                {
                    AddModuleSpecifier(moduleIdentifier);
                }

                exportEntryList.Map([this, moduleIdentifier](ModuleImportOrExportEntry& exportEntry) {
                    if (moduleIdentifier != nullptr)
                    {
                        exportEntry.moduleRequest = moduleIdentifier;

                        // We need to swap localname and importname when this is a re-export.
                        exportEntry.importName = exportEntry.localName;
                        exportEntry.localName = nullptr;

                        AddModuleImportOrExportEntry(EnsureModuleIndirectExportEntryList(), &exportEntry);
                    }
                    else
                    {
                        AddModuleImportOrExportEntry(EnsureModuleLocalExportEntryList(), &exportEntry);
                    }
                });

                exportEntryList.Clear();
            }
        }
        break;

    case tkID:
        {
            IdentPtr pid = m_token.GetIdentifier(m_phtbl);

            if (wellKnownPropertyPids.let == pid)
            {
                declarationType = tkLET;
                goto ParseVarDecl;
            }
            if (wellKnownPropertyPids.async == pid && m_scriptContext->GetConfig()->IsES7AsyncAndAwaitEnabled())
            {
                // In module export statements, async token is only valid if it's followed by function.
                // We need to check here because ParseStatement would think 'async = 20' is a var decl.
                RestorePoint parsedAsync;
                m_pscan->Capture(&parsedAsync);
                m_pscan->Scan();
                if (m_token.tk == tkFUNCTION)
                {
                    // Token after async is function, rewind to the async token and let ParseStatement handle it.
                    m_pscan->SeekTo(parsedAsync);
                    goto ParseFunctionDecl;
                }
                // Token after async is not function, it's a syntax error.
            }
            goto ErrorToken;
        }
    case tkVAR:
    case tkLET:
    case tkCONST:
        {
            declarationType = m_token.tk;

ParseVarDecl:
            m_pscan->Scan();

            pnode = ParseVariableDeclaration<buildAST>(declarationType, m_pscan->IchMinTok());

            if (buildAST)
            {
                ParseNodePtr temp = pnode;
                while (temp->nop == knopList)
                {
                    ParseNodePtr varDeclNode = temp->sxBin.pnode1;
                    temp = temp->sxBin.pnode2;

                    AddModuleLocalExportEntry(varDeclNode);
                }
                AddModuleLocalExportEntry(temp);
            }
        }
        break;

    case tkFUNCTION:
    case tkCLASS:
        {
ParseFunctionDecl:
            pnode = ParseStatement<buildAST>();

            if (buildAST)
            {
                IdentPtr localName;
                if (pnode->nop == knopClassDecl)
                {
                    pnode->sxClass.pnodeName->sxVar.sym->SetIsModuleExportStorage(true);
                    pnode->sxClass.pnodeDeclName->sxVar.sym->SetIsModuleExportStorage(true);
                    localName = pnode->sxClass.pnodeName->sxVar.pid;
                }
                else
                {
                    Assert(pnode->nop == knopFncDecl);

                    pnode->sxFnc.GetFuncSymbol()->SetIsModuleExportStorage(true);
                    localName = pnode->sxFnc.pid;
                }
                Assert(localName != nullptr);

                AddModuleImportOrExportEntry(EnsureModuleLocalExportEntryList(), nullptr, localName, localName, nullptr);
            }
        }
        break;

    case tkDEFAULT:
        {
            pnode = ParseDefaultExportClause<buildAST>();
        }
        break;

    default:
        {
ErrorToken:
            Error(ERRsyntax);
        }
    }

    return pnode;
}

/***************************************************************************
Parse an expression term.
***************************************************************************/
template<bool buildAST>
ParseNodePtr Parser::ParseTerm(BOOL fAllowCall,
    LPCOLESTR pNameHint,
    uint32 *pHintLength,
    uint32 *pShortNameOffset,
    _Inout_opt_ IdentToken* pToken /*= nullptr*/,
    bool fUnaryOrParen /*= false*/,
    _Out_opt_ BOOL* pfCanAssign /*= nullptr*/,
    _Inout_opt_ BOOL* pfLikelyPattern /*= nullptr*/,
    _Out_opt_ bool* pfIsDotOrIndex /*= nullptr*/)
{
    ParseNodePtr pnode = nullptr;
    charcount_t ichMin = 0;
    size_t iecpMin = 0;
    size_t iuMin;
    IdentToken term;
    BOOL fInNew = FALSE;
    BOOL fCanAssign = TRUE;
    bool isAsyncExpr = false;
    bool isLambdaExpr = false;
    Assert(pToken == nullptr || pToken->tk == tkNone); // Must be empty initially

    if (this->IsBackgroundParser())
    {
        PROBE_STACK_NO_DISPOSE(m_scriptContext, Js::Constants::MinStackParseOneTerm);
    }
    else
    {
        PROBE_STACK(m_scriptContext, Js::Constants::MinStackParseOneTerm);
    }

    switch (m_token.tk)
    {
    case tkID:
    {
        PidRefStack *ref = nullptr;
        IdentPtr pid = m_token.GetIdentifier(m_phtbl);
        charcount_t ichLim = m_pscan->IchLimTok();
        size_t iecpLim = m_pscan->IecpLimTok();
        ichMin = m_pscan->IchMinTok();
        iecpMin  = m_pscan->IecpMinTok();

        if (pid == wellKnownPropertyPids.async &&
            m_scriptContext->GetConfig()->IsES7AsyncAndAwaitEnabled())
        {
            isAsyncExpr = true;
        }

        bool previousAwaitIsKeyword = m_pscan->SetAwaitIsKeyword(isAsyncExpr);
        m_pscan->Scan();
        m_pscan->SetAwaitIsKeyword(previousAwaitIsKeyword);

        // We search for an Async expression (a function declaration or an async lambda expression)
        if (isAsyncExpr && !m_pscan->FHadNewLine())
        {
            if (m_token.tk == tkFUNCTION)
            {
                goto LFunction;
            }
            else if (m_token.tk == tkID || m_token.tk == tkAWAIT)
            {
                isLambdaExpr = true;
                goto LFunction;
            }
        }

        // Don't push a reference if this is a single lambda parameter, because we'll reparse with
        // a correct function ID.
        if (m_token.tk != tkDArrow)
        {
            ref = this->PushPidRef(pid);
        }

        if (buildAST)
        {
            pnode = CreateNameNode(pid);
            pnode->ichMin = ichMin;
            pnode->ichLim = ichLim;
            pnode->sxPid.SetSymRef(ref);
        }
        else
        {
            // Remember the identifier start and end in case it turns out to be a statement label.
            term.tk = tkID;
            term.pid = pid; // Record the identifier for detection of eval
            term.ichMin = static_cast<charcount_t>(iecpMin);
            term.ichLim = static_cast<charcount_t>(iecpLim);
        }
        CheckArgumentsUse(pid, GetCurrentFunctionNode());
        break;
    }

    case tkTHIS:
        if (buildAST)
        {
            pnode = CreateNodeWithScanner<knopThis>();
        }
        fCanAssign = FALSE;
        m_pscan->Scan();
        break;

    case tkLParen:
    {
        ichMin = m_pscan->IchMinTok();
        iuMin = m_pscan->IecpMinTok();
        m_pscan->Scan();
        if (m_token.tk == tkRParen)
        {
            // Empty parens can only be legal as an empty parameter list to a lambda declaration.
            // We're in a lambda if the next token is =>.
            fAllowCall = FALSE;
            m_pscan->Scan();

            // If the token after the right paren is not => or if there was a newline between () and => this is a syntax error
            if (!m_doingFastScan && (m_token.tk != tkDArrow || m_pscan->FHadNewLine()))
            {
                Error(ERRsyntax);
            }

            if (buildAST)
            {
                pnode = CreateNodeWithScanner<knopEmpty>();
            }
            break;
        }

        // Advance the block ID here in case this parenthetical expression turns out to be a lambda parameter list.
        // That way the pid ref stacks will be created in their correct final form, and we can simply fix
        // up function ID's.
        uint saveNextBlockId = m_nextBlockId;
        uint saveCurrBlockId = GetCurrentBlock()->sxBlock.blockId;
        GetCurrentBlock()->sxBlock.blockId = m_nextBlockId++;

        this->m_parenDepth++;
        pnode = ParseExpr<buildAST>(koplNo, &fCanAssign, TRUE, FALSE, nullptr, nullptr /*nameLength*/, nullptr  /*pShortNameOffset*/, &term, true);
        this->m_parenDepth--;

        ChkCurTok(tkRParen, ERRnoRparen);

        GetCurrentBlock()->sxBlock.blockId = saveCurrBlockId;
        if (m_token.tk == tkDArrow)
        {
            // We're going to rewind and reinterpret the expression as a parameter list.
            // Put back the original next-block-ID so the existing pid ref stacks will be correct.
            m_nextBlockId = saveNextBlockId;
        }

        // Emit a deferred ... error if one was parsed.
        if (m_deferEllipsisError && m_token.tk != tkDArrow)
        {
            m_pscan->SeekTo(m_EllipsisErrLoc);
            Error(ERRInvalidSpreadUse);
        }
        else
        {
            m_deferEllipsisError = false;
        }
        break;
    }

    case tkIntCon:
        if (IsStrictMode() && m_pscan->IsOctOrLeadingZeroOnLastTKNumber())
        {
            Error(ERRES5NoOctal);
        }

        if (buildAST)
        {
            pnode = CreateIntNodeWithScanner(m_token.GetLong());
        }
        fCanAssign = FALSE;
        m_pscan->Scan();
        break;

    case tkFltCon:
        if (IsStrictMode() && m_pscan->IsOctOrLeadingZeroOnLastTKNumber())
        {
            Error(ERRES5NoOctal);
        }

        if (buildAST)
        {
            pnode = CreateNodeWithScanner<knopFlt>();
            pnode->sxFlt.dbl = m_token.GetDouble();
            pnode->sxFlt.maybeInt = m_token.GetDoubleMayBeInt();
        }
        fCanAssign = FALSE;
        m_pscan->Scan();
        break;

    case tkStrCon:
        if (IsStrictMode() && m_pscan->IsOctOrLeadingZeroOnLastTKNumber())
        {
            Error(ERRES5NoOctal);
        }

        if (buildAST)
        {
            pnode = CreateStrNodeWithScanner(m_token.GetStr());
        }
        else
        {
            // Subtract the string literal length from the total char count for the purpose
            // of deciding whether to defer parsing and byte code generation.
            this->ReduceDeferredScriptLength(m_pscan->IchLimTok() - m_pscan->IchMinTok());
        }
        fCanAssign = FALSE;
        m_pscan->Scan();
        break;

    case tkTRUE:
        if (buildAST)
        {
            pnode = CreateNodeWithScanner<knopTrue>();
        }
        fCanAssign = FALSE;
        m_pscan->Scan();
        break;

    case tkFALSE:
        if (buildAST)
        {
            pnode = CreateNodeWithScanner<knopFalse>();
        }
        fCanAssign = FALSE;
        m_pscan->Scan();
        break;

    case tkNULL:
        if (buildAST)
        {
            pnode = CreateNodeWithScanner<knopNull>();
        }
        fCanAssign = FALSE;
        m_pscan->Scan();
        break;

    case tkDiv:
    case tkAsgDiv:
        pnode = ParseRegExp<buildAST>();
        fCanAssign = FALSE;
        m_pscan->Scan();
        break;

    case tkNEW:
    {
        ichMin = m_pscan->IchMinTok();
        m_pscan->Scan();

        if (m_token.tk == tkDot && m_scriptContext->GetConfig()->IsES6ClassAndExtendsEnabled())
        {
            pnode = ParseMetaProperty<buildAST>(tkNEW, ichMin, &fCanAssign);

            m_pscan->Scan();
        }
        else
        {
            ParseNodePtr pnodeExpr = ParseTerm<buildAST>(FALSE, pNameHint, pHintLength, pShortNameOffset);
            if (buildAST)
            {
                pnode = CreateCallNode(knopNew, pnodeExpr, nullptr);
                pnode->ichMin = ichMin;
            }
            fInNew = TRUE;
            fCanAssign = FALSE;
        }
        break;
    }

    case tkLBrack:
    {
        ichMin = m_pscan->IchMinTok();
        m_pscan->Scan();
        pnode = ParseArrayLiteral<buildAST>();
        if (buildAST)
        {
            pnode->ichMin = ichMin;
            pnode->ichLim = m_pscan->IchLimTok();
        }

        if (this->m_arrayDepth == 0)
        {
            Assert(m_pscan->IchLimTok() - ichMin > m_funcInArray);
            this->ReduceDeferredScriptLength(m_pscan->IchLimTok() - ichMin - this->m_funcInArray);
            this->m_funcInArray = 0;
            this->m_funcInArrayDepth = 0;
        }
        ChkCurTok(tkRBrack, ERRnoRbrack);
        if (!IsES6DestructuringEnabled())
        {
            fCanAssign = FALSE;
        }
        else if (pfLikelyPattern != nullptr && !IsPostFixOperators())
        {
            *pfLikelyPattern = TRUE;
        }
        break;
    }

    case tkLCurly:
    {
        ichMin = m_pscan->IchMinTok();
        m_pscan->ScanForcingPid();
        ParseNodePtr pnodeMemberList = ParseMemberList<buildAST>(pNameHint, pHintLength);
        if (buildAST)
        {
            pnode = CreateUniNode(knopObject, pnodeMemberList);
            pnode->ichMin = ichMin;
            pnode->ichLim = m_pscan->IchLimTok();
        }
        ChkCurTok(tkRCurly, ERRnoRcurly);
        if (!IsES6DestructuringEnabled())
        {
            fCanAssign = FALSE;
        }
        else if (pfLikelyPattern != nullptr && !IsPostFixOperators())
        {
            *pfLikelyPattern = TRUE;
        }
        break;
    }

    case tkFUNCTION:
    {
LFunction :
        if (m_grfscr & fscrDeferredFncExpression)
        {
            // The top-level deferred function body was defined by a function expression whose parsing was deferred. We are now
            // parsing it, so unset the flag so that any nested functions are parsed normally. This flag is only applicable the
            // first time we see it.
            //
            // Normally, deferred functions will be parsed in ParseStatement upon encountering the 'function' token. The first
            // token of the source code of the function may not a 'function' token though, so we still need to reset this flag
            // for the first function we parse. This can happen in compat modes, for instance, for a function expression enclosed
            // in parentheses, where the legacy behavior was to include the parentheses in the function's source code.
            m_grfscr &= ~fscrDeferredFncExpression;
        }
        ushort flags = fFncNoFlgs;
        if (isLambdaExpr)
        {
            flags |= fFncLambda;
        }
        if (isAsyncExpr)
        {
            flags |= fFncAsync;
        }
        pnode = ParseFncDecl<buildAST>(flags, pNameHint, false, true, fUnaryOrParen);
        if (isAsyncExpr)
        {
            pnode->sxFnc.cbMin = iecpMin;
            pnode->ichMin = ichMin;
        }
        fCanAssign = FALSE;
        break;
    }

    case tkCLASS:
        if (m_scriptContext->GetConfig()->IsES6ClassAndExtendsEnabled())
        {
            pnode = ParseClassDecl<buildAST>(FALSE, pNameHint, pHintLength, pShortNameOffset);
        }
        else
        {
            goto LUnknown;
        }
        fCanAssign = FALSE;
        break;

    case tkStrTmplBasic:
    case tkStrTmplBegin:
        pnode = ParseStringTemplateDecl<buildAST>(nullptr);
        fCanAssign = FALSE;
        break;

    case tkSUPER:
        if (m_scriptContext->GetConfig()->IsES6ClassAndExtendsEnabled())
        {
            pnode = ParseSuper<buildAST>(pnode, !!fAllowCall);
        }
        else
        {
            goto LUnknown;
        }
        break;

    case tkCASE:
    {
        if (!m_doingFastScan)
        {
            goto LUnknown;
        }
        ParseNodePtr pnodeUnused;
        pnode = ParseCase<buildAST>(&pnodeUnused);
        break;
    }

    case tkELSE:
        if (!m_doingFastScan)
        {
            goto LUnknown;
        }
        m_pscan->Scan();
        ParseStatement<buildAST>();
        break;

    default:
    LUnknown :
        Error(ERRsyntax);
        break;
    }

    pnode = ParsePostfixOperators<buildAST>(pnode, fAllowCall, fInNew, &fCanAssign, &term, pfIsDotOrIndex);

    // Pass back identifier if requested
    if (pToken && term.tk == tkID)
    {
        *pToken = term;
    }

    if (pfCanAssign)
    {
        *pfCanAssign = fCanAssign;
    }

    return pnode;
}

template <bool buildAST>
ParseNodePtr Parser::ParseRegExp()
{
    ParseNodePtr pnode = nullptr;

    if (buildAST || m_doingFastScan)
    {
        m_pscan->RescanRegExp();

        BOOL saveDeferringAST = this->m_deferringAST;
        if (m_doingFastScan)
        {
            this->m_deferringAST = false;
        }
        pnode = CreateNodeWithScanner<knopRegExp>();
        pnode->sxPid.regexPattern = m_token.GetRegex();
        if (m_doingFastScan)
        {
            this->m_deferringAST = saveDeferringAST;
            this->AddFastScannedRegExpNode(pnode);
            if (!buildAST)
            {
                pnode = nullptr;
            }
        }
#if ENABLE_BACKGROUND_PARSING
        else if (this->IsBackgroundParser())
        {
            Assert(pnode->sxPid.regexPattern == nullptr);
            this->AddBackgroundRegExpNode(pnode);
        }
#endif
    }
    else
    {
        m_pscan->RescanRegExpNoAST();
    }
    Assert(m_token.tk == tkRegExp);

    return pnode;
}

BOOL Parser::NodeIsEvalName(ParseNodePtr pnode)
{
    //WOOB 1107758 Special case of indirect eval binds to local scope in standards mode
    return pnode->nop == knopName && (pnode->sxPid.pid == wellKnownPropertyPids.eval);
}

BOOL Parser::NodeEqualsName(ParseNodePtr pnode, LPCOLESTR sz, uint32 cch)
{
    return pnode->nop == knopName &&
        pnode->sxPid.pid->Cch() == cch &&
        !wmemcmp(pnode->sxPid.pid->Psz(), sz, cch);
}

BOOL Parser::NodeIsIdent(ParseNodePtr pnode, IdentPtr pid)
{
    for (;;)
    {
        switch (pnode->nop)
        {
        case knopName:
            return (pnode->sxPid.pid == pid);

        case knopComma:
            pnode = pnode->sxBin.pnode2;
            break;

        default:
            return FALSE;
        }
    }
}

template<bool buildAST>
ParseNodePtr Parser::ParsePostfixOperators(
    ParseNodePtr pnode,
    BOOL fAllowCall,
    BOOL fInNew,
    BOOL *pfCanAssign,
    _Inout_ IdentToken* pToken,
    _Out_opt_ bool* pfIsDotOrIndex /*= nullptr */)
{
    uint16 count = 0;
    bool callOfConstants = false;
    if (pfIsDotOrIndex)
    {
        *pfIsDotOrIndex = false;
    }

    for (;;)
    {
        uint16 spreadArgCount = 0;
        switch (m_token.tk)
        {
        case tkLParen:
            {
                if (fInNew)
                {
                    ParseNodePtr pnodeArgs = ParseArgList<buildAST>(&callOfConstants, &spreadArgCount, &count);
                    if (buildAST)
                    {
                        Assert(pnode->nop == knopNew);
                        Assert(pnode->sxCall.pnodeArgs == nullptr);
                        pnode->sxCall.pnodeArgs = pnodeArgs;
                        pnode->sxCall.callOfConstants = callOfConstants;
                        pnode->sxCall.isApplyCall = false;
                        pnode->sxCall.isEvalCall = false;
                        pnode->sxCall.argCount = count;
                        pnode->sxCall.spreadArgCount = spreadArgCount;
                        pnode->ichLim = m_pscan->IchLimTok();
                    }
                    else
                    {
                        pnode = nullptr;
                        pToken->tk = tkNone; // This is no longer an identifier
                    }
                    fInNew = FALSE;
                }
                else
                {
                    bool fCallIsEval = false;
                    if (!fAllowCall)
                    {
                        return pnode;
                    }

                    ParseNodePtr pnodeArgs = ParseArgList<buildAST>(&callOfConstants, &spreadArgCount, &count);
                    // We used to un-defer a deferred function body here if it was called as part of the expression that declared it.
                    // We now detect this case up front in ParseFncDecl, which is cheaper and simpler.
                    if (buildAST)
                    {
                        pnode = CreateCallNode(knopCall, pnode, pnodeArgs);
                        Assert(pnode);

                        // Detect call to "eval" and record it on the function.
                        // Note: we used to leave it up to the byte code generator to detect eval calls
                        // at global scope, but now it relies on the flag the parser sets, so set it here.

                        if (count > 0 && this->NodeIsEvalName(pnode->sxCall.pnodeTarget))
                        {
                            this->MarkEvalCaller();
                            fCallIsEval = true;
                        }

                        pnode->sxCall.callOfConstants = callOfConstants;
                        pnode->sxCall.spreadArgCount = spreadArgCount;
                        pnode->sxCall.isApplyCall = false;
                        pnode->sxCall.isEvalCall = fCallIsEval;
                        pnode->sxCall.argCount = count;
                        pnode->ichLim = m_pscan->IchLimTok();
                    }
                    else
                    {
                        pnode = nullptr;
                        if (pToken->tk == tkID && pToken->pid == wellKnownPropertyPids.eval && count > 0) // Detect eval
                        {
                            this->MarkEvalCaller();
                        }
                        pToken->tk = tkNone; // This is no longer an identifier
                    }
                }
                ChkCurTok(tkRParen, ERRnoRparen);
                if (pfCanAssign)
                {
                    *pfCanAssign = FALSE;
                }
                if (pfIsDotOrIndex)
                {
                    *pfIsDotOrIndex = false;
                }
                break;
            }
        case tkLBrack:
            {
                m_pscan->Scan();
                ParseNodePtr pnodeExpr = ParseExpr<buildAST>();
                if (buildAST)
                {
                    pnode = CreateBinNode(knopIndex, pnode, pnodeExpr);
                    pnode->ichLim = m_pscan->IchLimTok();
                }
                else
                {
                    pnode = nullptr;
                    pToken->tk = tkNone; // This is no longer an identifier
                }
                ChkCurTok(tkRBrack, ERRnoRbrack);
                if (pfCanAssign)
                {
                    *pfCanAssign = TRUE;
                }
                if (pfIsDotOrIndex)
                {
                    *pfIsDotOrIndex = true;
                }

                if (!buildAST)
                {
                    break;
                }

                bool shouldConvertToDot = false;
                if (pnode->sxBin.pnode2->nop == knopStr)
                {
                    // if the string is empty or contains escape character, we will not convert them to dot node
                    shouldConvertToDot = pnode->sxBin.pnode2->sxPid.pid->Cch() > 0 && !m_pscan->IsEscapeOnLastTkStrCon();
                }

                if (shouldConvertToDot)
                {
                    LPCOLESTR str = pnode->sxBin.pnode2->sxPid.pid->Psz();
                    // See if we can convert o["p"] into o.p and o["0"] into o[0] since they're equivalent and the latter forms
                    // are faster
                    uint32 uintValue;
                    if(Js::JavascriptOperators::TryConvertToUInt32(
                           str,
                           pnode->sxBin.pnode2->sxPid.pid->Cch(),
                           &uintValue) &&
                       !Js::TaggedInt::IsOverflow(uintValue)) // the optimization is not very useful if the number can't be represented as a TaggedInt
                    {
                        // No need to verify that uintValue != JavascriptArray::InvalidIndex since all nonnegative TaggedInts are valid indexes
                        auto intNode = CreateIntNodeWithScanner(uintValue); // implicit conversion from uint32 to int32
                        pnode->sxBin.pnode2 = intNode;
                    }
                    // Field optimization (see GlobOpt::KillLiveElems) checks for value being a Number,
                    // and since NaN/Infinity is a number it won't kill o.NaN/o.Infinity which would cause a problem
                    // if we decide to hoist o.NaN/o.Infinity.
                    // We need to keep o["NaN"] and o["+/-Infinity"] as array element access (we don't hoist that but we may hoist field access),
                    // so no matter if it's killed by o[x] inside a loop, we make sure that we never hoist these.
                    // We need to follow same logic for strings that convert to a floating point number.
                    else
                    {
                        bool doConvertToProperty = false;    // Convert a["x"] -> a.x.
                        if (!Parser::IsNaNOrInfinityLiteral<true>(str))
                        {
                            const OLECHAR* terminalChar;
                            double dbl = Js::NumberUtilities::StrToDbl(str, &terminalChar, m_scriptContext);
                            bool convertsToFloat = !Js::NumberUtilities::IsNan(dbl);
                            doConvertToProperty = !convertsToFloat;
                        }

                        if (doConvertToProperty)
                        {
                            pnode->sxBin.pnode2->nop = knopName;
                            pnode->nop = knopDot;
                            pnode->grfpn |= PNodeFlags::fpnIndexOperator;
                        }
                    }
                }
            }
            break;

        case tkDot:
            {
            ParseNodePtr name = nullptr;
            OpCode opCode = knopDot;

            m_pscan->Scan();
            if (!m_token.IsIdentifier())
            {
                //allow reserved words in ES5 mode
                if (!(m_token.IsReservedWord()))
                {
                    IdentifierExpectedError(m_token);
                }
            }
            // Note: see comment above about field optimization WRT NaN/Infinity/-Infinity.
            // Convert a.Nan, a.Infinity into a["NaN"], a["Infinity"].
            // We don't care about -Infinity case here because x.-Infinity is invalid in JavaScript.
            // Both NaN and Infinity are identifiers.
            else if (buildAST && Parser::IsNaNOrInfinityLiteral<false>(m_token.GetIdentifier(m_phtbl)->Psz()))
            {
                opCode = knopIndex;
            }

            if (buildAST)
            {
                if (opCode == knopDot)
                {
                    name = CreateNameNode(m_token.GetIdentifier(m_phtbl));
                }
                else
                {
                    Assert(opCode == knopIndex);
                    name = CreateStrNodeWithScanner(m_token.GetIdentifier(m_phtbl));
                }
                pnode = CreateBinNode(opCode, pnode, name);
            }
            else
            {
                pnode = nullptr;
                pToken->tk = tkNone;
            }

            if (pfCanAssign)
            {
                *pfCanAssign = TRUE;
            }
            if (pfIsDotOrIndex)
            {
                *pfIsDotOrIndex = true;
            }
            m_pscan->Scan();

            break;
            }

        case tkStrTmplBasic:
        case tkStrTmplBegin:
            {
                ParseNode* templateNode = ParseStringTemplateDecl<buildAST>(pnode);

                if (!buildAST)
                {
                    pToken->tk = tkNone; // This is no longer an identifier
                }

                pnode = templateNode;
                if (pfCanAssign)
                {
                    *pfCanAssign = FALSE;
                }
                if (pfIsDotOrIndex)
                {
                    *pfIsDotOrIndex = false;
                }
                break;
            }
        default:
            return pnode;
        }
    }
}

/***************************************************************************
Look for an existing label with the given name.
***************************************************************************/
ParseNodePtr Parser::PnodeLabel(IdentPtr pid, ParseNodePtr pnodeLabels)
{
    AssertMem(pid);
    AssertNodeMemN(pnodeLabels);

    StmtNest *pstmt;
    ParseNodePtr pnodeT;

    // Look in the statement stack.
    for (pstmt = m_pstmtCur; nullptr != pstmt; pstmt = pstmt->pstmtOuter)
    {
        AssertNodeMem(pstmt->pnodeStmt);
        AssertNodeMemN(pstmt->pnodeLab);

        for (pnodeT = pstmt->pnodeLab; nullptr != pnodeT;
            pnodeT = pnodeT->sxLabel.pnodeNext)
        {
            Assert(knopLabel == pnodeT->nop);
            if (pid == pnodeT->sxLabel.pid)
                return pnodeT;
        }
    }

    // Also look in the pnodeLabels list.
    for (pnodeT = pnodeLabels; nullptr != pnodeT;
        pnodeT = pnodeT->sxLabel.pnodeNext)
    {
        Assert(knopLabel == pnodeT->nop);
        if (pid == pnodeT->sxLabel.pid)
            return pnodeT;
    }

    return nullptr;
}

// Currently only ints and floats are treated as constants in function call
// TODO: Check if we need for other constants as well
BOOL Parser::IsConstantInFunctionCall(ParseNodePtr pnode)
{
    if (pnode->nop == knopInt && !Js::TaggedInt::IsOverflow(pnode->sxInt.lw))
    {
        return TRUE;
    }

    if (pnode->nop == knopFlt)
    {
        return TRUE;
    }

    return FALSE;
}

/***************************************************************************
Parse a list of arguments.
***************************************************************************/
template<bool buildAST>
ParseNodePtr Parser::ParseArgList( bool *pCallOfConstants, uint16 *pSpreadArgCount, uint16 * pCount)
{
    ParseNodePtr pnodeArg;
    ParseNodePtr pnodeList = nullptr;
    ParseNodePtr *lastNodeRef = nullptr;

    // Check for an empty list
    Assert(m_token.tk == tkLParen);

    if (m_pscan->Scan() == tkRParen)
    {
        return nullptr;
    }

    *pCallOfConstants = true;
    *pSpreadArgCount = 0;

    int count=0;
    while (true)
    {
        // the count of arguments has to fit in an unsigned short
        if (count > 0xffffU)
            Error(ERRnoMemory);
        // Allow spread in argument lists.
        IdentToken token;
        pnodeArg = ParseExpr<buildAST>(koplCma, nullptr, TRUE, /* fAllowEllipsis */TRUE, NULL, nullptr, nullptr, &token);
        ++count;
        this->MarkEscapingRef(pnodeArg, &token);

        if (buildAST)
        {
            this->CheckArguments(pnodeArg);

            if (*pCallOfConstants && !IsConstantInFunctionCall(pnodeArg))
            {
                *pCallOfConstants = false;
            }

            if (pnodeArg->nop == knopEllipsis)
            {
                (*pSpreadArgCount)++;
            }

            AddToNodeListEscapedUse(&pnodeList, &lastNodeRef, pnodeArg);
        }
        if (m_token.tk != tkComma)
        {
            break;
        }
        m_pscan->Scan();

        if (m_token.tk == tkRParen && m_scriptContext->GetConfig()->IsES7TrailingCommaEnabled())
        {
            break;
        }
    }

    if (pSpreadArgCount!=nullptr && (*pSpreadArgCount) > 0){
        CHAKRATEL_LANGSTATS_INC_LANGFEATURECOUNT(SpreadFeatureCount, m_scriptContext);
    }

    *pCount = static_cast<uint16>(count);
    if (buildAST)
    {
        AssertMem(lastNodeRef);
        AssertNodeMem(*lastNodeRef);
        pnodeList->ichLim = (*lastNodeRef)->ichLim;
    }

    return pnodeList;
}

// Currently only ints are treated as constants in ArrayLiterals
BOOL Parser::IsConstantInArrayLiteral(ParseNodePtr pnode)
{
    if (pnode->nop == knopInt && !Js::TaggedInt::IsOverflow(pnode->sxInt.lw))
    {
        return TRUE;
    }
    return FALSE;
}

template<bool buildAST>
ParseNodePtr Parser::ParseArrayLiteral()
{
    ParseNodePtr pnode = nullptr;
    bool arrayOfTaggedInts = false;
    bool arrayOfInts = false;
    bool arrayOfNumbers = false;
    bool hasMissingValues = false;
    uint count = 0;
    uint spreadCount = 0;

    ParseNodePtr pnode1 = ParseArrayList<buildAST>(&arrayOfTaggedInts, &arrayOfInts, &arrayOfNumbers, &hasMissingValues, &count, &spreadCount);

    if (buildAST)
    {
        pnode = CreateNodeWithScanner<knopArray>();
        pnode->sxArrLit.pnode1 = pnode1;
        pnode->sxArrLit.arrayOfTaggedInts = arrayOfTaggedInts;
        pnode->sxArrLit.arrayOfInts = arrayOfInts;
        pnode->sxArrLit.arrayOfNumbers = arrayOfNumbers;
        pnode->sxArrLit.hasMissingValues = hasMissingValues;
        pnode->sxArrLit.count = count;
        pnode->sxArrLit.spreadCount = spreadCount;

        if (pnode->sxArrLit.pnode1)
        {
            this->CheckArguments(pnode->sxArrLit.pnode1);
        }
    }

    return pnode;
}

/***************************************************************************
Create an ArrayLiteral node
Parse a list of array elements. [ a, b, , c, ]
***************************************************************************/
template<bool buildAST>
ParseNodePtr Parser::ParseArrayList(bool *pArrayOfTaggedInts, bool *pArrayOfInts, bool *pArrayOfNumbers, bool *pHasMissingValues, uint *count, uint *spreadCount)
{
    ParseNodePtr pnodeArg = nullptr;
    ParseNodePtr pnodeList = nullptr;
    ParseNodePtr *lastNodeRef = nullptr;

    *count = 0;

    // Check for an empty list
    if (tkRBrack == m_token.tk)
    {
        return nullptr;
    }

    this->m_arrayDepth++;
    bool arrayOfTaggedInts = buildAST;
    bool arrayOfInts = buildAST;
    bool arrayOfNumbers = buildAST;
    bool arrayOfVarInts = false;
    bool hasMissingValues = false;

    for (;;)
    {
        (*count)++;
        if (tkComma == m_token.tk || tkRBrack == m_token.tk)
        {
            hasMissingValues = true;
            arrayOfTaggedInts = false;
            arrayOfInts = false;
            arrayOfNumbers = false;
            if (buildAST)
            {
                pnodeArg = CreateNodeWithScanner<knopEmpty>();
            }
        }
        else
        {
            // Allow Spread in array literals.
            pnodeArg = ParseExpr<buildAST>(koplCma, nullptr, TRUE, /* fAllowEllipsis */ TRUE);
            if (buildAST)
            {
                if (pnodeArg->nop == knopEllipsis)
                {
                    (*spreadCount)++;
                }
                this->CheckArguments(pnodeArg);
            }
        }

#if DEBUG
        if(m_grfscr & fscrEnforceJSON && !IsJSONValid(pnodeArg))
        {
            Error(ERRsyntax);
        }
#endif

        if (buildAST)
        {
            if (arrayOfNumbers)
            {
                if (pnodeArg->nop != knopInt)
                {
                    arrayOfTaggedInts = false;
                    if (pnodeArg->nop != knopFlt)
                    {
                        // Not an array of constants.
                        arrayOfInts = false;
                        arrayOfNumbers = false;
                    }
                    else if (arrayOfInts && Js::JavascriptNumber::IsInt32OrUInt32(pnodeArg->sxFlt.dbl) && (!Js::JavascriptNumber::IsInt32(pnodeArg->sxFlt.dbl) || pnodeArg->sxFlt.dbl == -2147483648.0))
                    {
                        // We've seen nothing but ints, and this is a uint32 but not an int32.
                        // Unless we see an actual float at some point, we want an array of vars
                        // so we can work with tagged ints.
                        arrayOfVarInts = true;
                    }
                    else
                    {
                        // Not an int array, but it may still be a float array.
                        arrayOfInts = false;
                    }
                }
                else
                {
                    if (Js::SparseArraySegment<int32>::IsMissingItem((int32*)&pnodeArg->sxInt.lw))
                    {
                        arrayOfInts = false;
                    }
                    if (Js::TaggedInt::IsOverflow(pnodeArg->sxInt.lw))
                    {
                        arrayOfTaggedInts = false;
                    }
                }
            }
            AddToNodeListEscapedUse(&pnodeList, &lastNodeRef, pnodeArg);
        }

        if (tkComma != m_token.tk)
        {
            break;
        }
        m_pscan->Scan();

        if (tkRBrack == m_token.tk)
        {
            break;
        }
    }

    if (spreadCount != nullptr && *spreadCount > 0){
        CHAKRATEL_LANGSTATS_INC_LANGFEATURECOUNT(SpreadFeatureCount, m_scriptContext);
    }

    if (buildAST)
    {
        AssertMem(lastNodeRef);
        AssertNodeMem(*lastNodeRef);
        pnodeList->ichLim = (*lastNodeRef)->ichLim;

        if (arrayOfVarInts && arrayOfInts)
        {
            arrayOfInts = false;
            arrayOfNumbers = false;
        }
        *pArrayOfTaggedInts = arrayOfTaggedInts;
        *pArrayOfInts = arrayOfInts;
        *pArrayOfNumbers = arrayOfNumbers;
        *pHasMissingValues = hasMissingValues;
    }
    this->m_arrayDepth--;
    return pnodeList;
}

Parser::MemberNameToTypeMap* Parser::CreateMemberNameMap(ArenaAllocator* pAllocator)
{
    Assert(pAllocator);
    return Anew(pAllocator, MemberNameToTypeMap, pAllocator, 5);
}

template<bool buildAST> void Parser::ParseComputedName(ParseNodePtr* ppnodeName, LPCOLESTR* ppNameHint, LPCOLESTR* ppFullNameHint, uint32 *pNameLength, uint32 *pShortNameOffset)
{
    m_pscan->Scan();
    ParseNodePtr pnodeNameExpr = ParseExpr<buildAST>(koplCma, nullptr, TRUE, FALSE, *ppNameHint, pNameLength, pShortNameOffset);
    if (buildAST)
    {
        *ppnodeName = CreateNodeT<knopComputedName>(pnodeNameExpr->ichMin, pnodeNameExpr->ichLim);
        (*ppnodeName)->sxUni.pnode1 = pnodeNameExpr;
    }

    if (ppFullNameHint && buildAST && CONFIG_FLAG(UseFullName))
    {
        *ppFullNameHint = FormatPropertyString(*ppNameHint, pnodeNameExpr, pNameLength, pShortNameOffset);
    }

    ChkCurTokNoScan(tkRBrack, ERRnoRbrack);
}

/***************************************************************************
    Parse a list of object set/get members, e.g.:
    { get foo(){ ... }, set bar(arg) { ... } }
***************************************************************************/
template<bool buildAST>
ParseNodePtr Parser::ParseMemberGetSet(OpCode nop, LPCOLESTR* ppNameHint)
{
    ParseNodePtr pnodeName = nullptr;
    Assert(nop == knopGetMember || nop == knopSetMember);
    AssertMem(ppNameHint);
    IdentPtr pid = nullptr;
    bool isComputedName = false;

    *ppNameHint=nullptr;

    switch(m_token.tk)
    {
    default:
        if (!m_token.IsReservedWord())
        {
            Error(ERRnoMemberIdent);
        }
        // fall through
    case tkID:
        pid = m_token.GetIdentifier(m_phtbl);
        *ppNameHint = pid->Psz();
        if (buildAST)
        {
            pnodeName = CreateStrNodeWithScanner(pid);
        }
        break;
    case tkStrCon:
        if (IsStrictMode() && m_pscan->IsOctOrLeadingZeroOnLastTKNumber())
        {
            Error(ERRES5NoOctal);
        }
        pid = m_token.GetStr();
        *ppNameHint = pid->Psz();
        if (buildAST)
        {
            pnodeName = CreateStrNodeWithScanner(pid);
        }
        break;

    case tkIntCon:
        if (IsStrictMode() && m_pscan->IsOctOrLeadingZeroOnLastTKNumber())
        {
            Error(ERRES5NoOctal);
        }

        pid = m_pscan->PidFromLong(m_token.GetLong());
        if (buildAST)
        {
            pnodeName = CreateStrNodeWithScanner(pid);
        }
        break;

    case tkFltCon:
        if (IsStrictMode() && m_pscan->IsOctOrLeadingZeroOnLastTKNumber())
        {
            Error(ERRES5NoOctal);
        }

        pid = m_pscan->PidFromDbl(m_token.GetDouble());
        if (buildAST)
        {
            pnodeName = CreateStrNodeWithScanner(pid);
        }
        break;

    case tkLBrack:
        // Computed property name: get|set [expr] () {  }
        if (!m_scriptContext->GetConfig()->IsES6ObjectLiteralsEnabled())
        {
            Error(ERRnoMemberIdent);
        }
        LPCOLESTR emptyHint = nullptr;
        uint32 offset = 0;
        ParseComputedName<buildAST>(&pnodeName, &emptyHint, ppNameHint, &offset);

        isComputedName = true;
        break;
    }

    MemberType memberType;
    ushort flags = fFncMethod | fFncNoName;
    if (nop == knopGetMember)
    {
        memberType = MemberTypeGetter;
        flags |= fFncNoArg;
    }
    else
    {
        Assert(nop == knopSetMember);
        memberType = MemberTypeSetter;
        flags |= fFncOneArg;
    }

    this->m_parsingSuperRestrictionState = ParsingSuperRestrictionState_SuperPropertyAllowed;
    ParseNodePtr pnodeFnc = ParseFncDecl<buildAST>(flags, *ppNameHint,
        /*needsPIDOnRCurlyScan*/ false, /*resetParsingSuperRestrictionState*/ false);

    if (buildAST)
    {
        pnodeFnc->sxFnc.SetIsAccessor();
        return CreateBinNode(nop, pnodeName, pnodeFnc);
    }
    else
    {
        return nullptr;
    }
}

/***************************************************************************
Parse a list of object members. e.g. { x:foo, 'y me':bar }
***************************************************************************/
template<bool buildAST>
ParseNodePtr Parser::ParseMemberList(LPCOLESTR pNameHint, uint32* pNameHintLength, tokens declarationType)
{
    ParseNodePtr pnodeArg = nullptr;
    ParseNodePtr pnodeName = nullptr;
    ParseNodePtr pnodeList = nullptr;
    ParseNodePtr *lastNodeRef = nullptr;
    LPCOLESTR pFullNameHint = nullptr;       // A calculated full name
    uint32 fullNameHintLength = pNameHintLength ? *pNameHintLength : 0;
    uint32 shortNameOffset = 0;
    bool isProtoDeclared = false;

    // we get declaration tkLCurly - when the possible object pattern found under the expression.
    bool isObjectPattern = (declarationType == tkVAR || declarationType == tkLET || declarationType == tkCONST || declarationType == tkLCurly) && IsES6DestructuringEnabled();

    // Check for an empty list
    if (tkRCurly == m_token.tk)
    {
        return nullptr;
    }

    ArenaAllocator tempAllocator(_u("MemberNames"), m_nodeAllocator.GetPageAllocator(), Parser::OutOfMemory);

    bool hasDeferredInitError = false;

    for (;;)
    {
        bool isComputedName = false;
#if DEBUG
        if((m_grfscr & fscrEnforceJSON) && (tkStrCon != m_token.tk || !(m_pscan->IsDoubleQuoteOnLastTkStrCon())))
        {
            Error(ERRsyntax);
        }
#endif
        bool isAsyncMethod = false;
        charcount_t ichMin = 0;
        size_t iecpMin = 0;
        if (m_token.tk == tkID && m_token.GetIdentifier(m_phtbl) == wellKnownPropertyPids.async && m_scriptContext->GetConfig()->IsES7AsyncAndAwaitEnabled())
        {
            RestorePoint parsedAsync;
            m_pscan->Capture(&parsedAsync);
            ichMin = m_pscan->IchMinTok();
            iecpMin = m_pscan->IecpMinTok();

            m_pscan->ScanForcingPid();
            if (m_token.tk == tkLParen || m_token.tk == tkColon || m_token.tk == tkRCurly || m_pscan->FHadNewLine())
            {
                m_pscan->SeekTo(parsedAsync);
            }
            else
            {
                isAsyncMethod = true;
            }
        }

        bool isGenerator = m_scriptContext->GetConfig()->IsES6GeneratorsEnabled() &&
                           m_token.tk == tkStar;
        ushort fncDeclFlags = fFncNoName | fFncMethod;
        if (isGenerator)
        {
            if (isAsyncMethod)
            {
                Error(ERRsyntax);
            }
            m_pscan->ScanForcingPid();
            fncDeclFlags |= fFncGenerator;
        }

        IdentPtr pidHint = nullptr;              // A name scoped to current expression
        Token tkHint = m_token;
        charcount_t idHintIchMin = static_cast<charcount_t>(m_pscan->IecpMinTok());
        charcount_t idHintIchLim = static_cast< charcount_t >(m_pscan->IecpLimTok());
        bool wrapInBrackets = false;
        switch (m_token.tk)
        {
        default:
            if (!m_token.IsReservedWord())
            {
                Error(ERRnoMemberIdent);
            }
            // allow reserved words
            wrapInBrackets = true;
            // fall-through
        case tkID:
            pidHint = m_token.GetIdentifier(m_phtbl);
            if (buildAST)
            {
                pnodeName = CreateStrNodeWithScanner(pidHint);
            }
            break;

        case tkStrCon:
            if (IsStrictMode() && m_pscan->IsOctOrLeadingZeroOnLastTKNumber())
            {
                Error(ERRES5NoOctal);
            }
            wrapInBrackets = true;
            pidHint = m_token.GetStr();
            if (buildAST)
            {
                pnodeName = CreateStrNodeWithScanner(pidHint);
            }
            break;

        case tkIntCon:
            // Object initializers with numeric labels allowed in JS6
            if (IsStrictMode() && m_pscan->IsOctOrLeadingZeroOnLastTKNumber())
            {
                Error(ERRES5NoOctal);
            }

            pidHint = m_pscan->PidFromLong(m_token.GetLong());
            if (buildAST)
            {
                pnodeName = CreateStrNodeWithScanner(pidHint);
            }
            break;

        case tkFltCon:
            if (IsStrictMode() && m_pscan->IsOctOrLeadingZeroOnLastTKNumber())
            {
                Error(ERRES5NoOctal);
            }

            pidHint = m_pscan->PidFromDbl(m_token.GetDouble());
            if (buildAST)
            {
                pnodeName = CreateStrNodeWithScanner(pidHint);
            }
            wrapInBrackets = true;
            break;

        case tkLBrack:
            // Computed property name: [expr] : value
            if (!m_scriptContext->GetConfig()->IsES6ObjectLiteralsEnabled())
            {
                Error(ERRnoMemberIdent);
            }

            ParseComputedName<buildAST>(&pnodeName, &pNameHint, &pFullNameHint, &fullNameHintLength, &shortNameOffset);

            isComputedName = true;
            break;
        }

        if (pFullNameHint == nullptr)
        {
            if (CONFIG_FLAG(UseFullName))
            {
                pFullNameHint = AppendNameHints(pNameHint, pidHint, &fullNameHintLength, &shortNameOffset, false, wrapInBrackets);
            }
            else
            {
                pFullNameHint = pidHint? pidHint->Psz() : nullptr;
                fullNameHintLength = pidHint ? pidHint->Cch() : 0;
                shortNameOffset = 0;
            }
        }

        RestorePoint atPid;
        m_pscan->Capture(&atPid);

        m_pscan->ScanForcingPid();

        if (isGenerator && m_token.tk != tkLParen)
        {
            Error(ERRnoLparen);
        }

        if (tkColon == m_token.tk)
        {
            // It is a syntax error is the production of the form __proto__ : <> occurs more than once. From B.3.1 in spec.
            // Note that previous scan is important because only after that we can determine we have a variable.
            if (!isComputedName && pidHint == wellKnownPropertyPids.__proto__)
            {
                if (isProtoDeclared)
                {
                    Error(ERRsyntax);
                }
                else
                {
                    isProtoDeclared = true;
                }
            }

            m_pscan->Scan();
            ParseNodePtr pnodeExpr = nullptr;
            if (isObjectPattern)
            {
                if (m_token.tk == tkEllipsis)
                {
                    Error(ERRUnexpectedEllipsis);
                }
                pnodeExpr = ParseDestructuredVarDecl<buildAST>(declarationType, declarationType != tkLCurly, nullptr/* *hasSeenRest*/, false /*topLevel*/, false /*allowEmptyExpression*/);

                if (m_token.tk != tkComma && m_token.tk != tkRCurly)
                {
                    if (m_token.IsOperator())
                    {
                        Error(ERRDestructNoOper);
                    }
                    Error(ERRsyntax);
                }
            }
            else
            {
                pnodeExpr = ParseExpr<buildAST>(koplCma, nullptr, TRUE, FALSE, pFullNameHint, &fullNameHintLength, &shortNameOffset);
            }
#if DEBUG
            if((m_grfscr & fscrEnforceJSON) && !IsJSONValid(pnodeExpr))
            {
                Error(ERRsyntax);
            }
#endif
            if (buildAST)
            {
                pnodeArg = CreateBinNode(isObjectPattern ? knopObjectPatternMember : knopMember, pnodeName, pnodeExpr);
                if (pnodeArg->sxBin.pnode1->nop == knopStr)
                {
                    pnodeArg->sxBin.pnode1->sxPid.pid->PromoteAssignmentState();
                }
            }
        }
        else if (m_token.tk == tkLParen && m_scriptContext->GetConfig()->IsES6ObjectLiteralsEnabled())
        {
            if (isObjectPattern)
            {
                Error(ERRInvalidAssignmentTarget);
            }
            // Shorthand syntax: foo() {} -> foo: function() {}

            // Rewind to the PID and parse a function expression.
            m_pscan->SeekTo(atPid);
            this->m_parsingSuperRestrictionState = ParsingSuperRestrictionState_SuperPropertyAllowed;
            ParseNodePtr pnodeFunc = ParseFncDecl<buildAST>(fncDeclFlags | (isAsyncMethod ? fFncAsync : fFncNoFlgs), pFullNameHint,
                /*needsPIDOnRCurlyScan*/ false, /*resetParsingSuperRestrictionState*/ false);

            if (isAsyncMethod)
            {
                pnodeFunc->sxFnc.cbMin = iecpMin;
                pnodeFunc->ichMin = ichMin;
            }
            if (buildAST)
            {
                pnodeArg = CreateBinNode(knopMember, pnodeName, pnodeFunc);
            }
        }
        else if (nullptr != pidHint) //Its either tkID/tkStrCon/tkFloatCon/tkIntCon
        {
            Assert(pidHint->Psz() != nullptr);

            if ((pidHint == wellKnownPropertyPids.get || pidHint == wellKnownPropertyPids.set) &&
                // get/set are only pseudo keywords when they are identifiers (i.e. not strings)
                tkHint.tk == tkID && NextTokenIsPropertyNameStart())
            {
                if (isObjectPattern)
                {
                    Error(ERRInvalidAssignmentTarget);
                }

                LPCOLESTR pNameGetOrSet = nullptr;
                OpCode op = pidHint == wellKnownPropertyPids.get ? knopGetMember : knopSetMember;

                pnodeArg = ParseMemberGetSet<buildAST>(op, &pNameGetOrSet);

                if (CONFIG_FLAG(UseFullName) && buildAST && pnodeArg->sxBin.pnode2->nop == knopFncDecl)
                {
                    if (m_scriptContext->GetConfig()->IsES6FunctionNameEnabled())
                    {
                        // displays as "get object.funcname" or "set object.funcname"
                        uint32 getOrSetOffset = 0;
                        LPCOLESTR intermediateHint = AppendNameHints(pNameHint, pNameGetOrSet, &fullNameHintLength, &shortNameOffset);
                        pFullNameHint = AppendNameHints(pidHint, intermediateHint, &fullNameHintLength, &getOrSetOffset, true);
                        shortNameOffset += getOrSetOffset;
                    }
                    else
                    {
                        // displays as "object.funcname.get" or "object.funcname.set"
                        LPCOLESTR intermediateHint = AppendNameHints(pNameGetOrSet, pidHint, &fullNameHintLength, &shortNameOffset);
                        pFullNameHint = AppendNameHints(pNameHint, intermediateHint, &fullNameHintLength, &shortNameOffset);
                    }
                }
            }
            else if ((m_token.tk == tkRCurly || m_token.tk == tkComma || m_token.tk == tkAsg) && m_scriptContext->GetConfig()->IsES6ObjectLiteralsEnabled())
            {
                // Shorthand {foo} -> {foo:foo} syntax.
                // {foo = <initializer>} supported only when on object pattern rules are being applied
                if (tkHint.tk != tkID)
                {
                    Assert(tkHint.IsReservedWord()
                        || tkHint.tk == tkIntCon || tkHint.tk == tkFltCon || tkHint.tk == tkStrCon);
                    // All keywords are banned in non-strict mode.
                    // Future reserved words are banned in strict mode.
                    if (IsStrictMode() || !tkHint.IsFutureReservedWord(true))
                    {
                        IdentifierExpectedError(tkHint);
                    }
                }

                if (buildAST)
                {
                    CheckArgumentsUse(pidHint, GetCurrentFunctionNode());
                }

                bool couldBeObjectPattern = !isObjectPattern && m_token.tk == tkAsg;

                if (couldBeObjectPattern)
                {
                    declarationType = tkLCurly;
                    isObjectPattern = true;

                    // This may be an error but we are deferring for favouring destructuring.
                    hasDeferredInitError = true;
                }

                ParseNodePtr pnodeIdent = nullptr;
                if (isObjectPattern)
                {
                    m_pscan->SeekTo(atPid);
                    pnodeIdent = ParseDestructuredVarDecl<buildAST>(declarationType, declarationType != tkLCurly, nullptr/* *hasSeenRest*/, false /*topLevel*/, false /*allowEmptyExpression*/);

                    if (m_token.tk != tkComma && m_token.tk != tkRCurly)
                    {
                        if (m_token.IsOperator())
                        {
                            Error(ERRDestructNoOper);
                        }
                        Error(ERRsyntax);
                    }
                }
                else
                {
                    // Add a reference to the hinted name so we can bind it properly.
                    PidRefStack *ref = PushPidRef(pidHint);

                    if (buildAST)
                    {
                        pnodeIdent = CreateNameNode(pidHint, idHintIchMin, idHintIchLim);
                        pnodeIdent->sxPid.SetSymRef(ref);
                    }
                }

                if (buildAST)
                {
                    pnodeArg = CreateBinNode(isObjectPattern && !couldBeObjectPattern ? knopObjectPatternMember : knopMemberShort, pnodeName, pnodeIdent);
                }
            }
            else
            {
                Error(ERRnoColon);
            }
        }
        else
        {
            Error(ERRnoColon);
        }

        if (buildAST)
        {
            Assert(pnodeArg->sxBin.pnode2 != nullptr);
            if (pnodeArg->sxBin.pnode2->nop == knopFncDecl)
            {
                Assert(fullNameHintLength >= shortNameOffset);
                pnodeArg->sxBin.pnode2->sxFnc.hint = pFullNameHint;
                pnodeArg->sxBin.pnode2->sxFnc.hintLength =  fullNameHintLength;
                pnodeArg->sxBin.pnode2->sxFnc.hintOffset  = shortNameOffset;
            }
            AddToNodeListEscapedUse(&pnodeList, &lastNodeRef, pnodeArg);
        }
        pidHint = nullptr;
        pFullNameHint = nullptr;
        if (tkComma != m_token.tk)
        {
            break;
        }
        m_pscan->ScanForcingPid();
        if (tkRCurly == m_token.tk)
        {
            break;
        }
    }

    m_hasDeferredShorthandInitError = m_hasDeferredShorthandInitError || hasDeferredInitError;

    if (buildAST)
    {
        AssertMem(lastNodeRef);
        AssertNodeMem(*lastNodeRef);
        pnodeList->ichLim = (*lastNodeRef)->ichLim;
    }

    return pnodeList;
}

BOOL Parser::DeferredParse(Js::LocalFunctionId functionId)
{
    if ((m_grfscr & fscrDeferFncParse) != 0)
    {
        if (m_stoppedDeferredParse)
        {
            return false;
        }
        if (PHASE_OFF_RAW(Js::DeferParsePhase, m_sourceContextInfo->sourceContextId, functionId))
        {
            return false;
        }
        if (PHASE_FORCE_RAW(Js::DeferParsePhase, m_sourceContextInfo->sourceContextId, functionId))
        {
            return true;
        }
#if ENABLE_PROFILE_INFO
#ifndef DISABLE_DYNAMIC_PROFILE_DEFER_PARSE
        if (m_sourceContextInfo->sourceDynamicProfileManager != nullptr)
        {
            Js::ExecutionFlags flags = m_sourceContextInfo->sourceDynamicProfileManager->IsFunctionExecuted(functionId);
            return flags != Js::ExecutionFlags_Executed;
        }
#endif
#endif
        return true;
    }

    return false;
}

//
// Call this in ParseFncDecl only to check (and reset) if ParseFncDecl is re-parsing a deferred
// function body. If a deferred function is called and being re-parsed, it shouldn't be deferred again.
//
BOOL Parser::IsDeferredFnc()
{
    if (m_grfscr & fscrDeferredFnc)
    {
        m_grfscr &= ~fscrDeferredFnc;
        return true;
    }

    return false;
}

template<bool buildAST>
ParseNodePtr Parser::ParseFncDecl(ushort flags, LPCOLESTR pNameHint, const bool needsPIDOnRCurlyScan, bool resetParsingSuperRestrictionState, bool fUnaryOrParen)
{
    AutoParsingSuperRestrictionStateRestorer restorer(this);
    if (resetParsingSuperRestrictionState)
    {
        //  ParseFncDecl will always reset m_parsingSuperRestrictionState to super disallowed unless explicitly disabled
        this->m_parsingSuperRestrictionState = ParsingSuperRestrictionState_SuperDisallowed;
    }

    ParseNodePtr pnodeFnc = nullptr;
    ParseNodePtr *ppnodeVarSave = nullptr;
    ParseNodePtr pnodeFncBlockScope = nullptr;
    ParseNodePtr *ppnodeScopeSave = nullptr;
    ParseNodePtr *ppnodeExprScopeSave = nullptr;
    bool funcHasName = false;
    bool fDeclaration = flags & fFncDeclaration;
    bool fModule = (flags & fFncModule) != 0;
    bool fLambda = (flags & fFncLambda) != 0;
    charcount_t ichMin = this->m_pscan->IchMinTok();
    bool wasInDeferredNestedFunc = false;

    uint tryCatchOrFinallyDepthSave = this->m_tryCatchOrFinallyDepth;
    this->m_tryCatchOrFinallyDepth = 0;

    if (this->m_arrayDepth)
    {
        this->m_funcInArrayDepth++; // Count function depth within array literal
    }

    // Update the count of functions nested in the current parent.
    Assert(m_pnestedCount || !buildAST);
    uint *pnestedCountSave = m_pnestedCount;
    if (buildAST || m_pnestedCount)
    {
        (*m_pnestedCount)++;
    }

    uint scopeCountNoAstSave = m_scopeCountNoAst;
    m_scopeCountNoAst = 0;

    bool noStmtContext = false;

    if (fDeclaration)
    {
        AnalysisAssert(m_pstmtCur->isDeferred || m_pstmtCur->pnodeStmt != nullptr);
        noStmtContext =
            (m_pstmtCur->isDeferred && m_pstmtCur->op != knopBlock) ||
            (!m_pstmtCur->isDeferred && m_pstmtCur->pnodeStmt->nop != knopBlock);

        if (noStmtContext)
        {
            // We have a function declaration like "if (a) function f() {}". We didn't see
            // a block scope on the way in, so we need to pretend we did. Note that this is a syntax error
            // in strict mode.
            if (!this->FncDeclAllowedWithoutContext(flags))
            {
                Error(ERRsyntax);
            }
            pnodeFncBlockScope = StartParseBlock<buildAST>(PnodeBlockType::Regular, ScopeType_Block);
            if (buildAST)
            {
                PushFuncBlockScope(pnodeFncBlockScope, &ppnodeScopeSave, &ppnodeExprScopeSave);
            }
        }
    }

    // Create the node.
    pnodeFnc = CreateNode(knopFncDecl);
    pnodeFnc->sxFnc.ClearFlags();
    pnodeFnc->sxFnc.SetDeclaration(fDeclaration);
    pnodeFnc->sxFnc.astSize             = 0;
    pnodeFnc->sxFnc.pnodeName           = nullptr;
    pnodeFnc->sxFnc.pnodeScopes         = nullptr;
    pnodeFnc->sxFnc.pnodeRest           = nullptr;
    pnodeFnc->sxFnc.pid                 = nullptr;
    pnodeFnc->sxFnc.hint                = nullptr;
    pnodeFnc->sxFnc.hintOffset          = 0;
    pnodeFnc->sxFnc.hintLength          = 0;
    pnodeFnc->sxFnc.isNameIdentifierRef = true;
    pnodeFnc->sxFnc.nestedFuncEscapes   = false;
    pnodeFnc->sxFnc.pnodeNext           = nullptr;
    pnodeFnc->sxFnc.pnodeParams         = nullptr;
    pnodeFnc->sxFnc.pnodeVars           = nullptr;
    pnodeFnc->sxFnc.funcInfo            = nullptr;
    pnodeFnc->sxFnc.deferredStub        = nullptr;
    pnodeFnc->sxFnc.nestedCount         = 0;
    pnodeFnc->sxFnc.cbMin = m_pscan->IecpMinTok();
    pnodeFnc->sxFnc.functionId = (*m_nextFunctionId)++;

    // Push new parser state with this new function node

    AppendFunctionToScopeList(fDeclaration, pnodeFnc);

    // Start the argument list.
    ppnodeVarSave = m_ppnodeVar;

    if (buildAST)
    {
        pnodeFnc->sxFnc.lineNumber = m_pscan->LineCur();
        pnodeFnc->sxFnc.columnNumber = CalculateFunctionColumnNumber();
        pnodeFnc->sxFnc.SetNested(m_currentNodeFunc != nullptr); // If there is a current function, then we're a nested function.
        pnodeFnc->sxFnc.SetStrictMode(IsStrictMode()); // Inherit current strict mode -- may be overridden by the function itself if it contains a strict mode directive.
        pnodeFnc->sxFnc.firstDefaultArg = 0;

        m_pCurrentAstSize = &pnodeFnc->sxFnc.astSize;
    }
    else // if !buildAST
    {
        wasInDeferredNestedFunc = m_inDeferredNestedFunc;
        m_inDeferredNestedFunc = true;
    }

    m_pnestedCount = &pnodeFnc->sxFnc.nestedCount;

    AnalysisAssert(pnodeFnc);
    pnodeFnc->sxFnc.SetIsAsync((flags & fFncAsync) != 0);
    pnodeFnc->sxFnc.SetIsLambda(fLambda);
    pnodeFnc->sxFnc.SetIsMethod((flags & fFncMethod) != 0);
    pnodeFnc->sxFnc.SetIsClassMember((flags & fFncClassMember) != 0);
    pnodeFnc->sxFnc.SetIsModule(fModule);

    bool needScanRCurly = true;
    bool result = ParseFncDeclHelper<buildAST>(pnodeFnc, pNameHint, flags, &funcHasName, fUnaryOrParen, noStmtContext, &needScanRCurly, fModule);
    if (!result)
    {
        Assert(!pnodeFncBlockScope);

        return pnodeFnc;
    }

    AnalysisAssert(pnodeFnc);

    *m_ppnodeVar = nullptr;
    m_ppnodeVar = ppnodeVarSave;

    if (m_currentNodeFunc && (pnodeFnc->sxFnc.CallsEval() || pnodeFnc->sxFnc.ChildCallsEval()))
    {
        GetCurrentFunctionNode()->sxFnc.SetChildCallsEval(true);
    }

    ParseNodePtr pnodeFncParent = buildAST ? m_currentNodeFunc : m_currentNodeDeferredFunc;

    // Lambdas do not have "arguments" and instead capture their parent's
    // binding of "arguments.  To ensure the arguments object of the enclosing
    // non-lambda function is loaded propagate the UsesArguments flag up to
    // the parent function
    if ((flags & fFncLambda) != 0 && pnodeFnc->sxFnc.UsesArguments())
    {
        if (pnodeFncParent != nullptr)
        {
            pnodeFncParent->sxFnc.SetUsesArguments();
        }
        else
        {
            m_UsesArgumentsAtGlobal = true;
        }
    }

    if (needScanRCurly && !fModule)
    {
        // Consume the next token now that we're back in the enclosing function (whose strictness may be
        // different from the function we just finished).
#if DBG
        bool expectedTokenValid = m_token.tk == tkRCurly;
        AssertMsg(expectedTokenValid, "Invalid token expected for RCurly match");
#endif
        // The next token may need to have a PID created in !buildAST mode, as we may be parsing a method with a string name.
        if (needsPIDOnRCurlyScan)
        {
            m_pscan->ScanForcingPid();
        }
        else
        {
            m_pscan->Scan();
        }
    }

    m_pnestedCount = pnestedCountSave;
    Assert(!buildAST || !wasInDeferredNestedFunc);
    m_inDeferredNestedFunc = wasInDeferredNestedFunc;

    if (this->m_arrayDepth)
    {
        this->m_funcInArrayDepth--;
        if (this->m_funcInArrayDepth == 0)
        {
            // We disable deferred parsing if array literals dominate.
            // But don't do this if the array literal is dominated by function bodies.
            if (flags & (fFncMethod | fFncClassMember) && m_token.tk != tkSColon)
            {
                // Class member methods have optional separators. We need to check whether we are
                // getting the IchLim of the correct token.
                Assert(m_pscan->m_tkPrevious == tkRCurly && needScanRCurly);

                this->m_funcInArray += m_pscan->IchMinTok() - /*tkRCurly*/ 1 - ichMin;
            }
            else
            {
                this->m_funcInArray += m_pscan->IchLimTok() - ichMin;
            }
        }
    }

    m_scopeCountNoAst = scopeCountNoAstSave;

    if (buildAST && fDeclaration && !IsStrictMode())
    {
        if (pnodeFnc->sxFnc.pnodeName != nullptr && pnodeFnc->sxFnc.pnodeName->nop == knopVarDecl &&
            GetCurrentBlock()->sxBlock.blockType == PnodeBlockType::Regular)
        {
            // Add a function-scoped VarDecl with the same name as the function for
            // back compat with pre-ES6 code that declares functions in blocks. The
            // idea is that the last executed declaration wins at the function scope
            // level and we accomplish this by having each block scoped function
            // declaration assign to both the block scoped "let" binding, as well
            // as the function scoped "var" binding.
            ParseNodePtr vardecl = CreateVarDeclNode(pnodeFnc->sxFnc.pnodeName->sxVar.pid, STVariable, false, nullptr, false);
            vardecl->sxVar.isBlockScopeFncDeclVar = true;
        }
    }

    if (pnodeFncBlockScope)
    {
        Assert(pnodeFncBlockScope->sxBlock.pnodeStmt == nullptr);
        pnodeFncBlockScope->sxBlock.pnodeStmt = pnodeFnc;
        if (buildAST)
        {
            PopFuncBlockScope(ppnodeScopeSave, ppnodeExprScopeSave);
        }
        FinishParseBlock(pnodeFncBlockScope);
        return pnodeFncBlockScope;
    }

    this->m_tryCatchOrFinallyDepth = tryCatchOrFinallyDepthSave;

    return pnodeFnc;
}

bool Parser::FncDeclAllowedWithoutContext(ushort flags)
{
    // Statement context required for strict mode, async functions, and generators.
    // Note that generators aren't detected yet when this method is called; they're checked elsewhere.
    return !IsStrictMode() && !(flags & fFncAsync);
}

uint Parser::CalculateFunctionColumnNumber()
{
    uint columnNumber;

    if (m_pscan->IchMinTok() >= m_pscan->IchMinLine())
    {
        // In scenarios involving defer parse IchMinLine() can be incorrect for the first line after defer parse
        columnNumber = m_pscan->IchMinTok() - m_pscan->IchMinLine();
        if (m_functionBody != nullptr && m_functionBody->GetRelativeLineNumber() == m_pscan->LineCur())
        {
            // Adjust the column if it falls on the first line, where the re-parse is happening.
            columnNumber += m_functionBody->GetRelativeColumnNumber();
        }
    }
    else if (m_currentNodeFunc)
    {
        // For the first line after defer parse, compute the column relative to the column number
        // of the lexically parent function.
        ULONG offsetFromCurrentFunction = m_pscan->IchMinTok() - m_currentNodeFunc->ichMin;
        columnNumber = m_currentNodeFunc->sxFnc.columnNumber + offsetFromCurrentFunction ;
    }
    else
    {
        // if there is no current function, lets give a default of 0.
        columnNumber = 0;
    }

    return columnNumber;
}

void Parser::AppendFunctionToScopeList(bool fDeclaration, ParseNodePtr pnodeFnc)
{
    if (!fDeclaration && m_ppnodeExprScope)
    {
        // We're tracking function expressions separately from declarations in this scope
        // (e.g., inside a catch scope in standards mode).
        Assert(*m_ppnodeExprScope == nullptr);
        *m_ppnodeExprScope = pnodeFnc;
        m_ppnodeExprScope = &pnodeFnc->sxFnc.pnodeNext;
    }
    else
    {
        Assert(*m_ppnodeScope == nullptr);
        *m_ppnodeScope = pnodeFnc;
        m_ppnodeScope = &pnodeFnc->sxFnc.pnodeNext;
    }
}

/***************************************************************************
Parse a function definition.
***************************************************************************/
template<bool buildAST>
bool Parser::ParseFncDeclHelper(ParseNodePtr pnodeFnc, LPCOLESTR pNameHint, ushort flags, bool *pHasName, bool fUnaryOrParen, bool noStmtContext, bool *pNeedScanRCurly, bool skipFormals)
{
    ParseNodePtr pnodeFncParent = GetCurrentFunctionNode();
    // is the following correct? When buildAST is false, m_currentNodeDeferredFunc can be nullptr on transition to deferred parse from non-deferred
    ParseNodePtr pnodeFncSave = buildAST ? m_currentNodeFunc : m_currentNodeDeferredFunc;
    ParseNodePtr pnodeFncSaveNonLambda = buildAST ? m_currentNodeNonLambdaFunc : m_currentNodeNonLambdaDeferredFunc;
    int32* pAstSizeSave = m_pCurrentAstSize;

    bool fDeclaration = (flags & fFncDeclaration) != 0;
    bool fLambda = (flags & fFncLambda) != 0;
    bool fAsync = (flags & fFncAsync) != 0;
    bool fModule = (flags & fFncModule) != 0;
    bool fDeferred = false;
    StmtNest *pstmtSave;
    ParseNodePtr *lastNodeRef = nullptr;
    bool fFunctionInBlock = false;
    if (buildAST)
    {
        fFunctionInBlock = GetCurrentBlockInfo() != GetCurrentFunctionBlockInfo() &&
            (GetCurrentBlockInfo()->pnodeBlock->sxBlock.scope == nullptr ||
             GetCurrentBlockInfo()->pnodeBlock->sxBlock.scope->GetScopeType() != ScopeType_GlobalEvalBlock);
    }

    // Save the position of the scanner in case we need to inspect the name hint later
    RestorePoint beginNameHint;
    m_pscan->Capture(&beginNameHint);

    ParseNodePtr pnodeFncExprScope = nullptr;    
    Scope *fncExprScope = nullptr;
    if (!fDeclaration)
    {
        pnodeFncExprScope = StartParseBlock<buildAST>(PnodeBlockType::Function, ScopeType_FuncExpr);
        fncExprScope = pnodeFncExprScope->sxBlock.scope;

        // Function expression: push the new function onto the stack now so that the name (if any) will be
        // local to the new function.

        this->UpdateCurrentNodeFunc<buildAST>(pnodeFnc, fLambda);
    }

    *pHasName = !fLambda && !fModule && this->ParseFncNames<buildAST>(pnodeFnc, pnodeFncSave, flags, &lastNodeRef);

    if (fDeclaration)
    {
        // Declaration statement: push the new function now, after parsing the name, so the name is local to the
        // enclosing function.

        this->UpdateCurrentNodeFunc<buildAST>(pnodeFnc, fLambda);
    }

    if (noStmtContext && pnodeFnc->sxFnc.IsGenerator())
    {
        // Generator decl not allowed outside stmt context. (We have to wait until we've parsed the '*' to
        // detect generator.)
        Error(ERRsyntax, pnodeFnc);
    }

    // switch scanner to treat 'yield' as keyword in generator functions
    // or as an identifier in non-generator functions
    bool fPreviousYieldIsKeyword = m_pscan->SetYieldIsKeyword(pnodeFnc && pnodeFnc->sxFnc.IsGenerator());

    bool fPreviousAwaitIsKeyword = m_pscan->SetAwaitIsKeyword(fAsync);

    if (pnodeFnc && pnodeFnc->sxFnc.IsGenerator())
    {
        CHAKRATEL_LANGSTATS_INC_LANGFEATURECOUNT(GeneratorCount, m_scriptContext);
    }

    if (fncExprScope && !*pHasName)
    {
        FinishParseBlock(pnodeFncExprScope);
        m_nextBlockId--;
        Adelete(&m_nodeAllocator, fncExprScope);
        fncExprScope = nullptr;
        pnodeFncExprScope = nullptr;
    }
    if (pnodeFnc)
    {
        pnodeFnc->sxFnc.scope = fncExprScope;
    }

    // Start a new statement stack.
    bool topLevelStmt =
        buildAST &&
        !fFunctionInBlock &&
        (this->m_pstmtCur == nullptr || this->m_pstmtCur->pnodeStmt->nop == knopBlock);

    pstmtSave = m_pstmtCur;
    SetCurrentStatement(nullptr);

    // Function definition is inside the parent function's parameter scope
    bool isEnclosedInParamScope = this->m_currentScope->GetScopeType() == ScopeType_Parameter;

    if (this->m_currentScope->GetScopeType() == ScopeType_FuncExpr || this->m_currentScope->GetScopeType() == ScopeType_Block)
    {
        // Or this is a function expression or class enclosed in a parameter scope
        isEnclosedInParamScope = this->m_currentScope->GetEnclosingScope() && this->m_currentScope->GetEnclosingScope()->GetScopeType() == ScopeType_Parameter;
    }

    Assert(!isEnclosedInParamScope || pnodeFncSave->sxFnc.HasNonSimpleParameterList());

    RestorePoint beginFormals;
    m_pscan->Capture(&beginFormals);
    BOOL fWasAlreadyStrictMode = IsStrictMode();
    BOOL oldStrictMode = this->m_fUseStrictMode;

    if (fLambda)
    {
        CHAKRATEL_LANGSTATS_INC_LANGFEATURECOUNT(LambdaCount, m_scriptContext);
    }

    uint uDeferSave = m_grfscr & fscrDeferFncParse;
    if ((!fDeclaration && m_ppnodeExprScope) ||
        fFunctionInBlock ||
        isEnclosedInParamScope ||
        (flags & (fFncNoName | fFncLambda)))
    {
        // NOTE: Don't defer if this is a function expression inside a construct that induces
        // a scope nested within the current function (like a with, or a catch in ES5 mode, or
        // any function declared inside a nested lexical block or param scope in ES6 mode).
        // We won't be able to reconstruct the scope chain properly when we come back and
        // try to compile just the function expression.
        // Also shut off deferring on getter/setter or other construct with unusual text bounds
        // (fFncNoName|fFncLambda) as these are usually trivial, and re-parsing is problematic.
        m_grfscr &= ~fscrDeferFncParse;
    }


    bool isTopLevelDeferredFunc = false;

    struct AutoFastScanFlag {
        bool savedDoingFastScan;
        AutoFastScanFlag(Parser *parser) : m_parser(parser) { savedDoingFastScan = m_parser->m_doingFastScan; }
        ~AutoFastScanFlag() { m_parser->m_doingFastScan = savedDoingFastScan; }
        Parser *m_parser;
    } flag(this);

    bool doParallel = false;
    bool parallelJobStarted = false;
    if (buildAST)
    {
        bool isLikelyIIFE = !fDeclaration && pnodeFnc && fUnaryOrParen;

        BOOL isDeferredFnc = IsDeferredFnc();
        AnalysisAssert(isDeferredFnc || pnodeFnc);
        isTopLevelDeferredFunc =
            (!isDeferredFnc
             && DeferredParse(pnodeFnc->sxFnc.functionId)
             && (!pnodeFnc->sxFnc.IsNested() || CONFIG_FLAG(DeferNested))
            // Don't defer if this is a function expression not contained in a statement or other expression.
            // Assume it will be called as part of this expression.
             && (!isLikelyIIFE || !topLevelStmt || PHASE_FORCE_RAW(Js::DeferParsePhase, m_sourceContextInfo->sourceContextId, pnodeFnc->sxFnc.functionId))
             && !m_InAsmMode
            // Don't defer a module function wrapper because we need to do export resolution at parse time
             && !fModule
            );

        if (!fLambda &&
            !isDeferredFnc &&
            !isLikelyIIFE &&
            !this->IsBackgroundParser() &&
            !this->m_doingFastScan &&
            !(pnodeFncSave && m_currDeferredStub) &&
            !(this->m_parseType == ParseType_Deferred && this->m_functionBody && this->m_functionBody->GetScopeInfo() && !isTopLevelDeferredFunc))
        {
            doParallel = DoParallelParse(pnodeFnc);
#if ENABLE_BACKGROUND_PARSING
            if (doParallel)
            {
                BackgroundParser *bgp = m_scriptContext->GetBackgroundParser();
                Assert(bgp);
                if (bgp->HasFailedBackgroundParseItem())
                {
                    Error(ERRsyntax);
                }
                doParallel = bgp->ParseBackgroundItem(this, pnodeFnc, isTopLevelDeferredFunc);
                if (doParallel)
                {
                    parallelJobStarted = true;
                    this->m_hasParallelJob = true;
                    this->m_doingFastScan = true;
                    doParallel = FastScanFormalsAndBody();
                    if (doParallel)
                    {
                        // Let the foreground thread take care of marking the limit on the function node,
                        // because in some cases this function's caller will want to change that limit,
                        // so we don't want the background thread to try and touch it.
                        pnodeFnc->ichLim = m_pscan->IchLimTok();
                        pnodeFnc->sxFnc.cbLim = m_pscan->IecpLimTok();
                    }
                }
            }
#endif
        }
    }

    if (!doParallel)
    {
        // We don't want to, or couldn't, let the main thread scan past this function body, so parse
        // it for real.
        ParseNodePtr pnodeRealFnc = pnodeFnc;
        if (parallelJobStarted)
        {
            // We have to deal with a failure to fast-scan the function (due to syntax error? "/"?) when
            // a background thread may already have begun to work on the job. Both threads can't be allowed to
            // operate on the same node.
            pnodeFnc = CreateDummyFuncNode(fDeclaration);
        }

        AnalysisAssert(pnodeFnc);
        ParseNodePtr pnodeBlock = StartParseBlock<buildAST>(PnodeBlockType::Parameter, ScopeType_Parameter);
        AnalysisAssert(pnodeBlock != nullptr);
        pnodeFnc->sxFnc.pnodeScopes = pnodeBlock;
        m_ppnodeVar = &pnodeFnc->sxFnc.pnodeParams;

        ParseNodePtr *ppnodeScopeSave = nullptr;
        ParseNodePtr *ppnodeExprScopeSave = nullptr;

        ppnodeScopeSave = m_ppnodeScope;
        if (pnodeBlock)
        {
            // This synthetic block scope will contain all the nested scopes.
            m_ppnodeScope = &pnodeBlock->sxBlock.pnodeScopes;
            pnodeBlock->sxBlock.pnodeStmt = pnodeFnc;
        }

        // Keep nested function declarations and expressions in the same list at function scope.
        // (Indicate this by nulling out the current function expressions list.)
        ppnodeExprScopeSave = m_ppnodeExprScope;
        m_ppnodeExprScope = nullptr;

        if (!skipFormals)
        {
<<<<<<< HEAD
            this->ParseFncFormals<buildAST>(pnodeFnc, pnodeFncParent, flags);
=======
            bool fLambdaParamsSave = m_reparsingLambdaParams;
            if (fLambda)
            {
                m_reparsingLambdaParams = true;
            }
            this->ParseFncFormals<buildAST>(pnodeFnc, flags);
            m_reparsingLambdaParams = fLambdaParamsSave;
>>>>>>> b09833cb
        }

        // Create function body scope
        ParseNodePtr pnodeInnerBlock = StartParseBlock<buildAST>(PnodeBlockType::Function, ScopeType_FunctionBody);
        // Set the parameter block's child to the function body block.
        // The pnodeFnc->sxFnc.pnodeScopes list is constructed in such a way that it includes all the scopes in this list.
        // For example if the param scope has one function and body scope has one function then the list will look like below,
        // param scope block -> function decl from param scope -> body socpe block -> function decl from body scope.
        *m_ppnodeScope = pnodeInnerBlock;
        pnodeFnc->sxFnc.pnodeBodyScope = pnodeInnerBlock;

        // This synthetic block scope will contain all the nested scopes.
        m_ppnodeScope = &pnodeInnerBlock->sxBlock.pnodeScopes;
        pnodeInnerBlock->sxBlock.pnodeStmt = pnodeFnc;

        // DEFER: Begin deferral here (after names are parsed and name nodes created).
        // Create no more AST nodes until we're done.

        // Try to defer this func if all these are true:
        //  0. We are not already in deferred parsing (i.e. buildAST is true)
        //  1. We are not re-parsing a deferred func which is being invoked.
        //  2. Dynamic profile suggests this func can be deferred (and deferred parse is on).
        //  3. This func is top level or defer nested func is on.
        //  4. Optionally, the function is non-nested and not in eval, or the deferral decision was based on cached profile info,
        //     or the function is sufficiently long. (I.e., don't defer little nested functions unless we're
        //     confident they'll never be executed, because un-deferring nested functions is more expensive.)
        //     NOTE: I'm disabling #4 by default, because we've found other ways to reduce the cost of un-deferral,
        //           and we don't want to create function bodies aggressively for little functions.

        // We will also temporarily defer all asm.js functions, except for the asm.js
        // module itself, which we will never defer
        bool strictModeTurnedOn = false;

        if (isTopLevelDeferredFunc &&
            !(this->m_grfscr & fscrEvalCode) &&
            pnodeFnc->sxFnc.IsNested() &&
#ifndef DISABLE_DYNAMIC_PROFILE_DEFER_PARSE
            m_sourceContextInfo->sourceDynamicProfileManager == nullptr &&
#endif
            PHASE_ON_RAW(Js::ScanAheadPhase, m_sourceContextInfo->sourceContextId, pnodeFnc->sxFnc.functionId) &&
            (
                !PHASE_FORCE_RAW(Js::DeferParsePhase, m_sourceContextInfo->sourceContextId, pnodeFnc->sxFnc.functionId) ||
                PHASE_FORCE_RAW(Js::ScanAheadPhase, m_sourceContextInfo->sourceContextId, pnodeFnc->sxFnc.functionId)
            ))
        {
            // Try to scan ahead to the end of the function. If we get there before we've scanned a minimum
            // number of tokens, don't bother deferring, because it's too small.
            if (this->ScanAheadToFunctionEnd(CONFIG_FLAG(MinDeferredFuncTokenCount)))
            {
                isTopLevelDeferredFunc = false;
            }
        }

        Scope* paramScope = pnodeFnc->sxFnc.pnodeScopes ? pnodeFnc->sxFnc.pnodeScopes->sxBlock.scope : nullptr;
        if (paramScope != nullptr)
        {
            if (CONFIG_FLAG(ForceSplitScope))
            {
                paramScope->SetCannotMergeWithBodyScope();
            }
            else if (pnodeFnc->sxFnc.HasNonSimpleParameterList())
            {
                if (paramScope->GetCanMergeWithBodyScope())
                {
                    paramScope->ForEachSymbolUntil([this, paramScope, pnodeFnc](Symbol* sym) {
                        if (sym->GetPid()->GetTopRef()->GetFuncScopeId() > pnodeFnc->sxFnc.functionId)
                        {
                            // One of the symbol has non local reference. Mark the param scope as we can't merge it with body scope.
                            paramScope->SetCannotMergeWithBodyScope();
                            return true;
                        }
                        return false;
                    });

                    if (wellKnownPropertyPids.arguments->GetTopRef() && wellKnownPropertyPids.arguments->GetTopRef()->GetFuncScopeId() > pnodeFnc->sxFnc.functionId)
                    {
                        Assert(pnodeFnc->sxFnc.UsesArguments());
                        // Arguments symbol is captured in the param scope
                        paramScope->SetCannotMergeWithBodyScope();
                    }
                }
            }
        }

        if (!fLambda && paramScope != nullptr && !paramScope->GetCanMergeWithBodyScope()
            && (pnodeFnc->sxFnc.UsesArguments() || pnodeFnc->grfpn & fpnArguments_overriddenByDecl))
        {
            Error(ERRNonSimpleParamListArgumentsUse);
        }

        // If the param scope is merged with the body scope we want to use the param scope symbols in the body scope.
        // So add a pid ref for the body using the param scope symbol. Note that in this case the same symbol will occur twice
        // in the same pid ref stack.
        if (paramScope != nullptr && paramScope->GetCanMergeWithBodyScope())
        {
            paramScope->ForEachSymbol([this](Symbol* paramSym)
            {
                PidRefStack* ref = PushPidRef(paramSym->GetPid());
                ref->SetSym(paramSym);
            });
        }

        if (isTopLevelDeferredFunc || (m_InAsmMode && m_deferAsmJs))
        {
            AssertMsg(!fLambda, "Deferring function parsing of a function does not handle lambda syntax");
            fDeferred = true;

            this->ParseTopLevelDeferredFunc(pnodeFnc, pnodeFncSave, pNameHint);
        }
        else
        {
            if (m_token.tk == tkRParen) // This might be false due to error recovery or lambda.
            {
                m_pscan->Scan();
            }

            if (fLambda)
            {
                BOOL hadNewLine = m_pscan->FHadNewLine();

                // it can be the case we do not have a fat arrow here if there is a valid expression on the left hand side
                // of the fat arrow, but that expression does not parse as a parameter list.  E.g.
                //    a.x => { }
                // Therefore check for it and error if not found.
                // LS Mode : since this is a lambda we supposed to get the fat arrow, if not we will skip till we get that fat arrow.
                ChkCurTok(tkDArrow, ERRnoDArrow);

                // Newline character between arrow parameters and fat arrow is a syntax error but we want to check for
                // this after verifying there was a => token. Otherwise we would throw the wrong error.
                if (hadNewLine)
                {
                    Error(ERRsyntax);
                }
            }

            AnalysisAssert(pnodeFnc);

            // Shouldn't be any temps in the arg list.
            Assert(*m_ppnodeVar == nullptr);

            // Start the var list.
            pnodeFnc->sxFnc.pnodeVars = nullptr;
            m_ppnodeVar = &pnodeFnc->sxFnc.pnodeVars;

            if (paramScope != nullptr && !paramScope->GetCanMergeWithBodyScope())
            {
                OUTPUT_TRACE_DEBUGONLY(Js::ParsePhase, _u("The param and body scope of the function %s cannot be merged\n"), pnodeFnc->sxFnc.pnodeName ? pnodeFnc->sxFnc.pnodeName->sxVar.pid->Psz() : _u("Anonymous function"));
                // Add a new symbol reference for each formal in the param scope to the body scope.
                // While inserting symbols into the symbol list we always insert at the front, so while traversing the list we will be visiting the last added
                // formals first. Normal insertion of those into the body will reverse the order of symbols, which will eventually result in different order
                // for scope slots allocation for the corresponding symbol in both param and body scope. Inserting them in the opposite order will help us
                // have the same sequence for scope slots allocation in both scopes. This makes it easy to read the bytecode and may help in some optimization
                // later.
                paramScope->ForEachSymbol([this, pnodeFnc](Symbol* param) {
                    OUTPUT_TRACE_DEBUGONLY(Js::ParsePhase, _u("Creating a duplicate symbol for the parameter %s in the body scope\n"), param->GetPid()->Psz());

                    ParseNodePtr paramNode = nullptr;
                    if (this->m_ppnodeVar != &pnodeFnc->sxFnc.pnodeVars)
                    {
                        ParseNodePtr *const ppnodeVarSave = m_ppnodeVar;
                        m_ppnodeVar = &pnodeFnc->sxFnc.pnodeVars;
                        paramNode = this->CreateVarDeclNode(param->GetPid(), STVariable, false, nullptr, false);
                        m_ppnodeVar = ppnodeVarSave;
                    }
                    else
                    {
                        paramNode = this->CreateVarDeclNode(param->GetPid(), STVariable, false, nullptr, false);
                    }

                    Assert(paramNode && paramNode->sxVar.sym->GetScope()->GetScopeType() == ScopeType_FunctionBody);
                    paramNode->sxVar.sym->SetHasInit(true);
                });

                if (!fLambda)
                {
                    // In split scope case ideally the arguments object should be in the param scope.
                    // Right now referring to arguments in the param scope is a SyntaxError, so we have to
                    // add a duplicate symbol in the body scope and copy over the value in BeginBodySope.
                    ParseNodePtr argumentsNode = this->CreateVarDeclNode(wellKnownPropertyPids.arguments, STVariable, true, nullptr, false);
                    Assert(argumentsNode && argumentsNode->sxVar.sym->GetScope()->GetScopeType() == ScopeType_FunctionBody);
                }
            }

            // Keep nested function declarations and expressions in the same list at function scope.
            // (Indicate this by nulling out the current function expressions list.)
            m_ppnodeExprScope = nullptr;

            if (buildAST)
            {
                DeferredFunctionStub *saveCurrentStub = m_currDeferredStub;
                if (isEnclosedInParamScope)
                {
                    // if the enclosed scope is the param scope we would not have created the deferred stub.
                    m_currDeferredStub = nullptr;
                }
                else if (pnodeFncSave && m_currDeferredStub)
                {
                    // the Deferred stub will not match for the function which are defined on lambda formals.
                    // Since this is not determined upfront that the current function is a part of outer function or part of lambda formal until we have seen the Arrow token.
                    // Due to that the current function may be fetching stubs from the outer function (outer of the lambda) - rather then the lambda function. The way to fix is to match
                    // the function start with the stub. Because they should match. We need to have previous sibling concept as the lambda formals can have more than one
                    // functions and we want to avoid getting wrong stub.

                    if (pnodeFncSave->sxFnc.nestedCount == 1)
                    {
                        m_prevSiblingDeferredStub = nullptr;
                    }

                    if (m_prevSiblingDeferredStub == nullptr)
                    {
                        m_prevSiblingDeferredStub = (m_currDeferredStub + (pnodeFncSave->sxFnc.nestedCount - 1));
                    }

                    if (m_prevSiblingDeferredStub->ichMin == pnodeFnc->ichMin)
                    {
                        m_currDeferredStub = m_prevSiblingDeferredStub->deferredStubs;
                        m_prevSiblingDeferredStub = nullptr;
                    }
                    else
                    {
                        m_currDeferredStub = nullptr;
                    }
                }

                if (m_token.tk != tkLCurly && fLambda)
                {
                    ParseExpressionLambdaBody<true>(pnodeFnc);
                    *pNeedScanRCurly = false;
                }
                else
                {
                    this->FinishFncDecl(pnodeFnc, pNameHint, lastNodeRef, skipFormals);
                }
                m_currDeferredStub = saveCurrentStub;
            }
            else
            {
                this->ParseNestedDeferredFunc(pnodeFnc, fLambda, pNeedScanRCurly, &strictModeTurnedOn);
            }
        }

        if (pnodeInnerBlock)
        {
            FinishParseBlock(pnodeInnerBlock, *pNeedScanRCurly);
        }

        if (!fModule && (m_token.tk == tkLCurly || !fLambda))
        {
            this->AddArgumentsNodeToVars(pnodeFnc);
        }

        // Restore the lists of scopes that contain function expressions.

        Assert(m_ppnodeExprScope == nullptr || *m_ppnodeExprScope == nullptr);
        m_ppnodeExprScope = ppnodeExprScopeSave;

        AssertMem(m_ppnodeScope);
        Assert(nullptr == *m_ppnodeScope);
        m_ppnodeScope = ppnodeScopeSave;

        if (pnodeBlock)
        {
            FinishParseBlock(pnodeBlock, *pNeedScanRCurly);
        }

        if (IsStrictMode() || strictModeTurnedOn)
        {
            this->m_fUseStrictMode = TRUE; // Now we know this function is in strict mode

            if (!fWasAlreadyStrictMode)
            {
                // If this function turned on strict mode then we didn't check the formal
                // parameters or function name hint for future reserved word usage. So do that now.
                RestorePoint afterFnc;
                m_pscan->Capture(&afterFnc);

                if (*pHasName)
                {
                    // Rewind to the function name hint and check if the token is a reserved word.
                    m_pscan->SeekTo(beginNameHint);
                    m_pscan->Scan();
                    if (pnodeFnc->sxFnc.IsGenerator())
                    {
                        Assert(m_token.tk == tkStar);
                        Assert(m_scriptContext->GetConfig()->IsES6GeneratorsEnabled());
                        Assert(!(flags & fFncClassMember));
                        m_pscan->Scan();
                    }
                    if (m_token.IsReservedWord())
                    {
                        IdentifierExpectedError(m_token);
                    }
                    CheckStrictModeEvalArgumentsUsage(m_token.GetIdentifier(m_phtbl));
                }

                // Fast forward to formal parameter list, check for future reserved words,
                // then restore scanner as it was.
                m_pscan->SeekToForcingPid(beginFormals);
                CheckStrictFormalParameters();
                m_pscan->SeekTo(afterFnc);
            }

            if (buildAST)
            {
                if (pnodeFnc->sxFnc.pnodeName != nullptr && knopVarDecl == pnodeFnc->sxFnc.pnodeName->nop)
                {
                    CheckStrictModeEvalArgumentsUsage(pnodeFnc->sxFnc.pnodeName->sxVar.pid, pnodeFnc->sxFnc.pnodeName);
                }
            }

            this->m_fUseStrictMode = oldStrictMode;
            CHAKRATEL_LANGSTATS_INC_LANGFEATURECOUNT(StrictModeFunctionCount, m_scriptContext);
        }

        if (fDeferred)
        {
            AnalysisAssert(pnodeFnc);
            pnodeFnc->sxFnc.pnodeVars = nullptr;
        }

        if (parallelJobStarted)
        {
            pnodeFnc = pnodeRealFnc;
            m_currentNodeFunc = pnodeRealFnc;

            // Let the foreground thread take care of marking the limit on the function node,
            // because in some cases this function's caller will want to change that limit,
            // so we don't want the background thread to try and touch it.
            pnodeFnc->ichLim = m_pscan->IchLimTok();
            pnodeFnc->sxFnc.cbLim = m_pscan->IecpLimTok();
        }
    }

    // after parsing asm.js module, we want to reset asm.js state before continuing
    AnalysisAssert(pnodeFnc);
    if (pnodeFnc->sxFnc.GetAsmjsMode())
    {
        m_InAsmMode = false;
    }

    // Restore the statement stack.
    Assert(nullptr == m_pstmtCur);
    SetCurrentStatement(pstmtSave);

    if (pnodeFncExprScope)
    {
        FinishParseFncExprScope(pnodeFnc, pnodeFncExprScope);
    }
    if (!m_stoppedDeferredParse)
    {
        m_grfscr |= uDeferSave;
    }


    m_pscan->SetYieldIsKeyword(fPreviousYieldIsKeyword);
    m_pscan->SetAwaitIsKeyword(fPreviousAwaitIsKeyword);

    // Restore the current function.
    if (buildAST)
    {
        Assert(pnodeFnc == m_currentNodeFunc);

        m_currentNodeFunc = pnodeFncSave;
        m_pCurrentAstSize = pAstSizeSave;

        if (!fLambda)
        {
            Assert(pnodeFnc == m_currentNodeNonLambdaFunc);
            m_currentNodeNonLambdaFunc = pnodeFncSaveNonLambda;
        }
    }
    else
    {
        Assert(pnodeFnc == m_currentNodeDeferredFunc);
        if (!fLambda)
        {
            Assert(pnodeFnc == m_currentNodeNonLambdaDeferredFunc);
            m_currentNodeNonLambdaDeferredFunc = pnodeFncSaveNonLambda;
        }
        m_currentNodeDeferredFunc = pnodeFncSave;
    }

    if (m_currentNodeFunc && pnodeFnc->sxFnc.HasWithStmt())
    {
        GetCurrentFunctionNode()->sxFnc.SetHasWithStmt(true);
    }

    return true;
}

template<bool buildAST>
void Parser::UpdateCurrentNodeFunc(ParseNodePtr pnodeFnc, bool fLambda)
{
    if (buildAST)
    {
        // Make this the current function and start its sub-function list.
        m_currentNodeFunc = pnodeFnc;

        Assert(m_currentNodeDeferredFunc == nullptr);

        if (!fLambda)
        {
            m_currentNodeNonLambdaFunc = pnodeFnc;
        }
    }
    else // if !buildAST
    {
        AnalysisAssert(pnodeFnc);

        if (!fLambda)
        {
            m_currentNodeNonLambdaDeferredFunc = pnodeFnc;
        }

        m_currentNodeDeferredFunc = pnodeFnc;
    }
}

void Parser::ParseTopLevelDeferredFunc(ParseNodePtr pnodeFnc, ParseNodePtr pnodeFncParent, LPCOLESTR pNameHint)
{
    // Parse a function body that is a transition point from building AST to doing fast syntax check.

    pnodeFnc->sxFnc.pnodeVars = nullptr;
    pnodeFnc->sxFnc.pnodeBody = nullptr;

    this->m_deferringAST = TRUE;

    // Put the scanner into "no hashing" mode.
    BYTE deferFlags = m_pscan->SetDeferredParse(TRUE);

    m_pscan->Scan();

    ChkCurTok(tkLCurly, ERRnoLcurly);

    ParseNodePtr *ppnodeVarSave = m_ppnodeVar;

    m_ppnodeVar = &pnodeFnc->sxFnc.pnodeVars;

    if (pnodeFncParent != nullptr
        && m_currDeferredStub != nullptr
        // We don't create stubs for function bodies in parameter scope.
        && pnodeFnc->sxFnc.pnodeScopes->sxBlock.blockType != PnodeBlockType::Parameter)
    {
        // We've already parsed this function body for syntax errors on the initial parse of the script.
        // We have information that allows us to skip it, so do so.

        DeferredFunctionStub *stub = m_currDeferredStub + (pnodeFncParent->sxFnc.nestedCount - 1);
        Assert(pnodeFnc->ichMin == stub->ichMin);
        if (stub->fncFlags & kFunctionCallsEval)
        {
            this->MarkEvalCaller();
        }
        if (stub->fncFlags & kFunctionChildCallsEval)
        {
            pnodeFnc->sxFnc.SetChildCallsEval(true);
        }
        if (stub->fncFlags & kFunctionHasWithStmt)
        {
            pnodeFnc->sxFnc.SetHasWithStmt(true);
        }

        PHASE_PRINT_TRACE1(
            Js::SkipNestedDeferredPhase,
            _u("Skipping nested deferred function %d. %s: %d...%d\n"),
            pnodeFnc->sxFnc.functionId, GetFunctionName(pnodeFnc, pNameHint), pnodeFnc->ichMin, stub->restorePoint.m_ichMinTok);

        m_pscan->SeekTo(stub->restorePoint, m_nextFunctionId);
        pnodeFnc->sxFnc.nestedCount = stub->nestedCount;
        pnodeFnc->sxFnc.deferredStub = stub->deferredStubs;
        if (stub->fncFlags & kFunctionStrictMode)
        {
            pnodeFnc->sxFnc.SetStrictMode(true);
        }
    }
    else
    {
        ParseStmtList<false>(nullptr, nullptr, SM_DeferredParse, true /* isSourceElementList */);
    }

    pnodeFnc->ichLim = m_pscan->IchLimTok();
    pnodeFnc->sxFnc.cbLim = m_pscan->IecpLimTok();

    m_ppnodeVar = ppnodeVarSave;

    // Restore the scanner's default hashing mode.
    // Do this before we consume the next token.
    m_pscan->SetDeferredParseFlags(deferFlags);

    ChkCurTokNoScan(tkRCurly, ERRnoRcurly);

#if DBG
    pnodeFnc->sxFnc.deferredParseNextFunctionId = *this->m_nextFunctionId;
#endif
    this->m_deferringAST = FALSE;
}

bool Parser::DoParallelParse(ParseNodePtr pnodeFnc) const
{
#if ENABLE_BACKGROUND_PARSING
    if (!PHASE_ON_RAW(Js::ParallelParsePhase, m_sourceContextInfo->sourceContextId, pnodeFnc->sxFnc.functionId))
    {
        return false;
    }

    BackgroundParser *bgp = m_scriptContext->GetBackgroundParser();
    return bgp != nullptr;
#else
    return false;
#endif
}

bool Parser::ScanAheadToFunctionEnd(uint count)
{
    bool found = false;
    uint curlyDepth = 0;

    RestorePoint funcStart;
    m_pscan->Capture(&funcStart);

    for (uint i = 0; i < count; i++)
    {
        switch (m_token.tk)
        {
            case tkStrTmplBegin:
            case tkStrTmplMid:
            case tkStrTmplEnd:
            case tkDiv:
            case tkAsgDiv:
            case tkScanError:
            case tkEOF:
                goto LEnd;

            case tkLCurly:
                UInt32Math::Inc(curlyDepth, Parser::OutOfMemory);
                break;

            case tkRCurly:
                if (curlyDepth == 1)
                {
                    found = true;
                    goto LEnd;
                }
                if (curlyDepth == 0)
                {
                    goto LEnd;
                }
                curlyDepth--;
                break;
        }

        m_pscan->ScanAhead();
    }

 LEnd:
    m_pscan->SeekTo(funcStart);
    return found;
}

bool Parser::FastScanFormalsAndBody()
{
    // The scanner is currently pointing just past the name of a function.
    // The idea here is to find the end of the function body as quickly as possible,
    // by tokenizing and tracking {}'s if possible.
    // String templates require some extra logic but can be handled.

    // The real wrinkle is "/" and "/=", which may indicate either a RegExp literal or a division, depending
    // on the context.
    // To handle this with minimal work, keep track of the last ";" seen at each {} depth. If we see one of the
    // difficult tokens, rewind to the last ";" at the current {} depth and parse statements until we pass the
    // point where we had to rewind. This will process the "/" as required.

    RestorePoint funcStart;
    m_pscan->Capture(&funcStart);

    const int maxRestorePointDepth = 16;
    struct FastScanRestorePoint
    {
        RestorePoint restorePoint;
        uint parenDepth;
        Js::LocalFunctionId functionId;
        int blockId;

        FastScanRestorePoint() : restorePoint(), parenDepth(0) {};
    };
    FastScanRestorePoint lastSColonAtCurlyDepth[maxRestorePointDepth];

    charcount_t ichStart = m_pscan->IchMinTok();
    uint blockIdSave = m_nextBlockId;
    uint functionIdSave = *m_nextFunctionId;
    uint curlyDepth = 0;
    uint strTmplDepth = 0;
    for (;;)
    {
        switch (m_token.tk)
        {
            case tkStrTmplBegin:
                UInt32Math::Inc(strTmplDepth, Parser::OutOfMemory);
                // Fall through

            case tkStrTmplMid:
            case tkLCurly:
                UInt32Math::Inc(curlyDepth, Parser::OutOfMemory);
                Int32Math::Inc(m_nextBlockId, &m_nextBlockId);
                break;

            case tkStrTmplEnd:
                // We can assert here, because the scanner will only return this token if we've told it we're
                // in a string template.
                Assert(strTmplDepth > 0);
                strTmplDepth--;
                break;

            case tkRCurly:
                if (curlyDepth == 1)
                {
                    Assert(strTmplDepth == 0);
                    if (PHASE_TRACE1(Js::ParallelParsePhase))
                    {
                        Output::Print(_u("Finished fast seek: %d. %s -- %d...%d\n"),
                                      m_currentNodeFunc->sxFnc.functionId,
                                      GetFunctionName(m_currentNodeFunc, m_currentNodeFunc->sxFnc.hint),
                                      ichStart, m_pscan->IchLimTok());
                    }
                    return true;
                }
                if (curlyDepth < maxRestorePointDepth)
                {
                    lastSColonAtCurlyDepth[curlyDepth].restorePoint.m_ichMinTok = (uint)-1;
                }
                curlyDepth--;
                if (strTmplDepth > 0)
                {
                    m_pscan->SetScanState(Scanner_t::ScanState::ScanStateStringTemplateMiddleOrEnd);
                }
                break;

            case tkSColon:
                // Track the location of the ";" (if it's outside parens, as we don't, for instance, want
                // to track the ";"'s in a for-loop header. If we find it's important to rewind within a paren
                // expression, we can do something more sophisticated.)
                if (curlyDepth < maxRestorePointDepth && lastSColonAtCurlyDepth[curlyDepth].parenDepth == 0)
                {
                    m_pscan->Capture(&lastSColonAtCurlyDepth[curlyDepth].restorePoint);
                    lastSColonAtCurlyDepth[curlyDepth].functionId = *this->m_nextFunctionId;
                    lastSColonAtCurlyDepth[curlyDepth].blockId = m_nextBlockId;
                }
                break;

            case tkLParen:
                if (curlyDepth < maxRestorePointDepth)
                {
                    UInt32Math::Inc(lastSColonAtCurlyDepth[curlyDepth].parenDepth);
                }
                break;

            case tkRParen:
                if (curlyDepth < maxRestorePointDepth)
                {
                    Assert(lastSColonAtCurlyDepth[curlyDepth].parenDepth != 0);
                    lastSColonAtCurlyDepth[curlyDepth].parenDepth--;
                }
                break;

            case tkID:
            {
                charcount_t tokLength = m_pscan->IchLimTok() - m_pscan->IchMinTok();
                // Detect the function and class keywords so we can track function ID's.
                // (In fast mode, the scanner doesn't distinguish keywords and doesn't point the token
                // to a PID.)
                // Detect try/catch/for to increment block count for them.
                switch (tokLength)
                {
                case 3:
                    if (!memcmp(m_pscan->PchMinTok(), "try", 3) || !memcmp(m_pscan->PchMinTok(), "for", 3))
                    {
                        Int32Math::Inc(m_nextBlockId, &m_nextBlockId);
                    }
                    break;
                case 5:
                    if (!memcmp(m_pscan->PchMinTok(), "catch", 5))
                    {
                        Int32Math::Inc(m_nextBlockId, &m_nextBlockId);
                    }
                    else if (!memcmp(m_pscan->PchMinTok(), "class", 5))
                    {
                        Int32Math::Inc(m_nextBlockId, &m_nextBlockId);
                        Int32Math::Inc(*this->m_nextFunctionId, (int*)this->m_nextFunctionId);
                    }
                    break;
                case 8:
                    if (!memcmp(m_pscan->PchMinTok(), "function", 8))
                    {
                        // Account for the possible func expr scope or dummy block for missing {}'s around a declaration
                        Int32Math::Inc(m_nextBlockId, &m_nextBlockId);
                        Int32Math::Inc(*this->m_nextFunctionId, (int*)this->m_nextFunctionId);
                    }
                    break;
                }
                break;
            }

            case tkDArrow:
                Int32Math::Inc(m_nextBlockId, &m_nextBlockId);
                Int32Math::Inc(*this->m_nextFunctionId, (int*)this->m_nextFunctionId);
                break;

            case tkDiv:
            case tkAsgDiv:
            {
                int opl;
                OpCode nop;
                tokens tkPrev = m_pscan->m_tkPrevious;
                if ((m_pscan->m_phtbl->TokIsBinop(tkPrev, &opl, &nop) && nop != knopNone) ||
                    (m_pscan->m_phtbl->TokIsUnop(tkPrev, &opl, &nop) &&
                     nop != knopNone &&
                     tkPrev != tkInc &&
                     tkPrev != tkDec) ||
                    tkPrev == tkColon ||
                    tkPrev == tkLParen ||
                    tkPrev == tkLBrack ||
                    tkPrev == tkRETURN)
                {
                    // Previous token indicates that we're starting an expression here and can't have a
                    // binary operator now.
                    // Assume this is a RegExp.
                    ParseRegExp<false>();
                    break;
                }
                uint tempCurlyDepth = curlyDepth < maxRestorePointDepth ? curlyDepth : maxRestorePointDepth - 1;
                for (; tempCurlyDepth != (uint)-1; tempCurlyDepth--)
                {
                    // We don't know whether we've got a RegExp or a divide. Rewind to the last safe ";"
                    // if we can and parse statements until we pass this point.
                    if (lastSColonAtCurlyDepth[tempCurlyDepth].restorePoint.m_ichMinTok != -1)
                    {
                        break;
                    }
                }
                if (tempCurlyDepth != (uint)-1)
                {
                    ParseNodePtr pnodeFncSave = m_currentNodeFunc;
                    int32 *pastSizeSave = m_pCurrentAstSize;
                    uint *pnestedCountSave = m_pnestedCount;
                    ParseNodePtr *ppnodeScopeSave = m_ppnodeScope;
                    ParseNodePtr *ppnodeExprScopeSave = m_ppnodeExprScope;

                    ParseNodePtr pnodeFnc = CreateDummyFuncNode(true);
                    m_ppnodeScope = &pnodeFnc->sxFnc.pnodeScopes;
                    m_ppnodeExprScope = nullptr;

                    charcount_t ichStop = m_pscan->IchLimTok();
                    curlyDepth = tempCurlyDepth;
                    m_pscan->SeekTo(lastSColonAtCurlyDepth[tempCurlyDepth].restorePoint);
                    m_nextBlockId = lastSColonAtCurlyDepth[tempCurlyDepth].blockId;
                    *this->m_nextFunctionId = lastSColonAtCurlyDepth[tempCurlyDepth].functionId;

                    ParseNodePtr pnodeBlock = StartParseBlock<true>(PnodeBlockType::Function, ScopeType_FunctionBody);

                    m_pscan->Scan();
                    do
                    {
                        ParseStatement<false>();
                    }
                    while(m_pscan->IchMinTok() < ichStop);

                    FinishParseBlock(pnodeBlock);

                    m_currentNodeFunc = pnodeFncSave;
                    m_pCurrentAstSize = pastSizeSave;
                    m_pnestedCount = pnestedCountSave;
                    m_ppnodeScope = ppnodeScopeSave;
                    m_ppnodeExprScope = ppnodeExprScopeSave;

                    // We've already consumed the first token of the next statement, so just continue
                    // without a further scan.
                    continue;
                }
            }

                // fall through to rewind to function start
            case tkScanError:
            case tkEOF:
                // Unexpected token.
                if (PHASE_TRACE1(Js::ParallelParsePhase))
                {
                    Output::Print(_u("Failed fast seek: %d. %s -- %d...%d\n"),
                                  m_currentNodeFunc->sxFnc.functionId,
                                  GetFunctionName(m_currentNodeFunc, m_currentNodeFunc->sxFnc.hint),
                                  ichStart, m_pscan->IchLimTok());
                }
                m_nextBlockId = blockIdSave;
                *m_nextFunctionId = functionIdSave;
                m_pscan->SeekTo(funcStart);
                return false;
        }

        m_pscan->ScanNoKeywords();
    }
}

ParseNodePtr Parser::CreateDummyFuncNode(bool fDeclaration)
{
    // Create a dummy node and make it look like the current function declaration.
    // Do this in situations where we want to parse statements without impacting
    // the state of the "real" AST.

    ParseNodePtr pnodeFnc = CreateNode(knopFncDecl);
    pnodeFnc->sxFnc.ClearFlags();
    pnodeFnc->sxFnc.SetDeclaration(fDeclaration);
    pnodeFnc->sxFnc.astSize             = 0;
    pnodeFnc->sxFnc.pnodeName           = nullptr;
    pnodeFnc->sxFnc.pnodeScopes         = nullptr;
    pnodeFnc->sxFnc.pnodeRest           = nullptr;
    pnodeFnc->sxFnc.pid                 = nullptr;
    pnodeFnc->sxFnc.hint                = nullptr;
    pnodeFnc->sxFnc.hintOffset          = 0;
    pnodeFnc->sxFnc.hintLength          = 0;
    pnodeFnc->sxFnc.isNameIdentifierRef = true;
    pnodeFnc->sxFnc.nestedFuncEscapes   = false;
    pnodeFnc->sxFnc.pnodeNext           = nullptr;
    pnodeFnc->sxFnc.pnodeParams         = nullptr;
    pnodeFnc->sxFnc.pnodeVars           = nullptr;
    pnodeFnc->sxFnc.funcInfo            = nullptr;
    pnodeFnc->sxFnc.deferredStub        = nullptr;
    pnodeFnc->sxFnc.nestedCount         = 0;
    pnodeFnc->sxFnc.SetNested(m_currentNodeFunc != nullptr); // If there is a current function, then we're a nested function.
    pnodeFnc->sxFnc.SetStrictMode(IsStrictMode()); // Inherit current strict mode -- may be overridden by the function itself if it contains a strict mode directive.
    pnodeFnc->sxFnc.firstDefaultArg = 0;

    m_pCurrentAstSize = &pnodeFnc->sxFnc.astSize;
    m_currentNodeFunc = pnodeFnc;
    m_pnestedCount = &pnodeFnc->sxFnc.nestedCount;

    return pnodeFnc;
}

void Parser::ParseNestedDeferredFunc(ParseNodePtr pnodeFnc, bool fLambda, bool *pNeedScanRCurly, bool *pStrictModeTurnedOn)
{
    // Parse a function nested inside another deferred function.

    size_t lengthBeforeBody = this->GetSourceLength();

    if (m_token.tk != tkLCurly && fLambda)
    {
        ParseExpressionLambdaBody<false>(pnodeFnc);
        *pNeedScanRCurly = false;
    }
    else
    {
        ChkCurTok(tkLCurly, ERRnoLcurly);

        bool* detectStrictModeOn = IsStrictMode() ? nullptr : pStrictModeTurnedOn;
        m_ppnodeVar = &m_currentNodeDeferredFunc->sxFnc.pnodeVars;

        ParseStmtList<false>(nullptr, nullptr, SM_DeferredParse, true /* isSourceElementList */, detectStrictModeOn);

        ChkCurTokNoScan(tkRCurly, ERRnoRcurly);
    }

    pnodeFnc->ichLim = m_pscan->IchLimTok();
    pnodeFnc->sxFnc.cbLim = m_pscan->IecpLimTok();
    if (*pStrictModeTurnedOn)
    {
        pnodeFnc->sxFnc.SetStrictMode(true);
    }

    if (!PHASE_OFF1(Js::SkipNestedDeferredPhase))
    {
        // Record the end of the function and the function ID increment that happens inside the function.
        // Byte code gen will use this to build stub information to allow us to skip this function when the
        // enclosing function is fully parsed.
        RestorePoint *restorePoint = Anew(&m_nodeAllocator, RestorePoint);
        m_pscan->Capture(restorePoint,
                         *m_nextFunctionId - pnodeFnc->sxFnc.functionId - 1,
                         lengthBeforeBody - this->GetSourceLength());
        pnodeFnc->sxFnc.pRestorePoint = restorePoint;
    }
}

template<bool buildAST>
bool Parser::ParseFncNames(ParseNodePtr pnodeFnc, ParseNodePtr pnodeFncParent, ushort flags, ParseNodePtr **pLastNodeRef)
{
    BOOL fDeclaration = flags & fFncDeclaration;
    BOOL fIsAsync = flags & fFncAsync;
    ParseNodePtr pnodeT;
    charcount_t ichMinNames, ichLimNames;

    // Get the names to bind to.
    /*
    * KaushiS [5/15/08]:
    * ECMAScript defines a FunctionExpression as follows:
    *
    * "function" [Identifier] ( [FormalParameterList] ) { FunctionBody }
    *
    * The function name being optional is omitted by most real world
    * code that uses a FunctionExpression to define a function. This however
    * is problematic for tools because there isn't a function name that
    * the runtime can provide.
    *
    * To fix this (primarily for the profiler), I'm adding simple, static
    * name inferencing logic to the parser. When it encounters the following
    * productions
    *
    *   "var" Identifier "=" FunctionExpression
    *   "var" IdentifierA.IdentifierB...Identifier "=" FunctionExpression
    *   Identifier = FunctionExpression
    *   "{" Identifier: FunctionExpression "}"
    *
    * it associates Identifier with the function created by the
    * FunctionExpression. This identifier is *not* the function's name. It
    * is ignored by the runtime and is only an additional piece of information
    * about the function (function name hint) that tools could opt to
    * surface.
    */

    m_pscan->Scan();

    // If generators are enabled then we are in a recent enough version
    // that deferred parsing will create a parse node for pnodeFnc and
    // it is safe to assume it is not null.
    if (flags & fFncGenerator)
    {
        Assert(m_scriptContext->GetConfig()->IsES6GeneratorsEnabled());
        pnodeFnc->sxFnc.SetIsGenerator();
    }
    else if (m_scriptContext->GetConfig()->IsES6GeneratorsEnabled() &&
        m_token.tk == tkStar &&
        !(flags & fFncClassMember))
    {
        if (!fDeclaration)
        {
            bool fPreviousYieldIsKeyword = m_pscan->SetYieldIsKeyword(!fDeclaration);
            m_pscan->Scan();
            m_pscan->SetYieldIsKeyword(fPreviousYieldIsKeyword);
        }
        else
        {
            m_pscan->Scan();
        }

        pnodeFnc->sxFnc.SetIsGenerator();
    }

    if (fIsAsync)
    {
        if (pnodeFnc->sxFnc.IsGenerator())
        {
            Error(ERRsyntax);
        }
        pnodeFnc->sxFnc.SetIsAsync();
    }

    if (pnodeFnc)
    {
        pnodeFnc->sxFnc.pnodeName = nullptr;
    }

    if ((m_token.tk != tkID || flags & fFncNoName)
        && (IsStrictMode() || (pnodeFnc && pnodeFnc->sxFnc.IsGenerator()) || m_token.tk != tkYIELD || fDeclaration)) // Function expressions can have the name yield even inside generator functions
    {
        if (fDeclaration  ||
            m_token.IsReservedWord())  // For example:  var x = (function break(){});
        {
            IdentifierExpectedError(m_token);
        }
        return false;
    }

    ichMinNames = m_pscan->IchMinTok();


    Assert(m_token.tk == tkID || (m_token.tk == tkYIELD && !fDeclaration));

    if (IsStrictMode())
    {
        CheckStrictModeEvalArgumentsUsage(m_token.GetIdentifier(m_phtbl));
    }
    Token tokenBase = m_token;
    charcount_t ichMinBase = m_pscan->IchMinTok();
    charcount_t ichLimBase = m_pscan->IchLimTok();

    m_pscan->Scan();

    IdentPtr pidBase = tokenBase.GetIdentifier(m_phtbl);
    pnodeT = CreateDeclNode(knopVarDecl, pidBase, STFunction);
    pnodeT->ichMin = ichMinBase;
    pnodeT->ichLim = ichLimBase;

    if (fDeclaration &&
        pnodeFncParent &&
        pnodeFncParent->sxFnc.pnodeName &&
        pnodeFncParent->sxFnc.pnodeName->nop == knopVarDecl &&
        pnodeFncParent->sxFnc.pnodeName->sxVar.pid == pidBase)
    {
        pnodeFncParent->sxFnc.SetNameIsHidden();
    }

    if (buildAST)
    {
        AnalysisAssert(pnodeFnc);
        ichLimNames = pnodeT->ichLim;
        AddToNodeList(&pnodeFnc->sxFnc.pnodeName, pLastNodeRef, pnodeT);

        pnodeFnc->sxFnc.pnodeName->ichMin = ichMinNames;
        pnodeFnc->sxFnc.pnodeName->ichLim = ichLimNames;
        if (knopVarDecl == pnodeFnc->sxFnc.pnodeName->nop)
        {
            // Only one name (the common case).
            pnodeFnc->sxFnc.pid = pnodeFnc->sxFnc.pnodeName->sxVar.pid;
        }
        else
        {
            // Multiple names. Turn the source into an IdentPtr.
            pnodeFnc->sxFnc.pid = m_phtbl->PidHashNameLen(
                m_pscan->PchBase() + ichMinNames, ichLimNames - ichMinNames);
        }
    }

    return true;
}

void Parser::ValidateFormals()
{
    ParseFncFormals<false>(nullptr, nullptr, fFncNoFlgs);
    // Eat the tkRParen. The ParseFncDeclHelper caller expects to see it.
    m_pscan->Scan();
}

void Parser::ValidateSourceElementList()
{
    ParseStmtList<false>(nullptr, nullptr, SM_NotUsed, true);
}

void Parser::UpdateOrCheckForDuplicateInFormals(IdentPtr pid, SList<IdentPtr> *formals)
{
    bool isStrictMode = IsStrictMode();
    if (isStrictMode)
    {
        CheckStrictModeEvalArgumentsUsage(pid);
    }

    if (formals->Has(pid))
    {
        if (isStrictMode)
        {
            Error(ERRES5ArgSame);
        }
        else
        {
            Error(ERRFormalSame);
        }
    }
    else
    {
        formals->Prepend(pid);
    }
}

template<bool buildAST>
void Parser::ParseFncFormals(ParseNodePtr pnodeFnc, ParseNodePtr pnodeParentFnc, ushort flags)
{
    bool fLambda = (flags & fFncLambda) != 0;
    bool fMethod = (flags & fFncMethod) != 0;
    bool fNoArg = (flags & fFncNoArg) != 0;
    bool fOneArg = (flags & fFncOneArg) != 0;
    bool fAsync = (flags & fFncAsync) != 0;

    bool fPreviousYieldIsKeyword = false;
    bool fPreviousAwaitIsKeyword = false;

    if (fLambda)
    {
        fPreviousYieldIsKeyword = m_pscan->SetYieldIsKeyword(pnodeParentFnc != nullptr && pnodeParentFnc->sxFnc.IsGenerator());
        fPreviousAwaitIsKeyword = m_pscan->SetAwaitIsKeyword(fAsync || (pnodeParentFnc != nullptr && pnodeParentFnc->sxFnc.IsAsync()));
    }

    Assert(!fNoArg || !fOneArg); // fNoArg and fOneArg can never be true at the same time.

    // strictFormals corresponds to the StrictFormalParameters grammar production
    // in the ES spec which just means duplicate names are not allowed
    bool fStrictFormals = IsStrictMode() || fLambda || fMethod;

    // When detecting duplicated formals pids are needed so force PID creation (unless the function should take 0 or 1 arg).
    bool forcePid = fStrictFormals && !fNoArg && !fOneArg;
    AutoTempForcePid autoForcePid(m_pscan, forcePid);

    // Lambda's allow single formal specified by a single binding identifier without parentheses, special case it.
    if (fLambda && m_token.tk == tkID)
    {
        IdentPtr pid = m_token.GetIdentifier(m_phtbl);

        CreateVarDeclNode(pid, STFormal, false, nullptr, false);
        CheckPidIsValid(pid);

        m_pscan->Scan();

        if (m_token.tk != tkDArrow)
        {
            Error(ERRsyntax, m_pscan->IchMinTok(), m_pscan->IchLimTok());
        }

        if (fLambda)
        {
            m_pscan->SetYieldIsKeyword(fPreviousYieldIsKeyword);
            m_pscan->SetAwaitIsKeyword(fPreviousAwaitIsKeyword);
        }

        return;
    }
    else if (fLambda && m_token.tk == tkAWAIT)
    {
        // async await => {}
        IdentifierExpectedError(m_token);
    }

    // Otherwise, must have a parameter list within parens.
    ChkCurTok(tkLParen, ERRnoLparen);

    // Now parse the list of arguments, if present
    if (m_token.tk == tkRParen)
    {
        if (fOneArg)
        {
            Error(ERRSetterMustHaveOneParameter);
        }
    }
    else
    {
        if (fNoArg)
        {
            Error(ERRGetterMustHaveNoParameters);
        }
        SList<IdentPtr> formals(&m_nodeAllocator);
        ParseNodePtr pnodeT = nullptr;
        bool seenRestParameter = false;
        bool isNonSimpleParameterList = false;
        for (Js::ArgSlot argPos = 0; ; ++argPos)
        {
            bool isBindingPattern = false;
            if (m_scriptContext->GetConfig()->IsES6RestEnabled() && m_token.tk == tkEllipsis)
            {
                // Possible rest parameter
                m_pscan->Scan();
                seenRestParameter = true;
            }
            if (m_token.tk != tkID)
            {
                if (IsES6DestructuringEnabled() && IsPossiblePatternStart())
                {
                    // Mark that the function has a non simple parameter list before parsing the pattern since the pattern can have function definitions.
                    this->GetCurrentFunctionNode()->sxFnc.SetHasNonSimpleParameterList();

                    ParseNodePtr *const ppnodeVarSave = m_ppnodeVar;
                    m_ppnodeVar = &pnodeFnc->sxFnc.pnodeVars;

                    ParseNodePtr * ppNodeLex = m_currentBlockInfo->m_ppnodeLex;
                    Assert(ppNodeLex != nullptr);

                    ParseNodePtr paramPattern = nullptr;
                    ParseNodePtr pnodePattern = ParseDestructuredLiteral<buildAST>(tkLET, true /*isDecl*/, false /*topLevel*/);

                    // Instead of passing the STFormal all the way on many methods, it seems it is better to change the symbol type afterward.
                    for (ParseNodePtr lexNode = *ppNodeLex; lexNode != nullptr; lexNode = lexNode->sxVar.pnodeNext)
                    {
                        Assert(lexNode->IsVarLetOrConst());
                        UpdateOrCheckForDuplicateInFormals(lexNode->sxVar.pid, &formals);
                        lexNode->sxVar.sym->SetSymbolType(STFormal);
                        if (m_currentNodeFunc != nullptr && lexNode->sxVar.pid == wellKnownPropertyPids.arguments)
                        {
                            m_currentNodeFunc->grfpn |= PNodeFlags::fpnArguments_overriddenByDecl;
                        }
                    }

                    m_ppnodeVar = ppnodeVarSave;
                    if (buildAST)
                    {
                        paramPattern = CreateParamPatternNode(pnodePattern);

                        // Linking the current formal parameter (which is pattern parameter) with other formals.
                        *m_ppnodeVar = paramPattern;
                        paramPattern->sxParamPattern.pnodeNext = nullptr;
                        m_ppnodeVar = &paramPattern->sxParamPattern.pnodeNext;
                    }

                    isBindingPattern = true;
                    isNonSimpleParameterList = true;
                }
                else
                {
                    IdentifierExpectedError(m_token);
                }
            }

            if (!isBindingPattern)
            {
                IdentPtr pid = m_token.GetIdentifier(m_phtbl);
                LPCOLESTR pNameHint = pid->Psz();
                uint32 nameHintLength = pid->Cch();
                uint32 nameHintOffset = 0;

                if (seenRestParameter)
                {
                    this->GetCurrentFunctionNode()->sxFnc.SetHasNonSimpleParameterList();
                    if (flags & fFncOneArg)
                    {
                        // The parameter of a setter cannot be a rest parameter.
                        Error(ERRUnexpectedEllipsis);
                    }
                    pnodeT = CreateDeclNode(knopVarDecl, pid, STFormal, false);
                    pnodeT->sxVar.sym->SetIsNonSimpleParameter(true);
                    if (buildAST)
                    {
                        // When only validating formals, we won't have a function node.
                        pnodeFnc->sxFnc.pnodeRest = pnodeT;
                        if (!isNonSimpleParameterList)
                        {
                            // This is the first non-simple parameter we've seen. We need to go back
                            // and set the Symbols of all previous parameters.
                            MapFormalsWithoutRest(m_currentNodeFunc, [&](ParseNodePtr pnodeArg) { pnodeArg->sxVar.sym->SetIsNonSimpleParameter(true); });
                        }
                    }

                    isNonSimpleParameterList = true;
                }
                else
                {
                    pnodeT = CreateVarDeclNode(pid, STFormal, false, nullptr, false);
                    if (isNonSimpleParameterList)
                    {
                        pnodeT->sxVar.sym->SetIsNonSimpleParameter(true);
                    }
                }

                if (buildAST && pid == wellKnownPropertyPids.arguments)
                {
                    // This formal parameter overrides the built-in 'arguments' object
                    m_currentNodeFunc->grfpn |= PNodeFlags::fpnArguments_overriddenByDecl;
                }

                if (fStrictFormals)
                {
                    UpdateOrCheckForDuplicateInFormals(pid, &formals);
                }

                m_pscan->Scan();

                if (seenRestParameter && m_token.tk != tkRParen && m_token.tk != tkAsg)
                {
                    Error(ERRRestLastArg);
                }

                if (m_token.tk == tkAsg && m_scriptContext->GetConfig()->IsES6DefaultArgsEnabled())
                {
                    if (seenRestParameter && m_scriptContext->GetConfig()->IsES6RestEnabled())
                    {
                        Error(ERRRestWithDefault);
                    }

                    // In defer parse mode we have to flag the function node to indicate that it has default arguments
                    // so that it will be considered for any syntax error scenario.
                    // Also mark it before parsing the expression as it may contain functions.
                    ParseNode* currentFncNode = GetCurrentFunctionNode();
                    if (!currentFncNode->sxFnc.HasDefaultArguments())
                    {
                        currentFncNode->sxFnc.SetHasDefaultArguments();
                        currentFncNode->sxFnc.SetHasNonSimpleParameterList();
                        currentFncNode->sxFnc.firstDefaultArg = argPos;
                    }

                    m_pscan->Scan();
                    ParseNodePtr pnodeInit = ParseExpr<buildAST>(koplCma, nullptr, TRUE, FALSE, pNameHint, &nameHintLength, &nameHintOffset);

                    if (buildAST && pnodeInit->nop == knopFncDecl)
                    {
                        Assert(nameHintLength >= nameHintOffset);
                        pnodeInit->sxFnc.hint = pNameHint;
                        pnodeInit->sxFnc.hintLength = nameHintLength;
                        pnodeInit->sxFnc.hintOffset = nameHintOffset;
                    }

                    AnalysisAssert(pnodeT);
                    pnodeT->sxVar.sym->SetIsNonSimpleParameter(true);
                    if (!isNonSimpleParameterList)
                    {
                        if (buildAST)
                        {
                            // This is the first non-simple parameter we've seen. We need to go back
                            // and set the Symbols of all previous parameters.
                            MapFormalsWithoutRest(m_currentNodeFunc, [&](ParseNodePtr pnodeArg) { pnodeArg->sxVar.sym->SetIsNonSimpleParameter(true); });
                        }

                        // There may be previous parameters that need to be checked for duplicates.
                        isNonSimpleParameterList = true;
                    }

                    if (buildAST)
                    {
                        if (!m_currentNodeFunc->sxFnc.HasDefaultArguments())
                        {
                            CHAKRATEL_LANGSTATS_INC_LANGFEATURECOUNT(DefaultArgFunctionCount, m_scriptContext);
                        }
                        pnodeT->sxVar.pnodeInit = pnodeInit;
                        pnodeT->ichLim = m_pscan->IchLimTok();
                    }
                }
            }

            if (isNonSimpleParameterList && m_currentScope->GetHasDuplicateFormals())
            {
                Error(ERRFormalSame);
            }

            if (flags & fFncOneArg)
            {
                if (m_token.tk != tkRParen)
                {
                    Error(ERRSetterMustHaveOneParameter);
                }
                break; //enforce only one arg
            }

            if (m_token.tk != tkComma)
            {
                break;
            }

            m_pscan->Scan();

            if (m_token.tk == tkRParen && m_scriptContext->GetConfig()->IsES7TrailingCommaEnabled())
            {
                break;
            }
        }

        if (seenRestParameter)
        {
            CHAKRATEL_LANGSTATS_INC_LANGFEATURECOUNT(RestCount, m_scriptContext);
        }

        if (m_token.tk != tkRParen)
        {
            Error(ERRnoRparen);
        }

        if (this->GetCurrentFunctionNode()->sxFnc.CallsEval() || this->GetCurrentFunctionNode()->sxFnc.ChildCallsEval())
        {
            if (!m_scriptContext->GetConfig()->IsES6DefaultArgsSplitScopeEnabled())
            {
                Error(ERREvalNotSupportedInParamScope);
            }
            else
            {
                Assert(pnodeFnc->sxFnc.HasNonSimpleParameterList());
                pnodeFnc->sxFnc.pnodeScopes->sxBlock.scope->SetCannotMergeWithBodyScope();
            }
        }
    }
    Assert(m_token.tk == tkRParen);

    if (fLambda)
    {
        m_pscan->SetYieldIsKeyword(fPreviousYieldIsKeyword);
        m_pscan->SetAwaitIsKeyword(fPreviousAwaitIsKeyword);
    }
}

template<bool buildAST>
ParseNodePtr Parser::GenerateModuleFunctionWrapper()
{
    ParseNodePtr pnodeFnc = ParseFncDecl<buildAST>(fFncModule, nullptr, false, true, true);
    ParseNodePtr callNode = CreateCallNode(knopCall, pnodeFnc, nullptr);

    return callNode;
}

template<bool buildAST>
ParseNodePtr Parser::GenerateEmptyConstructor(bool extends)
{
    ParseNodePtr pnodeFnc;

    // Create the node.
    pnodeFnc = CreateNode(knopFncDecl);
    pnodeFnc->sxFnc.ClearFlags();
    pnodeFnc->sxFnc.SetNested(NULL != m_currentNodeFunc);
    pnodeFnc->sxFnc.SetStrictMode();
    pnodeFnc->sxFnc.SetDeclaration(TRUE);
    pnodeFnc->sxFnc.SetIsMethod(TRUE);
    pnodeFnc->sxFnc.SetIsClassMember(TRUE);
    pnodeFnc->sxFnc.SetIsClassConstructor(TRUE);
    pnodeFnc->sxFnc.SetIsBaseClassConstructor(!extends);
    pnodeFnc->sxFnc.SetHasNonThisStmt();
    pnodeFnc->sxFnc.SetIsGeneratedDefault(TRUE);

    pnodeFnc->ichLim = m_pscan->IchLimTok();
    pnodeFnc->ichMin = m_pscan->IchMinTok();
    pnodeFnc->sxFnc.cbLim = m_pscan->IecpLimTok();
    pnodeFnc->sxFnc.cbMin = m_pscan->IecpMinTok();
    pnodeFnc->sxFnc.astSize = 0;
    pnodeFnc->sxFnc.lineNumber = m_pscan->LineCur();

    pnodeFnc->sxFnc.functionId          = (*m_nextFunctionId);
    pnodeFnc->sxFnc.pid                 = nullptr;
    pnodeFnc->sxFnc.hint                = nullptr;
    pnodeFnc->sxFnc.hintOffset          = 0;
    pnodeFnc->sxFnc.hintLength          = 0;
    pnodeFnc->sxFnc.isNameIdentifierRef = true;
    pnodeFnc->sxFnc.nestedFuncEscapes   = false;
    pnodeFnc->sxFnc.pnodeName           = nullptr;
    pnodeFnc->sxFnc.pnodeScopes         = nullptr;
    pnodeFnc->sxFnc.pnodeParams         = nullptr;
    pnodeFnc->sxFnc.pnodeVars           = nullptr;
    pnodeFnc->sxFnc.pnodeBody           = nullptr;
    pnodeFnc->sxFnc.nestedCount         = 0;
    pnodeFnc->sxFnc.pnodeNext           = nullptr;
    pnodeFnc->sxFnc.pnodeRest           = nullptr;
    pnodeFnc->sxFnc.deferredStub        = nullptr;
    pnodeFnc->sxFnc.funcInfo            = nullptr;

#ifdef DBG
    pnodeFnc->sxFnc.deferredParseNextFunctionId = *(this->m_nextFunctionId);
#endif

    AppendFunctionToScopeList(true, pnodeFnc);

    if (m_nextFunctionId)
    {
        (*m_nextFunctionId)++;
    }

    // Update the count of functions nested in the current parent.
    if (m_pnestedCount)
    {
        (*m_pnestedCount)++;
    }

    if (!buildAST)
    {
        return NULL;
    }

    if (m_pscan->IchMinTok() >= m_pscan->IchMinLine())
    {
        // In scenarios involving defer parse IchMinLine() can be incorrect for the first line after defer parse
        pnodeFnc->sxFnc.columnNumber = m_pscan->IchMinTok() - m_pscan->IchMinLine();
    }
    else if (m_currentNodeFunc)
    {
        // For the first line after defer parse, compute the column relative to the column number
        // of the lexically parent function.
        ULONG offsetFromCurrentFunction = m_pscan->IchMinTok() - m_currentNodeFunc->ichMin;
        pnodeFnc->sxFnc.columnNumber = m_currentNodeFunc->sxFnc.columnNumber + offsetFromCurrentFunction;
    }
    else
    {
        // if there is no current function, lets give a default of 0.
        pnodeFnc->sxFnc.columnNumber = 0;
    }

    int32 * pAstSizeSave = m_pCurrentAstSize;
    m_pCurrentAstSize = &(pnodeFnc->sxFnc.astSize);

    // Make this the current function.
    ParseNodePtr pnodeFncSave = m_currentNodeFunc;
    m_currentNodeFunc = pnodeFnc;

    ParseNodePtr argsId = nullptr;
    ParseNodePtr *lastNodeRef = nullptr;
    ParseNodePtr pnodeBlock = StartParseBlock<buildAST>(PnodeBlockType::Parameter, ScopeType_Parameter);

    if (extends)
    {
        // constructor(...args) { super(...args); }
        //             ^^^^^^^
        ParseNodePtr *const ppnodeVarSave = m_ppnodeVar;
        m_ppnodeVar = &pnodeFnc->sxFnc.pnodeVars;

        IdentPtr pidargs = m_phtbl->PidHashNameLen(_u("args"), sizeof("args") - 1);
        ParseNodePtr pnodeT = CreateVarDeclNode(pidargs, STFormal);
        pnodeT->sxVar.sym->SetIsNonSimpleParameter(true);
        pnodeFnc->sxFnc.pnodeRest = pnodeT;
        PidRefStack *ref = this->PushPidRef(pidargs);

        argsId = CreateNameNode(pidargs, pnodeFnc->ichMin, pnodeFnc->ichLim);

        argsId->sxPid.symRef = ref->GetSymRef();
        m_ppnodeVar = ppnodeVarSave;
    }

    ParseNodePtr pnodeInnerBlock = StartParseBlock<buildAST>(PnodeBlockType::Function, ScopeType_FunctionBody);
    pnodeBlock->sxBlock.pnodeScopes = pnodeInnerBlock;
    pnodeFnc->sxFnc.pnodeBodyScope = pnodeInnerBlock;
    pnodeFnc->sxFnc.pnodeScopes = pnodeBlock;

    if (extends)
    {
        // constructor(...args) { super(...args); }
        //                        ^^^^^^^^^^^^^^^
        Assert(argsId);
        ParseNodePtr spreadArg = CreateUniNode(knopEllipsis, argsId, pnodeFnc->ichMin, pnodeFnc->ichLim);

        ParseNodePtr superRef = CreateNodeWithScanner<knopSuper>();
        pnodeFnc->sxFnc.SetHasSuperReference(TRUE);

        ParseNodePtr callNode = CreateCallNode(knopCall, superRef, spreadArg);
        callNode->sxCall.spreadArgCount = 1;
        AddToNodeList(&pnodeFnc->sxFnc.pnodeBody, &lastNodeRef, callNode);
    }

    AddToNodeList(&pnodeFnc->sxFnc.pnodeBody, &lastNodeRef, CreateNodeWithScanner<knopEndCode>());

    FinishParseBlock(pnodeInnerBlock);
    FinishParseBlock(pnodeBlock);

    m_currentNodeFunc = pnodeFncSave;
    m_pCurrentAstSize = pAstSizeSave;

    return pnodeFnc;
}

template<bool buildAST>
void Parser::ParseExpressionLambdaBody(ParseNodePtr pnodeLambda)
{
    ParseNodePtr *lastNodeRef = nullptr;

    // The lambda body is a single expression, the result of which is the return value.
    ParseNodePtr pnodeRet = nullptr;

    if (buildAST)
    {
        pnodeRet = CreateNodeWithScanner<knopReturn>();
        pnodeRet->grfpn |= PNodeFlags::fpnSyntheticNode;
        pnodeLambda->sxFnc.pnodeScopes->sxBlock.pnodeStmt = pnodeRet;
    }

    ParseNodePtr result = ParseExpr<buildAST>(koplAsg, nullptr, TRUE, FALSE, nullptr);

    if (buildAST)
    {
        pnodeRet->sxReturn.pnodeExpr = result;

        pnodeRet->ichMin = pnodeRet->sxReturn.pnodeExpr->ichMin;
        pnodeRet->ichLim = pnodeRet->sxReturn.pnodeExpr->ichLim;

        // Pushing a statement node with PushStmt<>() normally does this initialization
        // but do it here manually since we know there is no outer statement node.
        pnodeRet->sxStmt.grfnop = 0;
        pnodeRet->sxStmt.pnodeOuter = nullptr;

        pnodeLambda->ichLim = pnodeRet->ichLim;
        pnodeLambda->sxFnc.cbLim = m_pscan->IecpLimTokPrevious();
        pnodeLambda->sxFnc.pnodeScopes->ichLim = pnodeRet->ichLim;

        pnodeLambda->sxFnc.pnodeBody = nullptr;
        AddToNodeList(&pnodeLambda->sxFnc.pnodeBody, &lastNodeRef, pnodeLambda->sxFnc.pnodeScopes);

        // Append an EndCode node.
        ParseNodePtr end = CreateNodeWithScanner<knopEndCode>(pnodeRet->ichLim);
        end->ichLim = end->ichMin; // make end code zero width at the immediate end of lambda body
        AddToNodeList(&pnodeLambda->sxFnc.pnodeBody, &lastNodeRef, end);

        // Lambda's do not have arguments binding
        pnodeLambda->sxFnc.SetHasReferenceableBuiltInArguments(false);
    }
}

void Parser::CheckStrictFormalParameters()
{
    if (m_token.tk == tkID)
    {
        // single parameter arrow function case
        IdentPtr pid = m_token.GetIdentifier(m_phtbl);
        CheckStrictModeEvalArgumentsUsage(pid);
        return;
    }

    Assert(m_token.tk == tkLParen);
    m_pscan->ScanForcingPid();

    if (m_token.tk != tkRParen)
    {
        SList<IdentPtr> formals(&m_nodeAllocator);
        for (;;)
        {
            if (m_token.tk != tkID)
            {
                IdentifierExpectedError(m_token);
            }

            IdentPtr pid = m_token.GetIdentifier(m_phtbl);
            CheckStrictModeEvalArgumentsUsage(pid);
            if (formals.Has(pid))
            {
                Error(ERRES5ArgSame, m_pscan->IchMinTok(), m_pscan->IchLimTok());
            }
            else
            {
                formals.Prepend(pid);
            }

            m_pscan->Scan();

            if (m_token.tk == tkAsg && m_scriptContext->GetConfig()->IsES6DefaultArgsEnabled())
            {
                m_pscan->Scan();
                // We can avoid building the AST since we are just checking the default expression.
                ParseNodePtr pnodeInit = ParseExpr<false>(koplCma);
                Assert(pnodeInit == nullptr);
            }

            if (m_token.tk != tkComma)
            {
                break;
            }
            m_pscan->ScanForcingPid();

            if (m_token.tk == tkRParen && m_scriptContext->GetConfig()->IsES7TrailingCommaEnabled())
            {
                break;
            }
        }
    }
    Assert(m_token.tk == tkRParen);
}

void Parser::FinishFncNode(ParseNodePtr pnodeFnc)
{
    AnalysisAssert(pnodeFnc);

    // Finish the AST for a function that was deferred earlier, but which we decided
    // to finish after the fact.
    // We assume that the name(s) and arg(s) have already got parse nodes, so
    // we just have to do the function body.

    // Save the current next function Id, and resume from the old one.
    Js::LocalFunctionId * nextFunctionIdSave = m_nextFunctionId;
    Js::LocalFunctionId tempNextFunctionId = pnodeFnc->sxFnc.functionId + 1;
    this->m_nextFunctionId = &tempNextFunctionId;

    ParseNodePtr pnodeFncSave = m_currentNodeFunc;
    uint *pnestedCountSave = m_pnestedCount;
    int32* pAstSizeSave = m_pCurrentAstSize;

    m_currentNodeFunc = pnodeFnc;
    m_pCurrentAstSize = & (pnodeFnc->sxFnc.astSize);

    pnodeFnc->sxFnc.nestedCount = 0;
    m_pnestedCount = &pnodeFnc->sxFnc.nestedCount;

    // Cue up the parser to the start of the function body.
    if (pnodeFnc->sxFnc.pnodeName)
    {
        // Skip the name(s).
        m_pscan->SetCurrentCharacter(pnodeFnc->sxFnc.pnodeName->ichLim, pnodeFnc->sxFnc.lineNumber);
    }
    else
    {
        m_pscan->SetCurrentCharacter(pnodeFnc->ichMin, pnodeFnc->sxFnc.lineNumber);
        if (pnodeFnc->sxFnc.IsAccessor())
        {
            // Getter/setter. The node text starts with the name, so eat that.
            m_pscan->ScanNoKeywords();
        }
        else
        {
            // Anonymous function. Skip any leading "("'s and "function".
            for (;;)
            {
                m_pscan->Scan();
                if (m_token.tk == tkFUNCTION)
                {
                    break;
                }
                Assert(m_token.tk == tkLParen || m_token.tk == tkStar);
            }
        }
    }

    // switch scanner to treat 'yield' as keyword in generator functions
    // or as an identifier in non-generator functions
    bool fPreviousYieldIsKeyword = m_pscan->SetYieldIsKeyword(pnodeFnc && pnodeFnc->sxFnc.IsGenerator());

    bool fPreviousAwaitIsKeyword = m_pscan->SetAwaitIsKeyword(pnodeFnc && pnodeFnc->sxFnc.IsAsync());

    // Skip the arg list.
    m_pscan->ScanNoKeywords();
    if (m_token.tk == tkStar)
    {
        Assert(pnodeFnc->sxFnc.IsGenerator());
        m_pscan->ScanNoKeywords();
    }
    Assert(m_token.tk == tkLParen);
    m_pscan->ScanNoKeywords();

    if (m_token.tk != tkRParen)
    {
        for (;;)
        {
            if (m_token.tk == tkEllipsis)
            {
                m_pscan->ScanNoKeywords();
            }

            if (m_token.tk == tkID)
            {
                m_pscan->ScanNoKeywords();

                if (m_token.tk == tkAsg)
                {
                    // Eat the default expression
                    m_pscan->Scan();
                    ParseExpr<false>(koplCma);
                }
            }
            else if (IsPossiblePatternStart())
            {
                ParseDestructuredLiteralWithScopeSave(tkLET, false/*isDecl*/, false /*topLevel*/);
            }
            else
            {
                AssertMsg(false, "Unexpected identifier prefix while fast-scanning formals");
            }

            if (m_token.tk != tkComma)
            {
                break;
            }
            m_pscan->ScanNoKeywords();

            if (m_token.tk == tkRParen && m_scriptContext->GetConfig()->IsES7TrailingCommaEnabled())
            {
                break;
            }
        }
    }

    if (m_token.tk == tkRParen) // This might be false due to a lambda => token.
    {
        m_pscan->Scan();
    }

    // Finish the function body.
    {
        // Note that in IE8- modes, surrounding parentheses are considered part of function body. e.g. "( function x(){} )".
        // We lose that context here since we start from middle of function body. So save and restore source range info.
        ParseNodePtr* lastNodeRef = NULL;
        const charcount_t ichLim = pnodeFnc->ichLim;
        const size_t cbLim = pnodeFnc->sxFnc.cbLim;
        this->FinishFncDecl(pnodeFnc, NULL, lastNodeRef);

#if DBG
        // The pnode extent may not match the original extent.
        // We expect this to happen only when there are trailing ")"'s.
        // Consume them and make sure that's all we've got.
        if (pnodeFnc->ichLim != ichLim)
        {
            Assert(pnodeFnc->ichLim < ichLim);
            m_pscan->SetCurrentCharacter(pnodeFnc->ichLim);
            while (m_pscan->IchLimTok() != ichLim)
            {
                m_pscan->ScanNoKeywords();
                Assert(m_token.tk == tkRParen);
            }
        }
#endif
        pnodeFnc->ichLim = ichLim;
        pnodeFnc->sxFnc.cbLim = cbLim;
    }

    m_currentNodeFunc = pnodeFncSave;
    m_pCurrentAstSize = pAstSizeSave;
    m_pnestedCount = pnestedCountSave;
    Assert(m_pnestedCount);

    Assert(tempNextFunctionId == pnodeFnc->sxFnc.deferredParseNextFunctionId);
    this->m_nextFunctionId = nextFunctionIdSave;

    m_pscan->SetYieldIsKeyword(fPreviousYieldIsKeyword);
    m_pscan->SetAwaitIsKeyword(fPreviousAwaitIsKeyword);
}

void Parser::FinishFncDecl(ParseNodePtr pnodeFnc, LPCOLESTR pNameHint, ParseNodePtr *lastNodeRef, bool skipCurlyBraces)
{
    LPCOLESTR name = NULL;
    JS_ETW(int32 startAstSize = *m_pCurrentAstSize);
    if (IS_JS_ETW(EventEnabledJSCRIPT_PARSE_METHOD_START()) || PHASE_TRACE1(Js::DeferParsePhase))
    {
        name = GetFunctionName(pnodeFnc, pNameHint);
        m_functionBody = NULL;  // for nested functions we do not want to get the name of the top deferred function return name;
        JS_ETW(EventWriteJSCRIPT_PARSE_METHOD_START(m_sourceContextInfo->dwHostSourceContext, GetScriptContext(), pnodeFnc->sxFnc.functionId, 0, m_parseType, name));
        OUTPUT_TRACE(Js::DeferParsePhase, _u("Parsing function (%s) : %s (%d)\n"), GetParseType(), name, pnodeFnc->sxFnc.functionId);
    }

    JS_ETW(EventWriteJSCRIPT_PARSE_FUNC(GetScriptContext(), pnodeFnc->sxFnc.functionId, /*Undefer*/FALSE));


    // Do the work of creating an AST for a function body.
    // This is common to the un-deferred case and the case in which we un-defer late in the game.

    Assert(pnodeFnc->nop == knopFncDecl);

    if (!skipCurlyBraces)
    {
        ChkCurTok(tkLCurly, ERRnoLcurly);
    }

    ParseStmtList<true>(&pnodeFnc->sxFnc.pnodeBody, &lastNodeRef, SM_OnFunctionCode, true /* isSourceElementList */);
    // Append an EndCode node.
    AddToNodeList(&pnodeFnc->sxFnc.pnodeBody, &lastNodeRef, CreateNodeWithScanner<knopEndCode>());

    if (!skipCurlyBraces)
    {
        ChkCurTokNoScan(tkRCurly, ERRnoRcurly);
    }

    pnodeFnc->ichLim = m_pscan->IchLimTok();
    pnodeFnc->sxFnc.cbLim = m_pscan->IecpLimTok();

#ifdef ENABLE_JS_ETW
    int32 astSize = *m_pCurrentAstSize - startAstSize;
    EventWriteJSCRIPT_PARSE_METHOD_STOP(m_sourceContextInfo->dwHostSourceContext, GetScriptContext(), pnodeFnc->sxFnc.functionId, astSize, m_parseType, name);
#endif
}

void Parser::AddArgumentsNodeToVars(ParseNodePtr pnodeFnc)
{
    if((pnodeFnc->grfpn & PNodeFlags::fpnArguments_overriddenByDecl) || pnodeFnc->sxFnc.IsLambda())
    {
        // In any of the following cases, there is no way to reference the built-in 'arguments' variable (in the order of checks
        // above):
        //     - A function parameter is named 'arguments'
        //     - There is a nested function declaration (or named function expression in compat modes) named 'arguments'
        //     - In compat modes, the function is named arguments, does not have a var declaration named 'arguments', and does
        //       not call 'eval'
        pnodeFnc->sxFnc.SetHasReferenceableBuiltInArguments(false);
    }
    else
    {
        ParseNodePtr argNode = nullptr;
        if(m_ppnodeVar == &pnodeFnc->sxFnc.pnodeVars)
        {
            // There were no var declarations in the function
            argNode = CreateVarDeclNode(wellKnownPropertyPids.arguments, STVariable, true, pnodeFnc);
        }
        else
        {
            // There were var declarations in the function, so insert an 'arguments' local at the beginning of the var list.
            // This is done because the built-in 'arguments' variable overrides an 'arguments' var declaration until the
            // 'arguments' variable is assigned. By putting our built-in var declaration at the beginning, an 'arguments'
            // identifier will resolve to this symbol, which has the fpnArguments flag set, and will be the built-in arguments
            // object until it is replaced with something else.
            ParseNodePtr *const ppnodeVarSave = m_ppnodeVar;
            m_ppnodeVar = &pnodeFnc->sxFnc.pnodeVars;
            argNode = CreateVarDeclNode(wellKnownPropertyPids.arguments, STVariable, true, pnodeFnc);
            m_ppnodeVar = ppnodeVarSave;
        }

        Assert(argNode);
        argNode->grfpn |= PNodeFlags::fpnArguments;

        // When a function definition with the name arguments occurs in the body the declaration of the arguments symbol will
        // be set to that function declaration. We should change it to arguments declaration from the param scope as it may be
        // used in the param scope and we have to load the arguments.
        argNode->sxVar.sym->SetDecl(argNode);

        pnodeFnc->sxFnc.SetHasReferenceableBuiltInArguments(true);
    }
}

LPCOLESTR Parser::GetFunctionName(ParseNodePtr pnodeFnc, LPCOLESTR pNameHint)
{
    LPCOLESTR name = nullptr;
    if(pnodeFnc->sxFnc.pnodeName != nullptr && knopVarDecl == pnodeFnc->sxFnc.pnodeName->nop)
    {
        name = pnodeFnc->sxFnc.pnodeName->sxVar.pid->Psz();
    }
    if(name == nullptr && pNameHint != nullptr)
    {
        name = pNameHint;
    }
    if(name == nullptr && m_functionBody != nullptr)
    {
        name = m_functionBody->GetExternalDisplayName();
    }
    else if(name == nullptr)
    {
        name = Js::Constants::AnonymousFunction;
    }
    return name;
}

IdentPtr Parser::ParseClassPropertyName(IdentPtr * pidHint)
{
    if (m_token.tk == tkID || m_token.tk == tkStrCon || m_token.IsReservedWord())
    {
        IdentPtr pid;
        if (m_token.tk == tkStrCon)
        {
            if (m_pscan->IsOctOrLeadingZeroOnLastTKNumber())
            {
                Error(ERRES5NoOctal);
            }

            pid = m_token.GetStr();
        }
        else
        {
            pid = m_token.GetIdentifier(m_phtbl);
        }
        *pidHint = pid;
        return pid;
    }
    else if (m_token.tk == tkIntCon)
    {
        if (m_pscan->IsOctOrLeadingZeroOnLastTKNumber())
        {
            Error(ERRES5NoOctal);
        }

        return m_pscan->PidFromLong(m_token.GetLong());
    }
    else if (m_token.tk == tkFltCon)
    {
        if (m_pscan->IsOctOrLeadingZeroOnLastTKNumber())
        {
            Error(ERRES5NoOctal);
        }

        return m_pscan->PidFromDbl(m_token.GetDouble());
    }

    Error(ERRnoMemberIdent);
}

LPCOLESTR Parser::ConstructFinalHintNode(IdentPtr pClassName, IdentPtr pMemberName, IdentPtr pGetSet, bool isStatic, uint32* nameLength, uint32* pShortNameOffset, bool isComputedName, LPCOLESTR pMemberNameHint)
{
    if ((pMemberName == nullptr && !isComputedName) ||
        (pMemberNameHint == nullptr && isComputedName) ||
        !CONFIG_FLAG(UseFullName))
    {
        return nullptr;
    }

    LPCOLESTR pFinalName = isComputedName? pMemberNameHint : pMemberName->Psz();
    uint32 fullNameHintLength = 0;
    uint32 shortNameOffset = 0;
    if (!isStatic)
    {
        // Add prototype.
        pFinalName = AppendNameHints(wellKnownPropertyPids.prototype, pFinalName, &fullNameHintLength, &shortNameOffset);
    }

    if (pClassName)
    {
        uint32 classNameOffset = 0;
        pFinalName = AppendNameHints(pClassName, pFinalName, &fullNameHintLength, &classNameOffset);
        shortNameOffset += classNameOffset;
    }

    if (pGetSet)
    {
        if (m_scriptContext->GetConfig()->IsES6FunctionNameEnabled())
        {
            // displays as get/set prototype.funcname
            uint32 getSetOffset = 0;
            pFinalName = AppendNameHints(pGetSet, pFinalName, &fullNameHintLength, &getSetOffset, true);
            shortNameOffset += getSetOffset;
        }
        else
        {
            pFinalName = AppendNameHints(pFinalName, pGetSet, &fullNameHintLength, &shortNameOffset);
        }

    }
    if (fullNameHintLength > *nameLength)
    {
        *nameLength = fullNameHintLength;
    }

    if (shortNameOffset > *pShortNameOffset)
    {
        *pShortNameOffset = shortNameOffset;
    }

    return pFinalName;
}

class AutoParsingSuperRestrictionStateRestorer
{
public:
    AutoParsingSuperRestrictionStateRestorer(Parser* parser) : m_parser(parser)
    {
        AssertMsg(this->m_parser != nullptr, "This just should not happen");
        this->m_originalParsingSuperRestrictionState = this->m_parser->m_parsingSuperRestrictionState;
    }
    ~AutoParsingSuperRestrictionStateRestorer()
    {
        AssertMsg(this->m_parser != nullptr, "This just should not happen");
        this->m_parser->m_parsingSuperRestrictionState = m_originalParsingSuperRestrictionState;
    }
private:
    Parser* m_parser;
    int m_originalParsingSuperRestrictionState;
};

template<bool buildAST>
ParseNodePtr Parser::ParseClassDecl(BOOL isDeclaration, LPCOLESTR pNameHint, uint32 *pHintLength, uint32 *pShortNameOffset)
{
    bool hasConstructor = false;
    bool hasExtends = false;
    IdentPtr name = nullptr;
    ParseNodePtr pnodeName = nullptr;
    ParseNodePtr pnodeConstructor = nullptr;
    ParseNodePtr pnodeExtends = nullptr;
    ParseNodePtr pnodeMembers = nullptr;
    ParseNodePtr *lastMemberNodeRef = nullptr;
    ParseNodePtr pnodeStaticMembers = nullptr;
    ParseNodePtr *lastStaticMemberNodeRef = nullptr;
    uint32 nameHintLength = pHintLength ? *pHintLength : 0;
    uint32 nameHintOffset = pShortNameOffset ? *pShortNameOffset : 0;

    ArenaAllocator tempAllocator(_u("ClassMemberNames"), m_nodeAllocator.GetPageAllocator(), Parser::OutOfMemory);

    ParseNodePtr pnodeClass = nullptr;
    if (buildAST)
    {
        pnodeClass = CreateNode(knopClassDecl);

        CHAKRATEL_LANGSTATS_INC_LANGFEATURECOUNT(ClassCount, m_scriptContext);
    }

    m_pscan->Scan();
    if (m_token.tk == tkID)
    {
        name = m_token.GetIdentifier(m_phtbl);
        m_pscan->Scan();
    }
    else if (isDeclaration)
    {
        IdentifierExpectedError(m_token);
    }

    if (isDeclaration && name == wellKnownPropertyPids.arguments && GetCurrentBlockInfo()->pnodeBlock->sxBlock.blockType == Function)
    {
        GetCurrentFunctionNode()->grfpn |= PNodeFlags::fpnArguments_overriddenByDecl;
    }

    BOOL strictSave = m_fUseStrictMode;
    m_fUseStrictMode = TRUE;

    ParseNodePtr pnodeDeclName = nullptr;
    if (isDeclaration)
    {
        pnodeDeclName = CreateBlockScopedDeclNode(name, knopLetDecl);
    }

    ParseNodePtr *ppnodeScopeSave = nullptr;
    ParseNodePtr *ppnodeExprScopeSave = nullptr;

    ParseNodePtr pnodeBlock = StartParseBlock<buildAST>(PnodeBlockType::Regular, ScopeType_Block);
    if (buildAST)
    {
        PushFuncBlockScope(pnodeBlock, &ppnodeScopeSave, &ppnodeExprScopeSave);
        pnodeClass->sxClass.pnodeBlock = pnodeBlock;
    }

    if (name)
    {
        pnodeName = CreateBlockScopedDeclNode(name, knopConstDecl);
    }

    if (m_token.tk == tkEXTENDS)
    {
        m_pscan->Scan();
        pnodeExtends = ParseExpr<buildAST>();
        hasExtends = true;
    }

    if (m_token.tk != tkLCurly)
    {
        Error(ERRnoLcurly);
    }

    OUTPUT_TRACE_DEBUGONLY(Js::ES6VerboseFlag, _u("Parsing class (%s) : %s\n"), GetParseType(), name ? name->Psz() : _u("anonymous class"));

    RestorePoint beginClass;
    m_pscan->Capture(&beginClass);

    m_pscan->ScanForcingPid();

    IdentPtr pClassNamePid = pnodeName ? pnodeName->sxVar.pid : nullptr;

    for (;;)
    {
        if (m_token.tk == tkSColon)
        {
            m_pscan->ScanForcingPid();
            continue;
        }
        if (m_token.tk == tkRCurly)
        {
            break;
        }

        bool isStatic = m_token.tk == tkSTATIC;
        if (isStatic)
        {
            m_pscan->ScanForcingPid();
        }

        ushort fncDeclFlags = fFncNoName | fFncMethod | fFncClassMember;
        charcount_t ichMin = 0;
        size_t iecpMin = 0;
        ParseNodePtr pnodeMemberName = nullptr;
        IdentPtr pidHint = nullptr;
        IdentPtr memberPid = nullptr;
        LPCOLESTR pMemberNameHint = nullptr;
        uint32     memberNameHintLength = 0;
        uint32     memberNameOffset = 0;
        bool isComputedName = false;
        bool isAsyncMethod = false;

        if (m_token.tk == tkID && m_token.GetIdentifier(m_phtbl) == wellKnownPropertyPids.async && m_scriptContext->GetConfig()->IsES7AsyncAndAwaitEnabled())
        {
            RestorePoint parsedAsync;
            m_pscan->Capture(&parsedAsync);
            ichMin = m_pscan->IchMinTok();
            iecpMin = m_pscan->IecpMinTok();

            m_pscan->Scan();
            if (m_token.tk == tkLParen || m_pscan->FHadNewLine())
            {
                m_pscan->SeekTo(parsedAsync);
            }
            else
            {
                isAsyncMethod = true;
            }
        }

        bool isGenerator = m_scriptContext->GetConfig()->IsES6GeneratorsEnabled() &&
                           m_token.tk == tkStar;
        if (isGenerator)
        {
            fncDeclFlags |= fFncGenerator;
            m_pscan->ScanForcingPid();
        }


        if (m_token.tk == tkLBrack && m_scriptContext->GetConfig()->IsES6ObjectLiteralsEnabled())
        {
            // Computed member name: [expr] () { }
            LPCOLESTR emptyHint = nullptr;
            ParseComputedName<buildAST>(&pnodeMemberName, &emptyHint, &pMemberNameHint, &memberNameHintLength, &memberNameOffset);
            isComputedName = true;
        }
        else // not computed name
        {
            memberPid = this->ParseClassPropertyName(&pidHint);
            if (pidHint)
            {
                pMemberNameHint = pidHint->Psz();
                memberNameHintLength = pidHint->Cch();
            }
        }

        if (buildAST && memberPid)
        {
            pnodeMemberName = CreateStrNodeWithScanner(memberPid);
        }

        if (!isStatic && memberPid == wellKnownPropertyPids.constructor)
        {
            if (hasConstructor || isAsyncMethod)
            {
                Error(ERRsyntax);
            }
            hasConstructor = true;
            LPCOLESTR pConstructorName = nullptr;
            uint32  constructorNameLength = 0;
            uint32  constructorShortNameHintOffset = 0;
            if (pnodeName && pnodeName->sxVar.pid)
            {
                pConstructorName = pnodeName->sxVar.pid->Psz();
                constructorNameLength = pnodeName->sxVar.pid->Cch();
            }
            else
            {
                pConstructorName = pNameHint;
                constructorNameLength = nameHintLength;
                constructorShortNameHintOffset = nameHintOffset;
            }

            {
                AutoParsingSuperRestrictionStateRestorer restorer(this);
                this->m_parsingSuperRestrictionState = hasExtends ? ParsingSuperRestrictionState_SuperCallAndPropertyAllowed : ParsingSuperRestrictionState_SuperPropertyAllowed;
                pnodeConstructor = ParseFncDecl<buildAST>(fncDeclFlags, pConstructorName, /* needsPIDOnRCurlyScan */ true, /* resetParsingSuperRestrictionState = */false);
            }

            if (pnodeConstructor->sxFnc.IsGenerator())
            {
                Error(ERRConstructorCannotBeGenerator);
            }

            Assert(constructorNameLength >= constructorShortNameHintOffset);
            // The constructor function will get the same name as class.
            pnodeConstructor->sxFnc.hint = pConstructorName;
            pnodeConstructor->sxFnc.hintLength = constructorNameLength;
            pnodeConstructor->sxFnc.hintOffset = constructorShortNameHintOffset;
            pnodeConstructor->sxFnc.pid = pnodeName && pnodeName->sxVar.pid ? pnodeName->sxVar.pid : wellKnownPropertyPids.constructor;
            pnodeConstructor->sxFnc.SetIsClassConstructor(TRUE);
            pnodeConstructor->sxFnc.SetHasNonThisStmt();
            pnodeConstructor->sxFnc.SetIsBaseClassConstructor(pnodeExtends == nullptr);
        }
        else
        {
            ParseNodePtr pnodeMember = nullptr;

            bool isMemberNamedGetOrSet = false;
            RestorePoint beginMethodName;
            m_pscan->Capture(&beginMethodName);
            if (memberPid == wellKnownPropertyPids.get || memberPid == wellKnownPropertyPids.set)
            {
                m_pscan->ScanForcingPid();
            }
            if (m_token.tk == tkLParen)
            {
                m_pscan->SeekTo(beginMethodName);
                isMemberNamedGetOrSet = true;
            }

            if ((memberPid == wellKnownPropertyPids.get || memberPid == wellKnownPropertyPids.set) && !isMemberNamedGetOrSet)
            {
                bool isGetter = (memberPid == wellKnownPropertyPids.get);

                if (m_token.tk == tkLBrack && m_scriptContext->GetConfig()->IsES6ObjectLiteralsEnabled())
                {
                    // Computed get/set member name: get|set [expr] () { }
                    LPCOLESTR emptyHint = nullptr;
                    ParseComputedName<buildAST>(&pnodeMemberName, &emptyHint, &pMemberNameHint, &memberNameHintLength, &memberNameOffset);
                    isComputedName = true;
                }
                else // not computed name
                {
                    memberPid = this->ParseClassPropertyName(&pidHint);
                }

                if ((isStatic ? (memberPid == wellKnownPropertyPids.prototype) : (memberPid == wellKnownPropertyPids.constructor)) || isAsyncMethod)
                {
                    Error(ERRsyntax);
                }
                if (buildAST && memberPid && !isComputedName)
                {
                    pnodeMemberName = CreateStrNodeWithScanner(memberPid);
                }

                ParseNodePtr pnodeFnc = nullptr;
                {
                    AutoParsingSuperRestrictionStateRestorer restorer(this);
                    this->m_parsingSuperRestrictionState = ParsingSuperRestrictionState_SuperPropertyAllowed;
                    pnodeFnc = ParseFncDecl<buildAST>(fncDeclFlags | (isGetter ? fFncNoArg : fFncOneArg),
                        pidHint ? pidHint->Psz() : nullptr, /* needsPIDOnRCurlyScan */ true,
                        /* resetParsingSuperRestrictionState */false);
                }

                pnodeFnc->sxFnc.SetIsStaticMember(isStatic);

                if (buildAST)
                {
                    pnodeFnc->sxFnc.SetIsAccessor();
                    pnodeMember = CreateBinNode(isGetter ? knopGetMember : knopSetMember, pnodeMemberName, pnodeFnc);
                    pMemberNameHint = ConstructFinalHintNode(pClassNamePid, pidHint,
                        isGetter ? wellKnownPropertyPids.get : wellKnownPropertyPids.set, isStatic,
                        &memberNameHintLength, &memberNameOffset, isComputedName, pMemberNameHint);
                }
            }
            else
            {
                if (isStatic && (memberPid == wellKnownPropertyPids.prototype))
                {
                    Error(ERRsyntax);
                }

                ParseNodePtr pnodeFnc = nullptr;
                {
                    AutoParsingSuperRestrictionStateRestorer restorer(this);
                    this->m_parsingSuperRestrictionState = ParsingSuperRestrictionState_SuperPropertyAllowed;

                    if (isAsyncMethod)
                    {
                        fncDeclFlags |= fFncAsync;
                    }
                    pnodeFnc = ParseFncDecl<buildAST>(fncDeclFlags, pidHint ? pidHint->Psz() : nullptr, /* needsPIDOnRCurlyScan */ true, /* resetParsingSuperRestrictionState */false);
                    if (isAsyncMethod)
                    {
                        pnodeFnc->sxFnc.cbMin = iecpMin;
                        pnodeFnc->ichMin = ichMin;
                    }
                }
                pnodeFnc->sxFnc.SetIsStaticMember(isStatic);

                if (buildAST)
                {
                    pnodeMember = CreateBinNode(knopMember, pnodeMemberName, pnodeFnc);
                    pMemberNameHint = ConstructFinalHintNode(pClassNamePid, pidHint, nullptr /*pgetset*/, isStatic, &memberNameHintLength, &memberNameOffset, isComputedName, pMemberNameHint);
                }
            }

            if (buildAST)
            {
                Assert(memberNameHintLength >= memberNameOffset);
                pnodeMember->sxBin.pnode2->sxFnc.hint = pMemberNameHint; // Fully qualified name
                pnodeMember->sxBin.pnode2->sxFnc.hintLength = memberNameHintLength;
                pnodeMember->sxBin.pnode2->sxFnc.hintOffset = memberNameOffset;
                pnodeMember->sxBin.pnode2->sxFnc.pid = memberPid; // Short name

                AddToNodeList(isStatic ? &pnodeStaticMembers : &pnodeMembers, isStatic ? &lastStaticMemberNodeRef : &lastMemberNodeRef, pnodeMember);
            }
        }
    }

    if (buildAST)
    {
        pnodeClass->ichLim = m_pscan->IchLimTok();
    }

    if (!hasConstructor)
    {
        OUTPUT_TRACE_DEBUGONLY(Js::ES6VerboseFlag, _u("Generating constructor (%s) : %s\n"), GetParseType(), name ? name->Psz() : _u("anonymous class"));

        RestorePoint endClass;
        m_pscan->Capture(&endClass);
        m_pscan->SeekTo(beginClass);

        pnodeConstructor = GenerateEmptyConstructor<buildAST>(pnodeExtends != nullptr);
        if (buildAST)
        {
            if (pClassNamePid)
            {
                pnodeConstructor->sxFnc.hint = pClassNamePid->Psz();
                pnodeConstructor->sxFnc.hintLength = pClassNamePid->Cch();
                pnodeConstructor->sxFnc.hintOffset = 0;
            }
            else
            {
                Assert(nameHintLength >= nameHintOffset);
                pnodeConstructor->sxFnc.hint = pNameHint;
                pnodeConstructor->sxFnc.hintLength = nameHintLength;
                pnodeConstructor->sxFnc.hintOffset = nameHintOffset;
            }
            pnodeConstructor->sxFnc.pid = pClassNamePid;
        }

        m_pscan->SeekTo(endClass);
    }

    if (buildAST)
    {
        pnodeConstructor->sxFnc.cbMin = pnodeClass->ichMin;
        pnodeConstructor->sxFnc.cbLim = pnodeClass->ichLim;
        pnodeConstructor->ichMin = pnodeClass->ichMin;
        pnodeConstructor->ichLim = pnodeClass->ichLim;

        PopFuncBlockScope(ppnodeScopeSave, ppnodeExprScopeSave);

        pnodeClass->sxClass.pnodeDeclName = pnodeDeclName;
        pnodeClass->sxClass.pnodeName = pnodeName;
        pnodeClass->sxClass.pnodeConstructor = pnodeConstructor;
        pnodeClass->sxClass.pnodeExtends = pnodeExtends;
        pnodeClass->sxClass.pnodeMembers = pnodeMembers;
        pnodeClass->sxClass.pnodeStaticMembers = pnodeStaticMembers;
        pnodeClass->sxClass.isDefaultModuleExport = false;
    }
    FinishParseBlock(pnodeBlock);

    m_fUseStrictMode = strictSave;

    m_pscan->Scan();

    return pnodeClass;
}

template<bool buildAST>
ParseNodePtr Parser::ParseStringTemplateDecl(ParseNodePtr pnodeTagFnc)
{
    ParseNodePtr pnodeStringLiterals = nullptr;
    ParseNodePtr* lastStringLiteralNodeRef = nullptr;
    ParseNodePtr pnodeRawStringLiterals = nullptr;
    ParseNodePtr* lastRawStringLiteralNodeRef = nullptr;
    ParseNodePtr pnodeSubstitutionExpressions = nullptr;
    ParseNodePtr* lastSubstitutionExpressionNodeRef = nullptr;
    ParseNodePtr pnodeTagFncArgs = nullptr;
    ParseNodePtr* lastTagFncArgNodeRef = nullptr;
    ParseNodePtr stringLiteral = nullptr;
    ParseNodePtr stringLiteralRaw = nullptr;
    ParseNodePtr pnodeStringTemplate = nullptr;
    bool templateClosed = false;
    const bool isTagged = pnodeTagFnc != nullptr;
    uint16 stringConstantCount = 0;
    charcount_t ichMin = 0;

    Assert(m_token.tk == tkStrTmplBasic || m_token.tk == tkStrTmplBegin);

    if (buildAST)
    {
        pnodeStringTemplate = CreateNode(knopStrTemplate);
        pnodeStringTemplate->sxStrTemplate.countStringLiterals = 0;
        pnodeStringTemplate->sxStrTemplate.isTaggedTemplate = isTagged ? TRUE : FALSE;

        // If this is a tagged string template, we need to start building the arg list for the call
        if (isTagged)
        {
            ichMin = pnodeTagFnc->ichMin;
            AddToNodeListEscapedUse(&pnodeTagFncArgs, &lastTagFncArgNodeRef, pnodeStringTemplate);
        }

    }
    CHAKRATEL_LANGSTATS_INC_LANGFEATURECOUNT(StringTemplatesCount, m_scriptContext);

    OUTPUT_TRACE_DEBUGONLY(
        Js::StringTemplateParsePhase,
        _u("Starting to parse a string template (%s)...\n\tis tagged = %s\n"),
        GetParseType(),
        isTagged ? _u("true") : _u("false (Raw and cooked strings will not differ!)"));

    // String template grammar
    // `...`   Simple string template
    // `...${  String template beginning
    // }...${  String template middle
    // }...`   String template end
    while (!templateClosed)
    {
        // First, extract the string constant part - we always have one
        if (IsStrictMode() && m_pscan->IsOctOrLeadingZeroOnLastTKNumber())
        {
            Error(ERRES5NoOctal);
        }

        // We are not able to pass more than a ushort worth of arguments to the tag
        // so use that as a logical limit on the number of string constant pieces.
        if (stringConstantCount >= USHRT_MAX)
        {
            Error(ERRnoMemory);
        }

        // Keep track of the string literal count (must be the same for raw strings)
        // We use this in code gen so we don't need to count the string literals list
        stringConstantCount++;

        // If we are not creating parse nodes, there is no need to create strings
        if (buildAST)
        {
            stringLiteral = CreateStrNodeWithScanner(m_token.GetStr());

            AddToNodeList(&pnodeStringLiterals, &lastStringLiteralNodeRef, stringLiteral);

            // We only need to collect a raw string when we are going to pass the string template to a tag
            if (isTagged)
            {
                // Make the scanner create a PID for the raw string constant for the preceding scan
                IdentPtr pid = m_pscan->GetSecondaryBufferAsPid();

                stringLiteralRaw = CreateStrNodeWithScanner(pid);

                // Should have gotten a raw string literal above
                AddToNodeList(&pnodeRawStringLiterals, &lastRawStringLiteralNodeRef, stringLiteralRaw);
            }
            else
            {
#if DBG
                // Assign the raw string for debug tracing below
                stringLiteralRaw = stringLiteral;
#endif
            }

            OUTPUT_TRACE_DEBUGONLY(
                Js::StringTemplateParsePhase,
                _u("Parsed string constant: \n\tcooked = \"%s\" \n\traw = \"%s\" \n\tdiffer = %d\n"),
                stringLiteral->sxPid.pid->Psz(),
                stringLiteralRaw->sxPid.pid->Psz(),
                stringLiteral->sxPid.pid->Psz() == stringLiteralRaw->sxPid.pid->Psz() ? 0 : 1);
        }

        switch (m_token.tk)
        {
        case tkStrTmplEnd:
        case tkStrTmplBasic:
            // We do not need to parse an expression for either the end or basic string template tokens
            templateClosed = true;
            break;
        case tkStrTmplBegin:
        case tkStrTmplMid:
            {
            // In the middle or begin string template token case, we need to parse an expression next
            m_pscan->Scan();

            // Parse the contents of the curly braces as an expression
            ParseNodePtr expression = ParseExpr<buildAST>(0);

            // After parsing expression, scan should leave us with an RCurly token.
            // Use the NoScan version so we do not automatically perform a scan - we need to
            // set the scan state before next scan but we don't want to set that state if
            // the token is not as expected since we'll error in that case.
            ChkCurTokNoScan(tkRCurly, ERRnoRcurly);

            // Notify the scanner that it should scan for a middle or end string template token
            m_pscan->SetScanState(Scanner_t::ScanState::ScanStateStringTemplateMiddleOrEnd);
            m_pscan->Scan();

            if (buildAST)
            {
                // If we are going to call the tag function, add this expression into the list of args
                if (isTagged)
                {
                    AddToNodeListEscapedUse(&pnodeTagFncArgs, &lastTagFncArgNodeRef, expression);
                }
                else
                {
                    // Otherwise add it to the substitution expression list
                    // TODO: Store the arguments and substitution expressions in a single list?
                    AddToNodeList(&pnodeSubstitutionExpressions, &lastSubstitutionExpressionNodeRef, expression);
                }
            }

            if (!(m_token.tk == tkStrTmplMid || m_token.tk == tkStrTmplEnd))
            {
                // Scan with ScanState ScanStateStringTemplateMiddleOrEnd should only return
                // tkStrTmpMid/End unless it is EOF or tkScanError
                Assert(m_token.tk == tkEOF || m_token.tk == tkScanError);
                Error(ERRsyntax);
            }

            OUTPUT_TRACE_DEBUGONLY(Js::StringTemplateParsePhase, _u("Parsed expression\n"));
            }
            break;
        default:
            Assert(false);
            break;
        }
    }

    if (buildAST)
    {
        pnodeStringTemplate->sxStrTemplate.pnodeStringLiterals = pnodeStringLiterals;
        pnodeStringTemplate->sxStrTemplate.pnodeStringRawLiterals = pnodeRawStringLiterals;
        pnodeStringTemplate->sxStrTemplate.pnodeSubstitutionExpressions = pnodeSubstitutionExpressions;
        pnodeStringTemplate->sxStrTemplate.countStringLiterals = stringConstantCount;

        // We should still have the last string literal.
        // Use the char offset of the end of that constant as the end of the string template.
        pnodeStringTemplate->ichLim = stringLiteral->ichLim;

        // If this is a tagged template, we now have the argument list and can construct a call node
        if (isTagged)
        {
            // Return the call node here and let the byte code generator Emit the string template automagically
            pnodeStringTemplate = CreateCallNode(knopCall, pnodeTagFnc, pnodeTagFncArgs, ichMin, pnodeStringTemplate->ichLim);

            // We need to set the arg count explicitly
            pnodeStringTemplate->sxCall.argCount = stringConstantCount;
        }
    }

    m_pscan->Scan();

    return pnodeStringTemplate;
}

ParseNodePtr Parser::CreateAsyncSpawnGenerator()
{
    ParseNodePtr pnodeFncGenerator = nullptr;

    pnodeFncGenerator = CreateDummyFuncNode(false);
    pnodeFncGenerator->sxFnc.functionId = (*m_nextFunctionId)++;

    pnodeFncGenerator->sxFnc.cbMin = m_pscan->IecpMinTok();
    pnodeFncGenerator->sxFnc.cbLim = m_pscan->IecpLimTok();
    pnodeFncGenerator->sxFnc.lineNumber = m_pscan->LineCur();
    pnodeFncGenerator->sxFnc.columnNumber = CalculateFunctionColumnNumber();
    pnodeFncGenerator->sxFnc.SetNested(m_currentNodeFunc != nullptr);
    pnodeFncGenerator->sxFnc.SetStrictMode(IsStrictMode());

    pnodeFncGenerator->sxFnc.SetIsGenerator();
    pnodeFncGenerator->sxFnc.SetIsLambda();
    pnodeFncGenerator->sxFnc.scope = nullptr;

    AppendFunctionToScopeList(false, pnodeFncGenerator);

    return pnodeFncGenerator;
}

LPCOLESTR Parser::FormatPropertyString(LPCOLESTR propertyString, ParseNodePtr pNode, uint32 *fullNameHintLength, uint32 *pShortNameOffset)
{
    // propertyString could be null, such as 'this.foo' =
    // propertyString could be empty, found in pattern as in (-1)[""][(x = z)]

    OpCode op = pNode->nop;
    LPCOLESTR rightNode = nullptr;
    if (propertyString == nullptr)
    {
        propertyString = _u("");
    }

    if (op != knopInt && op != knopFlt && op != knopName && op != knopStr)
    {
        rightNode = _u("");
    }
    else if (op == knopStr)
    {
        return AppendNameHints(propertyString, pNode->sxPid.pid, fullNameHintLength, pShortNameOffset, false, true/*add brackets*/);
    }
    else if(op == knopFlt)
    {
        rightNode = m_pscan->StringFromDbl(pNode->sxFlt.dbl);
    }
    else
    {
        rightNode = op == knopInt ? m_pscan->StringFromLong(pNode->sxInt.lw)
            : pNode->sxPid.pid->Psz();
    }

    return AppendNameHints(propertyString, rightNode, fullNameHintLength, pShortNameOffset, false, true/*add brackets*/);
}

LPCOLESTR Parser::ConstructNameHint(ParseNodePtr pNode, uint32* fullNameHintLength, uint32 *pShortNameOffset)
{
    Assert(pNode != nullptr);
    Assert(pNode->nop == knopDot || pNode->nop == knopIndex);
    LPCOLESTR leftNode = nullptr;
    if (pNode->sxBin.pnode1->nop == knopDot || pNode->sxBin.pnode1->nop == knopIndex)
    {
        leftNode = ConstructNameHint(pNode->sxBin.pnode1, fullNameHintLength, pShortNameOffset);
    }
    else if (pNode->sxBin.pnode1->nop == knopName)
    {
        leftNode = pNode->sxBin.pnode1->sxPid.pid->Psz();
        *fullNameHintLength = pNode->sxBin.pnode1->sxPid.pid->Cch();
        *pShortNameOffset = 0;
    }

    if (pNode->nop == knopIndex)
    {
        return FormatPropertyString(
            leftNode ? leftNode : Js::Constants::AnonymousFunction, // e.g. f()[0] = function () {}
            pNode->sxBin.pnode2, fullNameHintLength, pShortNameOffset);
    }

    Assert(pNode->sxBin.pnode2->nop == knopDot || pNode->sxBin.pnode2->nop == knopName);

    LPCOLESTR rightNode = nullptr;
    bool wrapWithBrackets = false;
    if (pNode->sxBin.pnode2->nop == knopDot)
    {
        rightNode = ConstructNameHint(pNode->sxBin.pnode2, fullNameHintLength, pShortNameOffset);
    }
    else
    {
        rightNode = pNode->sxBin.pnode2->sxPid.pid->Psz();
        wrapWithBrackets = PNodeFlags::fpnIndexOperator == (pNode->grfpn & PNodeFlags::fpnIndexOperator);
    }
    Assert(rightNode != nullptr);
    return AppendNameHints(leftNode, rightNode, fullNameHintLength, pShortNameOffset, false, wrapWithBrackets);
}

LPCOLESTR Parser::AppendNameHints(LPCOLESTR leftStr, uint32 leftLen, LPCOLESTR rightStr, uint32 rightLen, uint32 *pNameLength, uint32 *pShortNameOffset, bool ignoreAddDotWithSpace, bool wrapInBrackets)
{
    Assert(rightStr != nullptr);
    Assert(leftLen  != 0 || wrapInBrackets);
    Assert(rightLen != 0 || wrapInBrackets);

    bool ignoreDot = rightStr[0] == _u('[') && !wrapInBrackets;//if we wrap in brackets it can be a string literal which can have brackets at the first char
    uint32 totalLength = leftLen + rightLen + ((ignoreDot) ? 1 : 2); // 1 (for dot or [) + 1 (for null termination)

    if (wrapInBrackets)
    {
        totalLength++; //1 for ']';
    }
    WCHAR * finalName = AllocateStringOfLength(totalLength);

    if (leftStr != nullptr && leftLen != 0)
    {
        wcscpy_s(finalName, leftLen + 1, leftStr);
    }

    if (ignoreAddDotWithSpace)
    {
        finalName[leftLen++] = (OLECHAR)_u(' ');
    }
    // mutually exclusive from ignoreAddDotWithSpace which is used for getters/setters

    else if (wrapInBrackets)
    {
        finalName[leftLen++] = (OLECHAR)_u('[');
        finalName[totalLength-2] = (OLECHAR)_u(']');
    }
    else if (!ignoreDot)
    {
        finalName[leftLen++] = (OLECHAR)_u('.');
    }
    //ignore case falls through
    js_wmemcpy_s(finalName + leftLen, rightLen, rightStr, rightLen);
    finalName[totalLength-1] = (OLECHAR)_u('\0');

    if (pNameLength != nullptr)
    {
        *pNameLength = totalLength - 1;
    }
    if (pShortNameOffset != nullptr)
    {
        *pShortNameOffset = leftLen;
    }

    return finalName;
}

WCHAR * Parser::AllocateStringOfLength(ULONG length)
{
    Assert(length > 0);
    ULONG totalBytes;
    if (ULongMult(length, sizeof(OLECHAR), &totalBytes) != S_OK)
    {
        Error(ERRnoMemory);
    }
    WCHAR* finalName = (WCHAR*)m_phtbl->GetAllocator()->Alloc(totalBytes);
    if (finalName == nullptr)
    {
        Error(ERRnoMemory);
    }
    return finalName;
}

LPCOLESTR Parser::AppendNameHints(IdentPtr left, IdentPtr right, uint32 *pNameLength, uint32 *pShortNameOffset, bool ignoreAddDotWithSpace, bool wrapInBrackets)
{
    if (pShortNameOffset != nullptr)
    {
        *pShortNameOffset = 0;
    }

    if (left == nullptr && !wrapInBrackets)
    {
        if (right)
        {
            *pNameLength = right->Cch();
            return right->Psz();
        }
        return nullptr;
    }

    uint32 leftLen = 0;
    LPCOLESTR leftStr = _u("");

    if (left != nullptr) // if wrapInBrackets is true
    {
        leftStr = left->Psz();
        leftLen = left->Cch();
    }

    if (right == nullptr)
    {
        *pNameLength = leftLen;
        return left->Psz();
    }
    uint32 rightLen = right->Cch();

    return AppendNameHints(leftStr, leftLen, right->Psz(), rightLen, pNameLength, pShortNameOffset, ignoreAddDotWithSpace, wrapInBrackets);
}

LPCOLESTR Parser::AppendNameHints(IdentPtr left, LPCOLESTR right, uint32 *pNameLength, uint32 *pShortNameOffset, bool ignoreAddDotWithSpace, bool wrapInBrackets)
{
    uint32 rightLen = (right == nullptr) ? 0 : (uint32) wcslen(right);

    if (pShortNameOffset != nullptr)
    {
        *pShortNameOffset = 0;
    }

    Assert(rightLen <= ULONG_MAX); // name hints should not exceed ULONG_MAX characters

    if (left == nullptr && !wrapInBrackets)
    {
        *pNameLength = rightLen;
        return right;
    }

    LPCOLESTR leftStr = _u("");
    uint32 leftLen = 0;

    if (left != nullptr) // if wrapInBrackets is true
    {
        leftStr = left->Psz();
        leftLen = left->Cch();
    }

    if (rightLen == 0 && !wrapInBrackets)
    {
        *pNameLength = leftLen;
        return left->Psz();
    }

    return AppendNameHints(leftStr, leftLen, right, rightLen, pNameLength, pShortNameOffset, ignoreAddDotWithSpace, wrapInBrackets);
}

LPCOLESTR Parser::AppendNameHints(LPCOLESTR left, IdentPtr right, uint32 *pNameLength, uint32 *pShortNameOffset, bool ignoreAddDotWithSpace, bool wrapInBrackets)
{
    uint32 leftLen = (left == nullptr) ? 0 : (uint32) wcslen(left);

    if (pShortNameOffset != nullptr)
    {
        *pShortNameOffset = 0;
    }

    Assert(leftLen <= ULONG_MAX); // name hints should not exceed ULONG_MAX characters

    if (left == nullptr || (leftLen == 0 && !wrapInBrackets))
    {
        if (right != nullptr)
        {
            *pNameLength = right->Cch();
            return right->Psz();
        }
        return nullptr;
    }

    if (right == nullptr)
    {
        *pNameLength = leftLen;
        return left;
    }
    uint32 rightLen = right->Cch();

    return AppendNameHints(left, leftLen, right->Psz(), rightLen, pNameLength, pShortNameOffset, ignoreAddDotWithSpace, wrapInBrackets);
}


LPCOLESTR Parser::AppendNameHints(LPCOLESTR left, LPCOLESTR right, uint32 *pNameLength, uint32 *pShortNameOffset, bool ignoreAddDotWithSpace, bool wrapInBrackets)
{
    uint32 leftLen = (left == nullptr) ? 0 : (uint32) wcslen(left);
    uint32 rightLen = (right == nullptr) ? 0 : (uint32) wcslen(right);
    if (pShortNameOffset != nullptr)
    {
        *pShortNameOffset = 0;
    }
    Assert(rightLen <= ULONG_MAX && leftLen <= ULONG_MAX); // name hints should not exceed ULONG_MAX characters

    if (leftLen == 0 && !wrapInBrackets)
    {
        *pNameLength = right ? rightLen : 0;
        return right;
    }

    if (rightLen == 0 && !wrapInBrackets)
    {
        *pNameLength = leftLen;
        return left;
    }

    return AppendNameHints(left, leftLen, right, rightLen, pNameLength, pShortNameOffset, ignoreAddDotWithSpace, wrapInBrackets);
}

/**
 * Emits a spread error if there is no ambiguity, or marks defers the error for
 * when we can determine if it is a rest error or a spread error.
 *
 * The ambiguity arises when we are parsing a lambda parameter list but we have
 * not seen the => token. At this point, we are either in a parenthesized
 * expression or a parameter list, and cannot issue an error until the matching
 * RParen has been scanned.
 *
 * The actual emission of the error happens in ParseExpr, when we first know if
 * the expression is a lambda parameter list or not.
 *
 */
void Parser::DeferOrEmitPotentialSpreadError(ParseNodePtr pnodeT)
{
    if (m_parenDepth > 0)
    {
        if (m_token.tk == tkRParen)
        {
           if (!m_deferEllipsisError)
            {
                // Capture only the first error instance.
                m_pscan->Capture(&m_EllipsisErrLoc);
                m_deferEllipsisError = true;
            }
        }
        else
        {
            Error(ERRUnexpectedEllipsis);
        }
    }
    else
    {
        Error(ERRInvalidSpreadUse);
    }
}

/***************************************************************************
Parse an optional sub expression returning null if there was no expression.
Checks for no expression by looking for a token that can follow an
Expression grammar production.
***************************************************************************/
template<bool buildAST>
bool Parser::ParseOptionalExpr(ParseNodePtr* pnode, bool fUnaryOrParen, int oplMin, BOOL *pfCanAssign, BOOL fAllowIn, BOOL fAllowEllipsis, _Inout_opt_ IdentToken* pToken)
{
    *pnode = nullptr;
    if (m_token.tk == tkRCurly ||
        m_token.tk == tkRBrack ||
        m_token.tk == tkRParen ||
        m_token.tk == tkSColon ||
        m_token.tk == tkColon ||
        m_token.tk == tkComma ||
        m_token.tk == tkLimKwd ||
        m_pscan->FHadNewLine())
    {
        return false;
    }

    IdentToken token;
    ParseNodePtr pnodeT = ParseExpr<buildAST>(oplMin, pfCanAssign, fAllowIn, fAllowEllipsis, nullptr /*pNameHint*/, nullptr /*pHintLength*/, nullptr /*pShortNameOffset*/, &token, fUnaryOrParen);
    // Detect nested function escapes of the pattern "return function(){...}" or "yield function(){...}".
    // Doing so in the parser allows us to disable stack-nested-functions in common cases where an escape
    // is not detected at byte code gen time because of deferred parsing.
    this->MarkEscapingRef(pnodeT, &token);
    if (pToken)
    {
        *pToken = token;
    }
    *pnode = pnodeT;
    return true;
}

/***************************************************************************
Parse a sub expression.
'fAllowIn' indicates if the 'in' operator should be allowed in the initializing
expression ( it is not allowed in the context of the first expression in a  'for' loop).
***************************************************************************/
template<bool buildAST>
ParseNodePtr Parser::ParseExpr(int oplMin,
    BOOL *pfCanAssign,
    BOOL fAllowIn,
    BOOL fAllowEllipsis,
    LPCOLESTR pNameHint,
    uint32 *pHintLength,
    uint32 *pShortNameOffset,
    _Inout_opt_ IdentToken* pToken,
    bool fUnaryOrParen,
    _Inout_opt_ bool* pfLikelyPattern)
{
    Assert(pToken == nullptr || pToken->tk == tkNone); // Must be empty initially
    int opl;
    OpCode nop;
    charcount_t ichMin;
    ParseNodePtr pnode = nullptr;
    ParseNodePtr pnodeT = nullptr;
    BOOL fCanAssign = TRUE;
    bool assignmentStmt = false;
    bool fIsDotOrIndex = false;
    IdentToken term;
    RestorePoint termStart;
    uint32 hintLength = 0;
    uint32 hintOffset = 0;

    ParserState parserState;

    if (pHintLength != nullptr)
    {
        hintLength = *pHintLength;
    }

    if (pShortNameOffset != nullptr)
    {
        hintOffset = *pShortNameOffset;
    }

    EnsureStackAvailable();

    // Storing the state here as we need to restore this state back when we need to reparse the grammar under lambda syntax.
    CaptureState(&parserState);

    m_pscan->Capture(&termStart);

    bool deferredErrorFoundOnLeftSide = false;
    bool savedDeferredInitError = m_hasDeferredShorthandInitError;
    m_hasDeferredShorthandInitError = false;

    // Is the current token a unary operator?
    if (m_phtbl->TokIsUnop(m_token.tk, &opl, &nop) && nop != knopNone)
    {
        IdentToken operandToken;
        ichMin = m_pscan->IchMinTok();

        if (nop == knopYield)
        {
            if (!m_pscan->YieldIsKeyword() || oplMin > opl)
            {
                // The case where 'yield' is scanned as a keyword (tkYIELD) but the scanner
                // is not treating yield as a keyword (!m_pscan->YieldIsKeyword()) occurs
                // in strict mode non-generator function contexts.
                //
                // That is, 'yield' is a keyword because of strict mode, but YieldExpression
                // is not a grammar production outside of generator functions.
                //
                // Otherwise it is an error for a yield to appear in the context of a higher level
                // binding operator, be it unary or binary.
                Error(ERRsyntax);
            }
<<<<<<< HEAD
            if (m_currentBlockInfo->pnodeBlock->sxBlock.blockType == PnodeBlockType::Parameter)
=======
            if (GetCurrentFunctionNode()->sxFnc.IsGenerator()
                && m_currentScope->GetScopeType() == ScopeType_Parameter)
>>>>>>> b09833cb
            {
                // 'yield' can appear (as a keyword) in parameter scope as formal name or as
                // expression within a default parameter expression, in either a generator
                // function or an arrow function contained within a generator function.
                // In all cases it is an error.
                Error(ERRsyntax);
            }
        }
        else if (nop == knopAwait)
        {
            if (!m_pscan->AwaitIsKeyword() ||
                m_currentScope->GetScopeType() == ScopeType_Parameter)
            {
                // As with the 'yield' keyword, the case where 'await' is scanned as a keyword (tkAWAIT)
                // but the scanner is not treating await as a keyword (!m_pscan->AwaitIsKeyword())
                // occurs in strict mode non-async function contexts.
                //
                // That is, 'await' is a keyword because of strict mode, but AwaitExpression
                // is not a grammar production outside of async functions.
                //
                // Further, await expressions are disallowed within parameter scopes.
                Error(ERRBadAwait);
            }
        }

        m_pscan->Scan();

        if (m_token.tk == tkEllipsis) {
            // ... cannot have a unary prefix.
            Error(ERRUnexpectedEllipsis);
        }

        if (nop == knopYield && !m_pscan->FHadNewLine() && m_token.tk == tkStar)
        {
            m_pscan->Scan();
            nop = knopYieldStar;
        }

        if (nop == knopYield)
        {
            if (!ParseOptionalExpr<buildAST>(&pnodeT, false, opl, NULL, TRUE, fAllowEllipsis))
            {
                nop = knopYieldLeaf;
                if (buildAST)
                {
                    pnode = CreateNodeT<knopYieldLeaf>(ichMin, m_pscan->IchLimTok());
                }
            }
        }
        else
        {
            // Disallow spread after a unary operator.
            pnodeT = ParseExpr<buildAST>(opl, &fCanAssign, TRUE, FALSE, nullptr /*hint*/, nullptr /*hintLength*/, nullptr /*hintOffset*/, &operandToken, true);
        }

        if (nop != knopYieldLeaf)
        {
            if (nop == knopIncPre || nop == knopDecPre)
            {
                if (!fCanAssign && PHASE_ON1(Js::EarlyReferenceErrorsPhase))
                {
                    Error(JSERR_CantAssignTo);
                }
                TrackAssignment<buildAST>(pnodeT, &operandToken);
                if (buildAST)
                {
                    if (IsStrictMode() && pnodeT->nop == knopName)
                    {
                        CheckStrictModeEvalArgumentsUsage(pnodeT->sxPid.pid);
                    }
                }
                else
                {
                    if (IsStrictMode() && operandToken.tk == tkID)
                    {
                        CheckStrictModeEvalArgumentsUsage(operandToken.pid);
                    }
                }
            }
            else if (nop == knopEllipsis)
            {
                if (!fAllowEllipsis)
                {
                    DeferOrEmitPotentialSpreadError(pnodeT);
                }
            }
            else if (m_token.tk == tkExpo)
            {
                //Unary operator on the left hand-side of ** is unexpected, except ++, -- or ...
                Error(ERRInvalidUseofExponentiationOperator);
            }

            if (buildAST)
            {
                //Do not do the folding for Asm in case of KnopPos as we need this to determine the type
                if (nop == knopPos && (pnodeT->nop == knopInt || pnodeT->nop == knopFlt) && !this->m_InAsmMode)
                {
                    // Fold away a unary '+' on a number.
                    pnode = pnodeT;
                }
                else if (nop == knopNeg &&
                    ((pnodeT->nop == knopInt && pnodeT->sxInt.lw != 0) ||
                    (pnodeT->nop == knopFlt && (pnodeT->sxFlt.dbl != 0 || this->m_InAsmMode))))
                {
                    // Fold a unary '-' on a number into the value of the number itself.
                    pnode = pnodeT;
                    if (pnode->nop == knopInt)
                    {
                        pnode->sxInt.lw = -pnode->sxInt.lw;
                    }
                    else
                    {
                        pnode->sxFlt.dbl = -pnode->sxFlt.dbl;
                    }
                }
                else
                {
                    pnode = CreateUniNode(nop, pnodeT);
                    this->CheckArguments(pnode->sxUni.pnode1);
                }
                pnode->ichMin = ichMin;
            }

            if (nop == knopDelete)
            {
                if (IsStrictMode())
                {
                    if ((buildAST && pnode->sxUni.pnode1->nop == knopName) ||
                        (!buildAST && operandToken.tk == tkID))
                    {
                        Error(ERRInvalidDelete);
                    }
                }

                if (buildAST)
                {
                    ParseNodePtr pnode1 = pnode->sxUni.pnode1;
                    if (m_currentNodeFunc)
                    {
                        if (pnode1->nop == knopDot || pnode1->nop == knopIndex)
                        {
                            // If we delete an arguments property, use the conservative,
                            // heap-allocated arguments object.
                            this->CheckArguments(pnode1->sxBin.pnode1);
                        }
                    }
                }
            }
        }

        fCanAssign = FALSE;
    }
    else
    {
        ichMin = m_pscan->IchMinTok();
        BOOL fLikelyPattern = FALSE;
        pnode = ParseTerm<buildAST>(TRUE, pNameHint, &hintLength, &hintOffset, &term, fUnaryOrParen, &fCanAssign, IsES6DestructuringEnabled() ? &fLikelyPattern : nullptr, &fIsDotOrIndex);
        if (pfLikelyPattern != nullptr)
        {
            *pfLikelyPattern = !!fLikelyPattern;
        }

        if (m_token.tk == tkDArrow)
        {
            m_hasDeferredShorthandInitError = false;
        }

        if (m_token.tk == tkAsg && oplMin <= koplAsg && fLikelyPattern)
        {
            m_pscan->SeekTo(termStart);

            ParseDestructuredLiteralWithScopeSave(tkLCurly, false/*isDecl*/, false /*topLevel*/, DIC_ShouldNotParseInitializer);

            if (buildAST)
            {
                pnode = ConvertToPattern(pnode);
            }

            // The left-hand side is found to be destructuring pattern - so the shorthand can have initializer.
            m_hasDeferredShorthandInitError = false;
        }

        if (buildAST)
        {
            pNameHint = NULL;
            if (pnode->nop == knopName)
            {
                pNameHint = pnode->sxPid.pid->Psz();
                hintLength = pnode->sxPid.pid->Cch();
                hintOffset = 0;
            }
            else if (pnode->nop == knopDot || pnode->nop == knopIndex)
            {
                if (CONFIG_FLAG(UseFullName))
                {
                    pNameHint = ConstructNameHint(pnode, &hintLength, &hintOffset);
                }
                else
                {
                    ParseNodePtr pnodeName = pnode;
                    while (pnodeName->nop == knopDot)
                    {
                        pnodeName = pnodeName->sxBin.pnode2;
                    }

                    if (pnodeName->nop == knopName)
                    {
                        pNameHint = pnodeName->sxPid.pid->Psz();
                        hintLength = pnodeName->sxPid.pid->Cch();
                        hintOffset = 0;
                    }
                }
            }
        }

        // Check for postfix unary operators.
        if (!m_pscan->FHadNewLine() &&
            (tkInc == m_token.tk || tkDec == m_token.tk))
        {
            if (!fCanAssign && PHASE_ON1(Js::EarlyReferenceErrorsPhase))
            {
                Error(JSERR_CantAssignTo);
            }
            TrackAssignment<buildAST>(pnode, &term);
            fCanAssign = FALSE;
            if (buildAST)
            {
                if (IsStrictMode() && pnode->nop == knopName)
                {
                    CheckStrictModeEvalArgumentsUsage(pnode->sxPid.pid);
                }
                this->CheckArguments(pnode);
                pnode = CreateUniNode(tkInc == m_token.tk ? knopIncPost : knopDecPost, pnode);
                pnode->ichLim = m_pscan->IchLimTok();
            }
            else
            {
                if (IsStrictMode() && term.tk == tkID)
                {
                    CheckStrictModeEvalArgumentsUsage(term.pid);
                }
                // This expression is not an identifier
                term.tk = tkNone;
            }
            m_pscan->Scan();
        }
    }

    deferredErrorFoundOnLeftSide = m_hasDeferredShorthandInitError;

    // Process a sequence of operators and operands.
    for (;;)
    {
        if (!m_phtbl->TokIsBinop(m_token.tk, &opl, &nop) || nop == knopNone)
        {
            break;
        }
        if ( ! fAllowIn && nop == knopIn )
        {
            break;
        }
        Assert(opl != koplNo);

        if (opl == koplAsg)
        {
            if (m_token.tk != tkDArrow)
            {
                // Assignment operator. These are the only right associative
                // binary operators. We also need to special case the left
                // operand - it should only be a LeftHandSideExpression.
                Assert(ParseNode::Grfnop(nop) & fnopAsg || nop == knopFncDecl);
                TrackAssignment<buildAST>(pnode, &term);
                if (buildAST)
                {
                    if (IsStrictMode() && pnode->nop == knopName)
                    {
                        CheckStrictModeEvalArgumentsUsage(pnode->sxPid.pid);
                    }

                    // Assignment stmt of the form "this.<id> = <expr>"
                    if (nop == knopAsg && pnode->nop == knopDot && pnode->sxBin.pnode1->nop == knopThis && pnode->sxBin.pnode2->nop == knopName)
                    {
                        if (pnode->sxBin.pnode2->sxPid.pid != wellKnownPropertyPids.__proto__)
                        {
                            assignmentStmt = true;
                        }
                    }
                }
                else
                {
                    if (IsStrictMode() && term.tk == tkID)
                    {
                        CheckStrictModeEvalArgumentsUsage(term.pid);
                    }
                }
            }

            if (opl < oplMin)
            {
                break;
            }
            if (m_token.tk != tkDArrow && !fCanAssign && PHASE_ON1(Js::EarlyReferenceErrorsPhase))
            {
                Error(JSERR_CantAssignTo);
                // No recovery necessary since this is a semantic, not structural, error.
            }
        }
        else if (opl == koplExpo)
        {
            // ** operator is right associative
            if (opl < oplMin)
            {
                break;
            }

        }
        else if (opl <= oplMin)
        {
            break;
        }

        // This expression is not an identifier
        term.tk = tkNone;

        // Precedence is high enough. Consume the operator token.
        m_pscan->Scan();
        fCanAssign = FALSE;

        // Special case the "?:" operator
        if (nop == knopQmark)
        {
            pnodeT = ParseExpr<buildAST>(koplAsg, NULL, fAllowIn);
            ChkCurTok(tkColon, ERRnoColon);
            ParseNodePtr pnodeT2 = ParseExpr<buildAST>(koplAsg, NULL, fAllowIn);
            if (buildAST)
            {
                pnode = CreateTriNode(nop, pnode, pnodeT, pnodeT2);
                this->CheckArguments(pnode->sxTri.pnode2);
                this->CheckArguments(pnode->sxTri.pnode3);
            }
        }
        else if (nop == knopFncDecl)
        {
            ushort flags = fFncLambda;
            size_t iecpMin = 0;
            bool isAsyncMethod = false;

            RestoreStateFrom(&parserState);

            m_pscan->SeekTo(termStart);
            if (m_token.tk == tkID && m_token.GetIdentifier(m_phtbl) == wellKnownPropertyPids.async && m_scriptContext->GetConfig()->IsES7AsyncAndAwaitEnabled())
            {
                ichMin = m_pscan->IchMinTok();
                iecpMin = m_pscan->IecpMinTok();

                m_pscan->Scan();
                if ((m_token.tk == tkID || m_token.tk == tkLParen) && !m_pscan->FHadNewLine())
                {
                    flags |= fFncAsync;
                    isAsyncMethod = true;
                }
                else
                {
                    m_pscan->SeekTo(termStart);
                }
            }
            pnode = ParseFncDecl<buildAST>(flags, nullptr, /* needsPIDOnRCurlyScan = */false, /* resetParsingSuperRestrictionState = */false);
            if (isAsyncMethod)
            {
                pnode->sxFnc.cbMin = iecpMin;
                pnode->ichMin = ichMin;
            }
        }
        else
        {
            // Parse the operand, make a new node, and look for more
            IdentToken token;
            pnodeT = ParseExpr<buildAST>(opl, NULL, fAllowIn, FALSE, pNameHint, &hintLength, &hintOffset, &token);

            // Detect nested function escapes of the pattern "o.f = function(){...}" or "o[s] = function(){...}".
            // Doing so in the parser allows us to disable stack-nested-functions in common cases where an escape
            // is not detected at byte code gen time because of deferred parsing.
            if (fIsDotOrIndex && nop == knopAsg)
            {
                this->MarkEscapingRef(pnodeT, &token);
            }

            if (buildAST)
            {
                pnode = CreateBinNode(nop, pnode, pnodeT);
                Assert(pnode->sxBin.pnode2 != NULL);
                if (pnode->sxBin.pnode2->nop == knopFncDecl)
                {
                    Assert(hintLength >= hintOffset);
                    pnode->sxBin.pnode2->sxFnc.hint = pNameHint;
                    pnode->sxBin.pnode2->sxFnc.hintLength = hintLength;
                    pnode->sxBin.pnode2->sxFnc.hintOffset = hintOffset;

                    if (pnode->sxBin.pnode1->nop == knopDot)
                    {
                        pnode->sxBin.pnode2->sxFnc.isNameIdentifierRef  = false;
                    }
                }
                if (pnode->sxBin.pnode2->nop == knopClassDecl && pnode->sxBin.pnode1->nop == knopDot)
                {
                    Assert(pnode->sxBin.pnode2->sxClass.pnodeConstructor);
                    pnode->sxBin.pnode2->sxClass.pnodeConstructor->sxFnc.isNameIdentifierRef  = false;
                }
            }
            pNameHint = NULL;
        }
    }

    if (buildAST)
    {
        if (!assignmentStmt)
        {
            // Don't set the flag for following nodes
            switch (pnode->nop)
            {
            case knopName:
            case knopInt:
            case knopFlt:
            case knopStr:
            case knopRegExp:
            case knopNull:
            case knopFalse:
            case knopTrue:
                break;
            default:
                if (m_currentNodeFunc)
                {
                    m_currentNodeFunc->sxFnc.SetHasNonThisStmt();
                }
                else if (m_currentNodeProg)
                {
                    m_currentNodeProg->sxFnc.SetHasNonThisStmt();
                }
            }
        }
    }

    if (m_hasDeferredShorthandInitError && !deferredErrorFoundOnLeftSide)
    {
        // Raise error only if it is found not on the right side of the expression.
        // such as  <expr> = {x = 1}
        Error(ERRnoColon);
    }

    m_hasDeferredShorthandInitError = m_hasDeferredShorthandInitError || savedDeferredInitError;

    if (NULL != pfCanAssign)
    {
        *pfCanAssign = fCanAssign;
    }

    // Pass back identifier if requested
    if (pToken && term.tk == tkID)
    {
        *pToken = term;
    }

    //Track "obj.a" assignment patterns here - Promote the Assignment state for the property's PID.
    // This includes =, += etc.
    if (pnode != NULL)
    {
        uint nodeType = ParseNode::Grfnop(pnode->nop);
        if (nodeType & fnopAsg)
        {
            if (nodeType & fnopBin)
            {
                ParseNodePtr lhs = pnode->sxBin.pnode1;

                Assert(lhs);
                if (lhs->nop == knopDot)
                {
                    ParseNodePtr propertyNode = lhs->sxBin.pnode2;
                    if (propertyNode->nop == knopName)
                    {
                        propertyNode->sxPid.pid->PromoteAssignmentState();
                    }
                }
            }
            else if (nodeType & fnopUni)
            {
                // cases like obj.a++, ++obj.a
                ParseNodePtr lhs = pnode->sxUni.pnode1;
                if (lhs->nop == knopDot)
                {
                    ParseNodePtr propertyNode = lhs->sxBin.pnode2;
                    if (propertyNode->nop == knopName)
                    {
                        propertyNode->sxPid.pid->PromoteAssignmentState();
                    }
                }
            }
        }
    }
    return pnode;
}

template<bool buildAST>
void Parser::TrackAssignment(ParseNodePtr pnodeT, IdentToken* pToken)
{
    if (buildAST)
    {
        Assert(pnodeT != nullptr);
        if (pnodeT->nop == knopName)
        {
            PidRefStack *ref = pnodeT->sxPid.pid->GetTopRef();
            Assert(ref);
            ref->isAsg = true;
        }
    }
    else
    {
        Assert(pToken != nullptr);
        if (pToken->tk == tkID)
        {
            PidRefStack *ref = pToken->pid->GetTopRef();
            Assert(ref);
            ref->isAsg = true;
        }
    }
}

void PnPid::SetSymRef(PidRefStack *ref)
{
    Assert(symRef == nullptr);
    this->symRef = ref->GetSymRef();
}

Js::PropertyId PnPid::PropertyIdFromNameNode() const
{
    Js::PropertyId propertyId;
    Symbol *sym = this->sym;
    if (sym)
    {
        propertyId = sym->GetPosition();
    }
    else
    {
        propertyId = this->pid->GetPropertyId();
    }
    return propertyId;
}

PidRefStack* Parser::PushPidRef(IdentPtr pid)
{
    if (PHASE_ON1(Js::ParallelParsePhase))
    {
        // NOTE: the phase check is here to protect perf. See OSG 1020424.
        // In some LS AST-rewrite cases we lose a lot of perf searching the PID ref stack rather
        // than just pushing on the top. This hasn't shown up as a perf issue in non-LS benchmarks.
        return pid->FindOrAddPidRef(&m_nodeAllocator, GetCurrentBlock()->sxBlock.blockId, GetCurrentFunctionNode()->sxFnc.functionId);
    }

    Assert(GetCurrentBlock() != nullptr);
    AssertMsg(pid != nullptr, "PID should be created");
    PidRefStack *ref = pid->GetTopRef();
    int blockId = GetCurrentBlock()->sxBlock.blockId;
    int funcId = GetCurrentFunctionNode()->sxFnc.functionId;
    if (!ref || (ref->GetScopeId() < blockId))
    {
        ref = Anew(&m_nodeAllocator, PidRefStack);
        if (ref == nullptr)
        {
            Error(ERRnoMemory);
        }
        pid->PushPidRef(blockId, funcId, ref);
    }
    else if (m_reparsingLambdaParams)
    {
        // If we're reparsing params, then we may have pid refs left behind from the first pass. Make sure we're
        // working with the right ref at this point.
        ref = this->FindOrAddPidRef(pid, blockId, funcId);
        // Fix up the function ID if we're reparsing lambda parameters.
        ref->funcId = funcId;
    }

    return ref;
}

PidRefStack* Parser::FindOrAddPidRef(IdentPtr pid, int scopeId, Js::LocalFunctionId funcId)
{
    PidRefStack *ref = pid->FindOrAddPidRef(&m_nodeAllocator, scopeId, funcId);
    if (ref == NULL)
    {
        Error(ERRnoMemory);
    }
    return ref;
}

void Parser::RemovePrevPidRef(IdentPtr pid, PidRefStack *ref)
{
    PidRefStack *prevRef = pid->RemovePrevPidRef(ref);
    Assert(prevRef);
    if (prevRef->GetSym() == nullptr)
    {
        AllocatorDelete(ArenaAllocator, &m_nodeAllocator, prevRef);
    }
}

void Parser::SetPidRefsInScopeDynamic(IdentPtr pid, int blockId)
{
    PidRefStack *ref = pid->GetTopRef();
    while (ref && ref->GetScopeId() >= blockId)
    {
        ref->SetDynamicBinding();
        ref = ref->prev;
    }
}

ParseNode* Parser::GetFunctionBlock()
{
    Assert(m_currentBlockInfo != nullptr);
    return m_currentBlockInfo->pBlockInfoFunction->pnodeBlock;
}


ParseNode* Parser::GetCurrentBlock()
{
    return m_currentBlockInfo != nullptr ? m_currentBlockInfo->pnodeBlock : nullptr;
}

BlockInfoStack* Parser::GetCurrentBlockInfo()
{
    return m_currentBlockInfo;
}

BlockInfoStack* Parser::GetCurrentFunctionBlockInfo()
{
    return m_currentBlockInfo->pBlockInfoFunction;
}

/***************************************************************************
Parse a variable declaration.
'fAllowIn' indicates if the 'in' operator should be allowed in the initializing
expression ( it is not allowed in the context of the first expression in a  'for' loop).
***************************************************************************/
template<bool buildAST>
ParseNodePtr Parser::ParseVariableDeclaration(
    tokens declarationType, charcount_t ichMin,
    BOOL fAllowIn/* = TRUE*/,
    BOOL* pfForInOk/* = nullptr*/,
    BOOL singleDefOnly/* = FALSE*/,
    BOOL allowInit/* = TRUE*/,
    BOOL isTopVarParse/* = TRUE*/,
    BOOL isFor/* = FALSE*/,
    BOOL* nativeForOk /*= nullptr*/)
{
    ParseNodePtr pnodeThis = nullptr;
    ParseNodePtr pnodeInit;
    ParseNodePtr pnodeList = nullptr;
    ParseNodePtr *lastNodeRef = nullptr;
    LPCOLESTR pNameHint = nullptr;
    uint32     nameHintLength = 0;
    uint32     nameHintOffset = 0;
    Assert(declarationType == tkVAR || declarationType == tkCONST || declarationType == tkLET);

    for (;;)
    {
        if (IsES6DestructuringEnabled() && IsPossiblePatternStart())
        {
            pnodeThis = ParseDestructuredLiteral<buildAST>(declarationType, true, !!isTopVarParse, DIC_None, !!fAllowIn, pfForInOk, nativeForOk);
            if (pnodeThis != nullptr)
            {
                pnodeThis->ichMin = ichMin;
            }
        }
        else
        {
            if (m_token.tk != tkID)
            {
                IdentifierExpectedError(m_token);
            }

            IdentPtr pid = m_token.GetIdentifier(m_phtbl);
            Assert(pid);
            pNameHint = pid->Psz();
            nameHintLength = pid->Cch();
            nameHintOffset = 0;

            if (pid == wellKnownPropertyPids.let && (declarationType == tkCONST || declarationType == tkLET))
            {
                Error(ERRLetIDInLexicalDecl, pnodeThis);
            }

            if (declarationType == tkVAR)
            {
                pnodeThis = CreateVarDeclNode(pid, STVariable);
            }
            else if (declarationType == tkCONST)
            {
                pnodeThis = CreateBlockScopedDeclNode(pid, knopConstDecl);
                CHAKRATEL_LANGSTATS_INC_LANGFEATURECOUNT(ConstCount, m_scriptContext);
            }
            else
            {
                pnodeThis = CreateBlockScopedDeclNode(pid, knopLetDecl);
                CHAKRATEL_LANGSTATS_INC_LANGFEATURECOUNT(LetCount, m_scriptContext);
            }

            if (pid == wellKnownPropertyPids.arguments && m_currentNodeFunc)
            {
                // This var declaration may change the way an 'arguments' identifier in the function is resolved
                if (declarationType == tkVAR)
                {
                    m_currentNodeFunc->grfpn |= PNodeFlags::fpnArguments_varDeclaration;
                }
                else
                {
                    if (GetCurrentBlockInfo()->pnodeBlock->sxBlock.blockType == Function)
                    {
                        // Only override arguments if we are at the function block level.
                        m_currentNodeFunc->grfpn |= PNodeFlags::fpnArguments_overriddenByDecl;
                    }
                }
            }

            if (pnodeThis)
            {
                pnodeThis->ichMin = ichMin;
            }

            m_pscan->Scan();

            if (m_token.tk == tkAsg)
            {
                if (!allowInit)
                {
                    Error(ERRUnexpectedDefault);
                }
                if (pfForInOk && (declarationType == tkLET || declarationType == tkCONST || IsStrictMode()))
                {
                    *pfForInOk = FALSE;
                }

                m_pscan->Scan();
                pnodeInit = ParseExpr<buildAST>(koplCma, nullptr, fAllowIn, FALSE, pNameHint, &nameHintLength, &nameHintOffset);
                if (buildAST)
                {
                    AnalysisAssert(pnodeThis);
                    pnodeThis->sxVar.pnodeInit = pnodeInit;
                    pnodeThis->ichLim = pnodeInit->ichLim;

                    if (pnodeInit->nop == knopFncDecl)
                    {
                        Assert(nameHintLength >= nameHintOffset);
                        pnodeInit->sxFnc.hint = pNameHint;
                        pnodeInit->sxFnc.hintLength = nameHintLength;
                        pnodeInit->sxFnc.hintOffset = nameHintOffset;

                    }
                    else
                    {
                        this->CheckArguments(pnodeInit);
                    }
                    pNameHint = nullptr;
                }

                //Track var a =, let a= , const a =
                // This is for FixedFields Constant Heuristics
                if (pnodeThis && pnodeThis->sxVar.pnodeInit != nullptr)
                {
                    pnodeThis->sxVar.sym->PromoteAssignmentState();
                    if (m_currentNodeFunc && pnodeThis->sxVar.sym->GetIsFormal())
                    {
                        m_currentNodeFunc->sxFnc.SetHasAnyWriteToFormals(true);
                    }
                }
            }
            else if (declarationType == tkCONST /*pnodeThis->nop == knopConstDecl*/
                     && !singleDefOnly
                     && !(isFor && TokIsForInOrForOf()))
            {
                Error(ERRUninitializedConst);
            }
        }

        if (singleDefOnly)
        {
            return pnodeThis;
        }

        if (buildAST)
        {
            AddToNodeListEscapedUse(&pnodeList, &lastNodeRef, pnodeThis);
        }

        if (m_token.tk != tkComma)
        {
            return pnodeList;
        }

        if (pfForInOk)
        {
            // don't allow "for (var a, b in c)"
            *pfForInOk = FALSE;
        }
        m_pscan->Scan();
        ichMin = m_pscan->IchMinTok();
    }
}

/***************************************************************************
Parse try-catch-finally statement
***************************************************************************/

// The try-catch-finally tree nests the try-catch within a try-finally.
// This matches the new runtime implementation.
template<bool buildAST>
ParseNodePtr Parser::ParseTryCatchFinally()
{
    this->m_tryCatchOrFinallyDepth++;

    ParseNodePtr pnodeT = ParseTry<buildAST>();
    ParseNodePtr pnodeTC = nullptr;
    StmtNest stmt;
    bool hasCatch = false;

    if (tkCATCH == m_token.tk)
    {
        hasCatch = true;
        if (buildAST)
        {
            pnodeTC = CreateNodeWithScanner<knopTryCatch>();
            pnodeT->sxStmt.pnodeOuter = pnodeTC;
            pnodeTC->sxTryCatch.pnodeTry = pnodeT;
        }
        PushStmt<buildAST>(&stmt, pnodeTC, knopTryCatch, nullptr, nullptr);

        ParseNodePtr pnodeCatch = ParseCatch<buildAST>();
        if (buildAST)
        {
            pnodeTC->sxTryCatch.pnodeCatch = pnodeCatch;
        }
        PopStmt(&stmt);
    }
    if (tkFINALLY != m_token.tk)
    {
        if (!hasCatch)
        {
            Error(ERRnoCatch);
        }
        Assert(!buildAST || pnodeTC);
        return pnodeTC;
    }

    ParseNodePtr pnodeTF = nullptr;
    if (buildAST)
    {
        pnodeTF = CreateNode(knopTryFinally);
    }
    PushStmt<buildAST>(&stmt, pnodeTF, knopTryFinally, nullptr, nullptr);
    ParseNodePtr pnodeFinally = ParseFinally<buildAST>();
    if (buildAST)
    {
        if (!hasCatch)
        {
            pnodeTF->sxTryFinally.pnodeTry = pnodeT;
            pnodeT->sxStmt.pnodeOuter = pnodeTF;
        }
        else
        {
            pnodeTF->sxTryFinally.pnodeTry = CreateNode(knopTry);
            pnodeTF->sxTryFinally.pnodeTry->sxStmt.pnodeOuter = pnodeTF;
            pnodeTF->sxTryFinally.pnodeTry->sxTry.pnodeBody = pnodeTC;
            pnodeTC->sxStmt.pnodeOuter = pnodeTF->sxTryFinally.pnodeTry;
        }
        pnodeTF->sxTryFinally.pnodeFinally = pnodeFinally;
    }
    PopStmt(&stmt);
    this->m_tryCatchOrFinallyDepth--;
    return pnodeTF;
}

template<bool buildAST>
ParseNodePtr Parser::ParseTry()
{
    ParseNodePtr pnode = nullptr;
    StmtNest stmt;
    Assert(tkTRY == m_token.tk);
    if (buildAST)
    {
        pnode = CreateNode(knopTry);
    }
    m_pscan->Scan();
    if (tkLCurly != m_token.tk)
    {
        Error(ERRnoLcurly);
    }

    PushStmt<buildAST>(&stmt, pnode, knopTry, nullptr, nullptr);
    ParseNodePtr pnodeBody = ParseStatement<buildAST>();
    if (buildAST)
    {
        pnode->sxTry.pnodeBody = pnodeBody;
        if (pnode->sxTry.pnodeBody)
            pnode->ichLim = pnode->sxTry.pnodeBody->ichLim;
    }
    PopStmt(&stmt);
    return pnode;
}

template<bool buildAST>
ParseNodePtr Parser::ParseFinally()
{
    ParseNodePtr pnode = nullptr;
    StmtNest stmt;
    Assert(tkFINALLY == m_token.tk);
    if (buildAST)
    {
        pnode = CreateNode(knopFinally);
    }
    m_pscan->Scan();
    if (tkLCurly != m_token.tk)
    {
        Error(ERRnoLcurly);
    }

    PushStmt<buildAST>(&stmt, pnode, knopFinally, nullptr, nullptr);
    ParseNodePtr pnodeBody = ParseStatement<buildAST>();
    if (buildAST)
    {
        pnode->sxFinally.pnodeBody = pnodeBody;
        if (!pnode->sxFinally.pnodeBody)
            // Will only occur due to error correction.
            pnode->sxFinally.pnodeBody = CreateNodeWithScanner<knopEmpty>();
        else
            pnode->ichLim = pnode->sxFinally.pnodeBody->ichLim;
    }
    PopStmt(&stmt);

    return pnode;
}

template<bool buildAST>
ParseNodePtr Parser::ParseCatch()
{
    ParseNodePtr rootNode = nullptr;
    ParseNodePtr* ppnode = &rootNode;
    ParseNodePtr *ppnodeExprScopeSave = nullptr;
    ParseNodePtr pnode = nullptr;
    ParseNodePtr pnodeCatchScope = nullptr;
    StmtNest stmt;
    IdentPtr pidCatch = nullptr;
    //while (tkCATCH == m_token.tk)
    if (tkCATCH == m_token.tk)
    {
        charcount_t ichMin;
        if (buildAST)
        {
            ichMin = m_pscan->IchMinTok();
        }
        m_pscan->Scan(); //catch
        ChkCurTok(tkLParen, ERRnoLparen); //catch(

        bool isPattern = false;
        if (tkID != m_token.tk)
        {
            isPattern = IsES6DestructuringEnabled() && IsPossiblePatternStart();
            if (!isPattern)
            {
                IdentifierExpectedError(m_token);
            }
        }

        if (buildAST)
        {
            pnode = CreateNodeWithScanner<knopCatch>(ichMin);
            PushStmt<buildAST>(&stmt, pnode, knopCatch, nullptr, nullptr);
            *ppnode = pnode;
            ppnode = &pnode->sxCatch.pnodeNext;
            *ppnode = nullptr;
        }

        pnodeCatchScope = StartParseBlock<buildAST>(PnodeBlockType::Regular, isPattern ? ScopeType_CatchParamPattern : ScopeType_Catch);

        if (buildAST)
        {
            // Add this catch to the current scope list.

            if (m_ppnodeExprScope)
            {
                Assert(*m_ppnodeExprScope == nullptr);
                *m_ppnodeExprScope = pnode;
                m_ppnodeExprScope = &pnode->sxCatch.pnodeNext;
            }
            else
            {
                Assert(m_ppnodeScope);
                Assert(*m_ppnodeScope == nullptr);
                *m_ppnodeScope = pnode;
                m_ppnodeScope = &pnode->sxCatch.pnodeNext;
            }

            // Keep a list of function expressions (not declarations) at this scope.

            ppnodeExprScopeSave = m_ppnodeExprScope;
            m_ppnodeExprScope = &pnode->sxCatch.pnodeScopes;
            pnode->sxCatch.pnodeScopes = nullptr;
        }

        if (isPattern)
        {
            ParseNodePtr pnodePattern = ParseDestructuredLiteral<buildAST>(tkLET, true /*isDecl*/, true /*topLevel*/, DIC_ForceErrorOnInitializer);
            if (buildAST)
            {
                pnode->sxCatch.pnodeParam = CreateParamPatternNode(pnodePattern);
                Scope *scope = pnodeCatchScope->sxBlock.scope;
                pnode->sxCatch.scope = scope;
            }
        }
        else
        {
            if (IsStrictMode())
            {
                IdentPtr pid = m_token.GetIdentifier(m_phtbl);
                if (pid == wellKnownPropertyPids.eval)
                {
                    Error(ERREvalUsage);
                }
                else if (pid == wellKnownPropertyPids.arguments)
                {
                    Error(ERRArgsUsage);
                }
            }

            pidCatch = m_token.GetIdentifier(m_phtbl);
            PidRefStack *ref = this->PushPidRef(pidCatch);

            ParseNodePtr pnodeParam = CreateNameNode(pidCatch);
            pnodeParam->sxPid.symRef = ref->GetSymRef();

            const char16 *name = reinterpret_cast<const char16*>(pidCatch->Psz());
            int nameLength = pidCatch->Cch();
            SymbolName const symName(name, nameLength);
            Symbol *sym = Anew(&m_nodeAllocator, Symbol, symName, pnodeParam, STVariable);
            sym->SetPid(pidCatch);
            if (sym == nullptr)
            {
                Error(ERRnoMemory);
            }
            Assert(ref->GetSym() == nullptr);
            ref->SetSym(sym);

            Scope *scope = pnodeCatchScope->sxBlock.scope;
            scope->AddNewSymbol(sym);

            if (buildAST)
            {
                pnode->sxCatch.pnodeParam = pnodeParam;
                pnode->sxCatch.scope = scope;
            }

            m_pscan->Scan();
        }

        charcount_t ichLim;
        if (buildAST)
        {
            ichLim = m_pscan->IchLimTok();
        }
        ChkCurTok(tkRParen, ERRnoRparen); //catch(id[:expr])

        if (tkLCurly != m_token.tk)
        {
            Error(ERRnoLcurly);
        }

        ParseNodePtr pnodeBody = ParseStatement<buildAST>();  //catch(id[:expr]) {block}
        if (buildAST)
        {
            pnode->sxCatch.pnodeBody = pnodeBody;
            pnode->ichLim = ichLim;
        }

        if (pnodeCatchScope != nullptr)
        {
            FinishParseBlock(pnodeCatchScope);
        }

        if (buildAST)
        {
            PopStmt(&stmt);

            // Restore the lists of function expression scopes.

            AssertMem(m_ppnodeExprScope);
            Assert(*m_ppnodeExprScope == nullptr);
            m_ppnodeExprScope = ppnodeExprScopeSave;
        }
    }
    return rootNode;
}

template<bool buildAST>
ParseNodePtr Parser::ParseCase(ParseNodePtr *ppnodeBody)
{
    ParseNodePtr pnodeT = nullptr;

    charcount_t ichMinT = m_pscan->IchMinTok();
    m_pscan->Scan();
    ParseNodePtr pnodeExpr = ParseExpr<buildAST>();
    charcount_t ichLim = m_pscan->IchLimTok();

    ChkCurTok(tkColon, ERRnoColon);

    if (buildAST)
    {
        pnodeT = CreateNodeWithScanner<knopCase>(ichMinT);
        pnodeT->sxCase.pnodeExpr = pnodeExpr;
        pnodeT->ichLim = ichLim;
    }
    ParseStmtList<buildAST>(ppnodeBody);

    return pnodeT;
}

/***************************************************************************
Parse a single statement. Digest a trailing semicolon.
***************************************************************************/
template<bool buildAST>
ParseNodePtr Parser::ParseStatement()
{
    ParseNodePtr *ppnodeT;
    ParseNodePtr pnodeT;
    ParseNodePtr pnode = nullptr;
    LabelId* pLabelIdList = nullptr;
    charcount_t ichMin = 0;
    size_t iecpMin = 0;
    StmtNest stmt;
    StmtNest *pstmt;
    BOOL fForInOrOfOkay;
    BOOL fCanAssign;
    IdentPtr pid;
    uint fnop;
    ParseNodePtr pnodeLabel = nullptr;
    bool expressionStmt = false;
    bool isAsyncMethod = false;
    tokens tok;
#if EXCEPTION_RECOVERY
    ParseNodePtr pParentTryCatch = nullptr;
    ParseNodePtr pTryBlock = nullptr;
    ParseNodePtr pTry = nullptr;
    ParseNodePtr pParentTryCatchBlock = nullptr;

    StmtNest stmtTryCatchBlock;
    StmtNest stmtTryCatch;
    StmtNest stmtTry;
    StmtNest stmtTryBlock;
#endif

    if (buildAST)
    {
#if EXCEPTION_RECOVERY
        if(Js::Configuration::Global.flags.SwallowExceptions)
        {
            // If we're swallowing exceptions, surround this statement with a try/catch block:
            //
            //   Before: x.y = 3;
            //   After:  try { x.y = 3; } catch(__ehobj) { }
            //
            // This is done to force the runtime to recover from exceptions at the most granular
            // possible point.  Recovering from EH dramatically improves coverage of testing via
            // fault injection.


            // create and push the try-catch node
            pParentTryCatchBlock = CreateBlockNode();
            PushStmt<buildAST>(&stmtTryCatchBlock, pParentTryCatchBlock, knopBlock, nullptr, nullptr);
            pParentTryCatch = CreateNodeWithScanner<knopTryCatch>();
            PushStmt<buildAST>(&stmtTryCatch, pParentTryCatch, knopTryCatch, nullptr, nullptr);

            // create and push a try node
            pTry = CreateNodeWithScanner<knopTry>();
            PushStmt<buildAST>(&stmtTry, pTry, knopTry, nullptr, nullptr);
            pTryBlock = CreateBlockNode();
            PushStmt<buildAST>(&stmtTryBlock, pTryBlock, knopBlock, nullptr, nullptr);
            // these nodes will be closed after the statement is parsed.
        }
#endif // EXCEPTION_RECOVERY
    }

    EnsureStackAvailable();

LRestart:
    tok = m_token.tk;

    switch (tok)
    {
    case tkEOF:
        if (buildAST)
        {
            pnode = nullptr;
        }
        break;

    case tkFUNCTION:
    {
LFunctionStatement:
        if (m_grfscr & fscrDeferredFncExpression)
        {
            // The top-level deferred function body was defined by a function expression whose parsing was deferred. We are now
            // parsing it, so unset the flag so that any nested functions are parsed normally. This flag is only applicable the
            // first time we see it.
            m_grfscr &= ~fscrDeferredFncExpression;
            pnode = ParseFncDecl<buildAST>(isAsyncMethod ? fFncAsync : fFncNoFlgs, nullptr);
        }
        else
        {
            pnode = ParseFncDecl<buildAST>(fFncDeclaration | (isAsyncMethod ? fFncAsync : fFncNoFlgs), nullptr);
        }
        if (isAsyncMethod)
        {
            pnode->sxFnc.cbMin = iecpMin;
            pnode->ichMin = ichMin;
        }
        break;
    }

    case tkCLASS:
        if (m_scriptContext->GetConfig()->IsES6ClassAndExtendsEnabled())
        {
            pnode = ParseClassDecl<buildAST>(TRUE, nullptr, nullptr, nullptr);
        }
        else
        {
            goto LDefaultToken;
        }
        break;

    case tkID:
        if (m_token.GetIdentifier(m_phtbl) == wellKnownPropertyPids.let)
        {
            // We see "let" at the start of a statement. This could either be a declaration or an identifier
            // reference. The next token determines which.
            RestorePoint parsedLet;
            m_pscan->Capture(&parsedLet);
            ichMin = m_pscan->IchMinTok();

            m_pscan->Scan();
            if (this->NextTokenConfirmsLetDecl())
            {
                pnode = ParseVariableDeclaration<buildAST>(tkLET, ichMin);
                goto LNeedTerminator;
            }
            m_pscan->SeekTo(parsedLet);
        }
        else if (m_token.GetIdentifier(m_phtbl) == wellKnownPropertyPids.async && m_scriptContext->GetConfig()->IsES7AsyncAndAwaitEnabled())
        {
            RestorePoint parsedAsync;
            m_pscan->Capture(&parsedAsync);
            ichMin = m_pscan->IchMinTok();
            iecpMin = m_pscan->IecpMinTok();

            m_pscan->Scan();
            if (m_token.tk == tkFUNCTION && !m_pscan->FHadNewLine())
            {
                isAsyncMethod = true;
                goto LFunctionStatement;
            }
            m_pscan->SeekTo(parsedAsync);
        }
        goto LDefaultToken;

    case tkCONST:
    case tkLET:
        ichMin = m_pscan->IchMinTok();

        m_pscan->Scan();
        pnode = ParseVariableDeclaration<buildAST>(tok, ichMin);
        goto LNeedTerminator;

    case tkVAR:
        ichMin = m_pscan->IchMinTok();

        m_pscan->Scan();
        pnode = ParseVariableDeclaration<buildAST>(tok, ichMin);
        goto LNeedTerminator;

    case tkFOR:
    {
        ParseNodePtr pnodeBlock = nullptr;
        ParseNodePtr *ppnodeScopeSave = nullptr;
        ParseNodePtr *ppnodeExprScopeSave = nullptr;

        ichMin = m_pscan->IchMinTok();
        ChkNxtTok(tkLParen, ERRnoLparen);
        pnodeBlock = StartParseBlock<buildAST>(PnodeBlockType::Regular, ScopeType_Block);
        if (buildAST)
        {
            PushFuncBlockScope(pnodeBlock, &ppnodeScopeSave, &ppnodeExprScopeSave);
        }

        RestorePoint startExprOrIdentifier;
        fForInOrOfOkay = TRUE;
        fCanAssign = TRUE;
        tok = m_token.tk;
        BOOL nativeForOkay = TRUE;

        switch (tok)
        {
        case tkID:
            if (m_token.GetIdentifier(m_phtbl) == wellKnownPropertyPids.let)
            {
                // We see "let" in the init part of a for loop. This could either be a declaration or an identifier
                // reference. The next token determines which.
                RestorePoint parsedLet;
                m_pscan->Capture(&parsedLet);
                auto ichMinInner = m_pscan->IchMinTok();

                m_pscan->Scan();
                if (IsPossiblePatternStart())
                {
                    m_pscan->Capture(&startExprOrIdentifier);
                }
                if (this->NextTokenConfirmsLetDecl() && m_token.tk != tkIN)
                {
                    pnodeT = ParseVariableDeclaration<buildAST>(tkLET, ichMinInner
                                                                , /*fAllowIn = */FALSE
                                                                , /*pfForInOk = */&fForInOrOfOkay
                                                                , /*singleDefOnly*/FALSE
                                                                , /*allowInit*/TRUE
                                                                , /*isTopVarParse*/TRUE
                                                                , /*isFor*/TRUE
                                                                , &nativeForOkay);
                    break;
                }
                m_pscan->SeekTo(parsedLet);
            }
            goto LDefaultTokenFor;
        case tkLET:
        case tkCONST:
        case tkVAR:
            {
                auto ichMinInner = m_pscan->IchMinTok();

                m_pscan->Scan();
                if (IsPossiblePatternStart())
                {
                    m_pscan->Capture(&startExprOrIdentifier);
                }
                pnodeT = ParseVariableDeclaration<buildAST>(tok, ichMinInner
                                                            , /*fAllowIn = */FALSE
                                                            , /*pfForInOk = */&fForInOrOfOkay
                                                            , /*singleDefOnly*/FALSE
                                                            , /*allowInit*/TRUE
                                                            , /*isTopVarParse*/TRUE
                                                            , /*isFor*/TRUE
                                                            , &nativeForOkay);
            }
            break;
        case tkSColon:
            pnodeT = nullptr;
            fForInOrOfOkay = FALSE;
            break;
        default:
            {
LDefaultTokenFor:
               RestorePoint exprStart;
                tokens beforeToken = tok;
                m_pscan->Capture(&exprStart);
                if (IsPossiblePatternStart())
                {
                    m_pscan->Capture(&startExprOrIdentifier);
                }
                bool fLikelyPattern = false;
                if (IsES6DestructuringEnabled() && (beforeToken == tkLBrack || beforeToken == tkLCurly))
                {
                    pnodeT = ParseExpr<buildAST>(koplNo,
                        &fCanAssign,
                        /*fAllowIn = */FALSE,
                        /*fAllowEllipsis*/FALSE,
                        /*pHint*/nullptr,
                        /*pHintLength*/nullptr,
                        /*pShortNameOffset*/nullptr,
                        /*pToken*/nullptr,
                        /**fUnaryOrParen*/false,
                        &fLikelyPattern);
                }
                else
                {
                    pnodeT = ParseExpr<buildAST>(koplNo, &fCanAssign, /*fAllowIn = */FALSE);
                }

                // We would veryfiy the grammar as destructuring grammar only when  for..in/of case. As in the native for loop case the above ParseExpr call
                // has already converted them appropriately.
                if (fLikelyPattern && TokIsForInOrForOf())
                {
                    m_pscan->SeekTo(exprStart);
                    ParseDestructuredLiteralWithScopeSave(tkNone, false/*isDecl*/, false /*topLevel*/, DIC_None, false /*allowIn*/);

                    if (buildAST)
                    {
                        pnodeT = ConvertToPattern(pnodeT);
                    }
                }
                if (buildAST)
                {
                    Assert(pnodeT);
                    pnodeT->isUsed = false;
                }
            }
            break;
        }

        if (TokIsForInOrForOf())
        {
            bool isForOf = (m_token.tk != tkIN);
            Assert(!isForOf || (m_token.tk == tkID && m_token.GetIdentifier(m_phtbl) == wellKnownPropertyPids.of));

            if ((buildAST && nullptr == pnodeT) || !fForInOrOfOkay)
            {
                if (isForOf)
                {
                    Error(ERRForOfNoInitAllowed);
                }
                else
                {
                    Error(ERRForInNoInitAllowed);
                }
            }
            if (!fCanAssign && PHASE_ON1(Js::EarlyReferenceErrorsPhase))
            {
                Error(JSERR_CantAssignTo);
            }

            m_pscan->Scan();
            ParseNodePtr pnodeObj = ParseExpr<buildAST>(isForOf ? koplCma : koplNo);
            charcount_t ichLim = m_pscan->IchLimTok();
            ChkCurTok(tkRParen, ERRnoRparen);

            if (buildAST)
            {
                if (isForOf)
                {
                    pnode = CreateNodeWithScanner<knopForOf>(ichMin);
                }
                else
                {
                    pnode = CreateNodeWithScanner<knopForIn>(ichMin);
                }
                pnode->sxForInOrForOf.pnodeBlock = pnodeBlock;
                pnode->sxForInOrForOf.pnodeLval = pnodeT;
                pnode->sxForInOrForOf.pnodeObj = pnodeObj;
                pnode->ichLim = ichLim;
                
                TrackAssignment<true>(pnodeT, nullptr);
            }
            PushStmt<buildAST>(&stmt, pnode, isForOf ? knopForOf : knopForIn, pnodeLabel, pLabelIdList);
            ParseNodePtr pnodeBody = ParseStatement<buildAST>();

            if (buildAST)
            {
                pnode->sxForInOrForOf.pnodeBody = pnodeBody;
            }
            PopStmt(&stmt);
        }
        else
        {
            if (!nativeForOkay)
            {
                Error(ERRDestructInit);
            }

            ChkCurTok(tkSColon, ERRnoSemic);
            ParseNodePtr pnodeCond = nullptr;
            if (m_token.tk != tkSColon)
            {
                pnodeCond = ParseExpr<buildAST>();
                if (m_token.tk != tkSColon)
                {
                    Error(ERRnoSemic);
                }
            }

            tokens tk;
            tk = m_pscan->Scan();

            ParseNodePtr pnodeIncr = nullptr;
            if (tk != tkRParen)
            {
                pnodeIncr = ParseExpr<buildAST>();
                if(pnodeIncr)
                {
                    pnodeIncr->isUsed = false;
                }
            }

            charcount_t ichLim = m_pscan->IchLimTok();

            ChkCurTok(tkRParen, ERRnoRparen);

            if (buildAST)
            {
                pnode = CreateNodeWithScanner<knopFor>(ichMin);
                pnode->sxFor.pnodeBlock = pnodeBlock;
                pnode->sxFor.pnodeInverted= nullptr;
                pnode->sxFor.pnodeInit = pnodeT;
                pnode->sxFor.pnodeCond = pnodeCond;
                pnode->sxFor.pnodeIncr = pnodeIncr;
                pnode->ichLim = ichLim;
            }
            PushStmt<buildAST>(&stmt, pnode, knopFor, pnodeLabel, pLabelIdList);
            ParseNodePtr pnodeBody = ParseStatement<buildAST>();
            if (buildAST)
            {
                pnode->sxFor.pnodeBody = pnodeBody;
            }
            PopStmt(&stmt);
        }

        if (buildAST)
        {
            PopFuncBlockScope(ppnodeScopeSave, ppnodeExprScopeSave);
        }

        FinishParseBlock(pnodeBlock);

        break;
    }

    case tkSWITCH:
    {
        BOOL fSeenDefault = FALSE;
        ParseNodePtr pnodeBlock = nullptr;
        ParseNodePtr *ppnodeScopeSave = nullptr;
        ParseNodePtr *ppnodeExprScopeSave = nullptr;

        ichMin = m_pscan->IchMinTok();
        ChkNxtTok(tkLParen, ERRnoLparen);
        ParseNodePtr pnodeVal = ParseExpr<buildAST>();
        charcount_t ichLim = m_pscan->IchLimTok();

        ChkCurTok(tkRParen, ERRnoRparen);
        ChkCurTok(tkLCurly, ERRnoLcurly);

        if (buildAST)
        {
            pnode = CreateNodeWithScanner<knopSwitch>(ichMin);
        }
        PushStmt<buildAST>(&stmt, pnode, knopSwitch, pnodeLabel, pLabelIdList);
        pnodeBlock = StartParseBlock<buildAST>(PnodeBlockType::Regular, ScopeType_Block, nullptr, pLabelIdList);

        if (buildAST)
        {
            pnode->sxSwitch.pnodeVal = pnodeVal;
            pnode->sxSwitch.pnodeBlock = pnodeBlock;
            pnode->ichLim = ichLim;
            PushFuncBlockScope(pnode->sxSwitch.pnodeBlock, &ppnodeScopeSave, &ppnodeExprScopeSave);

            pnode->sxSwitch.pnodeDefault = nullptr;
            ppnodeT = &pnode->sxSwitch.pnodeCases;
        }

        for (;;)
        {
            ParseNodePtr pnodeBody = nullptr;
            switch (m_token.tk)
            {
            default:
                goto LEndSwitch;
            case tkCASE:
            {
                pnodeT = this->ParseCase<buildAST>(&pnodeBody);
                break;
            }
            case tkDEFAULT:
                if (fSeenDefault)
                {
                    Error(ERRdupDefault);
                    // No recovery necessary since this is a semantic, not structural, error
                }
                fSeenDefault = TRUE;
                charcount_t ichMinT = m_pscan->IchMinTok();
                m_pscan->Scan();
                charcount_t ichMinInner = m_pscan->IchLimTok();
                ChkCurTok(tkColon, ERRnoColon);
                if (buildAST)
                {
                    pnodeT = CreateNodeWithScanner<knopCase>(ichMinT);
                    pnode->sxSwitch.pnodeDefault = pnodeT;
                    pnodeT->ichLim = ichMinInner;
                    pnodeT->sxCase.pnodeExpr = nullptr;
                }
                ParseStmtList<buildAST>(&pnodeBody);
                break;
            }
            if (buildAST)
            {
                if (pnodeBody)
                {
                    // Create a block node to contain the statement list for this case.
                    // This helps us insert byte code to return the right value from
                    // global/eval code.
                    pnodeT->sxCase.pnodeBody = CreateBlockNode(pnodeT->ichMin, pnodeT->ichLim);
                    pnodeT->sxCase.pnodeBody->grfpn |= PNodeFlags::fpnSyntheticNode; // block is not a user specifier block
                    pnodeT->sxCase.pnodeBody->sxBlock.pnodeStmt = pnodeBody;
                }
                else
                {
                    pnodeT->sxCase.pnodeBody = nullptr;
                }
                *ppnodeT = pnodeT;
                ppnodeT = &pnodeT->sxCase.pnodeNext;
            }
        }
LEndSwitch:
        ChkCurTok(tkRCurly, ERRnoRcurly);
        if (buildAST)
        {
            *ppnodeT = nullptr;
            PopFuncBlockScope(ppnodeScopeSave, ppnodeExprScopeSave);
            FinishParseBlock(pnode->sxSwitch.pnodeBlock);
        }
        else
        {
            FinishParseBlock(pnodeBlock);
        }
        PopStmt(&stmt);

        break;
    }

    case tkWHILE:
    {
        ichMin = m_pscan->IchMinTok();
        ChkNxtTok(tkLParen, ERRnoLparen);
        ParseNodePtr pnodeCond = ParseExpr<buildAST>();
        charcount_t ichLim = m_pscan->IchLimTok();
        ChkCurTok(tkRParen, ERRnoRparen);

        if (buildAST)
        {
            pnode = CreateNodeWithScanner<knopWhile>(ichMin);
            pnode->sxWhile.pnodeCond = pnodeCond;
            pnode->ichLim = ichLim;
        }
        PushStmt<buildAST>(&stmt, pnode, knopWhile, pnodeLabel, pLabelIdList);
        ParseNodePtr pnodeBody = ParseStatement<buildAST>();
        PopStmt(&stmt);

        if (buildAST)
        {
            pnode->sxWhile.pnodeBody = pnodeBody;
        }
        break;
    }

    case tkDO:
    {
        if (buildAST)
        {
            pnode = CreateNodeWithScanner<knopDoWhile>();
        }
        PushStmt<buildAST>(&stmt, pnode, knopDoWhile, pnodeLabel, pLabelIdList);
        m_pscan->Scan();
        ParseNodePtr pnodeBody = ParseStatement<buildAST>();
        PopStmt(&stmt);
        charcount_t ichMinT = m_pscan->IchMinTok();

        ChkCurTok(tkWHILE, ERRnoWhile);
        ChkCurTok(tkLParen, ERRnoLparen);

        ParseNodePtr pnodeCond = ParseExpr<buildAST>();
        charcount_t ichLim = m_pscan->IchLimTok();
        ChkCurTok(tkRParen, ERRnoRparen);

        if (buildAST)
        {
            pnode->sxWhile.pnodeBody = pnodeBody;
            pnode->sxWhile.pnodeCond = pnodeCond;
            pnode->ichLim = ichLim;
            pnode->ichMin = ichMinT;
        }

        // REVIEW: Allow do...while statements to be embedded in other compound statements like if..else, or do..while?
        //      goto LNeedTerminator;

        // For now just eat the trailing semicolon if present.
        if (m_token.tk == tkSColon)
        {
            if (pnode)
            {
                pnode->grfpn |= PNodeFlags::fpnExplicitSemicolon;
            }
            m_pscan->Scan();
        }
        else if (pnode)
        {
            pnode->grfpn |= PNodeFlags::fpnAutomaticSemicolon;
        }

        break;
    }

    case tkIF:
    {
        ichMin = m_pscan->IchMinTok();
        ChkNxtTok(tkLParen, ERRnoLparen);
        ParseNodePtr pnodeCond = ParseExpr<buildAST>();
        if (buildAST)
        {
            pnode = CreateNodeWithScanner<knopIf>(ichMin);
            pnode->ichLim = m_pscan->IchLimTok();
            pnode->sxIf.pnodeCond = pnodeCond;
        }
        ChkCurTok(tkRParen, ERRnoRparen);

        PushStmt<buildAST>(&stmt, pnode, knopIf, pnodeLabel, pLabelIdList);
        ParseNodePtr pnodeTrue = ParseStatement<buildAST>();
        ParseNodePtr pnodeFalse = nullptr;
        if (m_token.tk == tkELSE)
        {
            m_pscan->Scan();
            pnodeFalse = ParseStatement<buildAST>();
        }
        if (buildAST)
        {
            pnode->sxIf.pnodeTrue = pnodeTrue;
            pnode->sxIf.pnodeFalse = pnodeFalse;
        }
        PopStmt(&stmt);
        break;
    }

    case tkTRY:
    {
        if (buildAST)
        {
            pnode = CreateBlockNode();
            pnode->grfpn |= PNodeFlags::fpnSyntheticNode; // block is not a user specifier block
        }
        PushStmt<buildAST>(&stmt, pnode, knopBlock, pnodeLabel, pLabelIdList);
        ParseNodePtr pnodeStmt = ParseTryCatchFinally<buildAST>();
        if (buildAST)
        {
            pnode->sxBlock.pnodeStmt = pnodeStmt;
        }
        PopStmt(&stmt);
        break;
    }

    case tkWITH:
    {
        if ( IsStrictMode() )
        {
            Error(ERRES5NoWith);
        }
        if (m_currentNodeFunc)
        {
            GetCurrentFunctionNode()->sxFnc.SetHasWithStmt(); // Used by DeferNested
        }

        ichMin = m_pscan->IchMinTok();
        ChkNxtTok(tkLParen, ERRnoLparen);
        ParseNodePtr pnodeObj = ParseExpr<buildAST>();
        if (!buildAST)
        {
            m_scopeCountNoAst++;
        }
        charcount_t ichLim = m_pscan->IchLimTok();
        ChkCurTok(tkRParen, ERRnoRparen);

        if (buildAST)
        {
            pnode = CreateNodeWithScanner<knopWith>(ichMin);
        }
        PushStmt<buildAST>(&stmt, pnode, knopWith, pnodeLabel, pLabelIdList);

        ParseNodePtr *ppnodeExprScopeSave = nullptr;
        if (buildAST)
        {
            pnode->sxWith.pnodeObj = pnodeObj;
            this->CheckArguments(pnode->sxWith.pnodeObj);

            if (m_ppnodeExprScope)
            {
                Assert(*m_ppnodeExprScope == nullptr);
                *m_ppnodeExprScope = pnode;
                m_ppnodeExprScope = &pnode->sxWith.pnodeNext;
            }
            else
            {
                Assert(m_ppnodeScope);
                Assert(*m_ppnodeScope == nullptr);
                *m_ppnodeScope = pnode;
                m_ppnodeScope = &pnode->sxWith.pnodeNext;
            }
            pnode->sxWith.pnodeNext = nullptr;
            pnode->sxWith.scope = nullptr;

            ppnodeExprScopeSave = m_ppnodeExprScope;
            m_ppnodeExprScope = &pnode->sxWith.pnodeScopes;
            pnode->sxWith.pnodeScopes = nullptr;

            pnode->ichLim = ichLim;
        }

        PushBlockInfo(CreateBlockNode());
        PushDynamicBlock();

        ParseNodePtr pnodeBody = ParseStatement<buildAST>();
        if (buildAST)
        {
            pnode->sxWith.pnodeBody = pnodeBody;
            m_ppnodeExprScope = ppnodeExprScopeSave;
        }
        else
        {
            m_scopeCountNoAst--;
        }

        // The dynamic block is not stored in the actual parse tree and so will not
        // be visited by the byte code generator.  Grab the callsEval flag off it and
        // pass on to outer block in case of:
        // with (...) eval(...); // i.e. blockless form of with
        bool callsEval = GetCurrentBlock()->sxBlock.GetCallsEval();
        PopBlockInfo();
        if (callsEval)
        {
            // be careful not to overwrite an existing true with false
            GetCurrentBlock()->sxBlock.SetCallsEval(true);
        }

        PopStmt(&stmt);
        break;
    }

    case tkLCurly:
        pnode = ParseBlock<buildAST>(pnodeLabel, pLabelIdList);
        break;

    case tkSColon:
        pnode = nullptr;
        m_pscan->Scan();
        break;

    case tkBREAK:
        if (buildAST)
        {
            pnode = CreateNodeWithScanner<knopBreak>();
        }
        fnop = fnopBreak;
        goto LGetJumpStatement;

    case tkCONTINUE:
        if (buildAST)
        {
            pnode = CreateNode(knopContinue);
        }
        fnop = fnopContinue;

LGetJumpStatement:
        m_pscan->ScanForcingPid();
        if (tkID == m_token.tk && !m_pscan->FHadNewLine())
        {
            // Labeled break or continue.
            pid = m_token.GetIdentifier(m_phtbl);
            AssertMem(pid);
            if (buildAST)
            {
                pnode->sxJump.hasExplicitTarget=true;
                pnode->ichLim = m_pscan->IchLimTok();

                m_pscan->Scan();
                PushStmt<buildAST>(&stmt, pnode, pnode->nop, pnodeLabel, nullptr);
                Assert(pnode->sxStmt.grfnop == 0);
                for (pstmt = m_pstmtCur; nullptr != pstmt; pstmt = pstmt->pstmtOuter)
                {
                    AssertNodeMem(pstmt->pnodeStmt);
                    AssertNodeMemN(pstmt->pnodeLab);
                    for (pnodeT = pstmt->pnodeLab; nullptr != pnodeT;
                         pnodeT = pnodeT->sxLabel.pnodeNext)
                    {
                        Assert(knopLabel == pnodeT->nop);
                        if (pid == pnodeT->sxLabel.pid)
                        {
                            // Found the label. Make sure we can use it. We can
                            // break out of any statement, but we can only
                            // continue loops.
                            if (fnop == fnopContinue &&
                                !(pstmt->pnodeStmt->Grfnop() & fnop))
                            {
                                Error(ERRbadContinue);
                            }
                            else
                            {
                                pstmt->pnodeStmt->sxStmt.grfnop |= fnop;
                                pnode->sxJump.pnodeTarget = pstmt->pnodeStmt;
                            }
                            PopStmt(&stmt);
                            goto LNeedTerminator;
                        }
                    }
                    pnode->sxStmt.grfnop |=
                        (pstmt->pnodeStmt->Grfnop() & fnopCleanup);
                }
            }
            else
            {
                m_pscan->Scan();
                for (pstmt = m_pstmtCur; pstmt; pstmt = pstmt->pstmtOuter)
                {
                    LabelId* pLabelId;
                    for (pLabelId = pstmt->pLabelId; pLabelId; pLabelId = pLabelId->next)
                    {

                        if (pid == pLabelId->pid)
                        {
                            // Found the label. Make sure we can use it. We can
                            // break out of any statement, but we can only
                            // continue loops.
                            if (fnop == fnopContinue &&
                                !(ParseNode::Grfnop(pstmt->op) & fnop))
                            {
                                Error(ERRbadContinue);
                            }
                            goto LNeedTerminator;
                        }
                    }
                }
            }
            Error(ERRnoLabel);
        }
        else
        {
            // If we're doing a fast scan, we're not tracking labels, so we can't accurately do this analysis.
            // Let the thread that's doing the full parse detect the error, if there is one.
            if (!this->m_doingFastScan)
            {
                // Unlabeled break or continue.
                if (buildAST)
                {
                    pnode->sxJump.hasExplicitTarget=false;
                    PushStmt<buildAST>(&stmt, pnode, pnode->nop, pnodeLabel, nullptr);
                    Assert(pnode->sxStmt.grfnop == 0);
                }

                for (pstmt = m_pstmtCur; nullptr != pstmt; pstmt = pstmt->pstmtOuter)
                {
                    if (buildAST)
                    {
                        AnalysisAssert(pstmt->pnodeStmt);
                        if (pstmt->pnodeStmt->Grfnop() & fnop)
                        {
                            pstmt->pnodeStmt->sxStmt.grfnop |= fnop;
                            pnode->sxJump.pnodeTarget = pstmt->pnodeStmt;
                            PopStmt(&stmt);
                            goto LNeedTerminator;
                        }
                        pnode->sxStmt.grfnop |=
                            (pstmt->pnodeStmt->Grfnop() & fnopCleanup);
                    }
                    else
                    {
                        if (pstmt->isDeferred)
                        {
                            if (ParseNode::Grfnop(pstmt->op) & fnop)
                            {
                                goto LNeedTerminator;
                            }
                        }
                        else
                        {
                            AnalysisAssert(pstmt->pnodeStmt);
                            if (pstmt->pnodeStmt->Grfnop() & fnop)
                            {
                                pstmt->pnodeStmt->sxStmt.grfnop |= fnop;
                                goto LNeedTerminator;
                            }
                        }
                    }
                }
                Error(fnop == fnopBreak ? ERRbadBreak : ERRbadContinue);
            }
            goto LNeedTerminator;
        }

    case tkRETURN:
    {
        if (buildAST)
        {
            if (nullptr == m_currentNodeFunc)
            {
                Error(ERRbadReturn);
            }
            pnode = CreateNodeWithScanner<knopReturn>();
        }
        m_pscan->Scan();
        ParseNodePtr pnodeExpr = nullptr;
        ParseOptionalExpr<buildAST>(&pnodeExpr, true);
        if (buildAST)
        {
            pnode->sxReturn.pnodeExpr = pnodeExpr;
            if (pnodeExpr)
            {
                this->CheckArguments(pnode->sxReturn.pnodeExpr);
                pnode->ichLim = pnode->sxReturn.pnodeExpr->ichLim;
            }
            // See if return should call finally
            PushStmt<buildAST>(&stmt, pnode, knopReturn, pnodeLabel, nullptr);
            Assert(pnode->sxStmt.grfnop == 0);
            for (pstmt = m_pstmtCur; nullptr != pstmt; pstmt = pstmt->pstmtOuter)
            {
                AssertNodeMem(pstmt->pnodeStmt);
                AssertNodeMemN(pstmt->pnodeLab);
                if (pstmt->pnodeStmt->Grfnop() & fnopCleanup)
                {
                    pnode->sxStmt.grfnop |= fnopCleanup;
                    break;
                }
            }
            PopStmt(&stmt);
        }
        goto LNeedTerminator;
    }

    case tkTHROW:
    {
        if (buildAST)
        {
            pnode = CreateUniNode(knopThrow, nullptr);
        }
        m_pscan->Scan();
        ParseNodePtr pnode1 = nullptr;
        if (m_token.tk != tkSColon &&
            m_token.tk != tkRCurly &&
            !m_pscan->FHadNewLine())
        {
            pnode1 = ParseExpr<buildAST>();
        }
        else
        {
            Error(ERRdanglingThrow);
        }

        if (buildAST)
        {
            pnode->sxUni.pnode1 = pnode1;
            if (pnode1)
            {
                this->CheckArguments(pnode->sxUni.pnode1);
                pnode->ichLim = pnode->sxUni.pnode1->ichLim;
            }
        }
        goto LNeedTerminator;
    }

    case tkDEBUGGER:
        if (buildAST)
        {
            pnode = CreateNodeWithScanner<knopDebugger>();
        }
        m_pscan->Scan();
        goto LNeedTerminator;

    case tkIMPORT:
        if (!(m_grfscr & fscrIsModuleCode))
        {
            goto LDefaultToken;
        }

        pnode = ParseImportDeclaration<buildAST>();

        goto LNeedTerminator;

    case tkEXPORT:
        if (!(m_grfscr & fscrIsModuleCode))
        {
            goto LDefaultToken;
        }

        pnode = ParseExportDeclaration<buildAST>();

        goto LNeedTerminator;

LDefaultToken:
    default:
    {
        // An expression statement or a label.
        IdentToken tokInner;
        pnode = ParseExpr<buildAST>(koplNo, nullptr, TRUE, FALSE, nullptr, nullptr /*hintLength*/, nullptr /*hintOffset*/, &tokInner);

        if (m_hasDeferredShorthandInitError)
        {
            Error(ERRnoColon);
        }

        if (buildAST)
        {
            // Check for a label.
            if (tkColon == m_token.tk &&
                nullptr != pnode && knopName == pnode->nop)
            {
                // We have a label. See if it is already defined.
                if (nullptr != PnodeLabel(pnode->sxPid.pid, pnodeLabel))
                {
                    Error(ERRbadLabel);
                    // No recovery is necessary since this is a semantic, not structural, error
                }
                pnodeT = CreateNodeWithScanner<knopLabel>();
                pnodeT->sxLabel.pid = pnode->sxPid.pid;
                pnodeT->sxLabel.pnodeNext = pnodeLabel;
                pnodeLabel = pnodeT;
                m_pscan->Scan();
                goto LRestart;
            }

            expressionStmt = true;

            AnalysisAssert(pnode);
            pnode->isUsed = false;
        }
        else
        {
            // Check for a label.
            if (tkColon == m_token.tk && tokInner.tk == tkID)
            {
                tokInner.pid = m_pscan->PidAt(tokInner.ichMin, tokInner.ichLim);
                if (PnodeLabelNoAST(&tokInner, pLabelIdList))
                {
                    Error(ERRbadLabel);
                }
                LabelId* pLabelId = CreateLabelId(&tokInner);
                pLabelId->next = pLabelIdList;
                pLabelIdList = pLabelId;
                m_pscan->Scan();
                goto LRestart;
            }
        }
    }

LNeedTerminator:
        // Need a semicolon, new-line, } or end-of-file.
        // We digest a semicolon if it's there.
        switch (m_token.tk)
        {
        case tkSColon:
            m_pscan->Scan();
            if (pnode!= nullptr) pnode->grfpn |= PNodeFlags::fpnExplicitSemicolon;
            break;
        case tkEOF:
        case tkRCurly:
            if (pnode!= nullptr) pnode->grfpn |= PNodeFlags::fpnAutomaticSemicolon;
            break;
        default:
            if (!m_pscan->FHadNewLine())
            {
                Error(ERRnoSemic);
            }
            else
            {
                if (pnode!= nullptr) pnode->grfpn |= PNodeFlags::fpnAutomaticSemicolon;
            }
            break;
        }
        break;
    }

    if (m_hasDeferredShorthandInitError)
    {
        Error(ERRnoColon);
    }

    if (buildAST)
    {
        // All non expression statements excluded from the "this.x" optimization
        // Another check while parsing expressions
        if (!expressionStmt)
        {
            if (m_currentNodeFunc)
            {
                m_currentNodeFunc->sxFnc.SetHasNonThisStmt();
            }
            else if (m_currentNodeProg)
            {
                m_currentNodeProg->sxFnc.SetHasNonThisStmt();
            }
        }

#if EXCEPTION_RECOVERY
        // close the try/catch block
        if(Js::Configuration::Global.flags.SwallowExceptions)
        {
            // pop the try block and fill in the body
            PopStmt(&stmtTryBlock);
            pTryBlock->sxBlock.pnodeStmt = pnode;
            PopStmt(&stmtTry);
            if(pnode != nullptr)
            {
                pTry->ichLim = pnode->ichLim;
            }
            pTry->sxTry.pnodeBody = pTryBlock;


            // create a catch block with an empty body
            StmtNest stmtCatch;
            ParseNodePtr pCatch;
            pCatch = CreateNodeWithScanner<knopCatch>();
            PushStmt<buildAST>(&stmtCatch, pCatch, knopCatch, nullptr, nullptr);
            pCatch->sxCatch.pnodeBody = nullptr;
            if(pnode != nullptr)
            {
                pCatch->ichLim = pnode->ichLim;
            }
            pCatch->sxCatch.grfnop = 0;
            pCatch->sxCatch.pnodeNext = nullptr;

            // create a fake name for the catch var.
            const WCHAR *uniqueNameStr = _u("__ehobj");
            IdentPtr uniqueName = m_phtbl->PidHashNameLen(uniqueNameStr, static_cast<int32>(wcslen(uniqueNameStr)));

            pCatch->sxCatch.pnodeParam = CreateNameNode(uniqueName);

            // Add this catch to the current list. We don't bother adjusting the catch and function expression
            // lists here because the catch is just an empty statement.

            if (m_ppnodeExprScope)
            {
                Assert(*m_ppnodeExprScope == nullptr);
                *m_ppnodeExprScope = pCatch;
                m_ppnodeExprScope = &pCatch->sxCatch.pnodeNext;
            }
            else
            {
                Assert(m_ppnodeScope);
                Assert(*m_ppnodeScope == nullptr);
                *m_ppnodeScope = pCatch;
                m_ppnodeScope = &pCatch->sxCatch.pnodeNext;
            }

            pCatch->sxCatch.pnodeScopes = nullptr;

            PopStmt(&stmtCatch);

            // fill in and pop the try-catch
            pParentTryCatch->sxTryCatch.pnodeTry = pTry;
            pParentTryCatch->sxTryCatch.pnodeCatch = pCatch;
            PopStmt(&stmtTryCatch);
            PopStmt(&stmtTryCatchBlock);

            // replace the node that's being returned
            pParentTryCatchBlock->sxBlock.pnodeStmt = pParentTryCatch;
            pnode = pParentTryCatchBlock;
        }
#endif // EXCEPTION_RECOVERY

    }

    return pnode;
}

BOOL
Parser::TokIsForInOrForOf()
{
    return m_token.tk == tkIN ||
        (m_token.tk == tkID &&
         m_token.GetIdentifier(m_phtbl) == wellKnownPropertyPids.of);
}

/***************************************************************************
Parse a sequence of statements.
***************************************************************************/
template<bool buildAST>
void Parser::ParseStmtList(ParseNodePtr *ppnodeList, ParseNodePtr **pppnodeLast, StrictModeEnvironment smEnvironment, const bool isSourceElementList, bool* strictModeOn)
{
    BOOL doneDirectives = !isSourceElementList; // directives may only exist in a SourceElementList, not a StatementList
    BOOL seenDirectiveContainingOctal = false; // Have we seen an octal directive before a use strict directive?

    BOOL old_UseStrictMode = m_fUseStrictMode;

    ParseNodePtr pnodeStmt;
    ParseNodePtr *lastNodeRef = nullptr;

    if (buildAST)
    {
        AssertMem(ppnodeList);
        AssertMemN(pppnodeLast);
        *ppnodeList = nullptr;
    }

    if(CONFIG_FLAG(ForceStrictMode))
    {
        m_fUseStrictMode = TRUE;
    }

    for (;;)
    {
        switch (m_token.tk)
        {
        case tkCASE:
        case tkDEFAULT:
        case tkRCurly:
        case tkEOF:
            if (buildAST && nullptr != pppnodeLast)
            {
                *pppnodeLast = lastNodeRef;
            }
            if (!buildAST)
            {
                m_fUseStrictMode = old_UseStrictMode;
            }
            return;
        }

        if (doneDirectives == FALSE)
        {
            bool isOctalInString = false;
            bool isUseStrictDirective = false;
            bool isUseAsmDirective = false;
            if (smEnvironment != SM_NotUsed && CheckForDirective(&isUseStrictDirective, &isUseAsmDirective, &isOctalInString))
            {
                // Ignore "use asm" statement when not building the AST
                isUseAsmDirective &= buildAST;

                if (isUseStrictDirective)
                {
                    // Functions with non-simple parameter list cannot be made strict mode
                    if (GetCurrentFunctionNode()->sxFnc.HasNonSimpleParameterList())
                    {
                        Error(ERRNonSimpleParamListInStrictMode);
                    }

                    if (seenDirectiveContainingOctal)
                    {
                        // Directives seen before a "use strict" cannot contain an octal.
                        Error(ERRES5NoOctal);
                    }
                    if (!buildAST)
                    {
                        // Turning on strict mode in deferred code.
                        m_fUseStrictMode = TRUE;
                        if (!m_inDeferredNestedFunc)
                        {
                            // Top-level deferred function, so there's a parse node
                            Assert(m_currentNodeFunc != nullptr);
                            m_currentNodeFunc->sxFnc.SetStrictMode();
                        }
                        else if (strictModeOn)
                        {
                            // This turns on strict mode in a deferred function, we need to go back
                            // and re-check duplicated formals.
                            *strictModeOn = true;
                        }
                    }
                    else
                    {
                        if (smEnvironment == SM_OnGlobalCode)
                        {
                            // Turning on strict mode at the top level
                            m_fUseStrictMode = TRUE;
                        }
                        else
                        {
                            // i.e. smEnvironment == SM_OnFunctionCode
                            Assert(m_currentNodeFunc != nullptr);
                            m_currentNodeFunc->sxFnc.SetStrictMode();
                        }
                    }
                }
                else if (isUseAsmDirective)
                {
                    if (smEnvironment != SM_OnGlobalCode) //Top level use asm doesn't mean anything.
                    {
                        // i.e. smEnvironment == SM_OnFunctionCode
                        Assert(m_currentNodeFunc != nullptr);
                        m_currentNodeFunc->sxFnc.SetAsmjsMode();
                        m_InAsmMode = true;

                        CHAKRATEL_LANGSTATS_INC_LANGFEATURECOUNT(AsmJSFunctionCount, m_scriptContext);
                    }
                }
                else if (isOctalInString)
                {
                    seenDirectiveContainingOctal = TRUE;
                }
            }
            else
            {
                // The first time we see anything other than a directive we can have no more directives.
                doneDirectives = TRUE;
            }
        }

        if (nullptr != (pnodeStmt = ParseStatement<buildAST>()))
        {
            if (buildAST)
            {
                AddToNodeList(ppnodeList, &lastNodeRef, pnodeStmt);
            }
        }
    }
}

template <class Fn>
void Parser::VisitFunctionsInScope(ParseNodePtr pnodeScopeList, Fn fn)
{
    ParseNodePtr pnodeScope;
    for (pnodeScope = pnodeScopeList; pnodeScope;)
    {
        switch (pnodeScope->nop)
        {
        case knopBlock:
            VisitFunctionsInScope(pnodeScope->sxBlock.pnodeScopes, fn);
            pnodeScope = pnodeScope->sxBlock.pnodeNext;
            break;

        case knopFncDecl:
            fn(pnodeScope);
            pnodeScope = pnodeScope->sxFnc.pnodeNext;
            break;

        case knopCatch:
            VisitFunctionsInScope(pnodeScope->sxCatch.pnodeScopes, fn);
            pnodeScope = pnodeScope->sxCatch.pnodeNext;
            break;

        case knopWith:
            VisitFunctionsInScope(pnodeScope->sxWith.pnodeScopes, fn);
            pnodeScope = pnodeScope->sxWith.pnodeNext;
            break;

        default:
            AssertMsg(false, "Unexpected node with scope list");
            return;
        }
    }
}

// Scripts above this size (minus string literals and comments) will have parsing of
// function bodies deferred.
ULONG Parser::GetDeferralThreshold(bool isProfileLoaded)
{
#ifdef ENABLE_DEBUG_CONFIG_OPTIONS
    if (CONFIG_FLAG(ForceDeferParse) ||
        PHASE_FORCE1(Js::DeferParsePhase) ||
        Js::Configuration::Global.flags.IsEnabled(Js::ForceUndoDeferFlag))
    {
        return 0;
    }
    else if (Js::Configuration::Global.flags.IsEnabled(Js::DeferParseFlag))
    {
        return Js::Configuration::Global.flags.DeferParse;
    }
    else
#endif
    {
        if (isProfileLoaded)
        {
            return DEFAULT_CONFIG_ProfileBasedDeferParseThreshold;
        }
        return DEFAULT_CONFIG_DeferParseThreshold;
    }
}

void Parser::FinishDeferredFunction(ParseNodePtr pnodeScopeList)
{
    VisitFunctionsInScope(pnodeScopeList,
        [this](ParseNodePtr pnodeFnc)
    {
        Assert(pnodeFnc->nop == knopFncDecl);

        // Non-simple params (such as default) require a good amount of logic to put vars on appriopriate scopes. ParseFncDecl handles it
        // properly (both on defer and non-defer case). This is to avoid write duplicated logic here as well. Function with non-simple-param
        // will remain deferred untill they are called.
        if (pnodeFnc->sxFnc.pnodeBody == nullptr && !pnodeFnc->sxFnc.HasNonSimpleParameterList())
        {
            // Go back and generate an AST for this function.
            JS_ETW(EventWriteJSCRIPT_PARSE_FUNC(this->GetScriptContext(), pnodeFnc->sxFnc.functionId, /*Undefer*/TRUE));

            ParseNodePtr pnodeFncSave = this->m_currentNodeFunc;
            this->m_currentNodeFunc = pnodeFnc;

            ParseNodePtr pnodeFncExprBlock = nullptr;
            if (pnodeFnc->sxFnc.pnodeName &&
                !pnodeFnc->sxFnc.IsDeclaration())
            {
                // Set up the named function expression symbol so references inside the function can be bound.
                ParseNodePtr pnodeName = pnodeFnc->sxFnc.pnodeName;
                Assert(pnodeName->nop == knopVarDecl);
                Assert(pnodeName->sxVar.pnodeNext == nullptr);

                pnodeFncExprBlock = this->StartParseBlock<true>(PnodeBlockType::Function, ScopeType_FuncExpr);
                PidRefStack *ref = this->PushPidRef(pnodeName->sxVar.pid);
                pnodeName->sxVar.symRef = ref->GetSymRef();
                ref->SetSym(pnodeName->sxVar.sym);

                Scope *fncExprScope = pnodeFncExprBlock->sxBlock.scope;
                fncExprScope->AddNewSymbol(pnodeName->sxVar.sym);
                pnodeFnc->sxFnc.scope = fncExprScope;
            }

            ParseNodePtr pnodeBlock = this->StartParseBlock<true>(PnodeBlockType::Parameter, ScopeType_Parameter);
            pnodeFnc->sxFnc.pnodeScopes = pnodeBlock;
            m_ppnodeScope = &pnodeBlock->sxBlock.pnodeScopes;
            pnodeBlock->sxBlock.pnodeStmt = pnodeFnc;

            // Add the args to the scope, since we won't re-parse those.
            Scope *scope = pnodeBlock->sxBlock.scope;
            auto addArgsToScope = [&](ParseNodePtr pnodeArg) {
                if (pnodeArg->IsVarLetOrConst())
                {
                    PidRefStack *ref = this->PushPidRef(pnodeArg->sxVar.pid);
                    pnodeArg->sxVar.symRef = ref->GetSymRef();
                    if (ref->GetSym() != nullptr)
                    {
                        // Duplicate parameter in a configuration that allows them.
                        // The symbol is already in the scope, just point it to the right declaration.
                        Assert(ref->GetSym() == pnodeArg->sxVar.sym);
                        ref->GetSym()->SetDecl(pnodeArg);
                    }
                    else
                    {
                        ref->SetSym(pnodeArg->sxVar.sym);
                        scope->AddNewSymbol(pnodeArg->sxVar.sym);
                    }
                }
            };
            MapFormals(pnodeFnc, addArgsToScope);
            MapFormalsFromPattern(pnodeFnc, addArgsToScope);

            ParseNodePtr pnodeInnerBlock = this->StartParseBlock<true>(PnodeBlockType::Function, ScopeType_FunctionBody);
            pnodeFnc->sxFnc.pnodeBodyScope = pnodeInnerBlock;

            // Set the parameter block's child to the function body block.
            *m_ppnodeScope = pnodeInnerBlock;

            ParseNodePtr *ppnodeScopeSave = nullptr;
            ParseNodePtr *ppnodeExprScopeSave = nullptr;

            ppnodeScopeSave = m_ppnodeScope;

            // This synthetic block scope will contain all the nested scopes.
            m_ppnodeScope = &pnodeInnerBlock->sxBlock.pnodeScopes;
            pnodeInnerBlock->sxBlock.pnodeStmt = pnodeFnc;

            // Keep nested function declarations and expressions in the same list at function scope.
            // (Indicate this by nulling out the current function expressions list.)
            ppnodeExprScopeSave = m_ppnodeExprScope;
            m_ppnodeExprScope = nullptr;

            // Shouldn't be any temps in the arg list.
            Assert(*m_ppnodeVar == nullptr);

            // Start the var list.
            pnodeFnc->sxFnc.pnodeVars = nullptr;
            m_ppnodeVar = &pnodeFnc->sxFnc.pnodeVars;

            if (scope != nullptr && !pnodeFnc->sxFnc.IsAsync())
            {
                if (scope->GetCanMergeWithBodyScope())
                {
                    scope->ForEachSymbol([this](Symbol* paramSym)
                    {
                        PidRefStack* ref = PushPidRef(paramSym->GetPid());
                        ref->SetSym(paramSym);
                    });
                }
                else
                {
                    OUTPUT_TRACE_DEBUGONLY(Js::ParsePhase, _u("The param and body scope of the function %s cannot be merged\n"), pnodeFnc->sxFnc.pnodeName ? pnodeFnc->sxFnc.pnodeName->sxVar.pid->Psz() : _u("Anonymous function"));
                    // Add a new symbol reference for each formal in the param scope to the body scope.
                    scope->ForEachSymbol([this](Symbol* param) {
                        OUTPUT_TRACE_DEBUGONLY(Js::ParsePhase, _u("Creating a duplicate symbol for the parameter %s in the body scope\n"), param->GetPid()->Psz());
                        ParseNodePtr paramNode = this->CreateVarDeclNode(param->GetPid(), STVariable, false, nullptr, false);
                        Assert(paramNode && paramNode->sxVar.sym->GetScope()->GetScopeType() == ScopeType_FunctionBody);
                        paramNode->sxVar.sym->SetHasInit(true);
                    });
                }
            }

            Assert(m_currentNodeNonLambdaFunc == nullptr);
            m_currentNodeNonLambdaFunc = pnodeFnc;

            this->FinishFncNode(pnodeFnc);

            Assert(pnodeFnc == m_currentNodeNonLambdaFunc);
            m_currentNodeNonLambdaFunc = nullptr;

            m_ppnodeExprScope = ppnodeExprScopeSave;

            AssertMem(m_ppnodeScope);
            Assert(nullptr == *m_ppnodeScope);
            m_ppnodeScope = ppnodeScopeSave;

            this->FinishParseBlock(pnodeInnerBlock);

            this->AddArgumentsNodeToVars(pnodeFnc);

            this->FinishParseBlock(pnodeBlock);
            if (pnodeFncExprBlock)
            {
                this->FinishParseBlock(pnodeFncExprBlock);
            }

            this->m_currentNodeFunc = pnodeFncSave;
        }
    });
}

void Parser::InitPids()
{
    AssertMemN(m_phtbl);
    wellKnownPropertyPids.arguments = m_phtbl->PidHashNameLen(g_ssym_arguments.sz, g_ssym_arguments.cch);
    wellKnownPropertyPids.async = m_phtbl->PidHashNameLen(g_ssym_async.sz, g_ssym_async.cch);
    wellKnownPropertyPids.eval = m_phtbl->PidHashNameLen(g_ssym_eval.sz, g_ssym_eval.cch);
    wellKnownPropertyPids.get = m_phtbl->PidHashNameLen(g_ssym_get.sz, g_ssym_get.cch);
    wellKnownPropertyPids.set = m_phtbl->PidHashNameLen(g_ssym_set.sz, g_ssym_set.cch);
    wellKnownPropertyPids.let = m_phtbl->PidHashNameLen(g_ssym_let.sz, g_ssym_let.cch);
    wellKnownPropertyPids.constructor = m_phtbl->PidHashNameLen(g_ssym_constructor.sz, g_ssym_constructor.cch);
    wellKnownPropertyPids.prototype = m_phtbl->PidHashNameLen(g_ssym_prototype.sz, g_ssym_prototype.cch);
    wellKnownPropertyPids.__proto__ = m_phtbl->PidHashNameLen(_u("__proto__"), sizeof("__proto__") - 1);
    wellKnownPropertyPids.of = m_phtbl->PidHashNameLen(_u("of"), sizeof("of") - 1);
    wellKnownPropertyPids.target = m_phtbl->PidHashNameLen(_u("target"), sizeof("target") - 1);
    wellKnownPropertyPids.as = m_phtbl->PidHashNameLen(_u("as"), sizeof("as") - 1);
    wellKnownPropertyPids.from = m_phtbl->PidHashNameLen(_u("from"), sizeof("from") - 1);
    wellKnownPropertyPids._default = m_phtbl->PidHashNameLen(_u("default"), sizeof("default") - 1);
    wellKnownPropertyPids._starDefaultStar = m_phtbl->PidHashNameLen(_u("*default*"), sizeof("*default*") - 1);
    wellKnownPropertyPids._star = m_phtbl->PidHashNameLen(_u("*"), sizeof("*") - 1);
}

void Parser::RestoreScopeInfo(Js::FunctionBody* functionBody)
{
    if (!functionBody)
    {
        return;
    }

    Js::ScopeInfo* scopeInfo = functionBody->GetScopeInfo();
    if (!scopeInfo)
    {
        return;
    }

    if (this->IsBackgroundParser())
    {
        PROBE_STACK_NO_DISPOSE(m_scriptContext, Js::Constants::MinStackByteCodeVisitor);
    }
    else
    {
        PROBE_STACK(m_scriptContext, Js::Constants::MinStackByteCodeVisitor);
    }

    RestoreScopeInfo(scopeInfo->GetParent()); // Recursively restore outer func scope info

    Js::ScopeInfo* funcExprScopeInfo = scopeInfo->GetFuncExprScopeInfo();
    if (funcExprScopeInfo)
    {
        funcExprScopeInfo->SetScopeId(m_nextBlockId);
        ParseNodePtr pnodeFncExprScope = StartParseBlockWithCapacity<true>(PnodeBlockType::Function, ScopeType_FuncExpr, funcExprScopeInfo->GetSymbolCount());
        Scope *scope = pnodeFncExprScope->sxBlock.scope;
        funcExprScopeInfo->GetScopeInfo(this, nullptr, nullptr, scope);
    }

    Js::ScopeInfo* paramScopeInfo = scopeInfo->GetParamScopeInfo();
    if (paramScopeInfo)
    {
        paramScopeInfo->SetScopeId(m_nextBlockId);
        ParseNodePtr pnodeFncExprScope = StartParseBlockWithCapacity<true>(PnodeBlockType::Parameter, ScopeType_Parameter, paramScopeInfo->GetSymbolCount());
        Scope *scope = pnodeFncExprScope->sxBlock.scope;
        paramScopeInfo->GetScopeInfo(this, nullptr, nullptr, scope);
    }

    scopeInfo->SetScopeId(m_nextBlockId);
    ParseNodePtr pnodeFncScope = nullptr;
    if (scopeInfo->IsGlobalEval())
    {
        pnodeFncScope = StartParseBlockWithCapacity<true>(PnodeBlockType::Regular, ScopeType_GlobalEvalBlock, scopeInfo->GetSymbolCount());
    }
    else
    {
        pnodeFncScope = StartParseBlockWithCapacity<true>(PnodeBlockType::Function, ScopeType_FunctionBody, scopeInfo->GetSymbolCount());
    }
    Scope *scope = pnodeFncScope->sxBlock.scope;
    scopeInfo->GetScopeInfo(this, nullptr, nullptr, scope);
}

void Parser::FinishScopeInfo(Js::FunctionBody *functionBody)
{
    if (!functionBody)
    {
        return;
    }

    Js::ScopeInfo* scopeInfo = functionBody->GetScopeInfo();
    if (!scopeInfo)
    {
        return;
    }

    if (this->IsBackgroundParser())
    {
        PROBE_STACK_NO_DISPOSE(m_scriptContext, Js::Constants::MinStackByteCodeVisitor);
    }
    else
    {
        PROBE_STACK(m_scriptContext, Js::Constants::MinStackByteCodeVisitor);
    }

    int scopeId = scopeInfo->GetScopeId();

    scopeInfo->GetScope()->ForEachSymbol([this, scopeId](Symbol *sym)
    {
        this->BindPidRefsInScope(sym->GetPid(), sym, scopeId);
    });
    PopScope(scopeInfo->GetScope());
    PopStmt(&m_currentBlockInfo->pstmt);
    PopBlockInfo();

    Js::ScopeInfo *paramScopeInfo = scopeInfo->GetParamScopeInfo();
    if (paramScopeInfo)
    {
        scopeId = paramScopeInfo->GetScopeId();
        paramScopeInfo->GetScope()->ForEachSymbol([this, scopeId](Symbol *sym)
        {
            this->BindPidRefsInScope(sym->GetPid(), sym, scopeId);
        });
        PopScope(paramScopeInfo->GetScope());
        PopStmt(&m_currentBlockInfo->pstmt);
        PopBlockInfo();
    }

    Js::ScopeInfo *funcExprScopeInfo = scopeInfo->GetFuncExprScopeInfo();
    if (funcExprScopeInfo)
    {
        scopeId = funcExprScopeInfo->GetScopeId();
        funcExprScopeInfo->GetScope()->ForEachSymbol([this, scopeId](Symbol *sym)
        {
            this->BindPidRefsInScope(sym->GetPid(), sym, scopeId);
        });
        PopScope(funcExprScopeInfo->GetScope());
        PopStmt(&m_currentBlockInfo->pstmt);
        PopBlockInfo();
    }

    FinishScopeInfo(scopeInfo->GetParent());
}

/***************************************************************************
Parse the code.
***************************************************************************/
ParseNodePtr Parser::Parse(LPCUTF8 pszSrc, size_t offset, size_t length, charcount_t charOffset, ULONG grfscr, ULONG lineNumber, Js::LocalFunctionId * nextFunctionId, CompileScriptException *pse)
{
    ParseNodePtr pnodeProg;
    ParseNodePtr *lastNodeRef = nullptr;

    m_nextBlockId = 0;

    // Scanner should run in Running mode and not syntax coloring mode
    grfscr &= ~fscrSyntaxColor;

    if (this->m_scriptContext->IsScriptContextInDebugMode()
#ifdef ENABLE_PREJIT
         || Js::Configuration::Global.flags.Prejit
#endif
         || ((grfscr & fscrNoDeferParse) != 0)
        )
    {
        // Don't do deferred parsing if debugger is attached or feature is disabled
        // by command-line switch.
        grfscr &= ~fscrDeferFncParse;
    }
    else if (!(grfscr & fscrGlobalCode) &&
             (
                 PHASE_OFF1(Js::Phase::DeferEventHandlersPhase) ||
                 this->m_scriptContext->IsScriptContextInSourceRundownOrDebugMode()
             )
        )
    {
        // Don't defer event handlers in debug/rundown mode, because we need to register the document,
        // so we need to create a full FunctionBody for the script body.
        grfscr &= ~fscrDeferFncParse;
    }

    bool isDeferred = (grfscr & fscrDeferredFnc) != 0;
    bool isModuleSource = (grfscr & fscrIsModuleCode) != 0;

    m_grfscr = grfscr;
    m_length = length;
    m_originalLength = length;
    m_nextFunctionId = nextFunctionId;

    if(m_parseType != ParseType_Deferred)
    {
        JS_ETW(EventWriteJSCRIPT_PARSE_METHOD_START(m_sourceContextInfo->dwHostSourceContext, GetScriptContext(), *m_nextFunctionId, 0, m_parseType, Js::Constants::GlobalFunction));
        OUTPUT_TRACE(Js::DeferParsePhase, _u("Parsing function (%s) : %s (%d)\n"), GetParseType(), Js::Constants::GlobalFunction, *m_nextFunctionId);
    }

    // Give the scanner the source and get the first token
    m_pscan->SetText(pszSrc, offset, length, charOffset, grfscr, lineNumber);
    m_pscan->Scan();

    // Make the main 'knopProg' node
    int32 initSize = 0;
    m_pCurrentAstSize = &initSize;
    pnodeProg = CreateProgNodeWithScanner(isModuleSource);
    pnodeProg->grfpn = PNodeFlags::fpnNone;
    pnodeProg->sxFnc.pid = nullptr;
    pnodeProg->sxFnc.pnodeName = nullptr;
    pnodeProg->sxFnc.pnodeRest = nullptr;
    pnodeProg->sxFnc.ClearFlags();
    pnodeProg->sxFnc.SetNested(FALSE);
    pnodeProg->sxFnc.astSize = 0;
    pnodeProg->sxFnc.cbMin = m_pscan->IecpMinTok();
    pnodeProg->sxFnc.lineNumber = lineNumber;
    pnodeProg->sxFnc.columnNumber = 0;

    if (!isDeferred || (isDeferred && grfscr & fscrGlobalCode))
    {
        // In the deferred case, if the global function is deferred parse (which is in no-refresh case),
        // we will re-use the same function body, so start with the correct functionId.
        pnodeProg->sxFnc.functionId = (*m_nextFunctionId)++;
    }
    else
    {
        pnodeProg->sxFnc.functionId = Js::Constants::NoFunctionId;
    }

    if (isModuleSource)
    {
        Assert(m_scriptContext->GetConfig()->IsES6ModuleEnabled());

        pnodeProg->sxModule.localExportEntries = nullptr;
        pnodeProg->sxModule.indirectExportEntries = nullptr;
        pnodeProg->sxModule.starExportEntries = nullptr;
        pnodeProg->sxModule.importEntries = nullptr;
        pnodeProg->sxModule.requestedModules = nullptr;
    }

    m_pCurrentAstSize = & (pnodeProg->sxFnc.astSize);

    pnodeProg->sxFnc.hint = nullptr;
    pnodeProg->sxFnc.hintLength = 0;
    pnodeProg->sxFnc.hintOffset = 0;
    pnodeProg->sxFnc.isNameIdentifierRef = true;
    pnodeProg->sxFnc.nestedFuncEscapes = false;

    // initialize parsing variables
    pnodeProg->sxFnc.pnodeNext = nullptr;

    m_currentNodeFunc = nullptr;
    m_currentNodeDeferredFunc = nullptr;
    m_currentNodeProg = pnodeProg;
    m_cactIdentToNodeLookup = 1;

    pnodeProg->sxFnc.nestedCount = 0;
    m_pnestedCount = &pnodeProg->sxFnc.nestedCount;
    m_inDeferredNestedFunc = false;

    pnodeProg->sxFnc.pnodeParams = nullptr;
    pnodeProg->sxFnc.pnodeVars = nullptr;
    pnodeProg->sxFnc.pnodeRest = nullptr;
    m_ppnodeVar = &pnodeProg->sxFnc.pnodeVars;
    SetCurrentStatement(nullptr);
    AssertMsg(m_pstmtCur == nullptr, "Statement stack should be empty when we start parse global code");

    // Create block for const's and let's
    ParseNodePtr pnodeGlobalBlock = StartParseBlock<true>(PnodeBlockType::Global, ScopeType_Global);
    pnodeProg->sxProg.scope = pnodeGlobalBlock->sxBlock.scope;
    ParseNodePtr pnodeGlobalEvalBlock = nullptr;

    // Don't track function expressions separately from declarations at global scope.
    m_ppnodeExprScope = nullptr;

    // This synthetic block scope will contain all the nested scopes.
    pnodeProg->sxFnc.pnodeBodyScope = nullptr;
    pnodeProg->sxFnc.pnodeScopes = pnodeGlobalBlock;
    m_ppnodeScope = &pnodeGlobalBlock->sxBlock.pnodeScopes;

    if ((this->m_grfscr & fscrEvalCode) &&
        !(this->m_functionBody && this->m_functionBody->GetScopeInfo()))
    {
        pnodeGlobalEvalBlock = StartParseBlock<true>(PnodeBlockType::Regular, ScopeType_GlobalEvalBlock);
        pnodeProg->sxFnc.pnodeScopes = pnodeGlobalEvalBlock;
        m_ppnodeScope = &pnodeGlobalEvalBlock->sxBlock.pnodeScopes;
    }

    Js::ScopeInfo *scopeInfo = nullptr;
    if (m_parseType == ParseType_Deferred && m_functionBody)
    {
        // this->m_functionBody can be cleared during parsing, but we need access to the scope info later.
        scopeInfo = m_functionBody->GetScopeInfo();
        if (scopeInfo)
        {
            // Create an enclosing function context.
            m_currentNodeFunc = CreateNode(knopFncDecl);
            m_currentNodeFunc->sxFnc.pnodeName = nullptr;
            m_currentNodeFunc->sxFnc.functionId = m_functionBody->GetLocalFunctionId();
            m_currentNodeFunc->sxFnc.nestedCount = m_functionBody->GetNestedCount();
            m_currentNodeFunc->sxFnc.SetStrictMode(!!this->m_fUseStrictMode);

            this->RestoreScopeInfo(scopeInfo->GetParent());
        }
    }

    // It's possible for the module global to be defer-parsed in debug scenarios.
    if (isModuleSource && (!isDeferred || (isDeferred && grfscr & fscrGlobalCode)))
    {
        ParseNodePtr moduleFunction = GenerateModuleFunctionWrapper<true>();
        pnodeProg->sxFnc.pnodeBody = nullptr;
        AddToNodeList(&pnodeProg->sxFnc.pnodeBody, &lastNodeRef, moduleFunction);
    }
    else
    {
        // Process a sequence of statements/declarations
        ParseStmtList<true>(
            &pnodeProg->sxFnc.pnodeBody,
            &lastNodeRef,
            SM_OnGlobalCode,
            !(m_grfscr & fscrDeferredFncExpression) /* isSourceElementList */);
    }

    if (m_parseType == ParseType_Deferred)
    {
        if (scopeInfo)
        {
            this->FinishScopeInfo(scopeInfo->GetParent());
        }
    }

    pnodeProg->sxProg.m_UsesArgumentsAtGlobal = m_UsesArgumentsAtGlobal;

    if (IsStrictMode())
    {
        pnodeProg->sxFnc.SetStrictMode();
    }

#if DEBUG
    if(m_grfscr & fscrEnforceJSON && !IsJSONValid(pnodeProg->sxFnc.pnodeBody))
    {
        Error(ERRsyntax);
    }
#endif

    if (tkEOF != m_token.tk)
        Error(ERRsyntax);

    // Append an EndCode node.
    AddToNodeList(&pnodeProg->sxFnc.pnodeBody, &lastNodeRef,
        CreateNodeWithScanner<knopEndCode>());
    AssertMem(lastNodeRef);
    AssertNodeMem(*lastNodeRef);
    Assert((*lastNodeRef)->nop == knopEndCode);
    (*lastNodeRef)->ichMin = 0;
    (*lastNodeRef)->ichLim = 0;

    // Get the extent of the code.
    pnodeProg->ichLim = m_pscan->IchLimTok();
    pnodeProg->sxFnc.cbLim = m_pscan->IecpLimTok();

    // Terminate the local list
    *m_ppnodeVar = nullptr;

    Assert(nullptr == *m_ppnodeScope);
    Assert(nullptr == pnodeProg->sxFnc.pnodeNext);

#ifdef ENABLE_DEBUG_CONFIG_OPTIONS
    if (Js::Configuration::Global.flags.IsEnabled(Js::ForceUndoDeferFlag))
    {
        m_stoppedDeferredParse = true;
    }
#endif

    if (m_stoppedDeferredParse)
    {
        if (this->m_hasParallelJob)
        {
#if ENABLE_BACKGROUND_PARSING
            BackgroundParser *bgp = static_cast<BackgroundParser*>(m_scriptContext->GetBackgroundParser());
            Assert(bgp);
            this->WaitForBackgroundJobs(bgp, pse);
#endif
        }

        // Finally, see if there are any function bodies we now want to generate because we
        // decided to stop deferring.
        FinishDeferredFunction(pnodeProg->sxFnc.pnodeScopes);
    }

    if (pnodeGlobalEvalBlock)
    {
        FinishParseBlock(pnodeGlobalEvalBlock);
    }
    // Append block as body of pnodeProg
    FinishParseBlock(pnodeGlobalBlock);

    m_scriptContext->AddSourceSize(m_length);

    if (m_parseType != ParseType_Deferred)
    {
        JS_ETW(EventWriteJSCRIPT_PARSE_METHOD_STOP(m_sourceContextInfo->dwHostSourceContext, GetScriptContext(), pnodeProg->sxFnc.functionId, *m_pCurrentAstSize, false, Js::Constants::GlobalFunction));
    }
    return pnodeProg;
}


bool Parser::CheckForDirective(bool* pIsUseStrict, bool *pIsUseAsm, bool* pIsOctalInString)
{
    // A directive is a string constant followed by a statement terminating token
    if (m_token.tk != tkStrCon)
        return false;

    // Careful, need to check for octal before calling m_pscan->Scan()
    // because Scan() clears the "had octal" flag on the scanner and
    // m_pscan->Restore() does not restore this flag.
    if (pIsOctalInString != nullptr)
    {
        *pIsOctalInString = m_pscan->IsOctOrLeadingZeroOnLastTKNumber();
    }

    Ident* pidDirective = m_token.GetStr();
    RestorePoint start;
    m_pscan->Capture(&start);
    m_pscan->Scan();

    bool isDirective = true;

    switch (m_token.tk)
    {
    case tkSColon:
    case tkEOF:
    case tkLCurly:
    case tkRCurly:
        break;
    default:
        if (!m_pscan->FHadNewLine())
        {
            isDirective = false;
        }
        break;
    }

    if (isDirective)
    {
        if (pIsUseStrict != nullptr)
        {
            *pIsUseStrict = CheckStrictModeStrPid(pidDirective);
        }
        if (pIsUseAsm != nullptr)
        {
            *pIsUseAsm = CheckAsmjsModeStrPid(pidDirective);
        }
    }

    m_pscan->SeekTo(start);
    return isDirective;
}

bool Parser::CheckStrictModeStrPid(IdentPtr pid)
{
#ifdef ENABLE_DEBUG_CONFIG_OPTIONS
    if (Js::Configuration::Global.flags.NoStrictMode)
        return false;
#endif

    return pid != nullptr &&
        pid->Cch() == 10 &&
        !m_pscan->IsEscapeOnLastTkStrCon() &&
        wcsncmp(pid->Psz(), _u("use strict"), 10) == 0;
}

bool Parser::CheckAsmjsModeStrPid(IdentPtr pid)
{
#ifdef ASMJS_PLAT
    if (!CONFIG_FLAG_RELEASE(Asmjs))
    {
        return false;
    }

    bool isAsmCandidate = (pid != nullptr &&
        AutoSystemInfo::Data.SSE2Available() &&
        pid->Cch() == 7 &&
        !m_pscan->IsEscapeOnLastTkStrCon() &&
        wcsncmp(pid->Psz(), _u("use asm"), 10) == 0);

    if (isAsmCandidate && m_scriptContext->IsScriptContextInDebugMode())
    {
        // We would like to report this to debugger - they may choose to disable debugging.
        // TODO : localization of the string?
        m_scriptContext->RaiseMessageToDebugger(DEIT_ASMJS_IN_DEBUGGING, _u("AsmJs initialization error - AsmJs disabled due to script debugger"), !m_sourceContextInfo->IsDynamic() ? m_sourceContextInfo->url : nullptr);
        return false;
    }

    return isAsmCandidate && !(m_grfscr & fscrNoAsmJs);
#else
    return false;
#endif
}

HRESULT Parser::ParseUtf8Source(__out ParseNodePtr* parseTree, LPCUTF8 pSrc, size_t length, ULONG grfsrc, CompileScriptException *pse,
    Js::LocalFunctionId * nextFunctionId, SourceContextInfo * sourceContextInfo)
{
    m_functionBody = nullptr;
    m_parseType = ParseType_Upfront;
    return ParseSourceInternal( parseTree, pSrc, 0, length, 0, true, grfsrc, pse, nextFunctionId, 0, sourceContextInfo);
}

HRESULT Parser::ParseCesu8Source(__out ParseNodePtr* parseTree, LPCUTF8 pSrc, size_t length, ULONG grfsrc, CompileScriptException *pse,
    Js::LocalFunctionId * nextFunctionId, SourceContextInfo * sourceContextInfo)
{
    m_functionBody = nullptr;
    m_parseType = ParseType_Upfront;
    return ParseSourceInternal( parseTree, pSrc, 0, length, 0, false, grfsrc, pse, nextFunctionId, 0, sourceContextInfo);
}

void Parser::PrepareScanner(bool fromExternal)
{
    // NOTE: HashTbl and Scanner are currently allocated from the CRT heap. If we want to allocate them from the
    // parser arena, then we also need to change the way the HashTbl allocates PID's from its underlying
    // allocator (which also currently uses the CRT heap). This is not trivial, because we still need to support
    // heap allocation for the colorizer interface.

    // create the hash table and init PID members
    if (nullptr == (m_phtbl = HashTbl::Create(HASH_TABLE_SIZE, &m_err)))
        Error(ERRnoMemory);
    InitPids();

    // create the scanner
    if (nullptr == (m_pscan = Scanner_t::Create(this, m_phtbl, &m_token, &m_err, m_scriptContext)))
        Error(ERRnoMemory);

    if (fromExternal)
        m_pscan->FromExternalSource();
}

#if ENABLE_BACKGROUND_PARSING
void Parser::PrepareForBackgroundParse()
{
    m_pscan->PrepareForBackgroundParse(m_scriptContext);
}

void Parser::AddBackgroundParseItem(BackgroundParseItem *const item)
{
    if (currBackgroundParseItem == nullptr)
    {
        backgroundParseItems = item;
    }
    else
    {
        currBackgroundParseItem->SetNext(item);
    }
    currBackgroundParseItem = item;
}
#endif

void Parser::AddFastScannedRegExpNode(ParseNodePtr const pnode)
{
    Assert(!IsBackgroundParser());
    Assert(m_doingFastScan);

    if (fastScannedRegExpNodes == nullptr)
    {
        fastScannedRegExpNodes = Anew(&m_nodeAllocator, NodeDList, &m_nodeAllocator);
    }
    fastScannedRegExpNodes->Append(pnode);
}

#if ENABLE_BACKGROUND_PARSING
void Parser::AddBackgroundRegExpNode(ParseNodePtr const pnode)
{
    Assert(IsBackgroundParser());
    Assert(currBackgroundParseItem != nullptr);

    currBackgroundParseItem->AddRegExpNode(pnode, &m_nodeAllocator);
}
#endif

HRESULT Parser::ParseFunctionInBackground(ParseNodePtr pnodeFnc, ParseContext *parseContext, bool topLevelDeferred, CompileScriptException *pse)
{
    m_functionBody = nullptr;
    m_parseType = ParseType_Upfront;
    HRESULT hr = S_OK;
    SmartFPUControl smartFpuControl;
    uint nextFunctionId = pnodeFnc->sxFnc.functionId + 1;

    this->RestoreContext(parseContext);
    DebugOnly( m_err.fInited = TRUE; )
    m_nextFunctionId = &nextFunctionId;
    m_deferringAST = topLevelDeferred;
    m_inDeferredNestedFunc = false;
    m_scopeCountNoAst = 0;

    SetCurrentStatement(nullptr);

    pnodeFnc->sxFnc.pnodeVars = nullptr;
    pnodeFnc->sxFnc.pnodeParams = nullptr;
    pnodeFnc->sxFnc.pnodeBody = nullptr;
    pnodeFnc->sxFnc.nestedCount = 0;

    ParseNodePtr pnodeParentFnc = GetCurrentFunctionNode();
    m_currentNodeFunc = pnodeFnc;
    m_currentNodeDeferredFunc = nullptr;
    m_ppnodeScope = nullptr;
    m_ppnodeExprScope = nullptr;

    m_pnestedCount = &pnodeFnc->sxFnc.nestedCount;
    m_pCurrentAstSize = &pnodeFnc->sxFnc.astSize;

    ParseNodePtr pnodeBlock = StartParseBlock<true>(PnodeBlockType::Function, ScopeType_FunctionBody);
    pnodeFnc->sxFnc.pnodeScopes = pnodeBlock;
    m_ppnodeScope = &pnodeBlock->sxBlock.pnodeScopes;

    uint uDeferSave = m_grfscr & fscrDeferFncParse;

    try
    {
        m_pscan->Scan();

        m_ppnodeVar = &pnodeFnc->sxFnc.pnodeParams;
        this->ParseFncFormals<true>(pnodeFnc, pnodeParentFnc, fFncNoFlgs);

        if (m_token.tk == tkRParen)
        {
            m_pscan->Scan();
        }

        ChkCurTok(tkLCurly, ERRnoLcurly);

        m_ppnodeVar = &pnodeFnc->sxFnc.pnodeVars;

        // Put the scanner into "no hashing" mode.
        BYTE deferFlags = m_pscan->SetDeferredParse(topLevelDeferred);

        // Process a sequence of statements/declarations
        if (topLevelDeferred)
        {
            ParseStmtList<false>(nullptr, nullptr, SM_DeferredParse, true);
        }
        else
        {
            ParseNodePtr *lastNodeRef = nullptr;
            ParseStmtList<true>(&pnodeFnc->sxFnc.pnodeBody, &lastNodeRef, SM_OnFunctionCode, true);
            AddArgumentsNodeToVars(pnodeFnc);
            // Append an EndCode node.
            AddToNodeList(&pnodeFnc->sxFnc.pnodeBody, &lastNodeRef, CreateNodeWithScanner<knopEndCode>());
        }

        // Restore the scanner's default hashing mode.
        m_pscan->SetDeferredParseFlags(deferFlags);

#if DBG
        pnodeFnc->sxFnc.deferredParseNextFunctionId = *this->m_nextFunctionId;
#endif
        this->m_deferringAST = FALSE;

        // Append block as body of pnodeProg
        FinishParseBlock(pnodeBlock);
    }
    catch(ParseExceptionObject& e)
    {
        m_err.m_hr = e.GetError();
        hr = pse->ProcessError( m_pscan, m_err.m_hr, nullptr);
    }

    if (IsStrictMode())
    {
        pnodeFnc->sxFnc.SetStrictMode();
    }

    if (topLevelDeferred)
    {
        pnodeFnc->sxFnc.pnodeVars = nullptr;
    }

    m_grfscr |= uDeferSave;

    Assert(nullptr == *m_ppnodeScope);

    return hr;
}

HRESULT Parser::ParseSourceWithOffset(__out ParseNodePtr* parseTree, LPCUTF8 pSrc, size_t offset, size_t cbLength, charcount_t cchOffset,
        bool isCesu8, ULONG grfscr, CompileScriptException *pse, Js::LocalFunctionId * nextFunctionId, ULONG lineNumber, SourceContextInfo * sourceContextInfo,
        Js::ParseableFunctionInfo* functionInfo)
{
    m_functionBody = functionInfo;
    if (m_functionBody)
    {
        m_currDeferredStub = m_functionBody->GetDeferredStubs();
        m_InAsmMode = grfscr & fscrNoAsmJs ? false : m_functionBody->GetIsAsmjsMode();
    }
    m_deferAsmJs = !m_InAsmMode;
    m_parseType = ParseType_Deferred;
    return ParseSourceInternal( parseTree, pSrc, offset, cbLength, cchOffset, !isCesu8, grfscr, pse, nextFunctionId, lineNumber, sourceContextInfo);
}

bool Parser::IsStrictMode() const
{
    return (m_fUseStrictMode ||
           (m_currentNodeFunc != nullptr && m_currentNodeFunc->sxFnc.GetStrictMode()));
}

BOOL Parser::ExpectingExternalSource()
{
    return m_fExpectExternalSource;
}

Symbol *PnFnc::GetFuncSymbol()
{
    if (pnodeName &&
        pnodeName->nop == knopVarDecl)
    {
        return pnodeName->sxVar.sym;
    }
    return nullptr;
}

void PnFnc::SetFuncSymbol(Symbol *sym)
{
    Assert(pnodeName &&
           pnodeName->nop == knopVarDecl);
    pnodeName->sxVar.sym = sym;
}

ParseNodePtr PnFnc::GetParamScope() const
{
    if (this->pnodeScopes == nullptr)
    {
        return nullptr;
    }
    Assert(this->pnodeScopes->nop == knopBlock &&
           this->pnodeScopes->sxBlock.pnodeNext == nullptr);
    return this->pnodeScopes->sxBlock.pnodeScopes;
}

ParseNodePtr PnFnc::GetBodyScope() const
{
    if (this->pnodeBodyScope == nullptr)
    {
        return nullptr;
    }
    Assert(this->pnodeBodyScope->nop == knopBlock &&
           this->pnodeBodyScope->sxBlock.pnodeNext == nullptr);
    return this->pnodeBodyScope->sxBlock.pnodeScopes;
}

// Create node versions with explicit token limits
ParseNodePtr Parser::CreateNode(OpCode nop, charcount_t ichMin, charcount_t ichLim)
{
    Assert(!this->m_deferringAST);
    Assert(nop >= 0 && nop < knopLim);
    ParseNodePtr pnode;
    __analysis_assume(nop < knopLim);
    int cb = nop >= 0 && nop < knopLim ? g_mpnopcbNode[nop] : kcbPnNone;

    pnode = (ParseNodePtr)m_nodeAllocator.Alloc(cb);
    Assert(pnode);

    Assert(m_pCurrentAstSize != NULL);
    *m_pCurrentAstSize += cb;

    InitNode(nop,pnode);

    pnode->ichMin = ichMin;
    pnode->ichLim = ichLim;

    return pnode;
}

ParseNodePtr Parser::CreateNameNode(IdentPtr pid,charcount_t ichMin,charcount_t ichLim) {
  ParseNodePtr pnode = CreateNodeT<knopName>(ichMin,ichLim);
  pnode->sxPid.pid = pid;
  pnode->sxPid.sym=NULL;
  pnode->sxPid.symRef=NULL;
  return pnode;
}

ParseNodePtr Parser::CreateUniNode(OpCode nop, ParseNodePtr pnode1, charcount_t ichMin,charcount_t ichLim)
{
    Assert(!this->m_deferringAST);
    DebugOnly(VerifyNodeSize(nop, kcbPnUni));

    ParseNodePtr pnode = (ParseNodePtr)m_nodeAllocator.Alloc(kcbPnUni);

    Assert(m_pCurrentAstSize != NULL);
    *m_pCurrentAstSize += kcbPnUni;

    InitNode(nop, pnode);

    pnode->sxUni.pnode1 = pnode1;

    pnode->ichMin = ichMin;
    pnode->ichLim = ichLim;

    return pnode;
}

ParseNodePtr Parser::CreateBinNode(OpCode nop, ParseNodePtr pnode1,
                                   ParseNodePtr pnode2,charcount_t ichMin,charcount_t ichLim)
{
    Assert(!this->m_deferringAST);
    ParseNodePtr pnode = StaticCreateBinNode(nop, pnode1, pnode2, &m_nodeAllocator);

    Assert(m_pCurrentAstSize != NULL);
    *m_pCurrentAstSize += kcbPnBin;

    pnode->ichMin = ichMin;
    pnode->ichLim = ichLim;

    return pnode;
}

ParseNodePtr Parser::CreateTriNode(OpCode nop, ParseNodePtr pnode1,
                                   ParseNodePtr pnode2, ParseNodePtr pnode3,
                                   charcount_t ichMin,charcount_t ichLim)
{
    Assert(!this->m_deferringAST);
    DebugOnly(VerifyNodeSize(nop, kcbPnTri));
    ParseNodePtr pnode = (ParseNodePtr)m_nodeAllocator.Alloc(kcbPnTri);

    Assert(m_pCurrentAstSize != NULL);
    *m_pCurrentAstSize += kcbPnTri;

    InitNode(nop, pnode);

    pnode->sxTri.pnodeNext = NULL;
    pnode->sxTri.pnode1 = pnode1;
    pnode->sxTri.pnode2 = pnode2;
    pnode->sxTri.pnode3 = pnode3;

    pnode->ichMin = ichMin;
    pnode->ichLim = ichLim;

    return pnode;
}

bool PnBlock::HasBlockScopedContent() const
{
    // A block has its own content if a let, const, or function is declared there.

    if (this->pnodeLexVars != nullptr || this->blockType == Parameter)
    {
        return true;
    }

    // The enclosing scopes can contain functions and other things, so walk the list
    // looking specifically for functions.

    for (ParseNodePtr pnode = this->pnodeScopes; pnode;)
    {
        switch (pnode->nop) {

        case knopFncDecl:
            return true;

        case knopBlock:
            pnode = pnode->sxBlock.pnodeNext;
            break;

        case knopCatch:
            pnode = pnode->sxCatch.pnodeNext;
            break;

        case knopWith:
            pnode = pnode->sxWith.pnodeNext;
            break;

        default:
            Assert(UNREACHED);
            return true;
        }
    }

    return false;
}

class ByteCodeGenerator;

// Copy AST; this works mostly on expressions for now
ParseNode* Parser::CopyPnode(ParseNode *pnode) {
    if (pnode==NULL)
        return NULL;
    switch (pnode->nop) {
        //PTNODE(knopName       , "name"        ,None    ,Pid  ,fnopLeaf)
    case knopName: {
      ParseNode* nameNode=CreateNameNode(pnode->sxPid.pid,pnode->ichMin,pnode->ichLim);
      nameNode->sxPid.sym=pnode->sxPid.sym;
      return nameNode;
    }
      //PTNODE(knopInt        , "int const"    ,None    ,Int  ,fnopLeaf|fnopConst)
  case knopInt:
    return pnode;
      //PTNODE(knopFlt        , "flt const"    ,None    ,Flt  ,fnopLeaf|fnopConst)
  case knopFlt:
    return pnode;
      //PTNODE(knopStr        , "str const"    ,None    ,Pid  ,fnopLeaf|fnopConst)
  case knopStr:
    return pnode;
      //PTNODE(knopRegExp     , "reg expr"    ,None    ,Pid  ,fnopLeaf|fnopConst)
  case knopRegExp:
    return pnode;
    break;
      //PTNODE(knopThis       , "this"        ,None    ,None ,fnopLeaf)
  case knopThis:
    return CreateNodeT<knopThis>(pnode->ichMin,pnode->ichLim);
      //PTNODE(knopNull       , "null"        ,Null    ,None ,fnopLeaf)
  case knopNull:
    return pnode;
      //PTNODE(knopFalse      , "false"        ,False   ,None ,fnopLeaf)
  case knopFalse:
    {
      ParseNode* ret = CreateNodeT<knopFalse>(pnode->ichMin, pnode->ichLim);
      ret->location = pnode->location;
      return ret;
    }
      //PTNODE(knopTrue       , "true"        ,True    ,None ,fnopLeaf)
  case knopTrue:
    {
        ParseNode* ret = CreateNodeT<knopTrue>(pnode->ichMin, pnode->ichLim);
        ret->location = pnode->location;
        return ret;
    }
      //PTNODE(knopEmpty      , "empty"        ,Empty   ,None ,fnopLeaf)
  case knopEmpty:
    return CreateNodeT<knopEmpty>(pnode->ichMin,pnode->ichLim);
      // Unary operators.
      //PTNODE(knopNot        , "~"            ,BitNot  ,Uni  ,fnopUni)
      //PTNODE(knopNeg        , "unary -"    ,Neg     ,Uni  ,fnopUni)
      //PTNODE(knopPos        , "unary +"    ,Pos     ,Uni  ,fnopUni)
      //PTNODE(knopLogNot     , "!"            ,LogNot  ,Uni  ,fnopUni)
      //PTNODE(knopEllipsis     , "..."       ,Spread  ,Uni    , fnopUni)
      //PTNODE(knopDecPost    , "-- post"    ,Dec     ,Uni  ,fnopUni|fnopAsg)
      //PTNODE(knopIncPre     , "++ pre"    ,Inc     ,Uni  ,fnopUni|fnopAsg)
      //PTNODE(knopDecPre     , "-- pre"    ,Dec     ,Uni  ,fnopUni|fnopAsg)
      //PTNODE(knopTypeof     , "typeof"    ,None    ,Uni  ,fnopUni)
      //PTNODE(knopVoid       , "void"        ,Void    ,Uni  ,fnopUni)
      //PTNODE(knopDelete     , "delete"    ,None    ,Uni  ,fnopUni)
  case knopNot:
  case knopNeg:
  case knopPos:
  case knopLogNot:
  case knopEllipsis:
  case knopIncPost:
  case knopDecPost:
  case knopIncPre:
  case knopDecPre:
  case knopTypeof:
  case knopVoid:
  case knopDelete:
    return CreateUniNode(pnode->nop,CopyPnode(pnode->sxUni.pnode1),pnode->ichMin,pnode->ichLim);
      //PTNODE(knopArray      , "arr cnst"    ,None    ,Uni  ,fnopUni)
      //PTNODE(knopObject     , "obj cnst"    ,None    ,Uni  ,fnopUni)
  case knopArray:
  case knopObject:
    // TODO: need to copy arr
    Assert(false);
    break;
      // Binary operators
      //PTNODE(knopAdd        , "+"            ,Add     ,Bin  ,fnopBin)
      //PTNODE(knopSub        , "-"            ,Sub     ,Bin  ,fnopBin)
      //PTNODE(knopMul        , "*"            ,Mul     ,Bin  ,fnopBin)
      //PTNODE(knopExpo       , "**"           ,Expo     ,Bin  ,fnopBin)
      //PTNODE(knopDiv        , "/"            ,Div     ,Bin  ,fnopBin)
      //PTNODE(knopMod        , "%"            ,Mod     ,Bin  ,fnopBin)
      //PTNODE(knopOr         , "|"            ,BitOr   ,Bin  ,fnopBin)
      //PTNODE(knopXor        , "^"            ,BitXor  ,Bin  ,fnopBin)
      //PTNODE(knopAnd        , "&"            ,BitAnd  ,Bin  ,fnopBin)
      //PTNODE(knopEq         , "=="        ,EQ      ,Bin  ,fnopBin|fnopRel)
      //PTNODE(knopNe         , "!="        ,NE      ,Bin  ,fnopBin|fnopRel)
      //PTNODE(knopLt         , "<"            ,LT      ,Bin  ,fnopBin|fnopRel)
      //PTNODE(knopLe         , "<="        ,LE      ,Bin  ,fnopBin|fnopRel)
      //PTNODE(knopGe         , ">="        ,GE      ,Bin  ,fnopBin|fnopRel)
      //PTNODE(knopGt         , ">"            ,GT      ,Bin  ,fnopBin|fnopRel)
      //PTNODE(knopEqv        , "==="        ,Eqv     ,Bin  ,fnopBin|fnopRel)
      //PTNODE(knopIn         , "in"        ,In      ,Bin  ,fnopBin|fnopRel)
      //PTNODE(knopInstOf     , "instanceof",InstOf  ,Bin  ,fnopBin|fnopRel)
      //PTNODE(knopNEqv       , "!=="        ,NEqv    ,Bin  ,fnopBin|fnopRel)
      //PTNODE(knopComma      , ","            ,None    ,Bin  ,fnopBin)
      //PTNODE(knopLogOr      , "||"        ,None    ,Bin  ,fnopBin)
      //PTNODE(knopLogAnd     , "&&"        ,None    ,Bin  ,fnopBin)
      //PTNODE(knopLsh        , "<<"        ,Lsh     ,Bin  ,fnopBin)
      //PTNODE(knopRsh        , ">>"        ,Rsh     ,Bin  ,fnopBin)
      //PTNODE(knopRs2        , ">>>"        ,Rs2     ,Bin  ,fnopBin)
  case knopAdd:
  case knopSub:
  case knopMul:
  case knopExpo:
  case knopDiv:
  case knopMod:
  case knopOr:
  case knopXor:
  case knopAnd:
  case knopEq:
  case knopNe:
  case knopLt:
  case knopLe:
  case knopGe:
  case knopGt:
  case knopEqv:
  case knopIn:
  case knopInstOf:
  case knopNEqv:
  case knopComma:
  case knopLogOr:
  case knopLogAnd:
  case knopLsh:
  case knopRsh:
  case knopRs2:
      //PTNODE(knopAsg        , "="            ,None    ,Bin  ,fnopBin|fnopAsg)
  case knopAsg:
      //PTNODE(knopDot        , "."            ,None    ,Bin  ,fnopBin)
  case knopDot:
      //PTNODE(knopAsgAdd     , "+="        ,Add     ,Bin  ,fnopBin|fnopAsg)
  case knopAsgAdd:
      //PTNODE(knopAsgSub     , "-="        ,Sub     ,Bin  ,fnopBin|fnopAsg)
  case knopAsgSub:
      //PTNODE(knopAsgMul     , "*="        ,Mul     ,Bin  ,fnopBin|fnopAsg)
  case knopAsgMul:
      //PTNODE(knopAsgDiv     , "/="        ,Div     ,Bin  ,fnopBin|fnopAsg)
  case knopAsgExpo:
      //PTNODE(knopAsgExpo    , "**="       ,Expo    ,Bin  ,fnopBin|fnopAsg)
  case knopAsgDiv:
      //PTNODE(knopAsgMod     , "%="        ,Mod     ,Bin  ,fnopBin|fnopAsg)
  case knopAsgMod:
      //PTNODE(knopAsgAnd     , "&="        ,BitAnd  ,Bin  ,fnopBin|fnopAsg)
  case knopAsgAnd:
      //PTNODE(knopAsgXor     , "^="        ,BitXor  ,Bin  ,fnopBin|fnopAsg)
  case knopAsgXor:
      //PTNODE(knopAsgOr      , "|="        ,BitOr   ,Bin  ,fnopBin|fnopAsg)
  case knopAsgOr:
      //PTNODE(knopAsgLsh     , "<<="        ,Lsh     ,Bin  ,fnopBin|fnopAsg)
  case knopAsgLsh:
      //PTNODE(knopAsgRsh     , ">>="        ,Rsh     ,Bin  ,fnopBin|fnopAsg)
  case knopAsgRsh:
      //PTNODE(knopAsgRs2     , ">>>="        ,Rs2     ,Bin  ,fnopBin|fnopAsg)
  case knopAsgRs2:
      //PTNODE(knopMember     , ":"            ,None    ,Bin  ,fnopBin)
  case knopMember:
  case knopMemberShort:
      //PTNODE(knopIndex      , "[]"        ,None    ,Bin  ,fnopBin)
      //PTNODE(knopList       , "<list>"    ,None    ,Bin  ,fnopNone)

  case knopIndex:
  case knopList:
    return CreateBinNode(pnode->nop,CopyPnode(pnode->sxBin.pnode1),
                         CopyPnode(pnode->sxBin.pnode2),pnode->ichMin,pnode->ichLim);

      //PTNODE(knopCall       , "()"        ,None    ,Bin  ,fnopBin)
      //PTNODE(knopNew        , "new"        ,None    ,Bin  ,fnopBin)
  case knopNew:
  case knopCall:
    return CreateCallNode(pnode->nop,CopyPnode(pnode->sxCall.pnodeTarget),
                         CopyPnode(pnode->sxCall.pnodeArgs),pnode->ichMin,pnode->ichLim);
      //PTNODE(knopQmark      , "?"            ,None    ,Tri  ,fnopBin)
  case knopQmark:
    return CreateTriNode(pnode->nop,CopyPnode(pnode->sxTri.pnode1),
                         CopyPnode(pnode->sxTri.pnode2),CopyPnode(pnode->sxTri.pnode3),
                         pnode->ichMin,pnode->ichLim);
      // General nodes.
      //PTNODE(knopVarDecl    , "varDcl"    ,None    ,Var  ,fnopNone)
    case knopVarDecl: {
      ParseNode* copyNode=CreateNodeT<knopVarDecl>(pnode->ichMin,pnode->ichLim);
      copyNode->sxVar.pnodeInit=CopyPnode(pnode->sxVar.pnodeInit);
      copyNode->sxVar.sym=pnode->sxVar.sym;
      // TODO: mult-decl
      Assert(pnode->sxVar.pnodeNext==NULL);
      copyNode->sxVar.pnodeNext=NULL;
      return copyNode;
    }
      //PTNODE(knopFncDecl    , "fncDcl"    ,None    ,Fnc  ,fnopLeaf)
      //PTNODE(knopProg       , "program"    ,None    ,Fnc  ,fnopNone)
  case knopFncDecl:
  case knopProg:
    Assert(false);
    break;
      //PTNODE(knopEndCode    , "<endcode>"    ,None    ,None ,fnopNone)
  case knopEndCode:
    break;
      //PTNODE(knopDebugger   , "debugger"    ,None    ,None ,fnopNone)
  case knopDebugger:
    break;
      //PTNODE(knopFor        , "for"        ,None    ,For  ,fnopBreak|fnopContinue)
    case knopFor: {
      ParseNode* copyNode=CreateNodeT<knopFor>(pnode->ichMin,pnode->ichLim);
      copyNode->sxFor.pnodeInverted=NULL;
      copyNode->sxFor.pnodeInit=CopyPnode(pnode->sxFor.pnodeInit);
      copyNode->sxFor.pnodeCond=CopyPnode(pnode->sxFor.pnodeCond);
      copyNode->sxFor.pnodeIncr=CopyPnode(pnode->sxFor.pnodeIncr);
      copyNode->sxFor.pnodeBody=CopyPnode(pnode->sxFor.pnodeBody);
      return copyNode;
    }
      //PTNODE(knopIf         , "if"        ,None    ,If   ,fnopNone)
  case knopIf:
    Assert(false);
    break;
      //PTNODE(knopWhile      , "while"        ,None    ,While,fnopBreak|fnopContinue)
  case knopWhile:
    Assert(false);
    break;
      //PTNODE(knopDoWhile    , "do-while"    ,None    ,While,fnopBreak|fnopContinue)
  case knopDoWhile:
    Assert(false);
    break;
      //PTNODE(knopForIn      , "for in"    ,None    ,ForIn,fnopBreak|fnopContinue|fnopCleanup)
  case knopForIn:
    Assert(false);
    break;
  case knopForOf:
    Assert(false);
    break;
      //PTNODE(knopReturn     , "return"    ,None    ,Uni  ,fnopNone)
  case knopReturn: {
    ParseNode* copyNode=CreateNodeT<knopReturn>(pnode->ichMin,pnode->ichLim);
    copyNode->sxReturn.pnodeExpr=CopyPnode(pnode->sxReturn.pnodeExpr);
    return copyNode;
  }
      //PTNODE(knopBlock      , "{}"        ,None    ,Block,fnopNone)
  case knopBlock: {
    ParseNode* copyNode=CreateBlockNode(pnode->ichMin,pnode->ichLim,pnode->sxBlock.blockType);
    if (pnode->grfpn & PNodeFlags::fpnSyntheticNode) {
        // fpnSyntheticNode is sometimes set on PnodeBlockType::Regular blocks which
        // CreateBlockNode() will not automatically set for us, so set it here if it's
        // specified on the source node.
        copyNode->grfpn |= PNodeFlags::fpnSyntheticNode;
    }
    copyNode->sxBlock.pnodeStmt=CopyPnode(pnode->sxBlock.pnodeStmt);
    return copyNode;
  }
      //PTNODE(knopWith       , "with"        ,None    ,With ,fnopCleanup)
  case knopWith:
    Assert(false);
    break;
      //PTNODE(knopBreak      , "break"        ,None    ,Jump ,fnopNone)
  case knopBreak:
    Assert(false);
    break;
      //PTNODE(knopContinue   , "continue"    ,None    ,Jump ,fnopNone)
  case knopContinue:
    Assert(false);
    break;
      //PTNODE(knopLabel      , "label"        ,None    ,Label,fnopNone)
  case knopLabel:
    Assert(false);
    break;
      //PTNODE(knopSwitch     , "switch"    ,None    ,Switch,fnopBreak)
  case knopSwitch:
    Assert(false);
    break;
      //PTNODE(knopCase       , "case"        ,None    ,Case ,fnopNone)
  case knopCase:
    Assert(false);
    break;
      //PTNODE(knopTryFinally,"try-finally",None,TryFinally,fnopCleanup)
  case knopTryFinally:
    Assert(false);
    break;
  case knopFinally:
    Assert(false);
    break;
      //PTNODE(knopCatch      , "catch"     ,None    ,Catch,fnopNone)
  case knopCatch:
    Assert(false);
    break;
      //PTNODE(knopTryCatch      , "try-catch" ,None    ,TryCatch  ,fnopCleanup)
  case knopTryCatch:
    Assert(false);
    break;
      //PTNODE(knopTry        , "try"       ,None    ,Try  ,fnopCleanup)
  case knopTry:
    Assert(false);
    break;
      //PTNODE(knopThrow      , "throw"     ,None    ,Uni  ,fnopNone)
  case knopThrow:
    Assert(false);
    break;
  default:
    Assert(false);
    break;
    }
    return NULL;
}

// Returns true when str is string for Nan, Infinity or -Infinity.
// Does not check for double number value being in NaN/Infinity range.
// static
template<bool CheckForNegativeInfinity>
inline bool Parser::IsNaNOrInfinityLiteral(LPCOLESTR str)
{
    // Note: wcscmp crashes when one of the parameters is NULL.
    return str &&
           (wcscmp(_u("NaN"), str) == 0 ||
           wcscmp(_u("Infinity"), str) == 0 ||
               (CheckForNegativeInfinity && wcscmp(_u("-Infinity"), str) == 0));
}

template <bool buildAST>
ParseNodePtr Parser::ParseSuper(ParseNodePtr pnode, bool fAllowCall)
{
    ParseNodePtr currentNodeFunc = GetCurrentFunctionNode();

    if (buildAST) {
        pnode = CreateNodeWithScanner<knopSuper>();
    }

    m_pscan->ScanForcingPid();

    switch (m_token.tk)
    {
    case tkDot:     // super.prop
    case tkLBrack:  // super[foo]
    case tkLParen:  // super(args)
        break;

    default:
        Error(ERRInvalidSuper);
        break;
    }

    if (!fAllowCall && (m_token.tk == tkLParen))
    {
        Error(ERRInvalidSuper); // new super() is not allowed
    }
    else if (this->m_parsingSuperRestrictionState == ParsingSuperRestrictionState_SuperCallAndPropertyAllowed)
    {
        // Any super access is good within a class constructor
    }
    else if (this->m_parsingSuperRestrictionState == ParsingSuperRestrictionState_SuperPropertyAllowed)
    {
        // Cannot call super within a class member
        if (m_token.tk == tkLParen)
        {
            Error(ERRInvalidSuper);
        }
    }
    else
    {
        // Anything else is an error
        Error(ERRInvalidSuper);
    }

    currentNodeFunc->sxFnc.SetHasSuperReference(TRUE);
    CHAKRATEL_LANGSTATS_INC_LANGFEATURECOUNT(SuperCount, m_scriptContext);
    return pnode;
}

void Parser::AppendToList(ParseNodePtr *node, ParseNodePtr nodeToAppend)
{
    Assert(nodeToAppend);
    ParseNodePtr* lastPtr = node;
    while ((*lastPtr) && (*lastPtr)->nop == knopList)
    {
        lastPtr = &(*lastPtr)->sxBin.pnode2;
    }
    auto last = (*lastPtr);
    if (last)
    {
        *lastPtr = CreateBinNode(knopList, last, nodeToAppend, last->ichMin, nodeToAppend->ichLim);
    }
    else
    {
        *lastPtr = nodeToAppend;
    }
}

ParseNodePtr Parser::ConvertArrayToArrayPattern(ParseNodePtr pnode)
{
    Assert(pnode->nop == knopArray);
    pnode->nop = knopArrayPattern;

    ForEachItemRefInList(&pnode->sxArrLit.pnode1, [&](ParseNodePtr *itemRef) {
        ParseNodePtr item = *itemRef;
        if (item->nop == knopEllipsis)
        {
            itemRef = &item->sxUni.pnode1;
            item = *itemRef;
            if (!(item->nop == knopName
                  || item->nop == knopDot
                  || item->nop == knopIndex
                  || item->nop == knopArray
                  || item->nop == knopObject))
            {
                Error(ERRInvalidAssignmentTarget);
            }
        }
        else if (item->nop == knopAsg)
        {
            itemRef = &item->sxBin.pnode1;
            item = *itemRef;
        }

        if (item->nop == knopArray)
        {
            ConvertArrayToArrayPattern(item);
        }
        else if (item->nop == knopObject)
        {
            *itemRef = ConvertObjectToObjectPattern(item);
        }
        else if (item->nop == knopName)
        {
            TrackAssignment<true>(item, nullptr);
        }
    });

    return pnode;
}

ParseNodePtr Parser::CreateParamPatternNode(ParseNodePtr pnode1)
{
    ParseNodePtr paramPatternNode = CreateNode(knopParamPattern, pnode1->ichMin, pnode1->ichLim);
    paramPatternNode->sxParamPattern.pnode1 = pnode1;
    paramPatternNode->sxParamPattern.pnodeNext = nullptr;
    paramPatternNode->sxParamPattern.location = Js::Constants::NoRegister;
    return paramPatternNode;
}

ParseNodePtr Parser::ConvertObjectToObjectPattern(ParseNodePtr pnodeMemberList)
{
    charcount_t ichMin = m_pscan->IchMinTok();
    charcount_t ichLim = m_pscan->IchLimTok();
    ParseNodePtr pnodeMemberNodeList = nullptr;
    if (pnodeMemberList != nullptr && pnodeMemberList->nop == knopObject)
    {
        ichMin = pnodeMemberList->ichMin;
        ichLim = pnodeMemberList->ichLim;
        pnodeMemberList = pnodeMemberList->sxUni.pnode1;
    }

    ForEachItemInList(pnodeMemberList, [&](ParseNodePtr item) {
        ParseNodePtr memberNode = ConvertMemberToMemberPattern(item);
        AppendToList(&pnodeMemberNodeList, memberNode);
    });

    return CreateUniNode(knopObjectPattern, pnodeMemberNodeList, ichMin, ichLim);
}

ParseNodePtr Parser::GetRightSideNodeFromPattern(ParseNodePtr pnode)
{
    Assert(pnode != nullptr);
    ParseNodePtr rightNode = nullptr;
    OpCode op = pnode->nop;
    if (op == knopObject)
    {
        rightNode = ConvertObjectToObjectPattern(pnode);
    }
    else if (op == knopArray)
    {
        rightNode = ConvertArrayToArrayPattern(pnode);
    }
    else
    {
        rightNode = pnode;
        if (op == knopName)
        {
            TrackAssignment<true>(pnode, nullptr);
        }
    }

    return rightNode;
}

ParseNodePtr Parser::ConvertMemberToMemberPattern(ParseNodePtr pnodeMember)
{
    if (pnodeMember->nop == knopObjectPatternMember)
    {
        return pnodeMember;
    }

    Assert(pnodeMember->nop == knopMember || pnodeMember->nop == knopMemberShort);

    ParseNodePtr rightNode = GetRightSideNodeFromPattern(pnodeMember->sxBin.pnode2);
    ParseNodePtr resultNode = CreateBinNode(knopObjectPatternMember, pnodeMember->sxBin.pnode1, rightNode);
    resultNode->ichMin = pnodeMember->ichMin;
    resultNode->ichLim = pnodeMember->ichLim;
    return resultNode;
}

ParseNodePtr Parser::ConvertToPattern(ParseNodePtr pnode)
{
    if (pnode != nullptr)
    {
        if (pnode->nop == knopArray)
        {
            ConvertArrayToArrayPattern(pnode);
        }
        else if (pnode->nop == knopObject)
        {
            pnode = ConvertObjectToObjectPattern(pnode);
        }
    }
    return pnode;
}

// This essentially be called for verifying the structure of the current tree with satisfying the destructuring grammar.
void Parser::ParseDestructuredLiteralWithScopeSave(tokens declarationType,
    bool isDecl,
    bool topLevel,
    DestructuringInitializerContext initializerContext/* = DIC_None*/,
    bool allowIn /*= true*/)
{
    // We are going to parse the text again to validate the current grammar as Destructuring. Saving some scopes and
    // AST related information before the validation parsing and later they will be restored.

    ParseNodePtr pnodeFncSave = m_currentNodeFunc;
    ParseNodePtr pnodeDeferredFncSave = m_currentNodeDeferredFunc;
    if (m_currentNodeDeferredFunc == nullptr)
    {
        m_currentNodeDeferredFunc = m_currentNodeFunc;
    }
    int32 *pAstSizeSave = m_pCurrentAstSize;
    uint *pNestedCountSave = m_pnestedCount;
    ParseNodePtr *ppnodeScopeSave = m_ppnodeScope;
    ParseNodePtr *ppnodeExprScopeSave = m_ppnodeExprScope;

    ParseNodePtr newTempScope = nullptr;
    m_ppnodeScope = &newTempScope;

    int32 newTempAstSize = 0;
    m_pCurrentAstSize = &newTempAstSize;

    uint newTempNestedCount = 0;
    m_pnestedCount = &newTempNestedCount;

    m_ppnodeExprScope = nullptr;

    charcount_t funcInArraySave = m_funcInArray;
    uint funcInArrayDepthSave = m_funcInArrayDepth;

    // we need to reset this as we are going to parse the grammar again.
    m_hasDeferredShorthandInitError = false;

    ParseDestructuredLiteral<false>(declarationType, isDecl, topLevel, initializerContext, allowIn);

    m_currentNodeFunc = pnodeFncSave;
    m_currentNodeDeferredFunc = pnodeDeferredFncSave;
    m_pCurrentAstSize = pAstSizeSave;
    m_pnestedCount = pNestedCountSave;
    m_ppnodeScope = ppnodeScopeSave;
    m_ppnodeExprScope = ppnodeExprScopeSave;
    m_funcInArray = funcInArraySave;
    m_funcInArrayDepth = funcInArrayDepthSave;
}

template <bool buildAST>
ParseNodePtr Parser::ParseDestructuredLiteral(tokens declarationType,
    bool isDecl,
    bool topLevel/* = true*/,
    DestructuringInitializerContext initializerContext/* = DIC_None*/,
    bool allowIn/* = true*/,
    BOOL *forInOfOkay/* = nullptr*/,
    BOOL *nativeForOkay/* = nullptr*/)
{
    ParseNodePtr pnode = nullptr;
    Assert(IsPossiblePatternStart());
    if (m_token.tk == tkLCurly)
    {
        pnode = ParseDestructuredObjectLiteral<buildAST>(declarationType, isDecl, topLevel);
    }
    else
    {
        pnode = ParseDestructuredArrayLiteral<buildAST>(declarationType, isDecl, topLevel);
    }

    return ParseDestructuredInitializer<buildAST>(pnode, isDecl, topLevel, initializerContext, allowIn, forInOfOkay, nativeForOkay);
}

template <bool buildAST>
ParseNodePtr Parser::ParseDestructuredInitializer(ParseNodePtr lhsNode,
    bool isDecl,
    bool topLevel,
    DestructuringInitializerContext initializerContext,
    bool allowIn,
    BOOL *forInOfOkay,
    BOOL *nativeForOkay)
{
    m_pscan->Scan();
    if (topLevel && nativeForOkay == nullptr)
    {
        if (initializerContext != DIC_ForceErrorOnInitializer && m_token.tk != tkAsg)
        {
            // e.g. var {x};
            Error(ERRDestructInit);
        }
        else if (initializerContext == DIC_ForceErrorOnInitializer && m_token.tk == tkAsg)
        {
            // e.g. catch([x] = [0])
            Error(ERRDestructNotInit);
        }
    }

    if (m_token.tk != tkAsg || initializerContext == DIC_ShouldNotParseInitializer)
    {
        if (topLevel && nativeForOkay != nullptr)
        {
            // Native loop should have destructuring initializer
            *nativeForOkay = FALSE;
        }

        return lhsNode;
    }

    if (forInOfOkay)
    {
        *forInOfOkay = FALSE;
    }

    m_pscan->Scan();


    bool alreadyHasInitError = m_hasDeferredShorthandInitError;

    ParseNodePtr pnodeDefault = ParseExpr<buildAST>(koplCma, nullptr, allowIn);

    if (m_hasDeferredShorthandInitError && !alreadyHasInitError)
    {
        Error(ERRnoColon);
    }

    ParseNodePtr pnodeDestructAsg = nullptr;
    if (buildAST)
    {
        Assert(lhsNode != nullptr);

        pnodeDestructAsg = CreateNodeWithScanner<knopAsg>();
        pnodeDestructAsg->sxBin.pnode1 = lhsNode;
        pnodeDestructAsg->sxBin.pnode2 = pnodeDefault;
        pnodeDestructAsg->ichMin = lhsNode->ichMin;
        pnodeDestructAsg->ichLim = pnodeDefault->ichLim;
    }
    return pnodeDestructAsg;
}

template <bool buildAST>
ParseNodePtr Parser::ParseDestructuredObjectLiteral(tokens declarationType, bool isDecl, bool topLevel/* = true*/)
{
    Assert(m_token.tk == tkLCurly);
    charcount_t ichMin = m_pscan->IchMinTok();
    m_pscan->Scan();

    if (!isDecl)
    {
        declarationType = tkLCurly;
    }
    ParseNodePtr pnodeMemberList = ParseMemberList<buildAST>(nullptr/*pNameHint*/, nullptr/*pHintLength*/, declarationType);
    Assert(m_token.tk == tkRCurly);

    ParseNodePtr objectPatternNode = nullptr;
    if (buildAST)
    {
        charcount_t ichLim = m_pscan->IchLimTok();
        objectPatternNode = CreateUniNode(knopObjectPattern, pnodeMemberList, ichMin, ichLim);
    }
    return objectPatternNode;
}

template <bool buildAST>
ParseNodePtr Parser::ParseDestructuredVarDecl(tokens declarationType, bool isDecl, bool *hasSeenRest, bool topLevel/* = true*/, bool allowEmptyExpression/* = true*/)
{
    ParseNodePtr pnodeElem = nullptr;
    int parenCount = 0;
    bool seenRest = false;

    while (m_token.tk == tkLParen)
    {
        m_pscan->Scan();
        ++parenCount;
    }

    if (m_token.tk == tkEllipsis)
    {
        // As per ES 2015 : Rest can have left-hand-side-expression when on assignment expression, but under declaration only binding identifier is allowed
        // But spec is going to change for this one to allow LHS-expression both on expression and declaration - so making that happen early.

        seenRest = true;
        m_pscan->Scan();

        while (m_token.tk == tkLParen)
        {
            m_pscan->Scan();
            ++parenCount;
        }

        if (m_token.tk != tkID && m_token.tk != tkSUPER && m_token.tk != tkLCurly && m_token.tk != tkLBrack)
        {
            if (isDecl)
            {
                Error(ERRnoIdent);
            }
            else
            {
                Error(ERRInvalidAssignmentTarget);
            }
        }
    }

    if (IsPossiblePatternStart())
    {
        // Go recursively
        pnodeElem = ParseDestructuredLiteral<buildAST>(declarationType, isDecl, false /*topLevel*/, seenRest ? DIC_ShouldNotParseInitializer : DIC_None);
        if (!isDecl)
        {
            BOOL fCanAssign;
            IdentToken token;
            // Look for postfix operator
            pnodeElem = ParsePostfixOperators<buildAST>(pnodeElem, TRUE, FALSE, &fCanAssign, &token);
        }
    }
    else if (m_token.tk == tkSUPER || m_token.tk == tkID)
    {
        if (isDecl)
        {
            charcount_t ichMin = m_pscan->IchMinTok();
            pnodeElem = ParseVariableDeclaration<buildAST>(declarationType, ichMin
                ,/* fAllowIn */false, /* pfForInOk */nullptr, /* singleDefOnly */true, /* allowInit */!seenRest, false /*topLevelParse*/);

        }
        else
        {
            BOOL fCanAssign;
            IdentToken token;
            // We aren't declaring anything, so scan the ID reference manually.
            pnodeElem = ParseTerm<buildAST>(/* fAllowCall */ m_token.tk != tkSUPER, nullptr /*pNameHint*/, nullptr /*pHintLength*/, nullptr /*pShortNameOffset*/, &token, false,
                                                             &fCanAssign);

            // In this destructuring case we can force error here as we cannot assign.

            if (!fCanAssign)
            {
                Error(ERRInvalidAssignmentTarget);
            }

            if (buildAST)
            {
                if (IsStrictMode() && pnodeElem != nullptr && pnodeElem->nop == knopName)
                {
                    CheckStrictModeEvalArgumentsUsage(pnodeElem->sxPid.pid);
                }
            }
            else
            {
                if (IsStrictMode() && token.tk == tkID)
                {
                    CheckStrictModeEvalArgumentsUsage(token.pid);
                }
                token.tk = tkNone;
            }
        }
    }
    else if (!((m_token.tk == tkComma || m_token.tk == tkRBrack || m_token.tk == tkRCurly) && allowEmptyExpression))
    {
        if (m_token.IsOperator())
        {
            Error(ERRDestructNoOper);
        }
        Error(ERRDestructIDRef);
    }

    // Swallow RParens before a default expression, if any.
    while (m_token.tk == tkRParen)
    {
        m_pscan->Scan();
        --parenCount;
    }

    if (hasSeenRest != nullptr)
    {
        *hasSeenRest = seenRest;
    }

    if (m_token.tk == tkAsg)
    {
        // Parse the initializer.
        if (seenRest)
        {
            Error(ERRRestWithDefault);
        }
        m_pscan->Scan();

        bool alreadyHasInitError = m_hasDeferredShorthandInitError;
        ParseNodePtr pnodeInit = ParseExpr<buildAST>(koplCma);

        if (m_hasDeferredShorthandInitError && !alreadyHasInitError)
        {
            Error(ERRnoColon);
        }

        if (buildAST)
        {
            pnodeElem = CreateBinNode(knopAsg, pnodeElem, pnodeInit);
        }
    }

    if (buildAST && seenRest)
    {
        ParseNodePtr pnodeRest = CreateNodeWithScanner<knopEllipsis>();
        pnodeRest->sxUni.pnode1 = pnodeElem;
        pnodeElem = pnodeRest;
    }

    while (m_token.tk == tkRParen)
    {
        m_pscan->Scan();
        --parenCount;
    }

    if (!(m_token.tk == tkComma || m_token.tk == tkRBrack || m_token.tk == tkRCurly))
    {
        if (m_token.IsOperator())
        {
            Error(ERRDestructNoOper);
        }
        Error(ERRsyntax);
    }

    if (parenCount != 0)
    {
        Error(ERRnoRparen);
    }
    return pnodeElem;
}

template <bool buildAST>
ParseNodePtr Parser::ParseDestructuredArrayLiteral(tokens declarationType, bool isDecl, bool topLevel)
{
    Assert(m_token.tk == tkLBrack);
    charcount_t ichMin = m_pscan->IchMinTok();

    m_pscan->Scan();

    ParseNodePtr pnodeDestructArr = nullptr;
    ParseNodePtr pnodeList = nullptr;
    ParseNodePtr *lastNodeRef = nullptr;
    uint count = 0;
    bool hasMissingValues = false;
    bool seenRest = false;

    if (m_token.tk != tkRBrack)
    {
        while (true)
        {
            ParseNodePtr pnodeElem = ParseDestructuredVarDecl<buildAST>(declarationType, isDecl, &seenRest, topLevel);
            if (buildAST)
            {
                if (pnodeElem == nullptr && buildAST)
                {
                    pnodeElem = CreateNodeWithScanner<knopEmpty>();
                    hasMissingValues = true;
                }
                AddToNodeListEscapedUse(&pnodeList, &lastNodeRef, pnodeElem);
            }
            count++;

            if (m_token.tk == tkRBrack)
            {
                break;
            }

            if (m_token.tk != tkComma)
            {
                Error(ERRDestructNoOper);
            }

            if (seenRest) // Rest must be in the last position.
            {
                Error(ERRDestructRestLast);
            }

            m_pscan->Scan();

            // break if we have the trailing comma as well, eg. [a,]
            if (m_token.tk == tkRBrack)
            {
                break;
            }
        }
    }

    if (buildAST)
    {
        pnodeDestructArr = CreateNodeWithScanner<knopArrayPattern>();
        pnodeDestructArr->sxArrLit.pnode1 = pnodeList;
        pnodeDestructArr->sxArrLit.arrayOfTaggedInts = false;
        pnodeDestructArr->sxArrLit.arrayOfInts = false;
        pnodeDestructArr->sxArrLit.arrayOfNumbers = false;
        pnodeDestructArr->sxArrLit.hasMissingValues = hasMissingValues;
        pnodeDestructArr->sxArrLit.count = count;
        pnodeDestructArr->sxArrLit.spreadCount = seenRest ? 1 : 0;
        pnodeDestructArr->ichMin = ichMin;
        pnodeDestructArr->ichLim = m_pscan->IchLimTok();

        if (pnodeDestructArr->sxArrLit.pnode1)
        {
            this->CheckArguments(pnodeDestructArr->sxArrLit.pnode1);
        }
    }

    return pnodeDestructArr;
}

void Parser::CaptureContext(ParseContext *parseContext) const
{
    parseContext->pszSrc = m_pscan->PchBase();
    parseContext->length = this->m_originalLength;
    parseContext->characterOffset = m_pscan->IchMinTok();
    parseContext->offset = parseContext->characterOffset + m_pscan->m_cMultiUnits;
    parseContext->grfscr = this->m_grfscr;
    parseContext->lineNumber = m_pscan->LineCur();

    parseContext->pnodeProg = this->m_currentNodeProg;
    parseContext->fromExternal = m_pscan->IsFromExternalSource();
    parseContext->strictMode = this->IsStrictMode();
    parseContext->sourceContextInfo = this->m_sourceContextInfo;
    parseContext->currentBlockInfo = this->m_currentBlockInfo;
    parseContext->nextBlockId = this->m_nextBlockId;
}

void Parser::RestoreContext(ParseContext *const parseContext)
{
    m_sourceContextInfo = parseContext->sourceContextInfo;
    m_currentBlockInfo = parseContext->currentBlockInfo;
    m_nextBlockId = parseContext->nextBlockId;
    m_grfscr = parseContext->grfscr;
    m_length = parseContext->length;
    m_pscan->SetText(parseContext->pszSrc, parseContext->offset, parseContext->length, parseContext->characterOffset, parseContext->grfscr, parseContext->lineNumber);
    m_currentNodeProg = parseContext->pnodeProg;
    m_fUseStrictMode = parseContext->strictMode;
}

class ByteCodeGenerator;
#if DBG_DUMP

#define INDENT_SIZE 2

void PrintPnodeListWIndent(ParseNode *pnode,int indentAmt);
void PrintFormalsWIndent(ParseNode *pnode, int indentAmt);


void Indent(int indentAmt) {
    for (int i=0;i<indentAmt;i++) {
        Output::Print(_u(" "));
    }
}

void PrintBlockType(PnodeBlockType type)
{
    switch (type)
    {
    case Global:
        Output::Print(_u("(Global)"));
        break;
    case Function:
        Output::Print(_u("(Function)"));
        break;
    case Regular:
        Output::Print(_u("(Regular)"));
        break;
    case Parameter:
        Output::Print(_u("(Parameter)"));
        break;
    default:
        Output::Print(_u("(unknown blocktype)"));
        break;
    }
}

void PrintScopesWIndent(ParseNode *pnode,int indentAmt) {
    ParseNode *scope = nullptr;
    bool firstOnly = false;
    switch(pnode->nop)
    {
    case knopProg:
    case knopFncDecl: scope = pnode->sxFnc.pnodeScopes; break;
    case knopBlock: scope = pnode->sxBlock.pnodeScopes; break;
    case knopCatch: scope = pnode->sxCatch.pnodeScopes; break;
    case knopWith: scope = pnode->sxWith.pnodeScopes; break;
    case knopSwitch: scope = pnode->sxSwitch.pnodeBlock; firstOnly = true; break;
    case knopFor: scope = pnode->sxFor.pnodeBlock; firstOnly = true; break;
    case knopForIn: scope = pnode->sxForInOrForOf.pnodeBlock; firstOnly = true; break;
    case knopForOf: scope = pnode->sxForInOrForOf.pnodeBlock; firstOnly = true; break;
    }
    if (scope) {
        Output::Print(_u("[%4d, %4d): "), scope->ichMin, scope->ichLim);
        Indent(indentAmt);
        Output::Print(_u("Scopes: "));
        ParseNode *next = nullptr;
        ParseNode *syntheticBlock = nullptr;
        while (scope) {
            switch (scope->nop) {
            case knopFncDecl: Output::Print(_u("knopFncDecl")); next = scope->sxFnc.pnodeNext; break;
            case knopBlock: Output::Print(_u("knopBlock")); PrintBlockType(scope->sxBlock.blockType); next = scope->sxBlock.pnodeNext; break;
            case knopCatch: Output::Print(_u("knopCatch")); next = scope->sxCatch.pnodeNext; break;
            case knopWith: Output::Print(_u("knopWith")); next = scope->sxWith.pnodeNext; break;
            default: Output::Print(_u("unknown")); break;
            }
            if (firstOnly) {
                next = nullptr;
                syntheticBlock = scope;
            }
            if (scope->grfpn & fpnSyntheticNode) {
                Output::Print(_u(" synthetic"));
                if (scope->nop == knopBlock)
                    syntheticBlock = scope;
            }
            Output::Print(_u(" (%d-%d)"), scope->ichMin, scope->ichLim);
            if (next) Output::Print(_u(", "));
            scope = next;
        }
        Output::Print(_u("\n"));
        if (syntheticBlock || firstOnly) {
            PrintScopesWIndent(syntheticBlock, indentAmt + INDENT_SIZE);
        }
    }
}

void PrintPnodeWIndent(ParseNode *pnode,int indentAmt) {
    if (pnode==NULL)
        return;

    Output::Print(_u("[%4d, %4d): "), pnode->ichMin, pnode->ichLim);
    switch (pnode->nop) {
        //PTNODE(knopName       , "name"        ,None    ,Pid  ,fnopLeaf)
  case knopName:
      Indent(indentAmt);
      if (pnode->sxPid.pid!=NULL) {
        Output::Print(_u("id: %s\n"),pnode->sxPid.pid->Psz());
      }
      else {
        Output::Print(_u("name node\n"));
      }
      break;
      //PTNODE(knopInt        , "int const"    ,None    ,Int  ,fnopLeaf|fnopConst)
  case knopInt:
      Indent(indentAmt);
      Output::Print(_u("%d\n"),pnode->sxInt.lw);
      break;
      //PTNODE(knopFlt        , "flt const"    ,None    ,Flt  ,fnopLeaf|fnopConst)
  case knopFlt:
      Indent(indentAmt);
      Output::Print(_u("%lf\n"),pnode->sxFlt.dbl);
      break;
      //PTNODE(knopStr        , "str const"    ,None    ,Pid  ,fnopLeaf|fnopConst)
  case knopStr:
      Indent(indentAmt);
      Output::Print(_u("\"%s\"\n"),pnode->sxPid.pid->Psz());
      break;
      //PTNODE(knopRegExp     , "reg expr"    ,None    ,Pid  ,fnopLeaf|fnopConst)
  case knopRegExp:
      Indent(indentAmt);
      Output::Print(_u("/%x/\n"),pnode->sxPid.regexPattern);
      break;
      //PTNODE(knopThis       , "this"        ,None    ,None ,fnopLeaf)
  case knopThis:
      Indent(indentAmt);
      Output::Print(_u("this\n"));
      break;
      //PTNODE(knopSuper      , "super"       ,None    ,None ,fnopLeaf)
  case knopSuper:
      Indent(indentAmt);
      Output::Print(_u("super\n"));
      break;
      //PTNODE(knopNewTarget  , "new.target"  ,None    ,None ,fnopLeaf)
  case knopNewTarget:
      Indent(indentAmt);
      Output::Print(_u("new.target\n"));
      break;
      //PTNODE(knopNull       , "null"        ,Null    ,None ,fnopLeaf)
  case knopNull:
      Indent(indentAmt);
      Output::Print(_u("null\n"));
      break;
      //PTNODE(knopFalse      , "false"        ,False   ,None ,fnopLeaf)
  case knopFalse:
      Indent(indentAmt);
      Output::Print(_u("false\n"));
      break;
      //PTNODE(knopTrue       , "true"        ,True    ,None ,fnopLeaf)
  case knopTrue:
      Indent(indentAmt);
      Output::Print(_u("true\n"));
      break;
      //PTNODE(knopEmpty      , "empty"        ,Empty   ,None ,fnopLeaf)
  case knopEmpty:
      Indent(indentAmt);
      Output::Print(_u("empty\n"));
      break;
      // Unary operators.
      //PTNODE(knopNot        , "~"            ,BitNot  ,Uni  ,fnopUni)
  case knopNot:
      Indent(indentAmt);
      Output::Print(_u("~\n"));
      PrintPnodeWIndent(pnode->sxUni.pnode1,indentAmt+INDENT_SIZE);
      break;
      //PTNODE(knopNeg        , "unary -"    ,Neg     ,Uni  ,fnopUni)
  case knopNeg:
      Indent(indentAmt);
      Output::Print(_u("U-\n"));
      PrintPnodeWIndent(pnode->sxUni.pnode1,indentAmt+INDENT_SIZE);
      break;
      //PTNODE(knopPos        , "unary +"    ,Pos     ,Uni  ,fnopUni)
  case knopPos:
      Indent(indentAmt);
      Output::Print(_u("U+\n"));
      PrintPnodeWIndent(pnode->sxUni.pnode1,indentAmt+INDENT_SIZE);
      break;
      //PTNODE(knopLogNot     , "!"            ,LogNot  ,Uni  ,fnopUni)
  case knopLogNot:
      Indent(indentAmt);
      Output::Print(_u("!\n"));
      PrintPnodeWIndent(pnode->sxUni.pnode1,indentAmt+INDENT_SIZE);
      break;
      //PTNODE(knopEllipsis     , "..."       ,Spread  ,Uni    , fnopUni)
  case knopEllipsis:
      Indent(indentAmt);
      Output::Print(_u("...<expr>\n"));
      PrintPnodeWIndent(pnode->sxUni.pnode1,indentAmt+INDENT_SIZE);
      break;
      //PTNODE(knopIncPost    , "++ post"    ,Inc     ,Uni  ,fnopUni|fnopAsg)
  case knopIncPost:
      Indent(indentAmt);
      Output::Print(_u("<expr>++\n"));
      PrintPnodeWIndent(pnode->sxUni.pnode1,indentAmt+INDENT_SIZE);
      break;
      //PTNODE(knopDecPost    , "-- post"    ,Dec     ,Uni  ,fnopUni|fnopAsg)
  case knopDecPost:
      Indent(indentAmt);
      Output::Print(_u("<expr>--\n"));
      PrintPnodeWIndent(pnode->sxUni.pnode1,indentAmt+INDENT_SIZE);
      break;
      //PTNODE(knopIncPre     , "++ pre"    ,Inc     ,Uni  ,fnopUni|fnopAsg)
  case knopIncPre:
      Indent(indentAmt);
      Output::Print(_u("++<expr>\n"));
      PrintPnodeWIndent(pnode->sxUni.pnode1,indentAmt+INDENT_SIZE);
      break;
      //PTNODE(knopDecPre     , "-- pre"    ,Dec     ,Uni  ,fnopUni|fnopAsg)
  case knopDecPre:
      Indent(indentAmt);
      Output::Print(_u("--<expr>\n"));
      PrintPnodeWIndent(pnode->sxUni.pnode1,indentAmt+INDENT_SIZE);
      break;
      //PTNODE(knopTypeof     , "typeof"    ,None    ,Uni  ,fnopUni)
  case knopTypeof:
      Indent(indentAmt);
      Output::Print(_u("typeof\n"));
      PrintPnodeWIndent(pnode->sxUni.pnode1,indentAmt+INDENT_SIZE);
      break;
      //PTNODE(knopVoid       , "void"        ,Void    ,Uni  ,fnopUni)
  case knopVoid:
      Indent(indentAmt);
      Output::Print(_u("void\n"));
      PrintPnodeWIndent(pnode->sxUni.pnode1,indentAmt+INDENT_SIZE);
      break;
      //PTNODE(knopDelete     , "delete"    ,None    ,Uni  ,fnopUni)
  case knopDelete:
      Indent(indentAmt);
      Output::Print(_u("delete\n"));
      PrintPnodeWIndent(pnode->sxUni.pnode1,indentAmt+INDENT_SIZE);
      break;
      //PTNODE(knopArray      , "arr cnst"    ,None    ,Uni  ,fnopUni)

  case knopArrayPattern:
      Indent(indentAmt);
      Output::Print(_u("Array Pattern\n"));
      PrintPnodeListWIndent(pnode->sxUni.pnode1, indentAmt + INDENT_SIZE);
      break;

  case knopObjectPattern:
      Indent(indentAmt);
      Output::Print(_u("Object Pattern\n"));
      PrintPnodeListWIndent(pnode->sxUni.pnode1, indentAmt + INDENT_SIZE);
      break;

  case knopArray:
      Indent(indentAmt);
      Output::Print(_u("Array Literal\n"));
      PrintPnodeListWIndent(pnode->sxUni.pnode1,indentAmt+INDENT_SIZE);
      break;
      //PTNODE(knopObject     , "obj cnst"    ,None    ,Uni  ,fnopUni)
  case knopObject:
      Indent(indentAmt);
      Output::Print(_u("Object Literal\n"));
      PrintPnodeListWIndent(pnode->sxUni.pnode1,indentAmt+INDENT_SIZE);
      break;
      // Binary and Ternary Operators
      //PTNODE(knopAdd        , "+"            ,Add     ,Bin  ,fnopBin)
  case knopAdd:
      Indent(indentAmt);
      Output::Print(_u("+\n"));
      PrintPnodeWIndent(pnode->sxBin.pnode1,indentAmt+INDENT_SIZE);
      PrintPnodeWIndent(pnode->sxBin.pnode2,indentAmt+INDENT_SIZE);
      break;
      //PTNODE(knopSub        , "-"            ,Sub     ,Bin  ,fnopBin)
  case knopSub:
      Indent(indentAmt);
      Output::Print(_u("-\n"));
      PrintPnodeWIndent(pnode->sxBin.pnode1,indentAmt+INDENT_SIZE);
      PrintPnodeWIndent(pnode->sxBin.pnode2,indentAmt+INDENT_SIZE);
      break;
      //PTNODE(knopMul        , "*"            ,Mul     ,Bin  ,fnopBin)
  case knopMul:
      Indent(indentAmt);
      Output::Print(_u("*\n"));
      PrintPnodeWIndent(pnode->sxBin.pnode1,indentAmt+INDENT_SIZE);
      PrintPnodeWIndent(pnode->sxBin.pnode2,indentAmt+INDENT_SIZE);
      break;
      //PTNODE(knopDiv        , "/"            ,Div     ,Bin  ,fnopBin)
  case knopExpo:
      Indent(indentAmt);
      Output::Print(_u("**\n"));
      PrintPnodeWIndent(pnode->sxBin.pnode1, indentAmt + INDENT_SIZE);
      PrintPnodeWIndent(pnode->sxBin.pnode2, indentAmt + INDENT_SIZE);
      break;
      //PTNODE(knopExpo        , "**"            ,Expo     ,Bin  ,fnopBin)

  case knopDiv:
      Indent(indentAmt);
      Output::Print(_u("/\n"));
      PrintPnodeWIndent(pnode->sxBin.pnode1,indentAmt+INDENT_SIZE);
      PrintPnodeWIndent(pnode->sxBin.pnode2,indentAmt+INDENT_SIZE);
      break;
      //PTNODE(knopMod        , "%"            ,Mod     ,Bin  ,fnopBin)
  case knopMod:
      Indent(indentAmt);
      Output::Print(_u("%\n"));
      PrintPnodeWIndent(pnode->sxBin.pnode1,indentAmt+INDENT_SIZE);
      PrintPnodeWIndent(pnode->sxBin.pnode2,indentAmt+INDENT_SIZE);
      break;
      //PTNODE(knopOr         , "|"            ,BitOr   ,Bin  ,fnopBin)
  case knopOr:
      Indent(indentAmt);
      Output::Print(_u("|\n"));
      PrintPnodeWIndent(pnode->sxBin.pnode1,indentAmt+INDENT_SIZE);
      PrintPnodeWIndent(pnode->sxBin.pnode2,indentAmt+INDENT_SIZE);
      break;
      //PTNODE(knopXor        , "^"            ,BitXor  ,Bin  ,fnopBin)
  case knopXor:
      Indent(indentAmt);
      Output::Print(_u("^\n"));
      PrintPnodeWIndent(pnode->sxBin.pnode1,indentAmt+INDENT_SIZE);
      PrintPnodeWIndent(pnode->sxBin.pnode2,indentAmt+INDENT_SIZE);
      break;
      //PTNODE(knopAnd        , "&"            ,BitAnd  ,Bin  ,fnopBin)
  case knopAnd:
      Indent(indentAmt);
      Output::Print(_u("&\n"));
      PrintPnodeWIndent(pnode->sxBin.pnode1,indentAmt+INDENT_SIZE);
      PrintPnodeWIndent(pnode->sxBin.pnode2,indentAmt+INDENT_SIZE);
      break;
      //PTNODE(knopEq         , "=="        ,EQ      ,Bin  ,fnopBin|fnopRel)
  case knopEq:
      Indent(indentAmt);
      Output::Print(_u("==\n"));
      PrintPnodeWIndent(pnode->sxBin.pnode1,indentAmt+INDENT_SIZE);
      PrintPnodeWIndent(pnode->sxBin.pnode2,indentAmt+INDENT_SIZE);
      break;
      //PTNODE(knopNe         , "!="        ,NE      ,Bin  ,fnopBin|fnopRel)
  case knopNe:
      Indent(indentAmt);
      Output::Print(_u("!=\n"));
      PrintPnodeWIndent(pnode->sxBin.pnode1,indentAmt+INDENT_SIZE);
      PrintPnodeWIndent(pnode->sxBin.pnode2,indentAmt+INDENT_SIZE);
      break;
      //PTNODE(knopLt         , "<"            ,LT      ,Bin  ,fnopBin|fnopRel)
  case knopLt:
      Indent(indentAmt);
      Output::Print(_u("<\n"));
      PrintPnodeWIndent(pnode->sxBin.pnode1,indentAmt+INDENT_SIZE);
      PrintPnodeWIndent(pnode->sxBin.pnode2,indentAmt+INDENT_SIZE);
      break;
      //PTNODE(knopLe         , "<="        ,LE      ,Bin  ,fnopBin|fnopRel)
  case knopLe:
      Indent(indentAmt);
      Output::Print(_u("<=\n"));
      PrintPnodeWIndent(pnode->sxBin.pnode1,indentAmt+INDENT_SIZE);
      PrintPnodeWIndent(pnode->sxBin.pnode2,indentAmt+INDENT_SIZE);
      break;
      //PTNODE(knopGe         , ">="        ,GE      ,Bin  ,fnopBin|fnopRel)
  case knopGe:
      Indent(indentAmt);
      Output::Print(_u(">=\n"));
      PrintPnodeWIndent(pnode->sxBin.pnode1,indentAmt+INDENT_SIZE);
      PrintPnodeWIndent(pnode->sxBin.pnode2,indentAmt+INDENT_SIZE);
      break;
      //PTNODE(knopGt         , ">"            ,GT      ,Bin  ,fnopBin|fnopRel)
  case knopGt:
      Indent(indentAmt);
      Output::Print(_u(">\n"));
      PrintPnodeWIndent(pnode->sxBin.pnode1,indentAmt+INDENT_SIZE);
      PrintPnodeWIndent(pnode->sxBin.pnode2,indentAmt+INDENT_SIZE);
      break;
      //PTNODE(knopCall       , "()"        ,None    ,Bin  ,fnopBin)
  case knopCall:
      Indent(indentAmt);
      Output::Print(_u("Call\n"));
      PrintPnodeWIndent(pnode->sxBin.pnode1,indentAmt+INDENT_SIZE);
      PrintPnodeListWIndent(pnode->sxBin.pnode2,indentAmt+INDENT_SIZE);
      break;
      //PTNODE(knopDot        , "."            ,None    ,Bin  ,fnopBin)
  case knopDot:
      Indent(indentAmt);
      Output::Print(_u(".\n"));
      PrintPnodeWIndent(pnode->sxBin.pnode1,indentAmt+INDENT_SIZE);
      PrintPnodeWIndent(pnode->sxBin.pnode2,indentAmt+INDENT_SIZE);
      break;
      //PTNODE(knopAsg        , "="            ,None    ,Bin  ,fnopBin|fnopAsg)
  case knopAsg:
      Indent(indentAmt);
      Output::Print(_u("=\n"));
      PrintPnodeWIndent(pnode->sxBin.pnode1,indentAmt+INDENT_SIZE);
      PrintPnodeWIndent(pnode->sxBin.pnode2,indentAmt+INDENT_SIZE);
      break;
      //PTNODE(knopInstOf     , "instanceof",InstOf  ,Bin  ,fnopBin|fnopRel)
  case knopInstOf:
      Indent(indentAmt);
      Output::Print(_u("instanceof\n"));
      PrintPnodeWIndent(pnode->sxBin.pnode1,indentAmt+INDENT_SIZE);
      PrintPnodeWIndent(pnode->sxBin.pnode2,indentAmt+INDENT_SIZE);
      break;
      //PTNODE(knopIn         , "in"        ,In      ,Bin  ,fnopBin|fnopRel)
  case knopIn:
      Indent(indentAmt);
      Output::Print(_u("in\n"));
      PrintPnodeWIndent(pnode->sxBin.pnode1,indentAmt+INDENT_SIZE);
      PrintPnodeWIndent(pnode->sxBin.pnode2,indentAmt+INDENT_SIZE);
      break;
      //PTNODE(knopEqv        , "==="        ,Eqv     ,Bin  ,fnopBin|fnopRel)
  case knopEqv:
      Indent(indentAmt);
      Output::Print(_u("===\n"));
      PrintPnodeWIndent(pnode->sxBin.pnode1,indentAmt+INDENT_SIZE);
      PrintPnodeWIndent(pnode->sxBin.pnode2,indentAmt+INDENT_SIZE);
      break;
      //PTNODE(knopNEqv       , "!=="        ,NEqv    ,Bin  ,fnopBin|fnopRel)
  case knopNEqv:
      Indent(indentAmt);
      Output::Print(_u("!==\n"));
      PrintPnodeWIndent(pnode->sxBin.pnode1,indentAmt+INDENT_SIZE);
      PrintPnodeWIndent(pnode->sxBin.pnode2,indentAmt+INDENT_SIZE);
      break;
      //PTNODE(knopComma      , ","            ,None    ,Bin  ,fnopBin)
  case knopComma:
      Indent(indentAmt);
      Output::Print(_u(",\n"));
      PrintPnodeWIndent(pnode->sxBin.pnode1,indentAmt+INDENT_SIZE);
      PrintPnodeWIndent(pnode->sxBin.pnode2,indentAmt+INDENT_SIZE);
      break;
      //PTNODE(knopLogOr      , "||"        ,None    ,Bin  ,fnopBin)
  case knopLogOr:
      Indent(indentAmt);
      Output::Print(_u("||\n"));
      PrintPnodeWIndent(pnode->sxBin.pnode1,indentAmt+INDENT_SIZE);
      PrintPnodeWIndent(pnode->sxBin.pnode2,indentAmt+INDENT_SIZE);
      break;
      //PTNODE(knopLogAnd     , "&&"        ,None    ,Bin  ,fnopBin)
  case knopLogAnd:
      Indent(indentAmt);
      Output::Print(_u("&&\n"));
      PrintPnodeWIndent(pnode->sxBin.pnode1,indentAmt+INDENT_SIZE);
      PrintPnodeWIndent(pnode->sxBin.pnode2,indentAmt+INDENT_SIZE);
      break;
      //PTNODE(knopLsh        , "<<"        ,Lsh     ,Bin  ,fnopBin)
  case knopLsh:
      Indent(indentAmt);
      Output::Print(_u("<<\n"));
      PrintPnodeWIndent(pnode->sxBin.pnode1,indentAmt+INDENT_SIZE);
      PrintPnodeWIndent(pnode->sxBin.pnode2,indentAmt+INDENT_SIZE);
      break;
      //PTNODE(knopRsh        , ">>"        ,Rsh     ,Bin  ,fnopBin)
  case knopRsh:
      Indent(indentAmt);
      Output::Print(_u(">>\n"));
      PrintPnodeWIndent(pnode->sxBin.pnode1,indentAmt+INDENT_SIZE);
      PrintPnodeWIndent(pnode->sxBin.pnode2,indentAmt+INDENT_SIZE);
      break;
      //PTNODE(knopRs2        , ">>>"        ,Rs2     ,Bin  ,fnopBin)
  case knopRs2:
      Indent(indentAmt);
      Output::Print(_u(">>>\n"));
      PrintPnodeWIndent(pnode->sxBin.pnode1,indentAmt+INDENT_SIZE);
      PrintPnodeWIndent(pnode->sxBin.pnode2,indentAmt+INDENT_SIZE);
      break;
      //PTNODE(knopNew        , "new"        ,None    ,Bin  ,fnopBin)
  case knopNew:
      Indent(indentAmt);
      Output::Print(_u("new\n"));
      PrintPnodeWIndent(pnode->sxBin.pnode1,indentAmt+INDENT_SIZE);
      PrintPnodeListWIndent(pnode->sxBin.pnode2,indentAmt+INDENT_SIZE);
      break;
      //PTNODE(knopIndex      , "[]"        ,None    ,Bin  ,fnopBin)
  case knopIndex:
      Indent(indentAmt);
      Output::Print(_u("[]\n"));
      PrintPnodeWIndent(pnode->sxBin.pnode1,indentAmt+INDENT_SIZE);
      PrintPnodeListWIndent(pnode->sxBin.pnode2,indentAmt+INDENT_SIZE);
      break;
      //PTNODE(knopQmark      , "?"            ,None    ,Tri  ,fnopBin)
  case knopQmark:
      Indent(indentAmt);
      Output::Print(_u("?:\n"));
      PrintPnodeWIndent(pnode->sxTri.pnode1,indentAmt+INDENT_SIZE);
      PrintPnodeWIndent(pnode->sxTri.pnode2,indentAmt+INDENT_SIZE);
      PrintPnodeWIndent(pnode->sxTri.pnode3,indentAmt+INDENT_SIZE);
      break;
      //PTNODE(knopAsgAdd     , "+="        ,Add     ,Bin  ,fnopBin|fnopAsg)
  case knopAsgAdd:
      Indent(indentAmt);
      Output::Print(_u("+=\n"));
      PrintPnodeWIndent(pnode->sxBin.pnode1,indentAmt+INDENT_SIZE);
      PrintPnodeWIndent(pnode->sxBin.pnode2,indentAmt+INDENT_SIZE);
      break;
      //PTNODE(knopAsgSub     , "-="        ,Sub     ,Bin  ,fnopBin|fnopAsg)
  case knopAsgSub:
      Indent(indentAmt);
      Output::Print(_u("-=\n"));
      PrintPnodeWIndent(pnode->sxBin.pnode1,indentAmt+INDENT_SIZE);
      PrintPnodeWIndent(pnode->sxBin.pnode2,indentAmt+INDENT_SIZE);
      break;
      //PTNODE(knopAsgMul     , "*="        ,Mul     ,Bin  ,fnopBin|fnopAsg)
  case knopAsgMul:
      Indent(indentAmt);
      Output::Print(_u("*=\n"));
      PrintPnodeWIndent(pnode->sxBin.pnode1,indentAmt+INDENT_SIZE);
      PrintPnodeWIndent(pnode->sxBin.pnode2,indentAmt+INDENT_SIZE);
      break;
      //PTNODE(knopAsgDiv     , "/="        ,Div     ,Bin  ,fnopBin|fnopAsg)
  case knopAsgExpo:
      Indent(indentAmt);
      Output::Print(_u("**=\n"));
      PrintPnodeWIndent(pnode->sxBin.pnode1, indentAmt + INDENT_SIZE);
      PrintPnodeWIndent(pnode->sxBin.pnode2, indentAmt + INDENT_SIZE);
      break;
      //PTNODE(knopAsgExpo     , "**="       ,Expo     ,Bin  ,fnopBin|fnopAsg)

  case knopAsgDiv:
      Indent(indentAmt);
      Output::Print(_u("/=\n"));
      PrintPnodeWIndent(pnode->sxBin.pnode1,indentAmt+INDENT_SIZE);
      PrintPnodeWIndent(pnode->sxBin.pnode2,indentAmt+INDENT_SIZE);
      break;
      //PTNODE(knopAsgMod     , "%="        ,Mod     ,Bin  ,fnopBin|fnopAsg)
  case knopAsgMod:
      Indent(indentAmt);
      Output::Print(_u("%=\n"));
      PrintPnodeWIndent(pnode->sxBin.pnode1,indentAmt+INDENT_SIZE);
      PrintPnodeWIndent(pnode->sxBin.pnode2,indentAmt+INDENT_SIZE);
      break;
      //PTNODE(knopAsgAnd     , "&="        ,BitAnd  ,Bin  ,fnopBin|fnopAsg)
  case knopAsgAnd:
      Indent(indentAmt);
      Output::Print(_u("&=\n"));
      PrintPnodeWIndent(pnode->sxBin.pnode1,indentAmt+INDENT_SIZE);
      PrintPnodeWIndent(pnode->sxBin.pnode2,indentAmt+INDENT_SIZE);
      break;
      //PTNODE(knopAsgXor     , "^="        ,BitXor  ,Bin  ,fnopBin|fnopAsg)
  case knopAsgXor:
      Indent(indentAmt);
      Output::Print(_u("^=\n"));
      PrintPnodeWIndent(pnode->sxBin.pnode1,indentAmt+INDENT_SIZE);
      PrintPnodeWIndent(pnode->sxBin.pnode2,indentAmt+INDENT_SIZE);
      break;
      //PTNODE(knopAsgOr      , "|="        ,BitOr   ,Bin  ,fnopBin|fnopAsg)
  case knopAsgOr:
      Indent(indentAmt);
      Output::Print(_u("|=\n"));
      PrintPnodeWIndent(pnode->sxBin.pnode1,indentAmt+INDENT_SIZE);
      PrintPnodeWIndent(pnode->sxBin.pnode2,indentAmt+INDENT_SIZE);
      break;
      //PTNODE(knopAsgLsh     , "<<="        ,Lsh     ,Bin  ,fnopBin|fnopAsg)
  case knopAsgLsh:
      Indent(indentAmt);
      Output::Print(_u("<<=\n"));
      PrintPnodeWIndent(pnode->sxBin.pnode1,indentAmt+INDENT_SIZE);
      PrintPnodeWIndent(pnode->sxBin.pnode2,indentAmt+INDENT_SIZE);
      break;
      //PTNODE(knopAsgRsh     , ">>="        ,Rsh     ,Bin  ,fnopBin|fnopAsg)
  case knopAsgRsh:
      Indent(indentAmt);
      Output::Print(_u(">>=\n"));
      PrintPnodeWIndent(pnode->sxBin.pnode1,indentAmt+INDENT_SIZE);
      PrintPnodeWIndent(pnode->sxBin.pnode2,indentAmt+INDENT_SIZE);
      break;
      //PTNODE(knopAsgRs2     , ">>>="        ,Rs2     ,Bin  ,fnopBin|fnopAsg)
  case knopAsgRs2:
      Indent(indentAmt);
      Output::Print(_u(">>>=\n"));
      PrintPnodeWIndent(pnode->sxBin.pnode1,indentAmt+INDENT_SIZE);
      PrintPnodeWIndent(pnode->sxBin.pnode2,indentAmt+INDENT_SIZE);
      break;

  case knopComputedName:
      Indent(indentAmt);
      Output::Print(_u("ComputedProperty\n"));
      PrintPnodeWIndent(pnode->sxUni.pnode1, indentAmt + INDENT_SIZE);
      break;

      //PTNODE(knopMember     , ":"            ,None    ,Bin  ,fnopBin)
  case knopMember:
  case knopMemberShort:
  case knopObjectPatternMember:
      Indent(indentAmt);
      Output::Print(_u(":\n"));
      PrintPnodeWIndent(pnode->sxBin.pnode1,indentAmt+INDENT_SIZE);
      PrintPnodeWIndent(pnode->sxBin.pnode2,indentAmt+INDENT_SIZE);
      break;
      // General nodes.
      //PTNODE(knopList       , "<list>"    ,None    ,Bin  ,fnopNone)
  case knopList:
      Indent(indentAmt);
      Output::Print(_u("List\n"));
      PrintPnodeListWIndent(pnode,indentAmt+INDENT_SIZE);
      break;
      //PTNODE(knopVarDecl    , "varDcl"    ,None    ,Var  ,fnopNone)
  case knopVarDecl:
      Indent(indentAmt);
      Output::Print(_u("var %s\n"),pnode->sxVar.pid->Psz());
      if (pnode->sxVar.pnodeInit!=NULL)
          PrintPnodeWIndent(pnode->sxVar.pnodeInit,indentAmt+INDENT_SIZE);
      break;
  case knopConstDecl:
      Indent(indentAmt);
      Output::Print(_u("const %s\n"),pnode->sxVar.pid->Psz());
      if (pnode->sxVar.pnodeInit!=NULL)
          PrintPnodeWIndent(pnode->sxVar.pnodeInit,indentAmt+INDENT_SIZE);
      break;
  case knopLetDecl:
      Indent(indentAmt);
      Output::Print(_u("let %s\n"),pnode->sxVar.pid->Psz());
      if (pnode->sxVar.pnodeInit!=NULL)
          PrintPnodeWIndent(pnode->sxVar.pnodeInit,indentAmt+INDENT_SIZE);
      break;
      //PTNODE(knopFncDecl    , "fncDcl"    ,None    ,Fnc  ,fnopLeaf)
  case knopFncDecl:
      Indent(indentAmt);
      if (pnode->sxFnc.pid!=NULL)
      {
          Output::Print(_u("fn decl %d nested %d name %s (%d-%d)\n"),pnode->sxFnc.IsDeclaration(),pnode->sxFnc.IsNested(),
              pnode->sxFnc.pid->Psz(), pnode->ichMin, pnode->ichLim);
      }
      else
      {
          Output::Print(_u("fn decl %d nested %d anonymous (%d-%d)\n"),pnode->sxFnc.IsDeclaration(),pnode->sxFnc.IsNested(),pnode->ichMin,pnode->ichLim);
      }
      PrintScopesWIndent(pnode, indentAmt+INDENT_SIZE);
      PrintFormalsWIndent(pnode->sxFnc.pnodeParams, indentAmt + INDENT_SIZE);
      PrintPnodeWIndent(pnode->sxFnc.pnodeRest, indentAmt + INDENT_SIZE);
      PrintPnodeWIndent(pnode->sxFnc.pnodeBody, indentAmt + INDENT_SIZE);
      if (pnode->sxFnc.pnodeBody == nullptr)
      {
          Output::Print(_u("[%4d, %4d): "), pnode->ichMin, pnode->ichLim);
          Indent(indentAmt + INDENT_SIZE);
          Output::Print(_u("<parse deferred body>\n"));
      }
      break;
      //PTNODE(knopProg       , "program"    ,None    ,Fnc  ,fnopNone)
  case knopProg:
      Indent(indentAmt);
      Output::Print(_u("program\n"));
      PrintScopesWIndent(pnode, indentAmt+INDENT_SIZE);
      PrintPnodeListWIndent(pnode->sxFnc.pnodeBody,indentAmt+INDENT_SIZE);
      break;
      //PTNODE(knopEndCode    , "<endcode>"    ,None    ,None ,fnopNone)
  case knopEndCode:
      Indent(indentAmt);
      Output::Print(_u("<endcode>\n"));
      break;
      //PTNODE(knopDebugger   , "debugger"    ,None    ,None ,fnopNone)
  case knopDebugger:
      Indent(indentAmt);
      Output::Print(_u("<debugger>\n"));
      break;
      //PTNODE(knopFor        , "for"        ,None    ,For  ,fnopBreak|fnopContinue)
  case knopFor:
      Indent(indentAmt);
      Output::Print(_u("for\n"));
      PrintScopesWIndent(pnode, indentAmt+INDENT_SIZE);
      PrintPnodeWIndent(pnode->sxFor.pnodeInit,indentAmt+INDENT_SIZE);
      PrintPnodeWIndent(pnode->sxFor.pnodeCond,indentAmt+INDENT_SIZE);
      PrintPnodeWIndent(pnode->sxFor.pnodeIncr,indentAmt+INDENT_SIZE);
      PrintPnodeWIndent(pnode->sxFor.pnodeBody,indentAmt+INDENT_SIZE);
      break;
      //PTNODE(knopIf         , "if"        ,None    ,If   ,fnopNone)
  case knopIf:
      Indent(indentAmt);
      Output::Print(_u("if\n"));
      PrintPnodeWIndent(pnode->sxIf.pnodeCond,indentAmt+INDENT_SIZE);
      PrintPnodeWIndent(pnode->sxIf.pnodeTrue,indentAmt+INDENT_SIZE);
      if (pnode->sxIf.pnodeFalse!=NULL)
          PrintPnodeWIndent(pnode->sxIf.pnodeFalse,indentAmt+INDENT_SIZE);
      break;
      //PTNODE(knopWhile      , "while"        ,None    ,While,fnopBreak|fnopContinue)
  case knopWhile:
      Indent(indentAmt);
      Output::Print(_u("while\n"));
      PrintPnodeWIndent(pnode->sxWhile.pnodeCond,indentAmt+INDENT_SIZE);
      PrintPnodeWIndent(pnode->sxWhile.pnodeBody,indentAmt+INDENT_SIZE);
      break;
      //PTNODE(knopDoWhile    , "do-while"    ,None    ,While,fnopBreak|fnopContinue)
  case knopDoWhile:
      Indent(indentAmt);
      Output::Print(_u("do\n"));
      PrintPnodeWIndent(pnode->sxWhile.pnodeCond,indentAmt+INDENT_SIZE);
      PrintPnodeWIndent(pnode->sxWhile.pnodeBody,indentAmt+INDENT_SIZE);
      break;
      //PTNODE(knopForIn      , "for in"    ,None    ,ForIn,fnopBreak|fnopContinue|fnopCleanup)
  case knopForIn:
      Indent(indentAmt);
      Output::Print(_u("forIn\n"));
      PrintScopesWIndent(pnode, indentAmt+INDENT_SIZE);
      PrintPnodeWIndent(pnode->sxForInOrForOf.pnodeLval,indentAmt+INDENT_SIZE);
      PrintPnodeWIndent(pnode->sxForInOrForOf.pnodeObj,indentAmt+INDENT_SIZE);
      PrintPnodeWIndent(pnode->sxForInOrForOf.pnodeBody,indentAmt+INDENT_SIZE);
      break;
  case knopForOf:
      Indent(indentAmt);
      Output::Print(_u("forOf\n"));
      PrintScopesWIndent(pnode, indentAmt+INDENT_SIZE);
      PrintPnodeWIndent(pnode->sxForInOrForOf.pnodeLval,indentAmt+INDENT_SIZE);
      PrintPnodeWIndent(pnode->sxForInOrForOf.pnodeObj,indentAmt+INDENT_SIZE);
      PrintPnodeWIndent(pnode->sxForInOrForOf.pnodeBody,indentAmt+INDENT_SIZE);
      break;
      //PTNODE(knopReturn     , "return"    ,None    ,Uni  ,fnopNone)
  case knopReturn:
      Indent(indentAmt);
      Output::Print(_u("return\n"));
      if (pnode->sxReturn.pnodeExpr!=NULL)
          PrintPnodeWIndent(pnode->sxReturn.pnodeExpr,indentAmt+INDENT_SIZE);
      break;
      //PTNODE(knopBlock      , "{}"        ,None    ,Block,fnopNone)
  case knopBlock:
      Indent(indentAmt);
      Output::Print(_u("block "));
      if (pnode->grfpn & fpnSyntheticNode)
          Output::Print(_u("synthetic "));
      PrintBlockType(pnode->sxBlock.blockType);
      Output::Print(_u("(%d-%d)\n"),pnode->ichMin,pnode->ichLim);
      PrintScopesWIndent(pnode, indentAmt+INDENT_SIZE);
      if (pnode->sxBlock.pnodeStmt!=NULL)
          PrintPnodeWIndent(pnode->sxBlock.pnodeStmt,indentAmt+INDENT_SIZE);
      break;
      //PTNODE(knopWith       , "with"        ,None    ,With ,fnopCleanup)
  case knopWith:
      Indent(indentAmt);
      Output::Print(_u("with (%d-%d)\n"), pnode->ichMin,pnode->ichLim);
      PrintScopesWIndent(pnode, indentAmt+INDENT_SIZE);
      PrintPnodeWIndent(pnode->sxWith.pnodeObj,indentAmt+INDENT_SIZE);
      PrintPnodeWIndent(pnode->sxWith.pnodeBody,indentAmt+INDENT_SIZE);
      break;
      //PTNODE(knopBreak      , "break"        ,None    ,Jump ,fnopNone)
  case knopBreak:
      Indent(indentAmt);
      Output::Print(_u("break\n"));
      // TODO: some representation of target
      break;
      //PTNODE(knopContinue   , "continue"    ,None    ,Jump ,fnopNone)
  case knopContinue:
      Indent(indentAmt);
      Output::Print(_u("continue\n"));
      // TODO: some representation of target
      break;
      //PTNODE(knopLabel      , "label"        ,None    ,Label,fnopNone)
  case knopLabel:
      Indent(indentAmt);
      Output::Print(_u("label %s"),pnode->sxLabel.pid->Psz());
      // TODO: print labeled statement
      break;
      //PTNODE(knopSwitch     , "switch"    ,None    ,Switch,fnopBreak)
  case knopSwitch:
      Indent(indentAmt);
      Output::Print(_u("switch\n"));
      PrintScopesWIndent(pnode, indentAmt+INDENT_SIZE);
      for (ParseNode *pnodeT = pnode->sxSwitch.pnodeCases; NULL != pnodeT;pnodeT = pnodeT->sxCase.pnodeNext) {
          PrintPnodeWIndent(pnodeT,indentAmt+2);
      }
      break;
      //PTNODE(knopCase       , "case"        ,None    ,Case ,fnopNone)
  case knopCase:
      Indent(indentAmt);
      Output::Print(_u("case\n"));
      PrintPnodeWIndent(pnode->sxCase.pnodeExpr,indentAmt+INDENT_SIZE);
      PrintPnodeWIndent(pnode->sxCase.pnodeBody,indentAmt+INDENT_SIZE);
      break;
      //PTNODE(knopTryFinally,"try-finally",None,TryFinally,fnopCleanup)
  case knopTryFinally:
      PrintPnodeWIndent(pnode->sxTryFinally.pnodeTry,indentAmt);
      PrintPnodeWIndent(pnode->sxTryFinally.pnodeFinally,indentAmt);
      break;
  case knopFinally:
      Indent(indentAmt);
      Output::Print(_u("finally\n"));
      PrintPnodeWIndent(pnode->sxFinally.pnodeBody,indentAmt+INDENT_SIZE);
      break;
      //PTNODE(knopCatch      , "catch"     ,None    ,Catch,fnopNone)
  case knopCatch:
      Indent(indentAmt);
      Output::Print(_u("catch (%d-%d)\n"), pnode->ichMin,pnode->ichLim);
      PrintScopesWIndent(pnode, indentAmt+INDENT_SIZE);
      PrintPnodeWIndent(pnode->sxCatch.pnodeParam,indentAmt+INDENT_SIZE);
//      if (pnode->sxCatch.pnodeGuard!=NULL)
//          PrintPnodeWIndent(pnode->sxCatch.pnodeGuard,indentAmt+INDENT_SIZE);
      PrintPnodeWIndent(pnode->sxCatch.pnodeBody,indentAmt+INDENT_SIZE);
      break;
      //PTNODE(knopTryCatch      , "try-catch" ,None    ,TryCatch  ,fnopCleanup)
  case knopTryCatch:
      PrintPnodeWIndent(pnode->sxTryCatch.pnodeTry,indentAmt);
      PrintPnodeWIndent(pnode->sxTryCatch.pnodeCatch,indentAmt);
      break;
      //PTNODE(knopTry        , "try"       ,None    ,Try  ,fnopCleanup)
  case knopTry:
      Indent(indentAmt);
      Output::Print(_u("try\n"));
      PrintPnodeWIndent(pnode->sxTry.pnodeBody,indentAmt+INDENT_SIZE);
      break;
      //PTNODE(knopThrow      , "throw"     ,None    ,Uni  ,fnopNone)
  case knopThrow:
      Indent(indentAmt);
      Output::Print(_u("throw\n"));
      PrintPnodeWIndent(pnode->sxUni.pnode1,indentAmt+INDENT_SIZE);
      break;
      //PTNODE(knopClassDecl, "classDecl", None , Class, fnopLeaf)
  case knopClassDecl:
      Indent(indentAmt);
      Output::Print(_u("class %s"), pnode->sxClass.pnodeName->sxVar.pid->Psz());
      if (pnode->sxClass.pnodeExtends != nullptr)
      {
          Output::Print(_u(" extends "));
          PrintPnodeWIndent(pnode->sxClass.pnodeExtends, 0);
      }
      else {
          Output::Print(_u("\n"));
      }

      PrintPnodeWIndent(pnode->sxClass.pnodeConstructor,   indentAmt + INDENT_SIZE);
      PrintPnodeWIndent(pnode->sxClass.pnodeMembers,       indentAmt + INDENT_SIZE);
      PrintPnodeWIndent(pnode->sxClass.pnodeStaticMembers, indentAmt + INDENT_SIZE);
      break;
  case knopStrTemplate:
      Indent(indentAmt);
      Output::Print(_u("string template\n"));
      PrintPnodeListWIndent(pnode->sxStrTemplate.pnodeSubstitutionExpressions, indentAmt + INDENT_SIZE);
      break;
  case knopYieldStar:
      Indent(indentAmt);
      Output::Print(_u("yield*\n"));
      PrintPnodeListWIndent(pnode->sxUni.pnode1, indentAmt + INDENT_SIZE);
      break;
  case knopYield:
  case knopYieldLeaf:
      Indent(indentAmt);
      Output::Print(_u("yield\n"));
      PrintPnodeListWIndent(pnode->sxUni.pnode1, indentAmt + INDENT_SIZE);
      break;
  case knopAwait:
      Indent(indentAmt);
      Output::Print(_u("await\n"));
      PrintPnodeListWIndent(pnode->sxUni.pnode1, indentAmt + INDENT_SIZE);
      break;
  case knopExportDefault:
      Indent(indentAmt);
      Output::Print(_u("export default\n"));
      PrintPnodeListWIndent(pnode->sxExportDefault.pnodeExpr, indentAmt + INDENT_SIZE);
      break;
  default:
      Output::Print(_u("unhandled pnode op %d\n"),pnode->nop);
      break;
    }
}

void PrintPnodeListWIndent(ParseNode *pnode,int indentAmt) {
    if (pnode!=NULL) {
        while(pnode->nop==knopList) {
            PrintPnodeWIndent(pnode->sxBin.pnode1,indentAmt);
            pnode = pnode->sxBin.pnode2;
        }
        PrintPnodeWIndent(pnode,indentAmt);
    }
}

void PrintFormalsWIndent(ParseNode *pnodeArgs, int indentAmt)
{
    for (ParseNode *pnode = pnodeArgs; pnode != nullptr; pnode = pnode->GetFormalNext())
    {
        PrintPnodeWIndent(pnode->nop == knopParamPattern ? pnode->sxParamPattern.pnode1 : pnode, indentAmt);
    }
}

void PrintPnode(ParseNode *pnode) {
    PrintPnodeWIndent(pnode,0);
}

void ParseNode::Dump()
{
    switch(nop)
    {
    case knopFncDecl:
    case knopProg:
        LPCOLESTR name = Js::Constants::AnonymousFunction;
        if(this->sxFnc.pnodeName)
        {
            name = this->sxFnc.pnodeName->sxVar.pid->Psz();
        }

        Output::Print(_u("%s (%d) [%d, %d]:\n"), name, this->sxFnc.functionId, this->sxFnc.lineNumber, this->sxFnc.columnNumber);
        Output::Print(_u("hasArguments: %s callsEval:%s childCallsEval:%s HasReferenceableBuiltInArguments:%s ArgumentsObjectEscapes:%s HasWith:%s HasThis:%s HasOnlyThis:%s \n"),
            IsTrueOrFalse(this->sxFnc.HasHeapArguments()),
            IsTrueOrFalse(this->sxFnc.CallsEval()),
            IsTrueOrFalse(this->sxFnc.ChildCallsEval()),
            IsTrueOrFalse(this->sxFnc.HasReferenceableBuiltInArguments()),
            IsTrueOrFalse(this->sxFnc.GetArgumentsObjectEscapes()),
            IsTrueOrFalse(this->sxFnc.HasWithStmt()),
            IsTrueOrFalse(this->sxFnc.HasThisStmt()),
            IsTrueOrFalse(this->sxFnc.HasOnlyThisStmts()));
        if(this->sxFnc.funcInfo)
        {
            this->sxFnc.funcInfo->Dump();
        }
        break;
    }
}
#endif

DeferredFunctionStub * BuildDeferredStubTree(ParseNode *pnodeFnc, Recycler *recycler)
{
    Assert(pnodeFnc->nop == knopFncDecl);

    uint nestedCount = pnodeFnc->sxFnc.nestedCount;
    if (nestedCount == 0)
    {
        return nullptr;
    }

    if (pnodeFnc->sxFnc.deferredStub)
    {
        return pnodeFnc->sxFnc.deferredStub;
    }

    DeferredFunctionStub *deferredStubs = RecyclerNewArray(recycler, DeferredFunctionStub, nestedCount);
    uint i = 0;

    ParseNode *pnodeBlock = pnodeFnc->sxFnc.pnodeBodyScope;
    Assert(pnodeBlock != nullptr
        && pnodeBlock->nop == knopBlock
        && (pnodeBlock->sxBlock.blockType == PnodeBlockType::Function
            || pnodeBlock->sxBlock.blockType == PnodeBlockType::Parameter));

    for (ParseNode *pnodeChild = pnodeBlock->sxBlock.pnodeScopes; pnodeChild != nullptr;)
    {

        if (pnodeChild->nop != knopFncDecl)
        {
            // We only expect to find a function body block in a parameter scope block.
            Assert(pnodeChild->nop == knopBlock
                && (pnodeBlock->sxBlock.blockType == PnodeBlockType::Parameter
                    || pnodeChild->sxBlock.blockType == PnodeBlockType::Function));
            pnodeChild = pnodeChild->sxBlock.pnodeNext;
            continue;
        }
        Assert(i < nestedCount);

        if (pnodeChild->sxFnc.IsGeneratedDefault())
        {
            ++i;
            pnodeChild = pnodeChild->sxFnc.pnodeNext;
            continue;
        }

        __analysis_assume(i < nestedCount);

        deferredStubs[i].fncFlags = pnodeChild->sxFnc.fncFlags;
        deferredStubs[i].nestedCount = pnodeChild->sxFnc.nestedCount;
        deferredStubs[i].restorePoint = *pnodeChild->sxFnc.pRestorePoint;
        deferredStubs[i].deferredStubs = BuildDeferredStubTree(pnodeChild, recycler);
        deferredStubs[i].ichMin = pnodeChild->ichMin;
        ++i;
        pnodeChild = pnodeChild->sxFnc.pnodeNext;
    }

    return deferredStubs;
}<|MERGE_RESOLUTION|>--- conflicted
+++ resolved
@@ -5002,17 +5002,13 @@
 
         if (!skipFormals)
         {
-<<<<<<< HEAD
-            this->ParseFncFormals<buildAST>(pnodeFnc, pnodeFncParent, flags);
-=======
             bool fLambdaParamsSave = m_reparsingLambdaParams;
             if (fLambda)
             {
                 m_reparsingLambdaParams = true;
             }
-            this->ParseFncFormals<buildAST>(pnodeFnc, flags);
+            this->ParseFncFormals<buildAST>(pnodeFnc, pnodeFncParent, flags);
             m_reparsingLambdaParams = fLambdaParamsSave;
->>>>>>> b09833cb
         }
 
         // Create function body scope
@@ -8018,17 +8014,8 @@
                 // binding operator, be it unary or binary.
                 Error(ERRsyntax);
             }
-<<<<<<< HEAD
-            if (m_currentBlockInfo->pnodeBlock->sxBlock.blockType == PnodeBlockType::Parameter)
-=======
-            if (GetCurrentFunctionNode()->sxFnc.IsGenerator()
-                && m_currentScope->GetScopeType() == ScopeType_Parameter)
->>>>>>> b09833cb
-            {
-                // 'yield' can appear (as a keyword) in parameter scope as formal name or as
-                // expression within a default parameter expression, in either a generator
-                // function or an arrow function contained within a generator function.
-                // In all cases it is an error.
+            if (m_currentScope->GetScopeType() == ScopeType_Parameter)
+            {
                 Error(ERRsyntax);
             }
         }
