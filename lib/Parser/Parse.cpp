--- conflicted
+++ resolved
@@ -4495,39 +4495,6 @@
     *m_ppnodeVar = nullptr;
     m_ppnodeVar = ppnodeVarSave;
 
-<<<<<<< HEAD
-=======
-    // Restore the current function.
-    if (buildAST)
-    {
-        Assert(pnodeFnc == m_currentNodeFunc);
-
-        m_currentNodeFunc = pnodeFncSave;
-        m_pCurrentAstSize = pAstSizeSave;
-
-        if (!fLambda)
-        {
-            Assert(pnodeFnc == m_currentNodeNonLambdaFunc);
-            m_currentNodeNonLambdaFunc = pnodeFncSaveNonLambda;
-        }
-    }
-    else
-    {
-        Assert(pnodeFnc == m_currentNodeDeferredFunc);
-        if (!fLambda)
-        {
-            Assert(pnodeFnc == m_currentNodeNonLambdaDeferredFunc);
-            m_currentNodeNonLambdaDeferredFunc = pnodeFncSaveNonLambda;
-        }
-        m_currentNodeDeferredFunc = pnodeFncSave;
-    }
-
-    if (m_currentNodeFunc && pnodeFnc->sxFnc.HasWithStmt())
-    {
-        GetCurrentFunctionNode()->sxFnc.SetHasWithStmt(true);
-    }
-
->>>>>>> 898582f1
     if (m_currentNodeFunc && (pnodeFnc->sxFnc.CallsEval() || pnodeFnc->sxFnc.ChildCallsEval()))
     {
         GetCurrentFunctionNode()->sxFnc.SetChildCallsEval(true);
