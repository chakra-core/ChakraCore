//-------------------------------------------------------------------------------------------------------
// Copyright (C) Microsoft. All rights reserved.
// Licensed under the MIT license. See LICENSE.txt file in the project root for full license information.
//-------------------------------------------------------------------------------------------------------
#include "ParserPch.h"
#include "FormalsUtil.h"
#include "../Runtime/Language/SourceDynamicProfileManager.h"

#if DBG_DUMP
void PrintPnodeWIndent(ParseNode *pnode,int indentAmt);
#endif

const char* const nopNames[knopLim]= {
#define PTNODE(nop,sn,pc,nk,grfnop,json) sn,
#include "ptlist.h"
};
void printNop(int nop) {
  printf("%s\n",nopNames[nop]);
}

const uint ParseNode::mpnopgrfnop[knopLim] =
{
#define PTNODE(nop,sn,pc,nk,grfnop,json) grfnop,
#include "ptlist.h"
};

bool Parser::IsES6DestructuringEnabled() const
{
    return m_scriptContext->GetConfig()->IsES6DestructuringEnabled();
}

struct DeferredFunctionStub
{
    RestorePoint restorePoint;
    uint fncFlags;
    uint nestedCount;
    DeferredFunctionStub *deferredStubs;
#if DEBUG
    charcount_t ichMin;
#endif
};

struct StmtNest
{
    union
    {
        struct
        {
            ParseNodePtr pnodeStmt; // This statement node.
            ParseNodePtr pnodeLab;  // Labels for this statement.
        };
        struct
        {
            bool isDeferred : 1;
            OpCode op;              // This statement operation.
            LabelId* pLabelId;      // Labels for this statement.
        };
    };
    StmtNest *pstmtOuter;           // Enclosing statement.
};

struct BlockInfoStack
{
    StmtNest pstmt;
    ParseNode *pnodeBlock;
    ParseNodePtr *m_ppnodeLex;              // lexical variable list tail
    BlockInfoStack *pBlockInfoOuter;        // containing block's BlockInfoStack
    BlockInfoStack *pBlockInfoFunction;     // nearest function's BlockInfoStack (if pnodeBlock is a function, this points to itself)
};

#if DEBUG
Parser::Parser(Js::ScriptContext* scriptContext, BOOL strictMode, PageAllocator *alloc, bool isBackground, size_t size)
#else
Parser::Parser(Js::ScriptContext* scriptContext, BOOL strictMode, PageAllocator *alloc, bool isBackground)
#endif
    : m_nodeAllocator(_u("Parser"), alloc ? alloc : scriptContext->GetThreadContext()->GetPageAllocator(), Parser::OutOfMemory),
    // use the GuestArena directly for keeping the RegexPattern* alive during byte code generation
    m_registeredRegexPatterns(scriptContext->GetGuestArena())
{
    AssertMsg(size == sizeof(Parser), "verify conditionals affecting the size of Parser agree");
    Assert(scriptContext != nullptr);
    m_isInBackground = isBackground;
    m_phtbl = nullptr;
    m_pscan = nullptr;
    m_deferringAST = FALSE;
    m_stoppedDeferredParse = FALSE;
    m_hasParallelJob = false;
    m_doingFastScan = false;
    m_scriptContext = scriptContext;
    m_pCurrentAstSize = nullptr;
    m_arrayDepth = 0;
    m_funcInArrayDepth = 0;
    m_parenDepth = 0;
    m_funcInArray = 0;
    m_tryCatchOrFinallyDepth = 0;
    m_UsesArgumentsAtGlobal = false;
    m_currentNodeFunc = nullptr;
    m_currentNodeDeferredFunc = nullptr;
    m_currentNodeNonLambdaFunc = nullptr;
    m_currentNodeNonLambdaDeferredFunc = nullptr;
    m_currentNodeProg = nullptr;
    m_currDeferredStub = nullptr;
    m_pstmtCur = nullptr;
    m_currentBlockInfo = nullptr;
    m_currentScope = nullptr;
    m_currentDynamicBlock = nullptr;
    m_grfscr = fscrNil;
    m_length = 0;
    m_originalLength = 0;
    m_nextFunctionId = nullptr;
    m_errorCallback = nullptr;
    m_uncertainStructure = FALSE;
    currBackgroundParseItem = nullptr;
    backgroundParseItems = nullptr;
    fastScannedRegExpNodes = nullptr;

    m_fUseStrictMode = strictMode;
    m_InAsmMode = false;
    m_deferAsmJs = true;
    m_scopeCountNoAst = 0;
    m_fExpectExternalSource = 0;

    m_parseType = ParseType_Upfront;

    m_deferEllipsisError = false;
    m_hasDeferredShorthandInitError = false;
    m_parsingSuperRestrictionState = ParsingSuperRestrictionState_SuperDisallowed;
}

Parser::~Parser(void)
{
    if (m_scriptContext == nullptr || m_scriptContext->GetGuestArena() == nullptr)
    {
        // If the scriptContext or guestArena have gone away, there is no point clearing each item of this list.
        // Just reset it so that destructor of the SList will be no-op
        m_registeredRegexPatterns.Reset();
    }

    if (this->m_hasParallelJob)
    {
#if ENABLE_BACKGROUND_PARSING
        // Let the background threads know that they can decommit their arena pages.
        BackgroundParser *bgp = m_scriptContext->GetBackgroundParser();
        Assert(bgp);
        if (bgp->Processor()->ProcessesInBackground())
        {
            JsUtil::BackgroundJobProcessor *processor = static_cast<JsUtil::BackgroundJobProcessor*>(bgp->Processor());

            bool result = processor->IterateBackgroundThreads([&](JsUtil::ParallelThreadData *threadData)->bool {
                threadData->canDecommit = true;
                return false;
            });
            Assert(result);
        }
#endif
    }

    Release();

}

void Parser::OutOfMemory()
{
    throw ParseExceptionObject(ERRnoMemory);
}

void Parser::Error(HRESULT hr)
{
    Assert(FAILED(hr));
    m_err.Throw(hr);
}

void Parser::Error(HRESULT hr, ParseNodePtr pnode)
{
    if (pnode && pnode->ichLim)
    {
        Error(hr, pnode->ichMin, pnode->ichLim);
    }
    else
    {
        Error(hr);
    }
}

void Parser::Error(HRESULT hr, charcount_t ichMin, charcount_t ichLim)
{
    m_pscan->SetErrorPosition(ichMin, ichLim);
    Error(hr);
}

void Parser::IdentifierExpectedError(const Token& token)
{
    Assert(token.tk != tkID);

    HRESULT hr;
    if (token.IsReservedWord())
    {
        if (token.IsKeyword())
        {
            hr = ERRKeywordNotId;
        }
        else
        {
            Assert(token.IsFutureReservedWord(true));
            if (token.IsFutureReservedWord(false))
            {
                // Future reserved word in strict and non-strict modes
                hr = ERRFutureReservedWordNotId;
            }
            else
            {
                // Future reserved word only in strict mode. The token would have been converted to tkID by the scanner if not
                // in strict mode.
                Assert(IsStrictMode());
                hr = ERRFutureReservedWordInStrictModeNotId;
            }
        }
    }
    else
    {
        hr = ERRnoIdent;
    }

    Error(hr);
}

HRESULT Parser::ValidateSyntax(LPCUTF8 pszSrc, size_t encodedCharCount, bool isGenerator, bool isAsync, CompileScriptException *pse, void (Parser::*validateFunction)())
{
    AssertPsz(pszSrc);
    AssertMemN(pse);

    if (this->IsBackgroundParser())
    {
        PROBE_STACK_NO_DISPOSE(m_scriptContext, Js::Constants::MinStackDefault);
    }
    else
    {
        PROBE_STACK(m_scriptContext, Js::Constants::MinStackDefault);
    }

    HRESULT hr;
    SmartFPUControl smartFpuControl;

    DebugOnly( m_err.fInited = TRUE; )
    BOOL fDeferSave = m_deferringAST;
    try
    {
        hr = NOERROR;

        this->PrepareScanner(false);

        m_length = encodedCharCount;
        m_originalLength = encodedCharCount;

        // make sure deferred parsing is turned off
        ULONG grfscr = fscrNil;

        // Give the scanner the source and get the first token
        m_pscan->SetText(pszSrc, 0, encodedCharCount, 0, grfscr);
        m_pscan->SetYieldIsKeyword(isGenerator);
        m_pscan->SetAwaitIsKeyword(isAsync);
        m_pscan->Scan();

        uint nestedCount = 0;
        m_pnestedCount = &nestedCount;

        ParseNodePtr pnodeScope = nullptr;
        m_ppnodeScope = &pnodeScope;
        m_ppnodeExprScope = nullptr;

        uint nextFunctionId = 0;
        m_nextFunctionId = &nextFunctionId;

        m_inDeferredNestedFunc = false;
        m_deferringAST = true;



        m_nextBlockId = 0;

        ParseNode *pnodeFnc = CreateNode(knopFncDecl);
        pnodeFnc->sxFnc.ClearFlags();
        pnodeFnc->sxFnc.SetDeclaration(false);
        pnodeFnc->sxFnc.astSize      = 0;
        pnodeFnc->sxFnc.pnodeVars    = nullptr;
        pnodeFnc->sxFnc.pnodeParams  = nullptr;
        pnodeFnc->sxFnc.pnodeBody    = nullptr;
        pnodeFnc->sxFnc.pnodeName    = nullptr;
        pnodeFnc->sxFnc.pnodeRest    = nullptr;
        pnodeFnc->sxFnc.deferredStub = nullptr;
        pnodeFnc->sxFnc.SetIsGenerator(isGenerator);
        pnodeFnc->sxFnc.SetIsAsync(isAsync);
        m_ppnodeVar = &pnodeFnc->sxFnc.pnodeVars;
        m_currentNodeFunc = pnodeFnc;
        m_currentNodeDeferredFunc = NULL;
        AssertMsg(m_pstmtCur == NULL, "Statement stack should be empty when we start parse function body");

        ParseNodePtr block = StartParseBlock<false>(PnodeBlockType::Function, ScopeType_FunctionBody);
        (this->*validateFunction)();
        FinishParseBlock(block);

        pnodeFnc->ichLim = m_pscan->IchLimTok();
        pnodeFnc->sxFnc.cbLim = m_pscan->IecpLimTok();
        pnodeFnc->sxFnc.pnodeVars = nullptr;

        if (m_asgToConst)
        {
            Error(ERRAssignmentToConst, m_asgToConst.GetIchMin(), m_asgToConst.GetIchLim());
        }

        // there should be nothing after successful parsing for a given construct
        if (m_token.tk != tkEOF)
            Error(ERRsyntax);

        RELEASEPTR(m_pscan);
        m_deferringAST = fDeferSave;
    }
    catch(ParseExceptionObject& e)
    {
        m_deferringAST = fDeferSave;
        m_err.m_hr = e.GetError();
        hr = pse->ProcessError( m_pscan,  m_err.m_hr, /* pnodeBase */ NULL);
    }

    return hr;
}

HRESULT Parser::ParseSourceInternal(
    __out ParseNodePtr* parseTree, LPCUTF8 pszSrc, size_t offsetInBytes, size_t encodedCharCount, charcount_t offsetInChars,
    bool fromExternal, ULONG grfscr, CompileScriptException *pse, Js::LocalFunctionId * nextFunctionId, ULONG lineNumber, SourceContextInfo * sourceContextInfo)
{
    AssertMem(parseTree);
    AssertPsz(pszSrc);
    AssertMemN(pse);

    double startTime = m_scriptContext->GetThreadContext()->ParserTelemetry.Now();

    if (this->IsBackgroundParser())
    {
        PROBE_STACK_NO_DISPOSE(m_scriptContext, Js::Constants::MinStackDefault);
    }
    else
    {
        PROBE_STACK(m_scriptContext, Js::Constants::MinStackDefault);
    }

#ifdef PROFILE_EXEC
    m_scriptContext->ProfileBegin(Js::ParsePhase);
#endif
    JS_ETW(EventWriteJSCRIPT_PARSE_START(m_scriptContext,0));

    *parseTree = NULL;
    m_sourceLim = 0;

    m_grfscr = grfscr;
    m_sourceContextInfo = sourceContextInfo;

    ParseNodePtr pnodeBase = NULL;
    HRESULT hr;
    SmartFPUControl smartFpuControl;

    DebugOnly( m_err.fInited = TRUE; )

    try
    {
        this->PrepareScanner(fromExternal);

        if ((grfscr & fscrEvalCode) != 0)
        {
            // This makes the parser to believe when eval() is called, it accept any super access in global scope.
            this->m_parsingSuperRestrictionState = Parser::ParsingSuperRestrictionState_SuperCallAndPropertyAllowed;
        }

        if ((grfscr & fscrIsModuleCode) != 0)
        {
            // Module source flag should not be enabled unless module is enabled
            Assert(m_scriptContext->GetConfig()->IsES6ModuleEnabled());

            // Module code is always strict mode code.
            this->m_fUseStrictMode = TRUE;
        }

        // parse the source
        pnodeBase = Parse(pszSrc, offsetInBytes, encodedCharCount, offsetInChars, grfscr, lineNumber, nextFunctionId, pse);

        AssertNodeMem(pnodeBase);

        // Record the actual number of words parsed.
        m_sourceLim = pnodeBase->ichLim - offsetInChars;

        // TODO: The assert can be false positive in some scenarios and chuckj to fix it later
        // Assert(utf8::ByteIndexIntoCharacterIndex(pszSrc + offsetInBytes, encodedCharCount, fromExternal ? utf8::doDefault : utf8::doAllowThreeByteSurrogates) == m_sourceLim);

#if DBG_DUMP
        if (Js::Configuration::Global.flags.Trace.IsEnabled(Js::ParsePhase))
        {
            PrintPnodeWIndent(pnodeBase,4);
            fflush(stdout);
        }
#endif

        *parseTree = pnodeBase;

        hr = NOERROR;
    }
    catch(ParseExceptionObject& e)
    {
        m_err.m_hr = e.GetError();
        hr = pse->ProcessError( m_pscan, m_err.m_hr, pnodeBase);
    }

    if (this->m_hasParallelJob)
    {
#if ENABLE_BACKGROUND_PARSING
        ///// Wait here for remaining jobs to finish. Then look for errors, do final const bindings.
        // pleath TODO: If there are remaining jobs, let the main thread help finish them.
        BackgroundParser *bgp = m_scriptContext->GetBackgroundParser();
        Assert(bgp);

        CompileScriptException se;
        this->WaitForBackgroundJobs(bgp, &se);

        BackgroundParseItem *failedItem = bgp->GetFailedBackgroundParseItem();
        if (failedItem)
        {
            CompileScriptException *bgPse = failedItem->GetPSE();
            Assert(bgPse);
            *pse = *bgPse;
            hr = failedItem->GetHR();
            bgp->SetFailedBackgroundParseItem(nullptr);
        }

        if (this->fastScannedRegExpNodes != nullptr)
        {
            this->FinishBackgroundRegExpNodes();
        }

        for (BackgroundParseItem *item = this->backgroundParseItems; item; item = item->GetNext())
        {
            Parser *parser = item->GetParser();
            parser->FinishBackgroundPidRefs(item, this != parser);
        }
#endif
    }

    // done with the scanner
    RELEASEPTR(m_pscan);

#ifdef PROFILE_EXEC
    m_scriptContext->ProfileEnd(Js::ParsePhase);
#endif
    JS_ETW(EventWriteJSCRIPT_PARSE_STOP(m_scriptContext, 0));

    ThreadContext *threadContext = m_scriptContext->GetThreadContext();
    threadContext->ParserTelemetry.LogTime(threadContext->ParserTelemetry.Now() - startTime);

    return hr;
}

#if ENABLE_BACKGROUND_PARSING
void Parser::WaitForBackgroundJobs(BackgroundParser *bgp, CompileScriptException *pse)
{
    // The scan of the script is done, but there may be unfinished background jobs in the queue.
    // Enlist the main thread to help with those.
    BackgroundParseItem *item;
    if (!*bgp->GetPendingBackgroundItemsPtr())
    {
        // We're done.
        return;
    }

    // Save parser state, since we'll need to restore it in order to bind references correctly later.
    this->m_isInBackground = true;
    this->SetCurrBackgroundParseItem(nullptr);
    uint blockIdSave = this->m_nextBlockId;
    uint functionIdSave = *this->m_nextFunctionId;
    StmtNest *pstmtSave = this->m_pstmtCur;

    if (!bgp->Processor()->ProcessesInBackground())
    {
        // No background thread. Just walk the jobs with no locking and process them.
        for (item = bgp->GetNextUnprocessedItem(); item; item = bgp->GetNextUnprocessedItem())
        {
            bgp->Processor()->RemoveJob(item);
            bool succeeded = bgp->Process(item, this, pse);
            bgp->JobProcessed(item, succeeded);
        }
        Assert(!*bgp->GetPendingBackgroundItemsPtr());
    }
    else
    {
        // Background threads. We need to have the critical section in order to:
        // - Check for unprocessed jobs;
        // - Remove jobs from the processor queue;
        // - Do JobsProcessed work (such as removing jobs from the BackgroundParser's unprocessed list).
        CriticalSection *pcs = static_cast<JsUtil::BackgroundJobProcessor*>(bgp->Processor())->GetCriticalSection();
        pcs->Enter();
        for (;;)
        {
            // Grab a job (in lock)
            item = bgp->GetNextUnprocessedItem();
            if (item == nullptr)
            {
                break;
            }
            bgp->Processor()->RemoveJob(item);
            pcs->Leave();

            // Process job (if there is one) (outside lock)
            bool succeeded = bgp->Process(item, this, pse);

            pcs->Enter();
            bgp->JobProcessed(item, succeeded);
        }
        pcs->Leave();

        // Wait for the background threads to finish jobs they're already processing (if any).
        // TODO: Replace with a proper semaphore.
        while(*bgp->GetPendingBackgroundItemsPtr());
    }

    Assert(!*bgp->GetPendingBackgroundItemsPtr());

    // Restore parser state.
    this->m_pstmtCur = pstmtSave;
    this->m_isInBackground = false;
    this->m_nextBlockId = blockIdSave;
    *this->m_nextFunctionId = functionIdSave;
}

void Parser::FinishBackgroundPidRefs(BackgroundParseItem *item, bool isOtherParser)
{
    for (BlockInfoStack *blockInfo = item->GetParseContext()->currentBlockInfo; blockInfo; blockInfo = blockInfo->pBlockInfoOuter)
    {
        if (isOtherParser)
        {
            this->BindPidRefs<true>(blockInfo, item->GetMaxBlockId());
        }
        else
        {
            this->BindPidRefs<false>(blockInfo, item->GetMaxBlockId());
        }
    }
}

void Parser::FinishBackgroundRegExpNodes()
{
    // We have a list of RegExp nodes that we saw on the UI thread in functions we're parallel parsing,
    // and for each background job we have a list of RegExp nodes for which we couldn't allocate patterns.
    // We need to copy the pattern pointers from the UI thread nodes to the corresponding nodes on the
    // background nodes.
    // There may be UI thread nodes for which there are no background thread equivalents, because the UI thread
    // has to assume that the background thread won't defer anything.

    // Note that because these lists (and the list of background jobs) are SList's built by prepending, they are
    // all in reverse lexical order.

    Assert(!this->IsBackgroundParser());
    Assert(this->fastScannedRegExpNodes);
    Assert(this->backgroundParseItems != nullptr);

    BackgroundParseItem *currBackgroundItem;

#if DBG
    for (currBackgroundItem = this->backgroundParseItems;
         currBackgroundItem;
         currBackgroundItem = currBackgroundItem->GetNext())
    {
        if (currBackgroundItem->RegExpNodeList())
        {
            FOREACH_DLIST_ENTRY(ParseNodePtr, ArenaAllocator, pnode, currBackgroundItem->RegExpNodeList())
            {
                Assert(pnode->sxPid.regexPattern == nullptr);
            }
            NEXT_DLIST_ENTRY;
        }
    }
#endif

    // Hook up the patterns allocated on the main thread to the nodes created on the background thread.
    // Walk the list of foreground nodes, advancing through the work items and looking up each item.
    // Note that the background thread may have chosen to defer a given RegEx literal, so not every foreground
    // node will have a matching background node. Doesn't matter for correctness.
    // (It's inefficient, of course, to have to restart the inner loop from the beginning of the work item's
    // list, but it should be unusual to have many RegExes in a single work item's chunk of code. Figure out how
    // to start the inner loop from a known internal node within the list if that turns out to be important.)
    currBackgroundItem = this->backgroundParseItems;
    FOREACH_DLIST_ENTRY(ParseNodePtr, ArenaAllocator, pnodeFgnd, this->fastScannedRegExpNodes)
    {
        Assert(pnodeFgnd->nop == knopRegExp);
        Assert(pnodeFgnd->sxPid.regexPattern != nullptr);
        bool quit = false;

        while (!quit)
        {
            // Find the next work item with a RegEx in it.
            while (currBackgroundItem && currBackgroundItem->RegExpNodeList() == nullptr)
            {
                currBackgroundItem = currBackgroundItem->GetNext();
            }
            if (!currBackgroundItem)
            {
                break;
            }

            // Walk the RegExps in the work item.
            FOREACH_DLIST_ENTRY(ParseNodePtr, ArenaAllocator, pnodeBgnd, currBackgroundItem->RegExpNodeList())
            {
                Assert(pnodeBgnd->nop == knopRegExp);

                if (pnodeFgnd->ichMin <= pnodeBgnd->ichMin)
                {
                    // Either we found a match, or the next background node is past the foreground node.
                    // In any case, we can stop searching.
                    if (pnodeFgnd->ichMin == pnodeBgnd->ichMin)
                    {
                        Assert(pnodeFgnd->ichLim == pnodeBgnd->ichLim);
                        pnodeBgnd->sxPid.regexPattern = pnodeFgnd->sxPid.regexPattern;
                    }
                    quit = true;
                    break;
                }
            }
            NEXT_DLIST_ENTRY;

            if (!quit)
            {
                // Need to advance to the next work item.
                currBackgroundItem = currBackgroundItem->GetNext();
            }
        }
    }
    NEXT_DLIST_ENTRY;

#if DBG
    for (currBackgroundItem = this->backgroundParseItems;
         currBackgroundItem;
         currBackgroundItem = currBackgroundItem->GetNext())
    {
        if (currBackgroundItem->RegExpNodeList())
        {
            FOREACH_DLIST_ENTRY(ParseNodePtr, ArenaAllocator, pnode, currBackgroundItem->RegExpNodeList())
            {
                Assert(pnode->sxPid.regexPattern != nullptr);
            }
            NEXT_DLIST_ENTRY;
        }
    }
#endif
}
#endif

LabelId* Parser::CreateLabelId(IdentToken* pToken)
{
    LabelId* pLabelId;

    pLabelId = (LabelId*)m_nodeAllocator.Alloc(sizeof(LabelId));
    if (NULL == pLabelId)
        Error(ERRnoMemory);
    pLabelId->pid = pToken->pid;
    pLabelId->next = NULL;

    return pLabelId;
}

/*****************************************************************************
The following set of routines allocate parse tree nodes of various kinds.
They catch an exception on out of memory.
*****************************************************************************/
static const int g_mpnopcbNode[] =
{
#define PTNODE(nop,sn,pc,nk,ok,json) kcbPn##nk,
#include "ptlist.h"
};

const Js::RegSlot NoRegister = (Js::RegSlot)-1;
const Js::RegSlot OneByteRegister = (Js::RegSlot_OneByte)-1;

void Parser::InitNode(OpCode nop,ParseNodePtr pnode) {
    pnode->nop = nop;
    pnode->grfpn = PNodeFlags::fpnNone;
    pnode->location = NoRegister;
    pnode->emitLabels = false;
    pnode->isUsed = true;
    pnode->notEscapedUse = false;
    pnode->isInList = false;
    pnode->isCallApplyTargetLoad = false;
}

// Create nodes using Arena
template <OpCode nop>
ParseNodePtr Parser::StaticCreateNodeT(ArenaAllocator* alloc, charcount_t ichMin, charcount_t ichLim)
{
    ParseNodePtr pnode = StaticAllocNode<nop>(alloc);
    InitNode(nop,pnode);
    // default - may be changed
    pnode->ichMin = ichMin;
    pnode->ichLim = ichLim;

    return pnode;
}

ParseNodePtr
Parser::StaticCreateBlockNode(ArenaAllocator* alloc, charcount_t ichMin , charcount_t ichLim, int blockId, PnodeBlockType blockType)
{
    ParseNodePtr pnode = StaticCreateNodeT<knopBlock>(alloc, ichMin, ichLim);
    InitBlockNode(pnode, blockId, blockType);
    return pnode;
}

void Parser::InitBlockNode(ParseNodePtr pnode, int blockId, PnodeBlockType blockType)
{
    Assert(pnode->nop == knopBlock);
    pnode->sxBlock.pnodeScopes = nullptr;
    pnode->sxBlock.pnodeNext = nullptr;
    pnode->sxBlock.scope = nullptr;
    pnode->sxBlock.enclosingBlock = nullptr;
    pnode->sxBlock.pnodeLexVars = nullptr;
    pnode->sxBlock.pnodeStmt = nullptr;
    pnode->sxBlock.pnodeLastValStmt = nullptr;

    pnode->sxBlock.callsEval = false;
    pnode->sxBlock.childCallsEval = false;
    pnode->sxBlock.blockType = blockType;
    pnode->sxBlock.blockId = blockId;

    if (blockType != PnodeBlockType::Regular)
    {
        pnode->grfpn |= PNodeFlags::fpnSyntheticNode;
    }
}

// Create Node with limit
template <OpCode nop>
ParseNodePtr Parser::CreateNodeT(charcount_t ichMin,charcount_t ichLim)
{
    Assert(!this->m_deferringAST);
    ParseNodePtr pnode = StaticCreateNodeT<nop>(&m_nodeAllocator, ichMin, ichLim);

    Assert(m_pCurrentAstSize != NULL);
    *m_pCurrentAstSize += GetNodeSize<nop>();

    return pnode;
}

ParseNodePtr Parser::CreateDeclNode(OpCode nop, IdentPtr pid, SymbolType symbolType, bool errorOnRedecl)
{
    ParseNodePtr pnode = CreateNode(nop);

    pnode->sxVar.InitDeclNode(pid, NULL);

    if (symbolType != STUnknown)
    {
        pnode->sxVar.sym = AddDeclForPid(pnode, pid, symbolType, errorOnRedecl);
    }

    return pnode;
}

Symbol* Parser::AddDeclForPid(ParseNodePtr pnode, IdentPtr pid, SymbolType symbolType, bool errorOnRedecl)
{
    Assert(pnode->IsVarLetOrConst());

    PidRefStack *refForUse = nullptr, *refForDecl = nullptr;

    BlockInfoStack *blockInfo;
    bool fBlockScope = false;
    if (pnode->nop != knopVarDecl || symbolType == STFunction)
    {
        Assert(m_pstmtCur);
        if (m_pstmtCur->isDeferred)
        {
            // Deferred parsing: there's no pnodeStmt node, only an opcode on the Stmt struct.
            if (m_pstmtCur->op != knopBlock)
            {
                // Let/const declared in a bare statement context.
                Error(ERRDeclOutOfStmt);
            }

            if (m_pstmtCur->pstmtOuter && m_pstmtCur->pstmtOuter->op == knopSwitch)
            {
                // Let/const declared inside a switch block (requiring conservative use-before-decl check).
                pnode->sxVar.isSwitchStmtDecl = true;
            }
        }
        else
        {
            if (m_pstmtCur->pnodeStmt->nop != knopBlock)
            {
                // Let/const declared in a bare statement context.
                Error(ERRDeclOutOfStmt);
            }

            if (m_pstmtCur->pstmtOuter && m_pstmtCur->pstmtOuter->pnodeStmt->nop == knopSwitch)
            {
                // Let/const declared inside a switch block (requiring conservative use-before-decl check).
                pnode->sxVar.isSwitchStmtDecl = true;
            }
        }

        fBlockScope = pnode->nop != knopVarDecl ||
            (
                !GetCurrentBlockInfo()->pnodeBlock->sxBlock.scope ||
                GetCurrentBlockInfo()->pnodeBlock->sxBlock.scope->GetScopeType() != ScopeType_GlobalEvalBlock
                );
    }
    if (fBlockScope)
    {
        blockInfo = GetCurrentBlockInfo();
    }
    else
    {
        blockInfo = GetCurrentFunctionBlockInfo();
    }

    // If we are creating an 'arguments' Sym at function block scope, create it in
    // the parameter scope instead. That way, if we need to reuse the Sym for the
    // actual arguments object at the end of the function, we don't need to move it
    // into the parameter scope.
    if (pid == wellKnownPropertyPids.arguments
        && pnode->nop == knopVarDecl
        && blockInfo->pnodeBlock->sxBlock.blockType == PnodeBlockType::Function
        && blockInfo->pBlockInfoOuter != nullptr
        && blockInfo->pBlockInfoOuter->pnodeBlock->sxBlock.blockType == PnodeBlockType::Parameter)
    {
        blockInfo = blockInfo->pBlockInfoOuter;
    }

    int maxScopeId = blockInfo->pnodeBlock->sxBlock.blockId;

    // The body of catch may have let declared variable. In the case of pattern, found at catch parameter level,
    // we need to search the duplication at that scope level as well - thus extending the scope lookup range.
    if (IsES6DestructuringEnabled()
        && fBlockScope
        && blockInfo->pBlockInfoOuter != nullptr
        && blockInfo->pBlockInfoOuter->pnodeBlock->sxBlock.scope != nullptr
        && blockInfo->pBlockInfoOuter->pnodeBlock->sxBlock.scope->GetScopeType() == ScopeType_CatchParamPattern)
    {
        maxScopeId = blockInfo->pBlockInfoOuter->pnodeBlock->sxBlock.blockId;
    }

    if (blockInfo->pnodeBlock->sxBlock.scope != nullptr && blockInfo->pnodeBlock->sxBlock.scope->GetScopeType() == ScopeType_FunctionBody)
    {
        // Even though we have separate param and body scope it can get merged into one later.
        // So when looking up the symbol check if there is a parameter scope and try to get it first.
        BlockInfoStack *outerBlockInfo = blockInfo->pBlockInfoOuter;
        if (outerBlockInfo != nullptr && outerBlockInfo->pnodeBlock->sxBlock.blockType == PnodeBlockType::Parameter && outerBlockInfo->pnodeBlock->sxBlock.scope->GetCanMergeWithBodyScope())
        {
            maxScopeId = outerBlockInfo->pnodeBlock->sxBlock.blockId;
        }
    }

    refForDecl = this->FindOrAddPidRef(pid, blockInfo->pnodeBlock->sxBlock.blockId, maxScopeId);

    if (refForDecl == nullptr)
    {
        Error(ERRnoMemory);
    }
    if (blockInfo == GetCurrentBlockInfo())
    {
        refForUse = refForDecl;
    }
    else
    {
        refForUse = this->PushPidRef(pid);
    }
    pnode->sxVar.symRef = refForUse->GetSymRef();
    Symbol *sym = refForDecl->GetSym();
    if (sym != nullptr)
    {
        // Multiple declarations in the same scope. 3 possibilities: error, existing one wins, new one wins.
        switch (pnode->nop)
        {
        case knopLetDecl:
        case knopConstDecl:
            if (!sym->GetDecl()->sxVar.isBlockScopeFncDeclVar)
            {
                Assert(errorOnRedecl);
                // Redeclaration error.
                Error(ERRRedeclaration);
            }
            else
            {
                // (New) let/const hides the (old) var
                sym->SetSymbolType(symbolType);
                sym->SetDecl(pnode);
            }
            break;
        case knopVarDecl:
            if (m_currentScope->GetScopeType() == ScopeType_Parameter)
            {
                // If this is a parameter list, mark the scope to indicate that it has duplicate definition.
                // If later this turns out to be a non-simple param list (like function f(a, a, c = 1) {}) then it is a SyntaxError to have duplicate formals.
                m_currentScope->SetHasDuplicateFormals();
            }

            if (sym->GetDecl() == nullptr)
            {
                Assert(symbolType == STFunction);
                sym->SetDecl(pnode);
                break;
            }
            switch (sym->GetDecl()->nop)
            {
            case knopLetDecl:
            case knopConstDecl:
                // Destructuring made possible to have the formals to be the let bind. But that shouldn't throw the error.
                if (errorOnRedecl && (!IsES6DestructuringEnabled() || sym->GetSymbolType() != STFormal))
                {
                    Error(ERRRedeclaration);
                }
                // If !errorOnRedecl, (old) let/const hides the (new) var, so do nothing.
                break;
            case knopVarDecl:
                // Legal redeclaration. Who wins?
                if (errorOnRedecl || sym->GetDecl()->sxVar.isBlockScopeFncDeclVar)
                {
                    if (symbolType == STFormal ||
                        (symbolType == STFunction && sym->GetSymbolType() != STFormal) ||
                        sym->GetSymbolType() == STVariable)
                    {
                        // New decl wins.
                        sym->SetSymbolType(symbolType);
                        sym->SetDecl(pnode);
                    }
                }
                break;
            }
            break;
        }
    }
    else
    {
        Scope *scope = blockInfo->pnodeBlock->sxBlock.scope;
        if (scope == nullptr)
        {
            Assert(blockInfo->pnodeBlock->sxBlock.blockType == PnodeBlockType::Regular);
            scope = Anew(&m_nodeAllocator, Scope, &m_nodeAllocator, ScopeType_Block);
            blockInfo->pnodeBlock->sxBlock.scope = scope;
            PushScope(scope);
        }

        if (scope->GetScopeType() == ScopeType_GlobalEvalBlock)
        {
            Assert(fBlockScope);
            Assert(scope->GetEnclosingScope() == m_currentNodeProg->sxProg.scope);
            // Check for same-named decl in Global scope.
            PidRefStack *pidRefOld = pid->GetPidRefForScopeId(0);
            if (pidRefOld && pidRefOld->GetSym())
            {
                Error(ERRRedeclaration);
            }
        }
        else if (scope->GetScopeType() == ScopeType_Global && (this->m_grfscr & fscrEvalCode) &&
                 !(m_functionBody && m_functionBody->GetScopeInfo()))
        {
            // Check for same-named decl in GlobalEvalBlock scope. Note that this is not necessary
            // if we're compiling a deferred nested function and the global scope was restored from cached info,
            // because in that case we don't need a GlobalEvalScope.
            Assert(!fBlockScope || (this->m_grfscr & fscrConsoleScopeEval) == fscrConsoleScopeEval);
            PidRefStack *pidRefOld = pid->GetPidRefForScopeId(1);
            if (pidRefOld && pidRefOld->GetSym())
            {
                Error(ERRRedeclaration);
            }
        }

        if ((scope->GetScopeType() == ScopeType_FunctionBody || scope->GetScopeType() == ScopeType_Parameter) && symbolType != STFunction)
        {
            ParseNodePtr pnodeFnc = GetCurrentFunctionNode();
            AnalysisAssert(pnodeFnc);
            if (pnodeFnc->sxFnc.pnodeName &&
                pnodeFnc->sxFnc.pnodeName->nop == knopVarDecl &&
                pnodeFnc->sxFnc.pnodeName->sxVar.pid == pid)
            {
                // Named function expression has its name hidden by a local declaration.
                // This is important to know if we don't know whether nested deferred functions refer to it,
                // because if the name has a non-local reference then we have to create a scope object.
                m_currentNodeFunc->sxFnc.SetNameIsHidden();
            }
        }

        if (!sym)
        {
            const char16 *name = reinterpret_cast<const char16*>(pid->Psz());
            int nameLength = pid->Cch();
            SymbolName const symName(name, nameLength);

            Assert(!scope->FindLocalSymbol(symName));
            sym = Anew(&m_nodeAllocator, Symbol, symName, pnode, symbolType);
            scope->AddNewSymbol(sym);
            sym->SetPid(pid);
        }
        refForDecl->SetSym(sym);
    }
    return sym;
}

void Parser::RestorePidRefForSym(Symbol *sym)
{
    IdentPtr pid = m_pscan->m_phtbl->PidHashNameLen(sym->GetName().GetBuffer(), sym->GetName().GetLength());
    Assert(pid);
    sym->SetPid(pid);
    PidRefStack *ref = this->PushPidRef(pid);
    ref->SetSym(sym);
}

IdentPtr Parser::GenerateIdentPtr(__ecount(len) char16* name, long len)
{
    return m_phtbl->PidHashNameLen(name,len);
}

IdentPtr Parser::PidFromNode(ParseNodePtr pnode)
{
    for (;;)
    {
        switch (pnode->nop)
        {
        case knopName:
            return pnode->sxPid.pid;

        case knopVarDecl:
            return pnode->sxVar.pid;

        case knopDot:
            Assert(pnode->sxBin.pnode2->nop == knopName);
            return pnode->sxBin.pnode2->sxPid.pid;

        case knopComma:
            // Advance to the RHS and iterate.
            pnode = pnode->sxBin.pnode2;
            break;

        default:
            return nullptr;
        }
    }
}

#if DBG
void VerifyNodeSize(OpCode nop, int size)
{
    Assert(nop >= 0 && nop < knopLim);
    __analysis_assume(nop < knopLim);
    Assert(g_mpnopcbNode[nop] == size);
}
#endif

ParseNodePtr Parser::StaticCreateBinNode(OpCode nop, ParseNodePtr pnode1,
                                   ParseNodePtr pnode2,ArenaAllocator* alloc)
{
    DebugOnly(VerifyNodeSize(nop, kcbPnBin));
    ParseNodePtr pnode = (ParseNodePtr)alloc->Alloc(kcbPnBin);
    InitNode(nop, pnode);

    pnode->sxBin.pnodeNext = nullptr;
    pnode->sxBin.pnode1 = pnode1;
    pnode->sxBin.pnode2 = pnode2;

    // Statically detect if the add is a concat
    if (!PHASE_OFF1(Js::ByteCodeConcatExprOptPhase))
    {
        // We can't flatten the concat expression if the LHS is not a flatten concat already
        // e.g.  a + (<str> + b)
        //      Side effect of ToStr(b) need to happen first before ToStr(a)
        //      If we flatten the concat expression, we will do ToStr(a) before ToStr(b)
        if ((nop == knopAdd) && (pnode1->CanFlattenConcatExpr() || pnode2->nop == knopStr))
        {
            pnode->grfpn |= fpnCanFlattenConcatExpr;
        }
    }

    return pnode;
}

// Create nodes using parser allocator

ParseNodePtr Parser::CreateNode(OpCode nop, charcount_t ichMin)
{
    bool nodeAllowed = IsNodeAllowedForDeferParse(nop);
    Assert(nodeAllowed);

    Assert(nop >= 0 && nop < knopLim);
    ParseNodePtr pnode;
    int cb = (nop >= knopNone && nop < knopLim) ? g_mpnopcbNode[nop] : g_mpnopcbNode[knopEmpty];

    pnode = (ParseNodePtr)m_nodeAllocator.Alloc(cb);
    Assert(pnode != nullptr);

    if (!m_deferringAST)
    {
        Assert(m_pCurrentAstSize != nullptr);
        *m_pCurrentAstSize += cb;
    }

    InitNode(nop,pnode);

    // default - may be changed
    pnode->ichMin = ichMin;
    if (m_pscan!= nullptr) {
      pnode->ichLim = m_pscan->IchLimTok();
    }
    else pnode->ichLim=0;

    return pnode;
}

ParseNodePtr Parser::CreateUniNode(OpCode nop, ParseNodePtr pnode1)
{
    Assert(!this->m_deferringAST);
    DebugOnly(VerifyNodeSize(nop, kcbPnUni));
    ParseNodePtr pnode = (ParseNodePtr)m_nodeAllocator.Alloc(kcbPnUni);

    Assert(m_pCurrentAstSize != nullptr);
    *m_pCurrentAstSize += kcbPnUni;

    InitNode(nop, pnode);

    pnode->sxUni.pnode1 = pnode1;
    if (nullptr == pnode1)
    {
        // no ops
        pnode->ichMin = m_pscan->IchMinTok();
        pnode->ichLim = m_pscan->IchLimTok();
    }
    else
    {
        // 1 op
        pnode->ichMin = pnode1->ichMin;
        pnode->ichLim = pnode1->ichLim;
        this->CheckArguments(pnode);
    }
    return pnode;
}

ParseNodePtr Parser::CreateBinNode(OpCode nop, ParseNodePtr pnode1, ParseNodePtr pnode2)
{
    Assert(!this->m_deferringAST);
    charcount_t ichMin;
    charcount_t ichLim;

    if (nullptr == pnode1)
    {
        // no ops
        Assert(nullptr == pnode2);
        ichMin = m_pscan->IchMinTok();
        ichLim = m_pscan->IchLimTok();
    }
    else
    {
        if (nullptr == pnode2)
        {
            // 1 op
            ichMin = pnode1->ichMin;
            ichLim = pnode1->ichLim;
        }
        else
        {
            // 2 ops
            ichMin = pnode1->ichMin;
            ichLim = pnode2->ichLim;
            if (nop != knopDot && nop != knopIndex)
            {
                this->CheckArguments(pnode2);
            }
        }
        if (nop != knopDot && nop != knopIndex)
        {
            this->CheckArguments(pnode1);
        }
    }

    return CreateBinNode(nop, pnode1, pnode2, ichMin, ichLim);
}

ParseNodePtr Parser::CreateTriNode(OpCode nop, ParseNodePtr pnode1,
                                   ParseNodePtr pnode2, ParseNodePtr pnode3)
{
    charcount_t ichMin;
    charcount_t ichLim;

    if (nullptr == pnode1)
    {
        // no ops
        Assert(nullptr == pnode2);
        Assert(nullptr == pnode3);
        ichMin = m_pscan->IchMinTok();
        ichLim = m_pscan->IchLimTok();
    }
    else if (nullptr == pnode2)
    {
        // 1 op
        Assert(nullptr == pnode3);
        ichMin = pnode1->ichMin;
        ichLim = pnode1->ichLim;
    }
    else if (nullptr == pnode3)
    {
        // 2 op
        ichMin = pnode1->ichMin;
        ichLim = pnode2->ichLim;
    }
    else
    {
        // 3 ops
        ichMin = pnode1->ichMin;
        ichLim = pnode3->ichLim;
    }

    return CreateTriNode(nop, pnode1, pnode2, pnode3, ichMin, ichLim);
}

ParseNodePtr Parser::CreateBlockNode(charcount_t ichMin,charcount_t ichLim, PnodeBlockType blockType)
{
    return StaticCreateBlockNode(&m_nodeAllocator, ichMin, ichLim, this->m_nextBlockId++, blockType);
}

ParseNodePtr
Parser::CreateCallNode(OpCode nop, ParseNodePtr pnode1, ParseNodePtr pnode2,charcount_t ichMin,charcount_t ichLim)
{
    Assert(!this->m_deferringAST);
    DebugOnly(VerifyNodeSize(nop, kcbPnCall));
    ParseNodePtr pnode = (ParseNodePtr)m_nodeAllocator.Alloc(kcbPnCall);

    Assert(m_pCurrentAstSize != nullptr);
    *m_pCurrentAstSize += kcbPnCall;

    InitNode(nop, pnode);

    pnode->sxCall.pnodeTarget = pnode1;
    pnode->sxCall.pnodeArgs = pnode2;
    pnode->sxCall.argCount = 0;
    pnode->sxCall.spreadArgCount = 0;
    pnode->sxCall.callOfConstants = false;
    pnode->sxCall.isApplyCall = false;
    pnode->sxCall.isEvalCall = false;

    pnode->ichMin = ichMin;
    pnode->ichLim = ichLim;

    return pnode;
}

ParseNodePtr Parser::CreateStrNode(IdentPtr pid)
{
    Assert(!this->m_deferringAST);

    ParseNodePtr pnode = CreateNode(knopStr);
    pnode->sxPid.pid=pid;
    pnode->grfpn |= PNodeFlags::fpnCanFlattenConcatExpr;
    return pnode;
}

ParseNodePtr Parser::CreateIntNode(long lw)
{
    ParseNodePtr pnode = CreateNode(knopInt);
    pnode->sxInt.lw = lw;
    return pnode;
}

// Create Node with scanner limit
template <OpCode nop>
ParseNodePtr Parser::CreateNodeWithScanner()
{
    Assert(m_pscan != nullptr);
    return CreateNodeWithScanner<nop>(m_pscan->IchMinTok());
}

template <OpCode nop>
ParseNodePtr Parser::CreateNodeWithScanner(charcount_t ichMin)
{
    Assert(m_pscan != nullptr);
    return CreateNodeT<nop>(ichMin, m_pscan->IchLimTok());
}

ParseNodePtr Parser::CreateProgNodeWithScanner(bool isModuleSource)
{
    ParseNodePtr pnodeProg;

    if (isModuleSource)
    {
        pnodeProg = CreateNodeWithScanner<knopModule>();

        // knopModule is not actually handled anywhere since we would need to handle it everywhere we could
        // have knopProg and it would be treated exactly the same except for import/export statements.
        // We are only using it as a way to get the correct size for PnModule.
        // Consider: Should we add a flag to PnProg which is false but set to true in PnModule?
        //           If we do, it can't be a virtual method since the parse nodes are all in a union.
        pnodeProg->nop = knopProg;
    }
    else
    {
        pnodeProg = CreateNodeWithScanner<knopProg>();
    }

    return pnodeProg;
}

ParseNodePtr Parser::CreateCallNode(OpCode nop, ParseNodePtr pnode1, ParseNodePtr pnode2)
{
    charcount_t ichMin;
    charcount_t ichLim;

    if (nullptr == pnode1)
    {
        Assert(nullptr == pnode2);
        ichMin = m_pscan->IchMinTok();
        ichLim = m_pscan->IchLimTok();
    }
    else
    {
        if (nullptr == pnode2)
        {
            ichMin = pnode1->ichMin;
            ichLim = pnode1->ichLim;
        }
        else
        {
            ichMin = pnode1->ichMin;
            ichLim = pnode2->ichLim;
        }
        if (pnode1->nop == knopDot || pnode1->nop == knopIndex)
        {
            this->CheckArguments(pnode1->sxBin.pnode1);
        }
    }
    return CreateCallNode(nop, pnode1, pnode2, ichMin, ichLim);
}

ParseNodePtr Parser::CreateStrNodeWithScanner(IdentPtr pid)
{
    Assert(!this->m_deferringAST);

    ParseNodePtr pnode = CreateNodeWithScanner<knopStr>();
    pnode->sxPid.pid=pid;
    pnode->grfpn |= PNodeFlags::fpnCanFlattenConcatExpr;
    return pnode;
}

ParseNodePtr Parser::CreateIntNodeWithScanner(long lw)
{
    Assert(!this->m_deferringAST);
    ParseNodePtr pnode = CreateNodeWithScanner<knopInt>();
    pnode->sxInt.lw = lw;
    return pnode;
}

ParseNodePtr Parser::CreateTempNode(ParseNode* initExpr)
{
    ParseNodePtr pnode = CreateNode(knopTemp, (charcount_t)0);
    pnode->sxVar.pnodeInit =initExpr;
    pnode->sxVar.pnodeNext = nullptr;
    return pnode;
}

ParseNodePtr Parser::CreateTempRef(ParseNode* tempNode)
{
    ParseNodePtr pnode = CreateUniNode(knopTempRef, tempNode);
    return pnode;
}

void Parser::CheckPidIsValid(IdentPtr pid, bool autoArgumentsObject)
{
    if (IsStrictMode())
    {
        // in strict mode, variable named 'eval' cannot be created
        if (pid == wellKnownPropertyPids.eval)
        {
            Error(ERREvalUsage);
        }
        else if (pid == wellKnownPropertyPids.arguments && !autoArgumentsObject)
        {
            Error(ERRArgsUsage);
        }
    }
}

// CreateVarDecl needs m_ppnodeVar to be pointing to the right function.
// Post-parsing rewriting during bytecode gen may have m_ppnodeVar pointing to the last parsed function.
// This function sets up m_ppnodeVar to point to the given pnodeFnc and creates the new var declaration.
// This prevents accidentally adding var declarations to the last parsed function.
ParseNodePtr Parser::AddVarDeclNode(IdentPtr pid, ParseNodePtr pnodeFnc)
{
    AnalysisAssert(pnodeFnc);

    ParseNodePtr *const ppnodeVarSave = m_ppnodeVar;

    m_ppnodeVar = &pnodeFnc->sxFnc.pnodeVars;
    while (*m_ppnodeVar != nullptr)
    {
        m_ppnodeVar = &(*m_ppnodeVar)->sxVar.pnodeNext;
    }

    ParseNodePtr pnode = CreateVarDeclNode(pid, STUnknown, false, 0, /* checkReDecl = */ false);

    m_ppnodeVar = ppnodeVarSave;

    return pnode;
}

Js::PropertyId Parser::EnsurePropertyId(IdentPtr pid)
{
    Js::PropertyId propertyId = pid->GetPropertyId();
    if (propertyId == Js::Constants::NoProperty)
    {
        propertyId = m_scriptContext->GetOrAddPropertyIdTracked(pid->Psz(), pid->Cch());
        pid->SetPropertyId(propertyId);
    }
    return propertyId;
}

ParseNodePtr Parser::CreateModuleImportDeclNode(IdentPtr localName)
{
    ParseNodePtr declNode = CreateBlockScopedDeclNode(localName, knopConstDecl);
    Symbol* sym = declNode->sxVar.sym;

    sym->SetIsModuleExportStorage(true);

    return declNode;
}

void Parser::MarkIdentifierReferenceIsModuleExport(IdentPtr localName)
{
    PidRefStack* pidRef = this->PushPidRef(localName);

    Assert(pidRef != nullptr);

    pidRef->SetModuleExport();
}

ParseNodePtr Parser::CreateVarDeclNode(IdentPtr pid, SymbolType symbolType, bool autoArgumentsObject, ParseNodePtr pnodeFnc, bool errorOnRedecl)
{
    ParseNodePtr pnode = CreateDeclNode(knopVarDecl, pid, symbolType, errorOnRedecl);

    // Append the variable to the end of the current variable list.
    AssertMem(m_ppnodeVar);
    pnode->sxVar.pnodeNext = *m_ppnodeVar;
    *m_ppnodeVar = pnode;
    if (nullptr != pid)
    {
        // this is not a temp - make sure temps go after this node
        AssertMem(pid);
        m_ppnodeVar = &pnode->sxVar.pnodeNext;
        CheckPidIsValid(pid, autoArgumentsObject);
    }

    return pnode;
}

ParseNodePtr Parser::CreateBlockScopedDeclNode(IdentPtr pid, OpCode nodeType)
{
    Assert(nodeType == knopConstDecl || nodeType == knopLetDecl);

    ParseNodePtr pnode = CreateDeclNode(nodeType, pid, STVariable, true);

    if (nullptr != pid)
    {
        AssertMem(pid);
        pid->SetIsLetOrConst();
        AddVarDeclToBlock(pnode);
        CheckPidIsValid(pid);
    }

    return pnode;
}

void Parser::AddVarDeclToBlock(ParseNode *pnode)
{
    Assert(pnode->nop == knopConstDecl || pnode->nop == knopLetDecl);

    // Maintain a combined list of let and const declarations to keep
    // track of declaration order.

    AssertMem(m_currentBlockInfo->m_ppnodeLex);
    *m_currentBlockInfo->m_ppnodeLex = pnode;
    m_currentBlockInfo->m_ppnodeLex = &pnode->sxVar.pnodeNext;
    pnode->sxVar.pnodeNext = nullptr;
}

void Parser::SetCurrentStatement(StmtNest *stmt)
{
    m_pstmtCur = stmt;
}

template<bool buildAST>
ParseNodePtr Parser::StartParseBlockWithCapacity(PnodeBlockType blockType, ScopeType scopeType, int capacity)
{
    Scope *scope = nullptr;
    // Block scopes are created lazily when we discover block-scoped content.
    if (scopeType != ScopeType_Unknown && scopeType != ScopeType_Block)
    {
        scope = Anew(&m_nodeAllocator, Scope, &m_nodeAllocator, scopeType, PHASE_OFF1(Js::ParserBindPhase), capacity);
        PushScope(scope);
    }

    return StartParseBlockHelper<buildAST>(blockType, scope, nullptr, nullptr);
}

template<bool buildAST>
ParseNodePtr Parser::StartParseBlock(PnodeBlockType blockType, ScopeType scopeType, ParseNodePtr pnodeLabel, LabelId* pLabelId)
{
    Scope *scope = nullptr;
    // Block scopes are created lazily when we discover block-scoped content.
    if (scopeType != ScopeType_Unknown && scopeType != ScopeType_Block)
    {
        scope = Anew(&m_nodeAllocator, Scope, &m_nodeAllocator, scopeType);
        PushScope(scope);
    }

    return StartParseBlockHelper<buildAST>(blockType, scope, pnodeLabel, pLabelId);
}

template<bool buildAST>
ParseNodePtr Parser::StartParseBlockHelper(PnodeBlockType blockType, Scope *scope, ParseNodePtr pnodeLabel, LabelId* pLabelId)
{
    ParseNodePtr pnodeBlock = CreateBlockNode(blockType);
    pnodeBlock->sxBlock.scope = scope;
    BlockInfoStack *newBlockInfo = PushBlockInfo(pnodeBlock);

    PushStmt<buildAST>(&newBlockInfo->pstmt, pnodeBlock, knopBlock, pnodeLabel, pLabelId);

    return pnodeBlock;
}

void Parser::PushScope(Scope *scope)
{
    Assert(scope);
    scope->SetEnclosingScope(m_currentScope);
    m_currentScope = scope;
}

void Parser::PopScope(Scope *scope)
{
    Assert(scope == m_currentScope);
    m_currentScope = scope->GetEnclosingScope();
    scope->SetEnclosingScope(nullptr);
}

void Parser::PushFuncBlockScope(ParseNodePtr pnodeBlock, ParseNodePtr **ppnodeScopeSave, ParseNodePtr **ppnodeExprScopeSave)
{
    // Maintain the scope tree.

    pnodeBlock->sxBlock.pnodeScopes = nullptr;
    pnodeBlock->sxBlock.pnodeNext = nullptr;

    // Insert this block into the active list of scopes (m_ppnodeExprScope or m_ppnodeScope).
    // Save the current block's "next" pointer as the new endpoint of that list.
    if (m_ppnodeExprScope)
    {
        *ppnodeScopeSave = m_ppnodeScope;

        Assert(*m_ppnodeExprScope == nullptr);
        *m_ppnodeExprScope = pnodeBlock;
        *ppnodeExprScopeSave = &pnodeBlock->sxBlock.pnodeNext;
    }
    else
    {
        Assert(m_ppnodeScope);
        Assert(*m_ppnodeScope == nullptr);
        *m_ppnodeScope = pnodeBlock;
        *ppnodeScopeSave = &pnodeBlock->sxBlock.pnodeNext;

        *ppnodeExprScopeSave = m_ppnodeExprScope;
    }

    // Advance the global scope list pointer to the new block's child list.
    m_ppnodeScope = &pnodeBlock->sxBlock.pnodeScopes;
    // Set m_ppnodeExprScope to NULL to make that list inactive.
    m_ppnodeExprScope = nullptr;
}

void Parser::PopFuncBlockScope(ParseNodePtr *ppnodeScopeSave, ParseNodePtr *ppnodeExprScopeSave)
{
    Assert(m_ppnodeExprScope == nullptr || *m_ppnodeExprScope == nullptr);
    m_ppnodeExprScope = ppnodeExprScopeSave;

    AssertMem(m_ppnodeScope);
    Assert(nullptr == *m_ppnodeScope);
    m_ppnodeScope = ppnodeScopeSave;
}

template<bool buildAST>
ParseNodePtr Parser::ParseBlock(ParseNodePtr pnodeLabel, LabelId* pLabelId)
{
    ParseNodePtr pnodeBlock = nullptr;
    ParseNodePtr *ppnodeScopeSave = nullptr;
    ParseNodePtr *ppnodeExprScopeSave = nullptr;

    pnodeBlock = StartParseBlock<buildAST>(PnodeBlockType::Regular, ScopeType_Block, pnodeLabel, pLabelId);

    ChkCurTok(tkLCurly, ERRnoLcurly);
    ParseNodePtr * ppnodeList = nullptr;
    if (buildAST)
    {
        PushFuncBlockScope(pnodeBlock, &ppnodeScopeSave, &ppnodeExprScopeSave);
        ppnodeList = &pnodeBlock->sxBlock.pnodeStmt;
    }

    ParseStmtList<buildAST>(ppnodeList);

    if (buildAST)
    {
        PopFuncBlockScope(ppnodeScopeSave, ppnodeExprScopeSave);
    }

    FinishParseBlock(pnodeBlock);

    ChkCurTok(tkRCurly, ERRnoRcurly);


    return pnodeBlock;
}

void Parser::FinishParseBlock(ParseNode *pnodeBlock, bool needScanRCurly)
{
    Assert(m_currentBlockInfo != nullptr && pnodeBlock == m_currentBlockInfo->pnodeBlock);

    if (needScanRCurly)
    {
        // Only update the ichLim if we were expecting an RCurly. If there is an
        // expression body without a necessary RCurly, the correct ichLim will
        // have been set already.
        pnodeBlock->ichLim = m_pscan->IchLimTok();
    }

    BindPidRefs<false>(GetCurrentBlockInfo(), m_nextBlockId - 1);

    PopStmt(&m_currentBlockInfo->pstmt);

    PopBlockInfo();

    Scope *scope = pnodeBlock->sxBlock.scope;
    if (scope)
    {
        PopScope(scope);
    }
}

void Parser::FinishParseFncExprScope(ParseNodePtr pnodeFnc, ParseNodePtr pnodeFncExprScope)
{
    int fncExprScopeId = pnodeFncExprScope->sxBlock.blockId;
    ParseNodePtr pnodeName = pnodeFnc->sxFnc.pnodeName;
    if (pnodeName)
    {
        Assert(pnodeName->nop == knopVarDecl);
        BindPidRefsInScope(pnodeName->sxVar.pid, pnodeName->sxVar.sym, fncExprScopeId);
    }
    FinishParseBlock(pnodeFncExprScope);
}

template <const bool backgroundPidRef>
void Parser::BindPidRefs(BlockInfoStack *blockInfo, uint maxBlockId)
{
    // We need to bind all assignments in order to emit assignment to 'const' error
    int blockId = blockInfo->pnodeBlock->sxBlock.blockId;

    Scope *scope = blockInfo->pnodeBlock->sxBlock.scope;
    if (scope)
    {
        auto bindPidRefs = [blockId, maxBlockId, this](Symbol *sym)
        {
            ParseNodePtr pnode = sym->GetDecl();
            IdentPtr pid;
#if PROFILE_DICTIONARY
            int depth = 0;
#endif
            Assert(pnode);
            switch (pnode->nop)
            {
            case knopLetDecl:
            case knopVarDecl:
                pid = pnode->sxVar.pid;
                if (backgroundPidRef)
                {
                    pid = this->m_pscan->m_phtbl->FindExistingPid(pid->Psz(), pid->Cch(), pid->Hash(), nullptr, nullptr
#if PROFILE_DICTIONARY
                                                                  , depth
#endif
                        );
                    if (pid == nullptr)
                    {
                        break;
                    }
                }
                this->BindPidRefsInScope(pid, sym, blockId, maxBlockId);
                break;
            case knopConstDecl:
                pid = pnode->sxVar.pid;
                if (backgroundPidRef)
                {
                    pid = this->m_pscan->m_phtbl->FindExistingPid(pid->Psz(), pid->Cch(), pid->Hash(), nullptr, nullptr
#if PROFILE_DICTIONARY
                                                                  , depth
#endif
                        );
                    if (pid == nullptr)
                    {
                        break;
                    }
                }
                this->BindConstPidRefsInScope(pid, sym, blockId, maxBlockId);
                break;
            case knopName:
                pid = pnode->sxPid.pid;
                if (backgroundPidRef)
                {
                    pid = this->m_pscan->m_phtbl->FindExistingPid(pid->Psz(), pid->Cch(), pid->Hash(), nullptr, nullptr
#if PROFILE_DICTIONARY
                                                                  , depth
#endif
                        );
                    if (pid == nullptr)
                    {
                        break;
                    }
                }
                this->BindPidRefsInScope(pid, sym, blockId, maxBlockId);
                break;
            default:
                Assert(0);
                break;
            }
        };

        scope->ForEachSymbol(bindPidRefs);
    }
}

void Parser::BindPidRefsInScope(IdentPtr pid, Symbol *sym, int blockId, uint maxBlockId)
{
    this->BindPidRefsInScopeImpl<false>(pid, sym, blockId, maxBlockId);
}

void Parser::BindConstPidRefsInScope(IdentPtr pid, Symbol *sym, int blockId, uint maxBlockId)
{
    this->BindPidRefsInScopeImpl<true>(pid, sym, blockId, maxBlockId);
}

template<const bool isConstBinding>
void Parser::BindPidRefsInScopeImpl(IdentPtr pid, Symbol *sym, int blockId, uint maxBlockId)
{
    PidRefStack *ref, *nextRef, *lastRef = nullptr;
    Assert(sym);

    for (ref = pid->GetTopRef(); ref && ref->GetScopeId() >= blockId; ref = nextRef)
    {
        // Fix up sym* on PID ref.
        Assert(!ref->GetSym() || ref->GetSym() == sym);
        nextRef = ref->prev;
        Assert(ref->GetScopeId() >= 0);
        if ((uint)ref->GetScopeId() > maxBlockId)
        {
            lastRef = ref;
            continue;
        }
        ref->SetSym(sym);
        if (isConstBinding && ref->IsAssignment() && !ref->IsDynamicBinding())
        {
            if (pid->GetTopIchMin() < this->m_asgToConst.GetIchMin())
            {
                this->m_asgToConst.Set(pid->GetTopIchMin(), pid->GetTopIchLim());
            }
        }
        this->RemovePrevPidRef(pid, lastRef);

        if (ref->IsAssignment())
        {
            sym->PromoteAssignmentState();
        }
        if (ref->IsModuleExport())
        {
            Assert(sym->GetIsGlobal());
            sym->SetIsModuleExportStorage(true);
        }

        if (ref->GetScopeId() == blockId)
        {
            break;
        }
    }
}

void Parser::PopStmt(StmtNest *pStmt)
{
    Assert(pStmt == m_pstmtCur);
    SetCurrentStatement(m_pstmtCur->pstmtOuter);
}

BlockInfoStack *Parser::PushBlockInfo(ParseNodePtr pnodeBlock)
{
    BlockInfoStack *newBlockInfo = (BlockInfoStack *)m_nodeAllocator.Alloc(sizeof(BlockInfoStack));
    Assert(nullptr != newBlockInfo);

    newBlockInfo->pnodeBlock = pnodeBlock;
    newBlockInfo->pBlockInfoOuter = m_currentBlockInfo;
    newBlockInfo->m_ppnodeLex = &pnodeBlock->sxBlock.pnodeLexVars;

    if (pnodeBlock->sxBlock.blockType != PnodeBlockType::Regular)
    {
        newBlockInfo->pBlockInfoFunction = newBlockInfo;
    }
    else
    {
        Assert(m_currentBlockInfo);
        newBlockInfo->pBlockInfoFunction = m_currentBlockInfo->pBlockInfoFunction;
    }

    m_currentBlockInfo = newBlockInfo;
    return newBlockInfo;
}

void Parser::PopBlockInfo()
{
    Assert(m_currentBlockInfo);
    PopDynamicBlock();
    m_currentBlockInfo = m_currentBlockInfo->pBlockInfoOuter;
}

void Parser::PushDynamicBlock()
{
    Assert(GetCurrentBlock());
    int blockId = GetCurrentBlock()->sxBlock.blockId;
    if (m_currentDynamicBlock && m_currentDynamicBlock->id == blockId)
    {
        return;
    }
    BlockIdsStack *info = (BlockIdsStack *)m_nodeAllocator.Alloc(sizeof(BlockIdsStack));
    if (nullptr == info)
    {
        Error(ERRnoMemory);
    }

    info->id = blockId;
    info->prev = m_currentDynamicBlock;
    m_currentDynamicBlock = info;
}

void Parser::PopDynamicBlock()
{
    int blockId = GetCurrentDynamicBlockId();
    if (GetCurrentBlock()->sxBlock.blockId != blockId || blockId == -1)
    {
        return;
    }
    Assert(m_currentDynamicBlock);
    for (BlockInfoStack *blockInfo = m_currentBlockInfo; blockInfo; blockInfo = blockInfo->pBlockInfoOuter)
    {
        for (ParseNodePtr pnodeDecl = blockInfo->pnodeBlock->sxBlock.pnodeLexVars;
             pnodeDecl;
             pnodeDecl = pnodeDecl->sxVar.pnodeNext)
        {
            this->SetPidRefsInScopeDynamic(pnodeDecl->sxVar.pid, blockId);
        }
    }

    m_currentDynamicBlock = m_currentDynamicBlock->prev;
}

int Parser::GetCurrentDynamicBlockId() const
{
    return m_currentDynamicBlock ? m_currentDynamicBlock->id : -1;
}

ParseNode *Parser::GetCurrentFunctionNode()
{
    if (m_currentNodeDeferredFunc != nullptr)
    {
        return m_currentNodeDeferredFunc;
    }
    else if (m_currentNodeFunc != nullptr)
    {
        return m_currentNodeFunc;
    }
    else
    {
        AssertMsg(GetFunctionBlock()->sxBlock.blockType == PnodeBlockType::Global,
            "Most likely we are trying to find a syntax error, related to 'let' or 'const' in deferred parsing mode with disabled support of 'let' and 'const'");
        return m_currentNodeProg;
    }
}

ParseNode *Parser::GetCurrentNonLamdaFunctionNode()
{
    if (m_currentNodeNonLambdaDeferredFunc != nullptr)
    {
        return m_currentNodeNonLambdaDeferredFunc;
    }
    return m_currentNodeNonLambdaFunc;

}
void Parser::RegisterRegexPattern(UnifiedRegex::RegexPattern *const regexPattern)
{
    Assert(regexPattern);

    // ensure a no-throw add behavior here, to catch out of memory exceptions, using the guest arena allocator
    if (!m_registeredRegexPatterns.PrependNoThrow(m_scriptContext->GetGuestArena(), regexPattern))
    {
        Parser::Error(ERRnoMemory);
    }
}

void Parser::CaptureState(ParserState *state)
{
    Assert(state != nullptr);

    state->m_funcInArraySave = m_funcInArray;
    state->m_funcInArrayDepthSave = m_funcInArrayDepth;
    state->m_nestedCountSave = *m_pnestedCount;
    state->m_ppnodeScopeSave = m_ppnodeScope;
    state->m_ppnodeExprScopeSave = m_ppnodeExprScope;
    state->m_pCurrentAstSizeSave = m_pCurrentAstSize;

    Assert(state->m_ppnodeScopeSave == nullptr || *state->m_ppnodeScopeSave == nullptr);
    Assert(state->m_ppnodeExprScopeSave == nullptr || *state->m_ppnodeExprScopeSave == nullptr);

#if DEBUG
    state->m_currentBlockInfo = m_currentBlockInfo;
#endif
}

void Parser::RestoreStateFrom(ParserState *state)
{
    Assert(state != nullptr);
    Assert(state->m_currentBlockInfo == m_currentBlockInfo);

    m_funcInArray = state->m_funcInArraySave;
    m_funcInArrayDepth = state->m_funcInArrayDepthSave;
    *m_pnestedCount = state->m_nestedCountSave;
    m_pCurrentAstSize = state->m_pCurrentAstSizeSave;

    if (state->m_ppnodeScopeSave != nullptr)
    {
        *state->m_ppnodeScopeSave = nullptr;
    }

    if (state->m_ppnodeExprScopeSave != nullptr)
    {
        *state->m_ppnodeExprScopeSave = nullptr;
    }

    m_ppnodeScope = state->m_ppnodeScopeSave;
    m_ppnodeExprScope = state->m_ppnodeExprScopeSave;
}

void Parser::AddToNodeListEscapedUse(ParseNode ** ppnodeList, ParseNode *** pppnodeLast,
                           ParseNode * pnodeAdd)
{
    AddToNodeList(ppnodeList, pppnodeLast, pnodeAdd);
    pnodeAdd->SetIsInList();
}

void Parser::AddToNodeList(ParseNode ** ppnodeList, ParseNode *** pppnodeLast,
                           ParseNode * pnodeAdd)
{
    Assert(!this->m_deferringAST);
    if (nullptr == *pppnodeLast)
    {
        // should be an empty list
        Assert(nullptr == *ppnodeList);

        *ppnodeList = pnodeAdd;
        *pppnodeLast = ppnodeList;
    }
    else
    {
        //
        AssertNodeMem(*ppnodeList);
        AssertNodeMem(**pppnodeLast);

        ParseNode *pnodeT = CreateBinNode(knopList, **pppnodeLast, pnodeAdd);
        **pppnodeLast = pnodeT;
        *pppnodeLast = &pnodeT->sxBin.pnode2;
    }
}

// Check reference to "arguments" that indicates the object may escape.
void Parser::CheckArguments(ParseNodePtr pnode)
{
    if (m_currentNodeFunc && this->NodeIsIdent(pnode, wellKnownPropertyPids.arguments))
    {
        m_currentNodeFunc->sxFnc.SetHasHeapArguments();
    }
}

// Check use of "arguments" that requires instantiation of the object.
void Parser::CheckArgumentsUse(IdentPtr pid, ParseNodePtr pnodeFnc)
{
    if (pid == wellKnownPropertyPids.arguments)
    {
        if (pnodeFnc != nullptr)
        {
            pnodeFnc->sxFnc.SetUsesArguments(TRUE);
        }
        else
        {
            m_UsesArgumentsAtGlobal = true;
        }
    }
}

void Parser::CheckStrictModeEvalArgumentsUsage(IdentPtr pid, ParseNodePtr pnode)
{
    if (pid != nullptr)
    {
        // In strict mode, 'eval' / 'arguments' cannot be assigned to.
        if ( pid == wellKnownPropertyPids.eval)
        {
            Error(ERREvalUsage, pnode);
        }

        if (pid == wellKnownPropertyPids.arguments)
        {
            Error(ERRArgsUsage, pnode);
        }
    }
}

void Parser::ReduceDeferredScriptLength(size_t chars)
{
    // If we're in deferred mode, subtract the given char count from the total length,
    // and see if this puts us under the deferral threshold.
    if ((m_grfscr & fscrDeferFncParse) &&
        (
            PHASE_OFF1(Js::DeferEventHandlersPhase) ||
            (m_grfscr & fscrGlobalCode)
        )
    )
    {
        if (m_length > chars)
        {
            m_length -= chars;
        }
        else
        {
            m_length = 0;
        }
        if (m_length < Parser::GetDeferralThreshold(this->m_sourceContextInfo->IsSourceProfileLoaded()))
        {
            // Stop deferring.
            m_grfscr &= ~fscrDeferFncParse;
            m_stoppedDeferredParse = TRUE;
        }
    }
}

/***************************************************************************
Look for an existing label with the given name.
***************************************************************************/
BOOL Parser::PnodeLabelNoAST(IdentToken* pToken, LabelId* pLabelIdList)
{
    StmtNest* pStmt;
    LabelId* pLabelId;

    // Look in the label stack.
    for (pStmt = m_pstmtCur; pStmt != nullptr; pStmt = pStmt->pstmtOuter)
    {
        for (pLabelId = pStmt->pLabelId; pLabelId != nullptr; pLabelId = pLabelId->next)
        {
            if (pLabelId->pid == pToken->pid)
                return TRUE;
        }
    }

    // Also look in the pnodeLabels list.
    for (pLabelId = pLabelIdList; pLabelId != nullptr; pLabelId = pLabelId->next)
    {
        if (pLabelId->pid == pToken->pid)
            return TRUE;
    }

    return FALSE;
}

void Parser::EnsureStackAvailable()
{
    if (!m_scriptContext->GetThreadContext()->IsStackAvailable(Js::Constants::MinStackCompile))
    {
        Error(ERRnoMemory);
    }
}

void Parser::ThrowNewTargetSyntaxErrForGlobalScope()
{
    //TODO: (falotfi) we need reliably distinguish eval in global scope vs in a function
    // The rule for this syntax error is any time new.target is called at global scope
    // we are excluding new.target in eval at global scope for now.
    if(GetCurrentNonLamdaFunctionNode() == nullptr && (this->m_grfscr & fscrEvalCode) == 0)
    {
        Error(ERRInvalidNewTarget);
    }
}

template<bool buildAST>
ParseNodePtr Parser::ParseMetaProperty(tokens metaParentKeyword, charcount_t ichMin, _Out_opt_ BOOL* pfCanAssign)
{
    AssertMsg(metaParentKeyword == tkNEW, "Only supported for tkNEW parent keywords");
    AssertMsg(this->m_token.tk == tkDot, "We must be currently sitting on the dot after the parent keyword");

    m_pscan->Scan();

    if (this->m_token.tk == tkID && this->m_token.GetIdentifier(m_phtbl) == this->GetTargetPid())
    {
        ThrowNewTargetSyntaxErrForGlobalScope();
        if (pfCanAssign)
        {
            *pfCanAssign = FALSE;
        }
        if (buildAST)
        {
            return CreateNodeWithScanner<knopNewTarget>(ichMin);
        }
    }
    else
    {
        Error(ERRsyntax);
    }

    return nullptr;
}

template<bool buildAST>
void Parser::ParseNamedImportOrExportClause(ModuleImportEntryList* importEntryList, ModuleExportEntryList* exportEntryList, bool isExportClause)
{
    Assert(m_token.tk == tkLCurly);
    Assert(importEntryList == nullptr || exportEntryList == nullptr);
    Assert((isExportClause && exportEntryList != nullptr) || (!isExportClause && importEntryList != nullptr));

    m_pscan->Scan();

    while (m_token.tk != tkRCurly && m_token.tk != tkEOF)
    {
        tokens firstToken = m_token.tk;

        if (!(m_token.IsIdentifier() || m_token.IsReservedWord()))
        {
            Error(ERRsyntax);
        }

        IdentPtr identifierName = m_token.GetIdentifier(m_phtbl);
        IdentPtr identifierAs = identifierName;

        m_pscan->Scan();

        if (m_token.tk == tkID)
        {
            // We have the pattern "IdentifierName as"
            if (wellKnownPropertyPids.as != m_token.GetIdentifier(m_phtbl))
            {
                Error(ERRsyntax);
            }

            m_pscan->Scan();

            // If we are parsing an import statement, the token after 'as' must be a BindingIdentifier.
            if (!isExportClause)
            {
<<<<<<< HEAD
                // First identifier name is the name of the export\import.
                IdentPtr identifierName = m_token.GetIdentifier(m_phtbl);
                IdentPtr identifierAs = identifierName;

                // If the next token is an identifier but not 'as' this is a syntax error.
                m_pscan->Scan();
                if (m_token.tk == tkID)
                {
                    if (wellKnownPropertyPids.as != m_token.GetIdentifier(m_phtbl))
                    {
                        Error(ERRsyntax);
                    }

                    m_pscan->Scan();
                    ChkCurTokNoScan(tkID, ERRsyntax);
=======
                ChkCurTokNoScan(tkID, ERRsyntax);
            }
>>>>>>> d4040844

            if (!(m_token.IsIdentifier() || m_token.IsReservedWord()))
            {
                Error(ERRsyntax);
            }

            identifierAs = m_token.GetIdentifier(m_phtbl);

            // Scan to the next token.
            m_pscan->Scan();
        }
        else if (!isExportClause && firstToken != tkID)
        {
            // If we are parsing an import statement and this ImportSpecifier clause did not have 
            // 'as ImportedBinding' at the end of it, identifierName must be a BindingIdentifier.
            Error(ERRsyntax);
        }
        
        if (m_token.tk == tkComma)
        {
            // Consume a trailing comma
            m_pscan->Scan();
        }

        if (buildAST)
        {
            // The name we will use 'as' this import/export is a binding identifier in import statements.
            if (!isExportClause)
            {
                ParseNodePtr declNode = CreateModuleImportDeclNode(identifierAs);

                AddModuleImportEntry(importEntryList, identifierName, identifierAs, nullptr, declNode);
            }
            else
            {
                MarkIdentifierReferenceIsModuleExport(identifierName);

                AddModuleExportEntry(exportEntryList, nullptr, identifierName, identifierAs, nullptr);
            }
        }
    }

    // Final token in a named import or export clause must be a '}'
    ChkCurTokNoScan(tkRCurly, ERRsyntax);
}

IdentPtrList* Parser::GetRequestedModulesList()
{
    return m_currentNodeProg->sxModule.requestedModules;
}

ModuleImportEntryList* Parser::GetModuleImportEntryList()
{
    return m_currentNodeProg->sxModule.importEntries;
}

ModuleExportEntryList* Parser::GetModuleLocalExportEntryList()
{
    return m_currentNodeProg->sxModule.localExportEntries;
}

ModuleExportEntryList* Parser::GetModuleIndirectExportEntryList()
{
    return m_currentNodeProg->sxModule.indirectExportEntries;
}

ModuleExportEntryList* Parser::GetModuleStarExportEntryList()
{
    return m_currentNodeProg->sxModule.starExportEntries;
}

IdentPtrList* Parser::EnsureRequestedModulesList()
{
    if (m_currentNodeProg->sxModule.requestedModules == nullptr)
    {
        m_currentNodeProg->sxModule.requestedModules = Anew(&m_nodeAllocator, IdentPtrList, &m_nodeAllocator);
    }
    return m_currentNodeProg->sxModule.requestedModules;
}

ModuleImportEntryList* Parser::EnsureModuleImportEntryList()
{
    if (m_currentNodeProg->sxModule.importEntries == nullptr)
    {
        m_currentNodeProg->sxModule.importEntries = Anew(&m_nodeAllocator, ModuleImportEntryList, &m_nodeAllocator);
    }
    return m_currentNodeProg->sxModule.importEntries;
}

ModuleExportEntryList* Parser::EnsureModuleLocalExportEntryList()
{
    if (m_currentNodeProg->sxModule.localExportEntries == nullptr)
    {
        m_currentNodeProg->sxModule.localExportEntries = Anew(&m_nodeAllocator, ModuleExportEntryList, &m_nodeAllocator);
    }
    return m_currentNodeProg->sxModule.localExportEntries;
}

ModuleExportEntryList* Parser::EnsureModuleIndirectExportEntryList()
{
    if (m_currentNodeProg->sxModule.indirectExportEntries == nullptr)
    {
        m_currentNodeProg->sxModule.indirectExportEntries = Anew(&m_nodeAllocator, ModuleExportEntryList, &m_nodeAllocator);
    }
    return m_currentNodeProg->sxModule.indirectExportEntries;
}

ModuleExportEntryList* Parser::EnsureModuleStarExportEntryList()
{
    if (m_currentNodeProg->sxModule.starExportEntries == nullptr)
    {
        m_currentNodeProg->sxModule.starExportEntries = Anew(&m_nodeAllocator, ModuleExportEntryList, &m_nodeAllocator);
    }
    return m_currentNodeProg->sxModule.starExportEntries;
}

void Parser::AddModuleSpecifier(IdentPtr moduleRequest)
{
    IdentPtrList* requestedModulesList = EnsureRequestedModulesList();

    if (!requestedModulesList->Has(moduleRequest))
    {
        requestedModulesList->Prepend(moduleRequest);
    }
}

void Parser::AddModuleImportEntry(ModuleImportEntryList* importEntryList, IdentPtr importName, IdentPtr localName, IdentPtr moduleRequest, ParseNodePtr declNode)
{
    ModuleImportEntry* importEntry = Anew(&m_nodeAllocator, ModuleImportEntry);

    importEntry->importName = importName;
    importEntry->localName = localName;
    importEntry->moduleRequest = moduleRequest;
    importEntry->varDecl = declNode;

    importEntryList->Prepend(*importEntry);
}

void Parser::CheckForDuplicateExportEntry(ModuleExportEntryList* exportEntryList, IdentPtr exportName)
{
    ModuleExportEntry* findResult = exportEntryList->Find([&](ModuleExportEntry exportEntry)
    {
        if (exportName == exportEntry.exportName)
        {
            return true;
        }
        return false;
    });

    if (findResult != nullptr)
    {
        Error(ERRsyntax);
    }
}

void Parser::AddModuleExportEntry(ModuleExportEntryList* exportEntryList, IdentPtr importName, IdentPtr localName, IdentPtr exportName, IdentPtr moduleRequest)
{
    ModuleExportEntry* exportEntry = Anew(&m_nodeAllocator, ModuleExportEntry);

    exportEntry->importName = importName;
    exportEntry->localName = localName;
    exportEntry->exportName = exportName;
    exportEntry->moduleRequest = moduleRequest;

    return AddModuleExportEntry(exportEntryList, exportEntry);
}

void Parser::AddModuleExportEntry(ModuleExportEntryList* exportEntryList, ModuleExportEntry* exportEntry)
{
    CheckForDuplicateExportEntry(exportEntryList, exportEntry->exportName);

    exportEntryList->Prepend(*exportEntry);
}

void Parser::AddModuleLocalExportEntry(ParseNodePtr varDeclNode)
{
    Assert(varDeclNode->nop == knopVarDecl || varDeclNode->nop == knopLetDecl || varDeclNode->nop == knopConstDecl);

    IdentPtr localName = varDeclNode->sxVar.pid;
    varDeclNode->sxVar.sym->SetIsModuleExportStorage(true);

    AddModuleExportEntry(EnsureModuleLocalExportEntryList(), nullptr, localName, localName, nullptr);
}

template<bool buildAST>
void Parser::ParseImportClause(ModuleImportEntryList* importEntryList, bool parsingAfterComma)
{
    bool parsedNamespaceOrNamedImport = false;

    switch (m_token.tk)
    {
    case tkID:
        // This is the default binding identifier.

        // If we already saw a comma in the import clause, this is a syntax error.
        if (parsingAfterComma)
        {
            Error(ERRsyntax);
        }

        if (buildAST)
        {
            IdentPtr localName = m_token.GetIdentifier(m_phtbl);
            IdentPtr importName = wellKnownPropertyPids._default;
            ParseNodePtr declNode = CreateModuleImportDeclNode(localName);

            AddModuleImportEntry(importEntryList, importName, localName, nullptr, declNode);
        }

        break;

    case tkLCurly:
        // This begins a list of named imports.
        ParseNamedImportOrExportClause<buildAST>(importEntryList, nullptr, false);

        parsedNamespaceOrNamedImport = true;
        break;

    case tkStar:
        // This begins a namespace import clause.
        // "* as ImportedBinding"

        // Token following * must be the identifier 'as'
        m_pscan->Scan();
        if (m_token.tk != tkID || wellKnownPropertyPids.as != m_token.GetIdentifier(m_phtbl))
        {
            Error(ERRsyntax);
        }

        // Token following 'as' must be a binding identifier.
        m_pscan->Scan();
        ChkCurTokNoScan(tkID, ERRsyntax);

        if (buildAST)
        {
            IdentPtr localName = m_token.GetIdentifier(m_phtbl);
            IdentPtr importName = wellKnownPropertyPids._star;
            ParseNodePtr declNode = CreateModuleImportDeclNode(localName);

            AddModuleImportEntry(importEntryList, importName, localName, nullptr, declNode);
        }

        parsedNamespaceOrNamedImport = true;
        break;

    default:
        Error(ERRsyntax);
    }

    m_pscan->Scan();

    if (m_token.tk == tkComma)
    {
        // There cannot be more than one comma in a module import clause.
        // There cannot be a namespace import or named imports list on the left of the comma in a module import clause.
        if (parsingAfterComma || parsedNamespaceOrNamedImport)
        {
            Error(ERRsyntax);
        }

        m_pscan->Scan();

        ParseImportClause<buildAST>(importEntryList, true);
    }
}

bool Parser::IsImportOrExportStatementValidHere()
{
    // Import must be located in the global scope of the module.
    return GetCurrentFunctionNode()->nop == knopProg
        && (this->m_grfscr & fscrEvalCode) != fscrEvalCode
        && this->m_tryCatchOrFinallyDepth == 0
        && this->m_currentBlockInfo->pBlockInfoOuter == nullptr;
}

template<bool buildAST>
ParseNodePtr Parser::ParseImportDeclaration()
{
    Assert(m_scriptContext->GetConfig()->IsES6ModuleEnabled());
    Assert(m_token.tk == tkIMPORT);

    if (!IsImportOrExportStatementValidHere())
    {
        Error(ERRInvalidModuleImportOrExport);
    }

    // We just parsed an import token. Next valid token is *, {, string constant, or binding identifier.
    m_pscan->Scan();

    if (m_token.tk == tkStrCon)
    {
        // This import declaration has no import clause.
        // "import ModuleSpecifier;"
        if (buildAST)
        {
            AddModuleSpecifier(m_token.GetStr());
        }

        // Scan past the module identifier.
        m_pscan->Scan();
    }
    else
    {
        ModuleImportEntryList importEntryList(&m_nodeAllocator);

        // Parse the import clause (default binding can only exist before the comma).
        ParseImportClause<buildAST>(&importEntryList);

        // Token following import clause must be the identifier 'from'
        IdentPtr moduleSpecifier = ParseImportOrExportFromClause<buildAST>(true);

        if (buildAST)
        {
            Assert(moduleSpecifier != nullptr);

            AddModuleSpecifier(moduleSpecifier);

            importEntryList.Map([this, moduleSpecifier](ModuleImportEntry& importEntry) {
                importEntry.moduleRequest = moduleSpecifier;
                EnsureModuleImportEntryList()->Prepend(importEntry);
            });
        }

        importEntryList.Clear();
    }

    // Import statement is actually a nop, we hoist all the imported bindings to the top of the module.
    return nullptr;
}

template<bool buildAST>
IdentPtr Parser::ParseImportOrExportFromClause(bool throwIfNotFound)
{
    IdentPtr moduleSpecifier = nullptr;

    if (m_token.tk == tkID && wellKnownPropertyPids.from == m_token.GetIdentifier(m_phtbl))
    {
        m_pscan->Scan();

        // Token following the 'from' token must be a string constant - the module specifier.
        ChkCurTokNoScan(tkStrCon, ERRsyntax);

        if (buildAST)
        {
            moduleSpecifier = m_token.GetStr();
        }

        m_pscan->Scan();
    }
    else if (throwIfNotFound)
    {
        Error(ERRsyntax);
    }

    return moduleSpecifier;
}

template<bool buildAST>
ParseNodePtr Parser::ParseDefaultExportClause()
{
    Assert(m_token.tk == tkDEFAULT);

    m_pscan->Scan();
    ParseNodePtr pnode = nullptr;
    ushort flags = fFncNoFlgs;

    switch (m_token.tk)
    {
    case tkCLASS:
        {
            if (!m_scriptContext->GetConfig()->IsES6ClassAndExtendsEnabled())
            {
                goto LDefault;
            }

            // Before we parse the class itself we need to know if the class has an identifier name.
            // If it does, we'll treat this class as an ordinary class declaration which will bind
            // it to that name. Otherwise the class should parse as a nameless class expression and
            // bind only to the export binding.
            BOOL classHasName = false;
            RestorePoint parsedClass;
            m_pscan->Capture(&parsedClass);
            m_pscan->Scan();

            if (m_token.tk == tkID)
            {
                classHasName = true;
            }

            m_pscan->SeekTo(parsedClass);
            pnode = ParseClassDecl<buildAST>(classHasName, nullptr, nullptr, nullptr);

            if (buildAST)
            {
                AnalysisAssert(pnode != nullptr);
                Assert(pnode->nop == knopClassDecl);

                pnode->sxClass.SetIsDefaultModuleExport(true);
            }

            break;
        }
    case tkID:
        // If we parsed an async token, it could either modify the next token (if it is a
        // function token) or it could be an identifier (let async = 0; export default async;).
        // To handle both cases, when we parse an async token we need to keep the parser state
        // and rewind if the next token is not function.
        if (wellKnownPropertyPids.async == m_token.GetIdentifier(m_phtbl))
        {
            RestorePoint parsedAsync;
            m_pscan->Capture(&parsedAsync);
            m_pscan->Scan();
            if (m_token.tk == tkFUNCTION)
            {
                // Token after async is function, consume the async token and continue to parse the
                // function as an async function.
                flags |= fFncAsync;
                goto LFunction;
            }
            // Token after async is not function, no idea what the async token is supposed to mean
            // so rewind and let the default case handle it.
            m_pscan->SeekTo(parsedAsync);
        }
        goto LDefault;
        break;
    case tkFUNCTION:
        {
LFunction:
            // We just parsed a function token but we need to figure out if the function
            // has an identifier name or not before we call the helper.
            RestorePoint parsedFunction;
            m_pscan->Capture(&parsedFunction);
            m_pscan->Scan();

            if (m_token.tk == tkStar)
            {
                // If we saw 'function*' that indicates we are going to parse a generator,
                // but doesn't tell us if the generator has an identifier or not.
                // Skip the '*' token for now as it doesn't matter yet.
                m_pscan->Scan();
            }

            // We say that if the function has an identifier name, it is a 'normal' declaration
            // and should create a binding to that identifier as well as one for our default export.
            if (m_token.tk == tkID)
            {
                flags |= fFncDeclaration;
            }
            else
            {
                flags |= fFncNoName;
            }

            // Rewind back to the function token and let the helper handle the parsing.
            m_pscan->SeekTo(parsedFunction);
            pnode = ParseFncDecl<buildAST>(flags);

            if (buildAST)
            {
                AnalysisAssert(pnode != nullptr);
                Assert(pnode->nop == knopFncDecl);

                pnode->sxFnc.SetIsDefaultModuleExport(true);
            }
            break;
        }
    default:
LDefault:
        {
            ParseNodePtr pnodeExpression = ParseExpr<buildAST>();

            // Consider: Can we detect this syntax error earlier?
            if (pnodeExpression && pnodeExpression->nop == knopComma)
            {
                Error(ERRsyntax);
            }

            if (buildAST)
            {
                AnalysisAssert(pnodeExpression != nullptr);

                // Mark this node as the default module export. We need to make sure it is put into the correct
                // module export slot when we emit the node.
                pnode = CreateNode(knopExportDefault);
                pnode->sxExportDefault.pnodeExpr = pnodeExpression;
            }
            break;
        }
    }

    IdentPtr exportName = wellKnownPropertyPids._default;
    IdentPtr localName = wellKnownPropertyPids._starDefaultStar;
    AddModuleExportEntry(EnsureModuleLocalExportEntryList(), nullptr, localName, exportName, nullptr);

    return pnode;
}

template<bool buildAST>
ParseNodePtr Parser::ParseExportDeclaration()
{
    Assert(m_scriptContext->GetConfig()->IsES6ModuleEnabled());
    Assert(m_token.tk == tkEXPORT);

    if (!IsImportOrExportStatementValidHere())
    {
        Error(ERRInvalidModuleImportOrExport);
    }

    ParseNodePtr pnode = nullptr;
    IdentPtr moduleIdentifier = nullptr;
    tokens declarationType;

    // We just parsed an export token. Next valid tokens are *, {, var, let, const, async, function, class, default.
    m_pscan->Scan();

    switch (m_token.tk)
    {
    case tkStar:
        m_pscan->Scan();

        // A star token in an export declaration must be followed by a from clause which begins with a token 'from'.
        moduleIdentifier = ParseImportOrExportFromClause<buildAST>(true);

        if (buildAST)
        {
            Assert(moduleIdentifier != nullptr);

            AddModuleSpecifier(moduleIdentifier);
            IdentPtr importName = wellKnownPropertyPids._star;

            AddModuleExportEntry(EnsureModuleStarExportEntryList(), importName, nullptr, nullptr, moduleIdentifier);
        }

        break;

    case tkLCurly:
        {
            ModuleExportEntryList exportEntryList(&m_nodeAllocator);

            ParseNamedImportOrExportClause<buildAST>(nullptr, &exportEntryList, true);

            m_pscan->Scan();

            // Export clause may be followed by a from clause.
            moduleIdentifier = ParseImportOrExportFromClause<buildAST>(false);

            if (buildAST)
            {
                if (moduleIdentifier != nullptr)
                {
                    AddModuleSpecifier(moduleIdentifier);
                }

                exportEntryList.Map([this, moduleIdentifier](ModuleExportEntry& exportEntry) {
                    if (moduleIdentifier != nullptr)
                    {
                        exportEntry.moduleRequest = moduleIdentifier;

                        // We need to swap localname and importname when this is a re-export.
                        exportEntry.importName = exportEntry.localName;
                        exportEntry.localName = nullptr;

                        AddModuleExportEntry(EnsureModuleIndirectExportEntryList(), &exportEntry);
                    }
                    else
                    {
                        AddModuleExportEntry(EnsureModuleLocalExportEntryList(), &exportEntry);
                    }
                });

                exportEntryList.Clear();
            }
        }
        break;

    case tkID:
        {
            IdentPtr pid = m_token.GetIdentifier(m_phtbl);

            if (wellKnownPropertyPids.let == pid)
            {
                declarationType = tkLET;
                goto ParseVarDecl;
            }
            if (wellKnownPropertyPids.async == pid && m_scriptContext->GetConfig()->IsES7AsyncAndAwaitEnabled())
            {
                // In module export statements, async token is only valid if it's followed by function.
                // We need to check here because ParseStatement would think 'async = 20' is a var decl.
                RestorePoint parsedAsync;
                m_pscan->Capture(&parsedAsync);
                m_pscan->Scan();
                if (m_token.tk == tkFUNCTION)
                {
                    // Token after async is function, rewind to the async token and let ParseStatement handle it.
                    m_pscan->SeekTo(parsedAsync);
                    goto ParseFunctionDecl;
                }
                // Token after async is not function, it's a syntax error.
            }
            goto ErrorToken;
        }
    case tkVAR:
    case tkLET:
    case tkCONST:
        {
            declarationType = m_token.tk;

ParseVarDecl:
            m_pscan->Scan();

            pnode = ParseVariableDeclaration<buildAST>(declarationType, m_pscan->IchMinTok());

            if (buildAST)
            {
                ParseNodePtr temp = pnode;
                while (temp->nop == knopList)
                {
                    ParseNodePtr varDeclNode = temp->sxBin.pnode1;
                    temp = temp->sxBin.pnode2;

                    AddModuleLocalExportEntry(varDeclNode);
                }
                AddModuleLocalExportEntry(temp);
            }
        }
        break;

    case tkFUNCTION:
    case tkCLASS:
        {
ParseFunctionDecl:
            pnode = ParseStatement<buildAST>();

            if (buildAST)
            {
                IdentPtr localName;
                if (pnode->nop == knopClassDecl)
                {
                    pnode->sxClass.pnodeName->sxVar.sym->SetIsModuleExportStorage(true);
                    pnode->sxClass.pnodeDeclName->sxVar.sym->SetIsModuleExportStorage(true);
                    localName = pnode->sxClass.pnodeName->sxVar.pid;
                }
                else
                {
                    Assert(pnode->nop == knopFncDecl);

                    pnode->sxFnc.GetFuncSymbol()->SetIsModuleExportStorage(true);
                    localName = pnode->sxFnc.pid;
                }
                Assert(localName != nullptr);

                AddModuleExportEntry(EnsureModuleLocalExportEntryList(), nullptr, localName, localName, nullptr);
            }
        }
        break;

    case tkDEFAULT:
        {
            pnode = ParseDefaultExportClause<buildAST>();
        }
        break;

    default:
        {
ErrorToken:
            Error(ERRsyntax);
        }
    }

    return pnode;
}

/***************************************************************************
Parse an expression term.
***************************************************************************/
template<bool buildAST>
ParseNodePtr Parser::ParseTerm(BOOL fAllowCall,
    LPCOLESTR pNameHint,
    ulong *pHintLength,
    ulong *pShortNameOffset,
    _Inout_opt_ IdentToken* pToken /*= nullptr*/,
    bool fUnaryOrParen /*= false*/,
    _Out_opt_ BOOL* pfCanAssign /*= nullptr*/,
    _Inout_opt_ BOOL* pfLikelyPattern /*= nullptr*/)
{
    ParseNodePtr pnode = nullptr;
    charcount_t ichMin = 0;
    size_t iecpMin = 0;
    size_t iuMin;
    IdentToken term;
    BOOL fInNew = FALSE;
    BOOL fCanAssign = TRUE;
    bool isAsyncExpr = false;
    bool isLambdaExpr = false;
    Assert(pToken == nullptr || pToken->tk == tkNone); // Must be empty initially

    if (this->IsBackgroundParser())
    {
        PROBE_STACK_NO_DISPOSE(m_scriptContext, Js::Constants::MinStackParseOneTerm);
    }
    else
    {
        PROBE_STACK(m_scriptContext, Js::Constants::MinStackParseOneTerm);
    }

    switch (m_token.tk)
    {
    case tkID:
    {
        PidRefStack *ref = nullptr;
        IdentPtr pid = m_token.GetIdentifier(m_phtbl);
        charcount_t ichLim = m_pscan->IchLimTok();
        size_t iecpLim = m_pscan->IecpLimTok();
        ichMin = m_pscan->IchMinTok();
        iecpMin  = m_pscan->IecpMinTok();

        m_pscan->Scan();

        // We search for an Async expression (a function declaration or an async lambda expression)
        if (pid == wellKnownPropertyPids.async &&
            !m_pscan->FHadNewLine() &&
            m_scriptContext->GetConfig()->IsES7AsyncAndAwaitEnabled())
        {
            if (m_token.tk == tkFUNCTION)
            {
                isAsyncExpr = true;
                goto LFunction;
            }
            else if (m_token.tk == tkID)
            {
                isLambdaExpr = true;
                isAsyncExpr = true;
                goto LFunction;
            }
        }

        ref = this->PushPidRef(pid);

        if (buildAST)
        {
            pnode = CreateNameNode(pid);
            pnode->ichMin = ichMin;
            pnode->ichLim = ichLim;
            pnode->sxPid.SetSymRef(ref);
            CheckArgumentsUse(pid, m_currentNodeFunc);
        }
        else
        {
            // Remember the identifier start and end in case it turns out to be a statement label.
            term.tk = tkID;
            term.pid = pid; // Record the identifier for detection of eval
            term.ichMin = static_cast<charcount_t>(iecpMin);
            term.ichLim = static_cast<charcount_t>(iecpLim);
        }
        break;
    }

    case tkTHIS:
        if (buildAST)
        {
            pnode = CreateNodeWithScanner<knopThis>();
        }
        fCanAssign = FALSE;
        m_pscan->Scan();
        break;

    case tkLParen:
        ichMin = m_pscan->IchMinTok();
        iuMin = m_pscan->IecpMinTok();
        m_pscan->Scan();
        if (m_token.tk == tkRParen)
        {
            // Empty parens can only be legal as an empty parameter list to a lambda declaration.
            // We're in a lambda if the next token is =>.
            fAllowCall = FALSE;
            m_pscan->Scan();

            // If the token after the right paren is not => or if there was a newline between () and => this is a syntax error
            if (!m_doingFastScan && (m_token.tk != tkDArrow || m_pscan->FHadNewLine()))
            {
                Error(ERRsyntax);
            }

            if (buildAST)
            {
                pnode = CreateNodeWithScanner<knopEmpty>();
            }
            break;
        }

        this->m_parenDepth++;
        pnode = ParseExpr<buildAST>(koplNo, &fCanAssign, TRUE, FALSE, nullptr, nullptr /*nameLength*/, nullptr  /*pShortNameOffset*/, &term, true);
        this->m_parenDepth--;

        ChkCurTok(tkRParen, ERRnoRparen);
        // Emit a deferred ... error if one was parsed.
        if (m_deferEllipsisError && m_token.tk != tkDArrow)
        {
            m_pscan->SeekTo(m_EllipsisErrLoc);
            Error(ERRInvalidSpreadUse);
        }
        else
        {
            m_deferEllipsisError = false;
        }
        break;

    case tkIntCon:
        if (IsStrictMode() && m_pscan->IsOctOrLeadingZeroOnLastTKNumber())
        {
            Error(ERRES5NoOctal);
        }

        if (buildAST)
        {
            pnode = CreateIntNodeWithScanner(m_token.GetLong());
        }
        fCanAssign = FALSE;
        m_pscan->Scan();
        break;

    case tkFltCon:
        if (IsStrictMode() && m_pscan->IsOctOrLeadingZeroOnLastTKNumber())
        {
            Error(ERRES5NoOctal);
        }

        if (buildAST)
        {
            pnode = CreateNodeWithScanner<knopFlt>();
            pnode->sxFlt.dbl = m_token.GetDouble();
            pnode->sxFlt.maybeInt = m_token.GetDoubleMayBeInt();
        }
        fCanAssign = FALSE;
        m_pscan->Scan();
        break;

    case tkStrCon:
        if (IsStrictMode() && m_pscan->IsOctOrLeadingZeroOnLastTKNumber())
        {
            Error(ERRES5NoOctal);
        }

        if (buildAST)
        {
            pnode = CreateStrNodeWithScanner(m_token.GetStr());
        }
        else
        {
            // Subtract the string literal length from the total char count for the purpose
            // of deciding whether to defer parsing and byte code generation.
            this->ReduceDeferredScriptLength(m_pscan->IchLimTok() - m_pscan->IchMinTok());
        }
        fCanAssign = FALSE;
        m_pscan->Scan();
        break;

    case tkTRUE:
        if (buildAST)
        {
            pnode = CreateNodeWithScanner<knopTrue>();
        }
        fCanAssign = FALSE;
        m_pscan->Scan();
        break;

    case tkFALSE:
        if (buildAST)
        {
            pnode = CreateNodeWithScanner<knopFalse>();
        }
        fCanAssign = FALSE;
        m_pscan->Scan();
        break;

    case tkNULL:
        if (buildAST)
        {
            pnode = CreateNodeWithScanner<knopNull>();
        }
        fCanAssign = FALSE;
        m_pscan->Scan();
        break;

    case tkDiv:
    case tkAsgDiv:
        pnode = ParseRegExp<buildAST>();
        fCanAssign = FALSE;
        m_pscan->Scan();
        break;

    case tkNEW:
    {
        ichMin = m_pscan->IchMinTok();
        m_pscan->Scan();

        if (m_token.tk == tkDot && m_scriptContext->GetConfig()->IsES6ClassAndExtendsEnabled())
        {
            pnode = ParseMetaProperty<buildAST>(tkNEW, ichMin, &fCanAssign);

            m_pscan->Scan();
        }
        else
        {
            ParseNodePtr pnodeExpr = ParseTerm<buildAST>(FALSE, pNameHint, pHintLength, pShortNameOffset);
            if (buildAST)
            {
                pnode = CreateCallNode(knopNew, pnodeExpr, nullptr);
                pnode->ichMin = ichMin;
            }
            fInNew = TRUE;
            fCanAssign = FALSE;
        }
        break;
    }

    case tkLBrack:
    {
        ichMin = m_pscan->IchMinTok();
        m_pscan->Scan();
        pnode = ParseArrayLiteral<buildAST>();
        if (buildAST)
        {
            pnode->ichMin = ichMin;
            pnode->ichLim = m_pscan->IchLimTok();
        }

        if (this->m_arrayDepth == 0)
        {
            Assert(m_pscan->IchLimTok() - ichMin > m_funcInArray);
            this->ReduceDeferredScriptLength(m_pscan->IchLimTok() - ichMin - this->m_funcInArray);
            this->m_funcInArray = 0;
            this->m_funcInArrayDepth = 0;
        }
        ChkCurTok(tkRBrack, ERRnoRbrack);
        if (!IsES6DestructuringEnabled())
        {
            fCanAssign = FALSE;
        }
        else if (pfLikelyPattern != nullptr && !IsPostFixOperators())
        {
            *pfLikelyPattern = TRUE;
        }
        break;
    }

    case tkLCurly:
    {
        ichMin = m_pscan->IchMinTok();
        m_pscan->ScanForcingPid();
        ParseNodePtr pnodeMemberList = ParseMemberList<buildAST>(pNameHint, pHintLength);
        if (buildAST)
        {
            pnode = CreateUniNode(knopObject, pnodeMemberList);
            pnode->ichMin = ichMin;
            pnode->ichLim = m_pscan->IchLimTok();
        }
        ChkCurTok(tkRCurly, ERRnoRcurly);
        if (!IsES6DestructuringEnabled())
        {
            fCanAssign = FALSE;
        }
        else if (pfLikelyPattern != nullptr && !IsPostFixOperators())
        {
            *pfLikelyPattern = TRUE;
        }
        break;
    }

    case tkFUNCTION:
    {
LFunction :
        if (m_grfscr & fscrDeferredFncExpression)
        {
            // The top-level deferred function body was defined by a function expression whose parsing was deferred. We are now
            // parsing it, so unset the flag so that any nested functions are parsed normally. This flag is only applicable the
            // first time we see it.
            //
            // Normally, deferred functions will be parsed in ParseStatement upon encountering the 'function' token. The first
            // token of the source code of the function may not a 'function' token though, so we still need to reset this flag
            // for the first function we parse. This can happen in compat modes, for instance, for a function expression enclosed
            // in parentheses, where the legacy behavior was to include the parentheses in the function's source code.
            m_grfscr &= ~fscrDeferredFncExpression;
        }
        ushort flags = fFncNoFlgs;
        if (isLambdaExpr)
        {
            flags |= fFncLambda;
        }
        if (isAsyncExpr)
        {
            flags |= fFncAsync;
        }
        pnode = ParseFncDecl<buildAST>(flags, pNameHint, false, true, fUnaryOrParen);
        if (isAsyncExpr)
        {
            pnode->sxFnc.cbMin = iecpMin;
            pnode->ichMin = ichMin;
        }
        fCanAssign = FALSE;
        break;
    }

    case tkCLASS:
        fAllowCall = FALSE;
        if (m_scriptContext->GetConfig()->IsES6ClassAndExtendsEnabled())
        {
            pnode = ParseClassDecl<buildAST>(FALSE, pNameHint, pHintLength, pShortNameOffset);
        }
        else
        {
            goto LUnknown;
        }
        fCanAssign = FALSE;
        break;

    case tkStrTmplBasic:
    case tkStrTmplBegin:
        pnode = ParseStringTemplateDecl<buildAST>(nullptr);
        fCanAssign = FALSE;
        break;

    case tkSUPER:
        if (m_scriptContext->GetConfig()->IsES6ClassAndExtendsEnabled())
        {
            pnode = ParseSuper<buildAST>(pnode, !!fAllowCall);
        }
        else
        {
            goto LUnknown;
        }
        break;

    case tkCASE:
    {
        if (!m_doingFastScan)
        {
            goto LUnknown;
        }
        ParseNodePtr pnodeUnused;
        pnode = ParseCase<buildAST>(&pnodeUnused);
        break;
    }

    case tkELSE:
        if (!m_doingFastScan)
        {
            goto LUnknown;
        }
        m_pscan->Scan();
        ParseStatement<buildAST>();
        break;

    default:
    LUnknown :
        Error(ERRsyntax);
        break;
    }

    pnode = ParsePostfixOperators<buildAST>(pnode, fAllowCall, fInNew, &fCanAssign, &term);

    // Pass back identifier if requested
    if (pToken && term.tk == tkID)
    {
        *pToken = term;
    }

    if (pfCanAssign)
    {
        *pfCanAssign = fCanAssign;
    }

    return pnode;
}

template <bool buildAST>
ParseNodePtr Parser::ParseRegExp()
{
    ParseNodePtr pnode = nullptr;

    if (buildAST || m_doingFastScan)
    {
        m_pscan->RescanRegExp();

        BOOL saveDeferringAST = this->m_deferringAST;
        if (m_doingFastScan)
        {
            this->m_deferringAST = false;
        }
        pnode = CreateNodeWithScanner<knopRegExp>();
        pnode->sxPid.regexPattern = m_token.GetRegex();
        if (m_doingFastScan)
        {
            this->m_deferringAST = saveDeferringAST;
            this->AddFastScannedRegExpNode(pnode);
            if (!buildAST)
            {
                pnode = nullptr;
            }
        }
#if ENABLE_BACKGROUND_PARSING
        else if (this->IsBackgroundParser())
        {
            Assert(pnode->sxPid.regexPattern == nullptr);
            this->AddBackgroundRegExpNode(pnode);
        }
#endif
    }
    else
    {
        m_pscan->RescanRegExpNoAST();
    }
    Assert(m_token.tk == tkRegExp);

    return pnode;
}

BOOL Parser::NodeIsEvalName(ParseNodePtr pnode)
{
    //WOOB 1107758 Special case of indirect eval binds to local scope in standards mode
    return pnode->nop == knopName && (pnode->sxPid.pid == wellKnownPropertyPids.eval);
}

BOOL Parser::NodeEqualsName(ParseNodePtr pnode, LPCOLESTR sz, ulong cch)
{
    return pnode->nop == knopName &&
        pnode->sxPid.pid->Cch() == cch &&
        !wmemcmp(pnode->sxPid.pid->Psz(), sz, cch);
}

BOOL Parser::NodeIsIdent(ParseNodePtr pnode, IdentPtr pid)
{
    for (;;)
    {
        switch (pnode->nop)
        {
        case knopName:
            return (pnode->sxPid.pid == pid);

        case knopComma:
            pnode = pnode->sxBin.pnode2;
            break;

        default:
            return FALSE;
        }
    }
}

template<bool buildAST>
ParseNodePtr Parser::ParsePostfixOperators(
    ParseNodePtr pnode,
    BOOL fAllowCall,
    BOOL fInNew,
    BOOL *pfCanAssign,
    _Inout_ IdentToken* pToken)
{
    uint16 count = 0;
    bool callOfConstants = false;

    for (;;)
    {
        uint16 spreadArgCount = 0;
        switch (m_token.tk)
        {
        case tkLParen:
            {
                if (fInNew)
                {
                    ParseNodePtr pnodeArgs = ParseArgList<buildAST>(&callOfConstants, &spreadArgCount, &count);
                    if (buildAST)
                    {
                        Assert(pnode->nop == knopNew);
                        Assert(pnode->sxCall.pnodeArgs == nullptr);
                        pnode->sxCall.pnodeArgs = pnodeArgs;
                        pnode->sxCall.callOfConstants = callOfConstants;
                        pnode->sxCall.isApplyCall = false;
                        pnode->sxCall.isEvalCall = false;
                        pnode->sxCall.argCount = count;
                        pnode->sxCall.spreadArgCount = spreadArgCount;
                        pnode->ichLim = m_pscan->IchLimTok();
                    }
                    else
                    {
                        pToken->tk = tkNone; // This is no longer an identifier
                    }
                    fInNew = FALSE;
                }
                else
                {
                    bool fCallIsEval = false;
                    if (!fAllowCall)
                    {
                        return pnode;
                    }

                    ParseNodePtr pnodeArgs = ParseArgList<buildAST>(&callOfConstants, &spreadArgCount, &count);
                    // We used to un-defer a deferred function body here if it was called as part of the expression that declared it.
                    // We now detect this case up front in ParseFncDecl, which is cheaper and simpler.
                    if (buildAST)
                    {
                        pnode = CreateCallNode(knopCall, pnode, pnodeArgs);
                        Assert(pnode);

                        // Detect call to "eval" and record it on the function.
                        // Note: we used to leave it up to the byte code generator to detect eval calls
                        // at global scope, but now it relies on the flag the parser sets, so set it here.

                        if (count > 0 && this->NodeIsEvalName(pnode->sxCall.pnodeTarget))
                        {
                            this->MarkEvalCaller();
                            fCallIsEval = true;
                        }

                        pnode->sxCall.callOfConstants = callOfConstants;
                        pnode->sxCall.spreadArgCount = spreadArgCount;
                        pnode->sxCall.isApplyCall = false;
                        pnode->sxCall.isEvalCall = fCallIsEval;
                        pnode->sxCall.argCount = count;
                        pnode->ichLim = m_pscan->IchLimTok();
                    }
                    else
                    {
                        if (pToken->tk == tkID && pToken->pid == wellKnownPropertyPids.eval) // Detect eval
                        {
                            this->MarkEvalCaller();
                        }
                        pToken->tk = tkNone; // This is no longer an identifier
                    }
                }
                ChkCurTok(tkRParen, ERRnoRparen);
                if (pfCanAssign)
                {
                    *pfCanAssign = FALSE;
                }
                break;
            }
        case tkLBrack:
            {
                m_pscan->Scan();
                ParseNodePtr pnodeExpr = ParseExpr<buildAST>();
                if (buildAST)
                {
                    pnode = CreateBinNode(knopIndex, pnode, pnodeExpr);
                    pnode->ichLim = m_pscan->IchLimTok();
                }
                else
                {
                    pToken->tk = tkNone; // This is no longer an identifier
                }
                ChkCurTok(tkRBrack, ERRnoRbrack);
                if (pfCanAssign)
                {
                    *pfCanAssign = TRUE;
                }

                if (!buildAST)
                {
                    break;
                }

                bool shouldConvertToDot = false;
                if (pnode->sxBin.pnode2->nop == knopStr)
                {
                    // if the string is empty or contains escape character, we will not convert them to dot node
                    shouldConvertToDot = pnode->sxBin.pnode2->sxPid.pid->Cch() > 0 && !m_pscan->IsEscapeOnLastTkStrCon();
                }

                if (shouldConvertToDot)
                {
                    LPCOLESTR str = pnode->sxBin.pnode2->sxPid.pid->Psz();
                    // See if we can convert o["p"] into o.p and o["0"] into o[0] since they're equivalent and the latter forms
                    // are faster
                    uint32 uintValue;
                    if(Js::JavascriptOperators::TryConvertToUInt32(
                           str,
                           pnode->sxBin.pnode2->sxPid.pid->Cch(),
                           &uintValue) &&
                       !Js::TaggedInt::IsOverflow(uintValue)) // the optimization is not very useful if the number can't be represented as a TaggedInt
                    {
                        // No need to verify that uintValue != JavascriptArray::InvalidIndex since all nonnegative TaggedInts are valid indexes
                        auto intNode = CreateIntNodeWithScanner(uintValue); // implicit conversion from uint32 to long
                        pnode->sxBin.pnode2 = intNode;
                    }
                    // Field optimization (see GlobOpt::KillLiveElems) checks for value being a Number,
                    // and since NaN/Infinity is a number it won't kill o.NaN/o.Infinity which would cause a problem
                    // if we decide to hoist o.NaN/o.Infinity.
                    // We need to keep o["NaN"] and o["+/-Infinity"] as array element access (we don't hoist that but we may hoist field access),
                    // so no matter if it's killed by o[x] inside a loop, we make sure that we never hoist these.
                    // We need to follow same logic for strings that convert to a floating point number.
                    else
                    {
                        bool doConvertToProperty = false;    // Convert a["x"] -> a.x.
                        if (!Parser::IsNaNOrInfinityLiteral<true>(str))
                        {
                            const OLECHAR* terminalChar;
                            double dbl = Js::NumberUtilities::StrToDbl(str, &terminalChar, m_scriptContext);
                            bool convertsToFloat = !Js::NumberUtilities::IsNan(dbl);
                            doConvertToProperty = !convertsToFloat;
                        }

                        if (doConvertToProperty)
                        {
                            pnode->sxBin.pnode2->nop = knopName;
                            pnode->nop = knopDot;
                            pnode->grfpn |= PNodeFlags::fpnIndexOperator;
                        }
                    }
                }
            }
            break;

        case tkDot:
            {
            ParseNodePtr name = nullptr;
            OpCode opCode = knopDot;

            m_pscan->Scan();
            if (!m_token.IsIdentifier())
            {
                //allow reserved words in ES5 mode
                if (!(m_token.IsReservedWord()))
                {
                    IdentifierExpectedError(m_token);
                }
            }
            // Note: see comment above about field optimization WRT NaN/Infinity/-Infinity.
            // Convert a.Nan, a.Infinity into a["NaN"], a["Infinity"].
            // We don't care about -Infinity case here because x.-Infinity is invalid in JavaScript.
            // Both NaN and Infinity are identifiers.
            else if (buildAST && Parser::IsNaNOrInfinityLiteral<false>(m_token.GetIdentifier(m_phtbl)->Psz()))
            {
                opCode = knopIndex;
            }

            if (buildAST)
            {
                if (opCode == knopDot)
                {
                    name = CreateNameNode(m_token.GetIdentifier(m_phtbl));
                }
                else
                {
                    Assert(opCode == knopIndex);
                    name = CreateStrNodeWithScanner(m_token.GetIdentifier(m_phtbl));
                }
                pnode = CreateBinNode(opCode, pnode, name);
            }
            else
            {
                pToken->tk = tkNone;
            }

            if (pfCanAssign)
            {
                *pfCanAssign = TRUE;
            }
            m_pscan->Scan();

            break;
            }

        case tkStrTmplBasic:
        case tkStrTmplBegin:
            {
                ParseNode* templateNode = ParseStringTemplateDecl<buildAST>(pnode);

                if (!buildAST)
                {
                    pToken->tk = tkNone; // This is no longer an identifier
                }

                pnode = templateNode;
                if (pfCanAssign)
                {
                    *pfCanAssign = FALSE;
                }
                break;
            }
        default:
            return pnode;
        }
    }
}

/***************************************************************************
Look for an existing label with the given name.
***************************************************************************/
ParseNodePtr Parser::PnodeLabel(IdentPtr pid, ParseNodePtr pnodeLabels)
{
    AssertMem(pid);
    AssertNodeMemN(pnodeLabels);

    StmtNest *pstmt;
    ParseNodePtr pnodeT;

    // Look in the statement stack.
    for (pstmt = m_pstmtCur; nullptr != pstmt; pstmt = pstmt->pstmtOuter)
    {
        AssertNodeMem(pstmt->pnodeStmt);
        AssertNodeMemN(pstmt->pnodeLab);

        for (pnodeT = pstmt->pnodeLab; nullptr != pnodeT;
            pnodeT = pnodeT->sxLabel.pnodeNext)
        {
            Assert(knopLabel == pnodeT->nop);
            if (pid == pnodeT->sxLabel.pid)
                return pnodeT;
        }
    }

    // Also look in the pnodeLabels list.
    for (pnodeT = pnodeLabels; nullptr != pnodeT;
        pnodeT = pnodeT->sxLabel.pnodeNext)
    {
        Assert(knopLabel == pnodeT->nop);
        if (pid == pnodeT->sxLabel.pid)
            return pnodeT;
    }

    return nullptr;
}

// Currently only ints and floats are treated as constants in function call
// TODO: Check if we need for other constants as well
BOOL Parser::IsConstantInFunctionCall(ParseNodePtr pnode)
{
    if (pnode->nop == knopInt && !Js::TaggedInt::IsOverflow(pnode->sxInt.lw))
    {
        return TRUE;
    }

    if (pnode->nop == knopFlt)
    {
        return TRUE;
    }

    return FALSE;
}

/***************************************************************************
Parse a list of arguments.
***************************************************************************/
template<bool buildAST>
ParseNodePtr Parser::ParseArgList( bool *pCallOfConstants, uint16 *pSpreadArgCount, uint16 * pCount)
{
    ParseNodePtr pnodeArg;
    ParseNodePtr pnodeList = nullptr;
    ParseNodePtr *lastNodeRef = nullptr;

    // Check for an empty list
    Assert(m_token.tk == tkLParen);

    if (m_pscan->Scan() == tkRParen)
    {
        return nullptr;
    }

    *pCallOfConstants = true;
    *pSpreadArgCount = 0;

    int count=0;
    while (true)
    {
        // the count of arguments has to fit in an unsigned short
        if (count > 0xffffU)
            Error(ERRnoMemory);
        // Allow spread in argument lists.
        pnodeArg = ParseExpr<buildAST>(koplCma, nullptr, TRUE, /* fAllowEllipsis */TRUE);

        if (buildAST)
        {
            this->CheckArguments(pnodeArg);

            if (*pCallOfConstants && !IsConstantInFunctionCall(pnodeArg))
            {
                *pCallOfConstants = false;
            }

            if (pnodeArg->nop == knopEllipsis)
            {
                (*pSpreadArgCount)++;
            }

            ++count;
            AddToNodeListEscapedUse(&pnodeList, &lastNodeRef, pnodeArg);
        }
        if (m_token.tk != tkComma)
        {
            break;
        }
        m_pscan->Scan();

        if (m_token.tk == tkRParen && m_scriptContext->GetConfig()->IsES7TrailingCommaEnabled())
        {
            break;
        }
    }

    if (pSpreadArgCount!=nullptr && (*pSpreadArgCount) > 0){
        CHAKRATEL_LANGSTATS_INC_LANGFEATURECOUNT(SpreadFeatureCount, m_scriptContext);
    }

    if (buildAST)
    {
        *pCount = (uint16)count;
        AssertMem(lastNodeRef);
        AssertNodeMem(*lastNodeRef);
        pnodeList->ichLim = (*lastNodeRef)->ichLim;
    }

    return pnodeList;
}

// Currently only ints are treated as constants in ArrayLiterals
BOOL Parser::IsConstantInArrayLiteral(ParseNodePtr pnode)
{
    if (pnode->nop == knopInt && !Js::TaggedInt::IsOverflow(pnode->sxInt.lw))
    {
        return TRUE;
    }
    return FALSE;
}

template<bool buildAST>
ParseNodePtr Parser::ParseArrayLiteral()
{
    ParseNodePtr pnode = nullptr;
    bool arrayOfTaggedInts = false;
    bool arrayOfInts = false;
    bool arrayOfNumbers = false;
    bool hasMissingValues = false;
    uint count = 0;
    uint spreadCount = 0;

    ParseNodePtr pnode1 = ParseArrayList<buildAST>(&arrayOfTaggedInts, &arrayOfInts, &arrayOfNumbers, &hasMissingValues, &count, &spreadCount);

    if (buildAST)
    {
        pnode = CreateNodeWithScanner<knopArray>();
        pnode->sxArrLit.pnode1 = pnode1;
        pnode->sxArrLit.arrayOfTaggedInts = arrayOfTaggedInts;
        pnode->sxArrLit.arrayOfInts = arrayOfInts;
        pnode->sxArrLit.arrayOfNumbers = arrayOfNumbers;
        pnode->sxArrLit.hasMissingValues = hasMissingValues;
        pnode->sxArrLit.count = count;
        pnode->sxArrLit.spreadCount = spreadCount;

        if (pnode->sxArrLit.pnode1)
        {
            this->CheckArguments(pnode->sxArrLit.pnode1);
        }
    }

    return pnode;
}

/***************************************************************************
Create an ArrayLiteral node
Parse a list of array elements. [ a, b, , c, ]
***************************************************************************/
template<bool buildAST>
ParseNodePtr Parser::ParseArrayList(bool *pArrayOfTaggedInts, bool *pArrayOfInts, bool *pArrayOfNumbers, bool *pHasMissingValues, uint *count, uint *spreadCount)
{
    ParseNodePtr pnodeArg = nullptr;
    ParseNodePtr pnodeList = nullptr;
    ParseNodePtr *lastNodeRef = nullptr;

    *count = 0;

    // Check for an empty list
    if (tkRBrack == m_token.tk)
    {
        return nullptr;
    }

    this->m_arrayDepth++;
    bool arrayOfTaggedInts = buildAST;
    bool arrayOfInts = buildAST;
    bool arrayOfNumbers = buildAST;
    bool arrayOfVarInts = false;
    bool hasMissingValues = false;

    for (;;)
    {
        (*count)++;
        if (tkComma == m_token.tk || tkRBrack == m_token.tk)
        {
            hasMissingValues = true;
            arrayOfTaggedInts = false;
            arrayOfInts = false;
            arrayOfNumbers = false;
            if (buildAST)
            {
                pnodeArg = CreateNodeWithScanner<knopEmpty>();
            }
        }
        else
        {
            // Allow Spread in array literals.
            pnodeArg = ParseExpr<buildAST>(koplCma, nullptr, TRUE, /* fAllowEllipsis */ TRUE);
            if (buildAST)
            {
                if (pnodeArg->nop == knopEllipsis)
                {
                    (*spreadCount)++;
                }
                this->CheckArguments(pnodeArg);
            }
        }

#if DEBUG
        if(m_grfscr & fscrEnforceJSON && !IsJSONValid(pnodeArg))
        {
            Error(ERRsyntax);
        }
#endif

        if (buildAST)
        {
            if (arrayOfNumbers)
            {
                if (pnodeArg->nop != knopInt)
                {
                    arrayOfTaggedInts = false;
                    if (pnodeArg->nop != knopFlt)
                    {
                        // Not an array of constants.
                        arrayOfInts = false;
                        arrayOfNumbers = false;
                    }
                    else if (arrayOfInts && Js::JavascriptNumber::IsInt32OrUInt32(pnodeArg->sxFlt.dbl) && (!Js::JavascriptNumber::IsInt32(pnodeArg->sxFlt.dbl) || pnodeArg->sxFlt.dbl == -2147483648.0))
                    {
                        // We've seen nothing but ints, and this is a uint32 but not an int32.
                        // Unless we see an actual float at some point, we want an array of vars
                        // so we can work with tagged ints.
                        arrayOfVarInts = true;
                    }
                    else
                    {
                        // Not an int array, but it may still be a float array.
                        arrayOfInts = false;
                    }
                }
                else
                {
                    if (Js::SparseArraySegment<int32>::IsMissingItem((int32*)&pnodeArg->sxInt.lw))
                    {
                        arrayOfInts = false;
                    }
                    if (Js::TaggedInt::IsOverflow(pnodeArg->sxInt.lw))
                    {
                        arrayOfTaggedInts = false;
                    }
                }
            }
            AddToNodeListEscapedUse(&pnodeList, &lastNodeRef, pnodeArg);
        }

        if (tkComma != m_token.tk)
        {
            break;
        }
        m_pscan->Scan();

        if (tkRBrack == m_token.tk)
        {
            break;
        }
    }

    if (spreadCount != nullptr && *spreadCount > 0){
        CHAKRATEL_LANGSTATS_INC_LANGFEATURECOUNT(SpreadFeatureCount, m_scriptContext);
    }

    if (buildAST)
    {
        AssertMem(lastNodeRef);
        AssertNodeMem(*lastNodeRef);
        pnodeList->ichLim = (*lastNodeRef)->ichLim;

        if (arrayOfVarInts && arrayOfInts)
        {
            arrayOfInts = false;
            arrayOfNumbers = false;
        }
        *pArrayOfTaggedInts = arrayOfTaggedInts;
        *pArrayOfInts = arrayOfInts;
        *pArrayOfNumbers = arrayOfNumbers;
        *pHasMissingValues = hasMissingValues;
    }
    this->m_arrayDepth--;
    return pnodeList;
}

Parser::MemberNameToTypeMap* Parser::CreateMemberNameMap(ArenaAllocator* pAllocator)
{
    Assert(pAllocator);
    return Anew(pAllocator, MemberNameToTypeMap, pAllocator, 5);
}

template<bool buildAST> void Parser::ParseComputedName(ParseNodePtr* ppnodeName, LPCOLESTR* ppNameHint, LPCOLESTR* ppFullNameHint, ulong *pNameLength, ulong *pShortNameOffset)
{
    m_pscan->Scan();
    ParseNodePtr pnodeNameExpr = ParseExpr<buildAST>(koplCma, nullptr, TRUE, FALSE, *ppNameHint, pNameLength, pShortNameOffset);
    if (buildAST)
    {
        *ppnodeName = CreateNodeT<knopComputedName>(pnodeNameExpr->ichMin, pnodeNameExpr->ichLim);
        (*ppnodeName)->sxUni.pnode1 = pnodeNameExpr;
    }

    if (ppFullNameHint && buildAST && CONFIG_FLAG(UseFullName))
    {
        *ppFullNameHint = FormatPropertyString(*ppNameHint, pnodeNameExpr, pNameLength, pShortNameOffset);
    }

    ChkCurTokNoScan(tkRBrack, ERRnoRbrack);
}

/***************************************************************************
    Parse a list of object set/get members, e.g.:
    { get foo(){ ... }, set bar(arg) { ... } }
***************************************************************************/
template<bool buildAST>
ParseNodePtr Parser::ParseMemberGetSet(OpCode nop, LPCOLESTR* ppNameHint)
{
    ParseNodePtr pnodeName = nullptr;
    Assert(nop == knopGetMember || nop == knopSetMember);
    AssertMem(ppNameHint);
    IdentPtr pid = nullptr;
    bool isComputedName = false;

    *ppNameHint=nullptr;

    switch(m_token.tk)
    {
    default:
        if (!m_token.IsReservedWord())
        {
            Error(ERRnoMemberIdent);
        }
        // fall through
    case tkID:
        pid = m_token.GetIdentifier(m_phtbl);
        *ppNameHint = pid->Psz();
        if (buildAST)
        {
            pnodeName = CreateStrNodeWithScanner(pid);
        }
        break;
    case tkStrCon:
        if (IsStrictMode() && m_pscan->IsOctOrLeadingZeroOnLastTKNumber())
        {
            Error(ERRES5NoOctal);
        }
        pid = m_token.GetStr();
        *ppNameHint = pid->Psz();
        if (buildAST)
        {
            pnodeName = CreateStrNodeWithScanner(pid);
        }
        break;

    case tkIntCon:
        if (IsStrictMode() && m_pscan->IsOctOrLeadingZeroOnLastTKNumber())
        {
            Error(ERRES5NoOctal);
        }

        pid = m_pscan->PidFromLong(m_token.GetLong());
        if (buildAST)
        {
            pnodeName = CreateStrNodeWithScanner(pid);
        }
        break;

    case tkFltCon:
        if (IsStrictMode() && m_pscan->IsOctOrLeadingZeroOnLastTKNumber())
        {
            Error(ERRES5NoOctal);
        }

        pid = m_pscan->PidFromDbl(m_token.GetDouble());
        if (buildAST)
        {
            pnodeName = CreateStrNodeWithScanner(pid);
        }
        break;

    case tkLBrack:
        // Computed property name: get|set [expr] () {  }
        if (!m_scriptContext->GetConfig()->IsES6ObjectLiteralsEnabled())
        {
            Error(ERRnoMemberIdent);
        }
        LPCOLESTR emptyHint = nullptr;
        ulong offset = 0;
        ParseComputedName<buildAST>(&pnodeName, &emptyHint, ppNameHint, &offset);

        isComputedName = true;
        break;
    }

    MemberType memberType;
    ushort flags = fFncMethod | fFncNoName;
    if (nop == knopGetMember)
    {
        memberType = MemberTypeGetter;
        flags |= fFncNoArg;
    }
    else
    {
        Assert(nop == knopSetMember);
        memberType = MemberTypeSetter;
        flags |= fFncOneArg;
    }

    this->m_parsingSuperRestrictionState = ParsingSuperRestrictionState_SuperPropertyAllowed;
    ParseNodePtr pnodeFnc = ParseFncDecl<buildAST>(flags, *ppNameHint,
        /*needsPIDOnRCurlyScan*/ false, /*resetParsingSuperRestrictionState*/ false);

    if (buildAST)
    {
        pnodeFnc->sxFnc.SetIsAccessor();
        return CreateBinNode(nop, pnodeName, pnodeFnc);
    }
    else
    {
        return nullptr;
    }
}

/***************************************************************************
Parse a list of object members. e.g. { x:foo, 'y me':bar }
***************************************************************************/
template<bool buildAST>
ParseNodePtr Parser::ParseMemberList(LPCOLESTR pNameHint, ulong* pNameHintLength, tokens declarationType)
{
    ParseNodePtr pnodeArg = nullptr;
    ParseNodePtr pnodeName = nullptr;
    ParseNodePtr pnodeList = nullptr;
    ParseNodePtr *lastNodeRef = nullptr;
    LPCOLESTR pFullNameHint = nullptr;       // A calculated full name
    ulong fullNameHintLength = pNameHintLength ? *pNameHintLength : 0;
    ulong shortNameOffset = 0;
    bool isProtoDeclared = false;

    // we get declaration tkLCurly - when the possible object pattern found under the expression.
    bool isObjectPattern = (declarationType == tkVAR || declarationType == tkLET || declarationType == tkCONST || declarationType == tkLCurly) && IsES6DestructuringEnabled();

    // Check for an empty list
    if (tkRCurly == m_token.tk)
    {
        return nullptr;
    }

    ArenaAllocator tempAllocator(_u("MemberNames"), m_nodeAllocator.GetPageAllocator(), Parser::OutOfMemory);

    bool hasDeferredInitError = false;

    for (;;)
    {
        bool isComputedName = false;
#if DEBUG
        if((m_grfscr & fscrEnforceJSON) && (tkStrCon != m_token.tk || !(m_pscan->IsDoubleQuoteOnLastTkStrCon())))
        {
            Error(ERRsyntax);
        }
#endif
        bool isAsyncMethod = false;
        charcount_t ichMin = 0;
        size_t iecpMin = 0;
        if (m_token.tk == tkID && m_token.GetIdentifier(m_phtbl) == wellKnownPropertyPids.async && m_scriptContext->GetConfig()->IsES7AsyncAndAwaitEnabled())
        {
            RestorePoint parsedAsync;
            m_pscan->Capture(&parsedAsync);
            ichMin = m_pscan->IchMinTok();
            iecpMin = m_pscan->IecpMinTok();

            m_pscan->ScanForcingPid();
            if (m_token.tk == tkLParen || m_token.tk == tkColon || m_token.tk == tkRCurly || m_pscan->FHadNewLine())
            {
                m_pscan->SeekTo(parsedAsync);
            }
            else
            {
                isAsyncMethod = true;
            }
        }

        bool isGenerator = m_scriptContext->GetConfig()->IsES6GeneratorsEnabled() &&
                           m_token.tk == tkStar;
        ushort fncDeclFlags = fFncNoName | fFncMethod;
        if (isGenerator)
        {
            if (isAsyncMethod)
            {
                Error(ERRsyntax);
            }
            m_pscan->ScanForcingPid();
            fncDeclFlags |= fFncGenerator;
        }

        IdentPtr pidHint = nullptr;              // A name scoped to current expression
        Token tkHint = m_token;
        charcount_t idHintIchMin = static_cast<charcount_t>(m_pscan->IecpMinTok());
        charcount_t idHintIchLim = static_cast< charcount_t >(m_pscan->IecpLimTok());
        bool wrapInBrackets = false;
        switch (m_token.tk)
        {
        default:
            if (!m_token.IsReservedWord())
            {
                Error(ERRnoMemberIdent);
            }
            // allow reserved words
            wrapInBrackets = true;
            // fall-through
        case tkID:
            pidHint = m_token.GetIdentifier(m_phtbl);
            if (buildAST)
            {
                pnodeName = CreateStrNodeWithScanner(pidHint);
            }
            break;

        case tkStrCon:
            if (IsStrictMode() && m_pscan->IsOctOrLeadingZeroOnLastTKNumber())
            {
                Error(ERRES5NoOctal);
            }
            wrapInBrackets = true;
            pidHint = m_token.GetStr();
            if (buildAST)
            {
                pnodeName = CreateStrNodeWithScanner(pidHint);
            }
            break;

        case tkIntCon:
            // Object initializers with numeric labels allowed in JS6
            if (IsStrictMode() && m_pscan->IsOctOrLeadingZeroOnLastTKNumber())
            {
                Error(ERRES5NoOctal);
            }

            pidHint = m_pscan->PidFromLong(m_token.GetLong());
            if (buildAST)
            {
                pnodeName = CreateStrNodeWithScanner(pidHint);
            }
            break;

        case tkFltCon:
            if (IsStrictMode() && m_pscan->IsOctOrLeadingZeroOnLastTKNumber())
            {
                Error(ERRES5NoOctal);
            }

            pidHint = m_pscan->PidFromDbl(m_token.GetDouble());
            if (buildAST)
            {
                pnodeName = CreateStrNodeWithScanner(pidHint);
            }
            wrapInBrackets = true;
            break;

        case tkLBrack:
            // Computed property name: [expr] : value
            if (!m_scriptContext->GetConfig()->IsES6ObjectLiteralsEnabled())
            {
                Error(ERRnoMemberIdent);
            }

            ParseComputedName<buildAST>(&pnodeName, &pNameHint, &pFullNameHint, &fullNameHintLength, &shortNameOffset);

            isComputedName = true;
            break;
        }

        if (pFullNameHint == nullptr)
        {
            if (CONFIG_FLAG(UseFullName))
            {
                pFullNameHint = AppendNameHints(pNameHint, pidHint, &fullNameHintLength, &shortNameOffset, false, wrapInBrackets);
            }
            else
            {
                pFullNameHint = pidHint? pidHint->Psz() : nullptr;
                fullNameHintLength = pidHint ? pidHint->Cch() : 0;
                shortNameOffset = 0;
            }
        }

        RestorePoint atPid;
        m_pscan->Capture(&atPid);

        m_pscan->ScanForcingPid();

        if (isGenerator && m_token.tk != tkLParen)
        {
            Error(ERRnoLparen);
        }

        if (tkColon == m_token.tk)
        {
            // It is a syntax error is the production of the form __proto__ : <> occurs more than once. From B.3.1 in spec.
            // Note that previous scan is important because only after that we can determine we have a variable.
            if (!isComputedName && pidHint == wellKnownPropertyPids.__proto__)
            {
                if (isProtoDeclared)
                {
                    Error(ERRsyntax);
                }
                else
                {
                    isProtoDeclared = true;
                }
            }

            m_pscan->Scan();
            ParseNodePtr pnodeExpr = nullptr;
            if (isObjectPattern)
            {
                if (m_token.tk == tkEllipsis)
                {
                    Error(ERRUnexpectedEllipsis);
                }
                pnodeExpr = ParseDestructuredVarDecl<buildAST>(declarationType, declarationType != tkLCurly, nullptr/* *hasSeenRest*/, false /*topLevel*/);

                if (m_token.tk != tkComma && m_token.tk != tkRCurly)
                {
                    if (m_token.IsOperator())
                    {
                        Error(ERRDestructNoOper);
                    }
                    Error(ERRsyntax);
                }
            }
            else
            {
                pnodeExpr = ParseExpr<buildAST>(koplCma, nullptr, TRUE, FALSE, pFullNameHint, &fullNameHintLength, &shortNameOffset);
            }
#if DEBUG
            if((m_grfscr & fscrEnforceJSON) && !IsJSONValid(pnodeExpr))
            {
                Error(ERRsyntax);
            }
#endif
            if (buildAST)
            {
                pnodeArg = CreateBinNode(isObjectPattern ? knopObjectPatternMember : knopMember, pnodeName, pnodeExpr);
                if (pnodeArg->sxBin.pnode1->nop == knopStr)
                {
                    pnodeArg->sxBin.pnode1->sxPid.pid->PromoteAssignmentState();
                }
            }
        }
        else if (m_token.tk == tkLParen && m_scriptContext->GetConfig()->IsES6ObjectLiteralsEnabled())
        {
            if (isObjectPattern)
            {
                Error(ERRInvalidAssignmentTarget);
            }
            // Shorthand syntax: foo() {} -> foo: function() {}

            // Rewind to the PID and parse a function expression.
            m_pscan->SeekTo(atPid);
            this->m_parsingSuperRestrictionState = ParsingSuperRestrictionState_SuperPropertyAllowed;
            ParseNodePtr pnodeFunc = ParseFncDecl<buildAST>(fncDeclFlags | (isAsyncMethod ? fFncAsync : fFncNoFlgs), pFullNameHint,
                /*needsPIDOnRCurlyScan*/ false, /*resetParsingSuperRestrictionState*/ false);

            if (isAsyncMethod)
            {
                pnodeFunc->sxFnc.cbMin = iecpMin;
                pnodeFunc->ichMin = ichMin;
            }
            if (buildAST)
            {
                pnodeArg = CreateBinNode(knopMember, pnodeName, pnodeFunc);
            }
        }
        else if (nullptr != pidHint) //Its either tkID/tkStrCon/tkFloatCon/tkIntCon
        {
            Assert(pidHint->Psz() != nullptr);

            if ((pidHint == wellKnownPropertyPids.get || pidHint == wellKnownPropertyPids.set) &&
                // get/set are only pseudo keywords when they are identifiers (i.e. not strings)
                tkHint.tk == tkID && NextTokenIsPropertyNameStart())
            {
                if (isObjectPattern)
                {
                    Error(ERRInvalidAssignmentTarget);
                }

                LPCOLESTR pNameGetOrSet = nullptr;
                OpCode op = pidHint == wellKnownPropertyPids.get ? knopGetMember : knopSetMember;

                pnodeArg = ParseMemberGetSet<buildAST>(op, &pNameGetOrSet);

                if (CONFIG_FLAG(UseFullName) && buildAST && pnodeArg->sxBin.pnode2->nop == knopFncDecl)
                {
                    if (m_scriptContext->GetConfig()->IsES6FunctionNameEnabled())
                    {
                        // displays as "get object.funcname" or "set object.funcname"
                        ulong getOrSetOffset = 0;
                        LPCOLESTR intermediateHint = AppendNameHints(pNameHint, pNameGetOrSet, &fullNameHintLength, &shortNameOffset);
                        pFullNameHint = AppendNameHints(pidHint, intermediateHint, &fullNameHintLength, &getOrSetOffset, true);
                        shortNameOffset += getOrSetOffset;
                    }
                    else
                    {
                        // displays as "object.funcname.get" or "object.funcname.set"
                        LPCOLESTR intermediateHint = AppendNameHints(pNameGetOrSet, pidHint, &fullNameHintLength, &shortNameOffset);
                        pFullNameHint = AppendNameHints(pNameHint, intermediateHint, &fullNameHintLength, &shortNameOffset);
                    }
                }
            }
            else if ((m_token.tk == tkRCurly || m_token.tk == tkComma || m_token.tk == tkAsg) && m_scriptContext->GetConfig()->IsES6ObjectLiteralsEnabled())
            {
                // Shorthand {foo} -> {foo:foo} syntax.
                // {foo = <initializer>} supported only when on object pattern rules are being applied
                if (tkHint.tk != tkID)
                {
                    Assert(tkHint.IsReservedWord()
                        || tkHint.tk == tkIntCon || tkHint.tk == tkFltCon || tkHint.tk == tkStrCon);
                    // All keywords are banned in non-strict mode.
                    // Future reserved words are banned in strict mode.
                    if (IsStrictMode() || !tkHint.IsFutureReservedWord(true))
                    {
                        IdentifierExpectedError(tkHint);
                    }
                }

                if (buildAST)
                {
                    CheckArgumentsUse(pidHint, GetCurrentFunctionNode());
                }

                bool couldBeObjectPattern = !isObjectPattern && m_token.tk == tkAsg;

                if (couldBeObjectPattern)
                {
                    declarationType = tkLCurly;
                    isObjectPattern = true;

                    // This may be an error but we are deferring for favouring destructuring.
                    hasDeferredInitError = true;
                }

                ParseNodePtr pnodeIdent = nullptr;
                if (isObjectPattern)
                {
                    m_pscan->SeekTo(atPid);
                    pnodeIdent = ParseDestructuredVarDecl<buildAST>(declarationType, declarationType != tkLCurly, nullptr/* *hasSeenRest*/, false /*topLevel*/);

                    if (m_token.tk != tkComma && m_token.tk != tkRCurly)
                    {
                        if (m_token.IsOperator())
                        {
                            Error(ERRDestructNoOper);
                        }
                        Error(ERRsyntax);
                    }
                }

                if (buildAST)
                {
                    if (!isObjectPattern)
                    {
                        pnodeIdent = CreateNameNode(pidHint, idHintIchMin, idHintIchLim);
                        PidRefStack *ref = PushPidRef(pidHint);
                        pnodeIdent->sxPid.SetSymRef(ref);
                    }

                    pnodeArg = CreateBinNode(isObjectPattern && !couldBeObjectPattern ? knopObjectPatternMember : knopMemberShort, pnodeName, pnodeIdent);
                }
            }
            else
            {
                Error(ERRnoColon);
            }
        }
        else
        {
            Error(ERRnoColon);
        }

        if (buildAST)
        {
            Assert(pnodeArg->sxBin.pnode2 != nullptr);
            if (pnodeArg->sxBin.pnode2->nop == knopFncDecl)
            {
                Assert(fullNameHintLength >= shortNameOffset);
                pnodeArg->sxBin.pnode2->sxFnc.hint = pFullNameHint;
                pnodeArg->sxBin.pnode2->sxFnc.hintLength =  fullNameHintLength;
                pnodeArg->sxBin.pnode2->sxFnc.hintOffset  = shortNameOffset;
            }
            AddToNodeListEscapedUse(&pnodeList, &lastNodeRef, pnodeArg);
        }
        pidHint = nullptr;
        pFullNameHint = nullptr;
        if (tkComma != m_token.tk)
        {
            break;
        }
        m_pscan->ScanForcingPid();
        if (tkRCurly == m_token.tk)
        {
            break;
        }
    }

    m_hasDeferredShorthandInitError = m_hasDeferredShorthandInitError || hasDeferredInitError;

    if (buildAST)
    {
        AssertMem(lastNodeRef);
        AssertNodeMem(*lastNodeRef);
        pnodeList->ichLim = (*lastNodeRef)->ichLim;
    }

    return pnodeList;
}

BOOL Parser::DeferredParse(Js::LocalFunctionId functionId)
{
    if ((m_grfscr & fscrDeferFncParse) != 0)
    {
        if (m_stoppedDeferredParse)
        {
            return false;
        }
        if (PHASE_OFF_RAW(Js::DeferParsePhase, m_sourceContextInfo->sourceContextId, functionId))
        {
            return false;
        }
        if (PHASE_FORCE_RAW(Js::DeferParsePhase, m_sourceContextInfo->sourceContextId, functionId))
        {
            return true;
        }
#if ENABLE_PROFILE_INFO
#ifndef DISABLE_DYNAMIC_PROFILE_DEFER_PARSE
        if (m_sourceContextInfo->sourceDynamicProfileManager != nullptr)
        {
            Js::ExecutionFlags flags = m_sourceContextInfo->sourceDynamicProfileManager->IsFunctionExecuted(functionId);
            return flags != Js::ExecutionFlags_Executed;
        }
#endif
#endif
        return true;
    }

    return false;
}

//
// Call this in ParseFncDecl only to check (and reset) if ParseFncDecl is re-parsing a deferred
// function body. If a deferred function is called and being re-parsed, it shouldn't be deferred again.
//
BOOL Parser::IsDeferredFnc()
{
    if (m_grfscr & fscrDeferredFnc)
    {
        m_grfscr &= ~fscrDeferredFnc;
        return true;
    }

    return false;
}

template<bool buildAST>
ParseNodePtr Parser::ParseFncDecl(ushort flags, LPCOLESTR pNameHint, const bool needsPIDOnRCurlyScan, bool resetParsingSuperRestrictionState, bool fUnaryOrParen)
{
    AutoParsingSuperRestrictionStateRestorer restorer(this);
    if (resetParsingSuperRestrictionState)
    {
        //  ParseFncDecl will always reset m_parsingSuperRestrictionState to super disallowed unless explicitly disabled
        this->m_parsingSuperRestrictionState = ParsingSuperRestrictionState_SuperDisallowed;
    }

    ParseNodePtr pnodeFnc = nullptr;
    ParseNodePtr *ppnodeVarSave = nullptr;
    ParseNodePtr pnodeFncSave = nullptr;
    ParseNodePtr pnodeFncSaveNonLambda = nullptr;
    ParseNodePtr pnodeFncBlockScope = nullptr;
    ParseNodePtr *ppnodeScopeSave = nullptr;
    ParseNodePtr *ppnodeExprScopeSave = nullptr;
    bool funcHasName = false;
    bool fDeclaration = flags & fFncDeclaration;
    bool fLambda = (flags & fFncLambda) != 0;
    charcount_t ichMin = this->m_pscan->IchMinTok();
    bool wasInDeferredNestedFunc = false;

    uint tryCatchOrFinallyDepthSave = this->m_tryCatchOrFinallyDepth;
    this->m_tryCatchOrFinallyDepth = 0;

    if (this->m_arrayDepth)
    {
        this->m_funcInArrayDepth++; // Count function depth within array literal
    }

    // Update the count of functions nested in the current parent.
    Assert(m_pnestedCount || !buildAST);
    uint *pnestedCountSave = m_pnestedCount;
    if (buildAST || m_pnestedCount)
    {
        (*m_pnestedCount)++;
    }

    uint scopeCountNoAstSave = m_scopeCountNoAst;
    m_scopeCountNoAst = 0;

    long* pAstSizeSave = m_pCurrentAstSize;
    bool noStmtContext = false;

    if (fDeclaration)
    {
        AnalysisAssert(m_pstmtCur->isDeferred || m_pstmtCur->pnodeStmt != nullptr);
        noStmtContext =
            (m_pstmtCur->isDeferred && m_pstmtCur->op != knopBlock) ||
            (!m_pstmtCur->isDeferred && m_pstmtCur->pnodeStmt->nop != knopBlock);

        if (noStmtContext)
        {
            // We have a function declaration like "if (a) function f() {}". We didn't see
            // a block scope on the way in, so we need to pretend we did. Note that this is a syntax error
            // in strict mode.
            if (!this->FncDeclAllowedWithoutContext(flags))
            {
                Error(ERRsyntax);
            }
            pnodeFncBlockScope = StartParseBlock<buildAST>(PnodeBlockType::Regular, ScopeType_Block);
            if (buildAST)
            {
                PushFuncBlockScope(pnodeFncBlockScope, &ppnodeScopeSave, &ppnodeExprScopeSave);
            }
        }
    }

    // Create the node.
    pnodeFnc = CreateNode(knopFncDecl);
    pnodeFnc->sxFnc.ClearFlags();
    pnodeFnc->sxFnc.SetDeclaration(fDeclaration);
    pnodeFnc->sxFnc.astSize             = 0;
    pnodeFnc->sxFnc.pnodeName           = nullptr;
    pnodeFnc->sxFnc.pnodeScopes         = nullptr;
    pnodeFnc->sxFnc.pnodeRest           = nullptr;
    pnodeFnc->sxFnc.pid                 = nullptr;
    pnodeFnc->sxFnc.hint                = nullptr;
    pnodeFnc->sxFnc.hintOffset          = 0;
    pnodeFnc->sxFnc.hintLength          = 0;
    pnodeFnc->sxFnc.isNameIdentifierRef = true;
    pnodeFnc->sxFnc.pnodeNext           = nullptr;
    pnodeFnc->sxFnc.pnodeParams         = nullptr;
    pnodeFnc->sxFnc.pnodeVars           = nullptr;
    pnodeFnc->sxFnc.funcInfo            = nullptr;
    pnodeFnc->sxFnc.deferredStub        = nullptr;
    pnodeFnc->sxFnc.nestedCount         = 0;
    pnodeFnc->sxFnc.cbMin = m_pscan->IecpMinTok();
    pnodeFnc->sxFnc.functionId = (*m_nextFunctionId)++;

    // Push new parser state with this new function node

    AppendFunctionToScopeList(fDeclaration, pnodeFnc);

    // Start the argument list.
    ppnodeVarSave = m_ppnodeVar;

    if (buildAST)
    {
        pnodeFnc->sxFnc.lineNumber = m_pscan->LineCur();
        pnodeFnc->sxFnc.columnNumber = CalculateFunctionColumnNumber();
        pnodeFnc->sxFnc.SetNested(m_currentNodeFunc != nullptr); // If there is a current function, then we're a nested function.
        pnodeFnc->sxFnc.SetStrictMode(IsStrictMode()); // Inherit current strict mode -- may be overridden by the function itself if it contains a strict mode directive.
        pnodeFnc->sxFnc.firstDefaultArg = 0;

        m_pCurrentAstSize = &pnodeFnc->sxFnc.astSize;

        // Make this the current function and start its sub-function list.
        pnodeFncSave = m_currentNodeFunc;
        m_currentNodeFunc = pnodeFnc;

        if (!fLambda)
        {
            pnodeFncSaveNonLambda = m_currentNodeNonLambdaFunc;
            m_currentNodeNonLambdaFunc = pnodeFnc;
        }

        m_pnestedCount = &pnodeFnc->sxFnc.nestedCount;
    }
    else // if !buildAST
    {
        wasInDeferredNestedFunc = m_inDeferredNestedFunc;
        m_inDeferredNestedFunc = true;

        AnalysisAssert(pnodeFnc);

        if (!fLambda)
        {
            pnodeFncSaveNonLambda = m_currentNodeNonLambdaDeferredFunc;
            m_currentNodeNonLambdaDeferredFunc = pnodeFnc;
        }

        pnodeFncSave = m_currentNodeDeferredFunc;
        m_currentNodeDeferredFunc = pnodeFnc;
        m_pnestedCount = &pnodeFnc->sxFnc.nestedCount;
    }

    AnalysisAssert(pnodeFnc);
    pnodeFnc->sxFnc.SetIsAsync((flags & fFncAsync) != 0);
    pnodeFnc->sxFnc.SetIsLambda(fLambda);
    pnodeFnc->sxFnc.SetIsMethod((flags & fFncMethod) != 0);
    pnodeFnc->sxFnc.SetIsClassMember((flags & fFncClassMember) != 0);

    bool needScanRCurly = true;
    bool result = ParseFncDeclHelper<buildAST>(pnodeFnc, pnodeFncSave, pNameHint, flags, &funcHasName, fUnaryOrParen, noStmtContext, &needScanRCurly);
    if (!result)
    {
        Assert(!pnodeFncBlockScope);

        return pnodeFnc;
    }

    AnalysisAssert(pnodeFnc);

    *m_ppnodeVar = nullptr;
    m_ppnodeVar = ppnodeVarSave;

    // Restore the current function.
    if (buildAST)
    {
        Assert(pnodeFnc == m_currentNodeFunc);

        m_currentNodeFunc = pnodeFncSave;
        m_pCurrentAstSize = pAstSizeSave;

        if (!fLambda)
        {
            Assert(pnodeFnc == m_currentNodeNonLambdaFunc);
            m_currentNodeNonLambdaFunc = pnodeFncSaveNonLambda;
        }
    }
    else
    {
        Assert(pnodeFnc == m_currentNodeDeferredFunc);
        if (!fLambda)
        {
            Assert(pnodeFnc == m_currentNodeNonLambdaDeferredFunc);
            m_currentNodeNonLambdaDeferredFunc = pnodeFncSaveNonLambda;
        }
        m_currentNodeDeferredFunc = pnodeFncSave;
        if (m_currentNodeFunc && pnodeFnc->sxFnc.HasWithStmt())
        {
            GetCurrentFunctionNode()->sxFnc.SetHasWithStmt(true);
        }
    }
    if (m_currentNodeFunc && (pnodeFnc->sxFnc.CallsEval() || pnodeFnc->sxFnc.ChildCallsEval()))
    {
        GetCurrentFunctionNode()->sxFnc.SetChildCallsEval(true);
    }

    // Lambdas do not have "arguments" and instead capture their parent's
    // binding of "arguments.  To ensure the arguments object of the enclosing
    // non-lambda function is loaded propagate the UsesArguments flag up to
    // the parent function
    if ((flags & fFncLambda) != 0 && pnodeFnc->sxFnc.UsesArguments())
    {
        if (pnodeFncSave != nullptr)
        {
            pnodeFncSave->sxFnc.SetUsesArguments();
        }
        else
        {
            m_UsesArgumentsAtGlobal = true;
        }
    }

    if (needScanRCurly)
    {
        // Consume the next token now that we're back in the enclosing function (whose strictness may be
        // different from the function we just finished).
#if DBG
        bool expectedTokenValid = m_token.tk == tkRCurly;
        AssertMsg(expectedTokenValid, "Invalid token expected for RCurly match");
#endif
        // The next token may need to have a PID created in !buildAST mode, as we may be parsing a method with a string name.
        if (needsPIDOnRCurlyScan)
        {
            m_pscan->ScanForcingPid();
        }
        else
        {
            m_pscan->Scan();
        }
    }

    m_pnestedCount = pnestedCountSave;
    Assert(!buildAST || !wasInDeferredNestedFunc);
    m_inDeferredNestedFunc = wasInDeferredNestedFunc;

    if (this->m_arrayDepth)
    {
        this->m_funcInArrayDepth--;
        if (this->m_funcInArrayDepth == 0)
        {
            // We disable deferred parsing if array literals dominate.
            // But don't do this if the array literal is dominated by function bodies.
            if (flags & (fFncMethod | fFncClassMember) && m_token.tk != tkSColon)
            {
                // Class member methods have optional separators. We need to check whether we are
                // getting the IchLim of the correct token.
                Assert(m_pscan->m_tkPrevious == tkRCurly && needScanRCurly);

                this->m_funcInArray += m_pscan->IchMinTok() - /*tkRCurly*/ 1 - ichMin;
            }
            else
            {
                this->m_funcInArray += m_pscan->IchLimTok() - ichMin;
            }
        }
    }

    m_scopeCountNoAst = scopeCountNoAstSave;

    if (buildAST && fDeclaration && !IsStrictMode())
    {
        if (pnodeFnc->sxFnc.pnodeName != nullptr && pnodeFnc->sxFnc.pnodeName->nop == knopVarDecl &&
            GetCurrentBlock()->sxBlock.blockType == PnodeBlockType::Regular)
        {
            // Add a function-scoped VarDecl with the same name as the function for
            // back compat with pre-ES6 code that declares functions in blocks. The
            // idea is that the last executed declaration wins at the function scope
            // level and we accomplish this by having each block scoped function
            // declaration assign to both the block scoped "let" binding, as well
            // as the function scoped "var" binding.
            ParseNodePtr vardecl = CreateVarDeclNode(pnodeFnc->sxFnc.pnodeName->sxVar.pid, STVariable, false, nullptr, false);
            vardecl->sxVar.isBlockScopeFncDeclVar = true;
        }
    }

    if (pnodeFncBlockScope)
    {
        Assert(pnodeFncBlockScope->sxBlock.pnodeStmt == nullptr);
        pnodeFncBlockScope->sxBlock.pnodeStmt = pnodeFnc;
        if (buildAST)
        {
            PopFuncBlockScope(ppnodeScopeSave, ppnodeExprScopeSave);
        }
        FinishParseBlock(pnodeFncBlockScope);
        return pnodeFncBlockScope;
    }

    this->m_tryCatchOrFinallyDepth = tryCatchOrFinallyDepthSave;

    return pnodeFnc;
}

bool Parser::FncDeclAllowedWithoutContext(ushort flags)
{
    // Statement context required for strict mode, async functions, and generators.
    // Note that generators aren't detected yet when this method is called; they're checked elsewhere.
    return !IsStrictMode() && !(flags & fFncAsync);
}

uint Parser::CalculateFunctionColumnNumber()
{
    uint columnNumber;

    if (m_pscan->IchMinTok() >= m_pscan->IchMinLine())
    {
        // In scenarios involving defer parse IchMinLine() can be incorrect for the first line after defer parse
        columnNumber = m_pscan->IchMinTok() - m_pscan->IchMinLine();
        if (m_functionBody != nullptr && m_functionBody->GetRelativeLineNumber() == m_pscan->LineCur())
        {
            // Adjust the column if it falls on the first line, where the re-parse is happening.
            columnNumber += m_functionBody->GetRelativeColumnNumber();
        }
    }
    else if (m_currentNodeFunc)
    {
        // For the first line after defer parse, compute the column relative to the column number
        // of the lexically parent function.
        ULONG offsetFromCurrentFunction = m_pscan->IchMinTok() - m_currentNodeFunc->ichMin;
        columnNumber = m_currentNodeFunc->sxFnc.columnNumber + offsetFromCurrentFunction ;
    }
    else
    {
        // if there is no current function, lets give a default of 0.
        columnNumber = 0;
    }

    return columnNumber;
}

void Parser::AppendFunctionToScopeList(bool fDeclaration, ParseNodePtr pnodeFnc)
{
    if (!fDeclaration && m_ppnodeExprScope)
    {
        // We're tracking function expressions separately from declarations in this scope
        // (e.g., inside a catch scope in standards mode).
        Assert(*m_ppnodeExprScope == nullptr);
        *m_ppnodeExprScope = pnodeFnc;
        m_ppnodeExprScope = &pnodeFnc->sxFnc.pnodeNext;
    }
    else
    {
        Assert(*m_ppnodeScope == nullptr);
        *m_ppnodeScope = pnodeFnc;
        m_ppnodeScope = &pnodeFnc->sxFnc.pnodeNext;
    }
}

/***************************************************************************
Parse a function definition.
***************************************************************************/
template<bool buildAST>
bool Parser::ParseFncDeclHelper(ParseNodePtr pnodeFnc, ParseNodePtr pnodeFncParent, LPCOLESTR pNameHint, ushort flags, bool *pHasName, bool fUnaryOrParen, bool noStmtContext, bool *pNeedScanRCurly)
{
    bool fDeclaration = (flags & fFncDeclaration) != 0;
    bool fLambda = (flags & fFncLambda) != 0;
    bool fAsync = (flags & fFncAsync) != 0;
    bool fDeferred = false;
    StmtNest *pstmtSave;
    ParseNodePtr *lastNodeRef = nullptr;
    bool fFunctionInBlock = false;
    if (buildAST)
    {
        fFunctionInBlock = GetCurrentBlockInfo() != GetCurrentFunctionBlockInfo() &&
            (GetCurrentBlockInfo()->pnodeBlock->sxBlock.scope == nullptr ||
             GetCurrentBlockInfo()->pnodeBlock->sxBlock.scope->GetScopeType() != ScopeType_GlobalEvalBlock);
    }

    // Save the position of the scanner in case we need to inspect the name hint later
    RestorePoint beginNameHint;
    m_pscan->Capture(&beginNameHint);

    ParseNodePtr pnodeFncExprScope = nullptr;
    Scope *fncExprScope = nullptr;
    if (!fDeclaration)
    {
        pnodeFncExprScope = StartParseBlock<buildAST>(PnodeBlockType::Function, ScopeType_FuncExpr);
        fncExprScope = pnodeFncExprScope->sxBlock.scope;
    }

    *pHasName = !fLambda && this->ParseFncNames<buildAST>(pnodeFnc, pnodeFncParent, flags, &lastNodeRef);

    if (noStmtContext && pnodeFnc->sxFnc.IsGenerator())
    {
        // Generator decl not allowed outside stmt context. (We have to wait until we've parsed the '*' to
        // detect generator.)
        Error(ERRsyntax, pnodeFnc);
    }

    // switch scanner to treat 'yield' as keyword in generator functions
    // or as an identifier in non-generator functions
    bool fPreviousYieldIsKeyword = m_pscan->SetYieldIsKeyword(pnodeFnc && pnodeFnc->sxFnc.IsGenerator());

    bool fPreviousAwaitIsKeyword = m_pscan->SetAwaitIsKeyword(fAsync);

    if (pnodeFnc && pnodeFnc->sxFnc.IsGenerator())
    {
        CHAKRATEL_LANGSTATS_INC_LANGFEATURECOUNT(GeneratorCount, m_scriptContext);
    }

    if (fncExprScope && !*pHasName)
    {
        FinishParseBlock(pnodeFncExprScope);
        m_nextBlockId--;
        Adelete(&m_nodeAllocator, fncExprScope);
        fncExprScope = nullptr;
        pnodeFncExprScope = nullptr;
    }
    if (pnodeFnc)
    {
        pnodeFnc->sxFnc.scope = fncExprScope;
    }

    // Start a new statement stack.
    bool topLevelStmt =
        buildAST &&
        !fFunctionInBlock &&
        (this->m_pstmtCur == nullptr || this->m_pstmtCur->pnodeStmt->nop == knopBlock);

    pstmtSave = m_pstmtCur;
    SetCurrentStatement(nullptr);

    // Function definition is inside the parent function's parameter scope
    bool isEnclosedInParamScope = this->m_currentScope->GetScopeType() == ScopeType_Parameter;

    if (this->m_currentScope->GetScopeType() == ScopeType_FuncExpr || this->m_currentScope->GetScopeType() == ScopeType_Block)
    {
        // Or this is a function expression or class enclosed in a parameter scope
        isEnclosedInParamScope = this->m_currentScope->GetEnclosingScope() && this->m_currentScope->GetEnclosingScope()->GetScopeType() == ScopeType_Parameter;
    }

    Assert(!isEnclosedInParamScope || pnodeFncParent->sxFnc.HasNonSimpleParameterList());

    RestorePoint beginFormals;
    m_pscan->Capture(&beginFormals);
    BOOL fWasAlreadyStrictMode = IsStrictMode();
    BOOL oldStrictMode = this->m_fUseStrictMode;

    if (fLambda)
    {
        CHAKRATEL_LANGSTATS_INC_LANGFEATURECOUNT(LambdaCount, m_scriptContext);
    }

    uint uDeferSave = m_grfscr & fscrDeferFncParse;
    if ((!fDeclaration && m_ppnodeExprScope) ||
        fFunctionInBlock ||
        isEnclosedInParamScope ||
        (flags & (fFncNoName | fFncLambda)))
    {
        // NOTE: Don't defer if this is a function expression inside a construct that induces
        // a scope nested within the current function (like a with, or a catch in ES5 mode, or
        // any function declared inside a nested lexical block or param scope in ES6 mode).
        // We won't be able to reconstruct the scope chain properly when we come back and
        // try to compile just the function expression.
        // Also shut off deferring on getter/setter or other construct with unusual text bounds
        // (fFncNoName|fFncLambda) as these are usually trivial, and re-parsing is problematic.
        m_grfscr &= ~fscrDeferFncParse;
    }


    bool isTopLevelDeferredFunc = false;

    struct AutoFastScanFlag {
        bool savedDoingFastScan;
        AutoFastScanFlag(Parser *parser) : m_parser(parser) { savedDoingFastScan = m_parser->m_doingFastScan; }
        ~AutoFastScanFlag() { m_parser->m_doingFastScan = savedDoingFastScan; }
        Parser *m_parser;
    } flag(this);

    bool doParallel = false;
    bool parallelJobStarted = false;
    if (buildAST)
    {
        bool isLikelyModulePattern =
            !fDeclaration && pnodeFnc && pnodeFnc->sxFnc.pnodeName == nullptr && fUnaryOrParen;

        BOOL isDeferredFnc = IsDeferredFnc();
        AnalysisAssert(isDeferredFnc || pnodeFnc);
        isTopLevelDeferredFunc =
            (!isDeferredFnc
             && DeferredParse(pnodeFnc->sxFnc.functionId)
             && (!pnodeFnc->sxFnc.IsNested() || CONFIG_FLAG(DeferNested))
            // Don't defer if this is a function expression not contained in a statement or other expression.
            // Assume it will be called as part of this expression.
             && (!isLikelyModulePattern || !topLevelStmt || PHASE_FORCE1(Js::DeferParsePhase))
             && !m_InAsmMode
                );

        if (!fLambda &&
            !isDeferredFnc &&
            !isLikelyModulePattern &&
            !this->IsBackgroundParser() &&
            !this->m_doingFastScan &&
            !(pnodeFncParent && m_currDeferredStub) &&
            !(this->m_parseType == ParseType_Deferred && this->m_functionBody && this->m_functionBody->GetScopeInfo() && !isTopLevelDeferredFunc))
        {
            doParallel = DoParallelParse(pnodeFnc);
#if ENABLE_BACKGROUND_PARSING
            if (doParallel)
            {
                BackgroundParser *bgp = m_scriptContext->GetBackgroundParser();
                Assert(bgp);
                if (bgp->HasFailedBackgroundParseItem())
                {
                    Error(ERRsyntax);
                }
                doParallel = bgp->ParseBackgroundItem(this, pnodeFnc, isTopLevelDeferredFunc);
                if (doParallel)
                {
                    parallelJobStarted = true;
                    this->m_hasParallelJob = true;
                    this->m_doingFastScan = true;
                    doParallel = FastScanFormalsAndBody();
                    if (doParallel)
                    {
                        // Let the foreground thread take care of marking the limit on the function node,
                        // because in some cases this function's caller will want to change that limit,
                        // so we don't want the background thread to try and touch it.
                        pnodeFnc->ichLim = m_pscan->IchLimTok();
                        pnodeFnc->sxFnc.cbLim = m_pscan->IecpLimTok();
                    }
                }
            }
#endif
        }
    }

    if (!doParallel)
    {
        // We don't want to, or couldn't, let the main thread scan past this function body, so parse
        // it for real.
        ParseNodePtr pnodeRealFnc = pnodeFnc;
        if (parallelJobStarted)
        {
            // We have to deal with a failure to fast-scan the function (due to syntax error? "/"?) when
            // a background thread may already have begun to work on the job. Both threads can't be allowed to
            // operate on the same node.
            pnodeFnc = CreateDummyFuncNode(fDeclaration);
        }

        AnalysisAssert(pnodeFnc);
        ParseNodePtr pnodeBlock = StartParseBlock<buildAST>(PnodeBlockType::Parameter, ScopeType_Parameter);
        AnalysisAssert(pnodeBlock != nullptr);
        pnodeFnc->sxFnc.pnodeScopes = pnodeBlock;
        m_ppnodeVar = &pnodeFnc->sxFnc.pnodeParams;

        ParseNodePtr *ppnodeScopeSave = nullptr;
        ParseNodePtr *ppnodeExprScopeSave = nullptr;

        ppnodeScopeSave = m_ppnodeScope;
        if (pnodeBlock)
        {
            // This synthetic block scope will contain all the nested scopes.
            m_ppnodeScope = &pnodeBlock->sxBlock.pnodeScopes;
            pnodeBlock->sxBlock.pnodeStmt = pnodeFnc;
        }

        // Keep nested function declarations and expressions in the same list at function scope.
        // (Indicate this by nulling out the current function expressions list.)
        ppnodeExprScopeSave = m_ppnodeExprScope;
        m_ppnodeExprScope = nullptr;

        this->ParseFncFormals<buildAST>(pnodeFnc, flags);

        // Create function body scope
        ParseNodePtr pnodeInnerBlock = StartParseBlock<buildAST>(PnodeBlockType::Function, ScopeType_FunctionBody);
        // Set the parameter block's child to the function body block.
        // The pnodeFnc->sxFnc.pnodeScopes list is constructed in such a way that it includes all the scopes in this list.
        // For example if the param scope has one function and body scope has one function then the list will look like below,
        // param scope block -> function decl from param scope -> body socpe block -> function decl from body scope.
        *m_ppnodeScope = pnodeInnerBlock;
        pnodeFnc->sxFnc.pnodeBodyScope = pnodeInnerBlock;

        // This synthetic block scope will contain all the nested scopes.
        m_ppnodeScope = &pnodeInnerBlock->sxBlock.pnodeScopes;
        pnodeInnerBlock->sxBlock.pnodeStmt = pnodeFnc;

        // DEFER: Begin deferral here (after names are parsed and name nodes created).
        // Create no more AST nodes until we're done.

        // Try to defer this func if all these are true:
        //  0. We are not already in deferred parsing (i.e. buildAST is true)
        //  1. We are not re-parsing a deferred func which is being invoked.
        //  2. Dynamic profile suggests this func can be deferred (and deferred parse is on).
        //  3. This func is top level or defer nested func is on.
        //  4. Optionally, the function is non-nested and not in eval, or the deferral decision was based on cached profile info,
        //     or the function is sufficiently long. (I.e., don't defer little nested functions unless we're
        //     confident they'll never be executed, because un-deferring nested functions is more expensive.)
        //     NOTE: I'm disabling #4 by default, because we've found other ways to reduce the cost of un-deferral,
        //           and we don't want to create function bodies aggressively for little functions.

        // We will also temporarily defer all asm.js functions, except for the asm.js
        // module itself, which we will never defer
        bool strictModeTurnedOn = false;

        if (isTopLevelDeferredFunc &&
            !(this->m_grfscr & fscrEvalCode) &&
            pnodeFnc->sxFnc.IsNested() &&
#ifndef DISABLE_DYNAMIC_PROFILE_DEFER_PARSE
            m_sourceContextInfo->sourceDynamicProfileManager == nullptr &&
#endif
            PHASE_ON_RAW(Js::ScanAheadPhase, m_sourceContextInfo->sourceContextId, pnodeFnc->sxFnc.functionId) &&
            (
                !PHASE_FORCE_RAW(Js::DeferParsePhase, m_sourceContextInfo->sourceContextId, pnodeFnc->sxFnc.functionId) ||
                PHASE_FORCE_RAW(Js::ScanAheadPhase, m_sourceContextInfo->sourceContextId, pnodeFnc->sxFnc.functionId)
            ))
        {
            // Try to scan ahead to the end of the function. If we get there before we've scanned a minimum
            // number of tokens, don't bother deferring, because it's too small.
            if (this->ScanAheadToFunctionEnd(CONFIG_FLAG(MinDeferredFuncTokenCount)))
            {
                isTopLevelDeferredFunc = false;
            }
        }

        if (fAsync)
        {
            if (!buildAST || isTopLevelDeferredFunc)
            {
                // We increment m_nextFunctionId when there is an Async function to counterbalance the functionId because of the added generator to the AST with an async function that we use to keep deferred parsing in sync with non-deferred parsing
                (*m_nextFunctionId)++;
            }
            // Same than before, we increment the nestedCount because we will have a Generator inside any async function.
            pnodeFnc->sxFnc.nestedCount++;
        }

        if (isTopLevelDeferredFunc || (m_InAsmMode && m_deferAsmJs))
        {
            AssertMsg(!fLambda, "Deferring function parsing of a function does not handle lambda syntax");
            fDeferred = true;

            this->ParseTopLevelDeferredFunc(pnodeFnc, pnodeFncParent, pNameHint);
        }
        else
        {
            if (m_token.tk == tkRParen) // This might be false due to error recovery or lambda.
            {
                m_pscan->Scan();
            }

            if (fLambda)
            {
                BOOL hadNewLine = m_pscan->FHadNewLine();

                // it can be the case we do not have a fat arrow here if there is a valid expression on the left hand side
                // of the fat arrow, but that expression does not parse as a parameter list.  E.g.
                //    a.x => { }
                // Therefore check for it and error if not found.
                // LS Mode : since this is a lambda we supposed to get the fat arrow, if not we will skip till we get that fat arrow.
                ChkCurTok(tkDArrow, ERRnoDArrow);

                // Newline character between arrow parameters and fat arrow is a syntax error but we want to check for
                // this after verifying there was a => token. Otherwise we would throw the wrong error.
                if (hadNewLine)
                {
                    Error(ERRsyntax);
                }
            }

            AnalysisAssert(pnodeFnc);

            // Shouldn't be any temps in the arg list.
            Assert(*m_ppnodeVar == nullptr);

            // Start the var list.
            pnodeFnc->sxFnc.pnodeVars = nullptr;
            m_ppnodeVar = &pnodeFnc->sxFnc.pnodeVars;

            if (pnodeFnc->sxFnc.HasNonSimpleParameterList() && !fAsync)
            {
                Scope* paramScope = pnodeFnc->sxFnc.pnodeScopes->sxBlock.scope;
                Assert(paramScope != nullptr);

                if (pnodeFnc->sxFnc.CallsEval() || pnodeFnc->sxFnc.ChildCallsEval())
                {
                    if (!m_scriptContext->GetConfig()->IsES6DefaultArgsSplitScopeEnabled())
                    {
                        Error(ERREvalNotSupportedInParamScope);
                    }
                }
                else
                {
                    paramScope->ForEachSymbolUntil([this, paramScope](Symbol* sym) {
                        if (sym->GetPid()->GetTopRef()->sym == nullptr)
                        {
                            if (m_scriptContext->GetConfig()->IsES6DefaultArgsSplitScopeEnabled())
                            {
                                // One of the symbol has non local reference. Mark the param scope as we can't merge it with body scope.
                                paramScope->SetCannotMergeWithBodyScope();
                                return true;
                            }
                            else
                            {
                                Error(ERRFuncRefFormalNotSupportedInParamScope);
                            }
                        }
                        else
                        {
                            // If no non-local references are there then the top of the ref stack should point to the same symbol.
                            Assert(sym->GetPid()->GetTopRef()->sym == sym);
                        }
                        return false;
                    });
                }

                if (!paramScope->GetCanMergeWithBodyScope())
                {
                    OUTPUT_TRACE_DEBUGONLY(Js::ParsePhase, _u("The param and body scope of the function %s cannot be merged\n"), pnodeFnc->sxFnc.pnodeName ? pnodeFnc->sxFnc.pnodeName->sxVar.pid->Psz() : _u("Anonymous function"));
                    // Add a new symbol reference for each formal in the param scope to the body scope.
                    paramScope->ForEachSymbol([this](Symbol* param) {
                        OUTPUT_TRACE_DEBUGONLY(Js::ParsePhase, _u("Creating a duplicate symbol for the parameter %s in the body scope\n"), param->GetPid()->Psz());
                        ParseNodePtr paramNode = this->CreateVarDeclNode(param->GetPid(), STVariable, false, nullptr, false);
                        Assert(paramNode && paramNode->sxVar.sym->GetScope()->GetScopeType() == ScopeType_FunctionBody);
                        paramNode->sxVar.sym->SetHasInit(true);
                    });
                }
            }

            // Keep nested function declarations and expressions in the same list at function scope.
            // (Indicate this by nulling out the current function expressions list.)
            m_ppnodeExprScope = nullptr;

            if (buildAST)
            {
                DeferredFunctionStub *saveCurrentStub = m_currDeferredStub;
                if (isEnclosedInParamScope)
                {
                    // if the enclosed scope is the param scope we would not have created the deferred stub.
                    m_currDeferredStub = nullptr;
                }
                else if (pnodeFncParent && m_currDeferredStub)
                {
                    m_currDeferredStub = (m_currDeferredStub + (pnodeFncParent->sxFnc.nestedCount - 1))->deferredStubs;
                }

                if (m_token.tk != tkLCurly && fLambda)
                {
                    if (fAsync)
                    {
                        TransformAsyncFncDeclAST(&pnodeFnc, true);
                    }
                    else
                    {
                        ParseExpressionLambdaBody<true>(pnodeFnc);
                    }
                    *pNeedScanRCurly = false;
                }
                else
                {
                    this->FinishFncDecl(pnodeFnc, pNameHint, lastNodeRef);
                }
                m_currDeferredStub = saveCurrentStub;
            }
            else
            {
                this->ParseNestedDeferredFunc(pnodeFnc, fLambda, pNeedScanRCurly, &strictModeTurnedOn);
            }
        }

        if (pnodeInnerBlock)
        {
            FinishParseBlock(pnodeInnerBlock, *pNeedScanRCurly);
        }

        if (m_token.tk == tkLCurly || !fLambda)
        {
            this->AddArgumentsNodeToVars(pnodeFnc);
        }

        // Restore the lists of scopes that contain function expressions.

        Assert(m_ppnodeExprScope == nullptr || *m_ppnodeExprScope == nullptr);
        m_ppnodeExprScope = ppnodeExprScopeSave;

        AssertMem(m_ppnodeScope);
        Assert(nullptr == *m_ppnodeScope);
        m_ppnodeScope = ppnodeScopeSave;

        if (pnodeBlock)
        {
            FinishParseBlock(pnodeBlock, *pNeedScanRCurly);
        }

        if (IsStrictMode() || strictModeTurnedOn)
        {
            this->m_fUseStrictMode = TRUE; // Now we know this function is in strict mode

            if (!fWasAlreadyStrictMode)
            {
                // If this function turned on strict mode then we didn't check the formal
                // parameters or function name hint for future reserved word usage. So do that now.
                RestorePoint afterFnc;
                m_pscan->Capture(&afterFnc);

                if (*pHasName)
                {
                    // Rewind to the function name hint and check if the token is a reserved word.
                    m_pscan->SeekTo(beginNameHint);
                    m_pscan->Scan();
                    if (pnodeFnc->sxFnc.IsGenerator())
                    {
                        Assert(m_token.tk == tkStar);
                        Assert(m_scriptContext->GetConfig()->IsES6GeneratorsEnabled());
                        Assert(!(flags & fFncClassMember));
                        m_pscan->Scan();
                    }
                    if (m_token.IsReservedWord())
                    {
                        IdentifierExpectedError(m_token);
                    }
                    CheckStrictModeEvalArgumentsUsage(m_token.GetIdentifier(m_phtbl));
                }

                // Fast forward to formal parameter list, check for future reserved words,
                // then restore scanner as it was.
                m_pscan->SeekToForcingPid(beginFormals);
                CheckStrictFormalParameters();
                m_pscan->SeekTo(afterFnc);
            }

            if (buildAST)
            {
                if (pnodeFnc->sxFnc.pnodeName != nullptr && knopVarDecl == pnodeFnc->sxFnc.pnodeName->nop)
                {
                    CheckStrictModeEvalArgumentsUsage(pnodeFnc->sxFnc.pnodeName->sxVar.pid, pnodeFnc->sxFnc.pnodeName);
                }
            }

            this->m_fUseStrictMode = oldStrictMode;
            CHAKRATEL_LANGSTATS_INC_LANGFEATURECOUNT(StrictModeFunctionCount, m_scriptContext);
        }

        if (fDeferred)
        {
            AnalysisAssert(pnodeFnc);
            pnodeFnc->sxFnc.pnodeVars = nullptr;
        }

        if (parallelJobStarted)
        {
            pnodeFnc = pnodeRealFnc;
            m_currentNodeFunc = pnodeRealFnc;

            // Let the foreground thread take care of marking the limit on the function node,
            // because in some cases this function's caller will want to change that limit,
            // so we don't want the background thread to try and touch it.
            pnodeFnc->ichLim = m_pscan->IchLimTok();
            pnodeFnc->sxFnc.cbLim = m_pscan->IecpLimTok();
        }
    }

    // after parsing asm.js module, we want to reset asm.js state before continuing
    AnalysisAssert(pnodeFnc);
    if (pnodeFnc->sxFnc.GetAsmjsMode())
    {
        m_InAsmMode = false;
    }

    // Restore the statement stack.
    Assert(nullptr == m_pstmtCur);
    SetCurrentStatement(pstmtSave);

    if (pnodeFncExprScope)
    {
        FinishParseFncExprScope(pnodeFnc, pnodeFncExprScope);
    }
    if (!m_stoppedDeferredParse)
    {
        m_grfscr |= uDeferSave;
    }


    m_pscan->SetYieldIsKeyword(fPreviousYieldIsKeyword);
    m_pscan->SetAwaitIsKeyword(fPreviousAwaitIsKeyword);

    return true;
}

void Parser::ParseTopLevelDeferredFunc(ParseNodePtr pnodeFnc, ParseNodePtr pnodeFncParent, LPCOLESTR pNameHint)
{
    // Parse a function body that is a transition point from building AST to doing fast syntax check.

    pnodeFnc->sxFnc.pnodeVars = nullptr;
    pnodeFnc->sxFnc.pnodeBody = nullptr;

    this->m_deferringAST = TRUE;

    // Put the scanner into "no hashing" mode.
    BYTE deferFlags = m_pscan->SetDeferredParse(TRUE);

    m_pscan->Scan();

    ChkCurTok(tkLCurly, ERRnoLcurly);

    ParseNodePtr *ppnodeVarSave = m_ppnodeVar;

    m_ppnodeVar = &pnodeFnc->sxFnc.pnodeVars;

    if (pnodeFncParent != nullptr
        && m_currDeferredStub != nullptr
        // We don't create stubs for function bodies in parameter scope.
        && pnodeFnc->sxFnc.pnodeScopes->sxBlock.blockType != PnodeBlockType::Parameter)
    {
        // We've already parsed this function body for syntax errors on the initial parse of the script.
        // We have information that allows us to skip it, so do so.

        DeferredFunctionStub *stub = m_currDeferredStub + (pnodeFncParent->sxFnc.nestedCount - 1);
        Assert(pnodeFnc->ichMin == stub->ichMin);
        if (stub->fncFlags & kFunctionCallsEval)
        {
            this->MarkEvalCaller();
        }
        if (stub->fncFlags & kFunctionChildCallsEval)
        {
            pnodeFnc->sxFnc.SetChildCallsEval(true);
        }
        if (stub->fncFlags & kFunctionHasWithStmt)
        {
            pnodeFnc->sxFnc.SetHasWithStmt(true);
        }

        PHASE_PRINT_TRACE1(
            Js::SkipNestedDeferredPhase,
            _u("Skipping nested deferred function %d. %s: %d...%d\n"),
            pnodeFnc->sxFnc.functionId, GetFunctionName(pnodeFnc, pNameHint), pnodeFnc->ichMin, stub->restorePoint.m_ichMinTok);

        m_pscan->SeekTo(stub->restorePoint, m_nextFunctionId);
        pnodeFnc->sxFnc.nestedCount = stub->nestedCount;
        pnodeFnc->sxFnc.deferredStub = stub->deferredStubs;
        if (stub->fncFlags & kFunctionStrictMode)
        {
            pnodeFnc->sxFnc.SetStrictMode(true);
        }
    }
    else
    {
        ParseStmtList<false>(nullptr, nullptr, SM_DeferredParse, true /* isSourceElementList */);
    }

    pnodeFnc->ichLim = m_pscan->IchLimTok();
    pnodeFnc->sxFnc.cbLim = m_pscan->IecpLimTok();

    m_ppnodeVar = ppnodeVarSave;

    // Restore the scanner's default hashing mode.
    // Do this before we consume the next token.
    m_pscan->SetDeferredParseFlags(deferFlags);

    ChkCurTokNoScan(tkRCurly, ERRnoRcurly);

#if DBG
    pnodeFnc->sxFnc.deferredParseNextFunctionId = *this->m_nextFunctionId;
#endif
    this->m_deferringAST = FALSE;
}

bool Parser::DoParallelParse(ParseNodePtr pnodeFnc) const
{
#if ENABLE_BACKGROUND_PARSING
    if (!PHASE_ON_RAW(Js::ParallelParsePhase, m_sourceContextInfo->sourceContextId, pnodeFnc->sxFnc.functionId))
    {
        return false;
    }

    BackgroundParser *bgp = m_scriptContext->GetBackgroundParser();
    return bgp != nullptr;
#else
    return false;
#endif
}

bool Parser::ScanAheadToFunctionEnd(uint count)
{
    bool found = false;
    uint curlyDepth = 0;

    RestorePoint funcStart;
    m_pscan->Capture(&funcStart);

    for (uint i = 0; i < count; i++)
    {
        switch (m_token.tk)
        {
            case tkStrTmplBegin:
            case tkStrTmplMid:
            case tkStrTmplEnd:
            case tkDiv:
            case tkAsgDiv:
            case tkScanError:
            case tkEOF:
                goto LEnd;

            case tkLCurly:
                UInt32Math::Inc(curlyDepth, Parser::OutOfMemory);
                break;

            case tkRCurly:
                if (curlyDepth == 1)
                {
                    found = true;
                    goto LEnd;
                }
                if (curlyDepth == 0)
                {
                    goto LEnd;
                }
                curlyDepth--;
                break;
        }

        m_pscan->ScanAhead();
    }

 LEnd:
    m_pscan->SeekTo(funcStart);
    return found;
}

bool Parser::FastScanFormalsAndBody()
{
    // The scanner is currently pointing just past the name of a function.
    // The idea here is to find the end of the function body as quickly as possible,
    // by tokenizing and tracking {}'s if possible.
    // String templates require some extra logic but can be handled.

    // The real wrinkle is "/" and "/=", which may indicate either a RegExp literal or a division, depending
    // on the context.
    // To handle this with minimal work, keep track of the last ";" seen at each {} depth. If we see one of the
    // difficult tokens, rewind to the last ";" at the current {} depth and parse statements until we pass the
    // point where we had to rewind. This will process the "/" as required.

    RestorePoint funcStart;
    m_pscan->Capture(&funcStart);

    const int maxRestorePointDepth = 16;
    struct FastScanRestorePoint
    {
        RestorePoint restorePoint;
        uint parenDepth;
        Js::LocalFunctionId functionId;
        int blockId;

        FastScanRestorePoint() : restorePoint(), parenDepth(0) {};
    };
    FastScanRestorePoint lastSColonAtCurlyDepth[maxRestorePointDepth];

    charcount_t ichStart = m_pscan->IchMinTok();
    uint blockIdSave = m_nextBlockId;
    uint functionIdSave = *m_nextFunctionId;
    uint curlyDepth = 0;
    uint strTmplDepth = 0;
    for (;;)
    {
        switch (m_token.tk)
        {
            case tkStrTmplBegin:
                UInt32Math::Inc(strTmplDepth, Parser::OutOfMemory);
                // Fall through

            case tkStrTmplMid:
            case tkLCurly:
                UInt32Math::Inc(curlyDepth, Parser::OutOfMemory);
                Int32Math::Inc(m_nextBlockId, &m_nextBlockId);
                break;

            case tkStrTmplEnd:
                // We can assert here, because the scanner will only return this token if we've told it we're
                // in a string template.
                Assert(strTmplDepth > 0);
                strTmplDepth--;
                break;

            case tkRCurly:
                if (curlyDepth == 1)
                {
                    Assert(strTmplDepth == 0);
                    if (PHASE_TRACE1(Js::ParallelParsePhase))
                    {
                        Output::Print(_u("Finished fast seek: %d. %s -- %d...%d\n"),
                                      m_currentNodeFunc->sxFnc.functionId,
                                      GetFunctionName(m_currentNodeFunc, m_currentNodeFunc->sxFnc.hint),
                                      ichStart, m_pscan->IchLimTok());
                    }
                    return true;
                }
                if (curlyDepth < maxRestorePointDepth)
                {
                    lastSColonAtCurlyDepth[curlyDepth].restorePoint.m_ichMinTok = (uint)-1;
                }
                curlyDepth--;
                if (strTmplDepth > 0)
                {
                    m_pscan->SetScanState(Scanner_t::ScanState::ScanStateStringTemplateMiddleOrEnd);
                }
                break;

            case tkSColon:
                // Track the location of the ";" (if it's outside parens, as we don't, for instance, want
                // to track the ";"'s in a for-loop header. If we find it's important to rewind within a paren
                // expression, we can do something more sophisticated.)
                if (curlyDepth < maxRestorePointDepth && lastSColonAtCurlyDepth[curlyDepth].parenDepth == 0)
                {
                    m_pscan->Capture(&lastSColonAtCurlyDepth[curlyDepth].restorePoint);
                    lastSColonAtCurlyDepth[curlyDepth].functionId = *this->m_nextFunctionId;
                    lastSColonAtCurlyDepth[curlyDepth].blockId = m_nextBlockId;
                }
                break;

            case tkLParen:
                if (curlyDepth < maxRestorePointDepth)
                {
                    UInt32Math::Inc(lastSColonAtCurlyDepth[curlyDepth].parenDepth);
                }
                break;

            case tkRParen:
                if (curlyDepth < maxRestorePointDepth)
                {
                    Assert(lastSColonAtCurlyDepth[curlyDepth].parenDepth != 0);
                    lastSColonAtCurlyDepth[curlyDepth].parenDepth--;
                }
                break;

            case tkID:
            {
                charcount_t tokLength = m_pscan->IchLimTok() - m_pscan->IchMinTok();
                // Detect the function and class keywords so we can track function ID's.
                // (In fast mode, the scanner doesn't distinguish keywords and doesn't point the token
                // to a PID.)
                // Detect try/catch/for to increment block count for them.
                switch (tokLength)
                {
                case 3:
                    if (!memcmp(m_pscan->PchMinTok(), "try", 3) || !memcmp(m_pscan->PchMinTok(), "for", 3))
                    {
                        Int32Math::Inc(m_nextBlockId, &m_nextBlockId);
                    }
                    break;
                case 5:
                    if (!memcmp(m_pscan->PchMinTok(), "catch", 5))
                    {
                        Int32Math::Inc(m_nextBlockId, &m_nextBlockId);
                    }
                    else if (!memcmp(m_pscan->PchMinTok(), "class", 5))
                    {
                        Int32Math::Inc(m_nextBlockId, &m_nextBlockId);
                        Int32Math::Inc(*this->m_nextFunctionId, (int*)this->m_nextFunctionId);
                    }
                    break;
                case 8:
                    if (!memcmp(m_pscan->PchMinTok(), "function", 8))
                    {
                        // Account for the possible func expr scope or dummy block for missing {}'s around a declaration
                        Int32Math::Inc(m_nextBlockId, &m_nextBlockId);
                        Int32Math::Inc(*this->m_nextFunctionId, (int*)this->m_nextFunctionId);
                    }
                    break;
                }
                break;
            }

            case tkDArrow:
                Int32Math::Inc(m_nextBlockId, &m_nextBlockId);
                Int32Math::Inc(*this->m_nextFunctionId, (int*)this->m_nextFunctionId);
                break;

            case tkDiv:
            case tkAsgDiv:
            {
                int opl;
                OpCode nop;
                tokens tkPrev = m_pscan->m_tkPrevious;
                if ((m_pscan->m_phtbl->TokIsBinop(tkPrev, &opl, &nop) && nop != knopNone) ||
                    (m_pscan->m_phtbl->TokIsUnop(tkPrev, &opl, &nop) &&
                     nop != knopNone &&
                     tkPrev != tkInc &&
                     tkPrev != tkDec) ||
                    tkPrev == tkColon ||
                    tkPrev == tkLParen ||
                    tkPrev == tkLBrack ||
                    tkPrev == tkRETURN)
                {
                    // Previous token indicates that we're starting an expression here and can't have a
                    // binary operator now.
                    // Assume this is a RegExp.
                    ParseRegExp<false>();
                    break;
                }
                uint tempCurlyDepth = curlyDepth < maxRestorePointDepth ? curlyDepth : maxRestorePointDepth - 1;
                for (; tempCurlyDepth != (uint)-1; tempCurlyDepth--)
                {
                    // We don't know whether we've got a RegExp or a divide. Rewind to the last safe ";"
                    // if we can and parse statements until we pass this point.
                    if (lastSColonAtCurlyDepth[tempCurlyDepth].restorePoint.m_ichMinTok != -1)
                    {
                        break;
                    }
                }
                if (tempCurlyDepth != (uint)-1)
                {
                    ParseNodePtr pnodeFncSave = m_currentNodeFunc;
                    long *pastSizeSave = m_pCurrentAstSize;
                    uint *pnestedCountSave = m_pnestedCount;
                    ParseNodePtr *ppnodeScopeSave = m_ppnodeScope;
                    ParseNodePtr *ppnodeExprScopeSave = m_ppnodeExprScope;

                    ParseNodePtr pnodeFnc = CreateDummyFuncNode(true);
                    m_ppnodeScope = &pnodeFnc->sxFnc.pnodeScopes;
                    m_ppnodeExprScope = nullptr;

                    charcount_t ichStop = m_pscan->IchLimTok();
                    curlyDepth = tempCurlyDepth;
                    m_pscan->SeekTo(lastSColonAtCurlyDepth[tempCurlyDepth].restorePoint);
                    m_nextBlockId = lastSColonAtCurlyDepth[tempCurlyDepth].blockId;
                    *this->m_nextFunctionId = lastSColonAtCurlyDepth[tempCurlyDepth].functionId;

                    ParseNodePtr pnodeBlock = StartParseBlock<true>(PnodeBlockType::Function, ScopeType_FunctionBody);

                    m_pscan->Scan();
                    do
                    {
                        ParseStatement<false>();
                    }
                    while(m_pscan->IchMinTok() < ichStop);

                    FinishParseBlock(pnodeBlock);

                    m_currentNodeFunc = pnodeFncSave;
                    m_pCurrentAstSize = pastSizeSave;
                    m_pnestedCount = pnestedCountSave;
                    m_ppnodeScope = ppnodeScopeSave;
                    m_ppnodeExprScope = ppnodeExprScopeSave;

                    // We've already consumed the first token of the next statement, so just continue
                    // without a further scan.
                    continue;
                }
            }

                // fall through to rewind to function start
            case tkScanError:
            case tkEOF:
                // Unexpected token.
                if (PHASE_TRACE1(Js::ParallelParsePhase))
                {
                    Output::Print(_u("Failed fast seek: %d. %s -- %d...%d\n"),
                                  m_currentNodeFunc->sxFnc.functionId,
                                  GetFunctionName(m_currentNodeFunc, m_currentNodeFunc->sxFnc.hint),
                                  ichStart, m_pscan->IchLimTok());
                }
                m_nextBlockId = blockIdSave;
                *m_nextFunctionId = functionIdSave;
                m_pscan->SeekTo(funcStart);
                return false;
        }

        m_pscan->ScanNoKeywords();
    }
}

ParseNodePtr Parser::CreateDummyFuncNode(bool fDeclaration)
{
    // Create a dummy node and make it look like the current function declaration.
    // Do this in situations where we want to parse statements without impacting
    // the state of the "real" AST.

    ParseNodePtr pnodeFnc = CreateNode(knopFncDecl);
    pnodeFnc->sxFnc.ClearFlags();
    pnodeFnc->sxFnc.SetDeclaration(fDeclaration);
    pnodeFnc->sxFnc.astSize             = 0;
    pnodeFnc->sxFnc.pnodeName           = nullptr;
    pnodeFnc->sxFnc.pnodeScopes         = nullptr;
    pnodeFnc->sxFnc.pnodeRest           = nullptr;
    pnodeFnc->sxFnc.pid                 = nullptr;
    pnodeFnc->sxFnc.hint                = nullptr;
    pnodeFnc->sxFnc.hintOffset          = 0;
    pnodeFnc->sxFnc.hintLength          = 0;
    pnodeFnc->sxFnc.isNameIdentifierRef = true;
    pnodeFnc->sxFnc.pnodeNext           = nullptr;
    pnodeFnc->sxFnc.pnodeParams         = nullptr;
    pnodeFnc->sxFnc.pnodeVars           = nullptr;
    pnodeFnc->sxFnc.funcInfo            = nullptr;
    pnodeFnc->sxFnc.deferredStub        = nullptr;
    pnodeFnc->sxFnc.nestedCount         = 0;
    pnodeFnc->sxFnc.SetNested(m_currentNodeFunc != nullptr); // If there is a current function, then we're a nested function.
    pnodeFnc->sxFnc.SetStrictMode(IsStrictMode()); // Inherit current strict mode -- may be overridden by the function itself if it contains a strict mode directive.
    pnodeFnc->sxFnc.firstDefaultArg = 0;

    m_pCurrentAstSize = &pnodeFnc->sxFnc.astSize;
    m_currentNodeFunc = pnodeFnc;
    m_pnestedCount = &pnodeFnc->sxFnc.nestedCount;

    return pnodeFnc;
}

void Parser::ParseNestedDeferredFunc(ParseNodePtr pnodeFnc, bool fLambda, bool *pNeedScanRCurly, bool *pStrictModeTurnedOn)
{
    // Parse a function nested inside another deferred function.

    size_t lengthBeforeBody = this->GetSourceLength();

    if (m_token.tk != tkLCurly && fLambda)
    {
        ParseExpressionLambdaBody<false>(pnodeFnc);
        *pNeedScanRCurly = false;
    }
    else
    {
        ChkCurTok(tkLCurly, ERRnoLcurly);

        bool* detectStrictModeOn = IsStrictMode() ? nullptr : pStrictModeTurnedOn;
        m_ppnodeVar = &m_currentNodeDeferredFunc->sxFnc.pnodeVars;

        ParseStmtList<false>(nullptr, nullptr, SM_DeferredParse, true /* isSourceElementList */, detectStrictModeOn);

        ChkCurTokNoScan(tkRCurly, ERRnoRcurly);
    }

    pnodeFnc->ichLim = m_pscan->IchLimTok();
    pnodeFnc->sxFnc.cbLim = m_pscan->IecpLimTok();
    if (*pStrictModeTurnedOn)
    {
        pnodeFnc->sxFnc.SetStrictMode(true);
    }

    if (!PHASE_OFF1(Js::SkipNestedDeferredPhase))
    {
        // Record the end of the function and the function ID increment that happens inside the function.
        // Byte code gen will use this to build stub information to allow us to skip this function when the
        // enclosing function is fully parsed.
        RestorePoint *restorePoint = Anew(&m_nodeAllocator, RestorePoint);
        m_pscan->Capture(restorePoint,
                         *m_nextFunctionId - pnodeFnc->sxFnc.functionId - 1,
                         lengthBeforeBody - this->GetSourceLength());
        pnodeFnc->sxFnc.pRestorePoint = restorePoint;
    }
}

template<bool buildAST>
bool Parser::ParseFncNames(ParseNodePtr pnodeFnc, ParseNodePtr pnodeFncParent, ushort flags, ParseNodePtr **pLastNodeRef)
{
    BOOL fDeclaration = flags & fFncDeclaration;
    BOOL fIsAsync = flags & fFncAsync;
    ParseNodePtr pnodeT;
    charcount_t ichMinNames, ichLimNames;

    // Get the names to bind to.
    /*
    * KaushiS [5/15/08]:
    * ECMAScript defines a FunctionExpression as follows:
    *
    * "function" [Identifier] ( [FormalParameterList] ) { FunctionBody }
    *
    * The function name being optional is omitted by most real world
    * code that uses a FunctionExpression to define a function. This however
    * is problematic for tools because there isn't a function name that
    * the runtime can provide.
    *
    * To fix this (primarily for the profiler), I'm adding simple, static
    * name inferencing logic to the parser. When it encounters the following
    * productions
    *
    *   "var" Identifier "=" FunctionExpression
    *   "var" IdentifierA.IdentifierB...Identifier "=" FunctionExpression
    *   Identifier = FunctionExpression
    *   "{" Identifier: FunctionExpression "}"
    *
    * it associates Identifier with the function created by the
    * FunctionExpression. This identifier is *not* the function's name. It
    * is ignored by the runtime and is only an additional piece of information
    * about the function (function name hint) that tools could opt to
    * surface.
    */

    m_pscan->Scan();

    // If generators are enabled then we are in a recent enough version
    // that deferred parsing will create a parse node for pnodeFnc and
    // it is safe to assume it is not null.
    if (flags & fFncGenerator)
    {
        Assert(m_scriptContext->GetConfig()->IsES6GeneratorsEnabled());
        pnodeFnc->sxFnc.SetIsGenerator();
    }
    else if (m_scriptContext->GetConfig()->IsES6GeneratorsEnabled() &&
        m_token.tk == tkStar &&
        !(flags & fFncClassMember))
    {
        if (!fDeclaration)
        {
            bool fPreviousYieldIsKeyword = m_pscan->SetYieldIsKeyword(!fDeclaration);
            m_pscan->Scan();
            m_pscan->SetYieldIsKeyword(fPreviousYieldIsKeyword);
        }
        else
        {
            m_pscan->Scan();
        }

        pnodeFnc->sxFnc.SetIsGenerator();
    }

    if (fIsAsync)
    {
        if (pnodeFnc->sxFnc.IsGenerator())
        {
            Error(ERRsyntax);
        }
        pnodeFnc->sxFnc.SetIsAsync();
    }

    if (pnodeFnc)
    {
        pnodeFnc->sxFnc.pnodeName = nullptr;
    }

    if ((m_token.tk != tkID || flags & fFncNoName)
        && (IsStrictMode() || (pnodeFnc && pnodeFnc->sxFnc.IsGenerator()) || m_token.tk != tkYIELD || fDeclaration)) // Function expressions can have the name yield even inside generator functions
    {
        if (fDeclaration  ||
            m_token.IsReservedWord())  // For example:  var x = (function break(){});
        {
            IdentifierExpectedError(m_token);
        }
        return false;
    }

    ichMinNames = m_pscan->IchMinTok();


    Assert(m_token.tk == tkID || (m_token.tk == tkYIELD && !fDeclaration));

    if (IsStrictMode())
    {
        CheckStrictModeEvalArgumentsUsage(m_token.GetIdentifier(m_phtbl));
    }
    Token tokenBase = m_token;
    charcount_t ichMinBase = m_pscan->IchMinTok();
    charcount_t ichLimBase = m_pscan->IchLimTok();

    m_pscan->Scan();

    IdentPtr pidBase = tokenBase.GetIdentifier(m_phtbl);
    pnodeT = CreateDeclNode(knopVarDecl, pidBase, STFunction);
    pnodeT->ichMin = ichMinBase;
    pnodeT->ichLim = ichLimBase;

    if (fDeclaration &&
        pnodeFncParent &&
        pnodeFncParent->sxFnc.pnodeName &&
        pnodeFncParent->sxFnc.pnodeName->nop == knopVarDecl &&
        pnodeFncParent->sxFnc.pnodeName->sxVar.pid == pidBase)
    {
        pnodeFncParent->sxFnc.SetNameIsHidden();
    }

    if (buildAST)
    {
        AnalysisAssert(pnodeFnc);
        ichLimNames = pnodeT->ichLim;
        AddToNodeList(&pnodeFnc->sxFnc.pnodeName, pLastNodeRef, pnodeT);

        pnodeFnc->sxFnc.pnodeName->ichMin = ichMinNames;
        pnodeFnc->sxFnc.pnodeName->ichLim = ichLimNames;
        if (knopVarDecl == pnodeFnc->sxFnc.pnodeName->nop)
        {
            // Only one name (the common case).
            pnodeFnc->sxFnc.pid = pnodeFnc->sxFnc.pnodeName->sxVar.pid;
        }
        else
        {
            // Multiple names. Turn the source into an IdentPtr.
            pnodeFnc->sxFnc.pid = m_phtbl->PidHashNameLen(
                m_pscan->PchBase() + ichMinNames, ichLimNames - ichMinNames);
        }

        if(pnodeFnc->sxFnc.pid == wellKnownPropertyPids.arguments && fDeclaration && pnodeFncParent)
        {
            // This function declaration (or function expression in compat modes) overrides the built-in arguments object of the
            // parent function
            pnodeFncParent->grfpn |= PNodeFlags::fpnArguments_overriddenByDecl;
        }
    }

    return true;
}

void Parser::ValidateFormals()
{
    ParseFncFormals<false>(NULL, fFncNoFlgs);
    // Eat the tkRParen. The ParseFncDeclHelper caller expects to see it.
    m_pscan->Scan();
}

void Parser::ValidateSourceElementList()
{
    ParseStmtList<false>(NULL, NULL, SM_NotUsed, true);
}

void Parser::UpdateOrCheckForDuplicateInFormals(IdentPtr pid, SList<IdentPtr> *formals)
{
    bool isStrictMode = IsStrictMode();
    if (isStrictMode)
    {
        CheckStrictModeEvalArgumentsUsage(pid);
    }

    if (formals->Has(pid))
    {
        if (isStrictMode)
        {
            Error(ERRES5ArgSame);
        }
        else
        {
            Error(ERRFormalSame);
        }
    }
    else
    {
        formals->Prepend(pid);
    }
}

template<bool buildAST>
void Parser::ParseFncFormals(ParseNodePtr pnodeFnc, ushort flags)
{
    bool fLambda = (flags & fFncLambda) != 0;
    bool fMethod = (flags & fFncMethod) != 0;
    bool fNoArg = (flags & fFncNoArg) != 0;
    bool fOneArg = (flags & fFncOneArg) != 0;

    Assert(!fNoArg || !fOneArg); // fNoArg and fOneArg can never be true at the same time.

    // strictFormals corresponds to the StrictFormalParameters grammar production
    // in the ES spec which just means duplicate names are not allowed
    bool fStrictFormals = IsStrictMode() || fLambda || fMethod;

    // When detecting duplicated formals pids are needed so force PID creation (unless the function should take 0 or 1 arg).
    bool forcePid = fStrictFormals && !fNoArg && !fOneArg;
    AutoTempForcePid autoForcePid(m_pscan, forcePid);

    // Lambda's allow single formal specified by a single binding identifier without parentheses, special case it.
    if (fLambda && m_token.tk == tkID)
    {
        IdentPtr pid = m_token.GetIdentifier(m_phtbl);
        CreateVarDeclNode(pid, STFormal, false, nullptr, false);
        CheckPidIsValid(pid);

        m_pscan->Scan();

        if (m_token.tk != tkDArrow)
        {
            Error(ERRsyntax, m_pscan->IchMinTok(), m_pscan->IchLimTok());
        }

        return;
    }

    // Otherwise, must have a parameter list within parens.
    ChkCurTok(tkLParen, ERRnoLparen);

    // Now parse the list of arguments, if present
    if (m_token.tk == tkRParen)
    {
        if (fOneArg)
        {
            Error(ERRSetterMustHaveOneParameter);
        }
    }
    else
    {
        if (fNoArg)
        {
            Error(ERRGetterMustHaveNoParameters);
        }
        SList<IdentPtr> formals(&m_nodeAllocator);
        ParseNodePtr pnodeT = nullptr;
        bool seenRestParameter = false;
        bool isNonSimpleParameterList = false;
        for (Js::ArgSlot argPos = 0; ; ++argPos)
        {
            bool isBindingPattern = false;
            if (m_scriptContext->GetConfig()->IsES6RestEnabled() && m_token.tk == tkEllipsis)
            {
                // Possible rest parameter
                m_pscan->Scan();
                seenRestParameter = true;
            }
            if (m_token.tk != tkID)
            {
                if (IsES6DestructuringEnabled() && IsPossiblePatternStart())
                {
                    // Mark that the function has a non simple parameter list before parsing the pattern since the pattern can have function definitions.
                    this->GetCurrentFunctionNode()->sxFnc.SetHasNonSimpleParameterList();

                    ParseNodePtr *const ppnodeVarSave = m_ppnodeVar;
                    m_ppnodeVar = &pnodeFnc->sxFnc.pnodeVars;

                    ParseNodePtr * ppNodeLex = m_currentBlockInfo->m_ppnodeLex;
                    Assert(ppNodeLex != nullptr);

                    ParseNodePtr paramPattern = nullptr;
                    ParseNodePtr pnodePattern = ParseDestructuredLiteral<buildAST>(tkLET, true /*isDecl*/, false /*topLevel*/);

                    // Instead of passing the STFormal all the way on many methods, it seems it is better to change the symbol type afterward.
                    for (ParseNodePtr lexNode = *ppNodeLex; lexNode != nullptr; lexNode = lexNode->sxVar.pnodeNext)
                    {
                        Assert(lexNode->IsVarLetOrConst());
                        UpdateOrCheckForDuplicateInFormals(lexNode->sxVar.pid, &formals);
                        lexNode->sxVar.sym->SetSymbolType(STFormal);
                    }

                    m_ppnodeVar = ppnodeVarSave;
                    if (buildAST)
                    {
                        paramPattern = CreateParamPatternNode(pnodePattern);

                        // Linking the current formal parameter (which is pattern parameter) with other formals.
                        *m_ppnodeVar = paramPattern;
                        paramPattern->sxParamPattern.pnodeNext = nullptr;
                        m_ppnodeVar = &paramPattern->sxParamPattern.pnodeNext;
                    }

                    isBindingPattern = true;
                    isNonSimpleParameterList = true;
                }
                else
                {
                    IdentifierExpectedError(m_token);
                }
            }

            if (!isBindingPattern)
            {
                IdentPtr pid = m_token.GetIdentifier(m_phtbl);
                LPCOLESTR pNameHint = pid->Psz();
                ulong nameHintLength = pid->Cch();
                ulong nameHintOffset = 0;

                if (seenRestParameter)
                {
                    if (flags & fFncOneArg)
                    {
                        // The parameter of a setter cannot be a rest parameter.
                        Error(ERRUnexpectedEllipsis);
                    }
                    pnodeT = CreateDeclNode(knopVarDecl, pid, STFormal, false);
                    pnodeT->sxVar.sym->SetIsNonSimpleParameter(true);
                    if (buildAST)
                    {
                        // When only validating formals, we won't have a function node.
                        pnodeFnc->sxFnc.pnodeRest = pnodeT;
                        pnodeFnc->sxFnc.SetHasNonSimpleParameterList();
                        if (!isNonSimpleParameterList)
                        {
                            // This is the first non-simple parameter we've seen. We need to go back
                            // and set the Symbols of all previous parameters.
                            MapFormalsWithoutRest(m_currentNodeFunc, [&](ParseNodePtr pnodeArg) { pnodeArg->sxVar.sym->SetIsNonSimpleParameter(true); });
                        }
                    }

                    isNonSimpleParameterList = true;
                }
                else
                {
                    pnodeT = CreateVarDeclNode(pid, STFormal, false, nullptr, false);
                    if (isNonSimpleParameterList)
                    {
                        pnodeT->sxVar.sym->SetIsNonSimpleParameter(true);
                    }
                }

                if (buildAST && pid == wellKnownPropertyPids.arguments)
                {
                    // This formal parameter overrides the built-in 'arguments' object
                    m_currentNodeFunc->grfpn |= PNodeFlags::fpnArguments_overriddenByDecl;
                }

                if (fStrictFormals)
                {
                    UpdateOrCheckForDuplicateInFormals(pid, &formals);
                }

                m_pscan->Scan();

                if (seenRestParameter && m_token.tk != tkRParen && m_token.tk != tkAsg)
                {
                    Error(ERRRestLastArg);
                }

                if (flags & fFncOneArg)
                {
                    if (m_token.tk != tkRParen)
                    {
                        Error(ERRSetterMustHaveOneParameter);
                    }
                    break; //enforce only one arg
                }

                if (m_token.tk == tkAsg && m_scriptContext->GetConfig()->IsES6DefaultArgsEnabled())
                {
                    if (seenRestParameter && m_scriptContext->GetConfig()->IsES6RestEnabled())
                    {
                        Error(ERRRestWithDefault);
                    }

                    // In defer parse mode we have to flag the function node to indicate that it has default arguments
                    // so that it will be considered for any syntax error scenario.
                    // Also mark it before parsing the expression as it may contain functions.
                    ParseNode* currentFncNode = GetCurrentFunctionNode();
                    if (!currentFncNode->sxFnc.HasDefaultArguments())
                    {
                        currentFncNode->sxFnc.SetHasDefaultArguments();
                        currentFncNode->sxFnc.SetHasNonSimpleParameterList();
                        currentFncNode->sxFnc.firstDefaultArg = argPos;
                    }

                    m_pscan->Scan();
                    ParseNodePtr pnodeInit = ParseExpr<buildAST>(koplCma, nullptr, TRUE, FALSE, pNameHint, &nameHintLength, &nameHintOffset);

                    if (buildAST && pnodeInit->nop == knopFncDecl)
                    {
                        Assert(nameHintLength >= nameHintOffset);
                        pnodeInit->sxFnc.hint = pNameHint;
                        pnodeInit->sxFnc.hintLength = nameHintLength;
                        pnodeInit->sxFnc.hintOffset = nameHintOffset;
                    }

                    AnalysisAssert(pnodeT);
                    pnodeT->sxVar.sym->SetIsNonSimpleParameter(true);
                    if (!isNonSimpleParameterList)
                    {
                        if (buildAST)
                        {
                            // This is the first non-simple parameter we've seen. We need to go back
                            // and set the Symbols of all previous parameters.
                            MapFormalsWithoutRest(m_currentNodeFunc, [&](ParseNodePtr pnodeArg) { pnodeArg->sxVar.sym->SetIsNonSimpleParameter(true); });
                        }

                        // There may be previous parameters that need to be checked for duplicates.
                        isNonSimpleParameterList = true;
                    }

                    if (buildAST)
                    {
                        if (!m_currentNodeFunc->sxFnc.HasDefaultArguments())
                        {
                            CHAKRATEL_LANGSTATS_INC_LANGFEATURECOUNT(DefaultArgFunctionCount, m_scriptContext);
                        }
                        pnodeT->sxVar.pnodeInit = pnodeInit;
                        pnodeT->ichLim = m_pscan->IchLimTok();
                    }
                }
            }

            if (isNonSimpleParameterList && m_currentScope->GetHasDuplicateFormals())
            {
                Error(ERRFormalSame);
            }

            if (m_token.tk != tkComma)
            {
                break;
            }

            m_pscan->Scan();

            if (m_token.tk == tkRParen && m_scriptContext->GetConfig()->IsES7TrailingCommaEnabled())
            {
                break;
            }
        }

        if (seenRestParameter)
        {
            CHAKRATEL_LANGSTATS_INC_LANGFEATURECOUNT(RestCount, m_scriptContext);
        }

        if (m_token.tk != tkRParen)
        {
            Error(ERRnoRparen);
        }
    }
    Assert(m_token.tk == tkRParen);
}

template<bool buildAST>
ParseNodePtr Parser::GenerateEmptyConstructor(bool extends)
{
    ParseNodePtr pnodeFnc;

    // Create the node.
    pnodeFnc = CreateNode(knopFncDecl);
    pnodeFnc->sxFnc.ClearFlags();
    pnodeFnc->sxFnc.SetNested(NULL != m_currentNodeFunc);
    pnodeFnc->sxFnc.SetStrictMode();
    pnodeFnc->sxFnc.SetDeclaration(TRUE);
    pnodeFnc->sxFnc.SetIsMethod(TRUE);
    pnodeFnc->sxFnc.SetIsClassMember(TRUE);
    pnodeFnc->sxFnc.SetIsClassConstructor(TRUE);
    pnodeFnc->sxFnc.SetIsBaseClassConstructor(!extends);
    pnodeFnc->sxFnc.SetHasNonThisStmt(extends);
    pnodeFnc->sxFnc.SetIsGeneratedDefault(TRUE);

    pnodeFnc->ichLim = m_pscan->IchLimTok();
    pnodeFnc->ichMin = m_pscan->IchMinTok();
    pnodeFnc->sxFnc.cbLim = m_pscan->IecpLimTok();
    pnodeFnc->sxFnc.cbMin = m_pscan->IecpMinTok();
    pnodeFnc->sxFnc.astSize = 0;
    pnodeFnc->sxFnc.lineNumber = m_pscan->LineCur();

    pnodeFnc->sxFnc.functionId          = (*m_nextFunctionId);
    pnodeFnc->sxFnc.pid                 = nullptr;
    pnodeFnc->sxFnc.hint                = nullptr;
    pnodeFnc->sxFnc.hintOffset          = 0;
    pnodeFnc->sxFnc.hintLength          = 0;
    pnodeFnc->sxFnc.isNameIdentifierRef = true;
    pnodeFnc->sxFnc.pnodeName           = nullptr;
    pnodeFnc->sxFnc.pnodeScopes         = nullptr;
    pnodeFnc->sxFnc.pnodeParams         = nullptr;
    pnodeFnc->sxFnc.pnodeVars           = nullptr;
    pnodeFnc->sxFnc.pnodeBody           = nullptr;
    pnodeFnc->sxFnc.nestedCount         = 0;
    pnodeFnc->sxFnc.pnodeNext           = nullptr;
    pnodeFnc->sxFnc.pnodeRest           = nullptr;
    pnodeFnc->sxFnc.deferredStub        = nullptr;
    pnodeFnc->sxFnc.funcInfo            = nullptr;

#ifdef DBG
    pnodeFnc->sxFnc.deferredParseNextFunctionId = *(this->m_nextFunctionId);
#endif

    AppendFunctionToScopeList(true, pnodeFnc);

    if (m_nextFunctionId)
    {
        (*m_nextFunctionId)++;
    }

    // Update the count of functions nested in the current parent.
    if (m_pnestedCount)
    {
        (*m_pnestedCount)++;
    }

    if (!buildAST)
    {
        return NULL;
    }

    if (m_pscan->IchMinTok() >= m_pscan->IchMinLine())
    {
        // In scenarios involving defer parse IchMinLine() can be incorrect for the first line after defer parse
        pnodeFnc->sxFnc.columnNumber = m_pscan->IchMinTok() - m_pscan->IchMinLine();
    }
    else if (m_currentNodeFunc)
    {
        // For the first line after defer parse, compute the column relative to the column number
        // of the lexically parent function.
        ULONG offsetFromCurrentFunction = m_pscan->IchMinTok() - m_currentNodeFunc->ichMin;
        pnodeFnc->sxFnc.columnNumber = m_currentNodeFunc->sxFnc.columnNumber + offsetFromCurrentFunction;
    }
    else
    {
        // if there is no current function, lets give a default of 0.
        pnodeFnc->sxFnc.columnNumber = 0;
    }

    long * pAstSizeSave = m_pCurrentAstSize;
    m_pCurrentAstSize = &(pnodeFnc->sxFnc.astSize);

    // Make this the current function.
    ParseNodePtr pnodeFncSave = m_currentNodeFunc;
    m_currentNodeFunc = pnodeFnc;

    ParseNodePtr pnodeBlock = StartParseBlock<buildAST>(PnodeBlockType::Parameter, ScopeType_Parameter);
    ParseNodePtr pnodeInnerBlock = StartParseBlock<buildAST>(PnodeBlockType::Function, ScopeType_FunctionBody);
    pnodeBlock->sxBlock.pnodeScopes = pnodeInnerBlock;
    pnodeFnc->sxFnc.pnodeBodyScope = pnodeInnerBlock;
    pnodeFnc->sxFnc.pnodeScopes = pnodeBlock;

    ParseNodePtr *lastNodeRef = nullptr;
    if (extends)
    {
        // constructor() { super(...arguments); } (equivalent to constructor(...args) { super(...args); } )
        PidRefStack *ref = this->PushPidRef(wellKnownPropertyPids.arguments);
        ParseNodePtr argumentsId = CreateNameNode(wellKnownPropertyPids.arguments, pnodeFnc->ichMin, pnodeFnc->ichLim);
        argumentsId->sxPid.symRef = ref->GetSymRef();
        pnodeFnc->sxFnc.SetUsesArguments(true);
        pnodeFnc->sxFnc.SetHasReferenceableBuiltInArguments(true);

        ParseNodePtr *const ppnodeVarSave = m_ppnodeVar;
        m_ppnodeVar = &pnodeFnc->sxFnc.pnodeVars;
        CreateVarDeclNode(wellKnownPropertyPids.arguments, STVariable, true, pnodeFnc)->grfpn |= PNodeFlags::fpnArguments;
        m_ppnodeVar = ppnodeVarSave;

        ParseNodePtr spreadArg = CreateUniNode(knopEllipsis, argumentsId, pnodeFnc->ichMin, pnodeFnc->ichLim);

        ParseNodePtr superRef = CreateNodeWithScanner<knopSuper>();
        pnodeFnc->sxFnc.SetHasSuperReference(TRUE);

        ParseNodePtr callNode = CreateCallNode(knopCall, superRef, spreadArg);
        callNode->sxCall.spreadArgCount = 1;
        AddToNodeList(&pnodeFnc->sxFnc.pnodeBody, &lastNodeRef, callNode);
    }

    AddToNodeList(&pnodeFnc->sxFnc.pnodeBody, &lastNodeRef, CreateNodeWithScanner<knopEndCode>());

    FinishParseBlock(pnodeInnerBlock);
    FinishParseBlock(pnodeBlock);

    m_currentNodeFunc = pnodeFncSave;
    m_pCurrentAstSize = pAstSizeSave;

    return pnodeFnc;
}

template<bool buildAST>
void Parser::ParseExpressionLambdaBody(ParseNodePtr pnodeLambda)
{
    ParseNodePtr *lastNodeRef = nullptr;

    // The lambda body is a single expression, the result of which is the return value.
    ParseNodePtr pnodeRet = nullptr;

    if (buildAST)
    {
        pnodeRet = CreateNodeWithScanner<knopReturn>();
        pnodeRet->grfpn |= PNodeFlags::fpnSyntheticNode;
        pnodeLambda->sxFnc.pnodeScopes->sxBlock.pnodeStmt = pnodeRet;
    }

    ParseNodePtr result = ParseExpr<buildAST>(koplAsg, nullptr, TRUE, FALSE, nullptr);

    if (buildAST)
    {
        pnodeRet->sxReturn.pnodeExpr = result;

        pnodeRet->ichMin = pnodeRet->sxReturn.pnodeExpr->ichMin;
        pnodeRet->ichLim = pnodeRet->sxReturn.pnodeExpr->ichLim;

        // Pushing a statement node with PushStmt<>() normally does this initialization
        // but do it here manually since we know there is no outer statement node.
        pnodeRet->sxStmt.grfnop = 0;
        pnodeRet->sxStmt.pnodeOuter = nullptr;

        pnodeLambda->ichLim = pnodeRet->ichLim;
        pnodeLambda->sxFnc.cbLim = m_pscan->IecpLimTokPrevious();
        pnodeLambda->sxFnc.pnodeScopes->ichLim = pnodeRet->ichLim;

        pnodeLambda->sxFnc.pnodeBody = nullptr;
        AddToNodeList(&pnodeLambda->sxFnc.pnodeBody, &lastNodeRef, pnodeLambda->sxFnc.pnodeScopes);

        // Append an EndCode node.
        ParseNodePtr end = CreateNodeWithScanner<knopEndCode>(pnodeRet->ichLim);
        end->ichLim = end->ichMin; // make end code zero width at the immediate end of lambda body
        AddToNodeList(&pnodeLambda->sxFnc.pnodeBody, &lastNodeRef, end);

        // Lambda's do not have arguments binding
        pnodeLambda->sxFnc.SetHasReferenceableBuiltInArguments(false);
    }
}

void Parser::CheckStrictFormalParameters()
{
    if (m_token.tk == tkID)
    {
        // single parameter arrow function case
        IdentPtr pid = m_token.GetIdentifier(m_phtbl);
        CheckStrictModeEvalArgumentsUsage(pid);
        return;
    }

    Assert(m_token.tk == tkLParen);
    m_pscan->ScanForcingPid();

    if (m_token.tk != tkRParen)
    {
        SList<IdentPtr> formals(&m_nodeAllocator);
        for (;;)
        {
            if (m_token.tk != tkID)
            {
                IdentifierExpectedError(m_token);
            }

            IdentPtr pid = m_token.GetIdentifier(m_phtbl);
            CheckStrictModeEvalArgumentsUsage(pid);
            if (formals.Has(pid))
            {
                Error(ERRES5ArgSame, m_pscan->IchMinTok(), m_pscan->IchLimTok());
            }
            else
            {
                formals.Prepend(pid);
            }

            m_pscan->Scan();

            if (m_token.tk == tkAsg && m_scriptContext->GetConfig()->IsES6DefaultArgsEnabled())
            {
                m_pscan->Scan();
                // We can avoid building the AST since we are just checking the default expression.
                ParseNodePtr pnodeInit = ParseExpr<false>(koplCma);
                Assert(pnodeInit == nullptr);
            }

            if (m_token.tk != tkComma)
            {
                break;
            }
            m_pscan->ScanForcingPid();

            if (m_token.tk == tkRParen && m_scriptContext->GetConfig()->IsES7TrailingCommaEnabled())
            {
                break;
            }
        }
    }
    Assert(m_token.tk == tkRParen);
}

void Parser::FinishFncNode(ParseNodePtr pnodeFnc)
{
    AnalysisAssert(pnodeFnc);

    // Finish the AST for a function that was deferred earlier, but which we decided
    // to finish after the fact.
    // We assume that the name(s) and arg(s) have already got parse nodes, so
    // we just have to do the function body.

    // Save the current next function Id, and resume from the old one.
    Js::LocalFunctionId * nextFunctionIdSave = m_nextFunctionId;
    Js::LocalFunctionId tempNextFunctionId = pnodeFnc->sxFnc.functionId + 1;
    this->m_nextFunctionId = &tempNextFunctionId;

    ParseNodePtr pnodeFncSave = m_currentNodeFunc;
    uint *pnestedCountSave = m_pnestedCount;
    long* pAstSizeSave = m_pCurrentAstSize;

    m_currentNodeFunc = pnodeFnc;
    m_pCurrentAstSize = & (pnodeFnc->sxFnc.astSize);

    pnodeFnc->sxFnc.nestedCount = 0;
    m_pnestedCount = &pnodeFnc->sxFnc.nestedCount;

    // Cue up the parser to the start of the function body.
    if (pnodeFnc->sxFnc.pnodeName)
    {
        // Skip the name(s).
        m_pscan->SetCurrentCharacter(pnodeFnc->sxFnc.pnodeName->ichLim, pnodeFnc->sxFnc.lineNumber);
    }
    else
    {
        m_pscan->SetCurrentCharacter(pnodeFnc->ichMin, pnodeFnc->sxFnc.lineNumber);
        if (pnodeFnc->sxFnc.IsAccessor())
        {
            // Getter/setter. The node text starts with the name, so eat that.
            m_pscan->ScanNoKeywords();
        }
        else
        {
            // Anonymous function. Skip any leading "("'s and "function".
            for (;;)
            {
                m_pscan->Scan();
                if (m_token.tk == tkFUNCTION)
                {
                    break;
                }
                Assert(m_token.tk == tkLParen || m_token.tk == tkStar);
            }
        }
    }

    // switch scanner to treat 'yield' as keyword in generator functions
    // or as an identifier in non-generator functions
    bool fPreviousYieldIsKeyword = m_pscan->SetYieldIsKeyword(pnodeFnc && pnodeFnc->sxFnc.IsGenerator());

    bool fPreviousAwaitIsKeyword = m_pscan->SetAwaitIsKeyword(pnodeFnc && pnodeFnc->sxFnc.IsAsync());

    // Skip the arg list.
    m_pscan->ScanNoKeywords();
    if (m_token.tk == tkStar)
    {
        Assert(pnodeFnc->sxFnc.IsGenerator());
        m_pscan->ScanNoKeywords();
    }
    Assert(m_token.tk == tkLParen);
    m_pscan->ScanNoKeywords();

    if (m_token.tk != tkRParen)
    {
        for (;;)
        {
            if (m_token.tk == tkEllipsis)
            {
                m_pscan->ScanNoKeywords();
            }

            if (m_token.tk == tkID)
            {
                m_pscan->ScanNoKeywords();

                if (m_token.tk == tkAsg)
                {
                    // Eat the default expression
                    m_pscan->Scan();
                    ParseExpr<false>(koplCma);
                }
            }
            else if (IsPossiblePatternStart())
            {
                ParseDestructuredLiteralWithScopeSave(tkLET, false/*isDecl*/, false /*topLevel*/);
            }
            else
            {
                AssertMsg(false, "Unexpected identifier prefix while fast-scanning formals");
            }

            if (m_token.tk != tkComma)
            {
                break;
            }
            m_pscan->ScanNoKeywords();

            if (m_token.tk == tkRParen && m_scriptContext->GetConfig()->IsES7TrailingCommaEnabled())
            {
                break;
            }
        }
    }

    if (m_token.tk == tkRParen) // This might be false due to a lambda => token.
    {
        m_pscan->Scan();
    }

    // Finish the function body.
    {
        // Note that in IE8- modes, surrounding parentheses are considered part of function body. e.g. "( function x(){} )".
        // We lose that context here since we start from middle of function body. So save and restore source range info.
        ParseNodePtr* lastNodeRef = NULL;
        const charcount_t ichLim = pnodeFnc->ichLim;
        const size_t cbLim = pnodeFnc->sxFnc.cbLim;
        this->FinishFncDecl(pnodeFnc, NULL, lastNodeRef);

#if DBG
        // The pnode extent may not match the original extent.
        // We expect this to happen only when there are trailing ")"'s.
        // Consume them and make sure that's all we've got.
        if (pnodeFnc->ichLim != ichLim)
        {
            Assert(pnodeFnc->ichLim < ichLim);
            m_pscan->SetCurrentCharacter(pnodeFnc->ichLim);
            while (m_pscan->IchLimTok() != ichLim)
            {
                m_pscan->ScanNoKeywords();
                Assert(m_token.tk == tkRParen);
            }
        }
#endif
        pnodeFnc->ichLim = ichLim;
        pnodeFnc->sxFnc.cbLim = cbLim;
    }

    m_currentNodeFunc = pnodeFncSave;
    m_pCurrentAstSize = pAstSizeSave;
    m_pnestedCount = pnestedCountSave;
    Assert(m_pnestedCount);

    Assert(tempNextFunctionId == pnodeFnc->sxFnc.deferredParseNextFunctionId);
    this->m_nextFunctionId = nextFunctionIdSave;

    m_pscan->SetYieldIsKeyword(fPreviousYieldIsKeyword);
    m_pscan->SetAwaitIsKeyword(fPreviousAwaitIsKeyword);
}

void Parser::FinishFncDecl(ParseNodePtr pnodeFnc, LPCOLESTR pNameHint, ParseNodePtr *lastNodeRef)
{
    LPCOLESTR name = NULL;
    JS_ETW(long startAstSize = *m_pCurrentAstSize);
    if(IS_JS_ETW(EventEnabledJSCRIPT_PARSE_METHOD_START()) || PHASE_TRACE1(Js::DeferParsePhase))
    {
        name = GetFunctionName(pnodeFnc, pNameHint);
        m_functionBody = NULL;  // for nested functions we do not want to get the name of the top deferred function return name;
        JS_ETW(EventWriteJSCRIPT_PARSE_METHOD_START(m_sourceContextInfo->dwHostSourceContext, GetScriptContext(), pnodeFnc->sxFnc.functionId, 0, m_parseType, name));
        OUTPUT_TRACE(Js::DeferParsePhase, _u("Parsing function (%s) : %s (%d)\n"), GetParseType(), name, pnodeFnc->sxFnc.functionId);
    }

    JS_ETW(EventWriteJSCRIPT_PARSE_FUNC(GetScriptContext(), pnodeFnc->sxFnc.functionId, /*Undefer*/FALSE));


    // Do the work of creating an AST for a function body.
    // This is common to the un-deferred case and the case in which we un-defer late in the game.

    Assert(pnodeFnc->nop == knopFncDecl);

    ChkCurTok(tkLCurly, ERRnoLcurly);
    if (pnodeFnc->sxFnc.IsAsync())
    {
        TransformAsyncFncDeclAST(&pnodeFnc->sxFnc.pnodeBody, false);
    }
    else
    {
        ParseStmtList<true>(&pnodeFnc->sxFnc.pnodeBody, &lastNodeRef, SM_OnFunctionCode, true /* isSourceElementList */);
        // Append an EndCode node.
        AddToNodeList(&pnodeFnc->sxFnc.pnodeBody, &lastNodeRef, CreateNodeWithScanner<knopEndCode>());
    }
    ChkCurTokNoScan(tkRCurly, ERRnoRcurly);

    pnodeFnc->ichLim = m_pscan->IchLimTok();
    pnodeFnc->sxFnc.cbLim = m_pscan->IecpLimTok();

    // Restore the lists of scopes that contain function expressions.
    // Save the temps and restore the outer scope's list.
    // NOTE: Eze makes no use of this.
    //pnodeFnc->sxFnc.pnodeTmps = *m_ppnodeVar;

#ifdef ENABLE_JS_ETW
    long astSize = *m_pCurrentAstSize - startAstSize;
    EventWriteJSCRIPT_PARSE_METHOD_STOP(m_sourceContextInfo->dwHostSourceContext, GetScriptContext(), pnodeFnc->sxFnc.functionId, astSize, m_parseType, name);
#endif
}

void Parser::AddArgumentsNodeToVars(ParseNodePtr pnodeFnc)
{
    if((pnodeFnc->grfpn & PNodeFlags::fpnArguments_overriddenByDecl) || pnodeFnc->sxFnc.IsLambda())
    {
        // In any of the following cases, there is no way to reference the built-in 'arguments' variable (in the order of checks
        // above):
        //     - A function parameter is named 'arguments'
        //     - There is a nested function declaration (or named function expression in compat modes) named 'arguments'
        //     - In compat modes, the function is named arguments, does not have a var declaration named 'arguments', and does
        //       not call 'eval'
        pnodeFnc->sxFnc.SetHasReferenceableBuiltInArguments(false);
    }
    else
    {
        if(m_ppnodeVar == &pnodeFnc->sxFnc.pnodeVars)
        {
            // There were no var declarations in the function
            CreateVarDeclNode(wellKnownPropertyPids.arguments, STVariable, true, pnodeFnc)->grfpn |= PNodeFlags::fpnArguments;
        }
        else
        {
            // There were var declarations in the function, so insert an 'arguments' local at the beginning of the var list.
            // This is done because the built-in 'arguments' variable overrides an 'arguments' var declaration until the
            // 'arguments' variable is assigned. By putting our built-in var declaration at the beginning, an 'arguments'
            // identifier will resolve to this symbol, which has the fpnArguments flag set, and will be the built-in arguments
            // object until it is replaced with something else.
            ParseNodePtr *const ppnodeVarSave = m_ppnodeVar;
            m_ppnodeVar = &pnodeFnc->sxFnc.pnodeVars;
            CreateVarDeclNode(wellKnownPropertyPids.arguments, STVariable, true, pnodeFnc)->grfpn |= PNodeFlags::fpnArguments;
            m_ppnodeVar = ppnodeVarSave;
        }

        pnodeFnc->sxFnc.SetHasReferenceableBuiltInArguments(true);
    }
}

LPCOLESTR Parser::GetFunctionName(ParseNodePtr pnodeFnc, LPCOLESTR pNameHint)
{
    LPCOLESTR name = nullptr;
    if(pnodeFnc->sxFnc.pnodeName != nullptr && knopVarDecl == pnodeFnc->sxFnc.pnodeName->nop)
    {
        name = pnodeFnc->sxFnc.pnodeName->sxVar.pid->Psz();
    }
    if(name == nullptr && pNameHint != nullptr)
    {
        name = pNameHint;
    }
    if(name == nullptr && m_functionBody != nullptr)
    {
        name = m_functionBody->GetExternalDisplayName();
    }
    else if(name == nullptr)
    {
        name = Js::Constants::AnonymousFunction;
    }
    return name;
}

IdentPtr Parser::ParseClassPropertyName(IdentPtr * pidHint)
{
    if (m_token.tk == tkID || m_token.tk == tkStrCon || m_token.IsReservedWord())
    {
        IdentPtr pid;
        if (m_token.tk == tkStrCon)
        {
            if (m_pscan->IsOctOrLeadingZeroOnLastTKNumber())
            {
                Error(ERRES5NoOctal);
            }

            pid = m_token.GetStr();
        }
        else
        {
            pid = m_token.GetIdentifier(m_phtbl);
        }
        *pidHint = pid;
        return pid;
    }
    else if (m_token.tk == tkIntCon)
    {
        if (m_pscan->IsOctOrLeadingZeroOnLastTKNumber())
        {
            Error(ERRES5NoOctal);
        }

        return m_pscan->PidFromLong(m_token.GetLong());
    }
    else if (m_token.tk == tkFltCon)
    {
        if (m_pscan->IsOctOrLeadingZeroOnLastTKNumber())
        {
            Error(ERRES5NoOctal);
        }

        return m_pscan->PidFromDbl(m_token.GetDouble());
    }

    Error(ERRnoMemberIdent);
}

LPCOLESTR Parser::ConstructFinalHintNode(IdentPtr pClassName, IdentPtr pMemberName, IdentPtr pGetSet, bool isStatic, ulong* nameLength, ulong* pShortNameOffset, bool isComputedName, LPCOLESTR pMemberNameHint)
{
    if ((pMemberName == nullptr && !isComputedName) ||
        (pMemberNameHint == nullptr && isComputedName) ||
        !CONFIG_FLAG(UseFullName))
    {
        return nullptr;
    }

    LPCOLESTR pFinalName = isComputedName? pMemberNameHint : pMemberName->Psz();
    ulong fullNameHintLength = 0;
    ulong shortNameOffset = 0;
    if (!isStatic)
    {
        // Add prototype.
        pFinalName = AppendNameHints(wellKnownPropertyPids.prototype, pFinalName, &fullNameHintLength, &shortNameOffset);
    }

    if (pClassName)
    {
        pFinalName = AppendNameHints(pClassName, pFinalName, &fullNameHintLength, &shortNameOffset);
    }

    if (pGetSet)
    {
        if (m_scriptContext->GetConfig()->IsES6FunctionNameEnabled())
        {
            // displays as get/set prototype.funcname
            ulong getSetOffset = 0;
            pFinalName = AppendNameHints(pGetSet, pFinalName, &fullNameHintLength, &getSetOffset, true);
            shortNameOffset += getSetOffset;
        }
        else
        {
            pFinalName = AppendNameHints(pFinalName, pGetSet, &fullNameHintLength, &shortNameOffset);
        }

    }
    if (fullNameHintLength > *nameLength)
    {
        *nameLength = fullNameHintLength;
    }

    if (shortNameOffset > *pShortNameOffset)
    {
        *pShortNameOffset = shortNameOffset;
    }

    return pFinalName;
}

class AutoParsingSuperRestrictionStateRestorer
{
public:
    AutoParsingSuperRestrictionStateRestorer(Parser* parser) : m_parser(parser)
    {
        AssertMsg(this->m_parser != nullptr, "This just should not happen");
        this->m_originalParsingSuperRestrictionState = this->m_parser->m_parsingSuperRestrictionState;
    }
    ~AutoParsingSuperRestrictionStateRestorer()
    {
        AssertMsg(this->m_parser != nullptr, "This just should not happen");
        this->m_parser->m_parsingSuperRestrictionState = m_originalParsingSuperRestrictionState;
    }
private:
    Parser* m_parser;
    int m_originalParsingSuperRestrictionState;
};

template<bool buildAST>
ParseNodePtr Parser::ParseClassDecl(BOOL isDeclaration, LPCOLESTR pNameHint, ulong *pHintLength, ulong *pShortNameOffset)
{
    bool hasConstructor = false;
    bool hasExtends = false;
    IdentPtr name = nullptr;
    ParseNodePtr pnodeName = nullptr;
    ParseNodePtr pnodeConstructor = nullptr;
    ParseNodePtr pnodeExtends = nullptr;
    ParseNodePtr pnodeMembers = nullptr;
    ParseNodePtr *lastMemberNodeRef = nullptr;
    ParseNodePtr pnodeStaticMembers = nullptr;
    ParseNodePtr *lastStaticMemberNodeRef = nullptr;
    ulong nameHintLength = pHintLength ? *pHintLength : 0;
    ulong nameHintOffset = pShortNameOffset ? *pShortNameOffset : 0;

    ArenaAllocator tempAllocator(_u("ClassMemberNames"), m_nodeAllocator.GetPageAllocator(), Parser::OutOfMemory);

    ParseNodePtr pnodeClass = nullptr;
    if (buildAST)
    {
        pnodeClass = CreateNode(knopClassDecl);

        CHAKRATEL_LANGSTATS_INC_LANGFEATURECOUNT(ClassCount, m_scriptContext);
    }

    m_pscan->Scan();
    if (m_token.tk == tkID)
    {
        name = m_token.GetIdentifier(m_phtbl);
        m_pscan->Scan();
    }
    else if (isDeclaration)
    {
        IdentifierExpectedError(m_token);
    }

    if (isDeclaration && name == wellKnownPropertyPids.arguments && GetCurrentBlockInfo()->pnodeBlock->sxBlock.blockType == Function)
    {
        GetCurrentFunctionNode()->grfpn |= PNodeFlags::fpnArguments_overriddenByDecl;
    }

    BOOL strictSave = m_fUseStrictMode;
    m_fUseStrictMode = TRUE;

    if (m_token.tk == tkEXTENDS)
    {
        m_pscan->Scan();
        pnodeExtends = ParseExpr<buildAST>();
        hasExtends = true;
    }

    if (m_token.tk != tkLCurly)
    {
        Error(ERRnoLcurly);
    }

    OUTPUT_TRACE_DEBUGONLY(Js::ES6VerboseFlag, _u("Parsing class (%s) : %s\n"), GetParseType(), name ? name->Psz() : _u("anonymous class"));

    ParseNodePtr pnodeDeclName = nullptr;
    if (isDeclaration)
    {
        pnodeDeclName = CreateBlockScopedDeclNode(name, knopLetDecl);
    }

    ParseNodePtr *ppnodeScopeSave = nullptr;
    ParseNodePtr *ppnodeExprScopeSave = nullptr;

    ParseNodePtr pnodeBlock = StartParseBlock<buildAST>(PnodeBlockType::Regular, ScopeType_Block);
    if (buildAST)
    {
        PushFuncBlockScope(pnodeBlock, &ppnodeScopeSave, &ppnodeExprScopeSave);
        pnodeClass->sxClass.pnodeBlock = pnodeBlock;
    }

    if (name)
    {
        pnodeName = CreateBlockScopedDeclNode(name, knopConstDecl);
    }

    RestorePoint beginClass;
    m_pscan->Capture(&beginClass);

    m_pscan->ScanForcingPid();

    IdentPtr pClassNamePid = pnodeName ? pnodeName->sxVar.pid : nullptr;

    for (;;)
    {
        if (m_token.tk == tkSColon)
        {
            m_pscan->ScanForcingPid();
            continue;
        }
        if (m_token.tk == tkRCurly)
        {
            break;
        }

        bool isStatic = m_token.tk == tkSTATIC;
        if (isStatic)
        {
            m_pscan->ScanForcingPid();
        }

        ushort fncDeclFlags = fFncNoName | fFncMethod | fFncClassMember;
        charcount_t ichMin = 0;
        size_t iecpMin = 0;
        ParseNodePtr pnodeMemberName = nullptr;
        IdentPtr pidHint = nullptr;
        IdentPtr memberPid = nullptr;
        LPCOLESTR pMemberNameHint = nullptr;
        ulong     memberNameHintLength = 0;
        ulong     memberNameOffset = 0;
        bool isComputedName = false;
        bool isAsyncMethod = false;

        if (m_token.tk == tkID && m_token.GetIdentifier(m_phtbl) == wellKnownPropertyPids.async && m_scriptContext->GetConfig()->IsES7AsyncAndAwaitEnabled())
        {
            RestorePoint parsedAsync;
            m_pscan->Capture(&parsedAsync);
            ichMin = m_pscan->IchMinTok();
            iecpMin = m_pscan->IecpMinTok();

            m_pscan->Scan();
            if (m_token.tk == tkLParen || m_pscan->FHadNewLine())
            {
                m_pscan->SeekTo(parsedAsync);
            }
            else
            {
                isAsyncMethod = true;
            }
        }

        bool isGenerator = m_scriptContext->GetConfig()->IsES6GeneratorsEnabled() &&
                           m_token.tk == tkStar;
        if (isGenerator)
        {
            fncDeclFlags |= fFncGenerator;
            m_pscan->ScanForcingPid();
        }


        if (m_token.tk == tkLBrack && m_scriptContext->GetConfig()->IsES6ObjectLiteralsEnabled())
        {
            // Computed member name: [expr] () { }
            LPCOLESTR emptyHint = nullptr;
            ParseComputedName<buildAST>(&pnodeMemberName, &emptyHint, &pMemberNameHint, &memberNameHintLength, &memberNameOffset);
            isComputedName = true;
        }
        else // not computed name
        {
            memberPid = this->ParseClassPropertyName(&pidHint);
            if (pidHint)
            {
                pMemberNameHint = pidHint->Psz();
                memberNameHintLength = pidHint->Cch();
            }
        }

        if (buildAST && memberPid)
        {
            pnodeMemberName = CreateStrNodeWithScanner(memberPid);
        }

        if (!isStatic && memberPid == wellKnownPropertyPids.constructor)
        {
            if (hasConstructor || isAsyncMethod)
            {
                Error(ERRsyntax);
            }
            hasConstructor = true;
            LPCOLESTR pConstructorName = nullptr;
            ulong  constructorNameLength = 0;
            ulong  constructorShortNameHintOffset = 0;
            if (pnodeName && pnodeName->sxVar.pid)
            {
                pConstructorName = pnodeName->sxVar.pid->Psz();
                constructorNameLength = pnodeName->sxVar.pid->Cch();
            }
            else
            {
                pConstructorName = pNameHint;
                constructorNameLength = nameHintLength;
                constructorShortNameHintOffset = nameHintOffset;
            }

            {
                AutoParsingSuperRestrictionStateRestorer restorer(this);
                this->m_parsingSuperRestrictionState = hasExtends ? ParsingSuperRestrictionState_SuperCallAndPropertyAllowed : ParsingSuperRestrictionState_SuperPropertyAllowed;
                pnodeConstructor = ParseFncDecl<buildAST>(fncDeclFlags, pConstructorName, /* needsPIDOnRCurlyScan */ true, /* resetParsingSuperRestrictionState = */false);
            }

            if (pnodeConstructor->sxFnc.IsGenerator())
            {
                Error(ERRConstructorCannotBeGenerator);
            }

            Assert(constructorNameLength >= constructorShortNameHintOffset);
            // The constructor function will get the same name as class.
            pnodeConstructor->sxFnc.hint = pConstructorName;
            pnodeConstructor->sxFnc.hintLength = constructorNameLength;
            pnodeConstructor->sxFnc.hintOffset = constructorShortNameHintOffset;
            pnodeConstructor->sxFnc.pid = pnodeName && pnodeName->sxVar.pid ? pnodeName->sxVar.pid : wellKnownPropertyPids.constructor;
            pnodeConstructor->sxFnc.SetIsClassConstructor(TRUE);
            pnodeConstructor->sxFnc.SetIsBaseClassConstructor(pnodeExtends == nullptr);
        }
        else
        {
            ParseNodePtr pnodeMember = nullptr;

            bool isMemberNamedGetOrSet = false;
            RestorePoint beginMethodName;
            m_pscan->Capture(&beginMethodName);
            if (memberPid == wellKnownPropertyPids.get || memberPid == wellKnownPropertyPids.set)
            {
                m_pscan->ScanForcingPid();
            }
            if (m_token.tk == tkLParen)
            {
                m_pscan->SeekTo(beginMethodName);
                isMemberNamedGetOrSet = true;
            }

            if ((memberPid == wellKnownPropertyPids.get || memberPid == wellKnownPropertyPids.set) && !isMemberNamedGetOrSet)
            {
                bool isGetter = (memberPid == wellKnownPropertyPids.get);

                if (m_token.tk == tkLBrack && m_scriptContext->GetConfig()->IsES6ObjectLiteralsEnabled())
                {
                    // Computed get/set member name: get|set [expr] () { }
                    LPCOLESTR emptyHint = nullptr;
                    ParseComputedName<buildAST>(&pnodeMemberName, &emptyHint, &pMemberNameHint, &memberNameHintLength, &memberNameOffset);
                    isComputedName = true;
                }
                else // not computed name
                {
                    memberPid = this->ParseClassPropertyName(&pidHint);
                }

                if ((isStatic ? (memberPid == wellKnownPropertyPids.prototype) : (memberPid == wellKnownPropertyPids.constructor)) || isAsyncMethod)
                {
                    Error(ERRsyntax);
                }
                if (buildAST && memberPid && !isComputedName)
                {
                    pnodeMemberName = CreateStrNodeWithScanner(memberPid);
                }

                ParseNodePtr pnodeFnc = nullptr;
                {
                    AutoParsingSuperRestrictionStateRestorer restorer(this);
                    this->m_parsingSuperRestrictionState = ParsingSuperRestrictionState_SuperPropertyAllowed;
                    pnodeFnc = ParseFncDecl<buildAST>(fncDeclFlags | (isGetter ? fFncNoArg : fFncOneArg),
                        pidHint ? pidHint->Psz() : nullptr, /* needsPIDOnRCurlyScan */ true,
                        /* resetParsingSuperRestrictionState */false);
                }

                pnodeFnc->sxFnc.SetIsStaticMember(isStatic);

                if (buildAST)
                {
                    pnodeFnc->sxFnc.SetIsAccessor();
                    pnodeMember = CreateBinNode(isGetter ? knopGetMember : knopSetMember, pnodeMemberName, pnodeFnc);
                    pMemberNameHint = ConstructFinalHintNode(pClassNamePid, pidHint,
                        isGetter ? wellKnownPropertyPids.get : wellKnownPropertyPids.set, isStatic,
                        &memberNameHintLength, &memberNameOffset, isComputedName, pMemberNameHint);
                }
            }
            else
            {
                if (isStatic && (memberPid == wellKnownPropertyPids.prototype))
                {
                    Error(ERRsyntax);
                }

                ParseNodePtr pnodeFnc = nullptr;
                {
                    AutoParsingSuperRestrictionStateRestorer restorer(this);
                    this->m_parsingSuperRestrictionState = ParsingSuperRestrictionState_SuperPropertyAllowed;

                    if (isAsyncMethod)
                    {
                        fncDeclFlags |= fFncAsync;
                    }
                    pnodeFnc = ParseFncDecl<buildAST>(fncDeclFlags, pidHint ? pidHint->Psz() : nullptr, /* needsPIDOnRCurlyScan */ true, /* resetParsingSuperRestrictionState */false);
                    if (isAsyncMethod)
                    {
                        pnodeFnc->sxFnc.cbMin = iecpMin;
                        pnodeFnc->ichMin = ichMin;
                    }
                }
                pnodeFnc->sxFnc.SetIsStaticMember(isStatic);

                if (buildAST)
                {
                    pnodeMember = CreateBinNode(knopMember, pnodeMemberName, pnodeFnc);
                    pMemberNameHint = ConstructFinalHintNode(pClassNamePid, pidHint, nullptr /*pgetset*/, isStatic, &memberNameHintLength, &memberNameOffset, isComputedName, pMemberNameHint);
                }
            }

            if (buildAST)
            {
                Assert(memberNameHintLength >= memberNameOffset);
                pnodeMember->sxBin.pnode2->sxFnc.hint = pMemberNameHint; // Fully qualified name
                pnodeMember->sxBin.pnode2->sxFnc.hintLength = memberNameHintLength;
                pnodeMember->sxBin.pnode2->sxFnc.hintOffset = memberNameOffset;
                pnodeMember->sxBin.pnode2->sxFnc.pid = memberPid; // Short name

                AddToNodeList(isStatic ? &pnodeStaticMembers : &pnodeMembers, isStatic ? &lastStaticMemberNodeRef : &lastMemberNodeRef, pnodeMember);
            }
        }
    }

    if (buildAST)
    {
        pnodeClass->ichLim = m_pscan->IchLimTok();
    }

    if (!hasConstructor)
    {
        OUTPUT_TRACE_DEBUGONLY(Js::ES6VerboseFlag, _u("Generating constructor (%s) : %s\n"), GetParseType(), name ? name->Psz() : _u("anonymous class"));

        RestorePoint endClass;
        m_pscan->Capture(&endClass);
        m_pscan->SeekTo(beginClass);

        pnodeConstructor = GenerateEmptyConstructor<buildAST>(pnodeExtends != nullptr);
        if (buildAST)
        {
            if (pClassNamePid)
            {
                pnodeConstructor->sxFnc.hint = pClassNamePid->Psz();
                pnodeConstructor->sxFnc.hintLength = pClassNamePid->Cch();
                pnodeConstructor->sxFnc.hintOffset = 0;
            }
            else
            {
                Assert(nameHintLength >= nameHintOffset);
                pnodeConstructor->sxFnc.hint = pNameHint;
                pnodeConstructor->sxFnc.hintLength = nameHintLength;
                pnodeConstructor->sxFnc.hintOffset = nameHintOffset;
            }
            pnodeConstructor->sxFnc.pid = pClassNamePid;
        }

        m_pscan->SeekTo(endClass);
    }

    if (buildAST)
    {
        pnodeConstructor->sxFnc.cbMin = pnodeClass->ichMin;
        pnodeConstructor->sxFnc.cbLim = pnodeClass->ichLim;
        pnodeConstructor->ichMin = pnodeClass->ichMin;
        pnodeConstructor->ichLim = pnodeClass->ichLim;

        PopFuncBlockScope(ppnodeScopeSave, ppnodeExprScopeSave);

        pnodeClass->sxClass.pnodeDeclName = pnodeDeclName;
        pnodeClass->sxClass.pnodeName = pnodeName;
        pnodeClass->sxClass.pnodeConstructor = pnodeConstructor;
        pnodeClass->sxClass.pnodeExtends = pnodeExtends;
        pnodeClass->sxClass.pnodeMembers = pnodeMembers;
        pnodeClass->sxClass.pnodeStaticMembers = pnodeStaticMembers;
        pnodeClass->sxClass.isDefaultModuleExport = false;
    }
    FinishParseBlock(pnodeBlock);

    m_fUseStrictMode = strictSave;

    m_pscan->Scan();

    return pnodeClass;
}

template<bool buildAST>
ParseNodePtr Parser::ParseStringTemplateDecl(ParseNodePtr pnodeTagFnc)
{
    ParseNodePtr pnodeStringLiterals = nullptr;
    ParseNodePtr* lastStringLiteralNodeRef = nullptr;
    ParseNodePtr pnodeRawStringLiterals = nullptr;
    ParseNodePtr* lastRawStringLiteralNodeRef = nullptr;
    ParseNodePtr pnodeSubstitutionExpressions = nullptr;
    ParseNodePtr* lastSubstitutionExpressionNodeRef = nullptr;
    ParseNodePtr pnodeTagFncArgs = nullptr;
    ParseNodePtr* lastTagFncArgNodeRef = nullptr;
    ParseNodePtr stringLiteral = nullptr;
    ParseNodePtr stringLiteralRaw = nullptr;
    ParseNodePtr pnodeStringTemplate = nullptr;
    bool templateClosed = false;
    const bool isTagged = pnodeTagFnc != nullptr;
    uint16 stringConstantCount = 0;
    charcount_t ichMin = 0;

    Assert(m_token.tk == tkStrTmplBasic || m_token.tk == tkStrTmplBegin);

    if (buildAST)
    {
        pnodeStringTemplate = CreateNode(knopStrTemplate);
        pnodeStringTemplate->sxStrTemplate.countStringLiterals = 0;
        pnodeStringTemplate->sxStrTemplate.isTaggedTemplate = isTagged ? TRUE : FALSE;

        // If this is a tagged string template, we need to start building the arg list for the call
        if (isTagged)
        {
            ichMin = pnodeTagFnc->ichMin;
            AddToNodeListEscapedUse(&pnodeTagFncArgs, &lastTagFncArgNodeRef, pnodeStringTemplate);
        }

    }
    CHAKRATEL_LANGSTATS_INC_LANGFEATURECOUNT(StringTemplatesCount, m_scriptContext);

    OUTPUT_TRACE_DEBUGONLY(
        Js::StringTemplateParsePhase,
        _u("Starting to parse a string template (%s)...\n\tis tagged = %s\n"),
        GetParseType(),
        isTagged ? _u("true") : _u("false (Raw and cooked strings will not differ!)"));

    // String template grammar
    // `...`   Simple string template
    // `...${  String template beginning
    // }...${  String template middle
    // }...`   String template end
    while (!templateClosed)
    {
        // First, extract the string constant part - we always have one
        if (IsStrictMode() && m_pscan->IsOctOrLeadingZeroOnLastTKNumber())
        {
            Error(ERRES5NoOctal);
        }

        // We are not able to pass more than a ushort worth of arguments to the tag
        // so use that as a logical limit on the number of string constant pieces.
        if (stringConstantCount >= USHORT_MAX)
        {
            Error(ERRnoMemory);
        }

        // Keep track of the string literal count (must be the same for raw strings)
        // We use this in code gen so we don't need to count the string literals list
        stringConstantCount++;

        // If we are not creating parse nodes, there is no need to create strings
        if (buildAST)
        {
            stringLiteral = CreateStrNodeWithScanner(m_token.GetStr());

            AddToNodeList(&pnodeStringLiterals, &lastStringLiteralNodeRef, stringLiteral);

            // We only need to collect a raw string when we are going to pass the string template to a tag
            if (isTagged)
            {
                // Make the scanner create a PID for the raw string constant for the preceding scan
                IdentPtr pid = m_pscan->GetSecondaryBufferAsPid();

                stringLiteralRaw = CreateStrNodeWithScanner(pid);

                // Should have gotten a raw string literal above
                AddToNodeList(&pnodeRawStringLiterals, &lastRawStringLiteralNodeRef, stringLiteralRaw);
            }
            else
            {
#if DBG
                // Assign the raw string for debug tracing below
                stringLiteralRaw = stringLiteral;
#endif
            }

            OUTPUT_TRACE_DEBUGONLY(
                Js::StringTemplateParsePhase,
                _u("Parsed string constant: \n\tcooked = \"%s\" \n\traw = \"%s\" \n\tdiffer = %d\n"),
                stringLiteral->sxPid.pid->Psz(),
                stringLiteralRaw->sxPid.pid->Psz(),
                stringLiteral->sxPid.pid->Psz() == stringLiteralRaw->sxPid.pid->Psz() ? 0 : 1);
        }

        switch (m_token.tk)
        {
        case tkStrTmplEnd:
        case tkStrTmplBasic:
            // We do not need to parse an expression for either the end or basic string template tokens
            templateClosed = true;
            break;
        case tkStrTmplBegin:
        case tkStrTmplMid:
            {
            // In the middle or begin string template token case, we need to parse an expression next
            m_pscan->Scan();

            // Parse the contents of the curly braces as an expression
            ParseNodePtr expression = ParseExpr<buildAST>(0);

            // After parsing expression, scan should leave us with an RCurly token.
            // Use the NoScan version so we do not automatically perform a scan - we need to
            // set the scan state before next scan but we don't want to set that state if
            // the token is not as expected since we'll error in that case.
            ChkCurTokNoScan(tkRCurly, ERRnoRcurly);

            // Notify the scanner that it should scan for a middle or end string template token
            m_pscan->SetScanState(Scanner_t::ScanState::ScanStateStringTemplateMiddleOrEnd);
            m_pscan->Scan();

            if (buildAST)
            {
                // If we are going to call the tag function, add this expression into the list of args
                if (isTagged)
                {
                    AddToNodeListEscapedUse(&pnodeTagFncArgs, &lastTagFncArgNodeRef, expression);
                }
                else
                {
                    // Otherwise add it to the substitution expression list
                    // TODO: Store the arguments and substitution expressions in a single list?
                    AddToNodeList(&pnodeSubstitutionExpressions, &lastSubstitutionExpressionNodeRef, expression);
                }
            }

            if (!(m_token.tk == tkStrTmplMid || m_token.tk == tkStrTmplEnd))
            {
                // Scan with ScanState ScanStateStringTemplateMiddleOrEnd should only return
                // tkStrTmpMid/End unless it is EOF or tkScanError
                Assert(m_token.tk == tkEOF || m_token.tk == tkScanError);
                Error(ERRsyntax);
            }

            OUTPUT_TRACE_DEBUGONLY(Js::StringTemplateParsePhase, _u("Parsed expression\n"));
            }
            break;
        default:
            Assert(false);
            break;
        }
    }

    if (buildAST)
    {
        pnodeStringTemplate->sxStrTemplate.pnodeStringLiterals = pnodeStringLiterals;
        pnodeStringTemplate->sxStrTemplate.pnodeStringRawLiterals = pnodeRawStringLiterals;
        pnodeStringTemplate->sxStrTemplate.pnodeSubstitutionExpressions = pnodeSubstitutionExpressions;
        pnodeStringTemplate->sxStrTemplate.countStringLiterals = stringConstantCount;

        // We should still have the last string literal.
        // Use the char offset of the end of that constant as the end of the string template.
        pnodeStringTemplate->ichLim = stringLiteral->ichLim;

        // If this is a tagged template, we now have the argument list and can construct a call node
        if (isTagged)
        {
            // Return the call node here and let the byte code generator Emit the string template automagically
            pnodeStringTemplate = CreateCallNode(knopCall, pnodeTagFnc, pnodeTagFncArgs, ichMin, pnodeStringTemplate->ichLim);

            // We need to set the arg count explicitly
            pnodeStringTemplate->sxCall.argCount = stringConstantCount;
        }
    }

    m_pscan->Scan();

    return pnodeStringTemplate;
}

void Parser::TransformAsyncFncDeclAST(ParseNodePtr *pnodeBody, bool fLambda)
{
    StmtNest *pstmtSave;

    ParseNodePtr pnodeReturn;
    ParseNodePtr pnodeAsyncSpawn;
    ParseNodePtr pnodeFncGenerator = nullptr;
    ParseNodePtr pnodeFncSave = nullptr;
    ParseNodePtr pnodeDeferredFncSave = nullptr;
    ParseNodePtr pnodeInnerBlock = nullptr;
    ParseNodePtr pnodeBlock = nullptr;
    ParseNodePtr *lastNodeRef = nullptr;
    ParseNodePtr *ppnodeScopeSave = nullptr;
    ParseNodePtr *ppnodeExprScopeSave = nullptr;

    AutoParsingSuperRestrictionStateRestorer restorer(this);

    // Create the generator : function*() {}
    uint tryCatchOrFinallyDepthSave = this->m_tryCatchOrFinallyDepth;
    this->m_tryCatchOrFinallyDepth = 0;

    uint scopeCountNoAstSave = m_scopeCountNoAst;
    m_scopeCountNoAst = 0;

    long* pAstSizeSave = m_pCurrentAstSize;

    pnodeFncSave = m_currentNodeFunc;
    pnodeDeferredFncSave = m_currentNodeDeferredFunc;

    bool hasNonSimpleParameterList = m_currentNodeFunc->sxFnc.HasNonSimpleParameterList();

    pnodeFncGenerator = CreateAsyncSpawnGenerator();

    m_currentNodeDeferredFunc = pnodeFncGenerator;
    m_inDeferredNestedFunc = true;
    pstmtSave = m_pstmtCur;
    SetCurrentStatement(nullptr);

    bool fPreviousYieldIsKeyword = m_pscan->SetYieldIsKeyword(FALSE);
    uint uDeferSave = m_grfscr & fscrDeferFncParse;

    pnodeBlock = StartParseBlock<true>(PnodeBlockType::Parameter, ScopeType_Parameter);
    pnodeFncGenerator->sxFnc.pnodeScopes = pnodeBlock;
    m_ppnodeVar = &pnodeFncGenerator->sxFnc.pnodeParams;

    ppnodeScopeSave = m_ppnodeScope;

    m_ppnodeScope = &pnodeBlock->sxBlock.pnodeScopes;
    pnodeBlock->sxBlock.pnodeStmt = pnodeFncGenerator;

    ppnodeExprScopeSave = m_ppnodeExprScope;
    m_ppnodeExprScope = nullptr;

    // Push the formal parameter symbols again for the inner generator to get proper
    // redeclaration semantics (error for let/const locals, merge for var locals)
    Scope* paramScope = pnodeFncSave->sxFnc.pnodeScopes->sxBlock.scope;
    paramScope->ForEachSymbol([this](Symbol* paramSym)
    {
        Symbol* sym = paramSym->GetPid()->GetTopRef()->GetSym();
        PidRefStack* ref = PushPidRef(paramSym->GetPid());
        ref->SetSym(sym);
    });

    pnodeInnerBlock = StartParseBlock<true>(PnodeBlockType::Function, ScopeType_FunctionBody);
    *m_ppnodeScope = pnodeInnerBlock;
    pnodeFncGenerator->sxFnc.pnodeBodyScope = pnodeInnerBlock;

    m_ppnodeScope = &pnodeInnerBlock->sxBlock.pnodeScopes;
    pnodeInnerBlock->sxBlock.pnodeStmt = pnodeFncGenerator;

    Assert(*m_ppnodeVar == nullptr);

    pnodeFncGenerator->sxFnc.pnodeVars = nullptr;
    m_ppnodeVar = &pnodeFncGenerator->sxFnc.pnodeVars;

    DeferredFunctionStub *saveCurrentStub = m_currDeferredStub;
    if (pnodeFncSave && m_currDeferredStub)
    {
        m_currDeferredStub = (m_currDeferredStub + (pnodeFncSave->sxFnc.nestedCount - 1))->deferredStubs;
    }

    // It is an error if the async function contains a "use strict" directive and has
    // a non simple parameter list.  Since we split the body from the parameters by the
    // synthetic inner generator function, temporarily set the HasNonSimpleParameterList
    // flag on the inner generator for the duration of parsing the body so that "use strict"
    // will trigger the corresponding syntax error.  Unset it afterwards since it has
    // meaning post-parsing that won't match the actual parameter list of the generator.
    pnodeFncGenerator->sxFnc.SetHasNonSimpleParameterList(hasNonSimpleParameterList);

    pnodeFncGenerator->sxFnc.pnodeBody = nullptr;
    if (fLambda)
    {
        // Parse and set the function body
        ParseExpressionLambdaBody<true>(*pnodeBody);
        AddToNodeList(&pnodeFncGenerator->sxFnc.pnodeBody, &lastNodeRef, (*pnodeBody)->sxFnc.pnodeScopes->sxBlock.pnodeStmt);
    }
    else
    {
        // Parse the function body
        ParseStmtList<true>(&pnodeFncGenerator->sxFnc.pnodeBody, &lastNodeRef, SM_OnFunctionCode, true);
        ChkCurTokNoScan(tkRCurly, ERRnoRcurly);
    }
    AddToNodeList(&pnodeFncGenerator->sxFnc.pnodeBody, &lastNodeRef, CreateNodeWithScanner<knopEndCode>());
    lastNodeRef = NULL;

    pnodeFncGenerator->sxFnc.SetHasNonSimpleParameterList(false);

    pnodeFncGenerator->ichLim = m_pscan->IchLimTok();
    pnodeFncGenerator->sxFnc.cbLim = m_pscan->IecpLimTok();

    m_currDeferredStub = saveCurrentStub;

    FinishParseBlock(pnodeInnerBlock, true);

    this->AddArgumentsNodeToVars(pnodeFncGenerator);

    Assert(m_ppnodeExprScope == nullptr || *m_ppnodeExprScope == nullptr);
    m_ppnodeExprScope = ppnodeExprScopeSave;

    AssertMem(m_ppnodeScope);
    Assert(nullptr == *m_ppnodeScope);
    m_ppnodeScope = ppnodeScopeSave;

    FinishParseBlock(pnodeBlock, true);

    Assert(nullptr == m_pstmtCur);
    SetCurrentStatement(pstmtSave);

    if (!m_stoppedDeferredParse)
    {
        m_grfscr |= uDeferSave;
    }

    m_pscan->SetYieldIsKeyword(fPreviousYieldIsKeyword);

    Assert(pnodeFncGenerator == m_currentNodeFunc);

    m_currentNodeFunc = pnodeFncSave;
    m_currentNodeDeferredFunc = pnodeDeferredFncSave;
    m_pCurrentAstSize = pAstSizeSave;

    m_inDeferredNestedFunc = false;

    m_scopeCountNoAst = scopeCountNoAstSave;

    this->m_tryCatchOrFinallyDepth = tryCatchOrFinallyDepthSave;

    // Create the call : spawn(function*() {}, this)
    pnodeAsyncSpawn = CreateBinNode(knopAsyncSpawn, pnodeFncGenerator, CreateNodeWithScanner<knopThis>());

    // Create the return : return spawn(function*() {}, this)
    pnodeReturn = CreateNodeWithScanner<knopReturn>();
    pnodeReturn->sxStmt.grfnop = 0;
    pnodeReturn->sxStmt.pnodeOuter = nullptr;
    pnodeReturn->sxReturn.pnodeExpr = pnodeAsyncSpawn;
    if (fLambda)
    {
        (*pnodeBody)->sxFnc.pnodeScopes->sxBlock.pnodeStmt = nullptr;
        AddToNodeList(&(*pnodeBody)->sxFnc.pnodeScopes->sxBlock.pnodeStmt, &lastNodeRef, pnodeReturn);
    }
    else
    {
        *pnodeBody = nullptr;
        AddToNodeList(pnodeBody, &lastNodeRef, pnodeReturn);
        AddToNodeList(pnodeBody, &lastNodeRef, CreateNodeWithScanner<knopEndCode>());
    }
    if (pnodeFncGenerator->sxFnc.GetStrictMode())
    {
        GetCurrentFunctionNode()->sxFnc.SetStrictMode();
    }
    if (pnodeFncGenerator->sxFnc.UsesArguments())
    {
        GetCurrentFunctionNode()->sxFnc.SetUsesArguments();
    }
    lastNodeRef = NULL;
}

ParseNodePtr Parser::CreateAsyncSpawnGenerator()
{
    ParseNodePtr pnodeFncGenerator = nullptr;

    pnodeFncGenerator = CreateDummyFuncNode(false);
    pnodeFncGenerator->sxFnc.functionId = (*m_nextFunctionId)++;

    pnodeFncGenerator->sxFnc.cbMin = m_pscan->IecpMinTok();
    pnodeFncGenerator->sxFnc.cbLim = m_pscan->IecpLimTok();
    pnodeFncGenerator->sxFnc.lineNumber = m_pscan->LineCur();
    pnodeFncGenerator->sxFnc.columnNumber = CalculateFunctionColumnNumber();
    pnodeFncGenerator->sxFnc.SetNested(m_currentNodeFunc != nullptr);
    pnodeFncGenerator->sxFnc.SetStrictMode(IsStrictMode());

    pnodeFncGenerator->sxFnc.SetIsGenerator();
    pnodeFncGenerator->sxFnc.SetIsLambda();
    pnodeFncGenerator->sxFnc.scope = nullptr;

    AppendFunctionToScopeList(false, pnodeFncGenerator);

    return pnodeFncGenerator;
}

LPCOLESTR Parser::FormatPropertyString(LPCOLESTR propertyString, ParseNodePtr pNode, ulong *fullNameHintLength, ulong *pShortNameOffset)
{
    // propertyString could be null, such as 'this.foo' =
    // propertyString could be empty, found in pattern as in (-1)[""][(x = z)]

    OpCode op = pNode->nop;
    LPCOLESTR rightNode = nullptr;
    if (propertyString == nullptr)
    {
        propertyString = _u("");
    }

    if (op != knopInt && op != knopFlt && op != knopName && op != knopStr)
    {
        rightNode = _u("");
    }
    else if (op == knopStr)
    {
        return AppendNameHints(propertyString, pNode->sxPid.pid, fullNameHintLength, pShortNameOffset, false, true/*add brackets*/);
    }
    else if(op == knopFlt)
    {
        rightNode = m_pscan->StringFromDbl(pNode->sxFlt.dbl);
    }
    else
    {
        rightNode = op == knopInt ? m_pscan->StringFromLong(pNode->sxInt.lw)
            : pNode->sxPid.pid->Psz();
    }

    return AppendNameHints(propertyString, rightNode, fullNameHintLength, pShortNameOffset, false, true/*add brackets*/);
}

LPCOLESTR Parser::ConstructNameHint(ParseNodePtr pNode, ulong* fullNameHintLength, ulong *pShortNameOffset)
{
    Assert(pNode != nullptr);
    Assert(pNode->nop == knopDot || pNode->nop == knopIndex);
    LPCOLESTR leftNode = nullptr;
    if (pNode->sxBin.pnode1->nop == knopDot || pNode->sxBin.pnode1->nop == knopIndex)
    {
        leftNode = ConstructNameHint(pNode->sxBin.pnode1, fullNameHintLength, pShortNameOffset);
    }
    else if (pNode->sxBin.pnode1->nop == knopName)
    {
        leftNode = pNode->sxBin.pnode1->sxPid.pid->Psz();
        *fullNameHintLength = pNode->sxBin.pnode1->sxPid.pid->Cch();
        *pShortNameOffset = 0;
    }

    if (pNode->nop == knopIndex)
    {
        return FormatPropertyString(
            leftNode ? leftNode : Js::Constants::AnonymousFunction, // e.g. f()[0] = function () {}
            pNode->sxBin.pnode2, fullNameHintLength, pShortNameOffset);
    }

    Assert(pNode->sxBin.pnode2->nop == knopDot || pNode->sxBin.pnode2->nop == knopName);

    LPCOLESTR rightNode = nullptr;
    bool wrapWithBrackets = false;
    if (pNode->sxBin.pnode2->nop == knopDot)
    {
        rightNode = ConstructNameHint(pNode->sxBin.pnode2, fullNameHintLength, pShortNameOffset);
    }
    else
    {
        rightNode = pNode->sxBin.pnode2->sxPid.pid->Psz();
        wrapWithBrackets = PNodeFlags::fpnIndexOperator == (pNode->grfpn & PNodeFlags::fpnIndexOperator);
    }
    Assert(rightNode != nullptr);
    return AppendNameHints(leftNode, rightNode, fullNameHintLength, pShortNameOffset, false, wrapWithBrackets);
}

LPCOLESTR Parser::AppendNameHints(LPCOLESTR leftStr, ulong leftLen, LPCOLESTR rightStr, ulong rightLen, ulong *pNameLength, ulong *pShortNameOffset, bool ignoreAddDotWithSpace, bool wrapInBrackets)
{
    Assert(rightStr != nullptr);
    Assert(leftLen  != 0 || wrapInBrackets);
    Assert(rightLen != 0 || wrapInBrackets);

    bool ignoreDot = rightStr[0] == _u('[') && !wrapInBrackets;//if we wrap in brackets it can be a string literal which can have brackets at the first char
    ulong totalLength = leftLen + rightLen + ((ignoreDot) ? 1 : 2); // 1 (for dot or [) + 1 (for null termination)

    if (wrapInBrackets)
    {
        totalLength++; //1 for ']';
    }
    WCHAR * finalName = AllocateStringOfLength(totalLength);

    if (leftStr != nullptr && leftLen != 0)
    {
        wcscpy_s(finalName, leftLen + 1, leftStr);
    }

    if (ignoreAddDotWithSpace)
    {
        finalName[leftLen++] = (OLECHAR)_u(' ');
    }
    // mutually exclusive from ignoreAddDotWithSpace which is used for getters/setters

    else if (wrapInBrackets)
    {
        finalName[leftLen++] = (OLECHAR)_u('[');
        finalName[totalLength-2] = (OLECHAR)_u(']');
    }
    else if (!ignoreDot)
    {
        finalName[leftLen++] = (OLECHAR)_u('.');
    }
    //ignore case falls through
    js_wmemcpy_s(finalName + leftLen, rightLen, rightStr, rightLen);
    finalName[totalLength-1] = (OLECHAR)_u('\0');

    if (pNameLength != nullptr)
    {
        *pNameLength = totalLength - 1;
    }
    if (pShortNameOffset != nullptr)
    {
        *pShortNameOffset = leftLen;
    }

    return finalName;
}

WCHAR * Parser::AllocateStringOfLength(ulong length)
{
    Assert(length > 0);
    ULONG totalBytes;
    if (ULongMult(length, sizeof(OLECHAR), &totalBytes) != S_OK)
    {
        Error(ERRnoMemory);
    }
    WCHAR* finalName = (WCHAR*)m_phtbl->GetAllocator()->Alloc(totalBytes);
    if (finalName == nullptr)
    {
        Error(ERRnoMemory);
    }
    return finalName;
}

LPCOLESTR Parser::AppendNameHints(IdentPtr left, IdentPtr right, ulong *pNameLength, ulong *pShortNameOffset, bool ignoreAddDotWithSpace, bool wrapInBrackets)
{
    if (pShortNameOffset != nullptr)
    {
        *pShortNameOffset = 0;
    }

    if (left == nullptr && !wrapInBrackets)
    {
        if (right)
        {
            *pNameLength = right->Cch();
            return right->Psz();
        }
        return nullptr;
    }

    ulong leftLen = 0;
    LPCOLESTR leftStr = _u("");

    if (left != nullptr) // if wrapInBrackets is true
    {
        leftStr = left->Psz();
        leftLen = left->Cch();
    }

    if (right == nullptr)
    {
        *pNameLength = leftLen;
        return left->Psz();
    }
    ulong rightLen = right->Cch();

    return AppendNameHints(leftStr, leftLen, right->Psz(), rightLen, pNameLength, pShortNameOffset, ignoreAddDotWithSpace, wrapInBrackets);
}

LPCOLESTR Parser::AppendNameHints(IdentPtr left, LPCOLESTR right, ulong *pNameLength, ulong *pShortNameOffset, bool ignoreAddDotWithSpace, bool wrapInBrackets)
{
    ulong rightLen = (right == nullptr) ? 0 : (ulong) wcslen(right);

    if (pShortNameOffset != nullptr)
    {
        *pShortNameOffset = 0;
    }

    Assert(rightLen <= ULONG_MAX); // name hints should not exceed ULONG_MAX characters

    if (left == nullptr && !wrapInBrackets)
    {
        *pNameLength = rightLen;
        return right;
    }

    LPCOLESTR leftStr = _u("");
    ulong leftLen = 0;

    if (left != nullptr) // if wrapInBrackets is true
    {
        leftStr = left->Psz();
        leftLen = left->Cch();
    }

    if (rightLen == 0 && !wrapInBrackets)
    {
        *pNameLength = leftLen;
        return left->Psz();
    }

    return AppendNameHints(leftStr, leftLen, right, rightLen, pNameLength, pShortNameOffset, ignoreAddDotWithSpace, wrapInBrackets);
}

LPCOLESTR Parser::AppendNameHints(LPCOLESTR left, IdentPtr right, ulong *pNameLength, ulong *pShortNameOffset, bool ignoreAddDotWithSpace, bool wrapInBrackets)
{
    ulong leftLen = (left == nullptr) ? 0 : (ulong) wcslen(left);

    if (pShortNameOffset != nullptr)
    {
        *pShortNameOffset = 0;
    }

    Assert(leftLen <= ULONG_MAX); // name hints should not exceed ULONG_MAX characters

    if (left == nullptr || leftLen == 0 && !wrapInBrackets)
    {
        if (right != nullptr)
        {
            *pNameLength = right->Cch();
            return right->Psz();
        }
        return nullptr;
    }

    if (right == nullptr)
    {
        *pNameLength = leftLen;
        return left;
    }
    ulong rightLen = right->Cch();

    return AppendNameHints(left, leftLen, right->Psz(), rightLen, pNameLength, pShortNameOffset, ignoreAddDotWithSpace, wrapInBrackets);
}


LPCOLESTR Parser::AppendNameHints(LPCOLESTR left, LPCOLESTR right, ulong *pNameLength, ulong *pShortNameOffset, bool ignoreAddDotWithSpace, bool wrapInBrackets)
{
    ulong leftLen = (left == nullptr) ? 0 : (ulong) wcslen(left);
    ulong rightLen = (right == nullptr) ? 0 : (ulong) wcslen(right);
    if (pShortNameOffset != nullptr)
    {
        *pShortNameOffset = 0;
    }
    Assert(rightLen <= ULONG_MAX && leftLen <= ULONG_MAX); // name hints should not exceed ULONG_MAX characters

    if (leftLen == 0 && !wrapInBrackets)
    {
        *pNameLength = right ? rightLen : 0;
        return right;
    }

    if (rightLen == 0 && !wrapInBrackets)
    {
        *pNameLength = leftLen;
        return left;
    }

    return AppendNameHints(left, leftLen, right, rightLen, pNameLength, pShortNameOffset, ignoreAddDotWithSpace, wrapInBrackets);
}

/**
 * Emits a spread error if there is no ambiguity, or marks defers the error for
 * when we can determine if it is a rest error or a spread error.
 *
 * The ambiguity arises when we are parsing a lambda parameter list but we have
 * not seen the => token. At this point, we are either in a parenthesized
 * expression or a parameter list, and cannot issue an error until the matching
 * RParen has been scanned.
 *
 * The actual emission of the error happens in ParseExpr, when we first know if
 * the expression is a lambda parameter list or not.
 *
 */
void Parser::DeferOrEmitPotentialSpreadError(ParseNodePtr pnodeT)
{
    if (m_parenDepth > 0)
    {
        if (m_token.tk == tkRParen)
        {
           if (!m_deferEllipsisError)
            {
                // Capture only the first error instance.
                m_pscan->Capture(&m_EllipsisErrLoc);
                m_deferEllipsisError = true;
            }
        }
        else
        {
            Error(ERRUnexpectedEllipsis);
        }
    }
    else
    {
        Error(ERRInvalidSpreadUse);
    }
}

/***************************************************************************
Parse an optional sub expression returning null if there was no expression.
Checks for no expression by looking for a token that can follow an
Expression grammar production.
***************************************************************************/
template<bool buildAST>
bool Parser::ParseOptionalExpr(ParseNodePtr* pnode, bool fUnaryOrParen, int oplMin, BOOL *pfCanAssign, BOOL fAllowIn, BOOL fAllowEllipsis, _Inout_opt_ IdentToken* pToken)
{
    *pnode = nullptr;
    if (m_token.tk == tkRCurly ||
        m_token.tk == tkRBrack ||
        m_token.tk == tkRParen ||
        m_token.tk == tkSColon ||
        m_token.tk == tkColon ||
        m_token.tk == tkComma ||
        m_token.tk == tkLimKwd ||
        m_pscan->FHadNewLine())
    {
        return false;
    }

    *pnode = ParseExpr<buildAST>(oplMin, pfCanAssign, fAllowIn, fAllowEllipsis, nullptr /*pNameHint*/, nullptr /*pHintLength*/, nullptr /*pShortNameOffset*/, pToken, fUnaryOrParen);
    return true;
}

/***************************************************************************
Parse a sub expression.
'fAllowIn' indicates if the 'in' operator should be allowed in the initializing
expression ( it is not allowed in the context of the first expression in a  'for' loop).
***************************************************************************/
template<bool buildAST>
ParseNodePtr Parser::ParseExpr(int oplMin,
    BOOL *pfCanAssign,
    BOOL fAllowIn,
    BOOL fAllowEllipsis,
    LPCOLESTR pNameHint,
    ulong *pHintLength,
    ulong *pShortNameOffset,
    _Inout_opt_ IdentToken* pToken,
    bool fUnaryOrParen,
    _Inout_opt_ bool* pfLikelyPattern)
{
    Assert(pToken == nullptr || pToken->tk == tkNone); // Must be empty initially
    int opl;
    OpCode nop;
    charcount_t ichMin;
    ParseNodePtr pnode = nullptr;
    ParseNodePtr pnodeT = nullptr;
    BOOL fCanAssign = TRUE;
    bool assignmentStmt = false;
    IdentToken term;
    RestorePoint termStart;
    ulong hintLength = 0;
    ulong hintOffset = 0;

    ParserState parserState;

    if (pHintLength != nullptr)
    {
        hintLength = *pHintLength;
    }

    if (pShortNameOffset != nullptr)
    {
        hintOffset = *pShortNameOffset;
    }

    EnsureStackAvailable();

    // Storing the state here as we need to restore this state back when we need to reparse the grammar under lambda syntax.
    CaptureState(&parserState);

    m_pscan->Capture(&termStart);

    bool deferredErrorFoundOnLeftSide = false;
    bool savedDeferredInitError = m_hasDeferredShorthandInitError;
    m_hasDeferredShorthandInitError = false;

    // Is the current token a unary operator?
    if (m_phtbl->TokIsUnop(m_token.tk, &opl, &nop) && nop != knopNone)
    {
        IdentToken operandToken;
        ichMin = m_pscan->IchMinTok();

        if (nop == knopYield)
        {
            if (!m_pscan->YieldIsKeyword() || oplMin > opl)
            {
                // The case where 'yield' is scanned as a keyword (tkYIELD) but the scanner
                // is not treating yield as a keyword (!m_pscan->YieldIsKeyword()) occurs
                // in strict mode non-generator function contexts.
                //
                // That is, 'yield' is a keyword because of strict mode, but YieldExpression
                // is not a grammar production outside of generator functions.
                //
                // Otherwise it is an error for a yield to appear in the context of a higher level
                // binding operator, be it unary or binary.
                Error(ERRsyntax);
            }
            if (m_currentNodeFunc->sxFnc.IsGenerator()
                && m_currentBlockInfo->pnodeBlock->sxBlock.blockType == PnodeBlockType::Parameter)
            {
                Error(ERRsyntax);
            }
        }
        else if (nop == knopAwait)
        {
            if (!m_pscan->AwaitIsKeyword() ||
                (GetCurrentFunctionNode()->sxFnc.IsAsync() && m_currentScope->GetScopeType() == ScopeType_Parameter))
            {
                // As with the 'yield' keyword, the case where 'await' is scanned as a keyword (tkAWAIT)
                // but the scanner is not treating await as a keyword (!m_pscan->AwaitIsKeyword())
                // occurs in strict mode non-async function contexts.
                //
                // That is, 'await' is a keyword because of strict mode, but AwaitExpression
                // is not a grammar production outside of async functions.
                //
                // Further, await expressions are disallowed within parameter scopes.
                Error(ERRBadAwait);
            }
        }

        m_pscan->Scan();

        if (nop == knopYield && !m_pscan->FHadNewLine() && m_token.tk == tkStar)
        {
            m_pscan->Scan();
            nop = knopYieldStar;
        }

        if (nop == knopYield)
        {
            if (!ParseOptionalExpr<buildAST>(&pnodeT, false, opl, NULL, TRUE, fAllowEllipsis))
            {
                nop = knopYieldLeaf;
                if (buildAST)
                {
                    pnode = CreateNodeT<knopYieldLeaf>(ichMin, m_pscan->IchLimTok());
                }
            }
        }
        else
        {
            // Disallow spread after an Ellipsis token. This prevents chaining, and ensures spread is the top level expression.
            pnodeT = ParseExpr<buildAST>(opl, &fCanAssign, TRUE, nop != knopEllipsis && fAllowEllipsis, nullptr /*hint*/, nullptr /*hintLength*/, nullptr /*hintOffset*/, &operandToken, true);
        }

        if (nop != knopYieldLeaf)
        {
            if (nop == knopIncPre || nop == knopDecPre)
            {
                if (!fCanAssign && PHASE_ON1(Js::EarlyReferenceErrorsPhase))
                {
                    Error(JSERR_CantAssignTo);
                }
                TrackAssignment<buildAST>(pnodeT, &operandToken, ichMin, m_pscan->IchLimTok());
                if (buildAST)
                {
                    if (IsStrictMode() && pnodeT->nop == knopName)
                    {
                        CheckStrictModeEvalArgumentsUsage(pnodeT->sxPid.pid);
                    }
                }
                else
                {
                    if (IsStrictMode() && operandToken.tk == tkID)
                    {
                        CheckStrictModeEvalArgumentsUsage(operandToken.pid);
                    }
                }
            }
            else if (nop == knopEllipsis)
            {
                if (!fAllowEllipsis)
                {
                    DeferOrEmitPotentialSpreadError(pnodeT);
                }
            }
            else if (m_token.tk == tkExpo)
            {
                //Unary operator on the left hand-side of ** is unexpected, except ++, -- or ...
                Error(ERRInvalidUseofExponentiationOperator);
            }

            if (buildAST)
            {
                //Do not do the folding for Asm in case of KnopPos as we need this to determine the type
                if (nop == knopPos && (pnodeT->nop == knopInt || pnodeT->nop == knopFlt) && !this->m_InAsmMode)
                {
                    // Fold away a unary '+' on a number.
                    pnode = pnodeT;
                }
                else if (nop == knopNeg &&
                    ((pnodeT->nop == knopInt && pnodeT->sxInt.lw != 0) ||
                    (pnodeT->nop == knopFlt && (pnodeT->sxFlt.dbl != 0 || this->m_InAsmMode))))
                {
                    // Fold a unary '-' on a number into the value of the number itself.
                    pnode = pnodeT;
                    if (pnode->nop == knopInt)
                    {
                        pnode->sxInt.lw = -pnode->sxInt.lw;
                    }
                    else
                    {
                        pnode->sxFlt.dbl = -pnode->sxFlt.dbl;
                    }
                }
                else
                {
                    pnode = CreateUniNode(nop, pnodeT);
                    this->CheckArguments(pnode->sxUni.pnode1);
                }
                pnode->ichMin = ichMin;
            }

            if (nop == knopDelete)
            {
                if (IsStrictMode())
                {
                    if ((buildAST && pnode->sxUni.pnode1->nop == knopName) ||
                        (!buildAST && operandToken.tk == tkID))
                    {
                        Error(ERRInvalidDelete);
                    }
                }

                if (buildAST)
                {
                    ParseNodePtr pnode1 = pnode->sxUni.pnode1;
                    if (m_currentNodeFunc)
                    {
                        if (pnode1->nop == knopDot || pnode1->nop == knopIndex)
                        {
                            // If we delete an arguments property, use the conservative,
                            // heap-allocated arguments object.
                            this->CheckArguments(pnode1->sxBin.pnode1);
                        }
                    }
                }
            }
        }

        fCanAssign = FALSE;
    }
    else
    {
        ichMin = m_pscan->IchMinTok();
        BOOL fLikelyPattern = FALSE;
        pnode = ParseTerm<buildAST>(TRUE, pNameHint, &hintLength, &hintOffset, &term, fUnaryOrParen, &fCanAssign, IsES6DestructuringEnabled() ? &fLikelyPattern : nullptr);
        if (pfLikelyPattern != nullptr)
        {
            *pfLikelyPattern = !!fLikelyPattern;
        }

        if (m_token.tk == tkAsg && oplMin <= koplAsg && fLikelyPattern)
        {
            m_pscan->SeekTo(termStart);

            ParseDestructuredLiteralWithScopeSave(tkLCurly, false/*isDecl*/, false /*topLevel*/, DIC_ShouldNotParseInitializer);

            if (buildAST)
            {
                pnode = ConvertToPattern(pnode);
            }

            // The left-hand side is found to be destructuring pattern - so the shorthand can have initializer.
            m_hasDeferredShorthandInitError = false;
        }

        if (buildAST)
        {
            pNameHint = NULL;
            if (pnode->nop == knopName)
            {
                pNameHint = pnode->sxPid.pid->Psz();
                hintLength = pnode->sxPid.pid->Cch();
                hintOffset = 0;
            }
            else if (pnode->nop == knopDot || pnode->nop == knopIndex)
            {
                if (CONFIG_FLAG(UseFullName))
                {
                    pNameHint = ConstructNameHint(pnode, &hintLength, &hintOffset);
                }
                else
                {
                    ParseNodePtr pnodeName = pnode;
                    while (pnodeName->nop == knopDot)
                    {
                        pnodeName = pnodeName->sxBin.pnode2;
                    }

                    if (pnodeName->nop == knopName)
                    {
                        pNameHint = pnodeName->sxPid.pid->Psz();
                        hintLength = pnodeName->sxPid.pid->Cch();
                        hintOffset = 0;
                    }
                }
            }
        }

        // Check for postfix unary operators.
        if (!m_pscan->FHadNewLine() &&
            (tkInc == m_token.tk || tkDec == m_token.tk))
        {
            if (!fCanAssign && PHASE_ON1(Js::EarlyReferenceErrorsPhase))
            {
                Error(JSERR_CantAssignTo);
            }
            TrackAssignment<buildAST>(pnode, &term, ichMin, m_pscan->IchLimTok());
            fCanAssign = FALSE;
            if (buildAST)
            {
                if (IsStrictMode() && pnode->nop == knopName)
                {
                    CheckStrictModeEvalArgumentsUsage(pnode->sxPid.pid);
                }
                this->CheckArguments(pnode);
                pnode = CreateUniNode(tkInc == m_token.tk ? knopIncPost : knopDecPost, pnode);
                pnode->ichLim = m_pscan->IchLimTok();
            }
            else
            {
                if (IsStrictMode() && term.tk == tkID)
                {
                    CheckStrictModeEvalArgumentsUsage(term.pid);
                }
                // This expression is not an identifier
                term.tk = tkNone;
            }
            m_pscan->Scan();
        }
    }

    deferredErrorFoundOnLeftSide = m_hasDeferredShorthandInitError;

    // Process a sequence of operators and operands.
    for (;;)
    {
        if (!m_phtbl->TokIsBinop(m_token.tk, &opl, &nop) || nop == knopNone)
        {
            break;
        }
        if ( ! fAllowIn && nop == knopIn )
        {
            break;
        }
        Assert(opl != koplNo);

        if (opl == koplAsg)
        {
            if (m_token.tk != tkDArrow)
            {
                // Assignment operator. These are the only right associative
                // binary operators. We also need to special case the left
                // operand - it should only be a LeftHandSideExpression.
                Assert(ParseNode::Grfnop(nop) & fnopAsg || nop == knopFncDecl);
                TrackAssignment<buildAST>(pnode, &term, ichMin, m_pscan->IchLimTok());
                if (buildAST)
                {
                    if (IsStrictMode() && pnode->nop == knopName)
                    {
                        CheckStrictModeEvalArgumentsUsage(pnode->sxPid.pid);
                    }

                    // Assignment stmt of the form "this.<id> = <expr>"
                    if (nop == knopAsg && pnode->nop == knopDot && pnode->sxBin.pnode1->nop == knopThis && pnode->sxBin.pnode2->nop == knopName)
                    {
                        if (pnode->sxBin.pnode2->sxPid.pid != wellKnownPropertyPids.__proto__)
                        {
                            assignmentStmt = true;
                        }
                    }
                }
                else
                {
                    if (IsStrictMode() && term.tk == tkID)
                    {
                        CheckStrictModeEvalArgumentsUsage(term.pid);
                    }
                }
            }

            if (opl < oplMin)
            {
                break;
            }
            if (m_token.tk != tkDArrow && !fCanAssign && PHASE_ON1(Js::EarlyReferenceErrorsPhase))
            {
                Error(JSERR_CantAssignTo);
                // No recovery necessary since this is a semantic, not structural, error.
            }
        }
        else if (opl == koplExpo)
        {
            // ** operator is right associative
            if (opl < oplMin)
            {
                break;
            }

        }
        else if (opl <= oplMin)
        {
            break;
        }

        // This expression is not an identifier
        term.tk = tkNone;

        // Precedence is high enough. Consume the operator token.
        m_pscan->Scan();
        fCanAssign = FALSE;

        // Special case the "?:" operator
        if (nop == knopQmark)
        {
            pnodeT = ParseExpr<buildAST>(koplAsg, NULL, fAllowIn);
            ChkCurTok(tkColon, ERRnoColon);
            ParseNodePtr pnodeT2 = ParseExpr<buildAST>(koplAsg, NULL, fAllowIn);
            if (buildAST)
            {
                pnode = CreateTriNode(nop, pnode, pnodeT, pnodeT2);
                this->CheckArguments(pnode->sxTri.pnode2);
                this->CheckArguments(pnode->sxTri.pnode3);
            }
        }
        else if (nop == knopFncDecl)
        {
            ushort flags = fFncLambda;
            size_t iecpMin = 0;
            bool isAsyncMethod = false;

            RestoreStateFrom(&parserState);

            m_pscan->SeekTo(termStart);
            if (m_token.tk == tkID && m_token.GetIdentifier(m_phtbl) == wellKnownPropertyPids.async && m_scriptContext->GetConfig()->IsES7AsyncAndAwaitEnabled())
            {
                ichMin = m_pscan->IchMinTok();
                iecpMin = m_pscan->IecpMinTok();
                m_pscan->Scan();

                if ((m_token.tk == tkID || m_token.tk == tkLParen) && !m_pscan->FHadNewLine())
                {
                    flags |= fFncAsync;
                    isAsyncMethod = true;
                }
                else
                {
                    m_pscan->SeekTo(termStart);
                }
            }
            pnode = ParseFncDecl<buildAST>(flags, nullptr, /* needsPIDOnRCurlyScan = */false, /* resetParsingSuperRestrictionState = */false);
            if (isAsyncMethod)
            {
                pnode->sxFnc.cbMin = iecpMin;
                pnode->ichMin = ichMin;
            }
        }
        else
        {
            // Parse the operand, make a new node, and look for more
            pnodeT = ParseExpr<buildAST>(opl, NULL, fAllowIn, FALSE, pNameHint, &hintLength, &hintOffset, nullptr);

            if (buildAST)
            {
                pnode = CreateBinNode(nop, pnode, pnodeT);
                Assert(pnode->sxBin.pnode2 != NULL);
                if (pnode->sxBin.pnode2->nop == knopFncDecl)
                {
                    Assert(hintLength >= hintOffset);
                    pnode->sxBin.pnode2->sxFnc.hint = pNameHint;
                    pnode->sxBin.pnode2->sxFnc.hintLength = hintLength;
                    pnode->sxBin.pnode2->sxFnc.hintOffset = hintOffset;

                    if (pnode->sxBin.pnode1->nop == knopDot)
                    {
                        pnode->sxBin.pnode2->sxFnc.isNameIdentifierRef  = false;
                    }
                }
                if (pnode->sxBin.pnode2->nop == knopClassDecl && pnode->sxBin.pnode1->nop == knopDot)
                {
                    Assert(pnode->sxBin.pnode2->sxClass.pnodeConstructor);
                    pnode->sxBin.pnode2->sxClass.pnodeConstructor->sxFnc.isNameIdentifierRef  = false;
                }
            }
            pNameHint = NULL;
        }
    }

    if (buildAST)
    {
        if (!assignmentStmt)
        {
            // Don't set the flag for following nodes
            switch (pnode->nop)
            {
            case knopName:
            case knopInt:
            case knopFlt:
            case knopStr:
            case knopRegExp:
            case knopNull:
            case knopFalse:
            case knopTrue:
                break;
            default:
                if (m_currentNodeFunc)
                {
                    m_currentNodeFunc->sxFnc.SetHasNonThisStmt();
                }
                else if (m_currentNodeProg)
                {
                    m_currentNodeProg->sxFnc.SetHasNonThisStmt();
                }
            }
        }
    }

    if (m_hasDeferredShorthandInitError && !deferredErrorFoundOnLeftSide)
    {
        // Raise error only if it is found not on the right side of the expression.
        // such as  <expr> = {x = 1}
        Error(ERRnoColon);
    }

    m_hasDeferredShorthandInitError = m_hasDeferredShorthandInitError || savedDeferredInitError;

    if (NULL != pfCanAssign)
    {
        *pfCanAssign = fCanAssign;
    }

    // Pass back identifier if requested
    if (pToken && term.tk == tkID)
    {
        *pToken = term;
    }

    //Track "obj.a" assignment patterns here - Promote the Assignment state for the property's PID.
    // This includes =, += etc.
    if (pnode != NULL)
    {
        uint nodeType = ParseNode::Grfnop(pnode->nop);
        if (nodeType & fnopAsg)
        {
            if (nodeType & fnopBin)
            {
                ParseNodePtr lhs = pnode->sxBin.pnode1;

                Assert(lhs);
                if (lhs->nop == knopDot)
                {
                    ParseNodePtr propertyNode = lhs->sxBin.pnode2;
                    if (propertyNode->nop == knopName)
                    {
                        propertyNode->sxPid.pid->PromoteAssignmentState();
                    }
                }
            }
            else if (nodeType & fnopUni)
            {
                // cases like obj.a++, ++obj.a
                ParseNodePtr lhs = pnode->sxUni.pnode1;
                if (lhs->nop == knopDot)
                {
                    ParseNodePtr propertyNode = lhs->sxBin.pnode2;
                    if (propertyNode->nop == knopName)
                    {
                        propertyNode->sxPid.pid->PromoteAssignmentState();
                    }
                }
            }
        }
    }

    return pnode;
}

template<bool buildAST>
void Parser::TrackAssignment(ParseNodePtr pnodeT, IdentToken* pToken, charcount_t ichMin, charcount_t ichLim)
{
    if (buildAST)
    {
        Assert(pnodeT != NULL);
        if (pnodeT->nop == knopName)
        {
            PidRefStack *ref = pnodeT->sxPid.pid->GetTopRef();
            Assert(ref);
            ref->TrackAssignment(pnodeT->ichMin, pnodeT->ichLim);
        }
    }
    else
    {
        Assert(pToken != NULL);
        if (pToken->tk == tkID)
        {
            PidRefStack *ref = pToken->pid->GetTopRef();
            Assert(ref);
            ref->TrackAssignment(ichMin, ichLim);
        }
    }
}

void PidRefStack::TrackAssignment(charcount_t ichMin, charcount_t ichLim)
{
    if (this->isAsg)
    {
        if (this->GetIchMin() <= ichMin)
        {
            return;
        }
        Assert(ichMin <= this->GetIchMin() && this->GetIchLim() <= ichLim);
    }

    this->isAsg = true;
    this->span.Set(ichMin, ichLim);
}

void PnPid::SetSymRef(PidRefStack *ref)
{
    Assert(symRef == nullptr);
    this->symRef = ref->GetSymRef();
}

Js::PropertyId PnPid::PropertyIdFromNameNode() const
{
    Js::PropertyId propertyId;
    Symbol *sym = this->sym;
    if (sym)
    {
        propertyId = sym->GetPosition();
    }
    else
    {
        propertyId = this->pid->GetPropertyId();
    }
    return propertyId;
}

PidRefStack* Parser::PushPidRef(IdentPtr pid)
{
    if (PHASE_ON1(Js::ParallelParsePhase))
    {
        // NOTE: the phase check is here to protect perf. See OSG 1020424.
        // In some LS AST-rewrite cases we lose a lot of perf searching the PID ref stack rather
        // than just pushing on the top. This hasn't shown up as a perf issue in non-LS benchmarks.
        return pid->FindOrAddPidRef(&m_nodeAllocator, GetCurrentBlock()->sxBlock.blockId);
    }

    Assert(GetCurrentBlock() != nullptr);
    AssertMsg(pid != nullptr, "PID should be created");
    PidRefStack *ref = pid->GetTopRef();
    if (!ref || (ref->GetScopeId() < GetCurrentBlock()->sxBlock.blockId)
                // We could have the ref from the parameter scope if it is merged with body scope. In that case we can skip creating a new one.
                && !(m_currentBlockInfo->pBlockInfoOuter->pnodeBlock->sxBlock.blockId == ref->GetScopeId()
                    && m_currentBlockInfo->pBlockInfoOuter->pnodeBlock->sxBlock.blockType == PnodeBlockType::Parameter
                    && m_currentBlockInfo->pBlockInfoOuter->pnodeBlock->sxBlock.scope->GetCanMergeWithBodyScope()))
    {
        ref = Anew(&m_nodeAllocator, PidRefStack);
        if (ref == nullptr)
        {
            Error(ERRnoMemory);
        }
        pid->PushPidRef(GetCurrentBlock()->sxBlock.blockId, ref);
    }

    return ref;
}

PidRefStack* Parser::FindOrAddPidRef(IdentPtr pid, int scopeId, int maxScopeId)
{
    PidRefStack *ref = pid->FindOrAddPidRef(&m_nodeAllocator, scopeId, maxScopeId);
    if (ref == NULL)
    {
        Error(ERRnoMemory);
    }
    return ref;
}

void Parser::RemovePrevPidRef(IdentPtr pid, PidRefStack *ref)
{
    PidRefStack *prevRef = pid->RemovePrevPidRef(ref);
    Assert(prevRef);
    if (prevRef->GetSym() == nullptr)
    {
        AllocatorDelete(ArenaAllocator, &m_nodeAllocator, prevRef);
    }
}

void Parser::SetPidRefsInScopeDynamic(IdentPtr pid, int blockId)
{
    PidRefStack *ref = pid->GetTopRef();
    while (ref && ref->GetScopeId() >= blockId)
    {
        ref->SetDynamicBinding();
        ref = ref->prev;
    }
}

ParseNode* Parser::GetFunctionBlock()
{
    Assert(m_currentBlockInfo != nullptr);
    return m_currentBlockInfo->pBlockInfoFunction->pnodeBlock;
}


ParseNode* Parser::GetCurrentBlock()
{
    return m_currentBlockInfo != nullptr ? m_currentBlockInfo->pnodeBlock : nullptr;
}

BlockInfoStack* Parser::GetCurrentBlockInfo()
{
    return m_currentBlockInfo;
}

BlockInfoStack* Parser::GetCurrentFunctionBlockInfo()
{
    return m_currentBlockInfo->pBlockInfoFunction;
}

/***************************************************************************
Parse a variable declaration.
'fAllowIn' indicates if the 'in' operator should be allowed in the initializing
expression ( it is not allowed in the context of the first expression in a  'for' loop).
***************************************************************************/
template<bool buildAST>
ParseNodePtr Parser::ParseVariableDeclaration(
    tokens declarationType, charcount_t ichMin,
    BOOL fAllowIn/* = TRUE*/,
    BOOL* pfForInOk/* = nullptr*/,
    BOOL singleDefOnly/* = FALSE*/,
    BOOL allowInit/* = TRUE*/,
    BOOL isTopVarParse/* = TRUE*/,
    BOOL isFor/* = FALSE*/,
    BOOL* nativeForOk /*= nullptr*/)
{
    ParseNodePtr pnodeThis = nullptr;
    ParseNodePtr pnodeInit;
    ParseNodePtr pnodeList = nullptr;
    ParseNodePtr *lastNodeRef = nullptr;
    LPCOLESTR pNameHint = nullptr;
    ulong     nameHintLength = 0;
    ulong     nameHintOffset = 0;
    Assert(declarationType == tkVAR || declarationType == tkCONST || declarationType == tkLET);

    for (;;)
    {
        if (IsES6DestructuringEnabled() && IsPossiblePatternStart())
        {
            pnodeThis = ParseDestructuredLiteral<buildAST>(declarationType, true, !!isTopVarParse, DIC_None, !!fAllowIn, pfForInOk, nativeForOk);
            if (pnodeThis != nullptr)
            {
                pnodeThis->ichMin = ichMin;
            }
        }
        else
        {
            if (m_token.tk != tkID)
            {
                IdentifierExpectedError(m_token);
            }

            IdentPtr pid = m_token.GetIdentifier(m_phtbl);
            Assert(pid);
            pNameHint = pid->Psz();
            nameHintLength = pid->Cch();
            nameHintOffset = 0;

            if (pid == wellKnownPropertyPids.let && (declarationType == tkCONST || declarationType == tkLET))
            {
                Error(ERRLetIDInLexicalDecl, pnodeThis);
            }

            if (declarationType == tkVAR)
            {
                pnodeThis = CreateVarDeclNode(pid, STVariable);
            }
            else if (declarationType == tkCONST)
            {
                pnodeThis = CreateBlockScopedDeclNode(pid, knopConstDecl);
                CHAKRATEL_LANGSTATS_INC_LANGFEATURECOUNT(ConstCount, m_scriptContext);
            }
            else
            {
                pnodeThis = CreateBlockScopedDeclNode(pid, knopLetDecl);
                CHAKRATEL_LANGSTATS_INC_LANGFEATURECOUNT(LetCount, m_scriptContext);
            }

            if (pid == wellKnownPropertyPids.arguments && m_currentNodeFunc)
            {
                // This var declaration may change the way an 'arguments' identifier in the function is resolved
                if (declarationType == tkVAR)
                {
                    m_currentNodeFunc->grfpn |= PNodeFlags::fpnArguments_varDeclaration;
                }
                else
                {
                    if (GetCurrentBlockInfo()->pnodeBlock->sxBlock.blockType == Function)
                    {
                        // Only override arguments if we are at the function block level.
                        m_currentNodeFunc->grfpn |= PNodeFlags::fpnArguments_overriddenByDecl;
                    }
                }
            }

            if (pnodeThis)
            {
                pnodeThis->ichMin = ichMin;
            }

            m_pscan->Scan();

            if (m_token.tk == tkAsg)
            {
                if (!allowInit)
                {
                    Error(ERRUnexpectedDefault);
                }
                if (pfForInOk && (declarationType == tkLET || declarationType == tkCONST))
                {
                    *pfForInOk = FALSE;
                }

                m_pscan->Scan();
                pnodeInit = ParseExpr<buildAST>(koplCma, nullptr, fAllowIn, FALSE, pNameHint, &nameHintLength, &nameHintOffset);
                if (buildAST)
                {
                    AnalysisAssert(pnodeThis);
                    pnodeThis->sxVar.pnodeInit = pnodeInit;
                    pnodeThis->ichLim = pnodeInit->ichLim;

                    if (pnodeInit->nop == knopFncDecl)
                    {
                        Assert(nameHintLength >= nameHintOffset);
                        pnodeInit->sxFnc.hint = pNameHint;
                        pnodeInit->sxFnc.hintLength = nameHintLength;
                        pnodeInit->sxFnc.hintOffset = nameHintOffset;

                    }
                    else
                    {
                        this->CheckArguments(pnodeInit);
                    }
                    pNameHint = nullptr;
                }

                //Track var a =, let a= , const a =
                // This is for FixedFields Constant Heuristics
                if (pnodeThis && pnodeThis->sxVar.pnodeInit != nullptr)
                {
                    pnodeThis->sxVar.sym->PromoteAssignmentState();
                }
            }
            else if (declarationType == tkCONST /*pnodeThis->nop == knopConstDecl*/
                     && !singleDefOnly
                     && !(isFor && TokIsForInOrForOf()))
            {
                Error(ERRUninitializedConst);
            }
        }

        if (singleDefOnly)
        {
            return pnodeThis;
        }

        if (buildAST)
        {
            AddToNodeListEscapedUse(&pnodeList, &lastNodeRef, pnodeThis);
        }

        if (m_token.tk != tkComma)
        {
            return pnodeList;
        }

        if (pfForInOk)
        {
            // don't allow "for (var a, b in c)"
            *pfForInOk = FALSE;
        }
        m_pscan->Scan();
        ichMin = m_pscan->IchMinTok();
    }
}

/***************************************************************************
Parse try-catch-finally statement
***************************************************************************/

// Eze try-catch-finally tree nests the try-catch within a try-finally.
// This matches the new runtime implementation.
template<bool buildAST>
ParseNodePtr Parser::ParseTryCatchFinally()
{
    this->m_tryCatchOrFinallyDepth++;

    ParseNodePtr pnodeT = ParseTry<buildAST>();
    ParseNodePtr pnodeTC = nullptr;
    StmtNest stmt;
    bool hasCatch = false;

    if (tkCATCH == m_token.tk)
    {
        hasCatch = true;
        if (buildAST)
        {
            pnodeTC = CreateNodeWithScanner<knopTryCatch>();
            pnodeT->sxStmt.pnodeOuter = pnodeTC;
            pnodeTC->sxTryCatch.pnodeTry = pnodeT;
        }
        PushStmt<buildAST>(&stmt, pnodeTC, knopTryCatch, nullptr, nullptr);

        ParseNodePtr pnodeCatch = ParseCatch<buildAST>();
        if (buildAST)
        {
            pnodeTC->sxTryCatch.pnodeCatch = pnodeCatch;
        }
        PopStmt(&stmt);
    }
    if (tkFINALLY != m_token.tk)
    {
        if (!hasCatch)
        {
            Error(ERRnoCatch);
        }
        Assert(!buildAST || pnodeTC);
        return pnodeTC;
    }

    ParseNodePtr pnodeTF = nullptr;
    if (buildAST)
    {
        pnodeTF = CreateNode(knopTryFinally);
    }
    PushStmt<buildAST>(&stmt, pnodeTF, knopTryFinally, nullptr, nullptr);
    ParseNodePtr pnodeFinally = ParseFinally<buildAST>();
    if (buildAST)
    {
        if (!hasCatch)
        {
            pnodeTF->sxTryFinally.pnodeTry = pnodeT;
            pnodeT->sxStmt.pnodeOuter = pnodeTF;
        }
        else
        {
            pnodeTF->sxTryFinally.pnodeTry = CreateNode(knopTry);
            pnodeTF->sxTryFinally.pnodeTry->sxStmt.pnodeOuter = pnodeTF;
            pnodeTF->sxTryFinally.pnodeTry->sxTry.pnodeBody = pnodeTC;
            pnodeTC->sxStmt.pnodeOuter = pnodeTF->sxTryFinally.pnodeTry;
        }
        pnodeTF->sxTryFinally.pnodeFinally = pnodeFinally;
    }
    PopStmt(&stmt);
    this->m_tryCatchOrFinallyDepth--;
    return pnodeTF;
}

template<bool buildAST>
ParseNodePtr Parser::ParseTry()
{
    ParseNodePtr pnode = nullptr;
    StmtNest stmt;
    Assert(tkTRY == m_token.tk);
    if (buildAST)
    {
        pnode = CreateNode(knopTry);
    }
    m_pscan->Scan();
    if (tkLCurly != m_token.tk)
    {
        Error(ERRnoLcurly);
    }

    PushStmt<buildAST>(&stmt, pnode, knopTry, nullptr, nullptr);
    ParseNodePtr pnodeBody = ParseStatement<buildAST>();
    if (buildAST)
    {
        pnode->sxTry.pnodeBody = pnodeBody;
        if (pnode->sxTry.pnodeBody)
            pnode->ichLim = pnode->sxTry.pnodeBody->ichLim;
    }
    PopStmt(&stmt);
    return pnode;
}

template<bool buildAST>
ParseNodePtr Parser::ParseFinally()
{
    ParseNodePtr pnode = nullptr;
    StmtNest stmt;
    Assert(tkFINALLY == m_token.tk);
    if (buildAST)
    {
        pnode = CreateNode(knopFinally);
    }
    m_pscan->Scan();
    if (tkLCurly != m_token.tk)
    {
        Error(ERRnoLcurly);
    }

    PushStmt<buildAST>(&stmt, pnode, knopFinally, nullptr, nullptr);
    ParseNodePtr pnodeBody = ParseStatement<buildAST>();
    if (buildAST)
    {
        pnode->sxFinally.pnodeBody = pnodeBody;
        if (!pnode->sxFinally.pnodeBody)
            // Will only occur due to error correction.
            pnode->sxFinally.pnodeBody = CreateNodeWithScanner<knopEmpty>();
        else
            pnode->ichLim = pnode->sxFinally.pnodeBody->ichLim;
    }
    PopStmt(&stmt);

    return pnode;
}

template<bool buildAST>
ParseNodePtr Parser::ParseCatch()
{
    ParseNodePtr rootNode = nullptr;
    ParseNodePtr* ppnode = &rootNode;
    ParseNodePtr *ppnodeExprScopeSave = nullptr;
    ParseNodePtr pnode = nullptr;
    ParseNodePtr pnodeCatchScope = nullptr;
    StmtNest stmt;
    IdentPtr pidCatch = nullptr;
    //while (tkCATCH == m_token.tk)
    if (tkCATCH == m_token.tk)
    {
        charcount_t ichMin;
        if (buildAST)
        {
            ichMin = m_pscan->IchMinTok();
        }
        m_pscan->Scan(); //catch
        ChkCurTok(tkLParen, ERRnoLparen); //catch(

        bool isPattern = false;
        if (tkID != m_token.tk)
        {
            isPattern = IsES6DestructuringEnabled() && IsPossiblePatternStart();
            if (!isPattern)
            {
                IdentifierExpectedError(m_token);
            }
        }

        if (buildAST)
        {
            pnode = CreateNodeWithScanner<knopCatch>(ichMin);
            PushStmt<buildAST>(&stmt, pnode, knopCatch, nullptr, nullptr);
            *ppnode = pnode;
            ppnode = &pnode->sxCatch.pnodeNext;
            *ppnode = nullptr;
        }

        pnodeCatchScope = StartParseBlock<buildAST>(PnodeBlockType::Regular, isPattern ? ScopeType_CatchParamPattern : ScopeType_Catch);

        if (isPattern)
        {
            ParseNodePtr pnodePattern = ParseDestructuredLiteral<buildAST>(tkLET, true /*isDecl*/, true /*topLevel*/, DIC_ForceErrorOnInitializer);
            if (buildAST)
            {
                pnode->sxCatch.pnodeParam = CreateParamPatternNode(pnodePattern);
                Scope *scope = pnodeCatchScope->sxBlock.scope;
                pnode->sxCatch.scope = scope;
            }
        }
        else
        {
            if (IsStrictMode())
            {
                IdentPtr pid = m_token.GetIdentifier(m_phtbl);
                if (pid == wellKnownPropertyPids.eval)
                {
                    Error(ERREvalUsage);
                }
                else if (pid == wellKnownPropertyPids.arguments)
                {
                    Error(ERRArgsUsage);
                }
            }

            if (buildAST)
            {
                pidCatch = m_token.GetIdentifier(m_phtbl);
                PidRefStack *ref = this->PushPidRef(pidCatch);

                ParseNodePtr pnodeParam = CreateNameNode(pidCatch);
                pnodeParam->sxPid.symRef = ref->GetSymRef();
                pnode->sxCatch.pnodeParam = pnodeParam;

                const char16 *name = reinterpret_cast<const char16*>(pidCatch->Psz());
                int nameLength = pidCatch->Cch();
                SymbolName const symName(name, nameLength);
                Symbol *sym = Anew(&m_nodeAllocator, Symbol, symName, pnodeParam, STVariable);
                sym->SetPid(pidCatch);
                if (sym == nullptr)
                {
                    Error(ERRnoMemory);
                }
                Assert(ref->GetSym() == nullptr);
                ref->SetSym(sym);

                Scope *scope = pnodeCatchScope->sxBlock.scope;
                scope->AddNewSymbol(sym);
                pnode->sxCatch.scope = scope;
            }

            m_pscan->Scan();
        }

        if (buildAST)
        {
            // Add this catch to the current scope list.

            if (m_ppnodeExprScope)
            {
                Assert(*m_ppnodeExprScope == nullptr);
                *m_ppnodeExprScope = pnode;
                m_ppnodeExprScope = &pnode->sxCatch.pnodeNext;
            }
            else
            {
                Assert(m_ppnodeScope);
                Assert(*m_ppnodeScope == nullptr);
                *m_ppnodeScope = pnode;
                m_ppnodeScope = &pnode->sxCatch.pnodeNext;
            }

            // Keep a list of function expressions (not declarations) at this scope.

            ppnodeExprScopeSave = m_ppnodeExprScope;
            m_ppnodeExprScope = &pnode->sxCatch.pnodeScopes;
            pnode->sxCatch.pnodeScopes = nullptr;
        }

        charcount_t ichLim;
        if (buildAST)
        {
            ichLim = m_pscan->IchLimTok();
        }
        ChkCurTok(tkRParen, ERRnoRparen); //catch(id[:expr])

        if (tkLCurly != m_token.tk)
        {
            Error(ERRnoLcurly);
        }

        ParseNodePtr pnodeBody = ParseStatement<buildAST>();  //catch(id[:expr]) {block}
        if (buildAST)
        {
            pnode->sxCatch.pnodeBody = pnodeBody;
            pnode->ichLim = ichLim;
        }

        if (pnodeCatchScope != nullptr)
        {
            FinishParseBlock(pnodeCatchScope);
        }

        if (buildAST)
        {
            PopStmt(&stmt);

            // Restore the lists of function expression scopes.

            AssertMem(m_ppnodeExprScope);
            Assert(*m_ppnodeExprScope == nullptr);
            m_ppnodeExprScope = ppnodeExprScopeSave;
        }
    }
    return rootNode;
}

template<bool buildAST>
ParseNodePtr Parser::ParseCase(ParseNodePtr *ppnodeBody)
{
    ParseNodePtr pnodeT = nullptr;

    charcount_t ichMinT = m_pscan->IchMinTok();
    m_pscan->Scan();
    ParseNodePtr pnodeExpr = ParseExpr<buildAST>();
    charcount_t ichLim = m_pscan->IchLimTok();

    ChkCurTok(tkColon, ERRnoColon);

    if (buildAST)
    {
        pnodeT = CreateNodeWithScanner<knopCase>(ichMinT);
        pnodeT->sxCase.pnodeExpr = pnodeExpr;
        pnodeT->ichLim = ichLim;
    }
    ParseStmtList<buildAST>(ppnodeBody);

    return pnodeT;
}

/***************************************************************************
Parse a single statement. Digest a trailing semicolon.
***************************************************************************/
template<bool buildAST>
ParseNodePtr Parser::ParseStatement()
{
    ParseNodePtr *ppnodeT;
    ParseNodePtr pnodeT;
    ParseNodePtr pnode = nullptr;
    LabelId* pLabelIdList = nullptr;
    charcount_t ichMin = 0;
    size_t iecpMin = 0;
    StmtNest stmt;
    StmtNest *pstmt;
    BOOL fForInOrOfOkay;
    BOOL fCanAssign;
    IdentPtr pid;
    uint fnop;
    ParseNodePtr pnodeLabel = nullptr;
    bool expressionStmt = false;
    bool isAsyncMethod = false;
    tokens tok;
#if EXCEPTION_RECOVERY
    ParseNodePtr pParentTryCatch = nullptr;
    ParseNodePtr pTryBlock = nullptr;
    ParseNodePtr pTry = nullptr;
    ParseNodePtr pParentTryCatchBlock = nullptr;

    StmtNest stmtTryCatchBlock;
    StmtNest stmtTryCatch;
    StmtNest stmtTry;
    StmtNest stmtTryBlock;
#endif

    if (buildAST)
    {
#if EXCEPTION_RECOVERY
        if(Js::Configuration::Global.flags.SwallowExceptions)
        {
            // If we're swallowing exceptions, surround this statement with a try/catch block:
            //
            //   Before: x.y = 3;
            //   After:  try { x.y = 3; } catch(__ehobj) { }
            //
            // This is done to force the runtime to recover from exceptions at the most granular
            // possible point.  Recovering from EH dramatically improves coverage of testing via
            // fault injection.


            // create and push the try-catch node
            pParentTryCatchBlock = CreateBlockNode();
            PushStmt<buildAST>(&stmtTryCatchBlock, pParentTryCatchBlock, knopBlock, nullptr, nullptr);
            pParentTryCatch = CreateNodeWithScanner<knopTryCatch>();
            PushStmt<buildAST>(&stmtTryCatch, pParentTryCatch, knopTryCatch, nullptr, nullptr);

            // create and push a try node
            pTry = CreateNodeWithScanner<knopTry>();
            PushStmt<buildAST>(&stmtTry, pTry, knopTry, nullptr, nullptr);
            pTryBlock = CreateBlockNode();
            PushStmt<buildAST>(&stmtTryBlock, pTryBlock, knopBlock, nullptr, nullptr);
            // these nodes will be closed after the statement is parsed.
        }
#endif // EXCEPTION_RECOVERY
    }

    EnsureStackAvailable();

LRestart:
    tok = m_token.tk;

    switch (tok)
    {
    case tkEOF:
        if (buildAST)
        {
            pnode = nullptr;
        }
        break;

    case tkFUNCTION:
    {
LFunctionStatement:
        if (m_grfscr & fscrDeferredFncExpression)
        {
            // The top-level deferred function body was defined by a function expression whose parsing was deferred. We are now
            // parsing it, so unset the flag so that any nested functions are parsed normally. This flag is only applicable the
            // first time we see it.
            m_grfscr &= ~fscrDeferredFncExpression;
            pnode = ParseFncDecl<buildAST>(isAsyncMethod ? fFncAsync : fFncNoFlgs, nullptr);
        }
        else
        {
            pnode = ParseFncDecl<buildAST>(fFncDeclaration | (isAsyncMethod ? fFncAsync : fFncNoFlgs), nullptr);
        }
        if (isAsyncMethod)
        {
            pnode->sxFnc.cbMin = iecpMin;
            pnode->ichMin = ichMin;
        }
        break;
    }

    case tkCLASS:
        if (m_scriptContext->GetConfig()->IsES6ClassAndExtendsEnabled())
        {
            pnode = ParseClassDecl<buildAST>(TRUE, nullptr, nullptr, nullptr);
        }
        else
        {
            goto LDefaultToken;
        }
        break;

    case tkID:
        if (m_token.GetIdentifier(m_phtbl) == wellKnownPropertyPids.let)
        {
            // We see "let" at the start of a statement. This could either be a declaration or an identifier
            // reference. The next token determines which.
            RestorePoint parsedLet;
            m_pscan->Capture(&parsedLet);
            ichMin = m_pscan->IchMinTok();

            m_pscan->Scan();
            if (this->NextTokenConfirmsLetDecl())
            {
                pnode = ParseVariableDeclaration<buildAST>(tkLET, ichMin);
                goto LNeedTerminator;
            }
            m_pscan->SeekTo(parsedLet);
        }
        else if (m_token.GetIdentifier(m_phtbl) == wellKnownPropertyPids.async && m_scriptContext->GetConfig()->IsES7AsyncAndAwaitEnabled())
        {
            RestorePoint parsedAsync;
            m_pscan->Capture(&parsedAsync);
            ichMin = m_pscan->IchMinTok();
            iecpMin = m_pscan->IecpMinTok();

            m_pscan->Scan();
            if (m_token.tk == tkFUNCTION && !m_pscan->FHadNewLine())
            {
                isAsyncMethod = true;
                goto LFunctionStatement;
            }
            m_pscan->SeekTo(parsedAsync);
        }
        goto LDefaultToken;

    case tkCONST:
    case tkLET:
        ichMin = m_pscan->IchMinTok();

        m_pscan->Scan();
        pnode = ParseVariableDeclaration<buildAST>(tok, ichMin);
        goto LNeedTerminator;

    case tkVAR:
        ichMin = m_pscan->IchMinTok();

        m_pscan->Scan();
        pnode = ParseVariableDeclaration<buildAST>(tok, ichMin);
        goto LNeedTerminator;

    case tkFOR:
    {
        ParseNodePtr pnodeBlock = nullptr;
        ParseNodePtr *ppnodeScopeSave = nullptr;
        ParseNodePtr *ppnodeExprScopeSave = nullptr;

        ichMin = m_pscan->IchMinTok();
        ChkNxtTok(tkLParen, ERRnoLparen);
        pnodeBlock = StartParseBlock<buildAST>(PnodeBlockType::Regular, ScopeType_Block);
        if (buildAST)
        {
            PushFuncBlockScope(pnodeBlock, &ppnodeScopeSave, &ppnodeExprScopeSave);
        }

        RestorePoint startExprOrIdentifier;
        fForInOrOfOkay = TRUE;
        fCanAssign = TRUE;
        tok = m_token.tk;
        BOOL nativeForOkay = TRUE;

        switch (tok)
        {
        case tkID:
            if (m_token.GetIdentifier(m_phtbl) == wellKnownPropertyPids.let)
            {
                // We see "let" in the init part of a for loop. This could either be a declaration or an identifier
                // reference. The next token determines which.
                RestorePoint parsedLet;
                m_pscan->Capture(&parsedLet);
                auto ichMin = m_pscan->IchMinTok();

                m_pscan->Scan();
                if (IsPossiblePatternStart())
                {
                    m_pscan->Capture(&startExprOrIdentifier);
                }
                if (this->NextTokenConfirmsLetDecl() && m_token.tk != tkIN)
                {
                    pnodeT = ParseVariableDeclaration<buildAST>(tkLET, ichMin
                                                                , /*fAllowIn = */FALSE
                                                                , /*pfForInOk = */&fForInOrOfOkay
                                                                , /*singleDefOnly*/FALSE
                                                                , /*allowInit*/TRUE
                                                                , /*isTopVarParse*/TRUE
                                                                , /*isFor*/TRUE
                                                                , &nativeForOkay);
                    break;
                }
                m_pscan->SeekTo(parsedLet);
            }
            goto LDefaultTokenFor;
        case tkLET:
        case tkCONST:
        case tkVAR:
            {
                auto ichMin = m_pscan->IchMinTok();

                m_pscan->Scan();
                if (IsPossiblePatternStart())
                {
                    m_pscan->Capture(&startExprOrIdentifier);
                }
                pnodeT = ParseVariableDeclaration<buildAST>(tok, ichMin
                                                            , /*fAllowIn = */FALSE
                                                            , /*pfForInOk = */&fForInOrOfOkay
                                                            , /*singleDefOnly*/FALSE
                                                            , /*allowInit*/TRUE
                                                            , /*isTopVarParse*/TRUE
                                                            , /*isFor*/TRUE
                                                            , &nativeForOkay);
            }
            break;
        case tkSColon:
            pnodeT = nullptr;
            fForInOrOfOkay = FALSE;
            break;
        default:
            {
LDefaultTokenFor:
               RestorePoint exprStart;
                tokens beforeToken = tok;
                m_pscan->Capture(&exprStart);
                if (IsPossiblePatternStart())
                {
                    m_pscan->Capture(&startExprOrIdentifier);
                }
                bool fLikelyPattern = false;
                if (IsES6DestructuringEnabled() && (beforeToken == tkLBrack || beforeToken == tkLCurly))
                {
                    pnodeT = ParseExpr<buildAST>(koplNo,
                        &fCanAssign,
                        /*fAllowIn = */FALSE,
                        /*fAllowEllipsis*/FALSE,
                        /*pHint*/nullptr,
                        /*pHintLength*/nullptr,
                        /*pShortNameOffset*/nullptr,
                        /*pToken*/nullptr,
                        /**fUnaryOrParen*/false,
                        &fLikelyPattern);
                }
                else
                {
                    pnodeT = ParseExpr<buildAST>(koplNo, &fCanAssign, /*fAllowIn = */FALSE);
                }

                // We would veryfiy the grammar as destructuring grammar only when  for..in/of case. As in the native for loop case the above ParseExpr call
                // has already converted them appropriately.
                if (fLikelyPattern && TokIsForInOrForOf())
                {
                    m_pscan->SeekTo(exprStart);
                    ParseDestructuredLiteralWithScopeSave(tkNone, false/*isDecl*/, false /*topLevel*/, DIC_None, false /*allowIn*/);

                    if (buildAST)
                    {
                        pnodeT = ConvertToPattern(pnodeT);
                    }
                }
                if (buildAST)
                {
                    Assert(pnodeT);
                    pnodeT->isUsed = false;
                }
            }
            break;
        }

        if (TokIsForInOrForOf())
        {
            bool isForOf = (m_token.tk != tkIN);
            Assert(!isForOf || (m_token.tk == tkID && m_token.GetIdentifier(m_phtbl) == wellKnownPropertyPids.of));

            if ((buildAST && nullptr == pnodeT) || !fForInOrOfOkay)
            {
                if (isForOf)
                {
                    Error(ERRForOfNoInitAllowed);
                }
                else
                {
                    Error(ERRForInNoInitAllowed);
                }
            }
            if (!fCanAssign && PHASE_ON1(Js::EarlyReferenceErrorsPhase))
            {
                Error(JSERR_CantAssignTo);
            }

            m_pscan->Scan();
            ParseNodePtr pnodeObj = ParseExpr<buildAST>(isForOf ? koplCma : koplNo);
            charcount_t ichLim = m_pscan->IchLimTok();
            ChkCurTok(tkRParen, ERRnoRparen);

            if (buildAST)
            {
                if (isForOf)
                {
                    pnode = CreateNodeWithScanner<knopForOf>(ichMin);
                }
                else
                {
                    pnode = CreateNodeWithScanner<knopForIn>(ichMin);
                }
                pnode->sxForInOrForOf.pnodeBlock = pnodeBlock;
                pnode->sxForInOrForOf.pnodeLval = pnodeT;
                pnode->sxForInOrForOf.pnodeObj = pnodeObj;
                pnode->ichLim = ichLim;
            }
            PushStmt<buildAST>(&stmt, pnode, isForOf ? knopForOf : knopForIn, pnodeLabel, pLabelIdList);
            ParseNodePtr pnodeBody = ParseStatement<buildAST>();

            if (buildAST)
            {
                pnode->sxForInOrForOf.pnodeBody = pnodeBody;
            }
            PopStmt(&stmt);
        }
        else
        {
            if (!nativeForOkay)
            {
                Error(ERRDestructInit);
            }

            ChkCurTok(tkSColon, ERRnoSemic);
            ParseNodePtr pnodeCond = nullptr;
            if (m_token.tk != tkSColon)
            {
                pnodeCond = ParseExpr<buildAST>();
                if (m_token.tk != tkSColon)
                {
                    Error(ERRnoSemic);
                }
            }

            tokens tk;
            tk = m_pscan->Scan();

            ParseNodePtr pnodeIncr = nullptr;
            if (tk != tkRParen)
            {
                pnodeIncr = ParseExpr<buildAST>();
                if(pnodeIncr)
                {
                    pnodeIncr->isUsed = false;
                }
            }

            charcount_t ichLim = m_pscan->IchLimTok();

            ChkCurTok(tkRParen, ERRnoRparen);

            if (buildAST)
            {
                pnode = CreateNodeWithScanner<knopFor>(ichMin);
                pnode->sxFor.pnodeBlock = pnodeBlock;
                pnode->sxFor.pnodeInverted= nullptr;
                pnode->sxFor.pnodeInit = pnodeT;
                pnode->sxFor.pnodeCond = pnodeCond;
                pnode->sxFor.pnodeIncr = pnodeIncr;
                pnode->ichLim = ichLim;
            }
            PushStmt<buildAST>(&stmt, pnode, knopFor, pnodeLabel, pLabelIdList);
            ParseNodePtr pnodeBody = ParseStatement<buildAST>();
            if (buildAST)
            {
                pnode->sxFor.pnodeBody = pnodeBody;
            }
            PopStmt(&stmt);
        }

        if (buildAST)
        {
            PopFuncBlockScope(ppnodeScopeSave, ppnodeExprScopeSave);
        }

        FinishParseBlock(pnodeBlock);

        break;
    }

    case tkSWITCH:
    {
        BOOL fSeenDefault = FALSE;
        ParseNodePtr pnodeBlock = nullptr;
        ParseNodePtr *ppnodeScopeSave = nullptr;
        ParseNodePtr *ppnodeExprScopeSave = nullptr;

        ichMin = m_pscan->IchMinTok();
        ChkNxtTok(tkLParen, ERRnoLparen);
        ParseNodePtr pnodeVal = ParseExpr<buildAST>();
        charcount_t ichLim = m_pscan->IchLimTok();

        ChkCurTok(tkRParen, ERRnoRparen);
        ChkCurTok(tkLCurly, ERRnoLcurly);

        if (buildAST)
        {
            pnode = CreateNodeWithScanner<knopSwitch>(ichMin);
        }
        PushStmt<buildAST>(&stmt, pnode, knopSwitch, pnodeLabel, pLabelIdList);
        pnodeBlock = StartParseBlock<buildAST>(PnodeBlockType::Regular, ScopeType_Block, nullptr, pLabelIdList);

        if (buildAST)
        {
            pnode->sxSwitch.pnodeVal = pnodeVal;
            pnode->sxSwitch.pnodeBlock = pnodeBlock;
            pnode->ichLim = ichLim;
            PushFuncBlockScope(pnode->sxSwitch.pnodeBlock, &ppnodeScopeSave, &ppnodeExprScopeSave);

            pnode->sxSwitch.pnodeDefault = nullptr;
            ppnodeT = &pnode->sxSwitch.pnodeCases;
        }

        for (;;)
        {
            ParseNodePtr pnodeBody = nullptr;
            switch (m_token.tk)
            {
            default:
                goto LEndSwitch;
            case tkCASE:
            {
                pnodeT = this->ParseCase<buildAST>(&pnodeBody);
                break;
            }
            case tkDEFAULT:
                if (fSeenDefault)
                {
                    Error(ERRdupDefault);
                    // No recovery necessary since this is a semantic, not structural, error
                }
                fSeenDefault = TRUE;
                charcount_t ichMinT = m_pscan->IchMinTok();
                m_pscan->Scan();
                charcount_t ichLim = m_pscan->IchLimTok();
                ChkCurTok(tkColon, ERRnoColon);
                if (buildAST)
                {
                    pnodeT = CreateNodeWithScanner<knopCase>(ichMinT);
                    pnode->sxSwitch.pnodeDefault = pnodeT;
                    pnodeT->ichLim = ichLim;
                    pnodeT->sxCase.pnodeExpr = nullptr;
                }
                ParseStmtList<buildAST>(&pnodeBody);
                break;
            }
            if (buildAST)
            {
                if (pnodeBody)
                {
                    // Create a block node to contain the statement list for this case.
                    // This helps us insert byte code to return the right value from
                    // global/eval code.
                    pnodeT->sxCase.pnodeBody = CreateBlockNode(pnodeT->ichMin, pnodeT->ichLim);
                    pnodeT->sxCase.pnodeBody->grfpn |= PNodeFlags::fpnSyntheticNode; // block is not a user specifier block
                    pnodeT->sxCase.pnodeBody->sxBlock.pnodeStmt = pnodeBody;
                }
                else
                {
                    pnodeT->sxCase.pnodeBody = nullptr;
                }
                *ppnodeT = pnodeT;
                ppnodeT = &pnodeT->sxCase.pnodeNext;
            }
        }
LEndSwitch:
        ChkCurTok(tkRCurly, ERRnoRcurly);
        if (buildAST)
        {
            *ppnodeT = nullptr;
            PopFuncBlockScope(ppnodeScopeSave, ppnodeExprScopeSave);
            FinishParseBlock(pnode->sxSwitch.pnodeBlock);
        }
        else
        {
            FinishParseBlock(pnodeBlock);
        }
        PopStmt(&stmt);

        break;
    }

    case tkWHILE:
    {
        ichMin = m_pscan->IchMinTok();
        ChkNxtTok(tkLParen, ERRnoLparen);
        ParseNodePtr pnodeCond = ParseExpr<buildAST>();
        charcount_t ichLim = m_pscan->IchLimTok();
        ChkCurTok(tkRParen, ERRnoRparen);

        if (buildAST)
        {
            pnode = CreateNodeWithScanner<knopWhile>(ichMin);
            pnode->sxWhile.pnodeCond = pnodeCond;
            pnode->ichLim = ichLim;
        }
        PushStmt<buildAST>(&stmt, pnode, knopWhile, pnodeLabel, pLabelIdList);
        ParseNodePtr pnodeBody = ParseStatement<buildAST>();
        PopStmt(&stmt);

        if (buildAST)
        {
            pnode->sxWhile.pnodeBody = pnodeBody;
        }
        break;
    }

    case tkDO:
    {
        if (buildAST)
        {
            pnode = CreateNodeWithScanner<knopDoWhile>();
        }
        PushStmt<buildAST>(&stmt, pnode, knopDoWhile, pnodeLabel, pLabelIdList);
        m_pscan->Scan();
        ParseNodePtr pnodeBody = ParseStatement<buildAST>();
        PopStmt(&stmt);
        charcount_t ichMinT = m_pscan->IchMinTok();

        ChkCurTok(tkWHILE, ERRnoWhile);
        ChkCurTok(tkLParen, ERRnoLparen);

        ParseNodePtr pnodeCond = ParseExpr<buildAST>();
        charcount_t ichLim = m_pscan->IchLimTok();
        ChkCurTok(tkRParen, ERRnoRparen);

        if (buildAST)
        {
            pnode->sxWhile.pnodeBody = pnodeBody;
            pnode->sxWhile.pnodeCond = pnodeCond;
            pnode->ichLim = ichLim;
            pnode->ichMin = ichMinT;
        }

        // REVIEW: Allow do...while statements to be embedded in other compound statements like if..else, or do..while?
        //      goto LNeedTerminator;

        // For now just eat the trailing semicolon if present.
        if (m_token.tk == tkSColon)
        {
            if (pnode)
            {
                pnode->grfpn |= PNodeFlags::fpnExplicitSemicolon;
            }
            m_pscan->Scan();
        }
        else if (pnode)
        {
            pnode->grfpn |= PNodeFlags::fpnAutomaticSemicolon;
        }

        break;
    }

    case tkIF:
    {
        ichMin = m_pscan->IchMinTok();
        ChkNxtTok(tkLParen, ERRnoLparen);
        ParseNodePtr pnodeCond = ParseExpr<buildAST>();
        if (buildAST)
        {
            pnode = CreateNodeWithScanner<knopIf>(ichMin);
            pnode->ichLim = m_pscan->IchLimTok();
            pnode->sxIf.pnodeCond = pnodeCond;
        }
        ChkCurTok(tkRParen, ERRnoRparen);

        PushStmt<buildAST>(&stmt, pnode, knopIf, pnodeLabel, pLabelIdList);
        ParseNodePtr pnodeTrue = ParseStatement<buildAST>();
        ParseNodePtr pnodeFalse = nullptr;
        if (m_token.tk == tkELSE)
        {
            m_pscan->Scan();
            pnodeFalse = ParseStatement<buildAST>();
        }
        if (buildAST)
        {
            pnode->sxIf.pnodeTrue = pnodeTrue;
            pnode->sxIf.pnodeFalse = pnodeFalse;
        }
        PopStmt(&stmt);
        break;
    }

    case tkTRY:
    {
        if (buildAST)
        {
            pnode = CreateBlockNode();
            pnode->grfpn |= PNodeFlags::fpnSyntheticNode; // block is not a user specifier block
        }
        PushStmt<buildAST>(&stmt, pnode, knopBlock, pnodeLabel, pLabelIdList);
        ParseNodePtr pnodeStmt = ParseTryCatchFinally<buildAST>();
        if (buildAST)
        {
            pnode->sxBlock.pnodeStmt = pnodeStmt;
        }
        PopStmt(&stmt);
        break;
    }

    case tkWITH:
    {
        if ( IsStrictMode() )
        {
            Error(ERRES5NoWith);
        }
        if (m_currentNodeFunc)
        {
            GetCurrentFunctionNode()->sxFnc.SetHasWithStmt(); // Used by DeferNested
        }

        ichMin = m_pscan->IchMinTok();
        ChkNxtTok(tkLParen, ERRnoLparen);
        ParseNodePtr pnodeObj = ParseExpr<buildAST>();
        if (!buildAST)
        {
            m_scopeCountNoAst++;
        }
        charcount_t ichLim = m_pscan->IchLimTok();
        ChkCurTok(tkRParen, ERRnoRparen);

        if (buildAST)
        {
            pnode = CreateNodeWithScanner<knopWith>(ichMin);
        }
        PushStmt<buildAST>(&stmt, pnode, knopWith, pnodeLabel, pLabelIdList);

        ParseNodePtr *ppnodeExprScopeSave = nullptr;
        if (buildAST)
        {
            pnode->sxWith.pnodeObj = pnodeObj;
            this->CheckArguments(pnode->sxWith.pnodeObj);

            if (m_ppnodeExprScope)
            {
                Assert(*m_ppnodeExprScope == nullptr);
                *m_ppnodeExprScope = pnode;
                m_ppnodeExprScope = &pnode->sxWith.pnodeNext;
            }
            else
            {
                Assert(m_ppnodeScope);
                Assert(*m_ppnodeScope == nullptr);
                *m_ppnodeScope = pnode;
                m_ppnodeScope = &pnode->sxWith.pnodeNext;
            }
            pnode->sxWith.pnodeNext = nullptr;
            pnode->sxWith.scope = nullptr;

            ppnodeExprScopeSave = m_ppnodeExprScope;
            m_ppnodeExprScope = &pnode->sxWith.pnodeScopes;
            pnode->sxWith.pnodeScopes = nullptr;

            pnode->ichLim = ichLim;
        }

        PushBlockInfo(CreateBlockNode());
        PushDynamicBlock();

        ParseNodePtr pnodeBody = ParseStatement<buildAST>();
        if (buildAST)
        {
            pnode->sxWith.pnodeBody = pnodeBody;
            m_ppnodeExprScope = ppnodeExprScopeSave;
        }
        else
        {
            m_scopeCountNoAst--;
        }

        // The dynamic block is not stored in the actual parse tree and so will not
        // be visited by the byte code generator.  Grab the callsEval flag off it and
        // pass on to outer block in case of:
        // with (...) eval(...); // i.e. blockless form of with
        bool callsEval = GetCurrentBlock()->sxBlock.GetCallsEval();
        PopBlockInfo();
        if (callsEval)
        {
            // be careful not to overwrite an existing true with false
            GetCurrentBlock()->sxBlock.SetCallsEval(true);
        }

        PopStmt(&stmt);
        break;
    }

    case tkLCurly:
        pnode = ParseBlock<buildAST>(pnodeLabel, pLabelIdList);
        break;

    case tkSColon:
        pnode = nullptr;
        m_pscan->Scan();
        break;

    case tkBREAK:
        if (buildAST)
        {
            pnode = CreateNodeWithScanner<knopBreak>();
        }
        fnop = fnopBreak;
        goto LGetJumpStatement;

    case tkCONTINUE:
        if (buildAST)
        {
            pnode = CreateNode(knopContinue);
        }
        fnop = fnopContinue;

LGetJumpStatement:
        m_pscan->ScanForcingPid();
        if (tkID == m_token.tk && !m_pscan->FHadNewLine())
        {
            // Labeled break or continue.
            pid = m_token.GetIdentifier(m_phtbl);
            AssertMem(pid);
            if (buildAST)
            {
                pnode->sxJump.hasExplicitTarget=true;
                pnode->ichLim = m_pscan->IchLimTok();

                m_pscan->Scan();
                PushStmt<buildAST>(&stmt, pnode, pnode->nop, pnodeLabel, nullptr);
                Assert(pnode->sxStmt.grfnop == 0);
                for (pstmt = m_pstmtCur; nullptr != pstmt; pstmt = pstmt->pstmtOuter)
                {
                    AssertNodeMem(pstmt->pnodeStmt);
                    AssertNodeMemN(pstmt->pnodeLab);
                    for (pnodeT = pstmt->pnodeLab; nullptr != pnodeT;
                         pnodeT = pnodeT->sxLabel.pnodeNext)
                    {
                        Assert(knopLabel == pnodeT->nop);
                        if (pid == pnodeT->sxLabel.pid)
                        {
                            // Found the label. Make sure we can use it. We can
                            // break out of any statement, but we can only
                            // continue loops.
                            if (fnop == fnopContinue &&
                                !(pstmt->pnodeStmt->Grfnop() & fnop))
                            {
                                Error(ERRbadContinue);
                            }
                            else
                            {
                                pstmt->pnodeStmt->sxStmt.grfnop |= fnop;
                                pnode->sxJump.pnodeTarget = pstmt->pnodeStmt;
                            }
                            PopStmt(&stmt);
                            goto LNeedTerminator;
                        }
                    }
                    pnode->sxStmt.grfnop |=
                        (pstmt->pnodeStmt->Grfnop() & fnopCleanup);
                }
            }
            else
            {
                m_pscan->Scan();
                for (pstmt = m_pstmtCur; pstmt; pstmt = pstmt->pstmtOuter)
                {
                    LabelId* pLabelId;
                    for (pLabelId = pstmt->pLabelId; pLabelId; pLabelId = pLabelId->next)
                    {

                        if (pid == pLabelId->pid)
                        {
                            // Found the label. Make sure we can use it. We can
                            // break out of any statement, but we can only
                            // continue loops.
                            if (fnop == fnopContinue &&
                                !(ParseNode::Grfnop(pstmt->op) & fnop))
                            {
                                Error(ERRbadContinue);
                            }
                            goto LNeedTerminator;
                        }
                    }
                }
            }
            Error(ERRnoLabel);
        }
        else
        {
            // If we're doing a fast scan, we're not tracking labels, so we can't accurately do this analysis.
            // Let the thread that's doing the full parse detect the error, if there is one.
            if (!this->m_doingFastScan)
            {
                // Unlabeled break or continue.
                if (buildAST)
                {
                    pnode->sxJump.hasExplicitTarget=false;
                    PushStmt<buildAST>(&stmt, pnode, pnode->nop, pnodeLabel, nullptr);
                    Assert(pnode->sxStmt.grfnop == 0);
                }

                for (pstmt = m_pstmtCur; nullptr != pstmt; pstmt = pstmt->pstmtOuter)
                {
                    if (buildAST)
                    {
                        AnalysisAssert(pstmt->pnodeStmt);
                        if (pstmt->pnodeStmt->Grfnop() & fnop)
                        {
                            pstmt->pnodeStmt->sxStmt.grfnop |= fnop;
                            pnode->sxJump.pnodeTarget = pstmt->pnodeStmt;
                            PopStmt(&stmt);
                            goto LNeedTerminator;
                        }
                        pnode->sxStmt.grfnop |=
                            (pstmt->pnodeStmt->Grfnop() & fnopCleanup);
                    }
                    else
                    {
                        if (pstmt->isDeferred)
                        {
                            if (ParseNode::Grfnop(pstmt->op) & fnop)
                            {
                                goto LNeedTerminator;
                            }
                        }
                        else
                        {
                            AnalysisAssert(pstmt->pnodeStmt);
                            if (pstmt->pnodeStmt->Grfnop() & fnop)
                            {
                                pstmt->pnodeStmt->sxStmt.grfnop |= fnop;
                                goto LNeedTerminator;
                            }
                        }
                    }
                }
                Error(fnop == fnopBreak ? ERRbadBreak : ERRbadContinue);
            }
            goto LNeedTerminator;
        }

    case tkRETURN:
    {
        if (buildAST)
        {
            if (nullptr == m_currentNodeFunc)
            {
                Error(ERRbadReturn);
            }
            pnode = CreateNodeWithScanner<knopReturn>();
        }
        m_pscan->Scan();
        ParseNodePtr pnodeExpr = nullptr;
        ParseOptionalExpr<buildAST>(&pnodeExpr, true);
        if (buildAST)
        {
            pnode->sxReturn.pnodeExpr = pnodeExpr;
            if (pnodeExpr)
            {
                this->CheckArguments(pnode->sxReturn.pnodeExpr);
                pnode->ichLim = pnode->sxReturn.pnodeExpr->ichLim;
            }
            // See if return should call finally
            PushStmt<buildAST>(&stmt, pnode, knopReturn, pnodeLabel, nullptr);
            Assert(pnode->sxStmt.grfnop == 0);
            for (pstmt = m_pstmtCur; nullptr != pstmt; pstmt = pstmt->pstmtOuter)
            {
                AssertNodeMem(pstmt->pnodeStmt);
                AssertNodeMemN(pstmt->pnodeLab);
                if (pstmt->pnodeStmt->Grfnop() & fnopCleanup)
                {
                    pnode->sxStmt.grfnop |= fnopCleanup;
                    break;
                }
            }
            PopStmt(&stmt);
        }
        goto LNeedTerminator;
    }

    case tkTHROW:
    {
        if (buildAST)
        {
            pnode = CreateUniNode(knopThrow, nullptr);
        }
        m_pscan->Scan();
        ParseNodePtr pnode1 = nullptr;
        if (m_token.tk != tkSColon &&
            m_token.tk != tkRCurly &&
            !m_pscan->FHadNewLine())
        {
            pnode1 = ParseExpr<buildAST>();
        }
        else
        {
            Error(ERRdanglingThrow);
        }

        if (buildAST)
        {
            pnode->sxUni.pnode1 = pnode1;
            if (pnode1)
            {
                this->CheckArguments(pnode->sxUni.pnode1);
                pnode->ichLim = pnode->sxUni.pnode1->ichLim;
            }
        }
        goto LNeedTerminator;
    }

    case tkDEBUGGER:
        if (buildAST)
        {
            pnode = CreateNodeWithScanner<knopDebugger>();
        }
        m_pscan->Scan();
        goto LNeedTerminator;

    case tkIMPORT:
        if (!(m_grfscr & fscrIsModuleCode))
        {
            goto LDefaultToken;
        }

        pnode = ParseImportDeclaration<buildAST>();

        goto LNeedTerminator;

    case tkEXPORT:
        if (!(m_grfscr & fscrIsModuleCode))
        {
            goto LDefaultToken;
        }

        pnode = ParseExportDeclaration<buildAST>();

        goto LNeedTerminator;

LDefaultToken:
    default:
    {
        // An expression statement or a label.
        IdentToken tok;
        pnode = ParseExpr<buildAST>(koplNo, nullptr, TRUE, FALSE, nullptr, nullptr /*hintLength*/, nullptr /*hintOffset*/, &tok);

        if (m_hasDeferredShorthandInitError)
        {
            Error(ERRnoColon);
        }

        if (buildAST)
        {
            // Check for a label.
            if (tkColon == m_token.tk &&
                nullptr != pnode && knopName == pnode->nop)
            {
                // We have a label. See if it is already defined.
                if (nullptr != PnodeLabel(pnode->sxPid.pid, pnodeLabel))
                {
                    Error(ERRbadLabel);
                    // No recovery is necessary since this is a semantic, not structural, error
                }
                pnodeT = CreateNodeWithScanner<knopLabel>();
                pnodeT->sxLabel.pid = pnode->sxPid.pid;
                pnodeT->sxLabel.pnodeNext = pnodeLabel;
                pnodeLabel = pnodeT;
                m_pscan->Scan();
                goto LRestart;
            }

            expressionStmt = true;

            AnalysisAssert(pnode);
            pnode->isUsed = false;
        }
        else
        {
            // Check for a label.
            if (tkColon == m_token.tk && tok.tk == tkID)
            {
                tok.pid = m_pscan->PidAt(tok.ichMin, tok.ichLim);
                if (PnodeLabelNoAST(&tok, pLabelIdList))
                {
                    Error(ERRbadLabel);
                }
                LabelId* pLabelId = CreateLabelId(&tok);
                pLabelId->next = pLabelIdList;
                pLabelIdList = pLabelId;
                m_pscan->Scan();
                goto LRestart;
            }
        }
    }

LNeedTerminator:
        // Need a semicolon, new-line, } or end-of-file.
        // We digest a semicolon if it's there.
        switch (m_token.tk)
        {
        case tkSColon:
            m_pscan->Scan();
            if (pnode!= nullptr) pnode->grfpn |= PNodeFlags::fpnExplicitSemicolon;
            break;
        case tkEOF:
        case tkRCurly:
            if (pnode!= nullptr) pnode->grfpn |= PNodeFlags::fpnAutomaticSemicolon;
            break;
        default:
            if (!m_pscan->FHadNewLine())
            {
                Error(ERRnoSemic);
            }
            else
            {
                if (pnode!= nullptr) pnode->grfpn |= PNodeFlags::fpnAutomaticSemicolon;
            }
            break;
        }
        break;
    }

    if (buildAST)
    {
        // All non expression statements excluded from the "this.x" optimization
        // Another check while parsing expressions
        if (!expressionStmt)
        {
            if (m_currentNodeFunc)
            {
                m_currentNodeFunc->sxFnc.SetHasNonThisStmt();
            }
            else if (m_currentNodeProg)
            {
                m_currentNodeProg->sxFnc.SetHasNonThisStmt();
            }
        }

#if EXCEPTION_RECOVERY
        // close the try/catch block
        if(Js::Configuration::Global.flags.SwallowExceptions)
        {
            // pop the try block and fill in the body
            PopStmt(&stmtTryBlock);
            pTryBlock->sxBlock.pnodeStmt = pnode;
            PopStmt(&stmtTry);
            if(pnode != nullptr)
            {
                pTry->ichLim = pnode->ichLim;
            }
            pTry->sxTry.pnodeBody = pTryBlock;


            // create a catch block with an empty body
            StmtNest stmtCatch;
            ParseNodePtr pCatch;
            pCatch = CreateNodeWithScanner<knopCatch>();
            PushStmt<buildAST>(&stmtCatch, pCatch, knopCatch, nullptr, nullptr);
            pCatch->sxCatch.pnodeBody = nullptr;
            if(pnode != nullptr)
            {
                pCatch->ichLim = pnode->ichLim;
            }
            pCatch->sxCatch.grfnop = 0;
            pCatch->sxCatch.pnodeNext = nullptr;

            // create a fake name for the catch var.
            WCHAR *uniqueNameStr = _u("__ehobj");
            IdentPtr uniqueName = m_phtbl->PidHashNameLen(uniqueNameStr, static_cast<long>(wcslen(uniqueNameStr)));

            pCatch->sxCatch.pnodeParam = CreateNameNode(uniqueName);

            // Add this catch to the current list. We don't bother adjusting the catch and function expression
            // lists here because the catch is just an empty statement.

            if (m_ppnodeExprScope)
            {
                Assert(*m_ppnodeExprScope == nullptr);
                *m_ppnodeExprScope = pCatch;
                m_ppnodeExprScope = &pCatch->sxCatch.pnodeNext;
            }
            else
            {
                Assert(m_ppnodeScope);
                Assert(*m_ppnodeScope == nullptr);
                *m_ppnodeScope = pCatch;
                m_ppnodeScope = &pCatch->sxCatch.pnodeNext;
            }

            pCatch->sxCatch.pnodeScopes = nullptr;

            PopStmt(&stmtCatch);

            // fill in and pop the try-catch
            pParentTryCatch->sxTryCatch.pnodeTry = pTry;
            pParentTryCatch->sxTryCatch.pnodeCatch = pCatch;
            PopStmt(&stmtTryCatch);
            PopStmt(&stmtTryCatchBlock);

            // replace the node that's being returned
            pParentTryCatchBlock->sxBlock.pnodeStmt = pParentTryCatch;
            pnode = pParentTryCatchBlock;
        }
#endif // EXCEPTION_RECOVERY

    }

    return pnode;
}

BOOL
Parser::TokIsForInOrForOf()
{
    return m_token.tk == tkIN ||
        (m_token.tk == tkID &&
         m_token.GetIdentifier(m_phtbl) == wellKnownPropertyPids.of);
}

/***************************************************************************
Parse a sequence of statements.
***************************************************************************/
template<bool buildAST>
void Parser::ParseStmtList(ParseNodePtr *ppnodeList, ParseNodePtr **pppnodeLast, StrictModeEnvironment smEnvironment, const bool isSourceElementList, bool* strictModeOn)
{
    BOOL doneDirectives = !isSourceElementList; // directives may only exist in a SourceElementList, not a StatementList
    BOOL seenDirectiveContainingOctal = false; // Have we seen an octal directive before a use strict directive?

    BOOL old_UseStrictMode = m_fUseStrictMode;

    ParseNodePtr pnodeStmt;
    ParseNodePtr *lastNodeRef = nullptr;

    if (buildAST)
    {
        AssertMem(ppnodeList);
        AssertMemN(pppnodeLast);
        *ppnodeList = nullptr;
    }

    if(CONFIG_FLAG(ForceStrictMode))
    {
        m_fUseStrictMode = TRUE;
    }

    for (;;)
    {
        switch (m_token.tk)
        {
        case tkCASE:
        case tkDEFAULT:
        case tkRCurly:
        case tkEOF:
            if (buildAST && nullptr != pppnodeLast)
            {
                *pppnodeLast = lastNodeRef;
            }
            if (!buildAST)
            {
                m_fUseStrictMode = old_UseStrictMode;
            }
            return;
        }

        if (doneDirectives == FALSE)
        {
            bool isOctalInString = false;
            bool isUseStrictDirective = false;
            bool isUseAsmDirective = false;
            if (smEnvironment != SM_NotUsed && CheckForDirective(&isUseStrictDirective, &isUseAsmDirective, &isOctalInString))
            {
                if (isUseStrictDirective)
                {
                    // Functions with non-simple parameter list cannot be made strict mode
                    if (GetCurrentFunctionNode()->sxFnc.HasNonSimpleParameterList())
                    {
                        Error(ERRNonSimpleParamListInStrictMode);
                    }

                    if (seenDirectiveContainingOctal)
                    {
                        // Directives seen before a "use strict" cannot contain an octal.
                        Error(ERRES5NoOctal);
                    }
                    if (!buildAST)
                    {
                        // Turning on strict mode in deferred code.
                        m_fUseStrictMode = TRUE;
                        if (!m_inDeferredNestedFunc)
                        {
                            // Top-level deferred function, so there's a parse node
                            Assert(m_currentNodeFunc != nullptr);
                            m_currentNodeFunc->sxFnc.SetStrictMode();
                        }
                        else if (strictModeOn)
                        {
                            // This turns on strict mode in a deferred function, we need to go back
                            // and re-check duplicated formals.
                            *strictModeOn = true;
                        }
                    }
                    else
                    {
                        if (smEnvironment == SM_OnGlobalCode)
                        {
                            // Turning on strict mode at the top level
                            m_fUseStrictMode = TRUE;
                        }
                        else
                        {
                            // i.e. smEnvironment == SM_OnFunctionCode
                            Assert(m_currentNodeFunc != nullptr);
                            m_currentNodeFunc->sxFnc.SetStrictMode();
                        }
                    }
                }
                else if (isUseAsmDirective)
                {
                    if (smEnvironment != SM_OnGlobalCode) //Top level use asm doesn't mean anything.
                    {
                        // i.e. smEnvironment == SM_OnFunctionCode
                        Assert(m_currentNodeFunc != nullptr);
                        m_currentNodeFunc->sxFnc.SetAsmjsMode();
                        m_InAsmMode = true;

                        CHAKRATEL_LANGSTATS_INC_LANGFEATURECOUNT(AsmJSFunctionCount, m_scriptContext);
                    }
                }
                else if (isOctalInString)
                {
                    seenDirectiveContainingOctal = TRUE;
                }
            }
            else
            {
                // The first time we see anything other than a directive we can have no more directives.
                doneDirectives = TRUE;
            }
        }

        if (nullptr != (pnodeStmt = ParseStatement<buildAST>()))
        {
            if (buildAST)
            {
                AddToNodeList(ppnodeList, &lastNodeRef, pnodeStmt);
            }
        }
    }
}

template <class Fn>
void Parser::VisitFunctionsInScope(ParseNodePtr pnodeScopeList, Fn fn)
{
    ParseNodePtr pnodeScope;
    for (pnodeScope = pnodeScopeList; pnodeScope;)
    {
        switch (pnodeScope->nop)
        {
        case knopBlock:
            VisitFunctionsInScope(pnodeScope->sxBlock.pnodeScopes, fn);
            pnodeScope = pnodeScope->sxBlock.pnodeNext;
            break;

        case knopFncDecl:
            fn(pnodeScope);
            pnodeScope = pnodeScope->sxFnc.pnodeNext;
            break;

        case knopCatch:
            VisitFunctionsInScope(pnodeScope->sxCatch.pnodeScopes, fn);
            pnodeScope = pnodeScope->sxCatch.pnodeNext;
            break;

        case knopWith:
            VisitFunctionsInScope(pnodeScope->sxWith.pnodeScopes, fn);
            pnodeScope = pnodeScope->sxWith.pnodeNext;
            break;

        default:
            AssertMsg(false, "Unexpected node with scope list");
            return;
        }
    }
}

// Scripts above this size (minus string literals and comments) will have parsing of
// function bodies deferred.
ULONG Parser::GetDeferralThreshold(bool isProfileLoaded)
{
#ifdef ENABLE_DEBUG_CONFIG_OPTIONS
    if (CONFIG_FLAG(ForceDeferParse) ||
        PHASE_FORCE1(Js::DeferParsePhase) ||
        Js::Configuration::Global.flags.IsEnabled(Js::ForceUndoDeferFlag))
    {
        return 0;
    }
    else if (Js::Configuration::Global.flags.IsEnabled(Js::DeferParseFlag))
    {
        return Js::Configuration::Global.flags.DeferParse;
    }
    else
#endif
    {
        if (isProfileLoaded)
        {
            return DEFAULT_CONFIG_ProfileBasedDeferParseThreshold;
        }
        return DEFAULT_CONFIG_DeferParseThreshold;
    }
}

void Parser::FinishDeferredFunction(ParseNodePtr pnodeScopeList)
{
    VisitFunctionsInScope(pnodeScopeList,
        [this](ParseNodePtr pnodeFnc)
    {
        Assert(pnodeFnc->nop == knopFncDecl);

        // Non-simple params (such as default) require a good amount of logic to put vars on appriopriate scopes. ParseFncDecl handles it
        // properly (both on defer and non-defer case). This is to avoid write duplicated logic here as well. Function with non-simple-param
        // will remain deferred untill they are called.
        if (pnodeFnc->sxFnc.pnodeBody == nullptr && !pnodeFnc->sxFnc.HasNonSimpleParameterList())
        {
            // Go back and generate an AST for this function.
            JS_ETW(EventWriteJSCRIPT_PARSE_FUNC(this->GetScriptContext(), pnodeFnc->sxFnc.functionId, /*Undefer*/TRUE));

            ParseNodePtr pnodeFncSave = this->m_currentNodeFunc;
            this->m_currentNodeFunc = pnodeFnc;

            ParseNodePtr pnodeFncExprBlock = nullptr;
            if (pnodeFnc->sxFnc.pnodeName &&
                !pnodeFnc->sxFnc.IsDeclaration())
            {
                // Set up the named function expression symbol so references inside the function can be bound.
                ParseNodePtr pnodeName = pnodeFnc->sxFnc.pnodeName;
                Assert(pnodeName->nop == knopVarDecl);
                Assert(pnodeName->sxVar.pnodeNext == nullptr);

                pnodeFncExprBlock = this->StartParseBlock<true>(PnodeBlockType::Function, ScopeType_FuncExpr);
                PidRefStack *ref = this->PushPidRef(pnodeName->sxVar.pid);
                pnodeName->sxVar.symRef = ref->GetSymRef();
                ref->SetSym(pnodeName->sxVar.sym);

                Scope *fncExprScope = pnodeFncExprBlock->sxBlock.scope;
                fncExprScope->AddNewSymbol(pnodeName->sxVar.sym);
                pnodeFnc->sxFnc.scope = fncExprScope;
            }

            ParseNodePtr pnodeBlock = this->StartParseBlock<true>(PnodeBlockType::Parameter, ScopeType_Parameter);
            pnodeFnc->sxFnc.pnodeScopes = pnodeBlock;
            m_ppnodeScope = &pnodeBlock->sxBlock.pnodeScopes;
            pnodeBlock->sxBlock.pnodeStmt = pnodeFnc;

            // Add the args to the scope, since we won't re-parse those.
            Scope *scope = pnodeBlock->sxBlock.scope;
            auto addArgsToScope = [&](ParseNodePtr pnodeArg) {
                if (pnodeArg->IsVarLetOrConst())
                {
                    PidRefStack *ref = this->PushPidRef(pnodeArg->sxVar.pid);
                    pnodeArg->sxVar.symRef = ref->GetSymRef();
                    if (ref->GetSym() != nullptr)
                    {
                        // Duplicate parameter in a configuration that allows them.
                        // The symbol is already in the scope, just point it to the right declaration.
                        Assert(ref->GetSym() == pnodeArg->sxVar.sym);
                        ref->GetSym()->SetDecl(pnodeArg);
                    }
                    else
                    {
                        ref->SetSym(pnodeArg->sxVar.sym);
                        scope->AddNewSymbol(pnodeArg->sxVar.sym);
                    }
                }
            };
            MapFormals(pnodeFnc, addArgsToScope);
            MapFormalsFromPattern(pnodeFnc, addArgsToScope);

            ParseNodePtr pnodeInnerBlock = this->StartParseBlock<true>(PnodeBlockType::Function, ScopeType_FunctionBody);
            pnodeFnc->sxFnc.pnodeBodyScope = pnodeInnerBlock;

            // Set the parameter block's child to the function body block.
            *m_ppnodeScope = pnodeInnerBlock;

            ParseNodePtr *ppnodeScopeSave = nullptr;
            ParseNodePtr *ppnodeExprScopeSave = nullptr;

            ppnodeScopeSave = m_ppnodeScope;

            // This synthetic block scope will contain all the nested scopes.
            m_ppnodeScope = &pnodeInnerBlock->sxBlock.pnodeScopes;
            pnodeInnerBlock->sxBlock.pnodeStmt = pnodeFnc;

            // Keep nested function declarations and expressions in the same list at function scope.
            // (Indicate this by nulling out the current function expressions list.)
            ppnodeExprScopeSave = m_ppnodeExprScope;
            m_ppnodeExprScope = nullptr;

            // Shouldn't be any temps in the arg list.
            Assert(*m_ppnodeVar == nullptr);

            // Start the var list.
            pnodeFnc->sxFnc.pnodeVars = nullptr;
            m_ppnodeVar = &pnodeFnc->sxFnc.pnodeVars;

            this->FinishFncNode(pnodeFnc);

            m_ppnodeExprScope = ppnodeExprScopeSave;

            AssertMem(m_ppnodeScope);
            Assert(nullptr == *m_ppnodeScope);
            m_ppnodeScope = ppnodeScopeSave;

            this->FinishParseBlock(pnodeInnerBlock);

            this->AddArgumentsNodeToVars(pnodeFnc);

            this->FinishParseBlock(pnodeBlock);
            if (pnodeFncExprBlock)
            {
                this->FinishParseBlock(pnodeFncExprBlock);
            }

            this->m_currentNodeFunc = pnodeFncSave;
        }
    });
}

void Parser::InitPids()
{
    AssertMemN(m_phtbl);
    wellKnownPropertyPids.arguments = m_phtbl->PidHashNameLen(g_ssym_arguments.sz, g_ssym_arguments.cch);
    wellKnownPropertyPids.async = m_phtbl->PidHashNameLen(g_ssym_async.sz, g_ssym_async.cch);
    wellKnownPropertyPids.eval = m_phtbl->PidHashNameLen(g_ssym_eval.sz, g_ssym_eval.cch);
    wellKnownPropertyPids.get = m_phtbl->PidHashNameLen(g_ssym_get.sz, g_ssym_get.cch);
    wellKnownPropertyPids.set = m_phtbl->PidHashNameLen(g_ssym_set.sz, g_ssym_set.cch);
    wellKnownPropertyPids.let = m_phtbl->PidHashNameLen(g_ssym_let.sz, g_ssym_let.cch);
    wellKnownPropertyPids.constructor = m_phtbl->PidHashNameLen(g_ssym_constructor.sz, g_ssym_constructor.cch);
    wellKnownPropertyPids.prototype = m_phtbl->PidHashNameLen(g_ssym_prototype.sz, g_ssym_prototype.cch);
    wellKnownPropertyPids.__proto__ = m_phtbl->PidHashNameLen(_u("__proto__"), sizeof("__proto__") - 1);
    wellKnownPropertyPids.of = m_phtbl->PidHashNameLen(_u("of"), sizeof("of") - 1);
    wellKnownPropertyPids.target = m_phtbl->PidHashNameLen(_u("target"), sizeof("target") - 1);
    wellKnownPropertyPids.as = m_phtbl->PidHashNameLen(_u("as"), sizeof("as") - 1);
    wellKnownPropertyPids.from = m_phtbl->PidHashNameLen(_u("from"), sizeof("from") - 1);
    wellKnownPropertyPids._default = m_phtbl->PidHashNameLen(_u("default"), sizeof("default") - 1);
    wellKnownPropertyPids._starDefaultStar = m_phtbl->PidHashNameLen(_u("*default*"), sizeof("*default*") - 1);
    wellKnownPropertyPids._star = m_phtbl->PidHashNameLen(_u("*"), sizeof("*") - 1);
}

void Parser::RestoreScopeInfo(Js::FunctionBody* functionBody)
{
    if (!functionBody)
    {
        return;
    }

    Js::ScopeInfo* scopeInfo = functionBody->GetScopeInfo();
    if (!scopeInfo)
    {
        return;
    }

    if (this->IsBackgroundParser())
    {
        PROBE_STACK_NO_DISPOSE(m_scriptContext, Js::Constants::MinStackByteCodeVisitor);
    }
    else
    {
        PROBE_STACK(m_scriptContext, Js::Constants::MinStackByteCodeVisitor);
    }

    RestoreScopeInfo(scopeInfo->GetParent()); // Recursively restore outer func scope info

    Js::ScopeInfo* funcExprScopeInfo = scopeInfo->GetFuncExprScopeInfo();
    if (funcExprScopeInfo)
    {
        funcExprScopeInfo->SetScopeId(m_nextBlockId);
        ParseNodePtr pnodeFncExprScope = StartParseBlockWithCapacity<true>(PnodeBlockType::Function, ScopeType_FuncExpr, funcExprScopeInfo->GetSymbolCount());
        Scope *scope = pnodeFncExprScope->sxBlock.scope;
        funcExprScopeInfo->GetScopeInfo(this, nullptr, nullptr, scope);
    }

    Js::ScopeInfo* paramScopeInfo = scopeInfo->GetParamScopeInfo();
    if (paramScopeInfo)
    {
        paramScopeInfo->SetScopeId(m_nextBlockId);
        ParseNodePtr pnodeFncExprScope = StartParseBlockWithCapacity<true>(PnodeBlockType::Parameter, ScopeType_Parameter, paramScopeInfo->GetSymbolCount());
        Scope *scope = pnodeFncExprScope->sxBlock.scope;
        paramScopeInfo->GetScopeInfo(this, nullptr, nullptr, scope);
    }

    scopeInfo->SetScopeId(m_nextBlockId);
    ParseNodePtr pnodeFncScope = nullptr;
    if (scopeInfo->IsGlobalEval())
    {
        pnodeFncScope = StartParseBlockWithCapacity<true>(PnodeBlockType::Regular, ScopeType_GlobalEvalBlock, scopeInfo->GetSymbolCount());
    }
    else
    {
        pnodeFncScope = StartParseBlockWithCapacity<true>(PnodeBlockType::Function, ScopeType_FunctionBody, scopeInfo->GetSymbolCount());
    }
    Scope *scope = pnodeFncScope->sxBlock.scope;
    scopeInfo->GetScopeInfo(this, nullptr, nullptr, scope);
}

void Parser::FinishScopeInfo(Js::FunctionBody *functionBody)
{
    if (!functionBody)
    {
        return;
    }

    Js::ScopeInfo* scopeInfo = functionBody->GetScopeInfo();
    if (!scopeInfo)
    {
        return;
    }

    if (this->IsBackgroundParser())
    {
        PROBE_STACK_NO_DISPOSE(m_scriptContext, Js::Constants::MinStackByteCodeVisitor);
    }
    else
    {
        PROBE_STACK(m_scriptContext, Js::Constants::MinStackByteCodeVisitor);
    }

    int scopeId = scopeInfo->GetScopeId();

    scopeInfo->GetScope()->ForEachSymbol([this, scopeId](Symbol *sym)
    {
        this->BindPidRefsInScope(sym->GetPid(), sym, scopeId);
    });
    PopScope(scopeInfo->GetScope());
    PopStmt(&m_currentBlockInfo->pstmt);
    PopBlockInfo();

    Js::ScopeInfo *paramScopeInfo = scopeInfo->GetParamScopeInfo();
    if (paramScopeInfo)
    {
        scopeId = paramScopeInfo->GetScopeId();
        paramScopeInfo->GetScope()->ForEachSymbol([this, scopeId](Symbol *sym)
        {
            this->BindPidRefsInScope(sym->GetPid(), sym, scopeId);
        });
        PopScope(paramScopeInfo->GetScope());
        PopStmt(&m_currentBlockInfo->pstmt);
        PopBlockInfo();
    }

    Js::ScopeInfo *funcExprScopeInfo = scopeInfo->GetFuncExprScopeInfo();
    if (funcExprScopeInfo)
    {
        scopeId = funcExprScopeInfo->GetScopeId();
        funcExprScopeInfo->GetScope()->ForEachSymbol([this, scopeId](Symbol *sym)
        {
            this->BindPidRefsInScope(sym->GetPid(), sym, scopeId);
        });
        PopScope(funcExprScopeInfo->GetScope());
        PopStmt(&m_currentBlockInfo->pstmt);
        PopBlockInfo();
    }

    FinishScopeInfo(scopeInfo->GetParent());
}

/***************************************************************************
Parse the code.
***************************************************************************/
ParseNodePtr Parser::Parse(LPCUTF8 pszSrc, size_t offset, size_t length, charcount_t charOffset, ULONG grfscr, ULONG lineNumber, Js::LocalFunctionId * nextFunctionId, CompileScriptException *pse)
{
    ParseNodePtr pnodeProg;
    ParseNodePtr *lastNodeRef = nullptr;

    m_nextBlockId = 0;

    // Scanner should run in Running mode and not syntax coloring mode
    grfscr &= ~fscrSyntaxColor;

    if (this->m_scriptContext->IsScriptContextInDebugMode() || PHASE_OFF1(Js::Phase::DeferParsePhase)
#ifdef ENABLE_PREJIT
         || Js::Configuration::Global.flags.Prejit
#endif
         || ((grfscr & fscrNoDeferParse) != 0)
        )
    {
        // Don't do deferred parsing if debugger is attached or feature is disabled
        // by command-line switch.
        grfscr &= ~fscrDeferFncParse;
    }
    else if (!(grfscr & fscrGlobalCode) &&
             (
                 PHASE_OFF1(Js::Phase::DeferEventHandlersPhase) ||
                 this->m_scriptContext->IsScriptContextInSourceRundownOrDebugMode()
             )
        )
    {
        // Don't defer event handlers in debug/rundown mode, because we need to register the document,
        // so we need to create a full FunctionBody for the script body.
        grfscr &= ~fscrDeferFncParse;
    }

    bool isDeferred = (grfscr & fscrDeferredFnc) != 0;
    bool isModuleSource = (grfscr & fscrIsModuleCode) != 0;

    m_grfscr = grfscr;
    m_length = length;
    m_originalLength = length;
    m_nextFunctionId = nextFunctionId;

    if(m_parseType != ParseType_Deferred)
    {
        JS_ETW(EventWriteJSCRIPT_PARSE_METHOD_START(m_sourceContextInfo->dwHostSourceContext, GetScriptContext(), *m_nextFunctionId, 0, m_parseType, Js::Constants::GlobalFunction));
        OUTPUT_TRACE(Js::DeferParsePhase, _u("Parsing function (%s) : %s (%d)\n"), GetParseType(), Js::Constants::GlobalFunction, *m_nextFunctionId);
    }

    // Give the scanner the source and get the first token
    m_pscan->SetText(pszSrc, offset, length, charOffset, grfscr, lineNumber);
    m_pscan->Scan();

    // Make the main 'knopProg' node
    long initSize = 0;
    m_pCurrentAstSize = &initSize;
    pnodeProg = CreateProgNodeWithScanner(isModuleSource);
    pnodeProg->grfpn = PNodeFlags::fpnNone;
    pnodeProg->sxFnc.pid = nullptr;
    pnodeProg->sxFnc.pnodeName = nullptr;
    pnodeProg->sxFnc.pnodeRest = nullptr;
    pnodeProg->sxFnc.ClearFlags();
    pnodeProg->sxFnc.SetNested(FALSE);
    pnodeProg->sxFnc.astSize = 0;
    pnodeProg->sxFnc.cbMin = m_pscan->IecpMinTok();
    pnodeProg->sxFnc.lineNumber = lineNumber;
    pnodeProg->sxFnc.columnNumber = 0;

    if (!isDeferred || (isDeferred && grfscr & fscrGlobalCode))
    {
        // In the deferred case, if the global function is deferred parse (which is in no-refresh case),
        // we will re-use the same function body, so start with the correct functionId.
        pnodeProg->sxFnc.functionId = (*m_nextFunctionId)++;
    }
    else
    {
        pnodeProg->sxFnc.functionId = Js::Constants::NoFunctionId;
    }

    if (isModuleSource)
    {
        Assert(m_scriptContext->GetConfig()->IsES6ModuleEnabled());

        pnodeProg->sxModule.localExportEntries = nullptr;
        pnodeProg->sxModule.indirectExportEntries = nullptr;
        pnodeProg->sxModule.starExportEntries = nullptr;
        pnodeProg->sxModule.importEntries = nullptr;
        pnodeProg->sxModule.requestedModules = nullptr;
    }

    m_pCurrentAstSize = & (pnodeProg->sxFnc.astSize);

    pnodeProg->sxFnc.hint = nullptr;
    pnodeProg->sxFnc.hintLength = 0;
    pnodeProg->sxFnc.hintOffset = 0;
    pnodeProg->sxFnc.isNameIdentifierRef = true;

    // initialize parsing variables
    pnodeProg->sxFnc.pnodeNext = nullptr;

    m_currentNodeFunc = nullptr;
    m_currentNodeDeferredFunc = nullptr;
    m_currentNodeProg = pnodeProg;
    m_cactIdentToNodeLookup = 1;

    pnodeProg->sxFnc.nestedCount = 0;
    m_pnestedCount = &pnodeProg->sxFnc.nestedCount;
    m_inDeferredNestedFunc = false;

    pnodeProg->sxFnc.pnodeParams = nullptr;
    pnodeProg->sxFnc.pnodeVars = nullptr;
    pnodeProg->sxFnc.pnodeRest = nullptr;
    m_ppnodeVar = &pnodeProg->sxFnc.pnodeVars;
    SetCurrentStatement(nullptr);
    AssertMsg(m_pstmtCur == nullptr, "Statement stack should be empty when we start parse global code");

    // Create block for const's and let's
    ParseNodePtr pnodeGlobalBlock = StartParseBlock<true>(PnodeBlockType::Global, ScopeType_Global);
    pnodeProg->sxProg.scope = pnodeGlobalBlock->sxBlock.scope;
    ParseNodePtr pnodeGlobalEvalBlock = nullptr;

    // Don't track function expressions separately from declarations at global scope.
    m_ppnodeExprScope = nullptr;

    // This synthetic block scope will contain all the nested scopes.
    pnodeProg->sxFnc.pnodeBodyScope = nullptr;
    pnodeProg->sxFnc.pnodeScopes = pnodeGlobalBlock;
    m_ppnodeScope = &pnodeGlobalBlock->sxBlock.pnodeScopes;

    if ((this->m_grfscr & fscrEvalCode) &&
        !(this->m_functionBody && this->m_functionBody->GetScopeInfo()))
    {
        pnodeGlobalEvalBlock = StartParseBlock<true>(PnodeBlockType::Regular, ScopeType_GlobalEvalBlock);
        pnodeProg->sxFnc.pnodeScopes = pnodeGlobalEvalBlock;
        m_ppnodeScope = &pnodeGlobalEvalBlock->sxBlock.pnodeScopes;
    }

    Js::ScopeInfo *scopeInfo = nullptr;
    if (m_parseType == ParseType_Deferred && m_functionBody)
    {
        // this->m_functionBody can be cleared during parsing, but we need access to the scope info later.
        scopeInfo = m_functionBody->GetScopeInfo();
        if (scopeInfo)
        {
            this->RestoreScopeInfo(scopeInfo->GetParent());
        }
    }

    // Process a sequence of statements/declarations
    ParseStmtList<true>(
        &pnodeProg->sxFnc.pnodeBody,
        &lastNodeRef,
        SM_OnGlobalCode,
        !(m_grfscr & fscrDeferredFncExpression) /* isSourceElementList */);

    if (m_parseType == ParseType_Deferred)
    {
        if (scopeInfo)
        {
            this->FinishScopeInfo(scopeInfo->GetParent());
        }
    }

    pnodeProg->sxProg.m_UsesArgumentsAtGlobal = m_UsesArgumentsAtGlobal;

    if (IsStrictMode())
    {
        pnodeProg->sxFnc.SetStrictMode();
    }

#if DEBUG
    if(m_grfscr & fscrEnforceJSON && !IsJSONValid(pnodeProg->sxFnc.pnodeBody))
    {
        Error(ERRsyntax);
    }
#endif

    if (tkEOF != m_token.tk)
        Error(ERRsyntax);

    // Append an EndCode node.
    AddToNodeList(&pnodeProg->sxFnc.pnodeBody, &lastNodeRef,
        CreateNodeWithScanner<knopEndCode>());
    AssertMem(lastNodeRef);
    AssertNodeMem(*lastNodeRef);
    Assert((*lastNodeRef)->nop == knopEndCode);
    (*lastNodeRef)->ichMin = 0;
    (*lastNodeRef)->ichLim = 0;

    // Get the extent of the code.
    pnodeProg->ichLim = m_pscan->IchLimTok();
    pnodeProg->sxFnc.cbLim = m_pscan->IecpLimTok();

    // save the temps and terminate the local list
    // NOTE: Eze makes no use of this.
    //pnodeProg->sxFnc.pnodeTmps = *m_ppnodeVar;
    *m_ppnodeVar = nullptr;

    Assert(nullptr == *m_ppnodeScope);
    Assert(nullptr == pnodeProg->sxFnc.pnodeNext);

#ifdef ENABLE_DEBUG_CONFIG_OPTIONS
    if (Js::Configuration::Global.flags.IsEnabled(Js::ForceUndoDeferFlag))
    {
        m_stoppedDeferredParse = true;
    }
#endif

    if (m_stoppedDeferredParse)
    {
        if (this->m_hasParallelJob)
        {
#if ENABLE_BACKGROUND_PARSING
            BackgroundParser *bgp = static_cast<BackgroundParser*>(m_scriptContext->GetBackgroundParser());
            Assert(bgp);
            this->WaitForBackgroundJobs(bgp, pse);
#endif
        }

        // Finally, see if there are any function bodies we now want to generate because we
        // decided to stop deferring.
        FinishDeferredFunction(pnodeProg->sxFnc.pnodeScopes);
    }

    if (pnodeGlobalEvalBlock)
    {
        FinishParseBlock(pnodeGlobalEvalBlock);
    }
    // Append block as body of pnodeProg
    FinishParseBlock(pnodeGlobalBlock);

    m_scriptContext->AddSourceSize(m_length);

    if (m_asgToConst)
    {
        Error(ERRAssignmentToConst, m_asgToConst.GetIchMin(), m_asgToConst.GetIchLim());
    }

    if(!m_parseType != ParseType_Deferred)
    {
        JS_ETW(EventWriteJSCRIPT_PARSE_METHOD_STOP(m_sourceContextInfo->dwHostSourceContext, GetScriptContext(), pnodeProg->sxFnc.functionId, *m_pCurrentAstSize, false, Js::Constants::GlobalFunction));
    }
    return pnodeProg;
}


bool Parser::CheckForDirective(bool* pIsUseStrict, bool *pIsUseAsm, bool* pIsOctalInString)
{
    // A directive is a string constant followed by a statement terminating token
    if (m_token.tk != tkStrCon)
        return false;

    // Careful, need to check for octal before calling m_pscan->Scan()
    // because Scan() clears the "had octal" flag on the scanner and
    // m_pscan->Restore() does not restore this flag.
    if (pIsOctalInString != nullptr)
    {
        *pIsOctalInString = m_pscan->IsOctOrLeadingZeroOnLastTKNumber();
    }

    Ident* pidDirective = m_token.GetStr();
    RestorePoint start;
    m_pscan->Capture(&start);
    m_pscan->Scan();

    bool isDirective = true;

    switch (m_token.tk)
    {
    case tkSColon:
    case tkEOF:
    case tkLCurly:
    case tkRCurly:
        break;
    default:
        if (!m_pscan->FHadNewLine())
        {
            isDirective = false;
        }
        break;
    }

    if (isDirective)
    {
        if (pIsUseStrict != nullptr)
        {
            *pIsUseStrict = CheckStrictModeStrPid(pidDirective);
        }
        if (pIsUseAsm != nullptr)
        {
            *pIsUseAsm = CheckAsmjsModeStrPid(pidDirective);
        }
    }

    m_pscan->SeekTo(start);
    return isDirective;
}

bool Parser::CheckStrictModeStrPid(IdentPtr pid)
{
#ifdef ENABLE_DEBUG_CONFIG_OPTIONS
    if (Js::Configuration::Global.flags.NoStrictMode)
        return false;
#endif

    return pid != nullptr &&
        pid->Cch() == 10 &&
        !m_pscan->IsEscapeOnLastTkStrCon() &&
        wcsncmp(pid->Psz(), _u("use strict"), 10) == 0;
}

bool Parser::CheckAsmjsModeStrPid(IdentPtr pid)
{
#ifdef ASMJS_PLAT
    if (!CONFIG_FLAG_RELEASE(Asmjs))
    {
        return false;
    }

    bool isAsmCandidate = (pid != nullptr &&
        AutoSystemInfo::Data.SSE2Available() &&
        pid->Cch() == 7 &&
        !m_pscan->IsEscapeOnLastTkStrCon() &&
        wcsncmp(pid->Psz(), _u("use asm"), 10) == 0);

    if (isAsmCandidate && m_scriptContext->IsScriptContextInDebugMode())
    {
        // We would like to report this to debugger - they may choose to disable debugging.
        // TODO : localization of the string?
        m_scriptContext->RaiseMessageToDebugger(DEIT_ASMJS_IN_DEBUGGING, _u("AsmJs initialization error - AsmJs disabled due to script debugger"), !m_sourceContextInfo->IsDynamic() ? m_sourceContextInfo->url : nullptr);
        return false;
    }

    return isAsmCandidate && !(m_grfscr & fscrNoAsmJs);
#else
    return false;
#endif
}

HRESULT Parser::ParseUtf8Source(__out ParseNodePtr* parseTree, LPCUTF8 pSrc, size_t length, ULONG grfsrc, CompileScriptException *pse,
    Js::LocalFunctionId * nextFunctionId, SourceContextInfo * sourceContextInfo)
{
    m_functionBody = nullptr;
    m_parseType = ParseType_Upfront;
    return ParseSourceInternal( parseTree, pSrc, 0, length, 0, true, grfsrc, pse, nextFunctionId, 0, sourceContextInfo);
}

HRESULT Parser::ParseCesu8Source(__out ParseNodePtr* parseTree, LPCUTF8 pSrc, size_t length, ULONG grfsrc, CompileScriptException *pse,
    Js::LocalFunctionId * nextFunctionId, SourceContextInfo * sourceContextInfo)
{
    m_functionBody = nullptr;
    m_parseType = ParseType_Upfront;
    return ParseSourceInternal( parseTree, pSrc, 0, length, 0, false, grfsrc, pse, nextFunctionId, 0, sourceContextInfo);
}

void Parser::PrepareScanner(bool fromExternal)
{
    // NOTE: HashTbl and Scanner are currently allocated from the CRT heap. If we want to allocate them from the
    // parser arena, then we also need to change the way the HashTbl allocates PID's from its underlying
    // allocator (which also currently uses the CRT heap). This is not trivial, because we still need to support
    // heap allocation for the colorizer interface.

    // create the hash table and init PID members
    if (nullptr == (m_phtbl = HashTbl::Create(HASH_TABLE_SIZE, &m_err)))
        Error(ERRnoMemory);
    InitPids();

    // create the scanner
    if (nullptr == (m_pscan = Scanner_t::Create(this, m_phtbl, &m_token, &m_err, m_scriptContext)))
        Error(ERRnoMemory);

    if (fromExternal)
        m_pscan->FromExternalSource();
}

#if ENABLE_BACKGROUND_PARSING
void Parser::PrepareForBackgroundParse()
{
    m_pscan->PrepareForBackgroundParse(m_scriptContext);
}

void Parser::AddBackgroundParseItem(BackgroundParseItem *const item)
{
    if (currBackgroundParseItem == nullptr)
    {
        backgroundParseItems = item;
    }
    else
    {
        currBackgroundParseItem->SetNext(item);
    }
    currBackgroundParseItem = item;
}
#endif

void Parser::AddFastScannedRegExpNode(ParseNodePtr const pnode)
{
    Assert(!IsBackgroundParser());
    Assert(m_doingFastScan);

    if (fastScannedRegExpNodes == nullptr)
    {
        fastScannedRegExpNodes = Anew(&m_nodeAllocator, NodeDList, &m_nodeAllocator);
    }
    fastScannedRegExpNodes->Append(pnode);
}

#if ENABLE_BACKGROUND_PARSING
void Parser::AddBackgroundRegExpNode(ParseNodePtr const pnode)
{
    Assert(IsBackgroundParser());
    Assert(currBackgroundParseItem != nullptr);

    currBackgroundParseItem->AddRegExpNode(pnode, &m_nodeAllocator);
}
#endif

HRESULT Parser::ParseFunctionInBackground(ParseNodePtr pnodeFnc, ParseContext *parseContext, bool topLevelDeferred, CompileScriptException *pse)
{
    m_functionBody = nullptr;
    m_parseType = ParseType_Upfront;
    HRESULT hr = S_OK;
    SmartFPUControl smartFpuControl;
    uint nextFunctionId = pnodeFnc->sxFnc.functionId + 1;

    this->RestoreContext(parseContext);
    DebugOnly( m_err.fInited = TRUE; )
    m_nextFunctionId = &nextFunctionId;
    m_deferringAST = topLevelDeferred;
    m_inDeferredNestedFunc = false;
    m_scopeCountNoAst = 0;

    SetCurrentStatement(nullptr);

    pnodeFnc->sxFnc.pnodeVars = nullptr;
    pnodeFnc->sxFnc.pnodeParams = nullptr;
    pnodeFnc->sxFnc.pnodeBody = nullptr;
    pnodeFnc->sxFnc.nestedCount = 0;

    m_currentNodeFunc = pnodeFnc;
    m_currentNodeDeferredFunc = nullptr;
    m_ppnodeScope = nullptr;
    m_ppnodeExprScope = nullptr;

    m_pnestedCount = &pnodeFnc->sxFnc.nestedCount;
    m_pCurrentAstSize = &pnodeFnc->sxFnc.astSize;

    ParseNodePtr pnodeBlock = StartParseBlock<true>(PnodeBlockType::Function, ScopeType_FunctionBody);
    pnodeFnc->sxFnc.pnodeScopes = pnodeBlock;
    m_ppnodeScope = &pnodeBlock->sxBlock.pnodeScopes;

    uint uDeferSave = m_grfscr & fscrDeferFncParse;

    try
    {
        m_pscan->Scan();

        m_ppnodeVar = &pnodeFnc->sxFnc.pnodeParams;
        this->ParseFncFormals<true>(pnodeFnc, fFncNoFlgs);

        if (m_token.tk == tkRParen)
        {
            m_pscan->Scan();
        }

        ChkCurTok(tkLCurly, ERRnoLcurly);

        m_ppnodeVar = &pnodeFnc->sxFnc.pnodeVars;

        // Put the scanner into "no hashing" mode.
        BYTE deferFlags = m_pscan->SetDeferredParse(topLevelDeferred);

        // Process a sequence of statements/declarations
        if (topLevelDeferred)
        {
            ParseStmtList<false>(nullptr, nullptr, SM_DeferredParse, true);
        }
        else
        {
            ParseNodePtr *lastNodeRef = nullptr;
            ParseStmtList<true>(&pnodeFnc->sxFnc.pnodeBody, &lastNodeRef, SM_OnFunctionCode, true);
            AddArgumentsNodeToVars(pnodeFnc);
            // Append an EndCode node.
            AddToNodeList(&pnodeFnc->sxFnc.pnodeBody, &lastNodeRef, CreateNodeWithScanner<knopEndCode>());
        }

        // Restore the scanner's default hashing mode.
        m_pscan->SetDeferredParseFlags(deferFlags);

#if DBG
        pnodeFnc->sxFnc.deferredParseNextFunctionId = *this->m_nextFunctionId;
#endif
        this->m_deferringAST = FALSE;

        // Append block as body of pnodeProg
        FinishParseBlock(pnodeBlock);

        if (m_asgToConst)
        {
            Error(ERRAssignmentToConst, m_asgToConst.GetIchMin(), m_asgToConst.GetIchLim());
        }
    }
    catch(ParseExceptionObject& e)
    {
        m_err.m_hr = e.GetError();
        hr = pse->ProcessError( m_pscan, m_err.m_hr, nullptr);
    }

    if (IsStrictMode())
    {
        pnodeFnc->sxFnc.SetStrictMode();
    }

    if (topLevelDeferred)
    {
        pnodeFnc->sxFnc.pnodeVars = nullptr;
    }

    m_grfscr |= uDeferSave;

    Assert(nullptr == *m_ppnodeScope);

    return hr;
}

HRESULT Parser::ParseSourceWithOffset(__out ParseNodePtr* parseTree, LPCUTF8 pSrc, size_t offset, size_t cbLength, charcount_t cchOffset,
        bool isCesu8, ULONG grfscr, CompileScriptException *pse, Js::LocalFunctionId * nextFunctionId, ULONG lineNumber, SourceContextInfo * sourceContextInfo,
        Js::ParseableFunctionInfo* functionInfo)
{
    m_functionBody = functionInfo;
    if (m_functionBody)
    {
        m_currDeferredStub = m_functionBody->GetDeferredStubs();
        m_InAsmMode = grfscr & fscrNoAsmJs ? false : m_functionBody->GetIsAsmjsMode();
    }
    m_deferAsmJs = !m_InAsmMode;
    m_parseType = ParseType_Deferred;
    return ParseSourceInternal( parseTree, pSrc, offset, cbLength, cchOffset, !isCesu8, grfscr, pse, nextFunctionId, lineNumber, sourceContextInfo);
}

bool Parser::IsStrictMode() const
{
    return (m_fUseStrictMode ||
           (m_currentNodeFunc != nullptr && m_currentNodeFunc->sxFnc.GetStrictMode()));
}

BOOL Parser::ExpectingExternalSource()
{
    return m_fExpectExternalSource;
}

Symbol *PnFnc::GetFuncSymbol()
{
    if (pnodeName &&
        pnodeName->nop == knopVarDecl)
    {
        return pnodeName->sxVar.sym;
    }
    return nullptr;
}

void PnFnc::SetFuncSymbol(Symbol *sym)
{
    Assert(pnodeName &&
           pnodeName->nop == knopVarDecl);
    pnodeName->sxVar.sym = sym;
}

ParseNodePtr PnFnc::GetParamScope() const
{
    if (this->pnodeScopes == nullptr)
    {
        return nullptr;
    }
    Assert(this->pnodeScopes->nop == knopBlock &&
           this->pnodeScopes->sxBlock.pnodeNext == nullptr);
    return this->pnodeScopes->sxBlock.pnodeScopes;
}

ParseNodePtr PnFnc::GetBodyScope() const
{
    if (this->pnodeBodyScope == nullptr)
    {
        return nullptr;
    }
    Assert(this->pnodeBodyScope->nop == knopBlock &&
           this->pnodeBodyScope->sxBlock.pnodeNext == nullptr);
    return this->pnodeBodyScope->sxBlock.pnodeScopes;
}

// Create node versions with explicit token limits
ParseNodePtr Parser::CreateNode(OpCode nop, charcount_t ichMin, charcount_t ichLim)
{
    Assert(!this->m_deferringAST);
    Assert(nop >= 0 && nop < knopLim);
    ParseNodePtr pnode;
    __analysis_assume(nop < knopLim);
    int cb = nop >= 0 && nop < knopLim ? g_mpnopcbNode[nop] : kcbPnNone;

    pnode = (ParseNodePtr)m_nodeAllocator.Alloc(cb);
    Assert(pnode);

    Assert(m_pCurrentAstSize != NULL);
    *m_pCurrentAstSize += cb;

    InitNode(nop,pnode);

    pnode->ichMin = ichMin;
    pnode->ichLim = ichLim;

    return pnode;
}

ParseNodePtr Parser::CreateNameNode(IdentPtr pid,charcount_t ichMin,charcount_t ichLim) {
  ParseNodePtr pnode = CreateNodeT<knopName>(ichMin,ichLim);
  pnode->sxPid.pid = pid;
  pnode->sxPid.sym=NULL;
  pnode->sxPid.symRef=NULL;
  return pnode;
}

ParseNodePtr Parser::CreateUniNode(OpCode nop, ParseNodePtr pnode1, charcount_t ichMin,charcount_t ichLim)
{
    Assert(!this->m_deferringAST);
    DebugOnly(VerifyNodeSize(nop, kcbPnUni));

    ParseNodePtr pnode = (ParseNodePtr)m_nodeAllocator.Alloc(kcbPnUni);

    Assert(m_pCurrentAstSize != NULL);
    *m_pCurrentAstSize += kcbPnUni;

    InitNode(nop, pnode);

    pnode->sxUni.pnode1 = pnode1;

    pnode->ichMin = ichMin;
    pnode->ichLim = ichLim;

    return pnode;
}

ParseNodePtr Parser::CreateBinNode(OpCode nop, ParseNodePtr pnode1,
                                   ParseNodePtr pnode2,charcount_t ichMin,charcount_t ichLim)
{
    Assert(!this->m_deferringAST);
    ParseNodePtr pnode = StaticCreateBinNode(nop, pnode1, pnode2, &m_nodeAllocator);

    Assert(m_pCurrentAstSize != NULL);
    *m_pCurrentAstSize += kcbPnBin;

    pnode->ichMin = ichMin;
    pnode->ichLim = ichLim;

    return pnode;
}

ParseNodePtr Parser::CreateTriNode(OpCode nop, ParseNodePtr pnode1,
                                   ParseNodePtr pnode2, ParseNodePtr pnode3,
                                   charcount_t ichMin,charcount_t ichLim)
{
    Assert(!this->m_deferringAST);
    DebugOnly(VerifyNodeSize(nop, kcbPnTri));
    ParseNodePtr pnode = (ParseNodePtr)m_nodeAllocator.Alloc(kcbPnTri);

    Assert(m_pCurrentAstSize != NULL);
    *m_pCurrentAstSize += kcbPnTri;

    InitNode(nop, pnode);

    pnode->sxTri.pnodeNext = NULL;
    pnode->sxTri.pnode1 = pnode1;
    pnode->sxTri.pnode2 = pnode2;
    pnode->sxTri.pnode3 = pnode3;

    pnode->ichMin = ichMin;
    pnode->ichLim = ichLim;

    return pnode;
}

bool PnBlock::HasBlockScopedContent() const
{
    // A block has its own content if a let, const, or function is declared there.

    if (this->pnodeLexVars != nullptr || this->blockType == Parameter)
    {
        return true;
    }

    // The enclosing scopes can contain functions and other things, so walk the list
    // looking specifically for functions.

    for (ParseNodePtr pnode = this->pnodeScopes; pnode;)
    {
        switch (pnode->nop) {

        case knopFncDecl:
            return true;

        case knopBlock:
            pnode = pnode->sxBlock.pnodeNext;
            break;

        case knopCatch:
            pnode = pnode->sxCatch.pnodeNext;
            break;

        case knopWith:
            pnode = pnode->sxWith.pnodeNext;
            break;

        default:
            Assert(UNREACHED);
            return true;
        }
    }

    return false;
}

class ByteCodeGenerator;

// Copy AST; this works mostly on expressions for now
ParseNode* Parser::CopyPnode(ParseNode *pnode) {
    if (pnode==NULL)
        return NULL;
    switch (pnode->nop) {
        //PTNODE(knopName       , "name"        ,None    ,Pid  ,fnopLeaf)
    case knopName: {
      ParseNode* nameNode=CreateNameNode(pnode->sxPid.pid,pnode->ichMin,pnode->ichLim);
      nameNode->sxPid.sym=pnode->sxPid.sym;
      return nameNode;
    }
      //PTNODE(knopInt        , "int const"    ,None    ,Int  ,fnopLeaf|fnopConst)
  case knopInt:
    return pnode;
      //PTNODE(knopFlt        , "flt const"    ,None    ,Flt  ,fnopLeaf|fnopConst)
  case knopFlt:
    return pnode;
      //PTNODE(knopStr        , "str const"    ,None    ,Pid  ,fnopLeaf|fnopConst)
  case knopStr:
    return pnode;
      //PTNODE(knopRegExp     , "reg expr"    ,None    ,Pid  ,fnopLeaf|fnopConst)
  case knopRegExp:
    return pnode;
    break;
      //PTNODE(knopThis       , "this"        ,None    ,None ,fnopLeaf)
  case knopThis:
    return CreateNodeT<knopThis>(pnode->ichMin,pnode->ichLim);
      //PTNODE(knopNull       , "null"        ,Null    ,None ,fnopLeaf)
  case knopNull:
    return pnode;
      //PTNODE(knopFalse      , "false"        ,False   ,None ,fnopLeaf)
  case knopFalse:
    return CreateNodeT<knopFalse>(pnode->ichMin,pnode->ichLim);
      break;
      //PTNODE(knopTrue       , "true"        ,True    ,None ,fnopLeaf)
  case knopTrue:
    return CreateNodeT<knopTrue>(pnode->ichMin,pnode->ichLim);
      //PTNODE(knopEmpty      , "empty"        ,Empty   ,None ,fnopLeaf)
  case knopEmpty:
    return CreateNodeT<knopEmpty>(pnode->ichMin,pnode->ichLim);
      // Unary operators.
      //PTNODE(knopNot        , "~"            ,BitNot  ,Uni  ,fnopUni)
      //PTNODE(knopNeg        , "unary -"    ,Neg     ,Uni  ,fnopUni)
      //PTNODE(knopPos        , "unary +"    ,Pos     ,Uni  ,fnopUni)
      //PTNODE(knopLogNot     , "!"            ,LogNot  ,Uni  ,fnopUni)
      //PTNODE(knopEllipsis     , "..."       ,Spread  ,Uni    , fnopUni)
      //PTNODE(knopDecPost    , "-- post"    ,Dec     ,Uni  ,fnopUni|fnopAsg)
      //PTNODE(knopIncPre     , "++ pre"    ,Inc     ,Uni  ,fnopUni|fnopAsg)
      //PTNODE(knopDecPre     , "-- pre"    ,Dec     ,Uni  ,fnopUni|fnopAsg)
      //PTNODE(knopTypeof     , "typeof"    ,None    ,Uni  ,fnopUni)
      //PTNODE(knopVoid       , "void"        ,Void    ,Uni  ,fnopUni)
      //PTNODE(knopDelete     , "delete"    ,None    ,Uni  ,fnopUni)
  case knopNot:
  case knopNeg:
  case knopPos:
  case knopLogNot:
  case knopEllipsis:
  case knopIncPost:
  case knopDecPost:
  case knopIncPre:
  case knopDecPre:
  case knopTypeof:
  case knopVoid:
  case knopDelete:
    return CreateUniNode(pnode->nop,CopyPnode(pnode->sxUni.pnode1),pnode->ichMin,pnode->ichLim);
      //PTNODE(knopArray      , "arr cnst"    ,None    ,Uni  ,fnopUni)
      //PTNODE(knopObject     , "obj cnst"    ,None    ,Uni  ,fnopUni)
  case knopArray:
  case knopObject:
    // TODO: need to copy arr
    Assert(false);
    break;
      // Binary operators
      //PTNODE(knopAdd        , "+"            ,Add     ,Bin  ,fnopBin)
      //PTNODE(knopSub        , "-"            ,Sub     ,Bin  ,fnopBin)
      //PTNODE(knopMul        , "*"            ,Mul     ,Bin  ,fnopBin)
      //PTNODE(knopExpo       , "**"           ,Expo     ,Bin  ,fnopBin)
      //PTNODE(knopDiv        , "/"            ,Div     ,Bin  ,fnopBin)
      //PTNODE(knopMod        , "%"            ,Mod     ,Bin  ,fnopBin)
      //PTNODE(knopOr         , "|"            ,BitOr   ,Bin  ,fnopBin)
      //PTNODE(knopXor        , "^"            ,BitXor  ,Bin  ,fnopBin)
      //PTNODE(knopAnd        , "&"            ,BitAnd  ,Bin  ,fnopBin)
      //PTNODE(knopEq         , "=="        ,EQ      ,Bin  ,fnopBin|fnopRel)
      //PTNODE(knopNe         , "!="        ,NE      ,Bin  ,fnopBin|fnopRel)
      //PTNODE(knopLt         , "<"            ,LT      ,Bin  ,fnopBin|fnopRel)
      //PTNODE(knopLe         , "<="        ,LE      ,Bin  ,fnopBin|fnopRel)
      //PTNODE(knopGe         , ">="        ,GE      ,Bin  ,fnopBin|fnopRel)
      //PTNODE(knopGt         , ">"            ,GT      ,Bin  ,fnopBin|fnopRel)
      //PTNODE(knopEqv        , "==="        ,Eqv     ,Bin  ,fnopBin|fnopRel)
      //PTNODE(knopIn         , "in"        ,In      ,Bin  ,fnopBin|fnopRel)
      //PTNODE(knopInstOf     , "instanceof",InstOf  ,Bin  ,fnopBin|fnopRel)
      //PTNODE(knopNEqv       , "!=="        ,NEqv    ,Bin  ,fnopBin|fnopRel)
      //PTNODE(knopComma      , ","            ,None    ,Bin  ,fnopBin)
      //PTNODE(knopLogOr      , "||"        ,None    ,Bin  ,fnopBin)
      //PTNODE(knopLogAnd     , "&&"        ,None    ,Bin  ,fnopBin)
      //PTNODE(knopLsh        , "<<"        ,Lsh     ,Bin  ,fnopBin)
      //PTNODE(knopRsh        , ">>"        ,Rsh     ,Bin  ,fnopBin)
      //PTNODE(knopRs2        , ">>>"        ,Rs2     ,Bin  ,fnopBin)
  case knopAdd:
  case knopSub:
  case knopMul:
  case knopExpo:
  case knopDiv:
  case knopMod:
  case knopOr:
  case knopXor:
  case knopAnd:
  case knopEq:
  case knopNe:
  case knopLt:
  case knopLe:
  case knopGe:
  case knopGt:
  case knopEqv:
  case knopIn:
  case knopInstOf:
  case knopNEqv:
  case knopComma:
  case knopLogOr:
  case knopLogAnd:
  case knopLsh:
  case knopRsh:
  case knopRs2:
      //PTNODE(knopAsg        , "="            ,None    ,Bin  ,fnopBin|fnopAsg)
  case knopAsg:
      //PTNODE(knopDot        , "."            ,None    ,Bin  ,fnopBin)
  case knopDot:
      //PTNODE(knopAsgAdd     , "+="        ,Add     ,Bin  ,fnopBin|fnopAsg)
  case knopAsgAdd:
      //PTNODE(knopAsgSub     , "-="        ,Sub     ,Bin  ,fnopBin|fnopAsg)
  case knopAsgSub:
      //PTNODE(knopAsgMul     , "*="        ,Mul     ,Bin  ,fnopBin|fnopAsg)
  case knopAsgMul:
      //PTNODE(knopAsgDiv     , "/="        ,Div     ,Bin  ,fnopBin|fnopAsg)
  case knopAsgExpo:
      //PTNODE(knopAsgExpo    , "**="       ,Expo    ,Bin  ,fnopBin|fnopAsg)
  case knopAsgDiv:
      //PTNODE(knopAsgMod     , "%="        ,Mod     ,Bin  ,fnopBin|fnopAsg)
  case knopAsgMod:
      //PTNODE(knopAsgAnd     , "&="        ,BitAnd  ,Bin  ,fnopBin|fnopAsg)
  case knopAsgAnd:
      //PTNODE(knopAsgXor     , "^="        ,BitXor  ,Bin  ,fnopBin|fnopAsg)
  case knopAsgXor:
      //PTNODE(knopAsgOr      , "|="        ,BitOr   ,Bin  ,fnopBin|fnopAsg)
  case knopAsgOr:
      //PTNODE(knopAsgLsh     , "<<="        ,Lsh     ,Bin  ,fnopBin|fnopAsg)
  case knopAsgLsh:
      //PTNODE(knopAsgRsh     , ">>="        ,Rsh     ,Bin  ,fnopBin|fnopAsg)
  case knopAsgRsh:
      //PTNODE(knopAsgRs2     , ">>>="        ,Rs2     ,Bin  ,fnopBin|fnopAsg)
  case knopAsgRs2:
      //PTNODE(knopMember     , ":"            ,None    ,Bin  ,fnopBin)
  case knopMember:
  case knopMemberShort:
      //PTNODE(knopIndex      , "[]"        ,None    ,Bin  ,fnopBin)
      //PTNODE(knopList       , "<list>"    ,None    ,Bin  ,fnopNone)

  case knopIndex:
  case knopList:
    return CreateBinNode(pnode->nop,CopyPnode(pnode->sxBin.pnode1),
                         CopyPnode(pnode->sxBin.pnode2),pnode->ichMin,pnode->ichLim);

      //PTNODE(knopCall       , "()"        ,None    ,Bin  ,fnopBin)
      //PTNODE(knopNew        , "new"        ,None    ,Bin  ,fnopBin)
  case knopNew:
  case knopCall:
    return CreateCallNode(pnode->nop,CopyPnode(pnode->sxBin.pnode1),
                         CopyPnode(pnode->sxBin.pnode2),pnode->ichMin,pnode->ichLim);
      //PTNODE(knopQmark      , "?"            ,None    ,Tri  ,fnopBin)
  case knopQmark:
    return CreateTriNode(pnode->nop,CopyPnode(pnode->sxTri.pnode1),
                         CopyPnode(pnode->sxTri.pnode2),CopyPnode(pnode->sxTri.pnode3),
                         pnode->ichMin,pnode->ichLim);
      // General nodes.
      //PTNODE(knopVarDecl    , "varDcl"    ,None    ,Var  ,fnopNone)
    case knopVarDecl: {
      ParseNode* copyNode=CreateNodeT<knopVarDecl>(pnode->ichMin,pnode->ichLim);
      copyNode->sxVar.pnodeInit=CopyPnode(pnode->sxVar.pnodeInit);
      copyNode->sxVar.sym=pnode->sxVar.sym;
      // TODO: mult-decl
      Assert(pnode->sxVar.pnodeNext==NULL);
      copyNode->sxVar.pnodeNext=NULL;
      return copyNode;
    }
      //PTNODE(knopFncDecl    , "fncDcl"    ,None    ,Fnc  ,fnopLeaf)
      //PTNODE(knopProg       , "program"    ,None    ,Fnc  ,fnopNone)
  case knopFncDecl:
  case knopProg:
    Assert(false);
    break;
      //PTNODE(knopEndCode    , "<endcode>"    ,None    ,None ,fnopNone)
  case knopEndCode:
    break;
      //PTNODE(knopDebugger   , "debugger"    ,None    ,None ,fnopNone)
  case knopDebugger:
    break;
      //PTNODE(knopFor        , "for"        ,None    ,For  ,fnopBreak|fnopContinue)
    case knopFor: {
      ParseNode* copyNode=CreateNodeT<knopFor>(pnode->ichMin,pnode->ichLim);
      copyNode->sxFor.pnodeInverted=NULL;
      copyNode->sxFor.pnodeInit=CopyPnode(pnode->sxFor.pnodeInit);
      copyNode->sxFor.pnodeCond=CopyPnode(pnode->sxFor.pnodeCond);
      copyNode->sxFor.pnodeIncr=CopyPnode(pnode->sxFor.pnodeIncr);
      copyNode->sxFor.pnodeBody=CopyPnode(pnode->sxFor.pnodeBody);
      return copyNode;
    }
      //PTNODE(knopIf         , "if"        ,None    ,If   ,fnopNone)
  case knopIf:
    Assert(false);
    break;
      //PTNODE(knopWhile      , "while"        ,None    ,While,fnopBreak|fnopContinue)
  case knopWhile:
    Assert(false);
    break;
      //PTNODE(knopDoWhile    , "do-while"    ,None    ,While,fnopBreak|fnopContinue)
  case knopDoWhile:
    Assert(false);
    break;
      //PTNODE(knopForIn      , "for in"    ,None    ,ForIn,fnopBreak|fnopContinue|fnopCleanup)
  case knopForIn:
    Assert(false);
    break;
  case knopForOf:
    Assert(false);
    break;
      //PTNODE(knopReturn     , "return"    ,None    ,Uni  ,fnopNone)
  case knopReturn: {
    ParseNode* copyNode=CreateNodeT<knopReturn>(pnode->ichMin,pnode->ichLim);
    copyNode->sxReturn.pnodeExpr=CopyPnode(pnode->sxReturn.pnodeExpr);
    return copyNode;
  }
      //PTNODE(knopBlock      , "{}"        ,None    ,Block,fnopNone)
  case knopBlock: {
    ParseNode* copyNode=CreateBlockNode(pnode->ichMin,pnode->ichLim,pnode->sxBlock.blockType);
    if (pnode->grfpn & PNodeFlags::fpnSyntheticNode) {
        // fpnSyntheticNode is sometimes set on PnodeBlockType::Regular blocks which
        // CreateBlockNode() will not automatically set for us, so set it here if it's
        // specified on the source node.
        copyNode->grfpn |= PNodeFlags::fpnSyntheticNode;
    }
    copyNode->sxBlock.pnodeStmt=CopyPnode(pnode->sxBlock.pnodeStmt);
    return copyNode;
  }
      //PTNODE(knopWith       , "with"        ,None    ,With ,fnopCleanup)
  case knopWith:
    Assert(false);
    break;
      //PTNODE(knopBreak      , "break"        ,None    ,Jump ,fnopNone)
  case knopBreak:
    Assert(false);
    break;
      //PTNODE(knopContinue   , "continue"    ,None    ,Jump ,fnopNone)
  case knopContinue:
    Assert(false);
    break;
      //PTNODE(knopLabel      , "label"        ,None    ,Label,fnopNone)
  case knopLabel:
    Assert(false);
    break;
      //PTNODE(knopSwitch     , "switch"    ,None    ,Switch,fnopBreak)
  case knopSwitch:
    Assert(false);
    break;
      //PTNODE(knopCase       , "case"        ,None    ,Case ,fnopNone)
  case knopCase:
    Assert(false);
    break;
      //PTNODE(knopTryFinally,"try-finally",None,TryFinally,fnopCleanup)
  case knopTryFinally:
    Assert(false);
    break;
  case knopFinally:
    Assert(false);
    break;
      //PTNODE(knopCatch      , "catch"     ,None    ,Catch,fnopNone)
  case knopCatch:
    Assert(false);
    break;
      //PTNODE(knopTryCatch      , "try-catch" ,None    ,TryCatch  ,fnopCleanup)
  case knopTryCatch:
    Assert(false);
    break;
      //PTNODE(knopTry        , "try"       ,None    ,Try  ,fnopCleanup)
  case knopTry:
    Assert(false);
    break;
      //PTNODE(knopThrow      , "throw"     ,None    ,Uni  ,fnopNone)
  case knopThrow:
    Assert(false);
    break;
  default:
    Assert(false);
    break;
    }
    return NULL;
}

// Returns true when str is string for Nan, Infinity or -Infinity.
// Does not check for double number value being in NaN/Infinity range.
// static
template<bool CheckForNegativeInfinity>
inline bool Parser::IsNaNOrInfinityLiteral(LPCOLESTR str)
{
    // Note: wcscmp crashes when one of the parameters is NULL.
    return str &&
           (wcscmp(_u("NaN"), str) == 0 ||
           wcscmp(_u("Infinity"), str) == 0 ||
           CheckForNegativeInfinity && wcscmp(_u("-Infinity"), str) == 0);
}

template <bool buildAST>
ParseNodePtr Parser::ParseSuper(ParseNodePtr pnode, bool fAllowCall)
{
    ParseNodePtr currentNodeFunc = GetCurrentFunctionNode();

    if (buildAST) {
        pnode = CreateNodeWithScanner<knopSuper>();
    }

    m_pscan->ScanForcingPid();

    switch (m_token.tk)
    {
    case tkDot:     // super.prop
    case tkLBrack:  // super[foo]
    case tkLParen:  // super(args)
        break;

    default:
        Error(ERRInvalidSuper);
        break;
    }

    if (!fAllowCall && (m_token.tk == tkLParen))
    {
        Error(ERRInvalidSuper); // new super() is not allowed
    }
    else if (this->m_parsingSuperRestrictionState == ParsingSuperRestrictionState_SuperCallAndPropertyAllowed)
    {
        // Any super access is good within a class constructor
    }
    else if (this->m_parsingSuperRestrictionState == ParsingSuperRestrictionState_SuperPropertyAllowed)
    {
        // Cannot call super within a class member
        if (m_token.tk == tkLParen)
        {
            Error(ERRInvalidSuper);
        }
    }
    else
    {
        // Anything else is an error
        Error(ERRInvalidSuper);
    }

    currentNodeFunc->sxFnc.SetHasSuperReference(TRUE);
    CHAKRATEL_LANGSTATS_INC_LANGFEATURECOUNT(SuperCount, m_scriptContext);
    return pnode;
}

void Parser::AppendToList(ParseNodePtr *node, ParseNodePtr nodeToAppend)
{
    Assert(nodeToAppend);
    ParseNodePtr* lastPtr = node;
    while ((*lastPtr) && (*lastPtr)->nop == knopList)
    {
        lastPtr = &(*lastPtr)->sxBin.pnode2;
    }
    auto last = (*lastPtr);
    if (last)
    {
        *lastPtr = CreateBinNode(knopList, last, nodeToAppend, last->ichMin, nodeToAppend->ichLim);
    }
    else
    {
        *lastPtr = nodeToAppend;
    }
}

ParseNodePtr Parser::ConvertArrayToArrayPattern(ParseNodePtr pnode)
{
    Assert(pnode->nop == knopArray);
    pnode->nop = knopArrayPattern;

    ForEachItemRefInList(&pnode->sxArrLit.pnode1, [&](ParseNodePtr *itemRef) {
        ParseNodePtr item = *itemRef;
        if (item->nop == knopEllipsis)
        {
            itemRef = &item->sxUni.pnode1;
            item = *itemRef;
            if (!(item->nop == knopName
                  || item->nop == knopDot
                  || item->nop == knopIndex
                  || item->nop == knopArray
                  || item->nop == knopObject))
            {
                Error(ERRInvalidAssignmentTarget);
            }
        }
        else if (item->nop == knopAsg)
        {
            itemRef = &item->sxBin.pnode1;
            item = *itemRef;
        }

        if (item->nop == knopArray)
        {
            ConvertArrayToArrayPattern(item);
        }
        else if (item->nop == knopObject)
        {
            *itemRef = ConvertObjectToObjectPattern(item);
        }
    });

    return pnode;
}

ParseNodePtr Parser::CreateParamPatternNode(ParseNodePtr pnode1)
{
    ParseNodePtr paramPatternNode = CreateNode(knopParamPattern, pnode1->ichMin, pnode1->ichLim);
    paramPatternNode->sxParamPattern.pnode1 = pnode1;
    paramPatternNode->sxParamPattern.pnodeNext = nullptr;
    paramPatternNode->sxParamPattern.location = Js::Constants::NoRegister;
    return paramPatternNode;
}

ParseNodePtr Parser::ConvertObjectToObjectPattern(ParseNodePtr pnodeMemberList)
{
    charcount_t ichMin = m_pscan->IchMinTok();
    charcount_t ichLim = m_pscan->IchLimTok();
    ParseNodePtr pnodeMemberNodeList = nullptr;
    if (pnodeMemberList != nullptr && pnodeMemberList->nop == knopObject)
    {
        ichMin = pnodeMemberList->ichMin;
        ichLim = pnodeMemberList->ichLim;
        pnodeMemberList = pnodeMemberList->sxUni.pnode1;
    }

    ForEachItemInList(pnodeMemberList, [&](ParseNodePtr item) {
        ParseNodePtr memberNode = ConvertMemberToMemberPattern(item);
        AppendToList(&pnodeMemberNodeList, memberNode);
    });

    return CreateUniNode(knopObjectPattern, pnodeMemberNodeList, ichMin, ichLim);
}

ParseNodePtr Parser::GetRightSideNodeFromPattern(ParseNodePtr pnode)
{
    Assert(pnode != nullptr);
    ParseNodePtr rightNode = nullptr;
    OpCode op = pnode->nop;
    if (op == knopObject)
    {
        rightNode = ConvertObjectToObjectPattern(pnode);
    }
    else if (op == knopArray)
    {
        rightNode = ConvertArrayToArrayPattern(pnode);
    }
    else
    {
        rightNode = pnode;
    }

    return rightNode;
}

ParseNodePtr Parser::ConvertMemberToMemberPattern(ParseNodePtr pnodeMember)
{
    if (pnodeMember->nop == knopObjectPatternMember)
    {
        return pnodeMember;
    }

    Assert(pnodeMember->nop == knopMember || pnodeMember->nop == knopMemberShort);

    ParseNodePtr rightNode = GetRightSideNodeFromPattern(pnodeMember->sxBin.pnode2);
    ParseNodePtr resultNode = CreateBinNode(knopObjectPatternMember, pnodeMember->sxBin.pnode1, rightNode);
    resultNode->ichMin = pnodeMember->ichMin;
    resultNode->ichLim = pnodeMember->ichLim;
    return resultNode;
}

ParseNodePtr Parser::ConvertToPattern(ParseNodePtr pnode)
{
    if (pnode != nullptr)
    {
        if (pnode->nop == knopArray)
        {
            ConvertArrayToArrayPattern(pnode);
        }
        else if (pnode->nop == knopObject)
        {
            pnode = ConvertObjectToObjectPattern(pnode);
        }
    }
    return pnode;
}

// This essentially be called for verifying the structure of the current tree with satisfying the destructuring grammar.
void Parser::ParseDestructuredLiteralWithScopeSave(tokens declarationType,
    bool isDecl,
    bool topLevel,
    DestructuringInitializerContext initializerContext/* = DIC_None*/,
    bool allowIn /*= true*/)
{
    // We are going to parse the text again to validate the current grammar as Destructuring. Saving some scopes and
    // AST related information before the validation parsing and later they will be restored.

    ParseNodePtr pnodeFncSave = m_currentNodeFunc;
    long *pAstSizeSave = m_pCurrentAstSize;
    uint *pNestedCountSave = m_pnestedCount;
    ParseNodePtr *ppnodeScopeSave = m_ppnodeScope;
    ParseNodePtr *ppnodeExprScopeSave = m_ppnodeExprScope;

    ParseNodePtr newTempScope = nullptr;
    m_ppnodeScope = &newTempScope;

    long newTempAstSize = 0;
    m_pCurrentAstSize = &newTempAstSize;

    uint newTempNestedCount = 0;
    m_pnestedCount = &newTempNestedCount;

    m_ppnodeExprScope = nullptr;

    charcount_t funcInArraySave = m_funcInArray;
    uint funcInArrayDepthSave = m_funcInArrayDepth;

    // we need to reset this as we are going to parse the grammar again.
    m_hasDeferredShorthandInitError = false;

    ParseDestructuredLiteral<false>(declarationType, isDecl, topLevel, initializerContext, allowIn);

    m_currentNodeFunc = pnodeFncSave;
    m_pCurrentAstSize = pAstSizeSave;
    m_pnestedCount = pNestedCountSave;
    m_ppnodeScope = ppnodeScopeSave;
    m_ppnodeExprScope = ppnodeExprScopeSave;
    m_funcInArray = funcInArraySave;
    m_funcInArrayDepth = funcInArrayDepthSave;
}

template <bool buildAST>
ParseNodePtr Parser::ParseDestructuredLiteral(tokens declarationType,
    bool isDecl,
    bool topLevel/* = true*/,
    DestructuringInitializerContext initializerContext/* = DIC_None*/,
    bool allowIn/* = true*/,
    BOOL *forInOfOkay/* = nullptr*/,
    BOOL *nativeForOkay/* = nullptr*/)
{
    ParseNodePtr pnode = nullptr;
    Assert(IsPossiblePatternStart());
    if (m_token.tk == tkLCurly)
    {
        pnode = ParseDestructuredObjectLiteral<buildAST>(declarationType, isDecl, topLevel);
    }
    else
    {
        pnode = ParseDestructuredArrayLiteral<buildAST>(declarationType, isDecl, topLevel);
    }

    return ParseDestructuredInitializer<buildAST>(pnode, isDecl, topLevel, initializerContext, allowIn, forInOfOkay, nativeForOkay);
}

template <bool buildAST>
ParseNodePtr Parser::ParseDestructuredInitializer(ParseNodePtr lhsNode,
    bool isDecl,
    bool topLevel,
    DestructuringInitializerContext initializerContext,
    bool allowIn,
    BOOL *forInOfOkay,
    BOOL *nativeForOkay)
{
    m_pscan->Scan();
    if (topLevel && nativeForOkay == nullptr)
    {
        if (initializerContext != DIC_ForceErrorOnInitializer && m_token.tk != tkAsg)
        {
            // e.g. var {x};
            Error(ERRDestructInit);
        }
        else if (initializerContext == DIC_ForceErrorOnInitializer && m_token.tk == tkAsg)
        {
            // e.g. catch([x] = [0])
            Error(ERRDestructNotInit);
        }
    }

    if (m_token.tk != tkAsg || initializerContext == DIC_ShouldNotParseInitializer)
    {
        if (topLevel && nativeForOkay != nullptr)
        {
            // Native loop should have destructuring initializer
            *nativeForOkay = FALSE;
        }

        return lhsNode;
    }

    if (forInOfOkay)
    {
        *forInOfOkay = FALSE;
    }

    m_pscan->Scan();


    bool alreadyHasInitError = m_hasDeferredShorthandInitError;

    ParseNodePtr pnodeDefault = ParseExpr<buildAST>(koplCma, nullptr, allowIn);

    if (m_hasDeferredShorthandInitError && !alreadyHasInitError)
    {
        Error(ERRnoColon);
    }

    ParseNodePtr pnodeDestructAsg = nullptr;
    if (buildAST)
    {
        Assert(lhsNode != nullptr);

        pnodeDestructAsg = CreateNodeWithScanner<knopAsg>();
        pnodeDestructAsg->sxBin.pnode1 = lhsNode;
        pnodeDestructAsg->sxBin.pnode2 = pnodeDefault;
        pnodeDestructAsg->ichMin = lhsNode->ichMin;
        pnodeDestructAsg->ichLim = pnodeDefault->ichLim;
    }
    return pnodeDestructAsg;
}

template <bool buildAST>
ParseNodePtr Parser::ParseDestructuredObjectLiteral(tokens declarationType, bool isDecl, bool topLevel/* = true*/)
{
    Assert(m_token.tk == tkLCurly);
    charcount_t ichMin = m_pscan->IchMinTok();
    m_pscan->Scan();

    if (!isDecl)
    {
        declarationType = tkLCurly;
    }
    ParseNodePtr pnodeMemberList = ParseMemberList<buildAST>(nullptr/*pNameHint*/, nullptr/*pHintLength*/, declarationType);
    Assert(m_token.tk == tkRCurly);

    ParseNodePtr objectPatternNode = nullptr;
    if (buildAST)
    {
        charcount_t ichLim = m_pscan->IchLimTok();
        objectPatternNode = CreateUniNode(knopObjectPattern, pnodeMemberList, ichMin, ichLim);
    }
    return objectPatternNode;
}

template <bool buildAST>
ParseNodePtr Parser::ParseDestructuredVarDecl(tokens declarationType, bool isDecl, bool *hasSeenRest, bool topLevel/* = true*/)
{
    ParseNodePtr pnodeElem = nullptr;
    int parenCount = 0;
    bool seenRest = false;

    while (m_token.tk == tkLParen)
    {
        m_pscan->Scan();
        ++parenCount;
    }

    if (m_token.tk == tkEllipsis)
    {
        // As per ES 2015 : Rest can have left-hand-side-expression when on assignment expression, but under declaration only binding identifier is allowed
        // But spec is going to change for this one to allow LHS-expression both on expression and declaration - so making that happen early.

        seenRest = true;
        m_pscan->Scan();

        while (m_token.tk == tkLParen)
        {
            m_pscan->Scan();
            ++parenCount;
        }

        if (m_token.tk != tkID && m_token.tk != tkSUPER && m_token.tk != tkLCurly && m_token.tk != tkLBrack)
        {
            if (isDecl)
            {
                Error(ERRnoIdent);
            }
            else
            {
                Error(ERRInvalidAssignmentTarget);
            }
        }
    }

    if (IsPossiblePatternStart())
    {
        // Go recursively
        pnodeElem = ParseDestructuredLiteral<buildAST>(declarationType, isDecl, false /*topLevel*/, seenRest ? DIC_ShouldNotParseInitializer : DIC_None);
    }
    else if (m_token.tk == tkSUPER || m_token.tk == tkID)
    {
        if (isDecl)
        {
            charcount_t ichMin = m_pscan->IchMinTok();
            pnodeElem = ParseVariableDeclaration<buildAST>(declarationType, ichMin
                ,/* fAllowIn */false, /* pfForInOk */nullptr, /* singleDefOnly */true, /* allowInit */!seenRest, false /*topLevelParse*/);

        }
        else
        {
            BOOL fCanAssign;
            IdentToken token;
            // We aren't declaring anything, so scan the ID reference manually.
            pnodeElem = ParseTerm<buildAST>(/* fAllowCall */ m_token.tk != tkSUPER, nullptr /*pNameHint*/, nullptr /*pHintLength*/, nullptr /*pShortNameOffset*/, &token, false,
                                                             &fCanAssign);

            // In this destructuring case we can force error here as we cannot assign.

            if (!fCanAssign)
            {
                Error(ERRInvalidAssignmentTarget);
            }

            if (buildAST)
            {
                if (IsStrictMode() && pnodeElem != nullptr && pnodeElem->nop == knopName)
                {
                    CheckStrictModeEvalArgumentsUsage(pnodeElem->sxPid.pid);
                }
            }
            else
            {
                if (IsStrictMode() && token.tk == tkID)
                {
                    CheckStrictModeEvalArgumentsUsage(token.pid);
                }
                token.tk = tkNone;
            }
        }
    }
    else if (!(m_token.tk == tkComma || m_token.tk == tkRBrack || m_token.tk == tkRCurly))
    {
        if (m_token.IsOperator())
        {
            Error(ERRDestructNoOper);
        }
        Error(ERRDestructIDRef);
    }

    // Swallow RParens before a default expression, if any.
    while (m_token.tk == tkRParen)
    {
        m_pscan->Scan();
        --parenCount;
    }

    if (hasSeenRest != nullptr)
    {
        *hasSeenRest = seenRest;
    }

    if (m_token.tk == tkAsg)
    {
        // Parse the initializer.
        if (seenRest)
        {
            Error(ERRRestWithDefault);
        }
        m_pscan->Scan();

        bool alreadyHasInitError = m_hasDeferredShorthandInitError;
        ParseNodePtr pnodeInit = ParseExpr<buildAST>(koplCma);

        if (m_hasDeferredShorthandInitError && !alreadyHasInitError)
        {
            Error(ERRnoColon);
        }

        if (buildAST)
        {
            pnodeElem = CreateBinNode(knopAsg, pnodeElem, pnodeInit);
        }
    }

    if (buildAST && seenRest)
    {
        ParseNodePtr pnodeRest = CreateNodeWithScanner<knopEllipsis>();
        pnodeRest->sxUni.pnode1 = pnodeElem;
        pnodeElem = pnodeRest;
    }

    while (m_token.tk == tkRParen)
    {
        m_pscan->Scan();
        --parenCount;
    }

    if (!(m_token.tk == tkComma || m_token.tk == tkRBrack || m_token.tk == tkRCurly))
    {
        if (m_token.IsOperator())
        {
            Error(ERRDestructNoOper);
        }
        Error(ERRsyntax);
    }

    if (parenCount != 0)
    {
        Error(ERRnoRparen);
    }
    return pnodeElem;
}

template <bool buildAST>
ParseNodePtr Parser::ParseDestructuredArrayLiteral(tokens declarationType, bool isDecl, bool topLevel)
{
    Assert(m_token.tk == tkLBrack);
    charcount_t ichMin = m_pscan->IchMinTok();

    m_pscan->Scan();

    ParseNodePtr pnodeDestructArr = nullptr;
    ParseNodePtr pnodeList = nullptr;
    ParseNodePtr *lastNodeRef = nullptr;
    uint count = 0;
    bool hasMissingValues = false;
    bool seenRest = false;

    while (true)
    {
        if (seenRest) // Rest must be in the last position.
        {
            Error(ERRDestructRestLast);
        }

        ParseNodePtr pnodeElem = ParseDestructuredVarDecl<buildAST>(declarationType, isDecl, &seenRest, topLevel);
        if (buildAST)
        {
            if (pnodeElem == nullptr && buildAST)
            {
                pnodeElem = CreateNodeWithScanner<knopEmpty>();
                hasMissingValues = true;
            }
            AddToNodeListEscapedUse(&pnodeList, &lastNodeRef, pnodeElem);
        }
        count++;

        if (m_token.tk == tkRBrack)
        {
            break;
        }

        if (m_token.tk != tkComma)
        {
            Error(ERRDestructNoOper);
        }
        m_pscan->Scan();
    }

    if (buildAST)
    {
        pnodeDestructArr = CreateNodeWithScanner<knopArrayPattern>();
        pnodeDestructArr->sxArrLit.pnode1 = pnodeList;
        pnodeDestructArr->sxArrLit.arrayOfTaggedInts = false;
        pnodeDestructArr->sxArrLit.arrayOfInts = false;
        pnodeDestructArr->sxArrLit.arrayOfNumbers = false;
        pnodeDestructArr->sxArrLit.hasMissingValues = hasMissingValues;
        pnodeDestructArr->sxArrLit.count = count;
        pnodeDestructArr->sxArrLit.spreadCount = seenRest ? 1 : 0;
        pnodeDestructArr->ichMin = ichMin;
        pnodeDestructArr->ichLim = m_pscan->IchLimTok();

        if (pnodeDestructArr->sxArrLit.pnode1)
        {
            this->CheckArguments(pnodeDestructArr->sxArrLit.pnode1);
        }
    }

    return pnodeDestructArr;
}

void Parser::CaptureContext(ParseContext *parseContext) const
{
    parseContext->pszSrc = m_pscan->PchBase();
    parseContext->length = this->m_originalLength;
    parseContext->characterOffset = m_pscan->IchMinTok();
    parseContext->offset = parseContext->characterOffset + m_pscan->m_cMultiUnits;
    parseContext->grfscr = this->m_grfscr;
    parseContext->lineNumber = m_pscan->LineCur();

    parseContext->pnodeProg = this->m_currentNodeProg;
    parseContext->fromExternal = m_pscan->IsFromExternalSource();
    parseContext->strictMode = this->IsStrictMode();
    parseContext->sourceContextInfo = this->m_sourceContextInfo;
    parseContext->currentBlockInfo = this->m_currentBlockInfo;
    parseContext->nextBlockId = this->m_nextBlockId;
}

void Parser::RestoreContext(ParseContext *const parseContext)
{
    m_sourceContextInfo = parseContext->sourceContextInfo;
    m_currentBlockInfo = parseContext->currentBlockInfo;
    m_nextBlockId = parseContext->nextBlockId;
    m_grfscr = parseContext->grfscr;
    m_length = parseContext->length;
    m_pscan->SetText(parseContext->pszSrc, parseContext->offset, parseContext->length, parseContext->characterOffset, parseContext->grfscr, parseContext->lineNumber);
    m_currentNodeProg = parseContext->pnodeProg;
    m_fUseStrictMode = parseContext->strictMode;
}

class ByteCodeGenerator;
#if DBG_DUMP

#define INDENT_SIZE 2

void PrintPnodeListWIndent(ParseNode *pnode,int indentAmt);
void PrintFormalsWIndent(ParseNode *pnode, int indentAmt);


void Indent(int indentAmt) {
    for (int i=0;i<indentAmt;i++) {
        Output::Print(_u(" "));
    }
}

void PrintBlockType(PnodeBlockType type)
{
    switch (type)
    {
    case Global:
        Output::Print(_u("(Global)"));
        break;
    case Function:
        Output::Print(_u("(Function)"));
        break;
    case Regular:
        Output::Print(_u("(Regular)"));
        break;
    case Parameter:
        Output::Print(_u("(Parameter)"));
        break;
    default:
        Output::Print(_u("(unknown blocktype)"));
        break;
    }
}

void PrintScopesWIndent(ParseNode *pnode,int indentAmt) {
    ParseNode *scope = nullptr;
    bool firstOnly = false;
    switch(pnode->nop)
    {
    case knopProg:
    case knopFncDecl: scope = pnode->sxFnc.pnodeScopes; break;
    case knopBlock: scope = pnode->sxBlock.pnodeScopes; break;
    case knopCatch: scope = pnode->sxCatch.pnodeScopes; break;
    case knopWith: scope = pnode->sxWith.pnodeScopes; break;
    case knopSwitch: scope = pnode->sxSwitch.pnodeBlock; firstOnly = true; break;
    case knopFor: scope = pnode->sxFor.pnodeBlock; firstOnly = true; break;
    case knopForIn: scope = pnode->sxForInOrForOf.pnodeBlock; firstOnly = true; break;
    case knopForOf: scope = pnode->sxForInOrForOf.pnodeBlock; firstOnly = true; break;
    }
    if (scope) {
        Output::Print(_u("[%4d, %4d): "), scope->ichMin, scope->ichLim);
        Indent(indentAmt);
        Output::Print(_u("Scopes: "));
        ParseNode *next = nullptr;
        ParseNode *syntheticBlock = nullptr;
        while (scope) {
            switch (scope->nop) {
            case knopFncDecl: Output::Print(_u("knopFncDecl")); next = scope->sxFnc.pnodeNext; break;
            case knopBlock: Output::Print(_u("knopBlock")); PrintBlockType(scope->sxBlock.blockType); next = scope->sxBlock.pnodeNext; break;
            case knopCatch: Output::Print(_u("knopCatch")); next = scope->sxCatch.pnodeNext; break;
            case knopWith: Output::Print(_u("knopWith")); next = scope->sxWith.pnodeNext; break;
            default: Output::Print(_u("unknown")); break;
            }
            if (firstOnly) {
                next = nullptr;
                syntheticBlock = scope;
            }
            if (scope->grfpn & fpnSyntheticNode) {
                Output::Print(_u(" synthetic"));
                if (scope->nop == knopBlock)
                    syntheticBlock = scope;
            }
            Output::Print(_u(" (%d-%d)"), scope->ichMin, scope->ichLim);
            if (next) Output::Print(_u(", "));
            scope = next;
        }
        Output::Print(_u("\n"));
        if (syntheticBlock || firstOnly) {
            PrintScopesWIndent(syntheticBlock, indentAmt + INDENT_SIZE);
        }
    }
}

void PrintPnodeWIndent(ParseNode *pnode,int indentAmt) {
    if (pnode==NULL)
        return;

    Output::Print(_u("[%4d, %4d): "), pnode->ichMin, pnode->ichLim);
    switch (pnode->nop) {
        //PTNODE(knopName       , "name"        ,None    ,Pid  ,fnopLeaf)
  case knopName:
      Indent(indentAmt);
      if (pnode->sxPid.pid!=NULL) {
        Output::Print(_u("id: %s\n"),pnode->sxPid.pid->Psz());
      }
      else {
        Output::Print(_u("name node\n"));
      }
      break;
      //PTNODE(knopInt        , "int const"    ,None    ,Int  ,fnopLeaf|fnopConst)
  case knopInt:
      Indent(indentAmt);
      Output::Print(_u("%d\n"),pnode->sxInt.lw);
      break;
      //PTNODE(knopFlt        , "flt const"    ,None    ,Flt  ,fnopLeaf|fnopConst)
  case knopFlt:
      Indent(indentAmt);
      Output::Print(_u("%lf\n"),pnode->sxFlt.dbl);
      break;
      //PTNODE(knopStr        , "str const"    ,None    ,Pid  ,fnopLeaf|fnopConst)
  case knopStr:
      Indent(indentAmt);
      Output::Print(_u("\"%s\"\n"),pnode->sxPid.pid->Psz());
      break;
      //PTNODE(knopRegExp     , "reg expr"    ,None    ,Pid  ,fnopLeaf|fnopConst)
  case knopRegExp:
      Indent(indentAmt);
      Output::Print(_u("/%x/\n"),pnode->sxPid.regexPattern);
      break;
      //PTNODE(knopThis       , "this"        ,None    ,None ,fnopLeaf)
  case knopThis:
      Indent(indentAmt);
      Output::Print(_u("this\n"));
      break;
      //PTNODE(knopSuper      , "super"       ,None    ,None ,fnopLeaf)
  case knopSuper:
      Indent(indentAmt);
      Output::Print(_u("super\n"));
      break;
      //PTNODE(knopNewTarget  , "new.target"  ,None    ,None ,fnopLeaf)
  case knopNewTarget:
      Indent(indentAmt);
      Output::Print(_u("new.target\n"));
      break;
      //PTNODE(knopNull       , "null"        ,Null    ,None ,fnopLeaf)
  case knopNull:
      Indent(indentAmt);
      Output::Print(_u("null\n"));
      break;
      //PTNODE(knopFalse      , "false"        ,False   ,None ,fnopLeaf)
  case knopFalse:
      Indent(indentAmt);
      Output::Print(_u("false\n"));
      break;
      //PTNODE(knopTrue       , "true"        ,True    ,None ,fnopLeaf)
  case knopTrue:
      Indent(indentAmt);
      Output::Print(_u("true\n"));
      break;
      //PTNODE(knopEmpty      , "empty"        ,Empty   ,None ,fnopLeaf)
  case knopEmpty:
      Indent(indentAmt);
      Output::Print(_u("empty\n"));
      break;
      // Unary operators.
      //PTNODE(knopNot        , "~"            ,BitNot  ,Uni  ,fnopUni)
  case knopNot:
      Indent(indentAmt);
      Output::Print(_u("~\n"));
      PrintPnodeWIndent(pnode->sxUni.pnode1,indentAmt+INDENT_SIZE);
      break;
      //PTNODE(knopNeg        , "unary -"    ,Neg     ,Uni  ,fnopUni)
  case knopNeg:
      Indent(indentAmt);
      Output::Print(_u("U-\n"));
      PrintPnodeWIndent(pnode->sxUni.pnode1,indentAmt+INDENT_SIZE);
      break;
      //PTNODE(knopPos        , "unary +"    ,Pos     ,Uni  ,fnopUni)
  case knopPos:
      Indent(indentAmt);
      Output::Print(_u("U+\n"));
      PrintPnodeWIndent(pnode->sxUni.pnode1,indentAmt+INDENT_SIZE);
      break;
      //PTNODE(knopLogNot     , "!"            ,LogNot  ,Uni  ,fnopUni)
  case knopLogNot:
      Indent(indentAmt);
      Output::Print(_u("!\n"));
      PrintPnodeWIndent(pnode->sxUni.pnode1,indentAmt+INDENT_SIZE);
      break;
      //PTNODE(knopEllipsis     , "..."       ,Spread  ,Uni    , fnopUni)
  case knopEllipsis:
      Indent(indentAmt);
      Output::Print(_u("...<expr>\n"));
      PrintPnodeWIndent(pnode->sxUni.pnode1,indentAmt+INDENT_SIZE);
      break;
      //PTNODE(knopIncPost    , "++ post"    ,Inc     ,Uni  ,fnopUni|fnopAsg)
  case knopIncPost:
      Indent(indentAmt);
      Output::Print(_u("<expr>++\n"));
      PrintPnodeWIndent(pnode->sxUni.pnode1,indentAmt+INDENT_SIZE);
      break;
      //PTNODE(knopDecPost    , "-- post"    ,Dec     ,Uni  ,fnopUni|fnopAsg)
  case knopDecPost:
      Indent(indentAmt);
      Output::Print(_u("<expr>--\n"));
      PrintPnodeWIndent(pnode->sxUni.pnode1,indentAmt+INDENT_SIZE);
      break;
      //PTNODE(knopIncPre     , "++ pre"    ,Inc     ,Uni  ,fnopUni|fnopAsg)
  case knopIncPre:
      Indent(indentAmt);
      Output::Print(_u("++<expr>\n"));
      PrintPnodeWIndent(pnode->sxUni.pnode1,indentAmt+INDENT_SIZE);
      break;
      //PTNODE(knopDecPre     , "-- pre"    ,Dec     ,Uni  ,fnopUni|fnopAsg)
  case knopDecPre:
      Indent(indentAmt);
      Output::Print(_u("--<expr>\n"));
      PrintPnodeWIndent(pnode->sxUni.pnode1,indentAmt+INDENT_SIZE);
      break;
      //PTNODE(knopTypeof     , "typeof"    ,None    ,Uni  ,fnopUni)
  case knopTypeof:
      Indent(indentAmt);
      Output::Print(_u("typeof\n"));
      PrintPnodeWIndent(pnode->sxUni.pnode1,indentAmt+INDENT_SIZE);
      break;
      //PTNODE(knopVoid       , "void"        ,Void    ,Uni  ,fnopUni)
  case knopVoid:
      Indent(indentAmt);
      Output::Print(_u("void\n"));
      PrintPnodeWIndent(pnode->sxUni.pnode1,indentAmt+INDENT_SIZE);
      break;
      //PTNODE(knopDelete     , "delete"    ,None    ,Uni  ,fnopUni)
  case knopDelete:
      Indent(indentAmt);
      Output::Print(_u("delete\n"));
      PrintPnodeWIndent(pnode->sxUni.pnode1,indentAmt+INDENT_SIZE);
      break;
      //PTNODE(knopArray      , "arr cnst"    ,None    ,Uni  ,fnopUni)

  case knopArrayPattern:
      Indent(indentAmt);
      Output::Print(_u("Array Pattern\n"));
      PrintPnodeListWIndent(pnode->sxUni.pnode1, indentAmt + INDENT_SIZE);
      break;

  case knopObjectPattern:
      Indent(indentAmt);
      Output::Print(_u("Object Pattern\n"));
      PrintPnodeListWIndent(pnode->sxUni.pnode1, indentAmt + INDENT_SIZE);
      break;

  case knopArray:
      Indent(indentAmt);
      Output::Print(_u("Array Literal\n"));
      PrintPnodeListWIndent(pnode->sxUni.pnode1,indentAmt+INDENT_SIZE);
      break;
      //PTNODE(knopObject     , "obj cnst"    ,None    ,Uni  ,fnopUni)
  case knopObject:
      Indent(indentAmt);
      Output::Print(_u("Object Literal\n"));
      PrintPnodeListWIndent(pnode->sxUni.pnode1,indentAmt+INDENT_SIZE);
      break;
      // Binary and Ternary Operators
      //PTNODE(knopAdd        , "+"            ,Add     ,Bin  ,fnopBin)
  case knopAdd:
      Indent(indentAmt);
      Output::Print(_u("+\n"));
      PrintPnodeWIndent(pnode->sxBin.pnode1,indentAmt+INDENT_SIZE);
      PrintPnodeWIndent(pnode->sxBin.pnode2,indentAmt+INDENT_SIZE);
      break;
      //PTNODE(knopSub        , "-"            ,Sub     ,Bin  ,fnopBin)
  case knopSub:
      Indent(indentAmt);
      Output::Print(_u("-\n"));
      PrintPnodeWIndent(pnode->sxBin.pnode1,indentAmt+INDENT_SIZE);
      PrintPnodeWIndent(pnode->sxBin.pnode2,indentAmt+INDENT_SIZE);
      break;
      //PTNODE(knopMul        , "*"            ,Mul     ,Bin  ,fnopBin)
  case knopMul:
      Indent(indentAmt);
      Output::Print(_u("*\n"));
      PrintPnodeWIndent(pnode->sxBin.pnode1,indentAmt+INDENT_SIZE);
      PrintPnodeWIndent(pnode->sxBin.pnode2,indentAmt+INDENT_SIZE);
      break;
      //PTNODE(knopDiv        , "/"            ,Div     ,Bin  ,fnopBin)
  case knopExpo:
      Indent(indentAmt);
      Output::Print(_u("**\n"));
      PrintPnodeWIndent(pnode->sxBin.pnode1, indentAmt + INDENT_SIZE);
      PrintPnodeWIndent(pnode->sxBin.pnode2, indentAmt + INDENT_SIZE);
      break;
      //PTNODE(knopExpo        , "**"            ,Expo     ,Bin  ,fnopBin)

  case knopDiv:
      Indent(indentAmt);
      Output::Print(_u("/\n"));
      PrintPnodeWIndent(pnode->sxBin.pnode1,indentAmt+INDENT_SIZE);
      PrintPnodeWIndent(pnode->sxBin.pnode2,indentAmt+INDENT_SIZE);
      break;
      //PTNODE(knopMod        , "%"            ,Mod     ,Bin  ,fnopBin)
  case knopMod:
      Indent(indentAmt);
      Output::Print(_u("%\n"));
      PrintPnodeWIndent(pnode->sxBin.pnode1,indentAmt+INDENT_SIZE);
      PrintPnodeWIndent(pnode->sxBin.pnode2,indentAmt+INDENT_SIZE);
      break;
      //PTNODE(knopOr         , "|"            ,BitOr   ,Bin  ,fnopBin)
  case knopOr:
      Indent(indentAmt);
      Output::Print(_u("|\n"));
      PrintPnodeWIndent(pnode->sxBin.pnode1,indentAmt+INDENT_SIZE);
      PrintPnodeWIndent(pnode->sxBin.pnode2,indentAmt+INDENT_SIZE);
      break;
      //PTNODE(knopXor        , "^"            ,BitXor  ,Bin  ,fnopBin)
  case knopXor:
      Indent(indentAmt);
      Output::Print(_u("^\n"));
      PrintPnodeWIndent(pnode->sxBin.pnode1,indentAmt+INDENT_SIZE);
      PrintPnodeWIndent(pnode->sxBin.pnode2,indentAmt+INDENT_SIZE);
      break;
      //PTNODE(knopAnd        , "&"            ,BitAnd  ,Bin  ,fnopBin)
  case knopAnd:
      Indent(indentAmt);
      Output::Print(_u("&\n"));
      PrintPnodeWIndent(pnode->sxBin.pnode1,indentAmt+INDENT_SIZE);
      PrintPnodeWIndent(pnode->sxBin.pnode2,indentAmt+INDENT_SIZE);
      break;
      //PTNODE(knopEq         , "=="        ,EQ      ,Bin  ,fnopBin|fnopRel)
  case knopEq:
      Indent(indentAmt);
      Output::Print(_u("==\n"));
      PrintPnodeWIndent(pnode->sxBin.pnode1,indentAmt+INDENT_SIZE);
      PrintPnodeWIndent(pnode->sxBin.pnode2,indentAmt+INDENT_SIZE);
      break;
      //PTNODE(knopNe         , "!="        ,NE      ,Bin  ,fnopBin|fnopRel)
  case knopNe:
      Indent(indentAmt);
      Output::Print(_u("!=\n"));
      PrintPnodeWIndent(pnode->sxBin.pnode1,indentAmt+INDENT_SIZE);
      PrintPnodeWIndent(pnode->sxBin.pnode2,indentAmt+INDENT_SIZE);
      break;
      //PTNODE(knopLt         , "<"            ,LT      ,Bin  ,fnopBin|fnopRel)
  case knopLt:
      Indent(indentAmt);
      Output::Print(_u("<\n"));
      PrintPnodeWIndent(pnode->sxBin.pnode1,indentAmt+INDENT_SIZE);
      PrintPnodeWIndent(pnode->sxBin.pnode2,indentAmt+INDENT_SIZE);
      break;
      //PTNODE(knopLe         , "<="        ,LE      ,Bin  ,fnopBin|fnopRel)
  case knopLe:
      Indent(indentAmt);
      Output::Print(_u("<=\n"));
      PrintPnodeWIndent(pnode->sxBin.pnode1,indentAmt+INDENT_SIZE);
      PrintPnodeWIndent(pnode->sxBin.pnode2,indentAmt+INDENT_SIZE);
      break;
      //PTNODE(knopGe         , ">="        ,GE      ,Bin  ,fnopBin|fnopRel)
  case knopGe:
      Indent(indentAmt);
      Output::Print(_u(">=\n"));
      PrintPnodeWIndent(pnode->sxBin.pnode1,indentAmt+INDENT_SIZE);
      PrintPnodeWIndent(pnode->sxBin.pnode2,indentAmt+INDENT_SIZE);
      break;
      //PTNODE(knopGt         , ">"            ,GT      ,Bin  ,fnopBin|fnopRel)
  case knopGt:
      Indent(indentAmt);
      Output::Print(_u(">\n"));
      PrintPnodeWIndent(pnode->sxBin.pnode1,indentAmt+INDENT_SIZE);
      PrintPnodeWIndent(pnode->sxBin.pnode2,indentAmt+INDENT_SIZE);
      break;
      //PTNODE(knopCall       , "()"        ,None    ,Bin  ,fnopBin)
  case knopCall:
      Indent(indentAmt);
      Output::Print(_u("Call\n"));
      PrintPnodeWIndent(pnode->sxBin.pnode1,indentAmt+INDENT_SIZE);
      PrintPnodeListWIndent(pnode->sxBin.pnode2,indentAmt+INDENT_SIZE);
      break;
      //PTNODE(knopDot        , "."            ,None    ,Bin  ,fnopBin)
  case knopDot:
      Indent(indentAmt);
      Output::Print(_u(".\n"));
      PrintPnodeWIndent(pnode->sxBin.pnode1,indentAmt+INDENT_SIZE);
      PrintPnodeWIndent(pnode->sxBin.pnode2,indentAmt+INDENT_SIZE);
      break;
      //PTNODE(knopAsg        , "="            ,None    ,Bin  ,fnopBin|fnopAsg)
  case knopAsg:
      Indent(indentAmt);
      Output::Print(_u("=\n"));
      PrintPnodeWIndent(pnode->sxBin.pnode1,indentAmt+INDENT_SIZE);
      PrintPnodeWIndent(pnode->sxBin.pnode2,indentAmt+INDENT_SIZE);
      break;
      //PTNODE(knopInstOf     , "instanceof",InstOf  ,Bin  ,fnopBin|fnopRel)
  case knopInstOf:
      Indent(indentAmt);
      Output::Print(_u("instanceof\n"));
      PrintPnodeWIndent(pnode->sxBin.pnode1,indentAmt+INDENT_SIZE);
      PrintPnodeWIndent(pnode->sxBin.pnode2,indentAmt+INDENT_SIZE);
      break;
      //PTNODE(knopIn         , "in"        ,In      ,Bin  ,fnopBin|fnopRel)
  case knopIn:
      Indent(indentAmt);
      Output::Print(_u("in\n"));
      PrintPnodeWIndent(pnode->sxBin.pnode1,indentAmt+INDENT_SIZE);
      PrintPnodeWIndent(pnode->sxBin.pnode2,indentAmt+INDENT_SIZE);
      break;
      //PTNODE(knopEqv        , "==="        ,Eqv     ,Bin  ,fnopBin|fnopRel)
  case knopEqv:
      Indent(indentAmt);
      Output::Print(_u("===\n"));
      PrintPnodeWIndent(pnode->sxBin.pnode1,indentAmt+INDENT_SIZE);
      PrintPnodeWIndent(pnode->sxBin.pnode2,indentAmt+INDENT_SIZE);
      break;
      //PTNODE(knopNEqv       , "!=="        ,NEqv    ,Bin  ,fnopBin|fnopRel)
  case knopNEqv:
      Indent(indentAmt);
      Output::Print(_u("!==\n"));
      PrintPnodeWIndent(pnode->sxBin.pnode1,indentAmt+INDENT_SIZE);
      PrintPnodeWIndent(pnode->sxBin.pnode2,indentAmt+INDENT_SIZE);
      break;
      //PTNODE(knopComma      , ","            ,None    ,Bin  ,fnopBin)
  case knopComma:
      Indent(indentAmt);
      Output::Print(_u(",\n"));
      PrintPnodeWIndent(pnode->sxBin.pnode1,indentAmt+INDENT_SIZE);
      PrintPnodeWIndent(pnode->sxBin.pnode2,indentAmt+INDENT_SIZE);
      break;
      //PTNODE(knopLogOr      , "||"        ,None    ,Bin  ,fnopBin)
  case knopLogOr:
      Indent(indentAmt);
      Output::Print(_u("||\n"));
      PrintPnodeWIndent(pnode->sxBin.pnode1,indentAmt+INDENT_SIZE);
      PrintPnodeWIndent(pnode->sxBin.pnode2,indentAmt+INDENT_SIZE);
      break;
      //PTNODE(knopLogAnd     , "&&"        ,None    ,Bin  ,fnopBin)
  case knopLogAnd:
      Indent(indentAmt);
      Output::Print(_u("&&\n"));
      PrintPnodeWIndent(pnode->sxBin.pnode1,indentAmt+INDENT_SIZE);
      PrintPnodeWIndent(pnode->sxBin.pnode2,indentAmt+INDENT_SIZE);
      break;
      //PTNODE(knopLsh        , "<<"        ,Lsh     ,Bin  ,fnopBin)
  case knopLsh:
      Indent(indentAmt);
      Output::Print(_u("<<\n"));
      PrintPnodeWIndent(pnode->sxBin.pnode1,indentAmt+INDENT_SIZE);
      PrintPnodeWIndent(pnode->sxBin.pnode2,indentAmt+INDENT_SIZE);
      break;
      //PTNODE(knopRsh        , ">>"        ,Rsh     ,Bin  ,fnopBin)
  case knopRsh:
      Indent(indentAmt);
      Output::Print(_u(">>\n"));
      PrintPnodeWIndent(pnode->sxBin.pnode1,indentAmt+INDENT_SIZE);
      PrintPnodeWIndent(pnode->sxBin.pnode2,indentAmt+INDENT_SIZE);
      break;
      //PTNODE(knopRs2        , ">>>"        ,Rs2     ,Bin  ,fnopBin)
  case knopRs2:
      Indent(indentAmt);
      Output::Print(_u(">>>\n"));
      PrintPnodeWIndent(pnode->sxBin.pnode1,indentAmt+INDENT_SIZE);
      PrintPnodeWIndent(pnode->sxBin.pnode2,indentAmt+INDENT_SIZE);
      break;
      //PTNODE(knopNew        , "new"        ,None    ,Bin  ,fnopBin)
  case knopNew:
      Indent(indentAmt);
      Output::Print(_u("new\n"));
      PrintPnodeWIndent(pnode->sxBin.pnode1,indentAmt+INDENT_SIZE);
      PrintPnodeListWIndent(pnode->sxBin.pnode2,indentAmt+INDENT_SIZE);
      break;
      //PTNODE(knopIndex      , "[]"        ,None    ,Bin  ,fnopBin)
  case knopIndex:
      Indent(indentAmt);
      Output::Print(_u("[]\n"));
      PrintPnodeWIndent(pnode->sxBin.pnode1,indentAmt+INDENT_SIZE);
      PrintPnodeListWIndent(pnode->sxBin.pnode2,indentAmt+INDENT_SIZE);
      break;
      //PTNODE(knopQmark      , "?"            ,None    ,Tri  ,fnopBin)
  case knopQmark:
      Indent(indentAmt);
      Output::Print(_u("?:\n"));
      PrintPnodeWIndent(pnode->sxTri.pnode1,indentAmt+INDENT_SIZE);
      PrintPnodeWIndent(pnode->sxTri.pnode2,indentAmt+INDENT_SIZE);
      PrintPnodeWIndent(pnode->sxTri.pnode3,indentAmt+INDENT_SIZE);
      break;
      //PTNODE(knopAsgAdd     , "+="        ,Add     ,Bin  ,fnopBin|fnopAsg)
  case knopAsgAdd:
      Indent(indentAmt);
      Output::Print(_u("+=\n"));
      PrintPnodeWIndent(pnode->sxBin.pnode1,indentAmt+INDENT_SIZE);
      PrintPnodeWIndent(pnode->sxBin.pnode2,indentAmt+INDENT_SIZE);
      break;
      //PTNODE(knopAsgSub     , "-="        ,Sub     ,Bin  ,fnopBin|fnopAsg)
  case knopAsgSub:
      Indent(indentAmt);
      Output::Print(_u("-=\n"));
      PrintPnodeWIndent(pnode->sxBin.pnode1,indentAmt+INDENT_SIZE);
      PrintPnodeWIndent(pnode->sxBin.pnode2,indentAmt+INDENT_SIZE);
      break;
      //PTNODE(knopAsgMul     , "*="        ,Mul     ,Bin  ,fnopBin|fnopAsg)
  case knopAsgMul:
      Indent(indentAmt);
      Output::Print(_u("*=\n"));
      PrintPnodeWIndent(pnode->sxBin.pnode1,indentAmt+INDENT_SIZE);
      PrintPnodeWIndent(pnode->sxBin.pnode2,indentAmt+INDENT_SIZE);
      break;
      //PTNODE(knopAsgDiv     , "/="        ,Div     ,Bin  ,fnopBin|fnopAsg)
  case knopAsgExpo:
      Indent(indentAmt);
      Output::Print(_u("**=\n"));
      PrintPnodeWIndent(pnode->sxBin.pnode1, indentAmt + INDENT_SIZE);
      PrintPnodeWIndent(pnode->sxBin.pnode2, indentAmt + INDENT_SIZE);
      break;
      //PTNODE(knopAsgExpo     , "**="       ,Expo     ,Bin  ,fnopBin|fnopAsg)

  case knopAsgDiv:
      Indent(indentAmt);
      Output::Print(_u("/=\n"));
      PrintPnodeWIndent(pnode->sxBin.pnode1,indentAmt+INDENT_SIZE);
      PrintPnodeWIndent(pnode->sxBin.pnode2,indentAmt+INDENT_SIZE);
      break;
      //PTNODE(knopAsgMod     , "%="        ,Mod     ,Bin  ,fnopBin|fnopAsg)
  case knopAsgMod:
      Indent(indentAmt);
      Output::Print(_u("%=\n"));
      PrintPnodeWIndent(pnode->sxBin.pnode1,indentAmt+INDENT_SIZE);
      PrintPnodeWIndent(pnode->sxBin.pnode2,indentAmt+INDENT_SIZE);
      break;
      //PTNODE(knopAsgAnd     , "&="        ,BitAnd  ,Bin  ,fnopBin|fnopAsg)
  case knopAsgAnd:
      Indent(indentAmt);
      Output::Print(_u("&=\n"));
      PrintPnodeWIndent(pnode->sxBin.pnode1,indentAmt+INDENT_SIZE);
      PrintPnodeWIndent(pnode->sxBin.pnode2,indentAmt+INDENT_SIZE);
      break;
      //PTNODE(knopAsgXor     , "^="        ,BitXor  ,Bin  ,fnopBin|fnopAsg)
  case knopAsgXor:
      Indent(indentAmt);
      Output::Print(_u("^=\n"));
      PrintPnodeWIndent(pnode->sxBin.pnode1,indentAmt+INDENT_SIZE);
      PrintPnodeWIndent(pnode->sxBin.pnode2,indentAmt+INDENT_SIZE);
      break;
      //PTNODE(knopAsgOr      , "|="        ,BitOr   ,Bin  ,fnopBin|fnopAsg)
  case knopAsgOr:
      Indent(indentAmt);
      Output::Print(_u("|=\n"));
      PrintPnodeWIndent(pnode->sxBin.pnode1,indentAmt+INDENT_SIZE);
      PrintPnodeWIndent(pnode->sxBin.pnode2,indentAmt+INDENT_SIZE);
      break;
      //PTNODE(knopAsgLsh     , "<<="        ,Lsh     ,Bin  ,fnopBin|fnopAsg)
  case knopAsgLsh:
      Indent(indentAmt);
      Output::Print(_u("<<=\n"));
      PrintPnodeWIndent(pnode->sxBin.pnode1,indentAmt+INDENT_SIZE);
      PrintPnodeWIndent(pnode->sxBin.pnode2,indentAmt+INDENT_SIZE);
      break;
      //PTNODE(knopAsgRsh     , ">>="        ,Rsh     ,Bin  ,fnopBin|fnopAsg)
  case knopAsgRsh:
      Indent(indentAmt);
      Output::Print(_u(">>=\n"));
      PrintPnodeWIndent(pnode->sxBin.pnode1,indentAmt+INDENT_SIZE);
      PrintPnodeWIndent(pnode->sxBin.pnode2,indentAmt+INDENT_SIZE);
      break;
      //PTNODE(knopAsgRs2     , ">>>="        ,Rs2     ,Bin  ,fnopBin|fnopAsg)
  case knopAsgRs2:
      Indent(indentAmt);
      Output::Print(_u(">>>=\n"));
      PrintPnodeWIndent(pnode->sxBin.pnode1,indentAmt+INDENT_SIZE);
      PrintPnodeWIndent(pnode->sxBin.pnode2,indentAmt+INDENT_SIZE);
      break;

  case knopComputedName:
      Indent(indentAmt);
      Output::Print(_u("ComputedProperty\n"));
      PrintPnodeWIndent(pnode->sxUni.pnode1, indentAmt + INDENT_SIZE);
      break;

      //PTNODE(knopMember     , ":"            ,None    ,Bin  ,fnopBin)
  case knopMember:
  case knopMemberShort:
  case knopObjectPatternMember:
      Indent(indentAmt);
      Output::Print(_u(":\n"));
      PrintPnodeWIndent(pnode->sxBin.pnode1,indentAmt+INDENT_SIZE);
      PrintPnodeWIndent(pnode->sxBin.pnode2,indentAmt+INDENT_SIZE);
      break;
      // General nodes.
      //PTNODE(knopList       , "<list>"    ,None    ,Bin  ,fnopNone)
  case knopList:
      Indent(indentAmt);
      Output::Print(_u("List\n"));
      PrintPnodeListWIndent(pnode,indentAmt+INDENT_SIZE);
      break;
      //PTNODE(knopVarDecl    , "varDcl"    ,None    ,Var  ,fnopNone)
  case knopVarDecl:
      Indent(indentAmt);
      Output::Print(_u("var %s\n"),pnode->sxVar.pid->Psz());
      if (pnode->sxVar.pnodeInit!=NULL)
          PrintPnodeWIndent(pnode->sxVar.pnodeInit,indentAmt+INDENT_SIZE);
      break;
  case knopConstDecl:
      Indent(indentAmt);
      Output::Print(_u("const %s\n"),pnode->sxVar.pid->Psz());
      if (pnode->sxVar.pnodeInit!=NULL)
          PrintPnodeWIndent(pnode->sxVar.pnodeInit,indentAmt+INDENT_SIZE);
      break;
  case knopLetDecl:
      Indent(indentAmt);
      Output::Print(_u("let %s\n"),pnode->sxVar.pid->Psz());
      if (pnode->sxVar.pnodeInit!=NULL)
          PrintPnodeWIndent(pnode->sxVar.pnodeInit,indentAmt+INDENT_SIZE);
      break;
      //PTNODE(knopFncDecl    , "fncDcl"    ,None    ,Fnc  ,fnopLeaf)
  case knopFncDecl:
      Indent(indentAmt);
      if (pnode->sxFnc.pid!=NULL)
      {
          Output::Print(_u("fn decl %d nested %d name %s (%d-%d)\n"),pnode->sxFnc.IsDeclaration(),pnode->sxFnc.IsNested(),
              pnode->sxFnc.pid->Psz(), pnode->ichMin, pnode->ichLim);
      }
      else
      {
          Output::Print(_u("fn decl %d nested %d anonymous (%d-%d)\n"),pnode->sxFnc.IsDeclaration(),pnode->sxFnc.IsNested(),pnode->ichMin,pnode->ichLim);
      }
      PrintScopesWIndent(pnode, indentAmt+INDENT_SIZE);
      PrintFormalsWIndent(pnode->sxFnc.pnodeParams, indentAmt + INDENT_SIZE);
      PrintPnodeWIndent(pnode->sxFnc.pnodeRest, indentAmt + INDENT_SIZE);
      PrintPnodeWIndent(pnode->sxFnc.pnodeBody, indentAmt + INDENT_SIZE);
      break;
      //PTNODE(knopProg       , "program"    ,None    ,Fnc  ,fnopNone)
  case knopProg:
      Indent(indentAmt);
      Output::Print(_u("program\n"));
      PrintScopesWIndent(pnode, indentAmt+INDENT_SIZE);
      PrintPnodeListWIndent(pnode->sxFnc.pnodeBody,indentAmt+INDENT_SIZE);
      break;
      //PTNODE(knopEndCode    , "<endcode>"    ,None    ,None ,fnopNone)
  case knopEndCode:
      Indent(indentAmt);
      Output::Print(_u("<endcode>\n"));
      break;
      //PTNODE(knopDebugger   , "debugger"    ,None    ,None ,fnopNone)
  case knopDebugger:
      Indent(indentAmt);
      Output::Print(_u("<debugger>\n"));
      break;
      //PTNODE(knopFor        , "for"        ,None    ,For  ,fnopBreak|fnopContinue)
  case knopFor:
      Indent(indentAmt);
      Output::Print(_u("for\n"));
      PrintScopesWIndent(pnode, indentAmt+INDENT_SIZE);
      PrintPnodeWIndent(pnode->sxFor.pnodeInit,indentAmt+INDENT_SIZE);
      PrintPnodeWIndent(pnode->sxFor.pnodeCond,indentAmt+INDENT_SIZE);
      PrintPnodeWIndent(pnode->sxFor.pnodeIncr,indentAmt+INDENT_SIZE);
      PrintPnodeWIndent(pnode->sxFor.pnodeBody,indentAmt+INDENT_SIZE);
      break;
      //PTNODE(knopIf         , "if"        ,None    ,If   ,fnopNone)
  case knopIf:
      Indent(indentAmt);
      Output::Print(_u("if\n"));
      PrintPnodeWIndent(pnode->sxIf.pnodeCond,indentAmt+INDENT_SIZE);
      PrintPnodeWIndent(pnode->sxIf.pnodeTrue,indentAmt+INDENT_SIZE);
      if (pnode->sxIf.pnodeFalse!=NULL)
          PrintPnodeWIndent(pnode->sxIf.pnodeFalse,indentAmt+INDENT_SIZE);
      break;
      //PTNODE(knopWhile      , "while"        ,None    ,While,fnopBreak|fnopContinue)
  case knopWhile:
      Indent(indentAmt);
      Output::Print(_u("while\n"));
      PrintPnodeWIndent(pnode->sxWhile.pnodeCond,indentAmt+INDENT_SIZE);
      PrintPnodeWIndent(pnode->sxWhile.pnodeBody,indentAmt+INDENT_SIZE);
      break;
      //PTNODE(knopDoWhile    , "do-while"    ,None    ,While,fnopBreak|fnopContinue)
  case knopDoWhile:
      Indent(indentAmt);
      Output::Print(_u("do\n"));
      PrintPnodeWIndent(pnode->sxWhile.pnodeCond,indentAmt+INDENT_SIZE);
      PrintPnodeWIndent(pnode->sxWhile.pnodeBody,indentAmt+INDENT_SIZE);
      break;
      //PTNODE(knopForIn      , "for in"    ,None    ,ForIn,fnopBreak|fnopContinue|fnopCleanup)
  case knopForIn:
      Indent(indentAmt);
      Output::Print(_u("forIn\n"));
      PrintScopesWIndent(pnode, indentAmt+INDENT_SIZE);
      PrintPnodeWIndent(pnode->sxForInOrForOf.pnodeLval,indentAmt+INDENT_SIZE);
      PrintPnodeWIndent(pnode->sxForInOrForOf.pnodeObj,indentAmt+INDENT_SIZE);
      PrintPnodeWIndent(pnode->sxForInOrForOf.pnodeBody,indentAmt+INDENT_SIZE);
      break;
  case knopForOf:
      Indent(indentAmt);
      Output::Print(_u("forOf\n"));
      PrintScopesWIndent(pnode, indentAmt+INDENT_SIZE);
      PrintPnodeWIndent(pnode->sxForInOrForOf.pnodeLval,indentAmt+INDENT_SIZE);
      PrintPnodeWIndent(pnode->sxForInOrForOf.pnodeObj,indentAmt+INDENT_SIZE);
      PrintPnodeWIndent(pnode->sxForInOrForOf.pnodeBody,indentAmt+INDENT_SIZE);
      break;
      //PTNODE(knopReturn     , "return"    ,None    ,Uni  ,fnopNone)
  case knopReturn:
      Indent(indentAmt);
      Output::Print(_u("return\n"));
      if (pnode->sxReturn.pnodeExpr!=NULL)
          PrintPnodeWIndent(pnode->sxReturn.pnodeExpr,indentAmt+INDENT_SIZE);
      break;
      //PTNODE(knopBlock      , "{}"        ,None    ,Block,fnopNone)
  case knopBlock:
      Indent(indentAmt);
      Output::Print(_u("block "));
      if (pnode->grfpn & fpnSyntheticNode)
          Output::Print(_u("synthetic "));
      PrintBlockType(pnode->sxBlock.blockType);
      Output::Print(_u("(%d-%d)\n"),pnode->ichMin,pnode->ichLim);
      PrintScopesWIndent(pnode, indentAmt+INDENT_SIZE);
      if (pnode->sxBlock.pnodeStmt!=NULL)
          PrintPnodeWIndent(pnode->sxBlock.pnodeStmt,indentAmt+INDENT_SIZE);
      break;
      //PTNODE(knopWith       , "with"        ,None    ,With ,fnopCleanup)
  case knopWith:
      Indent(indentAmt);
      Output::Print(_u("with (%d-%d)\n"), pnode->ichMin,pnode->ichLim);
      PrintScopesWIndent(pnode, indentAmt+INDENT_SIZE);
      PrintPnodeWIndent(pnode->sxWith.pnodeObj,indentAmt+INDENT_SIZE);
      PrintPnodeWIndent(pnode->sxWith.pnodeBody,indentAmt+INDENT_SIZE);
      break;
      //PTNODE(knopBreak      , "break"        ,None    ,Jump ,fnopNone)
  case knopBreak:
      Indent(indentAmt);
      Output::Print(_u("break\n"));
      // TODO: some representation of target
      break;
      //PTNODE(knopContinue   , "continue"    ,None    ,Jump ,fnopNone)
  case knopContinue:
      Indent(indentAmt);
      Output::Print(_u("continue\n"));
      // TODO: some representation of target
      break;
      //PTNODE(knopLabel      , "label"        ,None    ,Label,fnopNone)
  case knopLabel:
      Indent(indentAmt);
      Output::Print(_u("label %s"),pnode->sxLabel.pid->Psz());
      // TODO: print labeled statement
      break;
      //PTNODE(knopSwitch     , "switch"    ,None    ,Switch,fnopBreak)
  case knopSwitch:
      Indent(indentAmt);
      Output::Print(_u("switch\n"));
      PrintScopesWIndent(pnode, indentAmt+INDENT_SIZE);
      for (ParseNode *pnodeT = pnode->sxSwitch.pnodeCases; NULL != pnodeT;pnodeT = pnodeT->sxCase.pnodeNext) {
          PrintPnodeWIndent(pnodeT,indentAmt+2);
      }
      break;
      //PTNODE(knopCase       , "case"        ,None    ,Case ,fnopNone)
  case knopCase:
      Indent(indentAmt);
      Output::Print(_u("case\n"));
      PrintPnodeWIndent(pnode->sxCase.pnodeExpr,indentAmt+INDENT_SIZE);
      PrintPnodeWIndent(pnode->sxCase.pnodeBody,indentAmt+INDENT_SIZE);
      break;
      //PTNODE(knopTryFinally,"try-finally",None,TryFinally,fnopCleanup)
  case knopTryFinally:
      PrintPnodeWIndent(pnode->sxTryFinally.pnodeTry,indentAmt);
      PrintPnodeWIndent(pnode->sxTryFinally.pnodeFinally,indentAmt);
      break;
  case knopFinally:
      Indent(indentAmt);
      Output::Print(_u("finally\n"));
      PrintPnodeWIndent(pnode->sxFinally.pnodeBody,indentAmt+INDENT_SIZE);
      break;
      //PTNODE(knopCatch      , "catch"     ,None    ,Catch,fnopNone)
  case knopCatch:
      Indent(indentAmt);
      Output::Print(_u("catch (%d-%d)\n"), pnode->ichMin,pnode->ichLim);
      PrintScopesWIndent(pnode, indentAmt+INDENT_SIZE);
      PrintPnodeWIndent(pnode->sxCatch.pnodeParam,indentAmt+INDENT_SIZE);
//      if (pnode->sxCatch.pnodeGuard!=NULL)
//          PrintPnodeWIndent(pnode->sxCatch.pnodeGuard,indentAmt+INDENT_SIZE);
      PrintPnodeWIndent(pnode->sxCatch.pnodeBody,indentAmt+INDENT_SIZE);
      break;
      //PTNODE(knopTryCatch      , "try-catch" ,None    ,TryCatch  ,fnopCleanup)
  case knopTryCatch:
      PrintPnodeWIndent(pnode->sxTryCatch.pnodeTry,indentAmt);
      PrintPnodeWIndent(pnode->sxTryCatch.pnodeCatch,indentAmt);
      break;
      //PTNODE(knopTry        , "try"       ,None    ,Try  ,fnopCleanup)
  case knopTry:
      Indent(indentAmt);
      Output::Print(_u("try\n"));
      PrintPnodeWIndent(pnode->sxTry.pnodeBody,indentAmt+INDENT_SIZE);
      break;
      //PTNODE(knopThrow      , "throw"     ,None    ,Uni  ,fnopNone)
  case knopThrow:
      Indent(indentAmt);
      Output::Print(_u("throw\n"));
      PrintPnodeWIndent(pnode->sxUni.pnode1,indentAmt+INDENT_SIZE);
      break;
      //PTNODE(knopClassDecl, "classDecl", None , Class, fnopLeaf)
  case knopClassDecl:
      Indent(indentAmt);
      Output::Print(_u("class %s"), pnode->sxClass.pnodeName->sxVar.pid->Psz());
      if (pnode->sxClass.pnodeExtends != nullptr)
      {
          Output::Print(_u(" extends "));
          PrintPnodeWIndent(pnode->sxClass.pnodeExtends, 0);
      }
      else {
          Output::Print(_u("\n"));
      }

      PrintPnodeWIndent(pnode->sxClass.pnodeConstructor,   indentAmt + INDENT_SIZE);
      PrintPnodeWIndent(pnode->sxClass.pnodeMembers,       indentAmt + INDENT_SIZE);
      PrintPnodeWIndent(pnode->sxClass.pnodeStaticMembers, indentAmt + INDENT_SIZE);
      break;
  case knopStrTemplate:
      Indent(indentAmt);
      Output::Print(_u("string template\n"));
      PrintPnodeListWIndent(pnode->sxStrTemplate.pnodeSubstitutionExpressions, indentAmt + INDENT_SIZE);
      break;
  case knopYieldStar:
      Indent(indentAmt);
      Output::Print(_u("yield*\n"));
      PrintPnodeListWIndent(pnode->sxUni.pnode1, indentAmt + INDENT_SIZE);
      break;
  case knopYield:
  case knopYieldLeaf:
      Indent(indentAmt);
      Output::Print(_u("yield\n"));
      PrintPnodeListWIndent(pnode->sxUni.pnode1, indentAmt + INDENT_SIZE);
      break;
  case knopAwait:
      Indent(indentAmt);
      Output::Print(_u("await\n"));
      PrintPnodeListWIndent(pnode->sxUni.pnode1, indentAmt + INDENT_SIZE);
      break;
  case knopExportDefault:
      Indent(indentAmt);
      Output::Print(_u("export default\n"));
      PrintPnodeListWIndent(pnode->sxExportDefault.pnodeExpr, indentAmt + INDENT_SIZE);
      break;
  default:
      Output::Print(_u("unhandled pnode op %d\n"),pnode->nop);
      break;
    }
}

void PrintPnodeListWIndent(ParseNode *pnode,int indentAmt) {
    if (pnode!=NULL) {
        while(pnode->nop==knopList) {
            PrintPnodeWIndent(pnode->sxBin.pnode1,indentAmt);
            pnode = pnode->sxBin.pnode2;
        }
        PrintPnodeWIndent(pnode,indentAmt);
    }
}

void PrintFormalsWIndent(ParseNode *pnodeArgs, int indentAmt)
{
    for (ParseNode *pnode = pnodeArgs; pnode != nullptr; pnode = pnode->GetFormalNext())
    {
        PrintPnodeWIndent(pnode->nop == knopParamPattern ? pnode->sxParamPattern.pnode1 : pnode, indentAmt);
    }
}

void PrintPnode(ParseNode *pnode) {
    PrintPnodeWIndent(pnode,0);
}

void ParseNode::Dump()
{
    switch(nop)
    {
    case knopFncDecl:
    case knopProg:
        LPCOLESTR name = Js::Constants::AnonymousFunction;
        if(this->sxFnc.pnodeName)
        {
            name = this->sxFnc.pnodeName->sxVar.pid->Psz();
        }

        Output::Print(_u("%s (%d) [%d, %d]:\n"), name, this->sxFnc.functionId, this->sxFnc.lineNumber, this->sxFnc.columnNumber);
        Output::Print(_u("hasArguments: %s callsEval:%s childCallsEval:%s HasReferenceableBuiltInArguments:%s ArgumentsObjectEscapes:%s HasWith:%s HasThis:%s HasOnlyThis:%s \n"),
            IsTrueOrFalse(this->sxFnc.HasHeapArguments()),
            IsTrueOrFalse(this->sxFnc.CallsEval()),
            IsTrueOrFalse(this->sxFnc.ChildCallsEval()),
            IsTrueOrFalse(this->sxFnc.HasReferenceableBuiltInArguments()),
            IsTrueOrFalse(this->sxFnc.GetArgumentsObjectEscapes()),
            IsTrueOrFalse(this->sxFnc.HasWithStmt()),
            IsTrueOrFalse(this->sxFnc.HasThisStmt()),
            IsTrueOrFalse(this->sxFnc.HasOnlyThisStmts()));
        if(this->sxFnc.funcInfo)
        {
            this->sxFnc.funcInfo->Dump();
        }
        break;
    }
}
#endif

DeferredFunctionStub * BuildDeferredStubTree(ParseNode *pnodeFnc, Recycler *recycler)
{
    Assert(pnodeFnc->nop == knopFncDecl);

    uint nestedCount = pnodeFnc->sxFnc.nestedCount;
    if (nestedCount == 0)
    {
        return nullptr;
    }

    if (pnodeFnc->sxFnc.deferredStub)
    {
        return pnodeFnc->sxFnc.deferredStub;
    }

    DeferredFunctionStub *deferredStubs = RecyclerNewArray(recycler, DeferredFunctionStub, nestedCount);
    uint i = 0;

    ParseNode *pnodeBlock = pnodeFnc->sxFnc.pnodeBodyScope;
    Assert(pnodeBlock != nullptr
        && pnodeBlock->nop == knopBlock
        && (pnodeBlock->sxBlock.blockType == PnodeBlockType::Function
            || pnodeBlock->sxBlock.blockType == PnodeBlockType::Parameter));

    for (ParseNode *pnodeChild = pnodeBlock->sxBlock.pnodeScopes; pnodeChild != nullptr;)
    {

        if (pnodeChild->nop != knopFncDecl)
        {
            // We only expect to find a function body block in a parameter scope block.
            Assert(pnodeChild->nop == knopBlock
                && (pnodeBlock->sxBlock.blockType == PnodeBlockType::Parameter
                    || pnodeChild->sxBlock.blockType == PnodeBlockType::Function));
            pnodeChild = pnodeChild->sxBlock.pnodeNext;
            continue;
        }
        Assert(i < nestedCount);

        if (pnodeChild->sxFnc.IsGeneratedDefault())
        {
            ++i;
            pnodeChild = pnodeChild->sxFnc.pnodeNext;
            continue;
        }

        __analysis_assume(i < nestedCount);

        deferredStubs[i].fncFlags = pnodeChild->sxFnc.fncFlags;
        deferredStubs[i].nestedCount = pnodeChild->sxFnc.nestedCount;
        deferredStubs[i].restorePoint = *pnodeChild->sxFnc.pRestorePoint;
        deferredStubs[i].deferredStubs = BuildDeferredStubTree(pnodeChild, recycler);
#if DEBUG
        deferredStubs[i].ichMin = pnodeChild->ichMin;
#endif
        ++i;
        pnodeChild = pnodeChild->sxFnc.pnodeNext;
    }

    return deferredStubs;
}<|MERGE_RESOLUTION|>--- conflicted
+++ resolved
@@ -2154,26 +2154,8 @@
             // If we are parsing an import statement, the token after 'as' must be a BindingIdentifier.
             if (!isExportClause)
             {
-<<<<<<< HEAD
-                // First identifier name is the name of the export\import.
-                IdentPtr identifierName = m_token.GetIdentifier(m_phtbl);
-                IdentPtr identifierAs = identifierName;
-
-                // If the next token is an identifier but not 'as' this is a syntax error.
-                m_pscan->Scan();
-                if (m_token.tk == tkID)
-                {
-                    if (wellKnownPropertyPids.as != m_token.GetIdentifier(m_phtbl))
-                    {
-                        Error(ERRsyntax);
-                    }
-
-                    m_pscan->Scan();
-                    ChkCurTokNoScan(tkID, ERRsyntax);
-=======
                 ChkCurTokNoScan(tkID, ERRsyntax);
             }
->>>>>>> d4040844
 
             if (!(m_token.IsIdentifier() || m_token.IsReservedWord()))
             {
@@ -2187,11 +2169,11 @@
         }
         else if (!isExportClause && firstToken != tkID)
         {
-            // If we are parsing an import statement and this ImportSpecifier clause did not have 
+            // If we are parsing an import statement and this ImportSpecifier clause did not have
             // 'as ImportedBinding' at the end of it, identifierName must be a BindingIdentifier.
             Error(ERRsyntax);
         }
-        
+
         if (m_token.tk == tkComma)
         {
             // Consume a trailing comma
