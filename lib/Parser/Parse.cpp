--- conflicted
+++ resolved
@@ -5577,13 +5577,9 @@
             });
         }
 
-<<<<<<< HEAD
         AssertMsg(m_funcParenExprDepth == 0, "Paren exprs should have been resolved by the time we finish function formals");
 
-        if (isTopLevelDeferredFunc || (m_InAsmMode && m_deferAsmJs))
-=======
         if (fLambda)
->>>>>>> 0bc77094
         {
 #ifdef ASMJS_PLAT
             if (m_InAsmMode && (isTopLevelDeferredFunc && m_deferAsmJs))
