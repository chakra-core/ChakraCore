--- conflicted
+++ resolved
@@ -91,12 +91,9 @@
     m_isInBackground = isBackground;
     m_hasParallelJob = false;
     m_doingFastScan = false;
-<<<<<<< HEAD
 #endif
-=======
     m_isInParsingArgList = false;
     m_hasDestructuringPattern = false;
->>>>>>> ffe59396
     m_scriptContext = scriptContext;
     m_pCurrentAstSize = nullptr;
     m_arrayDepth = 0;
