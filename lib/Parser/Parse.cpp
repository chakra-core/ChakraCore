//-------------------------------------------------------------------------------------------------------
// Copyright (C) Microsoft. All rights reserved.
// Licensed under the MIT license. See LICENSE.txt file in the project root for full license information.
//-------------------------------------------------------------------------------------------------------
#include "ParserPch.h"
#include "FormalsUtil.h"
#include "../Runtime/Language/SourceDynamicProfileManager.h"

#if DBG_DUMP
void PrintPnodeWIndent(ParseNode *pnode,int indentAmt);
#endif

const char* const nopNames[knopLim]= {
#define PTNODE(nop,sn,pc,nk,grfnop,json) sn,
#include "ptlist.h"
};
void printNop(int nop) {
    Output::Print(_u("%S\n"), nopNames[nop]);
}

const uint ParseNode::mpnopgrfnop[knopLim] =
{
#define PTNODE(nop,sn,pc,nk,grfnop,json) grfnop,
#include "ptlist.h"
};

bool Parser::IsES6DestructuringEnabled() const
{
    return m_scriptContext->GetConfig()->IsES6DestructuringEnabled();
}

struct DeferredFunctionStub
{
    Field(RestorePoint) restorePoint;
    Field(FncFlags) fncFlags;
    Field(uint) nestedCount;
    Field(DeferredFunctionStub *) deferredStubs;
    Field(charcount_t) ichMin;
};

struct StmtNest
{
    union
    {
        struct
        {
            ParseNodePtr pnodeStmt; // This statement node.
            ParseNodePtr pnodeLab;  // Labels for this statement.
        };
        struct
        {
            bool isDeferred : 1;
            OpCode op;              // This statement operation.
            LabelId* pLabelId;      // Labels for this statement.
        };
    };
    StmtNest *pstmtOuter;           // Enclosing statement.

    OpCode GetNop() const 
    { 
        AnalysisAssert(isDeferred || pnodeStmt != nullptr);
        return isDeferred ? op : pnodeStmt->nop; 
    }
};

struct BlockInfoStack
{
    StmtNest pstmt;
    ParseNode *pnodeBlock;
    ParseNodePtr *m_ppnodeLex;              // lexical variable list tail
    BlockInfoStack *pBlockInfoOuter;        // containing block's BlockInfoStack
    BlockInfoStack *pBlockInfoFunction;     // nearest function's BlockInfoStack (if pnodeBlock is a function, this points to itself)
};

#if DEBUG
Parser::Parser(Js::ScriptContext* scriptContext, BOOL strictMode, PageAllocator *alloc, bool isBackground, size_t size)
#else
Parser::Parser(Js::ScriptContext* scriptContext, BOOL strictMode, PageAllocator *alloc, bool isBackground)
#endif
    : m_nodeAllocator(_u("Parser"), alloc ? alloc : scriptContext->GetThreadContext()->GetPageAllocator(), Parser::OutOfMemory),
    // use the GuestArena directly for keeping the RegexPattern* alive during byte code generation
    m_registeredRegexPatterns(scriptContext->GetGuestArena())
{
    AssertMsg(size == sizeof(Parser), "verify conditionals affecting the size of Parser agree");
    Assert(scriptContext != nullptr);
    m_phtbl = nullptr;
    m_pscan = nullptr;
    m_deferringAST = FALSE;
    m_stoppedDeferredParse = FALSE;
#if ENABLE_BACKGROUND_PARSING
    m_isInBackground = isBackground;
    m_hasParallelJob = false;
    m_doingFastScan = false;
#endif
    m_isInParsingArgList = false;
    m_hasDestructuringPattern = false;
    m_scriptContext = scriptContext;
    m_pCurrentAstSize = nullptr;
    m_arrayDepth = 0;
    m_funcInArrayDepth = 0;
    m_funcParenExprDepth = 0;
    m_funcInArray = 0;
    m_tryCatchOrFinallyDepth = 0;
    m_UsesArgumentsAtGlobal = false;
    m_currentNodeFunc = nullptr;
    m_currentNodeDeferredFunc = nullptr;
    m_currentNodeNonLambdaFunc = nullptr;
    m_currentNodeNonLambdaDeferredFunc = nullptr;
    m_currentNodeProg = nullptr;
    m_currDeferredStub = nullptr;
    m_prevSiblingDeferredStub = nullptr;
    m_pstmtCur = nullptr;
    m_currentBlockInfo = nullptr;
    m_currentScope = nullptr;
    m_currentDynamicBlock = nullptr;
    m_grfscr = fscrNil;
    m_length = 0;
    m_originalLength = 0;
    m_nextFunctionId = nullptr;
    m_reparsingLambdaParams = false;
    currBackgroundParseItem = nullptr;
    backgroundParseItems = nullptr;
    fastScannedRegExpNodes = nullptr;

    m_fUseStrictMode = strictMode;
    m_InAsmMode = false;
    m_deferAsmJs = true;
    m_scopeCountNoAst = 0;
    m_fExpectExternalSource = 0;

    m_parseType = ParseType_Upfront;

    m_deferEllipsisError = false;
    m_hasDeferredShorthandInitError = false;
    m_parsingSuperRestrictionState = ParsingSuperRestrictionState_SuperDisallowed;

    m_disallowImportExportStmt = false;
}

Parser::~Parser(void)
{
    if (m_scriptContext == nullptr || m_scriptContext->GetGuestArena() == nullptr)
    {
        // If the scriptContext or guestArena have gone away, there is no point clearing each item of this list.
        // Just reset it so that destructor of the SList will be no-op
        m_registeredRegexPatterns.Reset();
    }

#if ENABLE_BACKGROUND_PARSING
    if (this->m_hasParallelJob)
    {
        // Let the background threads know that they can decommit their arena pages.
        BackgroundParser *bgp = m_scriptContext->GetBackgroundParser();
        Assert(bgp);
        if (bgp->Processor()->ProcessesInBackground())
        {
            JsUtil::BackgroundJobProcessor *processor = static_cast<JsUtil::BackgroundJobProcessor*>(bgp->Processor());

            bool result = processor->IterateBackgroundThreads([&](JsUtil::ParallelThreadData *threadData)->bool {
                threadData->canDecommit = true;
                return false;
            });
            Assert(result);
        }
    }
#endif

    Release();

}

void Parser::OutOfMemory()
{
    throw ParseExceptionObject(ERRnoMemory);
}

void Parser::Error(HRESULT hr)
{
    throw ParseExceptionObject(hr);
}

void Parser::Error(HRESULT hr, ParseNodePtr pnode)
{
    if (pnode && pnode->ichLim)
    {
        Error(hr, pnode->ichMin, pnode->ichLim);
    }
    else
    {
        Error(hr);
    }
}

void Parser::Error(HRESULT hr, charcount_t ichMin, charcount_t ichLim)
{
    m_pscan->SetErrorPosition(ichMin, ichLim);
    Error(hr);
}

void Parser::IdentifierExpectedError(const Token& token)
{
    Assert(token.tk != tkID);

    HRESULT hr;
    if (token.IsReservedWord())
    {
        if (token.IsKeyword())
        {
            hr = ERRKeywordNotId;
        }
        else
        {
            Assert(token.IsFutureReservedWord(true));
            if (token.IsFutureReservedWord(false))
            {
                // Future reserved word in strict and non-strict modes
                hr = ERRFutureReservedWordNotId;
            }
            else
            {
                // Future reserved word only in strict mode. The token would have been converted to tkID by the scanner if not
                // in strict mode.
                Assert(IsStrictMode());
                hr = ERRFutureReservedWordInStrictModeNotId;
            }
        }
    }
    else
    {
        hr = ERRnoIdent;
    }

    Error(hr);
}

HRESULT Parser::ValidateSyntax(LPCUTF8 pszSrc, size_t encodedCharCount, bool isGenerator, bool isAsync, CompileScriptException *pse, void (Parser::*validateFunction)())
{
    AssertPsz(pszSrc);
    AssertMemN(pse);

    PROBE_STACK_NO_DISPOSE(m_scriptContext, Js::Constants::MinStackDefault);

    HRESULT hr;
    SmartFPUControl smartFpuControl;

    BOOL fDeferSave = m_deferringAST;
    try
    {
        hr = NOERROR;

        this->PrepareScanner(false);

        m_length = encodedCharCount;
        m_originalLength = encodedCharCount;

        // make sure deferred parsing is turned off
        ULONG grfscr = fscrNil;

        // Give the scanner the source and get the first token
        m_pscan->SetText(pszSrc, 0, encodedCharCount, 0, grfscr);
        m_pscan->SetYieldIsKeywordRegion(isGenerator);
        m_pscan->SetAwaitIsKeywordRegion(isAsync);
        m_pscan->Scan();

        uint nestedCount = 0;
        m_pnestedCount = &nestedCount;

        ParseNodePtr pnodeScope = nullptr;
        m_ppnodeScope = &pnodeScope;
        m_ppnodeExprScope = nullptr;

        uint nextFunctionId = 0;
        m_nextFunctionId = &nextFunctionId;

        m_inDeferredNestedFunc = false;
        m_deferringAST = true;

        m_nextBlockId = 0;

        ParseNode *pnodeFnc = CreateNode(knopFncDecl);
        pnodeFnc->sxFnc.ClearFlags();
        pnodeFnc->sxFnc.SetDeclaration(false);
        pnodeFnc->sxFnc.functionId   = 0;
        pnodeFnc->sxFnc.astSize      = 0;
        pnodeFnc->sxFnc.pnodeVars    = nullptr;
        pnodeFnc->sxFnc.pnodeParams  = nullptr;
        pnodeFnc->sxFnc.pnodeBody    = nullptr;
        pnodeFnc->sxFnc.pnodeName    = nullptr;
        pnodeFnc->sxFnc.pnodeRest    = nullptr;
        pnodeFnc->sxFnc.deferredStub = nullptr;
        pnodeFnc->sxFnc.SetIsGenerator(isGenerator);
        pnodeFnc->sxFnc.SetIsAsync(isAsync);
        m_ppnodeVar = &pnodeFnc->sxFnc.pnodeVars;
        m_currentNodeFunc = pnodeFnc;
        m_currentNodeDeferredFunc = NULL;
        m_sourceContextInfo = nullptr;
        AssertMsg(m_pstmtCur == NULL, "Statement stack should be empty when we start parse function body");

        ParseNodePtr block = StartParseBlock<false>(PnodeBlockType::Function, ScopeType_FunctionBody);
        (this->*validateFunction)();
        FinishParseBlock(block);

        pnodeFnc->ichLim = m_pscan->IchLimTok();
        pnodeFnc->sxFnc.cbLim = m_pscan->IecpLimTok();
        pnodeFnc->sxFnc.pnodeVars = nullptr;

        // there should be nothing after successful parsing for a given construct
        if (m_token.tk != tkEOF)
            Error(ERRsyntax);

        RELEASEPTR(m_pscan);
        m_deferringAST = fDeferSave;
    }
    catch(ParseExceptionObject& e)
    {
        m_deferringAST = fDeferSave;
        hr = e.GetError();
    }

    if (nullptr != pse && FAILED(hr))
    {
        hr = pse->ProcessError(m_pscan, hr, /* pnodeBase */ NULL);
    }
    return hr;
}

HRESULT Parser::ParseSourceInternal(
    __out ParseNodePtr* parseTree, LPCUTF8 pszSrc, size_t offsetInBytes, size_t encodedCharCount, charcount_t offsetInChars,
    bool fromExternal, ULONG grfscr, CompileScriptException *pse, Js::LocalFunctionId * nextFunctionId, ULONG lineNumber, SourceContextInfo * sourceContextInfo)
{
    AssertMem(parseTree);
    AssertPsz(pszSrc);
    AssertMemN(pse);

    if (this->IsBackgroundParser())
    {
        PROBE_STACK_NO_DISPOSE(m_scriptContext, Js::Constants::MinStackDefault);
    }
    else
    {
        PROBE_STACK(m_scriptContext, Js::Constants::MinStackDefault);
    }

#ifdef PROFILE_EXEC
    m_scriptContext->ProfileBegin(Js::ParsePhase);
#endif
    JS_ETW_INTERNAL(EventWriteJSCRIPT_PARSE_START(m_scriptContext,0));

    *parseTree = NULL;
    m_sourceLim = 0;

    m_grfscr = grfscr;
    m_sourceContextInfo = sourceContextInfo;

    ParseNodePtr pnodeBase = NULL;
    HRESULT hr;
    SmartFPUControl smartFpuControl;

    try
    {
        this->PrepareScanner(fromExternal);

        if ((grfscr & fscrEvalCode) != 0)
        {
            this->m_parsingSuperRestrictionState = Parser::ParsingSuperRestrictionState_SuperPropertyAllowed;
        }

        if ((grfscr & fscrIsModuleCode) != 0)
        {
            // Module source flag should not be enabled unless module is enabled
            Assert(m_scriptContext->GetConfig()->IsES6ModuleEnabled());

            // Module code is always strict mode code.
            this->m_fUseStrictMode = TRUE;
        }

        // parse the source
        pnodeBase = Parse(pszSrc, offsetInBytes, encodedCharCount, offsetInChars, grfscr, lineNumber, nextFunctionId, pse);

        AssertNodeMem(pnodeBase);

        // Record the actual number of words parsed.
        m_sourceLim = pnodeBase->ichLim - offsetInChars;

        // TODO: The assert can be false positive in some scenarios and chuckj to fix it later
        // Assert(utf8::ByteIndexIntoCharacterIndex(pszSrc + offsetInBytes, encodedCharCount, fromExternal ? utf8::doDefault : utf8::doAllowThreeByteSurrogates) == m_sourceLim);

#if DBG_DUMP
        if (Js::Configuration::Global.flags.Trace.IsEnabled(Js::ParsePhase))
        {
            PrintPnodeWIndent(pnodeBase,4);
            fflush(stdout);
        }
#endif

        *parseTree = pnodeBase;

        hr = NOERROR;
    }
    catch(ParseExceptionObject& e)
    {
        hr = e.GetError();
    }
    catch (Js::AsmJsParseException&)
    {
        hr = JSERR_AsmJsCompileError;
    }

    if (FAILED(hr))
    {
        hr = pse->ProcessError(m_pscan, hr, pnodeBase);
    }

#if ENABLE_BACKGROUND_PARSING
    if (this->m_hasParallelJob)
    {
        ///// Wait here for remaining jobs to finish. Then look for errors, do final const bindings.
        // pleath TODO: If there are remaining jobs, let the main thread help finish them.
        BackgroundParser *bgp = m_scriptContext->GetBackgroundParser();
        Assert(bgp);

        CompileScriptException se;
        this->WaitForBackgroundJobs(bgp, &se);

        BackgroundParseItem *failedItem = bgp->GetFailedBackgroundParseItem();
        if (failedItem)
        {
            CompileScriptException *bgPse = failedItem->GetPSE();
            Assert(bgPse);
            *pse = *bgPse;
            hr = failedItem->GetHR();
            bgp->SetFailedBackgroundParseItem(nullptr);
        }

        if (this->fastScannedRegExpNodes != nullptr)
        {
            this->FinishBackgroundRegExpNodes();
        }

        for (BackgroundParseItem *item = this->backgroundParseItems; item; item = item->GetNext())
        {
            Parser *parser = item->GetParser();
            parser->FinishBackgroundPidRefs(item, this != parser);
        }
    }
#endif

    // done with the scanner
    RELEASEPTR(m_pscan);

#ifdef PROFILE_EXEC
    m_scriptContext->ProfileEnd(Js::ParsePhase);
#endif
    JS_ETW_INTERNAL(EventWriteJSCRIPT_PARSE_STOP(m_scriptContext, 0));

    return hr;
}

#if ENABLE_BACKGROUND_PARSING
void Parser::WaitForBackgroundJobs(BackgroundParser *bgp, CompileScriptException *pse)
{
    // The scan of the script is done, but there may be unfinished background jobs in the queue.
    // Enlist the main thread to help with those.
    BackgroundParseItem *item;
    if (!*bgp->GetPendingBackgroundItemsPtr())
    {
        // We're done.
        return;
    }

    // Save parser state, since we'll need to restore it in order to bind references correctly later.
    this->m_isInBackground = true;
    this->SetCurrBackgroundParseItem(nullptr);
    uint blockIdSave = this->m_nextBlockId;
    uint functionIdSave = *this->m_nextFunctionId;
    StmtNest *pstmtSave = this->m_pstmtCur;

    if (!bgp->Processor()->ProcessesInBackground())
    {
        // No background thread. Just walk the jobs with no locking and process them.
        for (item = bgp->GetNextUnprocessedItem(); item; item = bgp->GetNextUnprocessedItem())
        {
            bgp->Processor()->RemoveJob(item);
            bool succeeded = bgp->Process(item, this, pse);
            bgp->JobProcessed(item, succeeded);
        }
        Assert(!*bgp->GetPendingBackgroundItemsPtr());
    }
    else
    {
        // Background threads. We need to have the critical section in order to:
        // - Check for unprocessed jobs;
        // - Remove jobs from the processor queue;
        // - Do JobsProcessed work (such as removing jobs from the BackgroundParser's unprocessed list).
        CriticalSection *pcs = static_cast<JsUtil::BackgroundJobProcessor*>(bgp->Processor())->GetCriticalSection();
        pcs->Enter();
        for (;;)
        {
            // Grab a job (in lock)
            item = bgp->GetNextUnprocessedItem();
            if (item == nullptr)
            {
                break;
            }
            bgp->Processor()->RemoveJob(item);
            pcs->Leave();

            // Process job (if there is one) (outside lock)
            bool succeeded = bgp->Process(item, this, pse);

            pcs->Enter();
            bgp->JobProcessed(item, succeeded);
        }
        pcs->Leave();

        // Wait for the background threads to finish jobs they're already processing (if any).
        // TODO: Replace with a proper semaphore.
        while(*bgp->GetPendingBackgroundItemsPtr());
    }

    Assert(!*bgp->GetPendingBackgroundItemsPtr());

    // Restore parser state.
    this->m_pstmtCur = pstmtSave;
    this->m_isInBackground = false;
    this->m_nextBlockId = blockIdSave;
    *this->m_nextFunctionId = functionIdSave;
}

void Parser::FinishBackgroundPidRefs(BackgroundParseItem *item, bool isOtherParser)
{
    for (BlockInfoStack *blockInfo = item->GetParseContext()->currentBlockInfo; blockInfo; blockInfo = blockInfo->pBlockInfoOuter)
    {
        if (isOtherParser)
        {
            this->BindPidRefs<true>(blockInfo, item->GetMaxBlockId());
        }
        else
        {
            this->BindPidRefs<false>(blockInfo, item->GetMaxBlockId());
        }
    }
}

void Parser::FinishBackgroundRegExpNodes()
{
    // We have a list of RegExp nodes that we saw on the UI thread in functions we're parallel parsing,
    // and for each background job we have a list of RegExp nodes for which we couldn't allocate patterns.
    // We need to copy the pattern pointers from the UI thread nodes to the corresponding nodes on the
    // background nodes.
    // There may be UI thread nodes for which there are no background thread equivalents, because the UI thread
    // has to assume that the background thread won't defer anything.

    // Note that because these lists (and the list of background jobs) are SList's built by prepending, they are
    // all in reverse lexical order.

    Assert(!this->IsBackgroundParser());
    Assert(this->fastScannedRegExpNodes);
    Assert(this->backgroundParseItems != nullptr);

    BackgroundParseItem *currBackgroundItem;

#if DBG
    for (currBackgroundItem = this->backgroundParseItems;
         currBackgroundItem;
         currBackgroundItem = currBackgroundItem->GetNext())
    {
        if (currBackgroundItem->RegExpNodeList())
        {
            FOREACH_DLIST_ENTRY(ParseNodePtr, ArenaAllocator, pnode, currBackgroundItem->RegExpNodeList())
            {
                Assert(pnode->sxPid.regexPattern == nullptr);
            }
            NEXT_DLIST_ENTRY;
        }
    }
#endif

    // Hook up the patterns allocated on the main thread to the nodes created on the background thread.
    // Walk the list of foreground nodes, advancing through the work items and looking up each item.
    // Note that the background thread may have chosen to defer a given RegEx literal, so not every foreground
    // node will have a matching background node. Doesn't matter for correctness.
    // (It's inefficient, of course, to have to restart the inner loop from the beginning of the work item's
    // list, but it should be unusual to have many RegExes in a single work item's chunk of code. Figure out how
    // to start the inner loop from a known internal node within the list if that turns out to be important.)
    currBackgroundItem = this->backgroundParseItems;
    FOREACH_DLIST_ENTRY(ParseNodePtr, ArenaAllocator, pnodeFgnd, this->fastScannedRegExpNodes)
    {
        Assert(pnodeFgnd->nop == knopRegExp);
        Assert(pnodeFgnd->sxPid.regexPattern != nullptr);
        bool quit = false;

        while (!quit)
        {
            // Find the next work item with a RegEx in it.
            while (currBackgroundItem && currBackgroundItem->RegExpNodeList() == nullptr)
            {
                currBackgroundItem = currBackgroundItem->GetNext();
            }
            if (!currBackgroundItem)
            {
                break;
            }

            // Walk the RegExps in the work item.
            FOREACH_DLIST_ENTRY(ParseNodePtr, ArenaAllocator, pnodeBgnd, currBackgroundItem->RegExpNodeList())
            {
                Assert(pnodeBgnd->nop == knopRegExp);

                if (pnodeFgnd->ichMin <= pnodeBgnd->ichMin)
                {
                    // Either we found a match, or the next background node is past the foreground node.
                    // In any case, we can stop searching.
                    if (pnodeFgnd->ichMin == pnodeBgnd->ichMin)
                    {
                        Assert(pnodeFgnd->ichLim == pnodeBgnd->ichLim);
                        pnodeBgnd->sxPid.regexPattern = pnodeFgnd->sxPid.regexPattern;
                    }
                    quit = true;
                    break;
                }
            }
            NEXT_DLIST_ENTRY;

            if (!quit)
            {
                // Need to advance to the next work item.
                currBackgroundItem = currBackgroundItem->GetNext();
            }
        }
    }
    NEXT_DLIST_ENTRY;

#if DBG
    for (currBackgroundItem = this->backgroundParseItems;
         currBackgroundItem;
         currBackgroundItem = currBackgroundItem->GetNext())
    {
        if (currBackgroundItem->RegExpNodeList())
        {
            FOREACH_DLIST_ENTRY(ParseNodePtr, ArenaAllocator, pnode, currBackgroundItem->RegExpNodeList())
            {
                Assert(pnode->sxPid.regexPattern != nullptr);
            }
            NEXT_DLIST_ENTRY;
        }
    }
#endif
}
#endif

LabelId* Parser::CreateLabelId(IdentToken* pToken)
{
    LabelId* pLabelId;

    pLabelId = (LabelId*)m_nodeAllocator.Alloc(sizeof(LabelId));
    if (NULL == pLabelId)
        Error(ERRnoMemory);
    pLabelId->pid = pToken->pid;
    pLabelId->next = NULL;

    return pLabelId;
}

/*****************************************************************************
The following set of routines allocate parse tree nodes of various kinds.
They catch an exception on out of memory.
*****************************************************************************/
static const int g_mpnopcbNode[] =
{
#define PTNODE(nop,sn,pc,nk,ok,json) kcbPn##nk,
#include "ptlist.h"
};

const Js::RegSlot NoRegister = (Js::RegSlot)-1;
const Js::RegSlot OneByteRegister = (Js::RegSlot_OneByte)-1;

void Parser::InitNode(OpCode nop,ParseNodePtr pnode) {
    pnode->nop = nop;
    pnode->grfpn = PNodeFlags::fpnNone;
    pnode->location = NoRegister;
    pnode->emitLabels = false;
    pnode->isUsed = true;
    pnode->notEscapedUse = false;
    pnode->isInList = false;
    pnode->isCallApplyTargetLoad = false;
    pnode->isSpecialName = false;
}

// Create nodes using Arena
ParseNodePtr
Parser::StaticCreateBlockNode(ArenaAllocator* alloc, charcount_t ichMin , charcount_t ichLim, int blockId, PnodeBlockType blockType)
{
    ParseNodePtr pnode = StaticCreateNodeT<knopBlock>(alloc, ichMin, ichLim);
    InitBlockNode(pnode, blockId, blockType);
    return pnode;
}

void Parser::InitBlockNode(ParseNodePtr pnode, int blockId, PnodeBlockType blockType)
{
    Assert(pnode->nop == knopBlock);
    pnode->sxBlock.pnodeScopes = nullptr;
    pnode->sxBlock.pnodeNext = nullptr;
    pnode->sxBlock.scope = nullptr;
    pnode->sxBlock.enclosingBlock = nullptr;
    pnode->sxBlock.pnodeLexVars = nullptr;
    pnode->sxBlock.pnodeStmt = nullptr;
    pnode->sxBlock.pnodeLastValStmt = nullptr;

    pnode->sxBlock.callsEval = false;
    pnode->sxBlock.childCallsEval = false;
    pnode->sxBlock.blockType = blockType;
    pnode->sxBlock.blockId = blockId;

    if (blockType != PnodeBlockType::Regular)
    {
        pnode->grfpn |= PNodeFlags::fpnSyntheticNode;
    }
}

// Create Node with limit
template <OpCode nop>
ParseNodePtr Parser::CreateNodeT(charcount_t ichMin,charcount_t ichLim)
{
    Assert(!this->m_deferringAST);
    ParseNodePtr pnode = StaticCreateNodeT<nop>(&m_nodeAllocator, ichMin, ichLim);

    Assert(m_pCurrentAstSize != NULL);
    *m_pCurrentAstSize += GetNodeSize<nop>();

    return pnode;
}

ParseNodePtr Parser::CreateDeclNode(OpCode nop, IdentPtr pid, SymbolType symbolType, bool errorOnRedecl)
{
    ParseNodePtr pnode = CreateNode(nop);

    pnode->sxVar.InitDeclNode(pid, NULL);

    if (symbolType != STUnknown)
    {
        pnode->sxVar.sym = AddDeclForPid(pnode, pid, symbolType, errorOnRedecl);
    }

    return pnode;
}

Symbol* Parser::AddDeclForPid(ParseNodePtr pnode, IdentPtr pid, SymbolType symbolType, bool errorOnRedecl)
{
    Assert(pnode->IsVarLetOrConst());

    PidRefStack *refForUse = nullptr, *refForDecl = nullptr;
    BlockInfoStack *blockInfo;
    bool fBlockScope = false;
    if (pnode->nop != knopVarDecl || symbolType == STFunction)
    {
        Assert(m_pstmtCur);
        if (m_pstmtCur->GetNop() != knopBlock)
        {
            // Let/const declared in a bare statement context.
            Error(ERRDeclOutOfStmt);
        }

        if (m_pstmtCur->pstmtOuter && m_pstmtCur->pstmtOuter->GetNop() == knopSwitch)
        {
            // Let/const declared inside a switch block (requiring conservative use-before-decl check).
            pnode->sxVar.isSwitchStmtDecl = true;
        }

        fBlockScope = pnode->nop != knopVarDecl ||
            (
                !GetCurrentBlockInfo()->pnodeBlock->sxBlock.scope ||
                GetCurrentBlockInfo()->pnodeBlock->sxBlock.scope->GetScopeType() != ScopeType_GlobalEvalBlock
                );
    }
    if (fBlockScope)
    {
        blockInfo = GetCurrentBlockInfo();
    }
    else
    {
        blockInfo = GetCurrentFunctionBlockInfo();
    }

    refForDecl = this->FindOrAddPidRef(pid, blockInfo->pnodeBlock->sxBlock.blockId, GetCurrentFunctionNode()->sxFnc.functionId);

    if (refForDecl == nullptr)
    {
        Error(ERRnoMemory);
    }

    if (refForDecl->funcId != GetCurrentFunctionNode()->sxFnc.functionId)
    {
        // Fix up the function id, which is incorrect if we're reparsing lambda parameters
        Assert(this->m_reparsingLambdaParams);
        refForDecl->funcId = GetCurrentFunctionNode()->sxFnc.functionId;
    }

    if (blockInfo == GetCurrentBlockInfo())
    {
        refForUse = refForDecl;
    }
    else
    {
        refForUse = this->PushPidRef(pid);
    }
    pnode->sxVar.symRef = refForUse->GetSymRef();
    Symbol *sym = refForDecl->GetSym();
    if (sym != nullptr)
    {
        // Multiple declarations in the same scope. 3 possibilities: error, existing one wins, new one wins.
        switch (pnode->nop)
        {
        case knopLetDecl:
        case knopConstDecl:
            if (!sym->GetDecl()->sxVar.isBlockScopeFncDeclVar && !sym->IsArguments())
            {
                // If the built-in arguments is shadowed then don't throw
                Assert(errorOnRedecl);
                // Redeclaration error.
                Error(ERRRedeclaration);
            }
            else
            {
                // (New) let/const hides the (old) var
                sym->SetSymbolType(symbolType);
                sym->SetDecl(pnode);
            }
            break;
        case knopVarDecl:
            if (m_currentScope->GetScopeType() == ScopeType_Parameter && !sym->IsArguments())
            {
                // If this is a parameter list, mark the scope to indicate that it has duplicate definition unless it is shadowing the default arguments symbol.
                // If later this turns out to be a non-simple param list (like function f(a, a, c = 1) {}) then it is a SyntaxError to have duplicate formals.
                m_currentScope->SetHasDuplicateFormals();
            }

            if (sym->GetDecl() == nullptr)
            {
                sym->SetDecl(pnode);
                break;
            }
            switch (sym->GetDecl()->nop)
            {
            case knopLetDecl:
            case knopConstDecl:
                // Destructuring made possible to have the formals to be the let bind. But that shouldn't throw the error.
                if (errorOnRedecl && (!IsES6DestructuringEnabled() || sym->GetSymbolType() != STFormal))
                {
                    Error(ERRRedeclaration);
                }
                // If !errorOnRedecl, (old) let/const hides the (new) var, so do nothing.
                break;
            case knopVarDecl:
                // Legal redeclaration. Who wins?
                if (errorOnRedecl || sym->GetDecl()->sxVar.isBlockScopeFncDeclVar || sym->IsArguments())
                {
                    if (symbolType == STFormal ||
                        (symbolType == STFunction && sym->GetSymbolType() != STFormal) ||
                        sym->GetSymbolType() == STVariable)
                    {
                        // New decl wins.
                        sym->SetSymbolType(symbolType);
                        sym->SetDecl(pnode);
                    }
                }
                break;
            }
            break;
        }
    }
    else
    {
        Scope *scope = blockInfo->pnodeBlock->sxBlock.scope;
        if (scope == nullptr)
        {
            Assert(blockInfo->pnodeBlock->sxBlock.blockType == PnodeBlockType::Regular);
            scope = Anew(&m_nodeAllocator, Scope, &m_nodeAllocator, ScopeType_Block);
            if (this->IsCurBlockInLoop())
            {
                scope->SetIsBlockInLoop();
            }
            blockInfo->pnodeBlock->sxBlock.scope = scope;
            PushScope(scope);
        }

        ParseNodePtr pnodeFnc = GetCurrentFunctionNode();
        if (scope->GetScopeType() == ScopeType_GlobalEvalBlock)
        {
            Assert(fBlockScope);
            Assert(scope->GetEnclosingScope() == m_currentNodeProg->sxProg.scope);
            // Check for same-named decl in Global scope.
            CheckRedeclarationErrorForBlockId(pid, 0);
        }
        else if (scope->GetScopeType() == ScopeType_Global && (this->m_grfscr & fscrEvalCode) &&
                 !(m_functionBody && m_functionBody->GetScopeInfo()))
        {
            // Check for same-named decl in GlobalEvalBlock scope. Note that this is not necessary
            // if we're compiling a deferred nested function and the global scope was restored from cached info,
            // because in that case we don't need a GlobalEvalScope.
            Assert(!fBlockScope || (this->m_grfscr & fscrConsoleScopeEval) == fscrConsoleScopeEval);
            CheckRedeclarationErrorForBlockId(pid, 1);
            }
        else if (!pnodeFnc->sxFnc.IsBodyAndParamScopeMerged()
            && scope->GetScopeType() == ScopeType_FunctionBody
            && (pnode->nop == knopLetDecl || pnode->nop == knopConstDecl))
        {
            // In case of split scope function when we add a new let or const declaration to the body
            // we have to check whether the param scope already has the same symbol defined.
            CheckRedeclarationErrorForBlockId(pid, pnodeFnc->sxFnc.pnodeScopes->sxBlock.blockId);
        }

        if ((scope->GetScopeType() == ScopeType_FunctionBody || scope->GetScopeType() == ScopeType_Parameter) && symbolType != STFunction)
        {
            AnalysisAssert(pnodeFnc);
            if (pnodeFnc->sxFnc.pnodeName &&
                pnodeFnc->sxFnc.pnodeName->nop == knopVarDecl &&
                pnodeFnc->sxFnc.pnodeName->sxVar.pid == pid &&
                (pnodeFnc->sxFnc.IsBodyAndParamScopeMerged() || scope->GetScopeType() == ScopeType_Parameter))
            {
                // Named function expression has its name hidden by a local declaration.
                // This is important to know if we don't know whether nested deferred functions refer to it,
                // because if the name has a non-local reference then we have to create a scope object.
                m_currentNodeFunc->sxFnc.SetNameIsHidden();
            }
        }

        if (!sym)
        {
            const char16 *name = reinterpret_cast<const char16*>(pid->Psz());
            int nameLength = pid->Cch();
            SymbolName const symName(name, nameLength);

            Assert(!scope->FindLocalSymbol(symName));
            sym = Anew(&m_nodeAllocator, Symbol, symName, pnode, symbolType);
            scope->AddNewSymbol(sym);
            sym->SetPid(pid);
        }
        refForDecl->SetSym(sym);
    }
    return sym;
}

void Parser::CheckRedeclarationErrorForBlockId(IdentPtr pid, int blockId)
{
    // If the ref stack entry for the blockId contains a sym then throw redeclaration error
    PidRefStack *pidRefOld = pid->GetPidRefForScopeId(blockId);
    if (pidRefOld && pidRefOld->GetSym() && !pidRefOld->GetSym()->IsArguments())
    {
        Error(ERRRedeclaration);
    }
}

bool Parser::IsCurBlockInLoop() const
{
    for (StmtNest *stmt = this->m_pstmtCur; stmt != nullptr; stmt = stmt->pstmtOuter)
    {
        OpCode nop = stmt->GetNop();
        if (ParseNode::Grfnop(nop) & fnopContinue)
        {
            return true;
        }
        if (nop == knopFncDecl)
        {
            return false;
        }
    }
    return false;
}

void Parser::RestorePidRefForSym(Symbol *sym)
{
    IdentPtr pid = m_pscan->m_phtbl->PidHashNameLen(sym->GetName().GetBuffer(), sym->GetName().GetLength());
    Assert(pid);
    sym->SetPid(pid);
    PidRefStack *ref = this->PushPidRef(pid);
    ref->SetSym(sym);
}

IdentPtr Parser::PidFromNode(ParseNodePtr pnode)
{
    for (;;)
    {
        switch (pnode->nop)
        {
        case knopName:
            return pnode->sxPid.pid;

        case knopVarDecl:
            return pnode->sxVar.pid;

        case knopDot:
            Assert(pnode->sxBin.pnode2->nop == knopName);
            return pnode->sxBin.pnode2->sxPid.pid;

        case knopComma:
            // Advance to the RHS and iterate.
            pnode = pnode->sxBin.pnode2;
            break;

        default:
            return nullptr;
        }
    }
}

#if DBG
void VerifyNodeSize(OpCode nop, int size)
{
    Assert(nop >= 0 && nop < knopLim);
    __analysis_assume(nop < knopLim);
    Assert(g_mpnopcbNode[nop] == size);
}
#endif


ParseNodePtr Parser::StaticCreateSuperReferenceNode(OpCode nop,
                                                    ParseNodePtr pnode1,
                                                    ParseNodePtr pnode2,
                                                    ArenaAllocator* alloc)
{
    return StaticCreateBinNode(nop, pnode1, pnode2, alloc, kcbPnSuperReference, knopSuperReference);
}

ParseNodePtr Parser::StaticCreateBinNode(OpCode nop,
                                         ParseNodePtr pnode1,
                                         ParseNodePtr pnode2,
                                         ArenaAllocator* alloc)
{
    return StaticCreateBinNode(nop, pnode1, pnode2, alloc, kcbPnBin, nop);
}

ParseNodePtr Parser::StaticCreateBinNode(OpCode nop,
                                         ParseNodePtr pnode1,
                                         ParseNodePtr pnode2,
                                         ArenaAllocator* alloc,
                                         int allocSize,
                                         OpCode nopForSize)
{
    DebugOnly(VerifyNodeSize(nopForSize, allocSize));
    ParseNodePtr pnode = (ParseNodePtr)alloc->Alloc(allocSize);
    InitNode(nop, pnode);

    pnode->sxBin.pnodeNext = nullptr;
    pnode->sxBin.pnode1 = pnode1;
    pnode->sxBin.pnode2 = pnode2;

    // Statically detect if the add is a concat
    if (!PHASE_OFF1(Js::ByteCodeConcatExprOptPhase))
    {
        // We can't flatten the concat expression if the LHS is not a flatten concat already
        // e.g.  a + (<str> + b)
        //      Side effect of ToStr(b) need to happen first before ToStr(a)
        //      If we flatten the concat expression, we will do ToStr(a) before ToStr(b)
        if ((nop == knopAdd) && (pnode1->CanFlattenConcatExpr() || pnode2->nop == knopStr))
        {
            pnode->grfpn |= fpnCanFlattenConcatExpr;
        }
    }

    return pnode;
}

// Create nodes using parser allocator

ParseNodePtr Parser::CreateNode(OpCode nop, charcount_t ichMin)
{
    bool nodeAllowed = IsNodeAllowedInCurrentDeferralState(nop);
    Assert(nodeAllowed);

    Assert(nop >= 0 && nop < knopLim);
    ParseNodePtr pnode;
    int cb = (nop >= knopNone && nop < knopLim) ? g_mpnopcbNode[nop] : g_mpnopcbNode[knopEmpty];

    pnode = (ParseNodePtr)m_nodeAllocator.Alloc(cb);
    Assert(pnode != nullptr);

    if (!m_deferringAST)
    {
        Assert(m_pCurrentAstSize != nullptr);
        *m_pCurrentAstSize += cb;
    }

    InitNode(nop,pnode);

    // default - may be changed
    pnode->ichMin = ichMin;
    if (m_pscan!= nullptr) {
      pnode->ichLim = m_pscan->IchLimTok();
    }
    else pnode->ichLim=0;

    return pnode;
}

ParseNodePtr Parser::CreateUniNode(OpCode nop, ParseNodePtr pnode1)
{
    Assert(!this->m_deferringAST);
    DebugOnly(VerifyNodeSize(nop, kcbPnUni));
    ParseNodePtr pnode = (ParseNodePtr)m_nodeAllocator.Alloc(kcbPnUni);

    Assert(m_pCurrentAstSize != nullptr);
    *m_pCurrentAstSize += kcbPnUni;

    InitNode(nop, pnode);

    pnode->sxUni.pnode1 = pnode1;
    if (nullptr == pnode1)
    {
        // no ops
        pnode->ichMin = m_pscan->IchMinTok();
        pnode->ichLim = m_pscan->IchLimTok();
    }
    else
    {
        // 1 op
        pnode->ichMin = pnode1->ichMin;
        pnode->ichLim = pnode1->ichLim;
        this->CheckArguments(pnode);
    }
    return pnode;
}

ParseNodePtr Parser::CreateBinNode(OpCode nop, ParseNodePtr pnode1, ParseNodePtr pnode2)
{
    Assert(!this->m_deferringAST);
    charcount_t ichMin;
    charcount_t ichLim;

    if (nullptr == pnode1)
    {
        // no ops
        Assert(nullptr == pnode2);
        ichMin = m_pscan->IchMinTok();
        ichLim = m_pscan->IchLimTok();
    }
    else
    {
        if (nullptr == pnode2)
        {
            // 1 op
            ichMin = pnode1->ichMin;
            ichLim = pnode1->ichLim;
        }
        else
        {
            // 2 ops
            ichMin = pnode1->ichMin;
            ichLim = pnode2->ichLim;
            if (nop != knopDot && nop != knopIndex)
            {
                this->CheckArguments(pnode2);
            }
        }
        if (nop != knopDot && nop != knopIndex)
        {
            this->CheckArguments(pnode1);
        }
    }

    return CreateBinNode(nop, pnode1, pnode2, ichMin, ichLim);
}

ParseNodePtr Parser::CreateSuperReferenceNode(OpCode nop, ParseNodePtr pnode1, ParseNodePtr pnode2)
{
    Assert(!this->m_deferringAST);
    Assert(pnode1 && pnode1->isSpecialName && pnode1->sxSpecialName.isSuper);
    Assert(pnode2 != nullptr);
    Assert(nop == knopDot || nop == knopIndex);

    ParseNodePtr pnode = StaticCreateSuperReferenceNode(nop, pnode1, pnode2, &m_nodeAllocator);

    Assert(m_pCurrentAstSize != NULL);
    *m_pCurrentAstSize += kcbPnSuperReference;

    pnode->ichMin = pnode1->ichMin;
    pnode->ichLim = pnode2->ichLim;
    pnode->sxSuperReference.pnodeThis = nullptr;

    return pnode;
}

ParseNodePtr Parser::CreateTriNode(OpCode nop, ParseNodePtr pnode1,
                                   ParseNodePtr pnode2, ParseNodePtr pnode3)
{
    charcount_t ichMin;
    charcount_t ichLim;

    if (nullptr == pnode1)
    {
        // no ops
        Assert(nullptr == pnode2);
        Assert(nullptr == pnode3);
        ichMin = m_pscan->IchMinTok();
        ichLim = m_pscan->IchLimTok();
    }
    else if (nullptr == pnode2)
    {
        // 1 op
        Assert(nullptr == pnode3);
        ichMin = pnode1->ichMin;
        ichLim = pnode1->ichLim;
    }
    else if (nullptr == pnode3)
    {
        // 2 op
        ichMin = pnode1->ichMin;
        ichLim = pnode2->ichLim;
    }
    else
    {
        // 3 ops
        ichMin = pnode1->ichMin;
        ichLim = pnode3->ichLim;
    }

    return CreateTriNode(nop, pnode1, pnode2, pnode3, ichMin, ichLim);
}

ParseNodePtr Parser::CreateBlockNode(charcount_t ichMin,charcount_t ichLim, PnodeBlockType blockType)
{
    return StaticCreateBlockNode(&m_nodeAllocator, ichMin, ichLim, this->m_nextBlockId++, blockType);
}

ParseNodePtr
Parser::CreateCallNode(OpCode nop, ParseNodePtr pnode1, ParseNodePtr pnode2,charcount_t ichMin,charcount_t ichLim)
{
    Assert(!this->m_deferringAST);
    DebugOnly(VerifyNodeSize(nop, kcbPnCall));
    ParseNodePtr pnode = (ParseNodePtr)m_nodeAllocator.Alloc(kcbPnCall);

    Assert(m_pCurrentAstSize != nullptr);
    *m_pCurrentAstSize += kcbPnCall;

    InitNode(nop, pnode);

    pnode->sxCall.pnodeTarget = pnode1;
    pnode->sxCall.pnodeArgs = pnode2;
    pnode->sxCall.argCount = 0;
    pnode->sxCall.spreadArgCount = 0;
    pnode->sxCall.callOfConstants = false;
    pnode->sxCall.isApplyCall = false;
    pnode->sxCall.isEvalCall = false;
    pnode->sxCall.isSuperCall = false;
    pnode->sxCall.hasDestructuring = false;
    pnode->ichMin = ichMin;
    pnode->ichLim = ichLim;

    return pnode;
}

ParseNodePtr Parser::CreateStrNode(IdentPtr pid)
{
    Assert(!this->m_deferringAST);

    ParseNodePtr pnode = CreateNode(knopStr);
    pnode->sxPid.pid=pid;
    pnode->grfpn |= PNodeFlags::fpnCanFlattenConcatExpr;
    return pnode;
}

ParseNodePtr Parser::CreateIntNode(int32 lw)
{
    ParseNodePtr pnode = CreateNode(knopInt);
    pnode->sxInt.lw = lw;
    return pnode;
}

// Create Node with scanner limit
template <OpCode nop>
ParseNodePtr Parser::CreateNodeWithScanner()
{
    Assert(m_pscan != nullptr);
    return CreateNodeWithScanner<nop>(m_pscan->IchMinTok());
}

template <OpCode nop>
ParseNodePtr Parser::CreateNodeWithScanner(charcount_t ichMin)
{
    Assert(m_pscan != nullptr);
    return CreateNodeT<nop>(ichMin, m_pscan->IchLimTok());
}

ParseNodePtr Parser::CreateProgNodeWithScanner(bool isModuleSource)
{
    ParseNodePtr pnodeProg;

    if (isModuleSource)
    {
        pnodeProg = CreateNodeWithScanner<knopModule>();

        // knopModule is not actually handled anywhere since we would need to handle it everywhere we could
        // have knopProg and it would be treated exactly the same except for import/export statements.
        // We are only using it as a way to get the correct size for PnModule.
        // Consider: Should we add a flag to PnProg which is false but set to true in PnModule?
        //           If we do, it can't be a virtual method since the parse nodes are all in a union.
        pnodeProg->nop = knopProg;
    }
    else
    {
        pnodeProg = CreateNodeWithScanner<knopProg>();
    }

    return pnodeProg;
}

ParseNodePtr Parser::CreateCallNode(OpCode nop, ParseNodePtr pnode1, ParseNodePtr pnode2)
{
    charcount_t ichMin;
    charcount_t ichLim;

    if (nullptr == pnode1)
    {
        Assert(nullptr == pnode2);
        ichMin = m_pscan->IchMinTok();
        ichLim = m_pscan->IchLimTok();
    }
    else
    {
        if (nullptr == pnode2)
        {
            ichMin = pnode1->ichMin;
            ichLim = pnode1->ichLim;
        }
        else
        {
            ichMin = pnode1->ichMin;
            ichLim = pnode2->ichLim;
        }
        if (pnode1->nop == knopDot || pnode1->nop == knopIndex)
        {
            this->CheckArguments(pnode1->sxBin.pnode1);
        }
    }
    return CreateCallNode(nop, pnode1, pnode2, ichMin, ichLim);
}

ParseNodePtr Parser::CreateSuperCallNode(ParseNodePtr pnode1, ParseNodePtr pnode2)
{
    Assert(!this->m_deferringAST);
    Assert(pnode1 && pnode1->isSpecialName && pnode1->sxSpecialName.isSuper);

    DebugOnly(VerifyNodeSize(knopSuperCall, kcbPnSuperCall));
    ParseNodePtr pnode = (ParseNodePtr)m_nodeAllocator.Alloc(kcbPnSuperCall);

    Assert(m_pCurrentAstSize != nullptr);
    *m_pCurrentAstSize += kcbPnSuperCall;

    InitNode(knopCall, pnode);

    pnode->sxCall.pnodeTarget = pnode1;
    pnode->sxCall.pnodeArgs = pnode2;
    pnode->sxCall.argCount = 0;
    pnode->sxCall.spreadArgCount = 0;
    pnode->sxCall.callOfConstants = false;
    pnode->sxCall.isApplyCall = false;
    pnode->sxCall.isEvalCall = false;
    pnode->sxCall.isSuperCall = true;
    pnode->sxSuperCall.pnodeThis = nullptr;
    pnode->sxSuperCall.pnodeNewTarget = nullptr;

    pnode->ichMin = pnode1->ichMin;
    pnode->ichLim = pnode2 == nullptr ? pnode1->ichLim : pnode2->ichLim;

    return pnode;
}

ParseNodePtr Parser::CreateStrNodeWithScanner(IdentPtr pid)
{
    Assert(!this->m_deferringAST);

    ParseNodePtr pnode = CreateNodeWithScanner<knopStr>();
    pnode->sxPid.pid=pid;
    pnode->grfpn |= PNodeFlags::fpnCanFlattenConcatExpr;
    return pnode;
}

ParseNodePtr Parser::CreateIntNodeWithScanner(int32 lw)
{
    Assert(!this->m_deferringAST);
    ParseNodePtr pnode = CreateNodeWithScanner<knopInt>();
    pnode->sxInt.lw = lw;
    return pnode;
}

ParseNodePtr Parser::CreateTempNode(ParseNode* initExpr)
{
    ParseNodePtr pnode = CreateNode(knopTemp, (charcount_t)0);
    pnode->sxVar.pnodeInit =initExpr;
    pnode->sxVar.pnodeNext = nullptr;
    return pnode;
}

ParseNodePtr Parser::CreateTempRef(ParseNode* tempNode)
{
    ParseNodePtr pnode = CreateUniNode(knopTempRef, tempNode);
    return pnode;
}

void Parser::CheckPidIsValid(IdentPtr pid, bool autoArgumentsObject)
{
    if (IsStrictMode())
    {
        // in strict mode, variable named 'eval' cannot be created
        if (pid == wellKnownPropertyPids.eval)
        {
            Error(ERREvalUsage);
        }
        else if (pid == wellKnownPropertyPids.arguments && !autoArgumentsObject)
        {
            Error(ERRArgsUsage);
        }
    }
}

// CreateVarDecl needs m_ppnodeVar to be pointing to the right function.
// Post-parsing rewriting during bytecode gen may have m_ppnodeVar pointing to the last parsed function.
// This function sets up m_ppnodeVar to point to the given pnodeFnc and creates the new var declaration.
// This prevents accidentally adding var declarations to the last parsed function.
ParseNodePtr Parser::AddVarDeclNode(IdentPtr pid, ParseNodePtr pnodeFnc)
{
    AnalysisAssert(pnodeFnc);

    ParseNodePtr *const ppnodeVarSave = m_ppnodeVar;

    m_ppnodeVar = &pnodeFnc->sxFnc.pnodeVars;
    while (*m_ppnodeVar != nullptr)
    {
        m_ppnodeVar = &(*m_ppnodeVar)->sxVar.pnodeNext;
    }

    ParseNodePtr pnode = CreateVarDeclNode(pid, STUnknown, false, 0, /* checkReDecl = */ false);

    m_ppnodeVar = ppnodeVarSave;

    return pnode;
}

ParseNodePtr Parser::CreateModuleImportDeclNode(IdentPtr localName)
{
    ParseNodePtr declNode = CreateBlockScopedDeclNode(localName, knopConstDecl);
    Symbol* sym = declNode->sxVar.sym;

    sym->SetIsModuleExportStorage(true);
    sym->SetIsModuleImport(true);

    return declNode;
}

ParseNodePtr Parser::CreateVarDeclNode(IdentPtr pid, SymbolType symbolType, bool autoArgumentsObject, ParseNodePtr pnodeFnc, bool errorOnRedecl)
{
    ParseNodePtr pnode = CreateDeclNode(knopVarDecl, pid, symbolType, errorOnRedecl);

    // Append the variable to the end of the current variable list.
    AssertMem(m_ppnodeVar);
    pnode->sxVar.pnodeNext = *m_ppnodeVar;
    *m_ppnodeVar = pnode;
    if (nullptr != pid)
    {
        // this is not a temp - make sure temps go after this node
        AssertMem(pid);
        m_ppnodeVar = &pnode->sxVar.pnodeNext;
        CheckPidIsValid(pid, autoArgumentsObject);
    }

    return pnode;
}

ParseNodePtr Parser::CreateBlockScopedDeclNode(IdentPtr pid, OpCode nodeType)
{
    Assert(nodeType == knopConstDecl || nodeType == knopLetDecl);

    ParseNodePtr pnode = CreateDeclNode(nodeType, pid, STVariable, true);

    if (nullptr != pid)
    {
        AssertMem(pid);
        AddVarDeclToBlock(pnode);
        CheckPidIsValid(pid);
    }

    return pnode;
}

void Parser::AddVarDeclToBlock(ParseNode *pnode)
{
    Assert(pnode->nop == knopConstDecl || pnode->nop == knopLetDecl);

    // Maintain a combined list of let and const declarations to keep
    // track of declaration order.

    AssertMem(m_currentBlockInfo->m_ppnodeLex);
    *m_currentBlockInfo->m_ppnodeLex = pnode;
    m_currentBlockInfo->m_ppnodeLex = &pnode->sxVar.pnodeNext;
    pnode->sxVar.pnodeNext = nullptr;
}

void Parser::SetCurrentStatement(StmtNest *stmt)
{
    m_pstmtCur = stmt;
}

template<bool buildAST>
ParseNodePtr Parser::StartParseBlockWithCapacity(PnodeBlockType blockType, ScopeType scopeType, int capacity)
{
    Scope *scope = nullptr;

    // Block scopes are not created lazily in the case where we're repopulating a persisted scope.

    scope = Anew(&m_nodeAllocator, Scope, &m_nodeAllocator, scopeType, capacity);
    PushScope(scope);

    return StartParseBlockHelper<buildAST>(blockType, scope, nullptr, nullptr);
}

template<bool buildAST>
ParseNodePtr Parser::StartParseBlock(PnodeBlockType blockType, ScopeType scopeType, ParseNodePtr pnodeLabel, LabelId* pLabelId)
{
    Scope *scope = nullptr;
    // Block scopes are created lazily when we discover block-scoped content.
    if (scopeType != ScopeType_Unknown && scopeType != ScopeType_Block)
    {
        scope = Anew(&m_nodeAllocator, Scope, &m_nodeAllocator, scopeType);
        PushScope(scope);
    }

    return StartParseBlockHelper<buildAST>(blockType, scope, pnodeLabel, pLabelId);
}

template<bool buildAST>
ParseNodePtr Parser::StartParseBlockHelper(PnodeBlockType blockType, Scope *scope, ParseNodePtr pnodeLabel, LabelId* pLabelId)
{
    ParseNodePtr pnodeBlock = CreateBlockNode(blockType);
    pnodeBlock->sxBlock.scope = scope;
    BlockInfoStack *newBlockInfo = PushBlockInfo(pnodeBlock);

    PushStmt<buildAST>(&newBlockInfo->pstmt, pnodeBlock, knopBlock, pnodeLabel, pLabelId);

    return pnodeBlock;
}

void Parser::PushScope(Scope *scope)
{
    Assert(scope);
    scope->SetEnclosingScope(m_currentScope);
    m_currentScope = scope;
}

void Parser::PopScope(Scope *scope)
{
    Assert(scope == m_currentScope);
    m_currentScope = scope->GetEnclosingScope();
    scope->SetEnclosingScope(nullptr);
}

void Parser::PushFuncBlockScope(ParseNodePtr pnodeBlock, ParseNodePtr **ppnodeScopeSave, ParseNodePtr **ppnodeExprScopeSave)
{
    // Maintain the scope tree.

    pnodeBlock->sxBlock.pnodeScopes = nullptr;
    pnodeBlock->sxBlock.pnodeNext = nullptr;

    // Insert this block into the active list of scopes (m_ppnodeExprScope or m_ppnodeScope).
    // Save the current block's "next" pointer as the new endpoint of that list.
    if (m_ppnodeExprScope)
    {
        *ppnodeScopeSave = m_ppnodeScope;

        Assert(*m_ppnodeExprScope == nullptr);
        *m_ppnodeExprScope = pnodeBlock;
        *ppnodeExprScopeSave = &pnodeBlock->sxBlock.pnodeNext;
    }
    else
    {
        Assert(m_ppnodeScope);
        Assert(*m_ppnodeScope == nullptr);
        *m_ppnodeScope = pnodeBlock;
        *ppnodeScopeSave = &pnodeBlock->sxBlock.pnodeNext;

        *ppnodeExprScopeSave = m_ppnodeExprScope;
    }

    // Advance the global scope list pointer to the new block's child list.
    m_ppnodeScope = &pnodeBlock->sxBlock.pnodeScopes;
    // Set m_ppnodeExprScope to NULL to make that list inactive.
    m_ppnodeExprScope = nullptr;
}

void Parser::PopFuncBlockScope(ParseNodePtr *ppnodeScopeSave, ParseNodePtr *ppnodeExprScopeSave)
{
    Assert(m_ppnodeExprScope == nullptr || *m_ppnodeExprScope == nullptr);
    m_ppnodeExprScope = ppnodeExprScopeSave;

    AssertMem(m_ppnodeScope);
    Assert(nullptr == *m_ppnodeScope);
    m_ppnodeScope = ppnodeScopeSave;
}

template<bool buildAST>
ParseNodePtr Parser::ParseBlock(ParseNodePtr pnodeLabel, LabelId* pLabelId)
{
    ParseNodePtr pnodeBlock = nullptr;
    ParseNodePtr *ppnodeScopeSave = nullptr;
    ParseNodePtr *ppnodeExprScopeSave = nullptr;

    pnodeBlock = StartParseBlock<buildAST>(PnodeBlockType::Regular, ScopeType_Block, pnodeLabel, pLabelId);

    BlockInfoStack* outerBlockInfo = m_currentBlockInfo->pBlockInfoOuter;
    if (outerBlockInfo != nullptr && outerBlockInfo->pnodeBlock != nullptr
        && outerBlockInfo->pnodeBlock->sxBlock.scope != nullptr
        && outerBlockInfo->pnodeBlock->sxBlock.scope->GetScopeType() == ScopeType_CatchParamPattern)
    {
        // If we are parsing the catch block then destructured params can have let declrations. Let's add them to the new block.
        for (ParseNodePtr pnode = m_currentBlockInfo->pBlockInfoOuter->pnodeBlock->sxBlock.pnodeLexVars; pnode; pnode = pnode->sxVar.pnodeNext)
        {
            PidRefStack* ref = PushPidRef(pnode->sxVar.sym->GetPid());
            ref->SetSym(pnode->sxVar.sym);
        }
    }

    ChkCurTok(tkLCurly, ERRnoLcurly);
    ParseNodePtr * ppnodeList = nullptr;
    if (buildAST)
    {
        PushFuncBlockScope(pnodeBlock, &ppnodeScopeSave, &ppnodeExprScopeSave);
        ppnodeList = &pnodeBlock->sxBlock.pnodeStmt;
    }

    ParseStmtList<buildAST>(ppnodeList);

    if (buildAST)
    {
        PopFuncBlockScope(ppnodeScopeSave, ppnodeExprScopeSave);
    }

    FinishParseBlock(pnodeBlock);

    ChkCurTok(tkRCurly, ERRnoRcurly);


    return pnodeBlock;
}

ParseNodePtr Parser::ReferenceSpecialName(IdentPtr pid, charcount_t ichMin, charcount_t ichLim, bool createNode)
{
    PidRefStack* ref = this->PushPidRef(pid);

    if (!createNode)
    {
        return nullptr;
    }

    ParseNode* pnode = CreateSpecialNameNode(pid);
    pnode->ichMin = ichMin;
    pnode->ichLim = ichLim;
    pnode->sxPid.SetSymRef(ref);

    if (pid == wellKnownPropertyPids._this)
    {
        pnode->sxSpecialName.isThis = true;
    }
    else if (pid == wellKnownPropertyPids._super || pid == wellKnownPropertyPids._superConstructor)
    {
        pnode->sxSpecialName.isSuper = true;
    }

    return pnode;
}

ParseNodePtr Parser::CreateSpecialVarDeclIfNeeded(ParseNodePtr pnodeFnc, IdentPtr pid, bool forceCreate)
{
    Assert(pid != nullptr);

    PidRefStack* ref = pid->GetTopRef();

    // If the function has a reference to pid or we set forceCreate, make a special var decl
    if (forceCreate || (ref && ref->GetScopeId() >= m_currentBlockInfo->pnodeBlock->sxBlock.blockId))
    {
        return this->CreateSpecialVarDeclNode(pnodeFnc, pid);
    }

    return nullptr;
}

void Parser::CreateSpecialSymbolDeclarations(ParseNodePtr pnodeFnc, bool isGlobal)
{
    // Lambda function cannot have any special bindings.
    if (pnodeFnc->sxFnc.IsLambda())
    {
        return;
    }
    Assert(!(isGlobal && (this->m_grfscr & fscrEval)));
    Assert(!isGlobal || (this->m_grfscr & fscrEvalCode));

    bool isTopLevelEventHandler = (this->m_grfscr & fscrImplicitThis || this->m_grfscr & fscrImplicitParents) && !pnodeFnc->sxFnc.IsNested();

    // Create a 'this' symbol for indirect eval, non-lambda functions with references to 'this', and all class constructors and top level event hanlders.
    ParseNodePtr varDeclNode = CreateSpecialVarDeclIfNeeded(pnodeFnc, wellKnownPropertyPids._this, pnodeFnc->sxFnc.IsClassConstructor() || isTopLevelEventHandler);
    if (varDeclNode)
    {
        varDeclNode->sxPid.sym->SetIsThis(true);

        if (pnodeFnc->sxFnc.IsDerivedClassConstructor())
        {
            varDeclNode->sxPid.sym->SetNeedDeclaration(true);
        }
    }

    // Global code cannot have 'new.target' or 'super' bindings.
    if (isGlobal)
    {
        return;
    }

    // Create a 'new.target' symbol for any ordinary function with a reference and all class constructors.
    varDeclNode = CreateSpecialVarDeclIfNeeded(pnodeFnc, wellKnownPropertyPids._newTarget, pnodeFnc->sxFnc.IsClassConstructor());
    if (varDeclNode)
    {
        varDeclNode->sxPid.sym->SetIsNewTarget(true);
    }

    // Create a 'super' (as a reference) symbol.
    varDeclNode = CreateSpecialVarDeclIfNeeded(pnodeFnc, wellKnownPropertyPids._super);
    if (varDeclNode)
    {
        varDeclNode->sxPid.sym->SetIsSuper(true);
    }

    // Create a 'super' (as the call target for super()) symbol only for derived class constructors.
    if (pnodeFnc->sxFnc.IsDerivedClassConstructor())
    {
        varDeclNode = CreateSpecialVarDeclIfNeeded(pnodeFnc, wellKnownPropertyPids._superConstructor);
        if (varDeclNode)
        {
            varDeclNode->sxPid.sym->SetIsSuperConstructor(true);
        }
    }
}

void Parser::FinishParseBlock(ParseNode *pnodeBlock, bool needScanRCurly)
{
    Assert(m_currentBlockInfo != nullptr && pnodeBlock == m_currentBlockInfo->pnodeBlock);

    if (needScanRCurly)
    {
        // Only update the ichLim if we were expecting an RCurly. If there is an
        // expression body without a necessary RCurly, the correct ichLim will
        // have been set already.
        pnodeBlock->ichLim = m_pscan->IchLimTok();
    }

    BindPidRefs<false>(GetCurrentBlockInfo(), m_nextBlockId - 1);

    PopStmt(&m_currentBlockInfo->pstmt);

    PopBlockInfo();

    Scope *scope = pnodeBlock->sxBlock.scope;
    if (scope)
    {
        PopScope(scope);
    }
}

void Parser::FinishParseFncExprScope(ParseNodePtr pnodeFnc, ParseNodePtr pnodeFncExprScope)
{
    int fncExprScopeId = pnodeFncExprScope->sxBlock.blockId;
    ParseNodePtr pnodeName = pnodeFnc->sxFnc.pnodeName;
    if (pnodeName)
    {
        Assert(pnodeName->nop == knopVarDecl);
        BindPidRefsInScope(pnodeName->sxVar.pid, pnodeName->sxVar.sym, fncExprScopeId, m_nextBlockId - 1);
    }
    FinishParseBlock(pnodeFncExprScope);
}

template <const bool backgroundPidRef>
void Parser::BindPidRefs(BlockInfoStack *blockInfo, uint maxBlockId)
{
    // We need to bind all assignments in order to emit assignment to 'const' error
    int blockId = blockInfo->pnodeBlock->sxBlock.blockId;

    Scope *scope = blockInfo->pnodeBlock->sxBlock.scope;
    if (scope)
    {
        auto bindPidRefs = [blockId, maxBlockId, this](Symbol *sym)
        {
            ParseNodePtr pnode = sym->GetDecl();
            IdentPtr pid;
#if PROFILE_DICTIONARY
            int depth = 0;
#endif
            Assert(pnode);
            switch (pnode->nop)
            {
            case knopVarDecl:
            case knopLetDecl:
            case knopConstDecl:
                pid = pnode->sxVar.pid;
                if (backgroundPidRef)
                {
                    pid = this->m_pscan->m_phtbl->FindExistingPid(pid->Psz(), pid->Psz() + pid->Cch(), pid->Cch(), pid->Hash(), nullptr, nullptr
#if PROFILE_DICTIONARY
                                                                  , depth
#endif
                        );
                    if (pid == nullptr)
                    {
                        break;
                    }
                }
                this->BindPidRefsInScope(pid, sym, blockId, maxBlockId);
                break;
            case knopName:
                pid = pnode->sxPid.pid;
                if (backgroundPidRef)
                {
                    pid = this->m_pscan->m_phtbl->FindExistingPid(pid->Psz(), pid->Psz() + pid->Cch(), pid->Cch(), pid->Hash(), nullptr, nullptr
#if PROFILE_DICTIONARY
                                                                  , depth
#endif
                        );
                    if (pid == nullptr)
                    {
                        break;
                    }
                }
                this->BindPidRefsInScope(pid, sym, blockId, maxBlockId);
                break;
            default:
                Assert(0);
                break;
            }
        };

        scope->ForEachSymbol(bindPidRefs);
    }
}

void Parser::BindPidRefsInScope(IdentPtr pid, Symbol *sym, int blockId, uint maxBlockId)
{
    PidRefStack *ref, *nextRef, *lastRef = nullptr;
    Js::LocalFunctionId funcId = GetCurrentFunctionNode()->sxFnc.functionId;
    Assert(sym);

    if (pid->GetIsModuleExport())
    {
        sym->SetIsModuleExportStorage(true);
    }

    bool hasFuncAssignment = sym->GetHasFuncAssignment();
    bool doesEscape = false;

    for (ref = pid->GetTopRef(); ref && ref->GetScopeId() >= blockId; ref = nextRef)
    {
        // Fix up sym* on PID ref.
        Assert(!ref->GetSym() || ref->GetSym() == sym);
        nextRef = ref->prev;
        Assert(ref->GetScopeId() >= 0);
        if ((uint)ref->GetScopeId() > maxBlockId)
        {
            lastRef = ref;
            continue;
        }
        ref->SetSym(sym);
        this->RemovePrevPidRef(pid, lastRef);

        if (ref->IsUsedInLdElem())
        {
            sym->SetIsUsedInLdElem(true);
        }

        if (ref->IsAssignment())
        {
            sym->PromoteAssignmentState();
            if (sym->GetIsFormal())
            {
                GetCurrentFunctionNode()->sxFnc.SetHasAnyWriteToFormals(true);
            }
        }

        if (ref->GetFuncScopeId() != funcId && !sym->GetIsGlobal() && !sym->GetIsModuleExportStorage())
        {
            Assert(ref->GetFuncScopeId() > funcId);
            sym->SetHasNonLocalReference();
            if (ref->IsDynamicBinding())
            {
                sym->SetNeedsScopeObject();
            }
        }

        if (ref->IsFuncAssignment())
        {
            hasFuncAssignment = true;
        }

        if (ref->IsEscape())
        {
            doesEscape = true;
        }

        if (m_currentNodeFunc && doesEscape && hasFuncAssignment)
        {
            if (m_sourceContextInfo ?
                    !PHASE_OFF_RAW(Js::DisableStackFuncOnDeferredEscapePhase, m_sourceContextInfo->sourceContextId, m_currentNodeFunc->sxFnc.functionId) :
                    !PHASE_OFF1(Js::DisableStackFuncOnDeferredEscapePhase))
            {
                m_currentNodeFunc->sxFnc.SetNestedFuncEscapes();
            }
        }

        if (ref->GetScopeId() == blockId)
        {
            break;
        }
    }
}

void Parser::MarkEscapingRef(ParseNodePtr pnode, IdentToken *pToken)
{
    if (m_currentNodeFunc == nullptr)
    {
        return;
    }
    if (pnode && pnode->nop == knopFncDecl)
    {
        this->SetNestedFuncEscapes();
    }
    else if (pToken->pid)
    {
        PidRefStack *pidRef = pToken->pid->GetTopRef();
        if (pidRef->sym)
        {
            if (pidRef->sym->GetSymbolType() == STFunction)
            {
                this->SetNestedFuncEscapes();
            }
        }
        else
        {
            pidRef->isEscape = true;
        }
    }
}

void Parser::SetNestedFuncEscapes() const
{
    if (m_sourceContextInfo ?
            !PHASE_OFF_RAW(Js::DisableStackFuncOnDeferredEscapePhase, m_sourceContextInfo->sourceContextId, m_currentNodeFunc->sxFnc.functionId) :
            !PHASE_OFF1(Js::DisableStackFuncOnDeferredEscapePhase))
    {
        m_currentNodeFunc->sxFnc.SetNestedFuncEscapes();
    }
}

void Parser::PopStmt(StmtNest *pStmt)
{
    Assert(pStmt == m_pstmtCur);
    SetCurrentStatement(m_pstmtCur->pstmtOuter);
}

BlockInfoStack *Parser::PushBlockInfo(ParseNodePtr pnodeBlock)
{
    BlockInfoStack *newBlockInfo = (BlockInfoStack *)m_nodeAllocator.Alloc(sizeof(BlockInfoStack));
    Assert(nullptr != newBlockInfo);

    newBlockInfo->pnodeBlock = pnodeBlock;
    newBlockInfo->pBlockInfoOuter = m_currentBlockInfo;
    newBlockInfo->m_ppnodeLex = &pnodeBlock->sxBlock.pnodeLexVars;

    if (pnodeBlock->sxBlock.blockType != PnodeBlockType::Regular)
    {
        newBlockInfo->pBlockInfoFunction = newBlockInfo;
    }
    else
    {
        Assert(m_currentBlockInfo);
        newBlockInfo->pBlockInfoFunction = m_currentBlockInfo->pBlockInfoFunction;
    }

    m_currentBlockInfo = newBlockInfo;
    return newBlockInfo;
}

void Parser::PopBlockInfo()
{
    Assert(m_currentBlockInfo);
    PopDynamicBlock();
    m_currentBlockInfo = m_currentBlockInfo->pBlockInfoOuter;
}

void Parser::PushDynamicBlock()
{
    Assert(GetCurrentBlock());
    int blockId = GetCurrentBlock()->sxBlock.blockId;
    if (m_currentDynamicBlock && m_currentDynamicBlock->id == blockId)
    {
        return;
    }
    BlockIdsStack *info = (BlockIdsStack *)m_nodeAllocator.Alloc(sizeof(BlockIdsStack));
    if (nullptr == info)
    {
        Error(ERRnoMemory);
    }

    info->id = blockId;
    info->prev = m_currentDynamicBlock;
    m_currentDynamicBlock = info;
}

void Parser::PopDynamicBlock()
{
    int blockId = GetCurrentDynamicBlockId();
    if (GetCurrentBlock()->sxBlock.blockId != blockId || blockId == -1)
    {
        return;
    }
    Assert(m_currentDynamicBlock);

    m_phtbl->VisitPids([&](IdentPtr pid) {
        for (PidRefStack *ref = pid->GetTopRef(); ref && ref->GetScopeId() >= blockId; ref = ref->prev)
        {
            ref->SetDynamicBinding();
    }
    });

    m_currentDynamicBlock = m_currentDynamicBlock->prev;
}

int Parser::GetCurrentDynamicBlockId() const
{
    return m_currentDynamicBlock ? m_currentDynamicBlock->id : -1;
}

ParseNode *Parser::GetCurrentFunctionNode()
{
    if (m_currentNodeDeferredFunc != nullptr)
    {
        return m_currentNodeDeferredFunc;
    }
    else if (m_currentNodeFunc != nullptr)
    {
        return m_currentNodeFunc;
    }
    else
    {
        AssertMsg(GetFunctionBlock()->sxBlock.blockType == PnodeBlockType::Global,
            "Most likely we are trying to find a syntax error, related to 'let' or 'const' in deferred parsing mode with disabled support of 'let' and 'const'");
        return m_currentNodeProg;
    }
}

ParseNode *Parser::GetCurrentNonLambdaFunctionNode()
{
    if (m_currentNodeNonLambdaDeferredFunc != nullptr)
    {
        return m_currentNodeNonLambdaDeferredFunc;
    }
    return m_currentNodeNonLambdaFunc;

}
void Parser::RegisterRegexPattern(UnifiedRegex::RegexPattern *const regexPattern)
{
    Assert(regexPattern);

    // ensure a no-throw add behavior here, to catch out of memory exceptions, using the guest arena allocator
    if (!m_registeredRegexPatterns.PrependNoThrow(m_scriptContext->GetGuestArena(), regexPattern))
    {
        Parser::Error(ERRnoMemory);
    }
}

void Parser::CaptureState(ParserState *state)
{
    Assert(state != nullptr);

    state->m_funcInArraySave = m_funcInArray;
    state->m_funcInArrayDepthSave = m_funcInArrayDepth;
    state->m_nestedCountSave = *m_pnestedCount;
    state->m_ppnodeScopeSave = m_ppnodeScope;
    state->m_ppnodeExprScopeSave = m_ppnodeExprScope;
    state->m_pCurrentAstSizeSave = m_pCurrentAstSize;
    state->m_nextBlockId = m_nextBlockId;

    Assert(state->m_ppnodeScopeSave == nullptr || *state->m_ppnodeScopeSave == nullptr);
    Assert(state->m_ppnodeExprScopeSave == nullptr || *state->m_ppnodeExprScopeSave == nullptr);

#if DEBUG
    state->m_currentBlockInfo = m_currentBlockInfo;
#endif
}

void Parser::RestoreStateFrom(ParserState *state)
{
    Assert(state != nullptr);
    Assert(state->m_currentBlockInfo == m_currentBlockInfo);

    m_funcInArray = state->m_funcInArraySave;
    m_funcInArrayDepth = state->m_funcInArrayDepthSave;
    *m_pnestedCount = state->m_nestedCountSave;
    m_pCurrentAstSize = state->m_pCurrentAstSizeSave;
    m_nextBlockId = state->m_nextBlockId;

    if (state->m_ppnodeScopeSave != nullptr)
    {
        *state->m_ppnodeScopeSave = nullptr;
    }

    if (state->m_ppnodeExprScopeSave != nullptr)
    {
        *state->m_ppnodeExprScopeSave = nullptr;
    }

    m_ppnodeScope = state->m_ppnodeScopeSave;
    m_ppnodeExprScope = state->m_ppnodeExprScopeSave;
}

void Parser::AddToNodeListEscapedUse(ParseNode ** ppnodeList, ParseNode *** pppnodeLast,
                           ParseNode * pnodeAdd)
{
    AddToNodeList(ppnodeList, pppnodeLast, pnodeAdd);
    pnodeAdd->SetIsInList();
}

void Parser::AddToNodeList(ParseNode ** ppnodeList, ParseNode *** pppnodeLast,
                           ParseNode * pnodeAdd)
{
    Assert(!this->m_deferringAST);
    if (nullptr == *pppnodeLast)
    {
        // should be an empty list
        Assert(nullptr == *ppnodeList);

        *ppnodeList = pnodeAdd;
        *pppnodeLast = ppnodeList;
    }
    else
    {
        //
        AssertNodeMem(*ppnodeList);
        AssertNodeMem(**pppnodeLast);

        ParseNode *pnodeT = CreateBinNode(knopList, **pppnodeLast, pnodeAdd);
        **pppnodeLast = pnodeT;
        *pppnodeLast = &pnodeT->sxBin.pnode2;
    }
}

// Check reference to "arguments" that indicates the object may escape.
void Parser::CheckArguments(ParseNodePtr pnode)
{
    if (m_currentNodeFunc && this->NodeIsIdent(pnode, wellKnownPropertyPids.arguments))
    {
        m_currentNodeFunc->sxFnc.SetHasHeapArguments();
    }
}

// Check use of "arguments" that requires instantiation of the object.
void Parser::CheckArgumentsUse(IdentPtr pid, ParseNodePtr pnodeFnc)
{
    if (pid == wellKnownPropertyPids.arguments)
    {
        if (pnodeFnc != nullptr && pnodeFnc != m_currentNodeProg)
        {
            pnodeFnc->sxFnc.SetUsesArguments(TRUE);
        }
        else
        {
            m_UsesArgumentsAtGlobal = true;
        }
    }
}

void Parser::CheckStrictModeEvalArgumentsUsage(IdentPtr pid, ParseNodePtr pnode)
{
    if (pid != nullptr)
    {
        // In strict mode, 'eval' / 'arguments' cannot be assigned to.
        if ( pid == wellKnownPropertyPids.eval)
        {
            Error(ERREvalUsage, pnode);
        }

        if (pid == wellKnownPropertyPids.arguments)
        {
            Error(ERRArgsUsage, pnode);
        }
    }
}

void Parser::ReduceDeferredScriptLength(size_t chars)
{
    // If we're in deferred mode, subtract the given char count from the total length,
    // and see if this puts us under the deferral threshold.
    if ((m_grfscr & fscrDeferFncParse) &&
        (
            PHASE_OFF1(Js::DeferEventHandlersPhase) ||
            (m_grfscr & fscrGlobalCode)
        )
    )
    {
        if (m_length > chars)
        {
            m_length -= chars;
        }
        else
        {
            m_length = 0;
        }
        if (m_length < Parser::GetDeferralThreshold(this->m_sourceContextInfo->IsSourceProfileLoaded()))
        {
            // Stop deferring.
            m_grfscr &= ~fscrDeferFncParse;
            m_stoppedDeferredParse = TRUE;
        }
    }
}

/***************************************************************************
Look for an existing label with the given name.
***************************************************************************/
BOOL Parser::PnodeLabelNoAST(IdentToken* pToken, LabelId* pLabelIdList)
{
    StmtNest* pStmt;
    LabelId* pLabelId;

    // Look in the label stack.
    for (pStmt = m_pstmtCur; pStmt != nullptr; pStmt = pStmt->pstmtOuter)
    {
        for (pLabelId = pStmt->pLabelId; pLabelId != nullptr; pLabelId = pLabelId->next)
        {
            if (pLabelId->pid == pToken->pid)
                return TRUE;
        }
    }

    // Also look in the pnodeLabels list.
    for (pLabelId = pLabelIdList; pLabelId != nullptr; pLabelId = pLabelId->next)
    {
        if (pLabelId->pid == pToken->pid)
            return TRUE;
    }

    return FALSE;
}

void Parser::EnsureStackAvailable()
{
    if (!m_scriptContext->GetThreadContext()->IsStackAvailable(Js::Constants::MinStackCompile))
    {
        Error(ERRnoMemory);
    }
}

void Parser::ThrowNewTargetSyntaxErrForGlobalScope()
{
    // If we are parsing a previously deferred function, we can skip throwing the SyntaxError for `new.target` at global scope.
    // If we are at global scope, we would have thrown a SyntaxError when we did the Upfront parse pass and we would not have
    // deferred the function in order to come back now and reparse it.
    if (m_parseType == ParseType_Deferred)
    {
        return;
    }

    if (GetCurrentNonLambdaFunctionNode() != nullptr)
    {
        return;
    }

    if ((this->m_grfscr & fscrEval) != 0)
    {
        Js::JavascriptFunction * caller = nullptr;
        if (Js::JavascriptStackWalker::GetCaller(&caller, m_scriptContext))
        {
            Js::FunctionBody * callerBody = caller->GetFunctionBody();
            Assert(callerBody);
            if (!callerBody->GetIsGlobalFunc() && !(callerBody->IsLambda() && callerBody->GetEnclosedByGlobalFunc()))
            {
                return;
            }
        }
    }

    Error(ERRInvalidNewTarget);
 }

template<bool buildAST>
IdentPtr Parser::ParseMetaProperty(tokens metaParentKeyword, charcount_t ichMin, _Out_opt_ BOOL* pfCanAssign)
{
    AssertMsg(metaParentKeyword == tkNEW, "Only supported for tkNEW parent keywords");
    AssertMsg(this->m_token.tk == tkDot, "We must be currently sitting on the dot after the parent keyword");

    m_pscan->Scan();

    if (this->m_token.tk == tkID && this->m_token.GetIdentifier(m_phtbl) == this->GetTargetPid())
    {
        ThrowNewTargetSyntaxErrForGlobalScope();
        if (pfCanAssign)
        {
            *pfCanAssign = FALSE;
        }
        return wellKnownPropertyPids._newTarget;
    }
    else
    {
        Error(ERRsyntax);
    }
}

template<bool buildAST>
void Parser::ParseNamedImportOrExportClause(ModuleImportOrExportEntryList* importOrExportEntryList, bool isExportClause)
{
    Assert(m_token.tk == tkLCurly);
    Assert(importOrExportEntryList != nullptr);

    m_pscan->Scan();

    while (m_token.tk != tkRCurly && m_token.tk != tkEOF)
    {
        tokens firstToken = m_token.tk;

        if (!(m_token.IsIdentifier() || m_token.IsReservedWord()))
        {
            Error(ERRsyntax);
        }

        IdentPtr identifierName = m_token.GetIdentifier(m_phtbl);
        IdentPtr identifierAs = identifierName;

        m_pscan->Scan();

        if (m_token.tk == tkID)
        {
            // We have the pattern "IdentifierName as"
            if (wellKnownPropertyPids.as != m_token.GetIdentifier(m_phtbl))
            {
                Error(ERRsyntax);
            }

            m_pscan->Scan();

            // If we are parsing an import statement, the token after 'as' must be a BindingIdentifier.
            if (!isExportClause)
            {
                ChkCurTokNoScan(tkID, ERRsyntax);
            }

            if (!(m_token.IsIdentifier() || m_token.IsReservedWord()))
            {
                Error(ERRsyntax);
            }

            identifierAs = m_token.GetIdentifier(m_phtbl);

            // Scan to the next token.
            m_pscan->Scan();
        }
        else if (!isExportClause && firstToken != tkID)
        {
            // If we are parsing an import statement and this ImportSpecifier clause did not have
            // 'as ImportedBinding' at the end of it, identifierName must be a BindingIdentifier.
            Error(ERRsyntax);
        }

        if (m_token.tk == tkComma)
        {
            // Consume a trailing comma
            m_pscan->Scan();
        }

        if (buildAST)
        {
            // The name we will use 'as' this import/export is a binding identifier in import statements.
            if (!isExportClause)
            {
                CreateModuleImportDeclNode(identifierAs);
                AddModuleImportOrExportEntry(importOrExportEntryList, identifierName, identifierAs, nullptr, nullptr);
            }
            else
            {
                identifierName->SetIsModuleExport();
                AddModuleImportOrExportEntry(importOrExportEntryList, nullptr, identifierName, identifierAs, nullptr);
            }
        }
    }

    // Final token in a named import or export clause must be a '}'
    ChkCurTokNoScan(tkRCurly, ERRsyntax);
}

IdentPtrList* Parser::GetRequestedModulesList()
{
    return m_currentNodeProg->sxModule.requestedModules;
}

ModuleImportOrExportEntryList* Parser::GetModuleImportEntryList()
{
    return m_currentNodeProg->sxModule.importEntries;
}

ModuleImportOrExportEntryList* Parser::GetModuleLocalExportEntryList()
{
    return m_currentNodeProg->sxModule.localExportEntries;
}

ModuleImportOrExportEntryList* Parser::GetModuleIndirectExportEntryList()
{
    return m_currentNodeProg->sxModule.indirectExportEntries;
}

ModuleImportOrExportEntryList* Parser::GetModuleStarExportEntryList()
{
    return m_currentNodeProg->sxModule.starExportEntries;
}

IdentPtrList* Parser::EnsureRequestedModulesList()
{
    if (m_currentNodeProg->sxModule.requestedModules == nullptr)
    {
        m_currentNodeProg->sxModule.requestedModules = Anew(&m_nodeAllocator, IdentPtrList, &m_nodeAllocator);
    }
    return m_currentNodeProg->sxModule.requestedModules;
}

ModuleImportOrExportEntryList* Parser::EnsureModuleImportEntryList()
{
    if (m_currentNodeProg->sxModule.importEntries == nullptr)
    {
        m_currentNodeProg->sxModule.importEntries = Anew(&m_nodeAllocator, ModuleImportOrExportEntryList, &m_nodeAllocator);
    }
    return m_currentNodeProg->sxModule.importEntries;
}

ModuleImportOrExportEntryList* Parser::EnsureModuleLocalExportEntryList()
{
    if (m_currentNodeProg->sxModule.localExportEntries == nullptr)
    {
        m_currentNodeProg->sxModule.localExportEntries = Anew(&m_nodeAllocator, ModuleImportOrExportEntryList, &m_nodeAllocator);
    }
    return m_currentNodeProg->sxModule.localExportEntries;
}

ModuleImportOrExportEntryList* Parser::EnsureModuleIndirectExportEntryList()
{
    if (m_currentNodeProg->sxModule.indirectExportEntries == nullptr)
    {
        m_currentNodeProg->sxModule.indirectExportEntries = Anew(&m_nodeAllocator, ModuleImportOrExportEntryList, &m_nodeAllocator);
    }
    return m_currentNodeProg->sxModule.indirectExportEntries;
}

ModuleImportOrExportEntryList* Parser::EnsureModuleStarExportEntryList()
{
    if (m_currentNodeProg->sxModule.starExportEntries == nullptr)
    {
        m_currentNodeProg->sxModule.starExportEntries = Anew(&m_nodeAllocator, ModuleImportOrExportEntryList, &m_nodeAllocator);
    }
    return m_currentNodeProg->sxModule.starExportEntries;
}

void Parser::AddModuleSpecifier(IdentPtr moduleRequest)
{
    IdentPtrList* requestedModulesList = EnsureRequestedModulesList();

    if (!requestedModulesList->Has(moduleRequest))
    {
        requestedModulesList->Prepend(moduleRequest);
    }
}

ModuleImportOrExportEntry* Parser::AddModuleImportOrExportEntry(ModuleImportOrExportEntryList* importOrExportEntryList, ModuleImportOrExportEntry* importOrExportEntry)
{
    if (importOrExportEntry->exportName != nullptr)
    {
        CheckForDuplicateExportEntry(importOrExportEntryList, importOrExportEntry->exportName);
    }

    importOrExportEntryList->Prepend(*importOrExportEntry);

    return importOrExportEntry;
}

ModuleImportOrExportEntry* Parser::AddModuleImportOrExportEntry(ModuleImportOrExportEntryList* importOrExportEntryList, IdentPtr importName, IdentPtr localName, IdentPtr exportName, IdentPtr moduleRequest)
{
    ModuleImportOrExportEntry* importOrExportEntry = Anew(&m_nodeAllocator, ModuleImportOrExportEntry);

    importOrExportEntry->importName = importName;
    importOrExportEntry->localName = localName;
    importOrExportEntry->exportName = exportName;
    importOrExportEntry->moduleRequest = moduleRequest;

    return AddModuleImportOrExportEntry(importOrExportEntryList, importOrExportEntry);
}

void Parser::AddModuleLocalExportEntry(ParseNodePtr varDeclNode)
{
    AssertOrFailFast(varDeclNode->nop == knopVarDecl || varDeclNode->nop == knopLetDecl || varDeclNode->nop == knopConstDecl);

    IdentPtr localName = varDeclNode->sxVar.pid;
    varDeclNode->sxVar.sym->SetIsModuleExportStorage(true);

    AddModuleImportOrExportEntry(EnsureModuleLocalExportEntryList(), nullptr, localName, localName, nullptr);
}

void Parser::CheckForDuplicateExportEntry(ModuleImportOrExportEntryList* exportEntryList, IdentPtr exportName)
{
    ModuleImportOrExportEntry* findResult = exportEntryList->Find([&](ModuleImportOrExportEntry exportEntry)
    {
        if (exportName == exportEntry.exportName)
        {
            return true;
        }
        return false;
    });

    if (findResult != nullptr)
    {
        Error(ERRsyntax);
    }
}

template<bool buildAST>
void Parser::ParseImportClause(ModuleImportOrExportEntryList* importEntryList, bool parsingAfterComma)
{
    bool parsedNamespaceOrNamedImport = false;

    switch (m_token.tk)
    {
    case tkID:
        // This is the default binding identifier.

        // If we already saw a comma in the import clause, this is a syntax error.
        if (parsingAfterComma)
        {
            Error(ERRsyntax);
        }

        if (buildAST)
        {
            IdentPtr localName = m_token.GetIdentifier(m_phtbl);
            IdentPtr importName = wellKnownPropertyPids._default;

            CreateModuleImportDeclNode(localName);
            AddModuleImportOrExportEntry(importEntryList, importName, localName, nullptr, nullptr);
        }

        break;

    case tkLCurly:
        // This begins a list of named imports.
        ParseNamedImportOrExportClause<buildAST>(importEntryList, false);

        parsedNamespaceOrNamedImport = true;
        break;

    case tkStar:
        // This begins a namespace import clause.
        // "* as ImportedBinding"

        // Token following * must be the identifier 'as'
        m_pscan->Scan();
        if (m_token.tk != tkID || wellKnownPropertyPids.as != m_token.GetIdentifier(m_phtbl))
        {
            Error(ERRsyntax);
        }

        // Token following 'as' must be a binding identifier.
        m_pscan->Scan();
        ChkCurTokNoScan(tkID, ERRsyntax);

        if (buildAST)
        {
            IdentPtr localName = m_token.GetIdentifier(m_phtbl);
            IdentPtr importName = wellKnownPropertyPids._star;

            CreateModuleImportDeclNode(localName);
            AddModuleImportOrExportEntry(importEntryList, importName, localName, nullptr, nullptr);
        }

        parsedNamespaceOrNamedImport = true;
        break;

    default:
        Error(ERRsyntax);
    }

    m_pscan->Scan();

    if (m_token.tk == tkComma)
    {
        // There cannot be more than one comma in a module import clause.
        // There cannot be a namespace import or named imports list on the left of the comma in a module import clause.
        if (parsingAfterComma || parsedNamespaceOrNamedImport)
        {
            Error(ERRsyntax);
        }

        m_pscan->Scan();

        ParseImportClause<buildAST>(importEntryList, true);
    }
}

bool Parser::IsImportOrExportStatementValidHere()
{
    ParseNodePtr curFunc = GetCurrentFunctionNode();

    // Import must be located in the top scope of the module body.
    return curFunc->nop == knopFncDecl
        && curFunc->sxFnc.IsModule()
        && this->m_currentBlockInfo->pnodeBlock == curFunc->sxFnc.pnodeBodyScope
        && (this->m_grfscr & fscrEvalCode) != fscrEvalCode
        && this->m_tryCatchOrFinallyDepth == 0
        && !this->m_disallowImportExportStmt;
}

bool Parser::IsTopLevelModuleFunc()
{
    ParseNodePtr curFunc = GetCurrentFunctionNode();
    return curFunc->nop == knopFncDecl && curFunc->sxFnc.IsModule();
}

template<bool buildAST> ParseNodePtr Parser::ParseImportCall()
{
    m_pscan->Scan();
    ParseNodePtr specifier = ParseExpr<buildAST>(koplCma, nullptr, /* fAllowIn */FALSE, /* fAllowEllipsis */FALSE);
    if (m_token.tk != tkRParen)
    {
        Error(ERRnoRparen);
    }

    m_pscan->Scan();
    return buildAST ? CreateCallNode(knopCall, CreateNodeWithScanner<knopImport>(), specifier) : nullptr;
}

template<bool buildAST>
ParseNodePtr Parser::ParseImport()
{
    Assert(m_scriptContext->GetConfig()->IsES6ModuleEnabled());
    Assert(m_token.tk == tkIMPORT);

    RestorePoint parsedImport;
    m_pscan->Capture(&parsedImport);
    m_pscan->Scan();

    // import()
    if (m_token.tk == tkLParen)
    {
        ParseNodePtr pnode = ParseImportCall<buildAST>();
        BOOL fCanAssign;
        IdentToken token;
        return ParsePostfixOperators<buildAST>(pnode, TRUE, FALSE, FALSE, &fCanAssign, &token);
    }

    m_pscan->SeekTo(parsedImport);

    if (!IsImportOrExportStatementValidHere())
    {
        Error(ERRInvalidModuleImportOrExport);
    }

    // We just parsed an import token. Next valid token is *, {, string constant, or binding identifier.
    m_pscan->Scan();

    if (m_token.tk == tkStrCon)
    {
        // This import declaration has no import clause.
        // "import ModuleSpecifier;"
        if (buildAST)
        {
            AddModuleSpecifier(m_token.GetStr());
        }

        // Scan past the module identifier.
        m_pscan->Scan();
    }
    else
    {
        ModuleImportOrExportEntryList importEntryList(&m_nodeAllocator);

        // Parse the import clause (default binding can only exist before the comma).
        ParseImportClause<buildAST>(&importEntryList);

        // Token following import clause must be the identifier 'from'
        IdentPtr moduleSpecifier = ParseImportOrExportFromClause<buildAST>(true);

        if (buildAST)
        {
            Assert(moduleSpecifier != nullptr);

            AddModuleSpecifier(moduleSpecifier);

            importEntryList.Map([this, moduleSpecifier](ModuleImportOrExportEntry& importEntry) {
                importEntry.moduleRequest = moduleSpecifier;
                AddModuleImportOrExportEntry(EnsureModuleImportEntryList(), &importEntry);
            });
        }

        importEntryList.Clear();
    }

    // Import statement is actually a nop, we hoist all the imported bindings to the top of the module.
    return nullptr;
}

template<bool buildAST>
IdentPtr Parser::ParseImportOrExportFromClause(bool throwIfNotFound)
{
    IdentPtr moduleSpecifier = nullptr;

    if (m_token.tk == tkID && wellKnownPropertyPids.from == m_token.GetIdentifier(m_phtbl))
    {
        m_pscan->Scan();

        // Token following the 'from' token must be a string constant - the module specifier.
        ChkCurTokNoScan(tkStrCon, ERRsyntax);

        if (buildAST)
        {
            moduleSpecifier = m_token.GetStr();
        }

        m_pscan->Scan();
    }
    else if (throwIfNotFound)
    {
        Error(ERRsyntax);
    }

    return moduleSpecifier;
}

template<bool buildAST>
ParseNodePtr Parser::ParseDefaultExportClause()
{
    Assert(m_token.tk == tkDEFAULT);

    m_pscan->Scan();
    ParseNodePtr pnode = nullptr;
    ushort flags = fFncNoFlgs;

    switch (m_token.tk)
    {
    case tkCLASS:
        {
            if (!m_scriptContext->GetConfig()->IsES6ClassAndExtendsEnabled())
            {
                goto LDefault;
            }

            // Before we parse the class itself we need to know if the class has an identifier name.
            // If it does, we'll treat this class as an ordinary class declaration which will bind
            // it to that name. Otherwise the class should parse as a nameless class expression and
            // bind only to the export binding.
            BOOL classHasName = false;
            RestorePoint parsedClass;
            m_pscan->Capture(&parsedClass);
            m_pscan->Scan();

            if (m_token.tk == tkID)
            {
                classHasName = true;
            }

            m_pscan->SeekTo(parsedClass);
            pnode = ParseClassDecl<buildAST>(classHasName, nullptr, nullptr, nullptr);

            if (buildAST)
            {
                AnalysisAssert(pnode != nullptr);
                Assert(pnode->nop == knopClassDecl);

                pnode->sxClass.SetIsDefaultModuleExport(true);
            }

            break;
        }
    case tkID:
        // If we parsed an async token, it could either modify the next token (if it is a
        // function token) or it could be an identifier (let async = 0; export default async;).
        // To handle both cases, when we parse an async token we need to keep the parser state
        // and rewind if the next token is not function.
        if (wellKnownPropertyPids.async == m_token.GetIdentifier(m_phtbl))
        {
            RestorePoint parsedAsync;
            m_pscan->Capture(&parsedAsync);
            m_pscan->Scan();
            if (m_token.tk == tkFUNCTION)
            {
                // Token after async is function, consume the async token and continue to parse the
                // function as an async function.
                flags |= fFncAsync;
                goto LFunction;
            }
            // Token after async is not function, no idea what the async token is supposed to mean
            // so rewind and let the default case handle it.
            m_pscan->SeekTo(parsedAsync);
        }
        goto LDefault;
        break;
    case tkFUNCTION:
        {
LFunction:
            // We just parsed a function token but we need to figure out if the function
            // has an identifier name or not before we call the helper.
            RestorePoint parsedFunction;
            m_pscan->Capture(&parsedFunction);
            m_pscan->Scan();

            if (m_token.tk == tkStar)
            {
                // If we saw 'function*' that indicates we are going to parse a generator,
                // but doesn't tell us if the generator has an identifier or not.
                // Skip the '*' token for now as it doesn't matter yet.
                m_pscan->Scan();
            }

            // We say that if the function has an identifier name, it is a 'normal' declaration
            // and should create a binding to that identifier as well as one for our default export.
            if (m_token.tk == tkID)
            {
                flags |= fFncDeclaration;
            }
            else
            {
                flags |= fFncNoName;
            }

            // Rewind back to the function token and let the helper handle the parsing.
            m_pscan->SeekTo(parsedFunction);
            pnode = ParseFncDecl<buildAST>(flags);

            if (buildAST)
            {
                AnalysisAssert(pnode != nullptr);
                Assert(pnode->nop == knopFncDecl);

                pnode->sxFnc.SetIsDefaultModuleExport(true);
            }
            break;
        }
    default:
LDefault:
        {
            ParseNodePtr pnodeExpression = ParseExpr<buildAST>();

            // Consider: Can we detect this syntax error earlier?
            if (pnodeExpression && pnodeExpression->nop == knopComma)
            {
                Error(ERRsyntax);
            }

            if (buildAST)
            {
                AnalysisAssert(pnodeExpression != nullptr);

                // Mark this node as the default module export. We need to make sure it is put into the correct
                // module export slot when we emit the node.
                pnode = CreateNode(knopExportDefault);
                pnode->sxExportDefault.pnodeExpr = pnodeExpression;
            }
            break;
        }
    }

    IdentPtr exportName = wellKnownPropertyPids._default;
    IdentPtr localName = wellKnownPropertyPids._starDefaultStar;
    AddModuleImportOrExportEntry(EnsureModuleLocalExportEntryList(), nullptr, localName, exportName, nullptr);

    return pnode;
}

template<bool buildAST>
ParseNodePtr Parser::ParseExportDeclaration(bool *needTerminator)
{
    Assert(m_scriptContext->GetConfig()->IsES6ModuleEnabled());
    Assert(m_token.tk == tkEXPORT);

    if (!IsImportOrExportStatementValidHere())
    {
        Error(ERRInvalidModuleImportOrExport);
    }

    ParseNodePtr pnode = nullptr;
    IdentPtr moduleIdentifier = nullptr;
    tokens declarationType;

    if (needTerminator != nullptr)
    {
        *needTerminator = false;
    }

    // We just parsed an export token. Next valid tokens are *, {, var, let, const, async, function, class, default.
    m_pscan->Scan();

    switch (m_token.tk)
    {
    case tkStar:
        m_pscan->Scan();

        // A star token in an export declaration must be followed by a from clause which begins with a token 'from'.
        moduleIdentifier = ParseImportOrExportFromClause<buildAST>(true);

        if (buildAST)
        {
            Assert(moduleIdentifier != nullptr);

            AddModuleSpecifier(moduleIdentifier);
            IdentPtr importName = wellKnownPropertyPids._star;

            AddModuleImportOrExportEntry(EnsureModuleStarExportEntryList(), importName, nullptr, nullptr, moduleIdentifier);
        }

        if (needTerminator != nullptr)
        {
            *needTerminator = true;
        }

        break;

    case tkLCurly:
        {
            ModuleImportOrExportEntryList exportEntryList(&m_nodeAllocator);

            ParseNamedImportOrExportClause<buildAST>(&exportEntryList, true);

            m_pscan->Scan();

            // Export clause may be followed by a from clause.
            moduleIdentifier = ParseImportOrExportFromClause<buildAST>(false);

            if (buildAST)
            {
                if (moduleIdentifier != nullptr)
                {
                    AddModuleSpecifier(moduleIdentifier);
                }

                exportEntryList.Map([this, moduleIdentifier](ModuleImportOrExportEntry& exportEntry) {
                    if (moduleIdentifier != nullptr)
                    {
                        exportEntry.moduleRequest = moduleIdentifier;

                        // We need to swap localname and importname when this is a re-export.
                        exportEntry.importName = exportEntry.localName;
                        exportEntry.localName = nullptr;

                        AddModuleImportOrExportEntry(EnsureModuleIndirectExportEntryList(), &exportEntry);
                    }
                    else
                    {
                        AddModuleImportOrExportEntry(EnsureModuleLocalExportEntryList(), &exportEntry);
                    }
                });

                exportEntryList.Clear();
            }
        }

        if (needTerminator != nullptr)
        {
            *needTerminator = true;
        }

        break;

    case tkID:
        {
            IdentPtr pid = m_token.GetIdentifier(m_phtbl);

            if (wellKnownPropertyPids.let == pid)
            {
                declarationType = tkLET;
                goto ParseVarDecl;
            }
            if (wellKnownPropertyPids.async == pid && m_scriptContext->GetConfig()->IsES7AsyncAndAwaitEnabled())
            {
                // In module export statements, async token is only valid if it's followed by function.
                // We need to check here because ParseStatement would think 'async = 20' is a var decl.
                RestorePoint parsedAsync;
                m_pscan->Capture(&parsedAsync);
                m_pscan->Scan();
                if (m_token.tk == tkFUNCTION)
                {
                    // Token after async is function, rewind to the async token and let ParseStatement handle it.
                    m_pscan->SeekTo(parsedAsync);
                    goto ParseFunctionDecl;
                }
                // Token after async is not function, it's a syntax error.
            }
            goto ErrorToken;
        }
    case tkVAR:
    case tkLET:
    case tkCONST:
        {
            declarationType = m_token.tk;

ParseVarDecl:
            m_pscan->Scan();

            pnode = ParseVariableDeclaration<buildAST>(declarationType, m_pscan->IchMinTok());

            if (buildAST)
            {
                ForEachItemInList(pnode, [&](ParseNodePtr item) {
                    if (item->nop == knopAsg)
                    {
                        Parser::MapBindIdentifier(item, [&](ParseNodePtr subItem)
                        {
                            AddModuleLocalExportEntry(subItem);
                        });
                    }
                    else
                    {
                        AddModuleLocalExportEntry(item);
                    }
                });
            }
        }
        break;

    case tkFUNCTION:
    case tkCLASS:
        {
ParseFunctionDecl:
            pnode = ParseStatement<buildAST>();

            if (buildAST)
            {
                IdentPtr localName;
                if (pnode->nop == knopClassDecl)
                {
                    pnode->sxClass.pnodeName->sxVar.sym->SetIsModuleExportStorage(true);
                    pnode->sxClass.pnodeDeclName->sxVar.sym->SetIsModuleExportStorage(true);
                    localName = pnode->sxClass.pnodeName->sxVar.pid;
                }
                else
                {
                    Assert(pnode->nop == knopFncDecl);

                    pnode->sxFnc.GetFuncSymbol()->SetIsModuleExportStorage(true);
                    localName = pnode->sxFnc.pid;
                }
                Assert(localName != nullptr);

                AddModuleImportOrExportEntry(EnsureModuleLocalExportEntryList(), nullptr, localName, localName, nullptr);
            }
        }
        break;

    case tkDEFAULT:
        {
            pnode = ParseDefaultExportClause<buildAST>();
        }
        break;

    default:
        {
ErrorToken:
            Error(ERRsyntax);
        }
    }

    return pnode;
}

/***************************************************************************
Parse an expression term.
***************************************************************************/
template<bool buildAST>
ParseNodePtr Parser::ParseTerm(BOOL fAllowCall,
    LPCOLESTR pNameHint,
    uint32 *pHintLength,
    uint32 *pShortNameOffset,
    _Inout_opt_ IdentToken* pToken /*= nullptr*/,
    bool fUnaryOrParen /*= false*/,
    _Out_opt_ BOOL* pfCanAssign /*= nullptr*/,
    _Inout_opt_ BOOL* pfLikelyPattern /*= nullptr*/,
    _Out_opt_ bool* pfIsDotOrIndex /*= nullptr*/,
    _Inout_opt_ charcount_t *plastRParen /*= nullptr*/)
{
    ParseNodePtr pnode = nullptr;
    PidRefStack *savedTopAsyncRef = nullptr;
    charcount_t ichMin = 0;
    charcount_t ichLim = 0;
    size_t iecpMin = 0;
    size_t iecpLim = 0;
    size_t iuMin;
    IdentToken term;
    BOOL fInNew = FALSE;
    BOOL fCanAssign = TRUE;
    bool isAsyncExpr = false;
    bool isLambdaExpr = false;
    bool isSpecialName = false;
    IdentPtr pid = nullptr;
    Assert(pToken == nullptr || pToken->tk == tkNone); // Must be empty initially

    PROBE_STACK_NO_DISPOSE(m_scriptContext, Js::Constants::MinStackParseOneTerm);

    switch (m_token.tk)
    {
    case tkID:
    {
        pid = m_token.GetIdentifier(m_phtbl);
        ichMin = m_pscan->IchMinTok();
        iecpMin = m_pscan->IecpMinTok();
        ichLim = m_pscan->IchLimTok();
        iecpLim = m_pscan->IecpLimTok();

        if (pid == wellKnownPropertyPids.async &&
            m_scriptContext->GetConfig()->IsES7AsyncAndAwaitEnabled())
        {
            isAsyncExpr = true;
        }

        // Put this into a block to avoid previousAwaitIsKeyword being not initialized after jump to LIdentifier
        {
            bool previousAwaitIsKeyword = m_pscan->SetAwaitIsKeywordRegion(isAsyncExpr);
            m_pscan->Scan();
            m_pscan->SetAwaitIsKeywordRegion(previousAwaitIsKeyword);
        }

        // We search for an Async expression (a function declaration or an async lambda expression)
        if (isAsyncExpr && !m_pscan->FHadNewLine())
        {
            if (m_token.tk == tkFUNCTION)
            {
                goto LFunction;
            }
            else if (m_token.tk == tkID || m_token.tk == tkAWAIT)
            {
                isLambdaExpr = true;
                goto LFunction;
            }
            else if (m_token.tk == tkLParen)
            {
                // This is potentially an async arrow function. Save the state of the async references
                // in case it needs to be restored. (Note that the case of a single parameter with no ()'s
                // is detected upstream and need not be handled here.)
                savedTopAsyncRef = pid->GetTopRef();
            }
        }

        CheckArgumentsUse(pid, GetCurrentFunctionNode());

        // Assume this pid is not special - overwrite when we parse a special name
        isSpecialName = false;

LIdentifier:
        PidRefStack *ref = nullptr;

        // Don't push a reference if this is a single lambda parameter, because we'll reparse with
        // a correct function ID.
        if (m_token.tk != tkDArrow)
        {
            ref = this->PushPidRef(pid);
        }

        if (buildAST)
        {
            if (isSpecialName)
            {
                pnode = CreateSpecialNameNode(pid);

                if (pid == wellKnownPropertyPids._super ||
                    pid == wellKnownPropertyPids._superConstructor)
                {
                    pnode->sxSpecialName.isSuper = true;
                }
                else if (pid == wellKnownPropertyPids._this)
                {
                    pnode->sxSpecialName.isThis = true;
                }
            }
            else
            {
                pnode = CreateNameNode(pid);
            }
            pnode->ichMin = ichMin;
            pnode->ichLim = ichLim;
            pnode->sxPid.SetSymRef(ref);
        }
        else
        {
            // Remember the identifier start and end in case it turns out to be a statement label.
            term.tk = tkID;
            term.pid = pid; // Record the identifier for detection of eval
            term.ichMin = static_cast<charcount_t>(iecpMin);
            term.ichLim = static_cast<charcount_t>(iecpLim);
        }
        break;
    }

    case tkSUPER:
        ichMin = m_pscan->IchMinTok();
        iecpMin = m_pscan->IecpMinTok();
        ichLim = m_pscan->IchLimTok();
        iecpLim = m_pscan->IecpLimTok();

        if (!m_scriptContext->GetConfig()->IsES6ClassAndExtendsEnabled())
        {
            goto LUnknown;
        }

        m_pscan->Scan();

        pid = ParseSuper<buildAST>(!!fAllowCall);
        isSpecialName = true;

        // Super reference and super call need to push a pid ref to 'this' even when not building an AST
        ReferenceSpecialName(wellKnownPropertyPids._this, ichMin, ichLim);
        // Super call needs to reference 'new.target'
        if (pid == wellKnownPropertyPids._superConstructor)
        {
            ReferenceSpecialName(wellKnownPropertyPids._newTarget, ichMin, ichLim);
        }

        goto LIdentifier;

    case tkTHIS:
        ichMin = m_pscan->IchMinTok();
        iecpMin = m_pscan->IecpMinTok();
        ichLim = m_pscan->IchLimTok();
        iecpLim = m_pscan->IecpLimTok();

        pid = wellKnownPropertyPids._this;

        m_pscan->Scan();
        isSpecialName = true;

        goto LIdentifier;

    case tkLParen:
    {
        ichMin = m_pscan->IchMinTok();
        iuMin = m_pscan->IecpMinTok();
        m_pscan->Scan();
        if (m_token.tk == tkRParen)
        {
            // Empty parens can only be legal as an empty parameter list to a lambda declaration.
            // We're in a lambda if the next token is =>.
            fAllowCall = FALSE;
            m_pscan->Scan();

            // If the token after the right paren is not => or if there was a newline between () and => this is a syntax error
            if (!IsDoingFastScan() && (m_token.tk != tkDArrow || m_pscan->FHadNewLine()))
            {
                Error(ERRsyntax);
            }

            if (buildAST)
            {
                pnode = CreateNodeWithScanner<knopEmpty>();
            }
            break;
        }

        // Advance the block ID here in case this parenthetical expression turns out to be a lambda parameter list.
        // That way the pid ref stacks will be created in their correct final form, and we can simply fix
        // up function ID's.
        uint saveNextBlockId = m_nextBlockId;
        uint saveCurrBlockId = GetCurrentBlock()->sxBlock.blockId;
        GetCurrentBlock()->sxBlock.blockId = m_nextBlockId++;

        // Push the deferred error state for ellipsis errors. It is possible that another syntax error will occur before we undefer this one.
        bool deferEllipsisErrorSave = m_deferEllipsisError;
        RestorePoint ellipsisErrorLocSave = m_deferEllipsisErrorLoc;

        this->m_funcParenExprDepth++;
        pnode = ParseExpr<buildAST>(koplNo, &fCanAssign, TRUE, FALSE, nullptr, nullptr /*nameLength*/, nullptr  /*pShortNameOffset*/, &term, true, nullptr, plastRParen);
        this->m_funcParenExprDepth--;

        if (buildAST && plastRParen)
        {
            *plastRParen = m_pscan->IchLimTok();
        }

        ChkCurTok(tkRParen, ERRnoRparen);

        GetCurrentBlock()->sxBlock.blockId = saveCurrBlockId;
        if (m_token.tk == tkDArrow)
        {
            // We're going to rewind and reinterpret the expression as a parameter list.
            // Put back the original next-block-ID so the existing pid ref stacks will be correct.
            m_nextBlockId = saveNextBlockId;
        }

        // Emit a deferred ... error if one was parsed.
        if (m_deferEllipsisError && m_token.tk != tkDArrow)
        {
            m_pscan->SeekTo(m_deferEllipsisErrorLoc);
            Error(ERRInvalidSpreadUse);
        }
        else
        {
            m_deferEllipsisError = false;
        }

        // We didn't error out, so restore the deferred error state.
        m_deferEllipsisError = deferEllipsisErrorSave;
        m_deferEllipsisErrorLoc = ellipsisErrorLocSave;

        break;
    }

    case tkIntCon:
        if (IsStrictMode() && m_pscan->IsOctOrLeadingZeroOnLastTKNumber())
        {
            Error(ERRES5NoOctal);
        }

        if (buildAST)
        {
            pnode = CreateIntNodeWithScanner(m_token.GetLong());
        }
        fCanAssign = FALSE;
        m_pscan->Scan();
        break;

    case tkFltCon:
        if (IsStrictMode() && m_pscan->IsOctOrLeadingZeroOnLastTKNumber())
        {
            Error(ERRES5NoOctal);
        }

        if (buildAST)
        {
            pnode = CreateNodeWithScanner<knopFlt>();
            pnode->sxFlt.dbl = m_token.GetDouble();
            pnode->sxFlt.maybeInt = m_token.GetDoubleMayBeInt();
        }
        fCanAssign = FALSE;
        m_pscan->Scan();
        break;

    case tkStrCon:
        if (IsStrictMode() && m_pscan->IsOctOrLeadingZeroOnLastTKNumber())
        {
            Error(ERRES5NoOctal);
        }

        if (buildAST)
        {
            pnode = CreateStrNodeWithScanner(m_token.GetStr());
        }
        else
        {
            // Subtract the string literal length from the total char count for the purpose
            // of deciding whether to defer parsing and byte code generation.
            this->ReduceDeferredScriptLength(m_pscan->IchLimTok() - m_pscan->IchMinTok());
        }
        fCanAssign = FALSE;
        m_pscan->Scan();
        break;

    case tkTRUE:
        if (buildAST)
        {
            pnode = CreateNodeWithScanner<knopTrue>();
        }
        fCanAssign = FALSE;
        m_pscan->Scan();
        break;

    case tkFALSE:
        if (buildAST)
        {
            pnode = CreateNodeWithScanner<knopFalse>();
        }
        fCanAssign = FALSE;
        m_pscan->Scan();
        break;

    case tkNULL:
        if (buildAST)
        {
            pnode = CreateNodeWithScanner<knopNull>();
        }
        fCanAssign = FALSE;
        m_pscan->Scan();
        break;

    case tkDiv:
    case tkAsgDiv:
        pnode = ParseRegExp<buildAST>();
        fCanAssign = FALSE;
        m_pscan->Scan();
        break;

    case tkNEW:
    {
        ichMin = m_pscan->IchMinTok();
        iecpMin = m_pscan->IecpMinTok();
        m_pscan->Scan();

        if (m_token.tk == tkDot && m_scriptContext->GetConfig()->IsES6ClassAndExtendsEnabled())
        {
            pid = ParseMetaProperty<buildAST>(tkNEW, ichMin, &fCanAssign);

            ichLim = m_pscan->IchLimTok();
            iecpLim = m_pscan->IecpLimTok();

            m_pscan->Scan();
            isSpecialName = true;

            goto LIdentifier;
        }
        else
        {
            ParseNodePtr pnodeExpr = ParseTerm<buildAST>(FALSE, pNameHint, pHintLength, pShortNameOffset, nullptr, false, nullptr, nullptr, nullptr, plastRParen);
            if (buildAST)
            {
                pnode = CreateCallNode(knopNew, pnodeExpr, nullptr);
                pnode->ichMin = ichMin;
            }
            fInNew = TRUE;
            fCanAssign = FALSE;
        }
        break;
    }

    case tkLBrack:
    {
        ichMin = m_pscan->IchMinTok();
        m_pscan->Scan();
        pnode = ParseArrayLiteral<buildAST>();
        if (buildAST)
        {
            pnode->ichMin = ichMin;
            pnode->ichLim = m_pscan->IchLimTok();
        }

        if (this->m_arrayDepth == 0)
        {
            Assert(m_pscan->IchLimTok() - ichMin > m_funcInArray);
            this->ReduceDeferredScriptLength(m_pscan->IchLimTok() - ichMin - this->m_funcInArray);
            this->m_funcInArray = 0;
            this->m_funcInArrayDepth = 0;
        }
        ChkCurTok(tkRBrack, ERRnoRbrack);
        if (!IsES6DestructuringEnabled())
        {
            fCanAssign = FALSE;
        }
        else if (pfLikelyPattern != nullptr && !IsPostFixOperators())
        {
            *pfLikelyPattern = TRUE;
        }
        break;
    }

    case tkLCurly:
    {
        ichMin = m_pscan->IchMinTok();
        m_pscan->ScanForcingPid();
        ParseNodePtr pnodeMemberList = ParseMemberList<buildAST>(pNameHint, pHintLength);
        if (buildAST)
        {
            pnode = CreateUniNode(knopObject, pnodeMemberList);
            pnode->ichMin = ichMin;
            pnode->ichLim = m_pscan->IchLimTok();
        }
        ChkCurTok(tkRCurly, ERRnoRcurly);
        if (!IsES6DestructuringEnabled())
        {
            fCanAssign = FALSE;
        }
        else if (pfLikelyPattern != nullptr && !IsPostFixOperators())
        {
            *pfLikelyPattern = TRUE;
        }
        break;
    }

    case tkFUNCTION:
    {
LFunction :
        if (m_grfscr & fscrDeferredFncExpression)
        {
            // The top-level deferred function body was defined by a function expression whose parsing was deferred. We are now
            // parsing it, so unset the flag so that any nested functions are parsed normally. This flag is only applicable the
            // first time we see it.
            //
            // Normally, deferred functions will be parsed in ParseStatement upon encountering the 'function' token. The first
            // token of the source code of the function may not a 'function' token though, so we still need to reset this flag
            // for the first function we parse. This can happen in compat modes, for instance, for a function expression enclosed
            // in parentheses, where the legacy behavior was to include the parentheses in the function's source code.
            m_grfscr &= ~fscrDeferredFncExpression;
        }
        ushort flags = fFncNoFlgs;
        if (isLambdaExpr)
        {
            flags |= fFncLambda;
        }
        if (isAsyncExpr)
        {
            flags |= fFncAsync;
        }
        pnode = ParseFncDecl<buildAST>(flags, pNameHint, false, true, fUnaryOrParen);
        if (isAsyncExpr)
        {
            pnode->sxFnc.cbMin = iecpMin;
            pnode->ichMin = ichMin;
        }
        fCanAssign = FALSE;
        break;
    }

    case tkCLASS:
        if (m_scriptContext->GetConfig()->IsES6ClassAndExtendsEnabled())
        {
            pnode = ParseClassDecl<buildAST>(FALSE, pNameHint, pHintLength, pShortNameOffset);
        }
        else
        {
            goto LUnknown;
        }
        fCanAssign = FALSE;
        break;

    case tkStrTmplBasic:
    case tkStrTmplBegin:
        pnode = ParseStringTemplateDecl<buildAST>(nullptr);
        fCanAssign = FALSE;
        break;

    case tkIMPORT:
        if (m_scriptContext->GetConfig()->IsES6ModuleEnabled())
        {
            m_pscan->Scan();
            ChkCurTokNoScan(tkLParen, ERRnoLparen);
            pnode = ParseImportCall<buildAST>();
        }
        else
        {
            goto LUnknown;
        }
        break;

#if ENABLE_BACKGROUND_PARSING
    case tkCASE:
    {
        if (!m_doingFastScan)
        {
            goto LUnknown;
        }
        ParseNodePtr pnodeUnused;
        pnode = ParseCase<buildAST>(&pnodeUnused);
        break;
    }

    case tkELSE:
        if (!m_doingFastScan)
        {
            goto LUnknown;
        }
        m_pscan->Scan();
        ParseStatement<buildAST>();
        break;
#endif

    default:
    LUnknown :
        Error(ERRsyntax);
        break;
    }

    pnode = ParsePostfixOperators<buildAST>(pnode, fAllowCall, fInNew, isAsyncExpr, &fCanAssign, &term, pfIsDotOrIndex);

    if (savedTopAsyncRef != nullptr &&
        this->m_token.tk == tkDArrow)
    {
        // This is an async arrow function; we're going to back up and reparse it.
        // Make sure we don't leave behind a bogus reference to the 'async' identifier.
        for (pid = wellKnownPropertyPids.async; pid->GetTopRef() != savedTopAsyncRef;)
        {
            Assert(pid->GetTopRef() != nullptr);
            pid->RemovePrevPidRef(nullptr);
        }
    }

    // Pass back identifier if requested
    if (pToken && term.tk == tkID)
    {
        *pToken = term;
    }

    if (pfCanAssign)
    {
        *pfCanAssign = fCanAssign;
    }

    return pnode;
}

template <bool buildAST>
ParseNodePtr Parser::ParseRegExp()
{
    ParseNodePtr pnode = nullptr;

    if (buildAST || IsDoingFastScan())
    {
        m_pscan->RescanRegExp();

#if ENABLE_BACKGROUND_PARSING
        BOOL saveDeferringAST = this->m_deferringAST;
        if (m_doingFastScan)
        {
            this->m_deferringAST = false;
        }
#endif
        pnode = CreateNodeWithScanner<knopRegExp>();
        pnode->sxPid.regexPattern = m_token.GetRegex();
#if ENABLE_BACKGROUND_PARSING
        if (m_doingFastScan)
        {
            this->m_deferringAST = saveDeferringAST;
            this->AddFastScannedRegExpNode(pnode);
            if (!buildAST)
            {
                pnode = nullptr;
            }
        }
        else if (this->IsBackgroundParser())
        {
            Assert(pnode->sxPid.regexPattern == nullptr);
            this->AddBackgroundRegExpNode(pnode);
        }
#endif
    }
    else
    {
        m_pscan->RescanRegExpNoAST();
    }
    Assert(m_token.tk == tkRegExp);

    return pnode;
}

BOOL Parser::NodeIsEvalName(ParseNodePtr pnode)
{
    //WOOB 1107758 Special case of indirect eval binds to local scope in standards mode
    return pnode->nop == knopName && (pnode->sxPid.pid == wellKnownPropertyPids.eval);
}

BOOL Parser::NodeIsSuperName(ParseNodePtr pnode)
{
    return pnode->nop == knopName && (pnode->sxPid.pid == wellKnownPropertyPids._superConstructor);
}

BOOL Parser::NodeEqualsName(ParseNodePtr pnode, LPCOLESTR sz, uint32 cch)
{
    return pnode->nop == knopName &&
        pnode->sxPid.pid->Cch() == cch &&
        !wmemcmp(pnode->sxPid.pid->Psz(), sz, cch);
}

BOOL Parser::NodeIsIdent(ParseNodePtr pnode, IdentPtr pid)
{
    for (;;)
    {
        switch (pnode->nop)
        {
        case knopName:
            return (pnode->sxPid.pid == pid);

        case knopComma:
            pnode = pnode->sxBin.pnode2;
            break;

        default:
            return FALSE;
        }
    }
}

template<bool buildAST>
ParseNodePtr Parser::ParsePostfixOperators(
    ParseNodePtr pnode,
    BOOL fAllowCall,
    BOOL fInNew,
    BOOL isAsyncExpr,
    BOOL *pfCanAssign,
    _Inout_ IdentToken* pToken,
    _Out_opt_ bool* pfIsDotOrIndex /*= nullptr */)
{
    uint16 count = 0;
    bool callOfConstants = false;
    if (pfIsDotOrIndex)
    {
        *pfIsDotOrIndex = false;
    }

    for (;;)
    {
        uint16 spreadArgCount = 0;
        switch (m_token.tk)
        {
        case tkLParen:
            {
                AutoMarkInParsingArgs autoMarkInParsingArgs(this);

                if (fInNew)
                {
                    ParseNodePtr pnodeArgs = ParseArgList<buildAST>(&callOfConstants, &spreadArgCount, &count);
                    if (buildAST)
                    {
                        Assert(pnode->nop == knopNew);
                        Assert(pnode->sxCall.pnodeArgs == nullptr);
                        pnode->sxCall.pnodeArgs = pnodeArgs;
                        pnode->sxCall.callOfConstants = callOfConstants;
                        pnode->sxCall.isApplyCall = false;
                        pnode->sxCall.isEvalCall = false;
                        pnode->sxCall.isSuperCall = false;
                        pnode->sxCall.hasDestructuring = m_hasDestructuringPattern;
                        Assert(!m_hasDestructuringPattern || count > 0);
                        pnode->sxCall.argCount = count;
                        pnode->sxCall.spreadArgCount = spreadArgCount;
                        pnode->ichLim = m_pscan->IchLimTok();
                    }
                    else
                    {
                        pnode = nullptr;
                        pToken->tk = tkNone; // This is no longer an identifier
                    }
                    fInNew = FALSE;
                    ChkCurTok(tkRParen, ERRnoRparen);
                }
                else
                {
                    bool fCallIsEval = false;
                    if (!fAllowCall)
                    {
                        return pnode;
                    }

                    uint saveNextBlockId = m_nextBlockId;
                    uint saveCurrBlockId = GetCurrentBlock()->sxBlock.blockId;

                    if (isAsyncExpr)
                    {
                        // Advance the block ID here in case this parenthetical expression turns out to be a lambda parameter list.
                        // That way the pid ref stacks will be created in their correct final form, and we can simply fix
                        // up function ID's.
                        GetCurrentBlock()->sxBlock.blockId = m_nextBlockId++;
                    }

                    ParseNodePtr pnodeArgs = ParseArgList<buildAST>(&callOfConstants, &spreadArgCount, &count);
                    // We used to un-defer a deferred function body here if it was called as part of the expression that declared it.
                    // We now detect this case up front in ParseFncDecl, which is cheaper and simpler.
                    if (buildAST)
                    {
                        // Detect super()
                        if (this->NodeIsSuperName(pnode))
                        {
                            pnode = CreateSuperCallNode(pnode, pnodeArgs);
                            Assert(pnode);

                            pnode->sxSuperCall.pnodeThis = ReferenceSpecialName(wellKnownPropertyPids._this, pnode->ichMin, m_pscan->IchLimTok(), true);
                            pnode->sxSuperCall.pnodeNewTarget = ReferenceSpecialName(wellKnownPropertyPids._newTarget, pnode->ichMin, m_pscan->IchLimTok(), true);
                        }
                        else
                        {
                            pnode = CreateCallNode(knopCall, pnode, pnodeArgs);
                            Assert(pnode);
                        }

                        // Detect call to "eval" and record it on the function.
                        // Note: we used to leave it up to the byte code generator to detect eval calls
                        // at global scope, but now it relies on the flag the parser sets, so set it here.

                        if (count > 0 && this->NodeIsEvalName(pnode->sxCall.pnodeTarget))
                        {
                            this->MarkEvalCaller();
                            fCallIsEval = true;

                            // Eval may reference any of the special symbols so we need to push refs to them here.
                            ReferenceSpecialName(wellKnownPropertyPids._this);
                            ReferenceSpecialName(wellKnownPropertyPids._newTarget);
                            ReferenceSpecialName(wellKnownPropertyPids._super);
                            ReferenceSpecialName(wellKnownPropertyPids._superConstructor);
                        }

                        pnode->sxCall.callOfConstants = callOfConstants;
                        pnode->sxCall.spreadArgCount = spreadArgCount;
                        pnode->sxCall.isApplyCall = false;
                        pnode->sxCall.isEvalCall = fCallIsEval;
                        pnode->sxCall.hasDestructuring = m_hasDestructuringPattern;
                        Assert(!m_hasDestructuringPattern || count > 0);
                        pnode->sxCall.argCount = count;
                        pnode->ichLim = m_pscan->IchLimTok();
                    }
                    else
                    {
                        pnode = nullptr;
                        if (pToken->tk == tkID && pToken->pid == wellKnownPropertyPids.eval && count > 0) // Detect eval
                        {
                            this->MarkEvalCaller();

                            ReferenceSpecialName(wellKnownPropertyPids._this);
                            ReferenceSpecialName(wellKnownPropertyPids._newTarget);
                            ReferenceSpecialName(wellKnownPropertyPids._super);
                            ReferenceSpecialName(wellKnownPropertyPids._superConstructor);
                        }
                        pToken->tk = tkNone; // This is no longer an identifier
                    }

                    ChkCurTok(tkRParen, ERRnoRparen);

                    if (isAsyncExpr)
                    {
                        GetCurrentBlock()->sxBlock.blockId = saveCurrBlockId;
                        if (m_token.tk == tkDArrow)
                        {
                            // We're going to rewind and reinterpret the expression as a parameter list.
                            // Put back the original next-block-ID so the existing pid ref stacks will be correct.
                            m_nextBlockId = saveNextBlockId;
                        }
                    }
                }
                if (pfCanAssign)
                {
                    *pfCanAssign = FALSE;
                }
                if (pfIsDotOrIndex)
                {
                    *pfIsDotOrIndex = false;
                }
                break;
            }
        case tkLBrack:
            {
                m_pscan->Scan();
                IdentToken tok;
                ParseNodePtr pnodeExpr = ParseExpr<buildAST>(0, FALSE, TRUE, FALSE, nullptr, nullptr, nullptr, &tok);
                if (buildAST)
                {
                    if (pnode && pnode->isSpecialName && pnode->sxSpecialName.isSuper)
                    {
                        pnode = CreateSuperReferenceNode(knopIndex, pnode, pnodeExpr);
                        pnode->sxSuperReference.pnodeThis = ReferenceSpecialName(wellKnownPropertyPids._this, pnode->ichMin, pnode->ichLim, true);
                    }
                    else
                    {
                        pnode = CreateBinNode(knopIndex, pnode, pnodeExpr);
                    }

                    AnalysisAssert(pnode);
                    pnode->ichLim = m_pscan->IchLimTok();
                }
                else
                {
                    pnode = nullptr;
                    pToken->tk = tkNone; // This is no longer an identifier
                }
                ChkCurTok(tkRBrack, ERRnoRbrack);
                if (pfCanAssign)
                {
                    *pfCanAssign = TRUE;
                }
                if (pfIsDotOrIndex)
                {
                    *pfIsDotOrIndex = true;
                }

                PidRefStack * topPidRef = nullptr;
                if (buildAST)
                {
                    if (pnodeExpr && pnodeExpr->nop == knopName)
                    {
                        topPidRef = pnodeExpr->sxPid.pid->GetTopRef();
                    }
                }
                else if (tok.tk == tkID)
                {
                    topPidRef = tok.pid->GetTopRef();
                }
                if (topPidRef)
                {
                    topPidRef->SetIsUsedInLdElem(true);
                }

                if (!buildAST)
                {
                    break;
                }

                bool shouldConvertToDot = false;
                if (pnode->sxBin.pnode2->nop == knopStr)
                {
                    // if the string is empty or contains escape character, we will not convert them to dot node
                    shouldConvertToDot = pnode->sxBin.pnode2->sxPid.pid->Cch() > 0 && !m_pscan->IsEscapeOnLastTkStrCon();
                }

                if (shouldConvertToDot)
                {
                    LPCOLESTR str = pnode->sxBin.pnode2->sxPid.pid->Psz();
                    // See if we can convert o["p"] into o.p and o["0"] into o[0] since they're equivalent and the latter forms
                    // are faster
                    uint32 uintValue;
                    if(Js::JavascriptOperators::TryConvertToUInt32(
                           str,
                           pnode->sxBin.pnode2->sxPid.pid->Cch(),
                           &uintValue) &&
                       !Js::TaggedInt::IsOverflow(uintValue)) // the optimization is not very useful if the number can't be represented as a TaggedInt
                    {
                        // No need to verify that uintValue != JavascriptArray::InvalidIndex since all nonnegative TaggedInts are valid indexes
                        auto intNode = CreateIntNodeWithScanner(uintValue); // implicit conversion from uint32 to int32
                        pnode->sxBin.pnode2 = intNode;
                    }
                    // Field optimization (see GlobOpt::KillLiveElems) checks for value being a Number,
                    // and since NaN/Infinity is a number it won't kill o.NaN/o.Infinity which would cause a problem
                    // if we decide to hoist o.NaN/o.Infinity.
                    // We need to keep o["NaN"] and o["+/-Infinity"] as array element access (we don't hoist that but we may hoist field access),
                    // so no matter if it's killed by o[x] inside a loop, we make sure that we never hoist these.
                    // We need to follow same logic for strings that convert to a floating point number.
                    else
                    {
                        bool doConvertToProperty = false;    // Convert a["x"] -> a.x.
                        if (!Parser::IsNaNOrInfinityLiteral<true>(str))
                        {
                            const OLECHAR* terminalChar;
                            double dbl = Js::NumberUtilities::StrToDbl(str, &terminalChar, m_scriptContext);
                            bool convertsToFloat = !Js::NumberUtilities::IsNan(dbl);
                            doConvertToProperty = !convertsToFloat;
                        }

                        if (doConvertToProperty)
                        {
                            pnode->sxBin.pnode2->nop = knopName;
                            pnode->nop = knopDot;
                            pnode->grfpn |= PNodeFlags::fpnIndexOperator;
                        }
                    }
                }
            }
            break;

        case tkDot:
            {
            ParseNodePtr name = nullptr;
            OpCode opCode = knopDot;

            m_pscan->Scan();
            if (!m_token.IsIdentifier())
            {
                //allow reserved words in ES5 mode
                if (!(m_token.IsReservedWord()))
                {
                    IdentifierExpectedError(m_token);
                }
            }
            // Note: see comment above about field optimization WRT NaN/Infinity/-Infinity.
            // Convert a.Nan, a.Infinity into a["NaN"], a["Infinity"].
            // We don't care about -Infinity case here because x.-Infinity is invalid in JavaScript.
            // Both NaN and Infinity are identifiers.
            else if (buildAST && Parser::IsNaNOrInfinityLiteral<false>(m_token.GetIdentifier(m_phtbl)->Psz()))
            {
                opCode = knopIndex;
            }

            if (buildAST)
            {
                if (opCode == knopDot)
                {
                    name = CreateNameNode(m_token.GetIdentifier(m_phtbl));
                }
                else
                {
                    Assert(opCode == knopIndex);
                    name = CreateStrNodeWithScanner(m_token.GetIdentifier(m_phtbl));
                }
                if (pnode && pnode->isSpecialName && pnode->sxSpecialName.isSuper)
                {
                    pnode = CreateSuperReferenceNode(opCode, pnode, name);
                    pnode->sxSuperReference.pnodeThis = ReferenceSpecialName(wellKnownPropertyPids._this, pnode->ichMin, pnode->ichLim, true);
                }
                else
                {
                    pnode = CreateBinNode(opCode, pnode, name);
                }
            }
            else
            {
                pnode = nullptr;
                pToken->tk = tkNone;
            }

            if (pfCanAssign)
            {
                *pfCanAssign = TRUE;
            }
            if (pfIsDotOrIndex)
            {
                *pfIsDotOrIndex = true;
            }
            m_pscan->Scan();

            break;
            }

        case tkStrTmplBasic:
        case tkStrTmplBegin:
            {
                ParseNode* templateNode = ParseStringTemplateDecl<buildAST>(pnode);

                if (!buildAST)
                {
                    pToken->tk = tkNone; // This is no longer an identifier
                }

                pnode = templateNode;
                if (pfCanAssign)
                {
                    *pfCanAssign = FALSE;
                }
                if (pfIsDotOrIndex)
                {
                    *pfIsDotOrIndex = false;
                }
                break;
            }
        default:
            return pnode;
        }
    }
}

/***************************************************************************
Look for an existing label with the given name.
***************************************************************************/
ParseNodePtr Parser::PnodeLabel(IdentPtr pid, ParseNodePtr pnodeLabels)
{
    AssertMem(pid);
    AssertNodeMemN(pnodeLabels);

    StmtNest *pstmt;
    ParseNodePtr pnodeT;

    // Look in the statement stack.
    for (pstmt = m_pstmtCur; nullptr != pstmt; pstmt = pstmt->pstmtOuter)
    {
        AssertNodeMem(pstmt->pnodeStmt);
        AssertNodeMemN(pstmt->pnodeLab);

        for (pnodeT = pstmt->pnodeLab; nullptr != pnodeT;
            pnodeT = pnodeT->sxLabel.pnodeNext)
        {
            Assert(knopLabel == pnodeT->nop);
            if (pid == pnodeT->sxLabel.pid)
                return pnodeT;
        }
    }

    // Also look in the pnodeLabels list.
    for (pnodeT = pnodeLabels; nullptr != pnodeT;
        pnodeT = pnodeT->sxLabel.pnodeNext)
    {
        Assert(knopLabel == pnodeT->nop);
        if (pid == pnodeT->sxLabel.pid)
            return pnodeT;
    }

    return nullptr;
}

// Currently only ints and floats are treated as constants in function call
// TODO: Check if we need for other constants as well
BOOL Parser::IsConstantInFunctionCall(ParseNodePtr pnode)
{
    if (pnode->nop == knopInt && !Js::TaggedInt::IsOverflow(pnode->sxInt.lw))
    {
        return TRUE;
    }

    if (pnode->nop == knopFlt)
    {
        return TRUE;
    }

    return FALSE;
}

/***************************************************************************
Parse a list of arguments.
***************************************************************************/
template<bool buildAST>
ParseNodePtr Parser::ParseArgList( bool *pCallOfConstants, uint16 *pSpreadArgCount, uint16 * pCount)
{
    ParseNodePtr pnodeArg;
    ParseNodePtr pnodeList = nullptr;
    ParseNodePtr *lastNodeRef = nullptr;

    // Check for an empty list
    Assert(m_token.tk == tkLParen);

    if (m_pscan->Scan() == tkRParen)
    {
        return nullptr;
    }

    *pCallOfConstants = true;
    *pSpreadArgCount = 0;

    int count=0;
    while (true)
    {
        if (count >= Js::Constants::MaxAllowedArgs)
        {
            Error(ERRnoMemory);
        }
        // Allow spread in argument lists.
        IdentToken token;
        pnodeArg = ParseExpr<buildAST>(koplCma, nullptr, TRUE, /* fAllowEllipsis */TRUE, NULL, nullptr, nullptr, &token);
        ++count;
        this->MarkEscapingRef(pnodeArg, &token);

        if (buildAST)
        {
            this->CheckArguments(pnodeArg);

            if (*pCallOfConstants && !IsConstantInFunctionCall(pnodeArg))
            {
                *pCallOfConstants = false;
            }

            if (pnodeArg->nop == knopEllipsis)
            {
                (*pSpreadArgCount)++;
            }

            AddToNodeListEscapedUse(&pnodeList, &lastNodeRef, pnodeArg);
        }
        if (m_token.tk != tkComma)
        {
            break;
        }
        m_pscan->Scan();

        if (m_token.tk == tkRParen && m_scriptContext->GetConfig()->IsES7TrailingCommaEnabled())
        {
            break;
        }
    }

    if (pSpreadArgCount!=nullptr && (*pSpreadArgCount) > 0){
        CHAKRATEL_LANGSTATS_INC_LANGFEATURECOUNT(SpreadFeature, m_scriptContext);
    }

    *pCount = static_cast<uint16>(count);
    if (buildAST)
    {
        AssertMem(lastNodeRef);
        AssertNodeMem(*lastNodeRef);
        pnodeList->ichLim = (*lastNodeRef)->ichLim;
    }

    return pnodeList;
}

// Currently only ints are treated as constants in ArrayLiterals
BOOL Parser::IsConstantInArrayLiteral(ParseNodePtr pnode)
{
    if (pnode->nop == knopInt && !Js::TaggedInt::IsOverflow(pnode->sxInt.lw))
    {
        return TRUE;
    }
    return FALSE;
}

template<bool buildAST>
ParseNodePtr Parser::ParseArrayLiteral()
{
    ParseNodePtr pnode = nullptr;
    bool arrayOfTaggedInts = false;
    bool arrayOfInts = false;
    bool arrayOfNumbers = false;
    bool hasMissingValues = false;
    uint count = 0;
    uint spreadCount = 0;

    ParseNodePtr pnode1 = ParseArrayList<buildAST>(&arrayOfTaggedInts, &arrayOfInts, &arrayOfNumbers, &hasMissingValues, &count, &spreadCount);

    if (buildAST)
    {
        pnode = CreateNodeWithScanner<knopArray>();
        pnode->sxArrLit.pnode1 = pnode1;
        pnode->sxArrLit.arrayOfTaggedInts = arrayOfTaggedInts;
        pnode->sxArrLit.arrayOfInts = arrayOfInts;
        pnode->sxArrLit.arrayOfNumbers = arrayOfNumbers;
        pnode->sxArrLit.hasMissingValues = hasMissingValues;
        pnode->sxArrLit.count = count;
        pnode->sxArrLit.spreadCount = spreadCount;

        if (pnode->sxArrLit.pnode1)
        {
            this->CheckArguments(pnode->sxArrLit.pnode1);
        }
    }

    return pnode;
}

/***************************************************************************
Create an ArrayLiteral node
Parse a list of array elements. [ a, b, , c, ]
***************************************************************************/
template<bool buildAST>
ParseNodePtr Parser::ParseArrayList(bool *pArrayOfTaggedInts, bool *pArrayOfInts, bool *pArrayOfNumbers, bool *pHasMissingValues, uint *count, uint *spreadCount)
{
    ParseNodePtr pnodeArg = nullptr;
    ParseNodePtr pnodeList = nullptr;
    ParseNodePtr *lastNodeRef = nullptr;

    *count = 0;

    // Check for an empty list
    if (tkRBrack == m_token.tk)
    {
        return nullptr;
    }

    this->m_arrayDepth++;
    bool arrayOfTaggedInts = buildAST;
    bool arrayOfInts = buildAST;
    bool arrayOfNumbers = buildAST;
    bool arrayOfVarInts = false;
    bool hasMissingValues = false;

    for (;;)
    {
        (*count)++;
        if (tkComma == m_token.tk || tkRBrack == m_token.tk)
        {
            hasMissingValues = true;
            arrayOfTaggedInts = false;
            arrayOfInts = false;
            arrayOfNumbers = false;
            if (buildAST)
            {
                pnodeArg = CreateNodeWithScanner<knopEmpty>();
            }
        }
        else
        {
            // Allow Spread in array literals.
            pnodeArg = ParseExpr<buildAST>(koplCma, nullptr, TRUE, /* fAllowEllipsis */ TRUE);
            if (buildAST)
            {
                if (pnodeArg->nop == knopEllipsis)
                {
                    (*spreadCount)++;
                }
                this->CheckArguments(pnodeArg);
            }
        }

#if DEBUG
        if(m_grfscr & fscrEnforceJSON && !IsJSONValid(pnodeArg))
        {
            Error(ERRsyntax);
        }
#endif

        if (buildAST)
        {
            if (arrayOfNumbers)
            {
                if (pnodeArg->nop != knopInt)
                {
                    arrayOfTaggedInts = false;
                    if (pnodeArg->nop != knopFlt)
                    {
                        // Not an array of constants.
                        arrayOfInts = false;
                        arrayOfNumbers = false;
                    }
                    else if (arrayOfInts && Js::JavascriptNumber::IsInt32OrUInt32(pnodeArg->sxFlt.dbl) && (!Js::JavascriptNumber::IsInt32(pnodeArg->sxFlt.dbl) || pnodeArg->sxFlt.dbl == -2147483648.0))
                    {
                        // We've seen nothing but ints, and this is a uint32 but not an int32.
                        // Unless we see an actual float at some point, we want an array of vars
                        // so we can work with tagged ints.
                        arrayOfVarInts = true;
                    }
                    else
                    {
                        // Not an int array, but it may still be a float array.
                        arrayOfInts = false;
                    }
                }
                else
                {
                    if (Js::SparseArraySegment<int32>::IsMissingItem((int32*)&pnodeArg->sxInt.lw))
                    {
                        arrayOfInts = false;
                    }
                    if (Js::TaggedInt::IsOverflow(pnodeArg->sxInt.lw))
                    {
                        arrayOfTaggedInts = false;
                    }
                }
            }
            AddToNodeListEscapedUse(&pnodeList, &lastNodeRef, pnodeArg);
        }

        if (tkComma != m_token.tk)
        {
            break;
        }
        m_pscan->Scan();

        if (tkRBrack == m_token.tk)
        {
            break;
        }
    }

    if (spreadCount != nullptr && *spreadCount > 0){
        CHAKRATEL_LANGSTATS_INC_LANGFEATURECOUNT(SpreadFeature, m_scriptContext);
    }

    if (buildAST)
    {
        AssertMem(lastNodeRef);
        AssertNodeMem(*lastNodeRef);
        pnodeList->ichLim = (*lastNodeRef)->ichLim;

        if (arrayOfVarInts && arrayOfInts)
        {
            arrayOfInts = false;
            arrayOfNumbers = false;
        }
        *pArrayOfTaggedInts = arrayOfTaggedInts;
        *pArrayOfInts = arrayOfInts;
        *pArrayOfNumbers = arrayOfNumbers;
        *pHasMissingValues = hasMissingValues;
    }
    this->m_arrayDepth--;
    return pnodeList;
}

Parser::MemberNameToTypeMap* Parser::CreateMemberNameMap(ArenaAllocator* pAllocator)
{
    Assert(pAllocator);
    return Anew(pAllocator, MemberNameToTypeMap, pAllocator, 5);
}

template<bool buildAST> void Parser::ParseComputedName(ParseNodePtr* ppnodeName, LPCOLESTR* ppNameHint, LPCOLESTR* ppFullNameHint, uint32 *pNameLength, uint32 *pShortNameOffset)
{
    m_pscan->Scan();
    ParseNodePtr pnodeNameExpr = ParseExpr<buildAST>(koplCma, nullptr, TRUE, FALSE, *ppNameHint, pNameLength, pShortNameOffset);
    if (buildAST)
    {
        *ppnodeName = CreateNodeT<knopComputedName>(pnodeNameExpr->ichMin, pnodeNameExpr->ichLim);
        (*ppnodeName)->sxUni.pnode1 = pnodeNameExpr;
    }

    if (ppFullNameHint && buildAST && CONFIG_FLAG(UseFullName))
    {
        *ppFullNameHint = FormatPropertyString(*ppNameHint, pnodeNameExpr, pNameLength, pShortNameOffset);
    }

    ChkCurTokNoScan(tkRBrack, ERRnoRbrack);
}

/***************************************************************************
    Parse a list of object set/get members, e.g.:
    { get foo(){ ... }, set bar(arg) { ... } }
***************************************************************************/
template<bool buildAST>
ParseNodePtr Parser::ParseMemberGetSet(OpCode nop, LPCOLESTR* ppNameHint)
{
    ParseNodePtr pnodeName = nullptr;
    Assert(nop == knopGetMember || nop == knopSetMember);
    AssertMem(ppNameHint);
    IdentPtr pid = nullptr;
    bool isComputedName = false;

    *ppNameHint=nullptr;

    switch(m_token.tk)
    {
    default:
        if (!m_token.IsReservedWord())
        {
            Error(ERRnoMemberIdent);
        }
        // fall through
    case tkID:
        pid = m_token.GetIdentifier(m_phtbl);
        *ppNameHint = pid->Psz();
        if (buildAST)
        {
            pnodeName = CreateStrNodeWithScanner(pid);
        }
        break;
    case tkStrCon:
        if (IsStrictMode() && m_pscan->IsOctOrLeadingZeroOnLastTKNumber())
        {
            Error(ERRES5NoOctal);
        }
        pid = m_token.GetStr();
        *ppNameHint = pid->Psz();
        if (buildAST)
        {
            pnodeName = CreateStrNodeWithScanner(pid);
        }
        break;

    case tkIntCon:
        if (IsStrictMode() && m_pscan->IsOctOrLeadingZeroOnLastTKNumber())
        {
            Error(ERRES5NoOctal);
        }

        pid = m_pscan->PidFromLong(m_token.GetLong());
        if (buildAST)
        {
            pnodeName = CreateStrNodeWithScanner(pid);
        }
        break;

    case tkFltCon:
        if (IsStrictMode() && m_pscan->IsOctOrLeadingZeroOnLastTKNumber())
        {
            Error(ERRES5NoOctal);
        }

        pid = m_pscan->PidFromDbl(m_token.GetDouble());
        if (buildAST)
        {
            pnodeName = CreateStrNodeWithScanner(pid);
        }
        break;

    case tkLBrack:
        // Computed property name: get|set [expr] () {  }
        if (!m_scriptContext->GetConfig()->IsES6ObjectLiteralsEnabled())
        {
            Error(ERRnoMemberIdent);
        }
        LPCOLESTR emptyHint = nullptr;
        uint32 offset = 0;
        ParseComputedName<buildAST>(&pnodeName, &emptyHint, ppNameHint, &offset);

        isComputedName = true;
        break;
    }

    MemberType memberType;
    ushort flags = fFncMethod | fFncNoName;
    if (nop == knopGetMember)
    {
        memberType = MemberTypeGetter;
        flags |= fFncNoArg;
    }
    else
    {
        Assert(nop == knopSetMember);
        memberType = MemberTypeSetter;
        flags |= fFncOneArg;
    }

    this->m_parsingSuperRestrictionState = ParsingSuperRestrictionState_SuperPropertyAllowed;
    ParseNodePtr pnodeFnc = ParseFncDecl<buildAST>(flags, *ppNameHint,
        /*needsPIDOnRCurlyScan*/ false, /*resetParsingSuperRestrictionState*/ false);

    if (buildAST)
    {
        pnodeFnc->sxFnc.SetIsAccessor();
        return CreateBinNode(nop, pnodeName, pnodeFnc);
    }
    else
    {
        return nullptr;
    }
}

/***************************************************************************
Parse a list of object members. e.g. { x:foo, 'y me':bar }
***************************************************************************/
template<bool buildAST>
ParseNodePtr Parser::ParseMemberList(LPCOLESTR pNameHint, uint32* pNameHintLength, tokens declarationType)
{
    ParseNodePtr pnodeArg = nullptr;
    ParseNodePtr pnodeName = nullptr;
    ParseNodePtr pnodeList = nullptr;
    ParseNodePtr *lastNodeRef = nullptr;
    LPCOLESTR pFullNameHint = nullptr;       // A calculated full name
    uint32 fullNameHintLength = pNameHintLength ? *pNameHintLength : 0;
    uint32 shortNameOffset = 0;
    bool isProtoDeclared = false;

    // we get declaration tkLCurly - when the possible object pattern found under the expression.
    bool isObjectPattern = (declarationType == tkVAR || declarationType == tkLET || declarationType == tkCONST || declarationType == tkLCurly) && IsES6DestructuringEnabled();

    // Check for an empty list
    if (tkRCurly == m_token.tk)
    {
        return nullptr;
    }

    ArenaAllocator tempAllocator(_u("MemberNames"), m_nodeAllocator.GetPageAllocator(), Parser::OutOfMemory);

    bool hasDeferredInitError = false;

    for (;;)
    {
        bool isComputedName = false;
#if DEBUG
        if((m_grfscr & fscrEnforceJSON) && (tkStrCon != m_token.tk || !(m_pscan->IsDoubleQuoteOnLastTkStrCon())))
        {
            Error(ERRsyntax);
        }
#endif
        bool isAsyncMethod = false;
        charcount_t ichMin = 0;
        size_t iecpMin = 0;
        if (m_token.tk == tkID && m_token.GetIdentifier(m_phtbl) == wellKnownPropertyPids.async && m_scriptContext->GetConfig()->IsES7AsyncAndAwaitEnabled())
        {
            RestorePoint parsedAsync;
            m_pscan->Capture(&parsedAsync);
            ichMin = m_pscan->IchMinTok();
            iecpMin = m_pscan->IecpMinTok();

            m_pscan->ScanForcingPid();
            if (m_token.tk == tkLParen || m_token.tk == tkColon || m_token.tk == tkRCurly || m_pscan->FHadNewLine())
            {
                m_pscan->SeekTo(parsedAsync);
            }
            else
            {
                isAsyncMethod = true;
            }
        }

        bool isGenerator = m_scriptContext->GetConfig()->IsES6GeneratorsEnabled() &&
                           m_token.tk == tkStar;
        ushort fncDeclFlags = fFncNoName | fFncMethod;
        if (isGenerator)
        {
            if (isAsyncMethod)
            {
                Error(ERRsyntax);
            }

            // Include star character in the function extents
            ichMin = m_pscan->IchMinTok();
            iecpMin = m_pscan->IecpMinTok();

            m_pscan->ScanForcingPid();
            fncDeclFlags |= fFncGenerator;
        }

        IdentPtr pidHint = nullptr;              // A name scoped to current expression
        Token tkHint = m_token;
        charcount_t idHintIchMin = static_cast<charcount_t>(m_pscan->IecpMinTok());
        charcount_t idHintIchLim = static_cast< charcount_t >(m_pscan->IecpLimTok());
        bool wrapInBrackets = false;
        switch (m_token.tk)
        {
        default:
            if (!m_token.IsReservedWord())
            {
                Error(ERRnoMemberIdent);
            }
            // allow reserved words
            wrapInBrackets = true;
            // fall-through
        case tkID:
            pidHint = m_token.GetIdentifier(m_phtbl);
            if (buildAST)
            {
                pnodeName = CreateStrNodeWithScanner(pidHint);
            }
            break;

        case tkStrCon:
            if (IsStrictMode() && m_pscan->IsOctOrLeadingZeroOnLastTKNumber())
            {
                Error(ERRES5NoOctal);
            }
            wrapInBrackets = true;
            pidHint = m_token.GetStr();
            if (buildAST)
            {
                pnodeName = CreateStrNodeWithScanner(pidHint);
            }
            break;

        case tkIntCon:
            // Object initializers with numeric labels allowed in JS6
            if (IsStrictMode() && m_pscan->IsOctOrLeadingZeroOnLastTKNumber())
            {
                Error(ERRES5NoOctal);
            }

            pidHint = m_pscan->PidFromLong(m_token.GetLong());
            if (buildAST)
            {
                pnodeName = CreateStrNodeWithScanner(pidHint);
            }
            break;

        case tkFltCon:
            if (IsStrictMode() && m_pscan->IsOctOrLeadingZeroOnLastTKNumber())
            {
                Error(ERRES5NoOctal);
            }

            pidHint = m_pscan->PidFromDbl(m_token.GetDouble());
            if (buildAST)
            {
                pnodeName = CreateStrNodeWithScanner(pidHint);
            }
            wrapInBrackets = true;
            break;

        case tkLBrack:
            // Computed property name: [expr] : value
            if (!m_scriptContext->GetConfig()->IsES6ObjectLiteralsEnabled())
            {
                Error(ERRnoMemberIdent);
            }

            ParseComputedName<buildAST>(&pnodeName, &pNameHint, &pFullNameHint, &fullNameHintLength, &shortNameOffset);

            isComputedName = true;
            break;
        }

        if (pFullNameHint == nullptr)
        {
            if (CONFIG_FLAG(UseFullName))
            {
                pFullNameHint = AppendNameHints(pNameHint, pidHint, &fullNameHintLength, &shortNameOffset, false, wrapInBrackets);
            }
            else
            {
                pFullNameHint = pidHint? pidHint->Psz() : nullptr;
                fullNameHintLength = pidHint ? pidHint->Cch() : 0;
                shortNameOffset = 0;
            }
        }

        RestorePoint atPid;
        m_pscan->Capture(&atPid);

        m_pscan->ScanForcingPid();

        if (isGenerator && m_token.tk != tkLParen)
        {
            Error(ERRnoLparen);
        }

        if (tkColon == m_token.tk)
        {
            // It is a syntax error is the production of the form __proto__ : <> occurs more than once. From B.3.1 in spec.
            // Note that previous scan is important because only after that we can determine we have a variable.
            if (!isComputedName && pidHint == wellKnownPropertyPids.__proto__)
            {
                if (isProtoDeclared)
                {
                    Error(ERRsyntax);
                }
                else
                {
                    isProtoDeclared = true;
                }
            }

            m_pscan->Scan();
            ParseNodePtr pnodeExpr = nullptr;
            if (isObjectPattern)
            {
                if (m_token.tk == tkEllipsis)
                {
                    Error(ERRUnexpectedEllipsis);
                }

                RestorePoint atExpression;
                if (!buildAST && declarationType == tkLCurly && IsPossiblePatternStart())
                {
                    m_pscan->Capture(&atExpression);

                    // It is possible that we might encounter the shorthand init error. Lets find that out.
                    bool savedDeferredInitError = m_hasDeferredShorthandInitError;
                    m_hasDeferredShorthandInitError = false;

                    IdentToken token;
                    BOOL fLikelyPattern = false;

                    // First identify that the current expression is indeed the object/array literal. Otherwise we will just use the ParsrExpr to parse that.

                    ParseTerm<buildAST>(/* fAllowCall */ m_token.tk != tkSUPER, nullptr /*pNameHint*/, nullptr /*pHintLength*/, nullptr /*pShortNameOffset*/, &token, false /*fUnaryOrParen*/,
                        nullptr /*pfCanAssign*/, &fLikelyPattern);

                    m_pscan->SeekTo(atExpression);

                    if (fLikelyPattern)
                    {
                        pnodeExpr = ParseDestructuredVarDecl<buildAST>(declarationType, declarationType != tkLCurly, nullptr/* *hasSeenRest*/, false /*topLevel*/, false /*allowEmptyExpression*/);
                        if (m_token.tk != tkComma && m_token.tk != tkRCurly)
                        {
                            if (m_token.IsOperator())
                            {
                                Error(ERRDestructNoOper);
                            }
                            Error(ERRsyntax);
                        }
                    }
                    else
                    {
                        if (m_hasDeferredShorthandInitError)
                        {
                            Error(ERRnoColon);
                        }

                        pnodeExpr = ParseExpr<buildAST>(koplCma, nullptr/*pfCantAssign*/, TRUE/*fAllowIn*/, FALSE/*fAllowEllipsis*/, pFullNameHint, &fullNameHintLength, &shortNameOffset);
                    }

                    m_hasDeferredShorthandInitError = savedDeferredInitError;
                }
                else
                {
                    pnodeExpr = ParseDestructuredVarDecl<buildAST>(declarationType, declarationType != tkLCurly, nullptr/* *hasSeenRest*/, false /*topLevel*/, false /*allowEmptyExpression*/);
                    if (m_token.tk != tkComma && m_token.tk != tkRCurly)
                    {
                        if (m_token.IsOperator())
                        {
                            Error(ERRDestructNoOper);
                        }
                        Error(ERRsyntax);
                    }
                }
            }
            else
            {
                pnodeExpr = ParseExpr<buildAST>(koplCma, nullptr/*pfCantAssign*/, TRUE/*fAllowIn*/, FALSE/*fAllowEllipsis*/, pFullNameHint, &fullNameHintLength, &shortNameOffset);
            }
#if DEBUG
            if((m_grfscr & fscrEnforceJSON) && !IsJSONValid(pnodeExpr))
            {
                Error(ERRsyntax);
            }
#endif
            if (buildAST)
            {
                pnodeArg = CreateBinNode(isObjectPattern ? knopObjectPatternMember : knopMember, pnodeName, pnodeExpr);
                if (pnodeArg->sxBin.pnode1->nop == knopStr)
                {
                    pnodeArg->sxBin.pnode1->sxPid.pid->PromoteAssignmentState();
                }
            }
        }
        else if (m_token.tk == tkLParen && m_scriptContext->GetConfig()->IsES6ObjectLiteralsEnabled())
        {
            if (isObjectPattern)
            {
                Error(ERRInvalidAssignmentTarget);
            }
            // Shorthand syntax: foo() {} -> foo: function() {}

            // Rewind to the PID and parse a function expression.
            m_pscan->SeekTo(atPid);
            this->m_parsingSuperRestrictionState = ParsingSuperRestrictionState_SuperPropertyAllowed;
            ParseNodePtr pnodeFunc = ParseFncDecl<buildAST>(fncDeclFlags | (isAsyncMethod ? fFncAsync : fFncNoFlgs), pFullNameHint,
                /*needsPIDOnRCurlyScan*/ false, /*resetParsingSuperRestrictionState*/ false);

            if (isAsyncMethod || isGenerator)
            {
                pnodeFunc->sxFnc.cbMin = iecpMin;
                pnodeFunc->ichMin = ichMin;
            }
            if (buildAST)
            {
                pnodeArg = CreateBinNode(knopMember, pnodeName, pnodeFunc);
            }
        }
        else if (nullptr != pidHint) //Its either tkID/tkStrCon/tkFloatCon/tkIntCon
        {
            Assert(pidHint->Psz() != nullptr);

            if ((pidHint == wellKnownPropertyPids.get || pidHint == wellKnownPropertyPids.set) &&
                // get/set are only pseudo keywords when they are identifiers (i.e. not strings)
                tkHint.tk == tkID && NextTokenIsPropertyNameStart())
            {
                if (isObjectPattern)
                {
                    Error(ERRInvalidAssignmentTarget);
                }

                LPCOLESTR pNameGetOrSet = nullptr;
                OpCode op = pidHint == wellKnownPropertyPids.get ? knopGetMember : knopSetMember;

                pnodeArg = ParseMemberGetSet<buildAST>(op, &pNameGetOrSet);

                if (CONFIG_FLAG(UseFullName) && buildAST && pnodeArg->sxBin.pnode2->nop == knopFncDecl)
                {
                    if (m_scriptContext->GetConfig()->IsES6FunctionNameEnabled())
                    {
                        // displays as "get object.funcname" or "set object.funcname"
                        uint32 getOrSetOffset = 0;
                        LPCOLESTR intermediateHint = AppendNameHints(pNameHint, pNameGetOrSet, &fullNameHintLength, &shortNameOffset);
                        pFullNameHint = AppendNameHints(pidHint, intermediateHint, &fullNameHintLength, &getOrSetOffset, true);
                        shortNameOffset += getOrSetOffset;
                    }
                    else
                    {
                        // displays as "object.funcname.get" or "object.funcname.set"
                        LPCOLESTR intermediateHint = AppendNameHints(pNameGetOrSet, pidHint, &fullNameHintLength, &shortNameOffset);
                        pFullNameHint = AppendNameHints(pNameHint, intermediateHint, &fullNameHintLength, &shortNameOffset);
                    }
                }
            }
            else if ((m_token.tk == tkRCurly || m_token.tk == tkComma || m_token.tk == tkAsg) && m_scriptContext->GetConfig()->IsES6ObjectLiteralsEnabled())
            {
                // Shorthand {foo} -> {foo:foo} syntax.
                // {foo = <initializer>} supported only when on object pattern rules are being applied
                if (tkHint.tk != tkID)
                {
                    Assert(tkHint.IsReservedWord()
                        || tkHint.tk == tkIntCon || tkHint.tk == tkFltCon || tkHint.tk == tkStrCon);
                    // All keywords are banned in non-strict mode.
                    // Future reserved words are banned in strict mode.
                    if (IsStrictMode() || !tkHint.IsFutureReservedWord(true))
                    {
                        IdentifierExpectedError(tkHint);
                    }
                }

                if (buildAST)
                {
                    CheckArgumentsUse(pidHint, GetCurrentFunctionNode());
                }

                bool couldBeObjectPattern = !isObjectPattern && m_token.tk == tkAsg;

                // Saving the current state as we may change the isObjectPattern down below.
                bool oldState = isObjectPattern;

                if (couldBeObjectPattern)
                {
                    declarationType = tkLCurly;
                    isObjectPattern = true;

                    // This may be an error but we are deferring for favouring destructuring.
                    hasDeferredInitError = true;
                }

                ParseNodePtr pnodeIdent = nullptr;
                if (isObjectPattern)
                {
                    m_pscan->SeekTo(atPid);
                    pnodeIdent = ParseDestructuredVarDecl<buildAST>(declarationType, declarationType != tkLCurly, nullptr/* *hasSeenRest*/, false /*topLevel*/, false /*allowEmptyExpression*/);

                    if (m_token.tk != tkComma && m_token.tk != tkRCurly)
                    {
                        if (m_token.IsOperator())
                        {
                            Error(ERRDestructNoOper);
                        }
                        Error(ERRsyntax);
                    }
                }
                else
                {
                    // Add a reference to the hinted name so we can bind it properly.
                    PidRefStack *ref = PushPidRef(pidHint);

                    if (buildAST)
                    {
                        pnodeIdent = CreateNameNode(pidHint, idHintIchMin, idHintIchLim);
                        pnodeIdent->sxPid.SetSymRef(ref);
                    }
                }

                if (buildAST)
                {
                    pnodeArg = CreateBinNode(isObjectPattern && !couldBeObjectPattern ? knopObjectPatternMember : knopMemberShort, pnodeName, pnodeIdent);
                }

                isObjectPattern = oldState;
            }
            else
            {
                Error(ERRnoColon);
            }
        }
        else
        {
            Error(ERRnoColon);
        }

        if (buildAST)
        {
            Assert(pnodeArg->sxBin.pnode2 != nullptr);
            if (pnodeArg->sxBin.pnode2->nop == knopFncDecl)
            {
                Assert(fullNameHintLength >= shortNameOffset);
                pnodeArg->sxBin.pnode2->sxFnc.hint = pFullNameHint;
                pnodeArg->sxBin.pnode2->sxFnc.hintLength =  fullNameHintLength;
                pnodeArg->sxBin.pnode2->sxFnc.hintOffset  = shortNameOffset;
            }
            AddToNodeListEscapedUse(&pnodeList, &lastNodeRef, pnodeArg);
        }
        pidHint = nullptr;
        pFullNameHint = nullptr;
        if (tkComma != m_token.tk)
        {
            break;
        }
        m_pscan->ScanForcingPid();
        if (tkRCurly == m_token.tk)
        {
            break;
        }
    }

    m_hasDeferredShorthandInitError = m_hasDeferredShorthandInitError || hasDeferredInitError;

    if (buildAST)
    {
        AssertMem(lastNodeRef);
        AssertNodeMem(*lastNodeRef);
        pnodeList->ichLim = (*lastNodeRef)->ichLim;
    }

    return pnodeList;
}

BOOL Parser::DeferredParse(Js::LocalFunctionId functionId)
{
    if ((m_grfscr & fscrDeferFncParse) != 0)
    {
        if (m_stoppedDeferredParse)
        {
            return false;
        }
        if (PHASE_OFF_RAW(Js::DeferParsePhase, m_sourceContextInfo->sourceContextId, functionId))
        {
            return false;
        }
        if (PHASE_FORCE_RAW(Js::DeferParsePhase, m_sourceContextInfo->sourceContextId, functionId)
#ifdef ENABLE_DEBUG_CONFIG_OPTIONS
            || Js::Configuration::Global.flags.IsEnabled(Js::ForceUndoDeferFlag)
#endif
           )
        {
            return true;
        }
#if ENABLE_PROFILE_INFO
#ifndef DISABLE_DYNAMIC_PROFILE_DEFER_PARSE
        if (m_sourceContextInfo->sourceDynamicProfileManager != nullptr)
        {
            Js::ExecutionFlags flags = m_sourceContextInfo->sourceDynamicProfileManager->IsFunctionExecuted(functionId);
            return flags != Js::ExecutionFlags_Executed;
        }
#endif
#endif
        return true;
    }

    return false;
}

//
// Call this in ParseFncDecl only to check (and reset) if ParseFncDecl is re-parsing a deferred
// function body. If a deferred function is called and being re-parsed, it shouldn't be deferred again.
//
BOOL Parser::IsDeferredFnc()
{
    if (m_grfscr & fscrDeferredFnc)
    {
        m_grfscr &= ~fscrDeferredFnc;
        return true;
    }

    return false;
}

template<bool buildAST>
ParseNodePtr Parser::ParseFncDecl(ushort flags, LPCOLESTR pNameHint, const bool needsPIDOnRCurlyScan, bool resetParsingSuperRestrictionState, bool fUnaryOrParen)
{
    AutoParsingSuperRestrictionStateRestorer restorer(this);
    if (resetParsingSuperRestrictionState)
    {
        //  ParseFncDecl will always reset m_parsingSuperRestrictionState to super disallowed unless explicitly disabled
        this->m_parsingSuperRestrictionState = ParsingSuperRestrictionState_SuperDisallowed;
    }

    ParseNodePtr pnodeFnc = nullptr;
    ParseNodePtr *ppnodeVarSave = nullptr;
    ParseNodePtr pnodeFncBlockScope = nullptr;
    ParseNodePtr *ppnodeScopeSave = nullptr;
    ParseNodePtr *ppnodeExprScopeSave = nullptr;
    bool funcHasName = false;
    bool fDeclaration = flags & fFncDeclaration;
    bool fModule = (flags & fFncModule) != 0;
    bool fLambda = (flags & fFncLambda) != 0;
    charcount_t ichMin = this->m_pscan->IchMinTok();
    bool wasInDeferredNestedFunc = false;

    uint tryCatchOrFinallyDepthSave = this->m_tryCatchOrFinallyDepth;
    this->m_tryCatchOrFinallyDepth = 0;

    if (this->m_arrayDepth)
    {
        this->m_funcInArrayDepth++; // Count function depth within array literal
    }

    // Update the count of functions nested in the current parent.
    Assert(m_pnestedCount || !buildAST);
    uint *pnestedCountSave = m_pnestedCount;
    if (buildAST || m_pnestedCount)
    {
        (*m_pnestedCount)++;
    }

    uint scopeCountNoAstSave = m_scopeCountNoAst;
    m_scopeCountNoAst = 0;

    bool noStmtContext = false;

    if (fDeclaration)
    {
        noStmtContext = m_pstmtCur->GetNop() != knopBlock;

        if (noStmtContext)
        {
            // We have a function declaration like "if (a) function f() {}". We didn't see
            // a block scope on the way in, so we need to pretend we did. Note that this is a syntax error
            // in strict mode.
            if (!this->FncDeclAllowedWithoutContext(flags))
            {
                Error(ERRsyntax);
            }
            pnodeFncBlockScope = StartParseBlock<buildAST>(PnodeBlockType::Regular, ScopeType_Block);
            if (buildAST)
            {
                PushFuncBlockScope(pnodeFncBlockScope, &ppnodeScopeSave, &ppnodeExprScopeSave);
            }
        }
    }

    // Create the node.
    pnodeFnc = CreateNode(knopFncDecl);
    pnodeFnc->sxFnc.ClearFlags();
    pnodeFnc->sxFnc.SetDeclaration(fDeclaration);
    pnodeFnc->sxFnc.astSize             = 0;
    pnodeFnc->sxFnc.pnodeName           = nullptr;
    pnodeFnc->sxFnc.pnodeScopes         = nullptr;
    pnodeFnc->sxFnc.pnodeRest           = nullptr;
    pnodeFnc->sxFnc.pid                 = nullptr;
    pnodeFnc->sxFnc.hint                = nullptr;
    pnodeFnc->sxFnc.hintOffset          = 0;
    pnodeFnc->sxFnc.hintLength          = 0;
    pnodeFnc->sxFnc.isNameIdentifierRef = true;
    pnodeFnc->sxFnc.nestedFuncEscapes   = false;
    pnodeFnc->sxFnc.pnodeNext           = nullptr;
    pnodeFnc->sxFnc.pnodeParams         = nullptr;
    pnodeFnc->sxFnc.pnodeVars           = nullptr;
    pnodeFnc->sxFnc.funcInfo            = nullptr;
    pnodeFnc->sxFnc.deferredStub        = nullptr;
    pnodeFnc->sxFnc.nestedCount         = 0;
    pnodeFnc->sxFnc.cbMin = m_pscan->IecpMinTok();
    pnodeFnc->sxFnc.functionId = (*m_nextFunctionId)++;
    pnodeFnc->sxFnc.isBodyAndParamScopeMerged = true;

    // Push new parser state with this new function node

    AppendFunctionToScopeList(fDeclaration, pnodeFnc);

    // Start the argument list.
    ppnodeVarSave = m_ppnodeVar;

    if (buildAST)
    {
        pnodeFnc->sxFnc.lineNumber = m_pscan->LineCur();
        pnodeFnc->sxFnc.columnNumber = CalculateFunctionColumnNumber();
        pnodeFnc->sxFnc.SetNested(m_currentNodeFunc != nullptr); // If there is a current function, then we're a nested function.
        pnodeFnc->sxFnc.SetStrictMode(IsStrictMode()); // Inherit current strict mode -- may be overridden by the function itself if it contains a strict mode directive.
        pnodeFnc->sxFnc.firstDefaultArg = 0;

        m_pCurrentAstSize = &pnodeFnc->sxFnc.astSize;
    }
    else // if !buildAST
    {
        wasInDeferredNestedFunc = m_inDeferredNestedFunc;
        m_inDeferredNestedFunc = true;
    }

    m_pnestedCount = &pnodeFnc->sxFnc.nestedCount;

    AnalysisAssert(pnodeFnc);
    pnodeFnc->sxFnc.SetIsAsync((flags & fFncAsync) != 0);
    pnodeFnc->sxFnc.SetIsLambda(fLambda);
    pnodeFnc->sxFnc.SetIsMethod((flags & fFncMethod) != 0);
    pnodeFnc->sxFnc.SetIsClassMember((flags & fFncClassMember) != 0);
    pnodeFnc->sxFnc.SetIsModule(fModule);
    pnodeFnc->sxFnc.SetIsClassConstructor((flags & fFncClassConstructor) != 0);
    pnodeFnc->sxFnc.SetIsBaseClassConstructor((flags & fFncBaseClassConstructor) != 0);

    bool needScanRCurly = true;
    bool result = ParseFncDeclHelper<buildAST>(pnodeFnc, pNameHint, flags, &funcHasName, fUnaryOrParen, noStmtContext, &needScanRCurly, fModule);
    if (!result)
    {
        Assert(!pnodeFncBlockScope);

        return pnodeFnc;
    }

    AnalysisAssert(pnodeFnc);

    *m_ppnodeVar = nullptr;
    m_ppnodeVar = ppnodeVarSave;

    if (m_currentNodeFunc && (pnodeFnc->sxFnc.CallsEval() || pnodeFnc->sxFnc.ChildCallsEval()))
    {
        GetCurrentFunctionNode()->sxFnc.SetChildCallsEval(true);
    }

    // Lambdas do not have "arguments" and instead capture their parent's
    // binding of "arguments.  To ensure the arguments object of the enclosing
    // non-lambda function is loaded propagate the UsesArguments flag up to
    // the parent function
    if (fLambda && pnodeFnc->sxFnc.UsesArguments())
    {
        ParseNodePtr pnodeFncParent = GetCurrentFunctionNode();

        if (pnodeFncParent != nullptr)
        {
            pnodeFncParent->sxFnc.SetUsesArguments();
        }
        else
        {
            m_UsesArgumentsAtGlobal = true;
        }
    }

    if (needScanRCurly && !fModule)
    {
        // Consume the next token now that we're back in the enclosing function (whose strictness may be
        // different from the function we just finished).
#if DBG
        bool expectedTokenValid = m_token.tk == tkRCurly;
        AssertMsg(expectedTokenValid, "Invalid token expected for RCurly match");
#endif
        // The next token may need to have a PID created in !buildAST mode, as we may be parsing a method with a string name.
        if (needsPIDOnRCurlyScan)
        {
            m_pscan->ScanForcingPid();
        }
        else
        {
            m_pscan->Scan();
        }
    }

    m_pnestedCount = pnestedCountSave;
    Assert(!buildAST || !wasInDeferredNestedFunc);
    m_inDeferredNestedFunc = wasInDeferredNestedFunc;

    if (this->m_arrayDepth)
    {
        this->m_funcInArrayDepth--;
        if (this->m_funcInArrayDepth == 0)
        {
            // We disable deferred parsing if array literals dominate.
            // But don't do this if the array literal is dominated by function bodies.
            if (flags & (fFncMethod | fFncClassMember) && m_token.tk != tkSColon)
            {
                // Class member methods have optional separators. We need to check whether we are
                // getting the IchLim of the correct token.
                Assert(m_pscan->m_tkPrevious == tkRCurly && needScanRCurly);

                this->m_funcInArray += m_pscan->IchMinTok() - /*tkRCurly*/ 1 - ichMin;
            }
            else
            {
                this->m_funcInArray += m_pscan->IchLimTok() - ichMin;
            }
        }
    }

    m_scopeCountNoAst = scopeCountNoAstSave;

    if (buildAST && fDeclaration && !IsStrictMode())
    {
        if (pnodeFnc->sxFnc.pnodeName != nullptr && pnodeFnc->sxFnc.pnodeName->nop == knopVarDecl &&
            GetCurrentBlock()->sxBlock.blockType == PnodeBlockType::Regular)
        {
            // Add a function-scoped VarDecl with the same name as the function for
            // back compat with pre-ES6 code that declares functions in blocks. The
            // idea is that the last executed declaration wins at the function scope
            // level and we accomplish this by having each block scoped function
            // declaration assign to both the block scoped "let" binding, as well
            // as the function scoped "var" binding.
            ParseNodePtr vardecl = CreateVarDeclNode(pnodeFnc->sxFnc.pnodeName->sxVar.pid, STVariable, false, nullptr, false);
            vardecl->sxVar.isBlockScopeFncDeclVar = true;
<<<<<<< HEAD
=======
            if (vardecl->sxVar.sym->GetIsFormal())
            {
                GetCurrentFunctionNode()->sxFnc.SetHasAnyWriteToFormals(true);
            }
            if (isRedecl)
            {
                vardecl->sxVar.sym->SetHasBlockFncVarRedecl();
            }
>>>>>>> fffb4e24
        }
    }

    if (pnodeFncBlockScope)
    {
        Assert(pnodeFncBlockScope->sxBlock.pnodeStmt == nullptr);
        pnodeFncBlockScope->sxBlock.pnodeStmt = pnodeFnc;
        if (buildAST)
        {
            PopFuncBlockScope(ppnodeScopeSave, ppnodeExprScopeSave);
        }
        FinishParseBlock(pnodeFncBlockScope);
        return pnodeFncBlockScope;
    }

    this->m_tryCatchOrFinallyDepth = tryCatchOrFinallyDepthSave;

    return pnodeFnc;
}

bool Parser::FncDeclAllowedWithoutContext(ushort flags)
{
    // Statement context required for strict mode, async functions, and generators.
    // Note that generators aren't detected yet when this method is called; they're checked elsewhere.
    return !IsStrictMode() && !(flags & fFncAsync);
}

uint Parser::CalculateFunctionColumnNumber()
{
    uint columnNumber;

    if (m_pscan->IchMinTok() >= m_pscan->IchMinLine())
    {
        // In scenarios involving defer parse IchMinLine() can be incorrect for the first line after defer parse
        columnNumber = m_pscan->IchMinTok() - m_pscan->IchMinLine();
        if (m_functionBody != nullptr && m_functionBody->GetRelativeLineNumber() == m_pscan->LineCur())
        {
            // Adjust the column if it falls on the first line, where the re-parse is happening.
            columnNumber += m_functionBody->GetRelativeColumnNumber();
        }
    }
    else if (m_currentNodeFunc)
    {
        // For the first line after defer parse, compute the column relative to the column number
        // of the lexically parent function.
        ULONG offsetFromCurrentFunction = m_pscan->IchMinTok() - m_currentNodeFunc->ichMin;
        columnNumber = m_currentNodeFunc->sxFnc.columnNumber + offsetFromCurrentFunction ;
    }
    else
    {
        // if there is no current function, lets give a default of 0.
        columnNumber = 0;
    }

    return columnNumber;
}

void Parser::AppendFunctionToScopeList(bool fDeclaration, ParseNodePtr pnodeFnc)
{
    if (!fDeclaration && m_ppnodeExprScope)
    {
        // We're tracking function expressions separately from declarations in this scope
        // (e.g., inside a catch scope in standards mode).
        Assert(*m_ppnodeExprScope == nullptr);
        *m_ppnodeExprScope = pnodeFnc;
        m_ppnodeExprScope = &pnodeFnc->sxFnc.pnodeNext;
    }
    else
    {
        Assert(*m_ppnodeScope == nullptr);
        *m_ppnodeScope = pnodeFnc;
        m_ppnodeScope = &pnodeFnc->sxFnc.pnodeNext;
    }
}

/***************************************************************************
Parse a function definition.
***************************************************************************/
template<bool buildAST>
bool Parser::ParseFncDeclHelper(ParseNodePtr pnodeFnc, LPCOLESTR pNameHint, ushort flags, bool *pHasName, bool fUnaryOrParen, bool noStmtContext, bool *pNeedScanRCurly, bool skipFormals)
{
    ParseNodePtr pnodeFncParent = GetCurrentFunctionNode();
    // is the following correct? When buildAST is false, m_currentNodeDeferredFunc can be nullptr on transition to deferred parse from non-deferred
    ParseNodePtr pnodeFncSave = buildAST ? m_currentNodeFunc : m_currentNodeDeferredFunc;
    ParseNodePtr pnodeFncSaveNonLambda = buildAST ? m_currentNodeNonLambdaFunc : m_currentNodeNonLambdaDeferredFunc;
    int32* pAstSizeSave = m_pCurrentAstSize;

    bool fDeclaration = (flags & fFncDeclaration) != 0;
    bool fLambda = (flags & fFncLambda) != 0;
    bool fAsync = (flags & fFncAsync) != 0;
    bool fModule = (flags & fFncModule) != 0;
    bool fDeferred = false;
    StmtNest *pstmtSave;
    ParseNodePtr *lastNodeRef = nullptr;
    bool fFunctionInBlock = false;
    if (buildAST)
    {
        fFunctionInBlock = GetCurrentBlockInfo() != GetCurrentFunctionBlockInfo() &&
            (GetCurrentBlockInfo()->pnodeBlock->sxBlock.scope == nullptr ||
             GetCurrentBlockInfo()->pnodeBlock->sxBlock.scope->GetScopeType() != ScopeType_GlobalEvalBlock);
    }

    // Save the position of the scanner in case we need to inspect the name hint later
    RestorePoint beginNameHint;
    m_pscan->Capture(&beginNameHint);

    ParseNodePtr pnodeFncExprScope = nullptr;
    Scope *fncExprScope = nullptr;
    if (!fDeclaration)
    {
        if (!fLambda)
        {
            pnodeFncExprScope = StartParseBlock<buildAST>(PnodeBlockType::Function, ScopeType_FuncExpr);
            fncExprScope = pnodeFncExprScope->sxBlock.scope;
        }

        // Function expression: push the new function onto the stack now so that the name (if any) will be
        // local to the new function.

        this->UpdateCurrentNodeFunc<buildAST>(pnodeFnc, fLambda);
    }

    *pHasName = !fLambda && !fModule && this->ParseFncNames<buildAST>(pnodeFnc, pnodeFncSave, flags, &lastNodeRef);

    if (fDeclaration)
    {
        // Declaration statement: push the new function now, after parsing the name, so the name is local to the
        // enclosing function.

        this->UpdateCurrentNodeFunc<buildAST>(pnodeFnc, fLambda);
    }

    if (noStmtContext && pnodeFnc->sxFnc.IsGenerator())
    {
        // Generator decl not allowed outside stmt context. (We have to wait until we've parsed the '*' to
        // detect generator.)
        Error(ERRsyntax, pnodeFnc);
    }

    // switch scanner to treat 'yield' as keyword in generator functions
    // or as an identifier in non-generator functions
    bool fPreviousYieldIsKeyword = m_pscan->SetYieldIsKeywordRegion(pnodeFnc && pnodeFnc->sxFnc.IsGenerator());
    bool fPreviousAwaitIsKeyword = m_pscan->SetAwaitIsKeywordRegion(fAsync);

    if (pnodeFnc && pnodeFnc->sxFnc.IsGenerator())
    {
        CHAKRATEL_LANGSTATS_INC_LANGFEATURECOUNT(Generator, m_scriptContext);
    }

    if (fncExprScope && !*pHasName)
    {
        FinishParseBlock(pnodeFncExprScope);
        m_nextBlockId--;
        Adelete(&m_nodeAllocator, fncExprScope);
        fncExprScope = nullptr;
        pnodeFncExprScope = nullptr;
    }
    if (pnodeFnc)
    {
        pnodeFnc->sxFnc.scope = fncExprScope;
    }

    // Start a new statement stack.
    bool topLevelStmt =
        buildAST &&
        !fFunctionInBlock &&
        (this->m_pstmtCur == nullptr || this->m_pstmtCur->pnodeStmt->nop == knopBlock);

    pstmtSave = m_pstmtCur;
    SetCurrentStatement(nullptr);

    RestorePoint beginFormals;
    m_pscan->Capture(&beginFormals);
    BOOL fWasAlreadyStrictMode = IsStrictMode();
    BOOL oldStrictMode = this->m_fUseStrictMode;

    if (fLambda)
    {
        CHAKRATEL_LANGSTATS_INC_LANGFEATURECOUNT(Lambda, m_scriptContext);
    }

    uint uDeferSave = m_grfscr & fscrDeferFncParse;
    if (flags & fFncClassMember)
    {
        // Disable deferral on class members or other construct with unusual text bounds
        // as these are usually trivial, and re-parsing is problematic.
        // NOTE: It is probably worth supporting these cases for memory and load-time purposes,
        // especially as they become more and more common.
        m_grfscr &= ~fscrDeferFncParse;
    }

    bool isTopLevelDeferredFunc = false;

#if ENABLE_BACKGROUND_PARSING
    struct AutoFastScanFlag {
        bool savedDoingFastScan;
        AutoFastScanFlag(Parser *parser) : m_parser(parser) { savedDoingFastScan = m_parser->m_doingFastScan; }
        ~AutoFastScanFlag() { m_parser->m_doingFastScan = savedDoingFastScan; }
        Parser *m_parser;
    } flag(this);
#endif

    bool doParallel = false;
    bool parallelJobStarted = false;
    if (buildAST)
    {
        bool isLikelyIIFE = !fDeclaration && pnodeFnc && fUnaryOrParen;

        BOOL isDeferredFnc = IsDeferredFnc();
        AnalysisAssert(isDeferredFnc || pnodeFnc);
        // These are the conditions that prohibit upfront deferral *and* redeferral.
        isTopLevelDeferredFunc =
            (pnodeFnc
             && DeferredParse(pnodeFnc->sxFnc.functionId)
             && (!pnodeFnc->sxFnc.IsNested() || CONFIG_FLAG(DeferNested))
             && !m_InAsmMode
            // Don't defer a module function wrapper because we need to do export resolution at parse time
             && !fModule
            );

        if (pnodeFnc)
        {
            pnodeFnc->sxFnc.SetCanBeDeferred(isTopLevelDeferredFunc && PnFnc::CanBeRedeferred(pnodeFnc->sxFnc.fncFlags));
        }

        // These are heuristic conditions that prohibit upfront deferral but not redeferral.
        isTopLevelDeferredFunc = isTopLevelDeferredFunc && !isDeferredFnc && 
            (!isLikelyIIFE || !topLevelStmt || PHASE_FORCE_RAW(Js::DeferParsePhase, m_sourceContextInfo->sourceContextId, pnodeFnc->sxFnc.functionId));

#if ENABLE_BACKGROUND_PARSING
        if (!fLambda &&
            !isDeferredFnc &&
            !isLikelyIIFE &&
            !this->IsBackgroundParser() &&
            !this->m_doingFastScan &&
            !(pnodeFncSave && m_currDeferredStub) &&
            !(this->m_parseType == ParseType_Deferred && this->m_functionBody && this->m_functionBody->GetScopeInfo() && !isTopLevelDeferredFunc))
        {
            doParallel = DoParallelParse(pnodeFnc);

            if (doParallel)
            {
                BackgroundParser *bgp = m_scriptContext->GetBackgroundParser();
                Assert(bgp);
                if (bgp->HasFailedBackgroundParseItem())
                {
                    Error(ERRsyntax);
                }
                doParallel = bgp->ParseBackgroundItem(this, pnodeFnc, isTopLevelDeferredFunc);
                if (doParallel)
                {
                    parallelJobStarted = true;
                    this->m_hasParallelJob = true;
                    this->m_doingFastScan = true;
                    doParallel = FastScanFormalsAndBody();
                    if (doParallel)
                    {
                        // Let the foreground thread take care of marking the limit on the function node,
                        // because in some cases this function's caller will want to change that limit,
                        // so we don't want the background thread to try and touch it.
                        pnodeFnc->ichLim = m_pscan->IchLimTok();
                        pnodeFnc->sxFnc.cbLim = m_pscan->IecpLimTok();
                    }
                }
            }
        }
#endif
    }

    if (!doParallel)
    {
        // We don't want to, or couldn't, let the main thread scan past this function body, so parse
        // it for real.
        ParseNodePtr pnodeRealFnc = pnodeFnc;
        if (parallelJobStarted)
        {
            // We have to deal with a failure to fast-scan the function (due to syntax error? "/"?) when
            // a background thread may already have begun to work on the job. Both threads can't be allowed to
            // operate on the same node.
            pnodeFnc = CreateDummyFuncNode(fDeclaration);
        }

        AnalysisAssert(pnodeFnc);
        ParseNodePtr pnodeBlock = StartParseBlock<buildAST>(PnodeBlockType::Parameter, ScopeType_Parameter);
        AnalysisAssert(pnodeBlock != nullptr);
        pnodeFnc->sxFnc.pnodeScopes = pnodeBlock;
        m_ppnodeVar = &pnodeFnc->sxFnc.pnodeParams;
        pnodeFnc->sxFnc.pnodeVars = nullptr;
        ParseNodePtr* varNodesList = &pnodeFnc->sxFnc.pnodeVars;
        ParseNodePtr argNode = nullptr;

        if (!fModule && !fLambda)
        {
            ParseNodePtr *const ppnodeVarSave = m_ppnodeVar;
            m_ppnodeVar = &pnodeFnc->sxFnc.pnodeVars;

            // Create the built-in arguments symbol
            argNode = this->AddArgumentsNodeToVars(pnodeFnc);

            // Save the updated var list
            varNodesList = m_ppnodeVar;
            m_ppnodeVar = ppnodeVarSave;
        }

        ParseNodePtr *ppnodeScopeSave = nullptr;
        ParseNodePtr *ppnodeExprScopeSave = nullptr;

        ppnodeScopeSave = m_ppnodeScope;
        if (pnodeBlock)
        {
            // This synthetic block scope will contain all the nested scopes.
            m_ppnodeScope = &pnodeBlock->sxBlock.pnodeScopes;
            pnodeBlock->sxBlock.pnodeStmt = pnodeFnc;
        }

        // Keep nested function declarations and expressions in the same list at function scope.
        // (Indicate this by nulling out the current function expressions list.)
        ppnodeExprScopeSave = m_ppnodeExprScope;
        m_ppnodeExprScope = nullptr;

        uint parenExprDepthSave = m_funcParenExprDepth;
        m_funcParenExprDepth = 0;

        if (!skipFormals)
        {
            bool fLambdaParamsSave = m_reparsingLambdaParams;
            if (fLambda)
            {
                m_reparsingLambdaParams = true;
            }
            DeferredFunctionStub *saveDeferredStub = nullptr;
            if (buildAST)
            {
                // Don't try to make use of stubs while parsing formals. Issues with arrow functions, nested functions.
                saveDeferredStub = m_currDeferredStub;
                m_currDeferredStub = nullptr;
            }
            this->ParseFncFormals<buildAST>(pnodeFnc, pnodeFncParent, flags, isTopLevelDeferredFunc);
            if (buildAST)
            {
                m_currDeferredStub = saveDeferredStub;
            }
            m_reparsingLambdaParams = fLambdaParamsSave;
        }

        // Create function body scope
        ParseNodePtr pnodeInnerBlock = StartParseBlock<buildAST>(PnodeBlockType::Function, ScopeType_FunctionBody);
        // Set the parameter block's child to the function body block.
        // The pnodeFnc->sxFnc.pnodeScopes list is constructed in such a way that it includes all the scopes in this list.
        // For example if the param scope has one function and body scope has one function then the list will look like below,
        // param scope block -> function decl from param scope -> body socpe block -> function decl from body scope.
        *m_ppnodeScope = pnodeInnerBlock;
        pnodeFnc->sxFnc.pnodeBodyScope = pnodeInnerBlock;

        // This synthetic block scope will contain all the nested scopes.
        m_ppnodeScope = &pnodeInnerBlock->sxBlock.pnodeScopes;
        pnodeInnerBlock->sxBlock.pnodeStmt = pnodeFnc;

        // DEFER: Begin deferral here (after names are parsed and name nodes created).
        // Create no more AST nodes until we're done.

        // Try to defer this func if all these are true:
        //  0. We are not already in deferred parsing (i.e. buildAST is true)
        //  1. We are not re-parsing a deferred func which is being invoked.
        //  2. Dynamic profile suggests this func can be deferred (and deferred parse is on).
        //  3. This func is top level or defer nested func is on.
        //  4. Optionally, the function is non-nested and not in eval, or the deferral decision was based on cached profile info,
        //     or the function is sufficiently long. (I.e., don't defer little nested functions unless we're
        //     confident they'll never be executed, because un-deferring nested functions is more expensive.)
        //     NOTE: I'm disabling #4 by default, because we've found other ways to reduce the cost of un-deferral,
        //           and we don't want to create function bodies aggressively for little functions.

        // We will also temporarily defer all asm.js functions, except for the asm.js
        // module itself, which we will never defer
        bool strictModeTurnedOn = false;

        if (isTopLevelDeferredFunc &&
            !(this->m_grfscr & fscrEvalCode) &&
            pnodeFnc->sxFnc.IsNested() &&
#ifndef DISABLE_DYNAMIC_PROFILE_DEFER_PARSE
            m_sourceContextInfo->sourceDynamicProfileManager == nullptr &&
#endif
            PHASE_ON_RAW(Js::ScanAheadPhase, m_sourceContextInfo->sourceContextId, pnodeFnc->sxFnc.functionId) &&
            (
                !PHASE_FORCE_RAW(Js::DeferParsePhase, m_sourceContextInfo->sourceContextId, pnodeFnc->sxFnc.functionId) ||
                PHASE_FORCE_RAW(Js::ScanAheadPhase, m_sourceContextInfo->sourceContextId, pnodeFnc->sxFnc.functionId)
                ))
        {
            // Try to scan ahead to the end of the function. If we get there before we've scanned a minimum
            // number of tokens, don't bother deferring, because it's too small.
            if (this->ScanAheadToFunctionEnd(CONFIG_FLAG(MinDeferredFuncTokenCount)))
            {
                isTopLevelDeferredFunc = false;
            }
        }

        Scope* paramScope = pnodeFnc->sxFnc.pnodeScopes ? pnodeFnc->sxFnc.pnodeScopes->sxBlock.scope : nullptr;
        if (paramScope != nullptr)
        {
            if (CONFIG_FLAG(ForceSplitScope))
            {
                pnodeFnc->sxFnc.ResetBodyAndParamScopeMerged();
            }
            else if (pnodeFnc->sxFnc.HasNonSimpleParameterList() && pnodeFnc->sxFnc.IsBodyAndParamScopeMerged())
            {
                paramScope->ForEachSymbolUntil([this, paramScope, pnodeFnc](Symbol* sym) {
                    if (sym->GetPid()->GetTopRef()->GetFuncScopeId() > pnodeFnc->sxFnc.functionId)
                    {
                        // One of the symbol has non local reference. Mark the param scope as we can't merge it with body scope.
                        pnodeFnc->sxFnc.ResetBodyAndParamScopeMerged();
                        return true;
                    }
                    return false;
                });

                if (pnodeFnc->sxFnc.IsBodyAndParamScopeMerged() && !fDeclaration && pnodeFnc->sxFnc.pnodeName != nullptr)
                {
                    Symbol* funcSym = pnodeFnc->sxFnc.pnodeName->sxVar.sym;
                    if (funcSym->GetPid()->GetTopRef()->GetFuncScopeId() > pnodeFnc->sxFnc.functionId)
                    {
                        // This is a function expression with name captured in the param scope. In non-eval, non-split cases the function
                        // name symbol is added to the body scope to make it accessible in the body. But if there is a function or var
                        // declaration with the same name in the body then adding to the body will fail. So in this case we have to add
                        // the name symbol to the param scope by splitting it.
                        pnodeFnc->sxFnc.ResetBodyAndParamScopeMerged();
                    }
                }
            }
        }

        // If the param scope is merged with the body scope we want to use the param scope symbols in the body scope.
        // So add a pid ref for the body using the param scope symbol. Note that in this case the same symbol will occur twice
        // in the same pid ref stack.
        if (paramScope != nullptr && pnodeFnc->sxFnc.IsBodyAndParamScopeMerged())
        {
            paramScope->ForEachSymbol([this](Symbol* paramSym)
            {
                PidRefStack* ref = PushPidRef(paramSym->GetPid());
                ref->SetSym(paramSym);
            });
        }

        AssertMsg(m_funcParenExprDepth == 0, "Paren exprs should have been resolved by the time we finish function formals");

        if (fLambda)
        {
#ifdef ASMJS_PLAT
            if (m_InAsmMode && (isTopLevelDeferredFunc && m_deferAsmJs))
            {
                // asm.js doesn't support lambda functions
                Js::AsmJSCompiler::OutputError(m_scriptContext, _u("Lambda functions are not supported."));
                Js::AsmJSCompiler::OutputError(m_scriptContext, _u("Asm.js compilation failed."));
                throw Js::AsmJsParseException();
            }
#endif
        }

        if (m_token.tk == tkRParen)
        {
            m_pscan->Scan();
        }

        if (fLambda)
        {
            BOOL hadNewLine = m_pscan->FHadNewLine();

            // it can be the case we do not have a fat arrow here if there is a valid expression on the left hand side
            // of the fat arrow, but that expression does not parse as a parameter list.  E.g.
            //    a.x => { }
            // Therefore check for it and error if not found.
            ChkCurTok(tkDArrow, ERRnoDArrow);

            // Newline character between arrow parameters and fat arrow is a syntax error but we want to check for
            // this after verifying there was a => token. Otherwise we would throw the wrong error.
            if (hadNewLine)
            {
                Error(ERRsyntax);
            }
        }

        if (isTopLevelDeferredFunc || (m_InAsmMode && m_deferAsmJs))
        {
            fDeferred = true;

            this->ParseTopLevelDeferredFunc(pnodeFnc, pnodeFncSave, pNameHint, fLambda, pNeedScanRCurly);
        }
        else
        {
            AnalysisAssert(pnodeFnc);

            // Shouldn't be any temps in the arg list.
            Assert(*m_ppnodeVar == nullptr);

            // Start the var list.
            m_ppnodeVar = varNodesList;

            if (!pnodeFnc->sxFnc.IsBodyAndParamScopeMerged())
            {
                OUTPUT_TRACE_DEBUGONLY(Js::ParsePhase, _u("The param and body scope of the function %s cannot be merged\n"), pnodeFnc->sxFnc.pnodeName ? pnodeFnc->sxFnc.pnodeName->sxVar.pid->Psz() : _u("Anonymous function"));
            }

            // Keep nested function declarations and expressions in the same list at function scope.
            // (Indicate this by nulling out the current function expressions list.)
            m_ppnodeExprScope = nullptr;

            if (buildAST)
            {
                DeferredFunctionStub *saveCurrentStub = m_currDeferredStub;
                if (pnodeFncSave && m_currDeferredStub)
                {
                    // the Deferred stub will not match for the function which are defined on lambda formals.
                    // Since this is not determined upfront that the current function is a part of outer function or part of lambda formal until we have seen the Arrow token.
                    // Due to that the current function may be fetching stubs from the outer function (outer of the lambda) - rather then the lambda function. The way to fix is to match
                    // the function start with the stub. Because they should match. We need to have previous sibling concept as the lambda formals can have more than one
                    // functions and we want to avoid getting wrong stub.

                    if (pnodeFncSave->sxFnc.nestedCount == 1)
                    {
                        m_prevSiblingDeferredStub = nullptr;
                    }

                    if (m_prevSiblingDeferredStub == nullptr)
                    {
                        m_prevSiblingDeferredStub = (m_currDeferredStub + (pnodeFncSave->sxFnc.nestedCount - 1));
                    }

                    if (m_prevSiblingDeferredStub->ichMin == pnodeFnc->ichMin)
                    {
                        m_currDeferredStub = m_prevSiblingDeferredStub->deferredStubs;
                        m_prevSiblingDeferredStub = nullptr;
                    }
                    else
                    {
                        m_currDeferredStub = nullptr;
                    }
                }

                if (m_token.tk != tkLCurly && fLambda)
                {
                    *pNeedScanRCurly = false;
                }
                this->FinishFncDecl(pnodeFnc, pNameHint, lastNodeRef, fLambda, skipFormals);

                m_currDeferredStub = saveCurrentStub;
            }
            else
            {
                this->ParseNestedDeferredFunc(pnodeFnc, fLambda, pNeedScanRCurly, &strictModeTurnedOn);
            }
        }

        // Restore the paren count for any outer spread/rest error checking.
        m_funcParenExprDepth = parenExprDepthSave;

        if (pnodeInnerBlock)
        {
            FinishParseBlock(pnodeInnerBlock, *pNeedScanRCurly);
        }

        if (!fModule && (m_token.tk == tkLCurly || !fLambda))
        {
            UpdateArgumentsNode(pnodeFnc, argNode);
        }

        CreateSpecialSymbolDeclarations(pnodeFnc, false);

        // Restore the lists of scopes that contain function expressions.

        Assert(m_ppnodeExprScope == nullptr || *m_ppnodeExprScope == nullptr);
        m_ppnodeExprScope = ppnodeExprScopeSave;

        AssertMem(m_ppnodeScope);
        Assert(nullptr == *m_ppnodeScope);
        m_ppnodeScope = ppnodeScopeSave;

        if (pnodeBlock)
        {
            FinishParseBlock(pnodeBlock, *pNeedScanRCurly);
        }

        if (IsStrictMode() || strictModeTurnedOn)
        {
            this->m_fUseStrictMode = TRUE; // Now we know this function is in strict mode

            if (!fWasAlreadyStrictMode)
            {
                // If this function turned on strict mode then we didn't check the formal
                // parameters or function name hint for future reserved word usage. So do that now.
                RestorePoint afterFnc;
                m_pscan->Capture(&afterFnc);

                if (*pHasName)
                {
                    // Rewind to the function name hint and check if the token is a reserved word.
                    m_pscan->SeekTo(beginNameHint);
                    m_pscan->Scan();
                    if (pnodeFnc->sxFnc.IsGenerator())
                    {
                        Assert(m_token.tk == tkStar);
                        Assert(m_scriptContext->GetConfig()->IsES6GeneratorsEnabled());
                        Assert(!(flags & fFncClassMember));
                        m_pscan->Scan();
                    }
                    if (m_token.IsReservedWord())
                    {
                        IdentifierExpectedError(m_token);
                    }
                    CheckStrictModeEvalArgumentsUsage(m_token.GetIdentifier(m_phtbl));
                }

                // Fast forward to formal parameter list, check for future reserved words,
                // then restore scanner as it was.
                m_pscan->SeekToForcingPid(beginFormals);
                CheckStrictFormalParameters();
                m_pscan->SeekTo(afterFnc);
            }

            if (buildAST)
            {
                if (pnodeFnc->sxFnc.pnodeName != nullptr && knopVarDecl == pnodeFnc->sxFnc.pnodeName->nop)
                {
                    CheckStrictModeEvalArgumentsUsage(pnodeFnc->sxFnc.pnodeName->sxVar.pid, pnodeFnc->sxFnc.pnodeName);
                }
            }

            this->m_fUseStrictMode = oldStrictMode;
            CHAKRATEL_LANGSTATS_INC_LANGFEATURECOUNT(StrictModeFunction, m_scriptContext);
        }

        if (fDeferred)
        {
            AnalysisAssert(pnodeFnc);
            pnodeFnc->sxFnc.pnodeVars = nullptr;
        }

        if (parallelJobStarted)
        {
            pnodeFnc = pnodeRealFnc;
            m_currentNodeFunc = pnodeRealFnc;

            // Let the foreground thread take care of marking the limit on the function node,
            // because in some cases this function's caller will want to change that limit,
            // so we don't want the background thread to try and touch it.
            pnodeFnc->ichLim = m_pscan->IchLimTok();
            pnodeFnc->sxFnc.cbLim = m_pscan->IecpLimTok();
        }
    }

    // after parsing asm.js module, we want to reset asm.js state before continuing
    AnalysisAssert(pnodeFnc);
    if (pnodeFnc->sxFnc.GetAsmjsMode())
    {
        m_InAsmMode = false;
    }

    // Restore the statement stack.
    Assert(nullptr == m_pstmtCur);
    SetCurrentStatement(pstmtSave);

    if (pnodeFncExprScope)
    {
        FinishParseFncExprScope(pnodeFnc, pnodeFncExprScope);
    }
    if (!m_stoppedDeferredParse)
    {
        m_grfscr |= uDeferSave;
    }

    m_pscan->SetYieldIsKeywordRegion(fPreviousYieldIsKeyword);
    m_pscan->SetAwaitIsKeywordRegion(fPreviousAwaitIsKeyword);

    // Restore the current function.
    if (buildAST)
    {
        Assert(pnodeFnc == m_currentNodeFunc);

        m_currentNodeFunc = pnodeFncSave;
        m_pCurrentAstSize = pAstSizeSave;

        if (!fLambda)
        {
            Assert(pnodeFnc == m_currentNodeNonLambdaFunc);
            m_currentNodeNonLambdaFunc = pnodeFncSaveNonLambda;
        }
    }
    else
    {
        Assert(pnodeFnc == m_currentNodeDeferredFunc);
        if (!fLambda)
        {
            Assert(pnodeFnc == m_currentNodeNonLambdaDeferredFunc);
            m_currentNodeNonLambdaDeferredFunc = pnodeFncSaveNonLambda;
        }
        m_currentNodeDeferredFunc = pnodeFncSave;
    }

    if (m_currentNodeFunc && pnodeFnc->sxFnc.HasWithStmt())
    {
        GetCurrentFunctionNode()->sxFnc.SetHasWithStmt(true);
    }

    return true;
}

template<bool buildAST>
void Parser::UpdateCurrentNodeFunc(ParseNodePtr pnodeFnc, bool fLambda)
{
    if (buildAST)
    {
        // Make this the current function and start its sub-function list.
        m_currentNodeFunc = pnodeFnc;

        Assert(m_currentNodeDeferredFunc == nullptr);

        if (!fLambda)
        {
            m_currentNodeNonLambdaFunc = pnodeFnc;
        }
    }
    else // if !buildAST
    {
        AnalysisAssert(pnodeFnc);

        if (!fLambda)
        {
            m_currentNodeNonLambdaDeferredFunc = pnodeFnc;
        }

        m_currentNodeDeferredFunc = pnodeFnc;
    }
}

void Parser::ParseTopLevelDeferredFunc(ParseNodePtr pnodeFnc, ParseNodePtr pnodeFncParent, LPCOLESTR pNameHint, bool fLambda, bool *pNeedScanRCurly)
{
    // Parse a function body that is a transition point from building AST to doing fast syntax check.

    pnodeFnc->sxFnc.pnodeVars = nullptr;
    pnodeFnc->sxFnc.pnodeBody = nullptr;

    this->m_deferringAST = TRUE;

    // Put the scanner into "no hashing" mode.
    BYTE deferFlags = m_pscan->SetDeferredParse(TRUE);

    if (!fLambda)
    {
        ChkCurTok(tkLCurly, ERRnoLcurly);
    }
    else
    {
        // Lambda may consist of a single expression instead of a block
        if (m_pscan->m_ptoken->tk == tkLCurly)
        {
            m_pscan->Scan();
        }
        else
        {
            *pNeedScanRCurly = false;
        }
    }

    ParseNodePtr *ppnodeVarSave = m_ppnodeVar;

    m_ppnodeVar = &pnodeFnc->sxFnc.pnodeVars;

    if (pnodeFncParent != nullptr
        && m_currDeferredStub != nullptr
        // We don't create stubs for function bodies in parameter scope.
        && pnodeFnc->sxFnc.pnodeScopes->sxBlock.blockType != PnodeBlockType::Parameter)
    {
        // We've already parsed this function body for syntax errors on the initial parse of the script.
        // We have information that allows us to skip it, so do so.

        DeferredFunctionStub *stub = m_currDeferredStub + (pnodeFncParent->sxFnc.nestedCount - 1);
        Assert(pnodeFnc->ichMin == stub->ichMin);
        if (stub->fncFlags & kFunctionCallsEval)
        {
            this->MarkEvalCaller();
        }
        if (stub->fncFlags & kFunctionChildCallsEval)
        {
            pnodeFnc->sxFnc.SetChildCallsEval(true);
        }
        if (stub->fncFlags & kFunctionHasWithStmt)
        {
            pnodeFnc->sxFnc.SetHasWithStmt(true);
        }

        PHASE_PRINT_TRACE1(
            Js::SkipNestedDeferredPhase,
            _u("Skipping nested deferred function %d. %s: %d...%d\n"),
            pnodeFnc->sxFnc.functionId, GetFunctionName(pnodeFnc, pNameHint), pnodeFnc->ichMin, stub->restorePoint.m_ichMinTok);

        m_pscan->SeekTo(stub->restorePoint, m_nextFunctionId);
        pnodeFnc->sxFnc.nestedCount = stub->nestedCount;
        pnodeFnc->sxFnc.deferredStub = stub->deferredStubs;
        if (stub->fncFlags & kFunctionStrictMode)
        {
            pnodeFnc->sxFnc.SetStrictMode(true);
        }
    }
    else
    {
        if (fLambda && !*pNeedScanRCurly)
        {
            ParseExpressionLambdaBody<false>(pnodeFnc);
        }
        else
        {
            ParseStmtList<false>(nullptr, nullptr, SM_DeferredParse, true /* isSourceElementList */);
        }
    }

    if (!fLambda || *pNeedScanRCurly)
    {
        pnodeFnc->ichLim = m_pscan->IchLimTok();
        pnodeFnc->sxFnc.cbLim = m_pscan->IecpLimTok();
    }

    m_ppnodeVar = ppnodeVarSave;

    // Restore the scanner's default hashing mode.
    // Do this before we consume the next token.
    m_pscan->SetDeferredParseFlags(deferFlags);

    if (*pNeedScanRCurly)
    {
        ChkCurTokNoScan(tkRCurly, ERRnoRcurly);
    }

#if DBG
    pnodeFnc->sxFnc.deferredParseNextFunctionId = *this->m_nextFunctionId;
#endif
    this->m_deferringAST = FALSE;
}

bool Parser::DoParallelParse(ParseNodePtr pnodeFnc) const
{
#if ENABLE_BACKGROUND_PARSING
    if (!PHASE_ON_RAW(Js::ParallelParsePhase, m_sourceContextInfo->sourceContextId, pnodeFnc->sxFnc.functionId))
    {
        return false;
    }

    BackgroundParser *bgp = m_scriptContext->GetBackgroundParser();
    return bgp != nullptr;
#else
    return false;
#endif
}

bool Parser::ScanAheadToFunctionEnd(uint count)
{
    bool found = false;
    uint curlyDepth = 0;

    RestorePoint funcStart;
    m_pscan->Capture(&funcStart);

    for (uint i = 0; i < count; i++)
    {
        switch (m_token.tk)
        {
            case tkStrTmplBegin:
            case tkStrTmplMid:
            case tkStrTmplEnd:
            case tkDiv:
            case tkAsgDiv:
            case tkScanError:
            case tkEOF:
                goto LEnd;

            case tkLCurly:
                UInt32Math::Inc(curlyDepth, Parser::OutOfMemory);
                break;

            case tkRCurly:
                if (curlyDepth == 1)
                {
                    found = true;
                    goto LEnd;
                }
                if (curlyDepth == 0)
                {
                    goto LEnd;
                }
                curlyDepth--;
                break;
        }

        m_pscan->ScanAhead();
    }

 LEnd:
    m_pscan->SeekTo(funcStart);
    return found;
}

bool Parser::FastScanFormalsAndBody()
{
    // The scanner is currently pointing just past the name of a function.
    // The idea here is to find the end of the function body as quickly as possible,
    // by tokenizing and tracking {}'s if possible.
    // String templates require some extra logic but can be handled.

    // The real wrinkle is "/" and "/=", which may indicate either a RegExp literal or a division, depending
    // on the context.
    // To handle this with minimal work, keep track of the last ";" seen at each {} depth. If we see one of the
    // difficult tokens, rewind to the last ";" at the current {} depth and parse statements until we pass the
    // point where we had to rewind. This will process the "/" as required.

    RestorePoint funcStart;
    m_pscan->Capture(&funcStart);

    const int maxRestorePointDepth = 16;
    struct FastScanRestorePoint
    {
        RestorePoint restorePoint;
        uint parenDepth;
        Js::LocalFunctionId functionId;
        int blockId;

        FastScanRestorePoint() : restorePoint(), parenDepth(0) {};
    };
    FastScanRestorePoint lastSColonAtCurlyDepth[maxRestorePointDepth];

    charcount_t ichStart = m_pscan->IchMinTok();
    uint blockIdSave = m_nextBlockId;
    uint functionIdSave = *m_nextFunctionId;
    uint curlyDepth = 0;
    uint strTmplDepth = 0;
    for (;;)
    {
        switch (m_token.tk)
        {
            case tkStrTmplBegin:
                UInt32Math::Inc(strTmplDepth, Parser::OutOfMemory);
                // Fall through

            case tkStrTmplMid:
            case tkLCurly:
                UInt32Math::Inc(curlyDepth, Parser::OutOfMemory);
                Int32Math::Inc(m_nextBlockId, &m_nextBlockId);
                break;

            case tkStrTmplEnd:
                // We can assert here, because the scanner will only return this token if we've told it we're
                // in a string template.
                Assert(strTmplDepth > 0);
                strTmplDepth--;
                break;

            case tkRCurly:
                if (curlyDepth == 1)
                {
                    Assert(strTmplDepth == 0);
                    if (PHASE_TRACE1(Js::ParallelParsePhase))
                    {
                        Output::Print(_u("Finished fast seek: %d. %s -- %d...%d\n"),
                                      m_currentNodeFunc->sxFnc.functionId,
                                      GetFunctionName(m_currentNodeFunc, m_currentNodeFunc->sxFnc.hint),
                                      ichStart, m_pscan->IchLimTok());
                    }
                    return true;
                }
                if (curlyDepth < maxRestorePointDepth)
                {
                    lastSColonAtCurlyDepth[curlyDepth].restorePoint.m_ichMinTok = (uint)-1;
                }
                curlyDepth--;
                if (strTmplDepth > 0)
                {
                    m_pscan->SetScanState(Scanner_t::ScanState::ScanStateStringTemplateMiddleOrEnd);
                }
                break;

            case tkSColon:
                // Track the location of the ";" (if it's outside parens, as we don't, for instance, want
                // to track the ";"'s in a for-loop header. If we find it's important to rewind within a paren
                // expression, we can do something more sophisticated.)
                if (curlyDepth < maxRestorePointDepth && lastSColonAtCurlyDepth[curlyDepth].parenDepth == 0)
                {
                    m_pscan->Capture(&lastSColonAtCurlyDepth[curlyDepth].restorePoint);
                    lastSColonAtCurlyDepth[curlyDepth].functionId = *this->m_nextFunctionId;
                    lastSColonAtCurlyDepth[curlyDepth].blockId = m_nextBlockId;
                }
                break;

            case tkLParen:
                if (curlyDepth < maxRestorePointDepth)
                {
                    UInt32Math::Inc(lastSColonAtCurlyDepth[curlyDepth].parenDepth);
                }
                break;

            case tkRParen:
                if (curlyDepth < maxRestorePointDepth)
                {
                    Assert(lastSColonAtCurlyDepth[curlyDepth].parenDepth != 0);
                    lastSColonAtCurlyDepth[curlyDepth].parenDepth--;
                }
                break;

            case tkID:
            {
                charcount_t tokLength = m_pscan->IchLimTok() - m_pscan->IchMinTok();
                // Detect the function and class keywords so we can track function ID's.
                // (In fast mode, the scanner doesn't distinguish keywords and doesn't point the token
                // to a PID.)
                // Detect try/catch/for to increment block count for them.
                switch (tokLength)
                {
                case 3:
                    if (!memcmp(m_pscan->PchMinTok(), "try", 3) || !memcmp(m_pscan->PchMinTok(), "for", 3))
                    {
                        Int32Math::Inc(m_nextBlockId, &m_nextBlockId);
                    }
                    break;
                case 5:
                    if (!memcmp(m_pscan->PchMinTok(), "catch", 5))
                    {
                        Int32Math::Inc(m_nextBlockId, &m_nextBlockId);
                    }
                    else if (!memcmp(m_pscan->PchMinTok(), "class", 5))
                    {
                        Int32Math::Inc(m_nextBlockId, &m_nextBlockId);
                        Int32Math::Inc(*this->m_nextFunctionId, (int*)this->m_nextFunctionId);
                    }
                    break;
                case 8:
                    if (!memcmp(m_pscan->PchMinTok(), "function", 8))
                    {
                        // Account for the possible func expr scope or dummy block for missing {}'s around a declaration
                        Int32Math::Inc(m_nextBlockId, &m_nextBlockId);
                        Int32Math::Inc(*this->m_nextFunctionId, (int*)this->m_nextFunctionId);
                    }
                    break;
                }
                break;
            }

            case tkDArrow:
                Int32Math::Inc(m_nextBlockId, &m_nextBlockId);
                Int32Math::Inc(*this->m_nextFunctionId, (int*)this->m_nextFunctionId);
                break;

            case tkDiv:
            case tkAsgDiv:
            {
                int opl;
                OpCode nop;
                tokens tkPrev = m_pscan->m_tkPrevious;
                if ((m_pscan->m_phtbl->TokIsBinop(tkPrev, &opl, &nop) && nop != knopNone) ||
                    (m_pscan->m_phtbl->TokIsUnop(tkPrev, &opl, &nop) &&
                     nop != knopNone &&
                     tkPrev != tkInc &&
                     tkPrev != tkDec) ||
                    tkPrev == tkColon ||
                    tkPrev == tkLParen ||
                    tkPrev == tkLBrack ||
                    tkPrev == tkRETURN)
                {
                    // Previous token indicates that we're starting an expression here and can't have a
                    // binary operator now.
                    // Assume this is a RegExp.
                    ParseRegExp<false>();
                    break;
                }
                uint tempCurlyDepth = curlyDepth < maxRestorePointDepth ? curlyDepth : maxRestorePointDepth - 1;
                for (; tempCurlyDepth != (uint)-1; tempCurlyDepth--)
                {
                    // We don't know whether we've got a RegExp or a divide. Rewind to the last safe ";"
                    // if we can and parse statements until we pass this point.
                    if (lastSColonAtCurlyDepth[tempCurlyDepth].restorePoint.m_ichMinTok != -1)
                    {
                        break;
                    }
                }
                if (tempCurlyDepth != (uint)-1)
                {
                    ParseNodePtr pnodeFncSave = m_currentNodeFunc;
                    int32 *pastSizeSave = m_pCurrentAstSize;
                    uint *pnestedCountSave = m_pnestedCount;
                    ParseNodePtr *ppnodeScopeSave = m_ppnodeScope;
                    ParseNodePtr *ppnodeExprScopeSave = m_ppnodeExprScope;

                    ParseNodePtr pnodeFnc = CreateDummyFuncNode(true);
                    m_ppnodeScope = &pnodeFnc->sxFnc.pnodeScopes;
                    m_ppnodeExprScope = nullptr;

                    charcount_t ichStop = m_pscan->IchLimTok();
                    curlyDepth = tempCurlyDepth;
                    m_pscan->SeekTo(lastSColonAtCurlyDepth[tempCurlyDepth].restorePoint);
                    m_nextBlockId = lastSColonAtCurlyDepth[tempCurlyDepth].blockId;
                    *this->m_nextFunctionId = lastSColonAtCurlyDepth[tempCurlyDepth].functionId;

                    ParseNodePtr pnodeBlock = StartParseBlock<true>(PnodeBlockType::Function, ScopeType_FunctionBody);

                    m_pscan->Scan();
                    do
                    {
                        ParseStatement<false>();
                    }
                    while(m_pscan->IchMinTok() < ichStop);

                    FinishParseBlock(pnodeBlock);

                    m_currentNodeFunc = pnodeFncSave;
                    m_pCurrentAstSize = pastSizeSave;
                    m_pnestedCount = pnestedCountSave;
                    m_ppnodeScope = ppnodeScopeSave;
                    m_ppnodeExprScope = ppnodeExprScopeSave;

                    // We've already consumed the first token of the next statement, so just continue
                    // without a further scan.
                    continue;
                }
            }

                // fall through to rewind to function start
            case tkScanError:
            case tkEOF:
                // Unexpected token.
                if (PHASE_TRACE1(Js::ParallelParsePhase))
                {
                    Output::Print(_u("Failed fast seek: %d. %s -- %d...%d\n"),
                                  m_currentNodeFunc->sxFnc.functionId,
                                  GetFunctionName(m_currentNodeFunc, m_currentNodeFunc->sxFnc.hint),
                                  ichStart, m_pscan->IchLimTok());
                }
                m_nextBlockId = blockIdSave;
                *m_nextFunctionId = functionIdSave;
                m_pscan->SeekTo(funcStart);
                return false;
        }

        m_pscan->ScanNoKeywords();
    }
}

ParseNodePtr Parser::CreateDummyFuncNode(bool fDeclaration)
{
    // Create a dummy node and make it look like the current function declaration.
    // Do this in situations where we want to parse statements without impacting
    // the state of the "real" AST.

    ParseNodePtr pnodeFnc = CreateNode(knopFncDecl);
    pnodeFnc->sxFnc.ClearFlags();
    pnodeFnc->sxFnc.SetDeclaration(fDeclaration);
    pnodeFnc->sxFnc.astSize             = 0;
    pnodeFnc->sxFnc.pnodeName           = nullptr;
    pnodeFnc->sxFnc.pnodeScopes         = nullptr;
    pnodeFnc->sxFnc.pnodeRest           = nullptr;
    pnodeFnc->sxFnc.pid                 = nullptr;
    pnodeFnc->sxFnc.hint                = nullptr;
    pnodeFnc->sxFnc.hintOffset          = 0;
    pnodeFnc->sxFnc.hintLength          = 0;
    pnodeFnc->sxFnc.isNameIdentifierRef = true;
    pnodeFnc->sxFnc.nestedFuncEscapes   = false;
    pnodeFnc->sxFnc.pnodeNext           = nullptr;
    pnodeFnc->sxFnc.pnodeParams         = nullptr;
    pnodeFnc->sxFnc.pnodeVars           = nullptr;
    pnodeFnc->sxFnc.funcInfo            = nullptr;
    pnodeFnc->sxFnc.deferredStub        = nullptr;
    pnodeFnc->sxFnc.nestedCount         = 0;
    pnodeFnc->sxFnc.SetNested(m_currentNodeFunc != nullptr); // If there is a current function, then we're a nested function.
    pnodeFnc->sxFnc.SetStrictMode(IsStrictMode()); // Inherit current strict mode -- may be overridden by the function itself if it contains a strict mode directive.
    pnodeFnc->sxFnc.firstDefaultArg = 0;
    pnodeFnc->sxFnc.isBodyAndParamScopeMerged = true;

    m_pCurrentAstSize = &pnodeFnc->sxFnc.astSize;
    m_currentNodeFunc = pnodeFnc;
    m_pnestedCount = &pnodeFnc->sxFnc.nestedCount;

    return pnodeFnc;
}

void Parser::ParseNestedDeferredFunc(ParseNodePtr pnodeFnc, bool fLambda, bool *pNeedScanRCurly, bool *pStrictModeTurnedOn)
{
    // Parse a function nested inside another deferred function.

    size_t lengthBeforeBody = this->GetSourceLength();

    if (m_token.tk != tkLCurly && fLambda)
    {
        ParseExpressionLambdaBody<false>(pnodeFnc);
        *pNeedScanRCurly = false;
    }
    else
    {
        ChkCurTok(tkLCurly, ERRnoLcurly);

        bool* detectStrictModeOn = IsStrictMode() ? nullptr : pStrictModeTurnedOn;
        m_ppnodeVar = &m_currentNodeDeferredFunc->sxFnc.pnodeVars;

        ParseStmtList<false>(nullptr, nullptr, SM_DeferredParse, true /* isSourceElementList */, detectStrictModeOn);

        ChkCurTokNoScan(tkRCurly, ERRnoRcurly);

        pnodeFnc->ichLim = m_pscan->IchLimTok();
        pnodeFnc->sxFnc.cbLim = m_pscan->IecpLimTok();
    }

    if (*pStrictModeTurnedOn)
    {
        pnodeFnc->sxFnc.SetStrictMode(true);
    }

    if (!PHASE_OFF1(Js::SkipNestedDeferredPhase))
    {
        // Record the end of the function and the function ID increment that happens inside the function.
        // Byte code gen will use this to build stub information to allow us to skip this function when the
        // enclosing function is fully parsed.
        RestorePoint *restorePoint = Anew(&m_nodeAllocator, RestorePoint);
        m_pscan->Capture(restorePoint,
                         *m_nextFunctionId - pnodeFnc->sxFnc.functionId - 1,
                         lengthBeforeBody - this->GetSourceLength());
        pnodeFnc->sxFnc.pRestorePoint = restorePoint;
    }
}

template<bool buildAST>
bool Parser::ParseFncNames(ParseNodePtr pnodeFnc, ParseNodePtr pnodeFncParent, ushort flags, ParseNodePtr **pLastNodeRef)
{
    BOOL fDeclaration = flags & fFncDeclaration;
    BOOL fIsAsync = flags & fFncAsync;
    ParseNodePtr pnodeT;
    charcount_t ichMinNames, ichLimNames;

    // Get the names to bind to.
    /*
    * KaushiS [5/15/08]:
    * ECMAScript defines a FunctionExpression as follows:
    *
    * "function" [Identifier] ( [FormalParameterList] ) { FunctionBody }
    *
    * The function name being optional is omitted by most real world
    * code that uses a FunctionExpression to define a function. This however
    * is problematic for tools because there isn't a function name that
    * the runtime can provide.
    *
    * To fix this (primarily for the profiler), I'm adding simple, static
    * name inferencing logic to the parser. When it encounters the following
    * productions
    *
    *   "var" Identifier "=" FunctionExpression
    *   "var" IdentifierA.IdentifierB...Identifier "=" FunctionExpression
    *   Identifier = FunctionExpression
    *   "{" Identifier: FunctionExpression "}"
    *
    * it associates Identifier with the function created by the
    * FunctionExpression. This identifier is *not* the function's name. It
    * is ignored by the runtime and is only an additional piece of information
    * about the function (function name hint) that tools could opt to
    * surface.
    */

    m_pscan->Scan();

    // If generators are enabled then we are in a recent enough version
    // that deferred parsing will create a parse node for pnodeFnc and
    // it is safe to assume it is not null.
    if (flags & fFncGenerator)
    {
        Assert(m_scriptContext->GetConfig()->IsES6GeneratorsEnabled());
        pnodeFnc->sxFnc.SetIsGenerator();
    }
    else if (m_scriptContext->GetConfig()->IsES6GeneratorsEnabled() &&
        m_token.tk == tkStar &&
        !(flags & fFncClassMember))
    {
        if (!fDeclaration)
        {
            bool fPreviousYieldIsKeyword = m_pscan->SetYieldIsKeywordRegion(!fDeclaration);
            m_pscan->Scan();
            m_pscan->SetYieldIsKeywordRegion(fPreviousYieldIsKeyword);
        }
        else
        {
            m_pscan->Scan();
        }

        pnodeFnc->sxFnc.SetIsGenerator();
    }

    if (fIsAsync)
    {
        if (pnodeFnc->sxFnc.IsGenerator())
        {
            Error(ERRsyntax);
        }
        pnodeFnc->sxFnc.SetIsAsync();
    }

    if (pnodeFnc)
    {
        pnodeFnc->sxFnc.pnodeName = nullptr;
    }

    if ((m_token.tk != tkID || flags & fFncNoName)
        && (IsStrictMode() || (pnodeFnc && pnodeFnc->sxFnc.IsGenerator()) || m_token.tk != tkYIELD || fDeclaration)) // Function expressions can have the name yield even inside generator functions
    {
        if (fDeclaration  ||
            m_token.IsReservedWord())  // For example:  var x = (function break(){});
        {
            IdentifierExpectedError(m_token);
        }
        return false;
    }

    ichMinNames = m_pscan->IchMinTok();


    Assert(m_token.tk == tkID || (m_token.tk == tkYIELD && !fDeclaration));

    if (IsStrictMode())
    {
        CheckStrictModeEvalArgumentsUsage(m_token.GetIdentifier(m_phtbl));
    }
    Token tokenBase = m_token;
    charcount_t ichMinBase = m_pscan->IchMinTok();
    charcount_t ichLimBase = m_pscan->IchLimTok();

    m_pscan->Scan();

    IdentPtr pidBase = tokenBase.GetIdentifier(m_phtbl);
    pnodeT = CreateDeclNode(knopVarDecl, pidBase, STFunction);
    pnodeT->ichMin = ichMinBase;
    pnodeT->ichLim = ichLimBase;

    if (fDeclaration &&
        pnodeFncParent &&
        pnodeFncParent->sxFnc.pnodeName &&
        pnodeFncParent->sxFnc.pnodeName->nop == knopVarDecl &&
        pnodeFncParent->sxFnc.pnodeName->sxVar.pid == pidBase)
    {
        pnodeFncParent->sxFnc.SetNameIsHidden();
    }

    if (buildAST)
    {
        AnalysisAssert(pnodeFnc);
        ichLimNames = pnodeT->ichLim;
        AddToNodeList(&pnodeFnc->sxFnc.pnodeName, pLastNodeRef, pnodeT);

        pnodeFnc->sxFnc.pnodeName->ichMin = ichMinNames;
        pnodeFnc->sxFnc.pnodeName->ichLim = ichLimNames;
        if (knopVarDecl == pnodeFnc->sxFnc.pnodeName->nop)
        {
            // Only one name (the common case).
            pnodeFnc->sxFnc.pid = pnodeFnc->sxFnc.pnodeName->sxVar.pid;
        }
        else
        {
            // Multiple names. Turn the source into an IdentPtr.
            pnodeFnc->sxFnc.pid = m_phtbl->PidHashNameLen(
                m_pscan->PchBase() + ichMinNames, 
                m_pscan->AdjustedLast(),
                ichLimNames - ichMinNames);
        }
    }

    return true;
}

void Parser::ValidateFormals()
{
    ParseFncFormals<false>(nullptr, nullptr, fFncNoFlgs);
    // Eat the tkRParen. The ParseFncDeclHelper caller expects to see it.
    m_pscan->Scan();
}

void Parser::ValidateSourceElementList()
{
    ParseStmtList<false>(nullptr, nullptr, SM_NotUsed, true);
}

void Parser::UpdateOrCheckForDuplicateInFormals(IdentPtr pid, SList<IdentPtr> *formals)
{
    bool isStrictMode = IsStrictMode();
    if (isStrictMode)
    {
        CheckStrictModeEvalArgumentsUsage(pid);
    }

    if (formals->Has(pid))
    {
        if (isStrictMode)
        {
            Error(ERRES5ArgSame);
        }
        else
        {
            Error(ERRFormalSame);
        }
    }
    else
    {
        formals->Prepend(pid);
    }
}

template<bool buildAST>
void Parser::ParseFncFormals(ParseNodePtr pnodeFnc, ParseNodePtr pnodeParentFnc, ushort flags, bool isTopLevelDeferredFunc)
{
    bool fLambda = (flags & fFncLambda) != 0;
    bool fMethod = (flags & fFncMethod) != 0;
    bool fNoArg = (flags & fFncNoArg) != 0;
    bool fOneArg = (flags & fFncOneArg) != 0;
    bool fAsync = (flags & fFncAsync) != 0;

    bool fPreviousYieldIsKeyword = false;
    bool fPreviousAwaitIsKeyword = false;

    if (fLambda)
    {
        fPreviousYieldIsKeyword = m_pscan->SetYieldIsKeywordRegion(pnodeParentFnc != nullptr && pnodeParentFnc->sxFnc.IsGenerator());
        fPreviousAwaitIsKeyword = m_pscan->SetAwaitIsKeywordRegion(fAsync || (pnodeParentFnc != nullptr && pnodeParentFnc->sxFnc.IsAsync()));
    }

    Assert(!fNoArg || !fOneArg); // fNoArg and fOneArg can never be true at the same time.

    // strictFormals corresponds to the StrictFormalParameters grammar production
    // in the ES spec which just means duplicate names are not allowed
    bool fStrictFormals = IsStrictMode() || fLambda || fMethod;

    // When detecting duplicated formals pids are needed so force PID creation (unless the function should take 0 or 1 arg).
    bool forcePid = fStrictFormals && !fNoArg && !fOneArg;
    AutoTempForcePid autoForcePid(m_pscan, forcePid);

    // Lambda's allow single formal specified by a single binding identifier without parentheses, special case it.
    if (fLambda && m_token.tk == tkID)
    {
        IdentPtr pid = m_token.GetIdentifier(m_phtbl);

        CreateVarDeclNode(pid, STFormal, false, nullptr, false);
        CheckPidIsValid(pid);

        m_pscan->Scan();

        if (m_token.tk != tkDArrow)
        {
            Error(ERRsyntax, m_pscan->IchMinTok(), m_pscan->IchLimTok());
        }

        if (fLambda)
        {
            m_pscan->SetYieldIsKeywordRegion(fPreviousYieldIsKeyword);
            m_pscan->SetAwaitIsKeywordRegion(fPreviousAwaitIsKeyword);
        }

        return;
    }
    else if (fLambda && m_token.tk == tkAWAIT)
    {
        // async await => {}
        IdentifierExpectedError(m_token);
    }

    // Otherwise, must have a parameter list within parens.
    ChkCurTok(tkLParen, ERRnoLparen);

    // Now parse the list of arguments, if present
    if (m_token.tk == tkRParen)
    {
        if (fOneArg)
        {
            Error(ERRSetterMustHaveOneParameter);
        }
    }
    else
    {
        if (fNoArg)
        {
            Error(ERRGetterMustHaveNoParameters);
        }
        SList<IdentPtr> formals(&m_nodeAllocator);
        ParseNodePtr pnodeT = nullptr;
        bool seenRestParameter = false;
        bool isNonSimpleParameterList = false;
        for (Js::ArgSlot argPos = 0; ; ++argPos)
        {
            bool isBindingPattern = false;
            if (m_scriptContext->GetConfig()->IsES6RestEnabled() && m_token.tk == tkEllipsis)
            {
                // Possible rest parameter
                m_pscan->Scan();
                seenRestParameter = true;
            }
            if (m_token.tk != tkID)
            {
                if (IsES6DestructuringEnabled() && IsPossiblePatternStart())
                {
                    // Mark that the function has a non simple parameter list before parsing the pattern since the pattern can have function definitions.
                    this->GetCurrentFunctionNode()->sxFnc.SetHasNonSimpleParameterList();
                    this->GetCurrentFunctionNode()->sxFnc.SetHasDestructuredParams();

                    ParseNodePtr *const ppnodeVarSave = m_ppnodeVar;
                    m_ppnodeVar = &pnodeFnc->sxFnc.pnodeVars;

                    ParseNodePtr * ppNodeLex = m_currentBlockInfo->m_ppnodeLex;
                    Assert(ppNodeLex != nullptr);

                    ParseNodePtr paramPattern = nullptr;
                    ParseNodePtr pnodePattern = nullptr;
                    if (isTopLevelDeferredFunc)
                    {
                        pnodePattern = ParseDestructuredLiteral<false>(tkLET, true /*isDecl*/, false /*topLevel*/);
                    }
                    else
                    {
                        pnodePattern = ParseDestructuredLiteral<buildAST>(tkLET, true /*isDecl*/, false /*topLevel*/);
                    }

                    // Instead of passing the STFormal all the way on many methods, it seems it is better to change the symbol type afterward.
                    for (ParseNodePtr lexNode = *ppNodeLex; lexNode != nullptr; lexNode = lexNode->sxVar.pnodeNext)
                    {
                        Assert(lexNode->IsVarLetOrConst());
                        UpdateOrCheckForDuplicateInFormals(lexNode->sxVar.pid, &formals);
                        lexNode->sxVar.sym->SetSymbolType(STFormal);
                        if (lexNode->sxVar.pid == wellKnownPropertyPids.arguments)
                        {
                            GetCurrentFunctionNode()->grfpn |= PNodeFlags::fpnArguments_overriddenInParam;
                        }
                    }

                    m_ppnodeVar = ppnodeVarSave;

                    if (buildAST)
                    {
                        if (isTopLevelDeferredFunc)
                        {
                            Assert(pnodePattern == nullptr);
                            // Create a dummy pattern node as we need the node to be considered for the param count
                            paramPattern = CreateDummyParamPatternNode(m_pscan->IchMinTok());
                        }
                        else
                        {
                            Assert(pnodePattern);
                            paramPattern = CreateParamPatternNode(pnodePattern);
                        }
                        // Linking the current formal parameter (which is pattern parameter) with other formals.
                        *m_ppnodeVar = paramPattern;
                        paramPattern->sxParamPattern.pnodeNext = nullptr;
                        m_ppnodeVar = &paramPattern->sxParamPattern.pnodeNext;
                    }

                    isBindingPattern = true;
                    isNonSimpleParameterList = true;
                }
                else
                {
                    IdentifierExpectedError(m_token);
                }
            }

            if (!isBindingPattern)
            {
                IdentPtr pid = m_token.GetIdentifier(m_phtbl);
                LPCOLESTR pNameHint = pid->Psz();
                uint32 nameHintLength = pid->Cch();
                uint32 nameHintOffset = 0;

                if (seenRestParameter)
                {
                    this->GetCurrentFunctionNode()->sxFnc.SetHasNonSimpleParameterList();
                    if (flags & fFncOneArg)
                    {
                        // The parameter of a setter cannot be a rest parameter.
                        Error(ERRUnexpectedEllipsis);
                    }
                    pnodeT = CreateDeclNode(knopVarDecl, pid, STFormal, false);
                    pnodeT->sxVar.sym->SetIsNonSimpleParameter(true);
                    if (buildAST)
                    {
                        // When only validating formals, we won't have a function node.
                        pnodeFnc->sxFnc.pnodeRest = pnodeT;
                        if (!isNonSimpleParameterList)
                        {
                            // This is the first non-simple parameter we've seen. We need to go back
                            // and set the Symbols of all previous parameters.
                            MapFormalsWithoutRest(m_currentNodeFunc, [&](ParseNodePtr pnodeArg) { pnodeArg->sxVar.sym->SetIsNonSimpleParameter(true); });
                        }
                    }

                    isNonSimpleParameterList = true;
                }
                else
                {
                    pnodeT = CreateVarDeclNode(pid, STFormal, false, nullptr, false);
                    if (isNonSimpleParameterList)
                    {
                        pnodeT->sxVar.sym->SetIsNonSimpleParameter(true);
                    }
                }

                if (buildAST && pid == wellKnownPropertyPids.arguments)
                {
                    // This formal parameter overrides the built-in 'arguments' object
                    m_currentNodeFunc->grfpn |= PNodeFlags::fpnArguments_overriddenInParam;
                }

                if (fStrictFormals)
                {
                    UpdateOrCheckForDuplicateInFormals(pid, &formals);
                }

                m_pscan->Scan();

                if (seenRestParameter && m_token.tk != tkRParen && m_token.tk != tkAsg)
                {
                    Error(ERRRestLastArg);
                }

                if (m_token.tk == tkAsg && m_scriptContext->GetConfig()->IsES6DefaultArgsEnabled())
                {
                    if (seenRestParameter && m_scriptContext->GetConfig()->IsES6RestEnabled())
                    {
                        Error(ERRRestWithDefault);
                    }

                    // In defer parse mode we have to flag the function node to indicate that it has default arguments
                    // so that it will be considered for any syntax error scenario.
                    // Also mark it before parsing the expression as it may contain functions.
                    ParseNode* currentFncNode = GetCurrentFunctionNode();
                    if (!currentFncNode->sxFnc.HasDefaultArguments())
                    {
                        currentFncNode->sxFnc.SetHasDefaultArguments();
                        currentFncNode->sxFnc.SetHasNonSimpleParameterList();
                        currentFncNode->sxFnc.firstDefaultArg = argPos;
                    }

                    m_pscan->Scan();

                    ParseNodePtr pnodeInit;
                    if (isTopLevelDeferredFunc)
                    {
                        // Defer default expressions if the function will be deferred, since we know they can't be evaluated
                        // until the function is fully compiled, and generating code for a function nested inside a deferred function
                        // creates inconsistencies.
                        pnodeInit = ParseExpr<false>(koplCma, nullptr, TRUE, FALSE, pNameHint, &nameHintLength, &nameHintOffset);
                    }
                    else
                    {
                        pnodeInit = ParseExpr<buildAST>(koplCma, nullptr, TRUE, FALSE, pNameHint, &nameHintLength, &nameHintOffset);
                    }

                    if (buildAST && pnodeInit && pnodeInit->nop == knopFncDecl)
                    {
                        Assert(nameHintLength >= nameHintOffset);
                        pnodeInit->sxFnc.hint = pNameHint;
                        pnodeInit->sxFnc.hintLength = nameHintLength;
                        pnodeInit->sxFnc.hintOffset = nameHintOffset;
                    }

                    AnalysisAssert(pnodeT);
                    pnodeT->sxVar.sym->SetIsNonSimpleParameter(true);
                    if (!isNonSimpleParameterList)
                    {
                        if (buildAST)
                        {
                            // This is the first non-simple parameter we've seen. We need to go back
                            // and set the Symbols of all previous parameters.
                            MapFormalsWithoutRest(m_currentNodeFunc, [&](ParseNodePtr pnodeArg) { pnodeArg->sxVar.sym->SetIsNonSimpleParameter(true); });
                        }

                        // There may be previous parameters that need to be checked for duplicates.
                        isNonSimpleParameterList = true;
                    }

                    if (buildAST)
                    {
                        if (!m_currentNodeFunc->sxFnc.HasDefaultArguments())
                        {
                            CHAKRATEL_LANGSTATS_INC_LANGFEATURECOUNT(DefaultArgFunction, m_scriptContext);
                        }
                        pnodeT->sxVar.pnodeInit = pnodeInit;
                        pnodeT->ichLim = m_pscan->IchLimTok();
                    }
                }
            }

            if (isNonSimpleParameterList && m_currentScope->GetHasDuplicateFormals())
            {
                Error(ERRFormalSame);
            }

            if (flags & fFncOneArg)
            {
                if (m_token.tk != tkRParen)
                {
                    Error(ERRSetterMustHaveOneParameter);
                }
                break; //enforce only one arg
            }

            if (m_token.tk != tkComma)
            {
                break;
            }

            m_pscan->Scan();

            if (m_token.tk == tkRParen && m_scriptContext->GetConfig()->IsES7TrailingCommaEnabled())
            {
                break;
            }
        }

        if (seenRestParameter)
        {
            CHAKRATEL_LANGSTATS_INC_LANGFEATURECOUNT(Rest, m_scriptContext);
        }

        if (m_token.tk != tkRParen)
        {
            Error(ERRnoRparen);
        }

        if (this->GetCurrentFunctionNode()->sxFnc.CallsEval() || this->GetCurrentFunctionNode()->sxFnc.ChildCallsEval())
        {
            Assert(pnodeFnc->sxFnc.HasNonSimpleParameterList());
            pnodeFnc->sxFnc.ResetBodyAndParamScopeMerged();
        }
    }
    Assert(m_token.tk == tkRParen);

    if (fLambda)
    {
        m_pscan->SetYieldIsKeywordRegion(fPreviousYieldIsKeyword);
        m_pscan->SetAwaitIsKeywordRegion(fPreviousAwaitIsKeyword);
    }
}

template<bool buildAST>
ParseNodePtr Parser::GenerateModuleFunctionWrapper()
{
    ParseNodePtr pnodeFnc = ParseFncDecl<buildAST>(fFncModule, nullptr, false, true, true);
    ParseNodePtr callNode = CreateCallNode(knopCall, pnodeFnc, nullptr);

    return callNode;
}

template<bool buildAST>
ParseNodePtr Parser::GenerateEmptyConstructor(bool extends)
{
    ParseNodePtr pnodeFnc;

    // Create the node.
    pnodeFnc = CreateNode(knopFncDecl);
    pnodeFnc->sxFnc.ClearFlags();
    pnodeFnc->sxFnc.SetNested(NULL != m_currentNodeFunc);
    pnodeFnc->sxFnc.SetStrictMode();
    pnodeFnc->sxFnc.SetDeclaration(TRUE);
    pnodeFnc->sxFnc.SetIsMethod(TRUE);
    pnodeFnc->sxFnc.SetIsClassMember(TRUE);
    pnodeFnc->sxFnc.SetIsClassConstructor(TRUE);
    pnodeFnc->sxFnc.SetIsBaseClassConstructor(!extends);
    pnodeFnc->sxFnc.SetHasNonThisStmt();
    pnodeFnc->sxFnc.SetIsGeneratedDefault(TRUE);

    pnodeFnc->ichLim = m_pscan->IchLimTok();
    pnodeFnc->ichMin = m_pscan->IchMinTok();
    pnodeFnc->sxFnc.cbLim = m_pscan->IecpLimTok();
    pnodeFnc->sxFnc.cbMin = m_pscan->IecpMinTok();
    pnodeFnc->sxFnc.astSize = 0;
    pnodeFnc->sxFnc.lineNumber = m_pscan->LineCur();

    pnodeFnc->sxFnc.functionId          = (*m_nextFunctionId);
    pnodeFnc->sxFnc.pid                 = nullptr;
    pnodeFnc->sxFnc.hint                = nullptr;
    pnodeFnc->sxFnc.hintOffset          = 0;
    pnodeFnc->sxFnc.hintLength          = 0;
    pnodeFnc->sxFnc.isNameIdentifierRef = true;
    pnodeFnc->sxFnc.nestedFuncEscapes   = false;
    pnodeFnc->sxFnc.pnodeName           = nullptr;
    pnodeFnc->sxFnc.pnodeScopes         = nullptr;
    pnodeFnc->sxFnc.pnodeParams         = nullptr;
    pnodeFnc->sxFnc.pnodeVars           = nullptr;
    pnodeFnc->sxFnc.pnodeBody           = nullptr;
    pnodeFnc->sxFnc.nestedCount         = 0;
    pnodeFnc->sxFnc.pnodeNext           = nullptr;
    pnodeFnc->sxFnc.pnodeRest           = nullptr;
    pnodeFnc->sxFnc.deferredStub        = nullptr;
    pnodeFnc->sxFnc.funcInfo            = nullptr;

    // In order to (re-)defer the default constructor, we need to, for instance, track
    // deferred class expression the way we track function expression, since we lose the part of the source
    // that tells us which we have.
    pnodeFnc->sxFnc.canBeDeferred       = false;

    pnodeFnc->sxFnc.isBodyAndParamScopeMerged = true;

#ifdef DBG
    pnodeFnc->sxFnc.deferredParseNextFunctionId = *(this->m_nextFunctionId);
#endif

    AppendFunctionToScopeList(true, pnodeFnc);

    if (m_nextFunctionId)
    {
        (*m_nextFunctionId)++;
    }

    // Update the count of functions nested in the current parent.
    if (m_pnestedCount)
    {
        (*m_pnestedCount)++;
    }

    if (m_pscan->IchMinTok() >= m_pscan->IchMinLine())
    {
        // In scenarios involving defer parse IchMinLine() can be incorrect for the first line after defer parse
        pnodeFnc->sxFnc.columnNumber = m_pscan->IchMinTok() - m_pscan->IchMinLine();
    }
    else if (m_currentNodeFunc)
    {
        // For the first line after defer parse, compute the column relative to the column number
        // of the lexically parent function.
        ULONG offsetFromCurrentFunction = m_pscan->IchMinTok() - m_currentNodeFunc->ichMin;
        pnodeFnc->sxFnc.columnNumber = m_currentNodeFunc->sxFnc.columnNumber + offsetFromCurrentFunction;
    }
    else
    {
        // if there is no current function, lets give a default of 0.
        pnodeFnc->sxFnc.columnNumber = 0;
    }

    int32 * pAstSizeSave = m_pCurrentAstSize;
    m_pCurrentAstSize = &(pnodeFnc->sxFnc.astSize);

    // Make this the current function.
    ParseNodePtr pnodeFncSave = m_currentNodeFunc;
    m_currentNodeFunc = pnodeFnc;

    ParseNodePtr argsId = nullptr;
    ParseNodePtr *lastNodeRef = nullptr;
    ParseNodePtr pnodeBlock = StartParseBlock<buildAST>(PnodeBlockType::Parameter, ScopeType_Parameter);

    if (buildAST && extends)
    {
        // constructor(...args) { super(...args); }
        //             ^^^^^^^
        ParseNodePtr *const ppnodeVarSave = m_ppnodeVar;
        m_ppnodeVar = &pnodeFnc->sxFnc.pnodeVars;

        IdentPtr pidargs = m_phtbl->PidHashNameLen(_u("args"), sizeof("args") - 1);
        ParseNodePtr pnodeT = CreateVarDeclNode(pidargs, STFormal);
        pnodeT->sxVar.sym->SetIsNonSimpleParameter(true);
        pnodeFnc->sxFnc.pnodeRest = pnodeT;
        PidRefStack *ref = this->PushPidRef(pidargs);

        argsId = CreateNameNode(pidargs, pnodeFnc->ichMin, pnodeFnc->ichLim);

        argsId->sxPid.symRef = ref->GetSymRef();
        m_ppnodeVar = ppnodeVarSave;
    }

    ParseNodePtr pnodeInnerBlock = StartParseBlock<buildAST>(PnodeBlockType::Function, ScopeType_FunctionBody);
    pnodeBlock->sxBlock.pnodeScopes = pnodeInnerBlock;
    pnodeFnc->sxFnc.pnodeBodyScope = pnodeInnerBlock;
    pnodeFnc->sxFnc.pnodeScopes = pnodeBlock;

    if (buildAST)
    {
        if (extends)
        {
            // constructor(...args) { super(...args); }
            //                        ^^^^^^^^^^^^^^^
            Assert(argsId);
            ParseNodePtr spreadArg = CreateUniNode(knopEllipsis, argsId, pnodeFnc->ichMin, pnodeFnc->ichLim);
            ParseNodePtr superRef = ReferenceSpecialName(wellKnownPropertyPids._superConstructor, pnodeFnc->ichMin, pnodeFnc->ichLim, true);
            pnodeFnc->sxFnc.SetHasSuperReference(TRUE);
            ParseNodePtr callNode = CreateSuperCallNode(superRef, spreadArg);

            callNode->sxSuperCall.pnodeThis = ReferenceSpecialName(wellKnownPropertyPids._this, pnodeFnc->ichMin, pnodeFnc->ichLim, true);
            callNode->sxSuperCall.pnodeNewTarget = ReferenceSpecialName(wellKnownPropertyPids._newTarget, pnodeFnc->ichMin, pnodeFnc->ichLim, true);
            callNode->sxCall.spreadArgCount = 1;
            AddToNodeList(&pnodeFnc->sxFnc.pnodeBody, &lastNodeRef, callNode);
        }

        AddToNodeList(&pnodeFnc->sxFnc.pnodeBody, &lastNodeRef, CreateNodeWithScanner<knopEndCode>());
    }

    FinishParseBlock(pnodeInnerBlock);

    CreateSpecialSymbolDeclarations(pnodeFnc, false);

    FinishParseBlock(pnodeBlock);

    m_currentNodeFunc = pnodeFncSave;
    m_pCurrentAstSize = pAstSizeSave;

    return pnodeFnc;
}

template<bool buildAST>
void Parser::ParseExpressionLambdaBody(ParseNodePtr pnodeLambda)
{
    ParseNodePtr *lastNodeRef = nullptr;

    // The lambda body is a single expression, the result of which is the return value.
    ParseNodePtr pnodeRet = nullptr;

    if (buildAST)
    {
        pnodeRet = CreateNodeWithScanner<knopReturn>();
        pnodeRet->grfpn |= PNodeFlags::fpnSyntheticNode;
        pnodeLambda->sxFnc.pnodeScopes->sxBlock.pnodeStmt = pnodeRet;
    }

    IdentToken token;
    charcount_t lastRParen = 0;
    ParseNodePtr result = ParseExpr<buildAST>(koplAsg, nullptr, TRUE, FALSE, nullptr, nullptr, nullptr, &token, false, nullptr, &lastRParen);

    this->MarkEscapingRef(result, &token);

    if (buildAST)
    {
        pnodeRet->sxReturn.pnodeExpr = result;

        pnodeRet->ichMin = pnodeRet->sxReturn.pnodeExpr->ichMin;
        pnodeRet->ichLim = pnodeRet->sxReturn.pnodeExpr->ichLim;

        // Pushing a statement node with PushStmt<>() normally does this initialization
        // but do it here manually since we know there is no outer statement node.
        pnodeRet->sxStmt.grfnop = 0;
        pnodeRet->sxStmt.pnodeOuter = nullptr;

        pnodeLambda->ichLim = max(pnodeRet->ichLim, lastRParen);
        pnodeLambda->sxFnc.cbLim = m_pscan->IecpLimTokPrevious();
        pnodeLambda->sxFnc.pnodeScopes->ichLim = pnodeRet->ichLim;

        pnodeLambda->sxFnc.pnodeBody = nullptr;
        AddToNodeList(&pnodeLambda->sxFnc.pnodeBody, &lastNodeRef, pnodeRet);

        // Append an EndCode node.
        ParseNodePtr end = CreateNodeWithScanner<knopEndCode>(pnodeRet->ichLim);
        end->ichLim = end->ichMin; // make end code zero width at the immediate end of lambda body
        AddToNodeList(&pnodeLambda->sxFnc.pnodeBody, &lastNodeRef, end);

        // Lambda's do not have arguments binding
        pnodeLambda->sxFnc.SetHasReferenceableBuiltInArguments(false);
    }
    else
    {
        pnodeLambda->ichLim = max(m_pscan->IchLimTokPrevious(), lastRParen);
        pnodeLambda->sxFnc.cbLim = m_pscan->IecpLimTokPrevious();
    }
}

void Parser::CheckStrictFormalParameters()
{
    if (m_token.tk == tkID)
    {
        // single parameter arrow function case
        IdentPtr pid = m_token.GetIdentifier(m_phtbl);
        CheckStrictModeEvalArgumentsUsage(pid);
        return;
    }

    Assert(m_token.tk == tkLParen);
    m_pscan->ScanForcingPid();

    if (m_token.tk != tkRParen)
    {
        SList<IdentPtr> formals(&m_nodeAllocator);
        for (;;)
        {
            if (m_token.tk != tkID)
            {
                IdentifierExpectedError(m_token);
            }

            IdentPtr pid = m_token.GetIdentifier(m_phtbl);
            CheckStrictModeEvalArgumentsUsage(pid);
            if (formals.Has(pid))
            {
                Error(ERRES5ArgSame, m_pscan->IchMinTok(), m_pscan->IchLimTok());
            }
            else
            {
                formals.Prepend(pid);
            }

            m_pscan->Scan();

            if (m_token.tk == tkAsg && m_scriptContext->GetConfig()->IsES6DefaultArgsEnabled())
            {
                m_pscan->Scan();
                // We can avoid building the AST since we are just checking the default expression.
                ParseNodePtr pnodeInit = ParseExpr<false>(koplCma);
                Assert(pnodeInit == nullptr);
            }

            if (m_token.tk != tkComma)
            {
                break;
            }
            m_pscan->ScanForcingPid();

            if (m_token.tk == tkRParen && m_scriptContext->GetConfig()->IsES7TrailingCommaEnabled())
            {
                break;
            }
        }
    }
    Assert(m_token.tk == tkRParen);
}

void Parser::FinishFncNode(ParseNodePtr pnodeFnc)
{
    AnalysisAssert(pnodeFnc);

    // Finish the AST for a function that was deferred earlier, but which we decided
    // to finish after the fact.
    // We assume that the name(s) and arg(s) have already got parse nodes, so
    // we just have to do the function body.

    // Save the current next function Id, and resume from the old one.
    Js::LocalFunctionId * nextFunctionIdSave = m_nextFunctionId;
    Js::LocalFunctionId tempNextFunctionId = pnodeFnc->sxFnc.functionId + 1;
    this->m_nextFunctionId = &tempNextFunctionId;

    ParseNodePtr pnodeFncSave = m_currentNodeFunc;
    uint *pnestedCountSave = m_pnestedCount;
    int32* pAstSizeSave = m_pCurrentAstSize;

    m_currentNodeFunc = pnodeFnc;
    m_pCurrentAstSize = & (pnodeFnc->sxFnc.astSize);

    pnodeFnc->sxFnc.nestedCount = 0;
    m_pnestedCount = &pnodeFnc->sxFnc.nestedCount;

    bool fLambda = pnodeFnc->sxFnc.IsLambda();
    bool fMethod = pnodeFnc->sxFnc.IsMethod();

    // Cue up the parser to the start of the function body.
    if (pnodeFnc->sxFnc.pnodeName)
    {
        // Skip the name(s).
        m_pscan->SetCurrentCharacter(pnodeFnc->sxFnc.pnodeName->ichLim, pnodeFnc->sxFnc.lineNumber);
    }
    else
    {
        m_pscan->SetCurrentCharacter(pnodeFnc->ichMin, pnodeFnc->sxFnc.lineNumber);
        
        if (fMethod)
        {
            // Method. Skip identifier name, computed property name, "async", "get", "set", and '*' or '(' characters.
            for (;;)
            {
                m_pscan->Scan();
                // '[' character indicates a computed property name for this method. We should consume it.
                if (m_token.tk == tkLBrack)
                {
                    // We don't care what the name expr is.
                    m_pscan->Scan();
                    ParseExpr<false>();
                    Assert(m_token.tk == tkRBrack);
                    continue;
                }
                // Quit scanning ahead when we reach a '(' character which opens the arg list.
                if (m_token.tk == tkLParen)
                {
                    break;
                }
            }
        }
        else if (pnodeFnc->sxFnc.IsAccessor())
        {
            // Getter/setter. The node text starts with the name, so eat that.
            m_pscan->ScanNoKeywords();
        }
        else if (!fLambda)
        {
            // Anonymous function. Skip "async", "function", and '(' or '*' characters.
            for (;;)
            {
                m_pscan->Scan();
                if (m_token.GetIdentifier(m_phtbl) == wellKnownPropertyPids.async)
                {
                    Assert(pnodeFnc->sxFnc.IsAsync());
                    continue;
                }
                // Quit scanning ahead when we reach a 'function' keyword which precedes the arg list.
                if (m_token.tk == tkFUNCTION)
                {
                    break;
                }
                Assert(m_token.tk == tkLParen || m_token.tk == tkStar);
            }
        }
    }

    // switch scanner to treat 'yield' as keyword in generator functions
    // or as an identifier in non-generator functions
    bool fPreviousYieldIsKeyword = m_pscan->SetYieldIsKeywordRegion(pnodeFnc && pnodeFnc->sxFnc.IsGenerator());
    bool fPreviousAwaitIsKeyword = m_pscan->SetAwaitIsKeywordRegion(pnodeFnc && pnodeFnc->sxFnc.IsAsync());

    // Skip the arg list.
    if (!fMethod)
    {
        // If this is a method, we've already advanced to the '(' token.
        m_pscan->Scan();
    }
    if (m_token.tk == tkStar)
    {
        Assert(pnodeFnc->sxFnc.IsGenerator());
        m_pscan->ScanNoKeywords();
    }
    if (fLambda && m_token.tk == tkID && m_token.GetIdentifier(m_phtbl) == wellKnownPropertyPids.async)
    {
        Assert(pnodeFnc->sxFnc.IsAsync());
        m_pscan->ScanNoKeywords();
    }
    Assert(m_token.tk == tkLParen || (fLambda && m_token.tk == tkID));
    m_pscan->ScanNoKeywords();

    if (m_token.tk != tkRParen && m_token.tk != tkDArrow)
    {
        for (;;)
        {
            if (m_token.tk == tkEllipsis)
            {
                m_pscan->ScanNoKeywords();
            }

            if (m_token.tk == tkID)
            {
                m_pscan->ScanNoKeywords();

                if (m_token.tk == tkAsg)
                {
                    // Eat the default expression
                    m_pscan->Scan();
                    ParseExpr<false>(koplCma);
                }
            }
            else if (IsPossiblePatternStart())
            {
                ParseDestructuredLiteralWithScopeSave(tkLET, false/*isDecl*/, false /*topLevel*/);
            }
            else
            {
                AssertMsg(false, "Unexpected identifier prefix while fast-scanning formals");
            }

            if (m_token.tk != tkComma)
            {
                break;
            }
            m_pscan->ScanNoKeywords();

            if (m_token.tk == tkRParen && m_scriptContext->GetConfig()->IsES7TrailingCommaEnabled())
            {
                break;
            }
        }
    }

    if (m_token.tk == tkRParen)
    {
        m_pscan->Scan();
    }
    if (fLambda && m_token.tk == tkDArrow)
    {
        m_pscan->Scan();
    }

    // Finish the function body.
    {
        // Note that in IE8- modes, surrounding parentheses are considered part of function body. e.g. "( function x(){} )".
        // We lose that context here since we start from middle of function body. So save and restore source range info.
        ParseNodePtr* lastNodeRef = NULL;
        const charcount_t ichLim = pnodeFnc->ichLim;
        const size_t cbLim = pnodeFnc->sxFnc.cbLim;

        this->FinishFncDecl(pnodeFnc, NULL, lastNodeRef, fLambda);

#if DBG
        // The pnode extent may not match the original extent.
        // We expect this to happen only when there are trailing ")"'s.
        // Consume them and make sure that's all we've got.
        if (pnodeFnc->ichLim != ichLim)
        {
            Assert(pnodeFnc->ichLim < ichLim);
            m_pscan->SetCurrentCharacter(pnodeFnc->ichLim);
            while (m_pscan->IchLimTok() != ichLim)
            {
                m_pscan->ScanNoKeywords();
                Assert(m_token.tk == tkRParen);
            }
        }
#endif
        pnodeFnc->ichLim = ichLim;
        pnodeFnc->sxFnc.cbLim = cbLim;
    }

    m_currentNodeFunc = pnodeFncSave;
    m_pCurrentAstSize = pAstSizeSave;
    m_pnestedCount = pnestedCountSave;
    Assert(m_pnestedCount);

    Assert(tempNextFunctionId == pnodeFnc->sxFnc.deferredParseNextFunctionId);
    this->m_nextFunctionId = nextFunctionIdSave;

    m_pscan->SetYieldIsKeywordRegion(fPreviousYieldIsKeyword);
    m_pscan->SetAwaitIsKeywordRegion(fPreviousAwaitIsKeyword);
}

void Parser::FinishFncDecl(ParseNodePtr pnodeFnc, LPCOLESTR pNameHint, ParseNodePtr *lastNodeRef, bool fLambda, bool skipCurlyBraces)
{
    LPCOLESTR name = NULL;
    JS_ETW(int32 startAstSize = *m_pCurrentAstSize);
    if (IS_JS_ETW(EventEnabledJSCRIPT_PARSE_METHOD_START()) || PHASE_TRACE1(Js::DeferParsePhase))
    {
        name = GetFunctionName(pnodeFnc, pNameHint);
        m_functionBody = NULL;  // for nested functions we do not want to get the name of the top deferred function return name;
        JS_ETW(EventWriteJSCRIPT_PARSE_METHOD_START(m_sourceContextInfo->dwHostSourceContext, GetScriptContext(), pnodeFnc->sxFnc.functionId, 0, m_parseType, name));
        OUTPUT_TRACE(Js::DeferParsePhase, _u("Parsing function (%s) : %s (%d)\n"), GetParseType(), name, pnodeFnc->sxFnc.functionId);
    }

    JS_ETW_INTERNAL(EventWriteJSCRIPT_PARSE_FUNC(GetScriptContext(), pnodeFnc->sxFnc.functionId, /*Undefer*/FALSE));


    // Do the work of creating an AST for a function body.
    // This is common to the un-deferred case and the case in which we un-defer late in the game.

    Assert(pnodeFnc->nop == knopFncDecl);

    if (fLambda && m_token.tk != tkLCurly)
    {
        ParseExpressionLambdaBody<true>(pnodeFnc);
    }
    else
    {
        if (!skipCurlyBraces)
        {
            ChkCurTok(tkLCurly, ERRnoLcurly);
        }

        ParseStmtList<true>(&pnodeFnc->sxFnc.pnodeBody, &lastNodeRef, SM_OnFunctionCode, true /* isSourceElementList */);
        // Append an EndCode node.
        AddToNodeList(&pnodeFnc->sxFnc.pnodeBody, &lastNodeRef, CreateNodeWithScanner<knopEndCode>());

        if (!skipCurlyBraces)
        {
            ChkCurTokNoScan(tkRCurly, ERRnoRcurly);
        }

        pnodeFnc->ichLim = m_pscan->IchLimTok();
        pnodeFnc->sxFnc.cbLim = m_pscan->IecpLimTok();
    }

#ifdef ENABLE_JS_ETW
    int32 astSize = *m_pCurrentAstSize - startAstSize;
    EventWriteJSCRIPT_PARSE_METHOD_STOP(m_sourceContextInfo->dwHostSourceContext, GetScriptContext(), pnodeFnc->sxFnc.functionId, astSize, m_parseType, name);
#endif
}

ParseNodePtr Parser::CreateSpecialVarDeclNode(ParseNodePtr pnodeFnc, IdentPtr pid)
{
    ParseNodePtr pnode = InsertVarAtBeginning(pnodeFnc, pid);

    pnode->grfpn |= fpnSpecialSymbol;
    // special symbol must not be global
    pnode->sxPid.sym->SetIsGlobal(false);

    return pnode;
}

ParseNodePtr Parser::InsertVarAtBeginning(ParseNodePtr pnodeFnc, IdentPtr pid)
{
    ParseNodePtr pnode = nullptr;

    if (m_ppnodeVar == &pnodeFnc->sxFnc.pnodeVars)
    {
        pnode = CreateVarDeclNode(pid, STVariable, true, pnodeFnc);
    }
    else
    {
        ParseNodePtr *const ppnodeVarSave = m_ppnodeVar;
        m_ppnodeVar = &pnodeFnc->sxFnc.pnodeVars;
        pnode = CreateVarDeclNode(pid, STVariable, true, pnodeFnc);
        m_ppnodeVar = ppnodeVarSave;
    }

    Assert(pnode);
    return pnode;
}

ParseNodePtr Parser::AddArgumentsNodeToVars(ParseNodePtr pnodeFnc)
{
    Assert(!GetCurrentFunctionNode()->sxFnc.IsLambda());

    ParseNodePtr argNode = InsertVarAtBeginning(pnodeFnc, wellKnownPropertyPids.arguments);

    argNode->grfpn |= PNodeFlags::fpnArguments; // Flag this as the built-in arguments node

    return argNode;
}

void Parser::UpdateArgumentsNode(ParseNodePtr pnodeFnc, ParseNodePtr argNode)
{
    if ((pnodeFnc->grfpn & PNodeFlags::fpnArguments_overriddenInParam) || pnodeFnc->sxFnc.IsLambda())
    {
        // There is a parameter named arguments. So we don't have to create the built-in arguments.
        pnodeFnc->sxFnc.SetHasReferenceableBuiltInArguments(false);
    }
    else if ((pnodeFnc->grfpn & PNodeFlags::fpnArguments_overriddenByDecl) && pnodeFnc->sxFnc.IsBodyAndParamScopeMerged())
    {
        // In non-split scope case there is a var or function definition named arguments in the body
        pnodeFnc->sxFnc.SetHasReferenceableBuiltInArguments(false);
    }
    else
    {
        pnodeFnc->sxFnc.SetHasReferenceableBuiltInArguments(true);
        Assert(argNode);
    }

    if (argNode != nullptr && !argNode->sxVar.sym->IsArguments())
    {
        // A duplicate definition has updated the declaration node. Need to reset it back.
        argNode->grfpn |= PNodeFlags::fpnArguments;
        argNode->sxVar.sym->SetDecl(argNode);
    }
}

LPCOLESTR Parser::GetFunctionName(ParseNodePtr pnodeFnc, LPCOLESTR pNameHint)
{
    LPCOLESTR name = nullptr;
    if(pnodeFnc->sxFnc.pnodeName != nullptr && knopVarDecl == pnodeFnc->sxFnc.pnodeName->nop)
    {
        name = pnodeFnc->sxFnc.pnodeName->sxVar.pid->Psz();
    }
    if(name == nullptr && pNameHint != nullptr)
    {
        name = pNameHint;
    }
    if(name == nullptr && m_functionBody != nullptr)
    {
        name = m_functionBody->GetExternalDisplayName();
    }
    else if(name == nullptr)
    {
        name = Js::Constants::AnonymousFunction;
    }
    return name;
}

IdentPtr Parser::ParseClassPropertyName(IdentPtr * pidHint)
{
    if (m_token.tk == tkID || m_token.tk == tkStrCon || m_token.IsReservedWord())
    {
        IdentPtr pid;
        if (m_token.tk == tkStrCon)
        {
            if (m_pscan->IsOctOrLeadingZeroOnLastTKNumber())
            {
                Error(ERRES5NoOctal);
            }

            pid = m_token.GetStr();
        }
        else
        {
            pid = m_token.GetIdentifier(m_phtbl);
        }
        *pidHint = pid;
        return pid;
    }
    else if (m_token.tk == tkIntCon)
    {
        if (m_pscan->IsOctOrLeadingZeroOnLastTKNumber())
        {
            Error(ERRES5NoOctal);
        }

        return m_pscan->PidFromLong(m_token.GetLong());
    }
    else if (m_token.tk == tkFltCon)
    {
        if (m_pscan->IsOctOrLeadingZeroOnLastTKNumber())
        {
            Error(ERRES5NoOctal);
        }

        return m_pscan->PidFromDbl(m_token.GetDouble());
    }

    Error(ERRnoMemberIdent);
}

LPCOLESTR Parser::ConstructFinalHintNode(IdentPtr pClassName, IdentPtr pMemberName, IdentPtr pGetSet, bool isStatic, uint32* nameLength, uint32* pShortNameOffset, bool isComputedName, LPCOLESTR pMemberNameHint)
{
    if ((pMemberName == nullptr && !isComputedName) ||
        (pMemberNameHint == nullptr && isComputedName) ||
        !CONFIG_FLAG(UseFullName))
    {
        return nullptr;
    }

    LPCOLESTR pFinalName = isComputedName? pMemberNameHint : pMemberName->Psz();
    uint32 fullNameHintLength = 0;
    uint32 shortNameOffset = 0;
    if (!isStatic)
    {
        // Add prototype.
        pFinalName = AppendNameHints(wellKnownPropertyPids.prototype, pFinalName, &fullNameHintLength, &shortNameOffset);
    }

    if (pClassName)
    {
        uint32 classNameOffset = 0;
        pFinalName = AppendNameHints(pClassName, pFinalName, &fullNameHintLength, &classNameOffset);
        shortNameOffset += classNameOffset;
    }

    if (pGetSet)
    {
        if (m_scriptContext->GetConfig()->IsES6FunctionNameEnabled())
        {
            // displays as get/set prototype.funcname
            uint32 getSetOffset = 0;
            pFinalName = AppendNameHints(pGetSet, pFinalName, &fullNameHintLength, &getSetOffset, true);
            shortNameOffset += getSetOffset;
        }
        else
        {
            pFinalName = AppendNameHints(pFinalName, pGetSet, &fullNameHintLength, &shortNameOffset);
        }

    }
    if (fullNameHintLength > *nameLength)
    {
        *nameLength = fullNameHintLength;
    }

    if (shortNameOffset > *pShortNameOffset)
    {
        *pShortNameOffset = shortNameOffset;
    }

    return pFinalName;
}

class AutoParsingSuperRestrictionStateRestorer
{
public:
    AutoParsingSuperRestrictionStateRestorer(Parser* parser) : m_parser(parser)
    {
        AssertMsg(this->m_parser != nullptr, "This just should not happen");
        this->m_originalParsingSuperRestrictionState = this->m_parser->m_parsingSuperRestrictionState;
    }
    ~AutoParsingSuperRestrictionStateRestorer()
    {
        AssertMsg(this->m_parser != nullptr, "This just should not happen");
        this->m_parser->m_parsingSuperRestrictionState = m_originalParsingSuperRestrictionState;
    }
private:
    Parser* m_parser;
    int m_originalParsingSuperRestrictionState;
};

template<bool buildAST>
ParseNodePtr Parser::ParseClassDecl(BOOL isDeclaration, LPCOLESTR pNameHint, uint32 *pHintLength, uint32 *pShortNameOffset)
{
    bool hasConstructor = false;
    bool hasExtends = false;
    IdentPtr name = nullptr;
    ParseNodePtr pnodeName = nullptr;
    ParseNodePtr pnodeConstructor = nullptr;
    ParseNodePtr pnodeExtends = nullptr;
    ParseNodePtr pnodeMembers = nullptr;
    ParseNodePtr *lastMemberNodeRef = nullptr;
    ParseNodePtr pnodeStaticMembers = nullptr;
    ParseNodePtr *lastStaticMemberNodeRef = nullptr;
    uint32 nameHintLength = pHintLength ? *pHintLength : 0;
    uint32 nameHintOffset = pShortNameOffset ? *pShortNameOffset : 0;

    ArenaAllocator tempAllocator(_u("ClassMemberNames"), m_nodeAllocator.GetPageAllocator(), Parser::OutOfMemory);

    size_t cbMinConstructor = 0;
    ParseNodePtr pnodeClass = nullptr;
    if (buildAST)
    {
        pnodeClass = CreateNode(knopClassDecl);

        CHAKRATEL_LANGSTATS_INC_LANGFEATURECOUNT(Class, m_scriptContext);

        cbMinConstructor = m_pscan->IecpMinTok();
    }

    m_pscan->Scan();
    if (m_token.tk == tkID)
    {
        name = m_token.GetIdentifier(m_phtbl);
        m_pscan->Scan();
    }
    else if (isDeclaration)
    {
        IdentifierExpectedError(m_token);
    }

    if (isDeclaration && name == wellKnownPropertyPids.arguments && GetCurrentBlockInfo()->pnodeBlock->sxBlock.blockType == Function)
    {
        GetCurrentFunctionNode()->grfpn |= PNodeFlags::fpnArguments_overriddenByDecl;
    }

    BOOL strictSave = m_fUseStrictMode;
    m_fUseStrictMode = TRUE;

    ParseNodePtr pnodeDeclName = nullptr;
    if (isDeclaration)
    {
        pnodeDeclName = CreateBlockScopedDeclNode(name, knopLetDecl);
    }

    ParseNodePtr *ppnodeScopeSave = nullptr;
    ParseNodePtr *ppnodeExprScopeSave = nullptr;

    ParseNodePtr pnodeBlock = StartParseBlock<buildAST>(PnodeBlockType::Regular, ScopeType_Block);
    if (buildAST)
    {
        PushFuncBlockScope(pnodeBlock, &ppnodeScopeSave, &ppnodeExprScopeSave);
        pnodeClass->sxClass.pnodeBlock = pnodeBlock;
    }

    if (name)
    {
        pnodeName = CreateBlockScopedDeclNode(name, knopConstDecl);
    }

    if (m_token.tk == tkEXTENDS)
    {
        m_pscan->Scan();
        pnodeExtends = ParseTerm<buildAST>();
        hasExtends = true;
    }

    if (m_token.tk != tkLCurly)
    {
        Error(ERRnoLcurly);
    }

    OUTPUT_TRACE_DEBUGONLY(Js::ES6VerboseFlag, _u("Parsing class (%s) : %s\n"), GetParseType(), name ? name->Psz() : _u("anonymous class"));

    RestorePoint beginClass;
    m_pscan->Capture(&beginClass);

    m_pscan->ScanForcingPid();

    IdentPtr pClassNamePid = pnodeName ? pnodeName->sxVar.pid : nullptr;

    for (;;)
    {
        if (m_token.tk == tkSColon)
        {
            m_pscan->ScanForcingPid();
            continue;
        }
        if (m_token.tk == tkRCurly)
        {
            break;
        }

        bool isStatic = false;
        if (m_token.tk == tkSTATIC)
        {
            // 'static' can be used as an IdentifierName here, even in strict mode code. We need to see the next token before we know
            // if this is being used as a keyword. This is similar to the way we treat 'let' in some cases.
            // See https://tc39.github.io/ecma262/#sec-keywords for more info.

            RestorePoint beginStatic;
            m_pscan->Capture(&beginStatic);

            m_pscan->ScanForcingPid();

            if (m_token.tk == tkLParen)
            {
                m_pscan->SeekTo(beginStatic);
            }
            else
            {
                isStatic = true;
            }
        }

        ushort fncDeclFlags = fFncNoName | fFncMethod | fFncClassMember;
        charcount_t ichMin = 0;
        size_t iecpMin = 0;
        ParseNodePtr pnodeMemberName = nullptr;
        IdentPtr pidHint = nullptr;
        IdentPtr memberPid = nullptr;
        LPCOLESTR pMemberNameHint = nullptr;
        uint32     memberNameHintLength = 0;
        uint32     memberNameOffset = 0;
        bool isComputedName = false;
        bool isAsyncMethod = false;

        if (m_token.tk == tkID && m_token.GetIdentifier(m_phtbl) == wellKnownPropertyPids.async && m_scriptContext->GetConfig()->IsES7AsyncAndAwaitEnabled())
        {
            RestorePoint parsedAsync;
            m_pscan->Capture(&parsedAsync);
            ichMin = m_pscan->IchMinTok();
            iecpMin = m_pscan->IecpMinTok();

            m_pscan->Scan();
            if (m_token.tk == tkLParen || m_pscan->FHadNewLine())
            {
                m_pscan->SeekTo(parsedAsync);
            }
            else
            {
                isAsyncMethod = true;
            }
        }

        bool isGenerator = m_scriptContext->GetConfig()->IsES6GeneratorsEnabled() &&
                           m_token.tk == tkStar;
        if (isGenerator)
        {
            fncDeclFlags |= fFncGenerator;
            m_pscan->ScanForcingPid();
        }


        if (m_token.tk == tkLBrack && m_scriptContext->GetConfig()->IsES6ObjectLiteralsEnabled())
        {
            // Computed member name: [expr] () { }
            LPCOLESTR emptyHint = nullptr;
            ParseComputedName<buildAST>(&pnodeMemberName, &emptyHint, &pMemberNameHint, &memberNameHintLength, &memberNameOffset);
            isComputedName = true;
        }
        else // not computed name
        {
            memberPid = this->ParseClassPropertyName(&pidHint);
            if (pidHint)
            {
                pMemberNameHint = pidHint->Psz();
                memberNameHintLength = pidHint->Cch();
            }
        }

        if (buildAST && memberPid)
        {
            pnodeMemberName = CreateStrNodeWithScanner(memberPid);
        }

        if (!isStatic && memberPid == wellKnownPropertyPids.constructor)
        {
            if (hasConstructor || isAsyncMethod)
            {
                Error(ERRsyntax);
            }
            hasConstructor = true;
            LPCOLESTR pConstructorName = nullptr;
            uint32  constructorNameLength = 0;
            uint32  constructorShortNameHintOffset = 0;
            if (pnodeName && pnodeName->sxVar.pid)
            {
                pConstructorName = pnodeName->sxVar.pid->Psz();
                constructorNameLength = pnodeName->sxVar.pid->Cch();
            }
            else
            {
                pConstructorName = pNameHint;
                constructorNameLength = nameHintLength;
                constructorShortNameHintOffset = nameHintOffset;
            }

            {
                AutoParsingSuperRestrictionStateRestorer restorer(this);
                this->m_parsingSuperRestrictionState = hasExtends ? ParsingSuperRestrictionState_SuperCallAndPropertyAllowed : ParsingSuperRestrictionState_SuperPropertyAllowed;

                // Add the class constructor flag and base class constructor flag if pnodeExtends is nullptr
                fncDeclFlags |= fFncClassConstructor | (pnodeExtends == nullptr ? fFncBaseClassConstructor : kFunctionNone);
                pnodeConstructor = ParseFncDecl<buildAST>(fncDeclFlags, pConstructorName, /* needsPIDOnRCurlyScan */ true, /* resetParsingSuperRestrictionState = */false);
            }

            if (pnodeConstructor->sxFnc.IsGenerator())
            {
                Error(ERRConstructorCannotBeGenerator);
            }

            Assert(constructorNameLength >= constructorShortNameHintOffset);
            // The constructor function will get the same name as class.
            pnodeConstructor->sxFnc.hint = pConstructorName;
            pnodeConstructor->sxFnc.hintLength = constructorNameLength;
            pnodeConstructor->sxFnc.hintOffset = constructorShortNameHintOffset;
            pnodeConstructor->sxFnc.pid = pnodeName && pnodeName->sxVar.pid ? pnodeName->sxVar.pid : wellKnownPropertyPids.constructor;
            pnodeConstructor->sxFnc.SetHasNonThisStmt();
        }
        else
        {
            ParseNodePtr pnodeMember = nullptr;

            bool isMemberNamedGetOrSet = false;
            RestorePoint beginMethodName;
            m_pscan->Capture(&beginMethodName);
            if (memberPid == wellKnownPropertyPids.get || memberPid == wellKnownPropertyPids.set)
            {
                m_pscan->ScanForcingPid();
            }
            if (m_token.tk == tkLParen)
            {
                m_pscan->SeekTo(beginMethodName);
                isMemberNamedGetOrSet = true;
            }

            if ((memberPid == wellKnownPropertyPids.get || memberPid == wellKnownPropertyPids.set) && !isMemberNamedGetOrSet)
            {
                bool isGetter = (memberPid == wellKnownPropertyPids.get);

                if (m_token.tk == tkLBrack && m_scriptContext->GetConfig()->IsES6ObjectLiteralsEnabled())
                {
                    // Computed get/set member name: get|set [expr] () { }
                    LPCOLESTR emptyHint = nullptr;
                    ParseComputedName<buildAST>(&pnodeMemberName, &emptyHint, &pMemberNameHint, &memberNameHintLength, &memberNameOffset);
                    isComputedName = true;
                }
                else // not computed name
                {
                    memberPid = this->ParseClassPropertyName(&pidHint);
                }

                if ((isStatic ? (memberPid == wellKnownPropertyPids.prototype) : (memberPid == wellKnownPropertyPids.constructor)) || isAsyncMethod)
                {
                    Error(ERRsyntax);
                }
                if (buildAST && memberPid && !isComputedName)
                {
                    pnodeMemberName = CreateStrNodeWithScanner(memberPid);
                }

                ParseNodePtr pnodeFnc = nullptr;
                {
                    AutoParsingSuperRestrictionStateRestorer restorer(this);
                    this->m_parsingSuperRestrictionState = ParsingSuperRestrictionState_SuperPropertyAllowed;
                    pnodeFnc = ParseFncDecl<buildAST>(fncDeclFlags | (isGetter ? fFncNoArg : fFncOneArg),
                        pidHint ? pidHint->Psz() : nullptr, /* needsPIDOnRCurlyScan */ true,
                        /* resetParsingSuperRestrictionState */false);
                }

                pnodeFnc->sxFnc.SetIsStaticMember(isStatic);

                if (buildAST)
                {
                    pnodeFnc->sxFnc.SetIsAccessor();
                    pnodeMember = CreateBinNode(isGetter ? knopGetMember : knopSetMember, pnodeMemberName, pnodeFnc);
                    pMemberNameHint = ConstructFinalHintNode(pClassNamePid, pidHint,
                        isGetter ? wellKnownPropertyPids.get : wellKnownPropertyPids.set, isStatic,
                        &memberNameHintLength, &memberNameOffset, isComputedName, pMemberNameHint);
                }
            }
            else
            {
                if (isStatic && (memberPid == wellKnownPropertyPids.prototype))
                {
                    Error(ERRsyntax);
                }

                ParseNodePtr pnodeFnc = nullptr;
                {
                    AutoParsingSuperRestrictionStateRestorer restorer(this);
                    this->m_parsingSuperRestrictionState = ParsingSuperRestrictionState_SuperPropertyAllowed;

                    if (isAsyncMethod)
                    {
                        fncDeclFlags |= fFncAsync;
                    }
                    pnodeFnc = ParseFncDecl<buildAST>(fncDeclFlags, pidHint ? pidHint->Psz() : nullptr, /* needsPIDOnRCurlyScan */ true, /* resetParsingSuperRestrictionState */false);
                    if (isAsyncMethod)
                    {
                        pnodeFnc->sxFnc.cbMin = iecpMin;
                        pnodeFnc->ichMin = ichMin;
                    }
                }
                pnodeFnc->sxFnc.SetIsStaticMember(isStatic);

                if (buildAST)
                {
                    pnodeMember = CreateBinNode(knopMember, pnodeMemberName, pnodeFnc);
                    pMemberNameHint = ConstructFinalHintNode(pClassNamePid, pidHint, nullptr /*pgetset*/, isStatic, &memberNameHintLength, &memberNameOffset, isComputedName, pMemberNameHint);
                }
            }

            if (buildAST)
            {
                Assert(memberNameHintLength >= memberNameOffset);
                pnodeMember->sxBin.pnode2->sxFnc.hint = pMemberNameHint; // Fully qualified name
                pnodeMember->sxBin.pnode2->sxFnc.hintLength = memberNameHintLength;
                pnodeMember->sxBin.pnode2->sxFnc.hintOffset = memberNameOffset;
                pnodeMember->sxBin.pnode2->sxFnc.pid = memberPid; // Short name

                AddToNodeList(isStatic ? &pnodeStaticMembers : &pnodeMembers, isStatic ? &lastStaticMemberNodeRef : &lastMemberNodeRef, pnodeMember);
            }
        }
    }

    size_t cbLimConstructor = 0;
    if (buildAST)
    {
        pnodeClass->ichLim = m_pscan->IchLimTok();
        cbLimConstructor = m_pscan->IecpLimTok();
    }

    if (!hasConstructor)
    {
        OUTPUT_TRACE_DEBUGONLY(Js::ES6VerboseFlag, _u("Generating constructor (%s) : %s\n"), GetParseType(), name ? name->Psz() : _u("anonymous class"));

        RestorePoint endClass;
        m_pscan->Capture(&endClass);
        m_pscan->SeekTo(beginClass);

        pnodeConstructor = GenerateEmptyConstructor<buildAST>(pnodeExtends != nullptr);
        if (buildAST)
        {
            if (pClassNamePid)
            {
                pnodeConstructor->sxFnc.hint = pClassNamePid->Psz();
                pnodeConstructor->sxFnc.hintLength = pClassNamePid->Cch();
                pnodeConstructor->sxFnc.hintOffset = 0;
            }
            else
            {
                Assert(nameHintLength >= nameHintOffset);
                pnodeConstructor->sxFnc.hint = pNameHint;
                pnodeConstructor->sxFnc.hintLength = nameHintLength;
                pnodeConstructor->sxFnc.hintOffset = nameHintOffset;
            }
            pnodeConstructor->sxFnc.pid = pClassNamePid;
        }

        m_pscan->SeekTo(endClass);
    }

    if (buildAST)
    {
        pnodeConstructor->sxFnc.cbMin = cbMinConstructor;
        pnodeConstructor->sxFnc.cbLim = cbLimConstructor;
        pnodeConstructor->ichMin = pnodeClass->ichMin;
        pnodeConstructor->ichLim = pnodeClass->ichLim;

        PopFuncBlockScope(ppnodeScopeSave, ppnodeExprScopeSave);

        pnodeClass->sxClass.pnodeDeclName = pnodeDeclName;
        pnodeClass->sxClass.pnodeName = pnodeName;
        pnodeClass->sxClass.pnodeConstructor = pnodeConstructor;
        pnodeClass->sxClass.pnodeExtends = pnodeExtends;
        pnodeClass->sxClass.pnodeMembers = pnodeMembers;
        pnodeClass->sxClass.pnodeStaticMembers = pnodeStaticMembers;
        pnodeClass->sxClass.isDefaultModuleExport = false;
    }
    FinishParseBlock(pnodeBlock);

    m_fUseStrictMode = strictSave;

    m_pscan->Scan();

    return pnodeClass;
}

template<bool buildAST>
ParseNodePtr Parser::ParseStringTemplateDecl(ParseNodePtr pnodeTagFnc)
{
    ParseNodePtr pnodeStringLiterals = nullptr;
    ParseNodePtr* lastStringLiteralNodeRef = nullptr;
    ParseNodePtr pnodeRawStringLiterals = nullptr;
    ParseNodePtr* lastRawStringLiteralNodeRef = nullptr;
    ParseNodePtr pnodeSubstitutionExpressions = nullptr;
    ParseNodePtr* lastSubstitutionExpressionNodeRef = nullptr;
    ParseNodePtr pnodeTagFncArgs = nullptr;
    ParseNodePtr* lastTagFncArgNodeRef = nullptr;
    ParseNodePtr stringLiteral = nullptr;
    ParseNodePtr stringLiteralRaw = nullptr;
    ParseNodePtr pnodeStringTemplate = nullptr;
    bool templateClosed = false;
    const bool isTagged = pnodeTagFnc != nullptr;
    uint16 stringConstantCount = 0;
    charcount_t ichMin = 0;

    Assert(m_token.tk == tkStrTmplBasic || m_token.tk == tkStrTmplBegin);

    if (buildAST)
    {
        pnodeStringTemplate = CreateNode(knopStrTemplate);
        pnodeStringTemplate->sxStrTemplate.countStringLiterals = 0;
        pnodeStringTemplate->sxStrTemplate.isTaggedTemplate = isTagged ? TRUE : FALSE;

        // If this is a tagged string template, we need to start building the arg list for the call
        if (isTagged)
        {
            ichMin = pnodeTagFnc->ichMin;
            AddToNodeListEscapedUse(&pnodeTagFncArgs, &lastTagFncArgNodeRef, pnodeStringTemplate);
        }

    }
    CHAKRATEL_LANGSTATS_INC_LANGFEATURECOUNT(StringTemplates, m_scriptContext);

    OUTPUT_TRACE_DEBUGONLY(
        Js::StringTemplateParsePhase,
        _u("Starting to parse a string template (%s)...\n\tis tagged = %s\n"),
        GetParseType(),
        isTagged ? _u("true") : _u("false (Raw and cooked strings will not differ!)"));

    // String template grammar
    // `...`   Simple string template
    // `...${  String template beginning
    // }...${  String template middle
    // }...`   String template end
    while (!templateClosed)
    {
        // First, extract the string constant part - we always have one
        if (IsStrictMode() && m_pscan->IsOctOrLeadingZeroOnLastTKNumber())
        {
            Error(ERRES5NoOctal);
        }

        // We are not able to pass more than a ushort worth of arguments to the tag
        // so use that as a logical limit on the number of string constant pieces.
        if (stringConstantCount >= Js::Constants::MaxAllowedArgs)
        {
            Error(ERRnoMemory);
        }

        // Keep track of the string literal count (must be the same for raw strings)
        // We use this in code gen so we don't need to count the string literals list
        stringConstantCount++;

        // If we are not creating parse nodes, there is no need to create strings
        if (buildAST)
        {
            stringLiteral = CreateStrNodeWithScanner(m_token.GetStr());

            AddToNodeList(&pnodeStringLiterals, &lastStringLiteralNodeRef, stringLiteral);

            // We only need to collect a raw string when we are going to pass the string template to a tag
            if (isTagged)
            {
                // Make the scanner create a PID for the raw string constant for the preceding scan
                IdentPtr pid = m_pscan->GetSecondaryBufferAsPid();

                stringLiteralRaw = CreateStrNodeWithScanner(pid);

                // Should have gotten a raw string literal above
                AddToNodeList(&pnodeRawStringLiterals, &lastRawStringLiteralNodeRef, stringLiteralRaw);
            }
            else
            {
#if DBG
                // Assign the raw string for debug tracing below
                stringLiteralRaw = stringLiteral;
#endif
            }

            OUTPUT_TRACE_DEBUGONLY(
                Js::StringTemplateParsePhase,
                _u("Parsed string constant: \n\tcooked = \"%s\" \n\traw = \"%s\" \n\tdiffer = %d\n"),
                stringLiteral->sxPid.pid->Psz(),
                stringLiteralRaw->sxPid.pid->Psz(),
                stringLiteral->sxPid.pid->Psz() == stringLiteralRaw->sxPid.pid->Psz() ? 0 : 1);
        }

        switch (m_token.tk)
        {
        case tkStrTmplEnd:
        case tkStrTmplBasic:
            // We do not need to parse an expression for either the end or basic string template tokens
            templateClosed = true;
            break;
        case tkStrTmplBegin:
        case tkStrTmplMid:
            {
            // In the middle or begin string template token case, we need to parse an expression next
            m_pscan->Scan();

            // Parse the contents of the curly braces as an expression
            ParseNodePtr expression = ParseExpr<buildAST>(0);

            // After parsing expression, scan should leave us with an RCurly token.
            // Use the NoScan version so we do not automatically perform a scan - we need to
            // set the scan state before next scan but we don't want to set that state if
            // the token is not as expected since we'll error in that case.
            ChkCurTokNoScan(tkRCurly, ERRnoRcurly);

            // Notify the scanner that it should scan for a middle or end string template token
            m_pscan->SetScanState(Scanner_t::ScanState::ScanStateStringTemplateMiddleOrEnd);
            m_pscan->Scan();

            if (buildAST)
            {
                // If we are going to call the tag function, add this expression into the list of args
                if (isTagged)
                {
                    AddToNodeListEscapedUse(&pnodeTagFncArgs, &lastTagFncArgNodeRef, expression);
                }
                else
                {
                    // Otherwise add it to the substitution expression list
                    // TODO: Store the arguments and substitution expressions in a single list?
                    AddToNodeList(&pnodeSubstitutionExpressions, &lastSubstitutionExpressionNodeRef, expression);
                }
            }

            if (!(m_token.tk == tkStrTmplMid || m_token.tk == tkStrTmplEnd))
            {
                // Scan with ScanState ScanStateStringTemplateMiddleOrEnd should only return
                // tkStrTmpMid/End unless it is EOF or tkScanError
                Assert(m_token.tk == tkEOF || m_token.tk == tkScanError);
                Error(ERRsyntax);
            }

            OUTPUT_TRACE_DEBUGONLY(Js::StringTemplateParsePhase, _u("Parsed expression\n"));
            }
            break;
        default:
            Assert(false);
            break;
        }
    }

    if (buildAST)
    {
        pnodeStringTemplate->sxStrTemplate.pnodeStringLiterals = pnodeStringLiterals;
        pnodeStringTemplate->sxStrTemplate.pnodeStringRawLiterals = pnodeRawStringLiterals;
        pnodeStringTemplate->sxStrTemplate.pnodeSubstitutionExpressions = pnodeSubstitutionExpressions;
        pnodeStringTemplate->sxStrTemplate.countStringLiterals = stringConstantCount;

        // We should still have the last string literal.
        // Use the char offset of the end of that constant as the end of the string template.
        pnodeStringTemplate->ichLim = stringLiteral->ichLim;

        // If this is a tagged template, we now have the argument list and can construct a call node
        if (isTagged)
        {
            // Return the call node here and let the byte code generator Emit the string template automagically
            pnodeStringTemplate = CreateCallNode(knopCall, pnodeTagFnc, pnodeTagFncArgs, ichMin, pnodeStringTemplate->ichLim);

            // We need to set the arg count explicitly
            pnodeStringTemplate->sxCall.argCount = stringConstantCount;
        }
    }

    m_pscan->Scan();

    return pnodeStringTemplate;
}

LPCOLESTR Parser::FormatPropertyString(LPCOLESTR propertyString, ParseNodePtr pNode, uint32 *fullNameHintLength, uint32 *pShortNameOffset)
{
    // propertyString could be null, such as 'this.foo' =
    // propertyString could be empty, found in pattern as in (-1)[""][(x = z)]

    OpCode op = pNode->nop;
    LPCOLESTR rightNode = nullptr;
    if (propertyString == nullptr)
    {
        propertyString = _u("");
    }

    if (op != knopInt && op != knopFlt && op != knopName && op != knopStr)
    {
        rightNode = _u("");
    }
    else if (op == knopStr)
    {
        return AppendNameHints(propertyString, pNode->sxPid.pid, fullNameHintLength, pShortNameOffset, false, true/*add brackets*/);
    }
    else if(op == knopFlt)
    {
        rightNode = m_pscan->StringFromDbl(pNode->sxFlt.dbl);
    }
    else
    {
        rightNode = op == knopInt ? m_pscan->StringFromLong(pNode->sxInt.lw)
            : pNode->sxPid.pid->Psz();
    }

    return AppendNameHints(propertyString, rightNode, fullNameHintLength, pShortNameOffset, false, true/*add brackets*/);
}

LPCOLESTR Parser::ConstructNameHint(ParseNodePtr pNode, uint32* fullNameHintLength, uint32 *pShortNameOffset)
{
    Assert(pNode != nullptr);
    Assert(pNode->nop == knopDot || pNode->nop == knopIndex);
    LPCOLESTR leftNode = nullptr;
    if (pNode->sxBin.pnode1->nop == knopDot || pNode->sxBin.pnode1->nop == knopIndex)
    {
        leftNode = ConstructNameHint(pNode->sxBin.pnode1, fullNameHintLength, pShortNameOffset);
    }
    else if (pNode->sxBin.pnode1->nop == knopName && !pNode->sxBin.pnode1->isSpecialName)
    {
        // We need to skip special names like 'this' because those shouldn't be appended to the
        // name hint in the debugger stack trace.
        // function ctor() {
        //   this.func = function() {
        //     // If we break here, the stack should say we are in 'func' and not 'this.func'
        //   }
        // }

        leftNode = pNode->sxBin.pnode1->sxPid.pid->Psz();
        *fullNameHintLength = pNode->sxBin.pnode1->sxPid.pid->Cch();
        *pShortNameOffset = 0;
    }

    if (pNode->nop == knopIndex)
    {
        return FormatPropertyString(
            leftNode ? leftNode : Js::Constants::AnonymousFunction, // e.g. f()[0] = function () {}
            pNode->sxBin.pnode2, fullNameHintLength, pShortNameOffset);
    }

    Assert(pNode->sxBin.pnode2->nop == knopDot || pNode->sxBin.pnode2->nop == knopName);

    LPCOLESTR rightNode = nullptr;
    bool wrapWithBrackets = false;
    if (pNode->sxBin.pnode2->nop == knopDot)
    {
        rightNode = ConstructNameHint(pNode->sxBin.pnode2, fullNameHintLength, pShortNameOffset);
    }
    else
    {
        rightNode = pNode->sxBin.pnode2->sxPid.pid->Psz();
        wrapWithBrackets = PNodeFlags::fpnIndexOperator == (pNode->grfpn & PNodeFlags::fpnIndexOperator);
    }
    Assert(rightNode != nullptr);
    return AppendNameHints(leftNode, rightNode, fullNameHintLength, pShortNameOffset, false, wrapWithBrackets);
}

LPCOLESTR Parser::AppendNameHints(LPCOLESTR leftStr, uint32 leftLen, LPCOLESTR rightStr, uint32 rightLen, uint32 *pNameLength, uint32 *pShortNameOffset, bool ignoreAddDotWithSpace, bool wrapInBrackets)
{
    Assert(rightStr != nullptr);
    Assert(leftLen  != 0 || wrapInBrackets);
    Assert(rightLen != 0 || wrapInBrackets);

    bool ignoreDot = rightStr[0] == _u('[') && !wrapInBrackets;//if we wrap in brackets it can be a string literal which can have brackets at the first char
    uint32 totalLength = leftLen + rightLen + ((ignoreDot) ? 1 : 2); // 1 (for dot or [) + 1 (for null termination)

    if (wrapInBrackets)
    {
        totalLength++; //1 for ']';
    }
    WCHAR * finalName = AllocateStringOfLength(totalLength);

    if (leftStr != nullptr && leftLen != 0)
    {
        wcscpy_s(finalName, leftLen + 1, leftStr);
    }

    if (ignoreAddDotWithSpace)
    {
        finalName[leftLen++] = (OLECHAR)_u(' ');
    }
    // mutually exclusive from ignoreAddDotWithSpace which is used for getters/setters

    else if (wrapInBrackets)
    {
        finalName[leftLen++] = (OLECHAR)_u('[');
        finalName[totalLength-2] = (OLECHAR)_u(']');
    }
    else if (!ignoreDot)
    {
        finalName[leftLen++] = (OLECHAR)_u('.');
    }
    //ignore case falls through
    js_wmemcpy_s(finalName + leftLen, rightLen, rightStr, rightLen);
    finalName[totalLength-1] = (OLECHAR)_u('\0');

    if (pNameLength != nullptr)
    {
        *pNameLength = totalLength - 1;
    }
    if (pShortNameOffset != nullptr)
    {
        *pShortNameOffset = leftLen;
    }

    return finalName;
}

WCHAR * Parser::AllocateStringOfLength(ULONG length)
{
    Assert(length > 0);
    ULONG totalBytes;
    if (ULongMult(length, sizeof(OLECHAR), &totalBytes) != S_OK)
    {
        Error(ERRnoMemory);
    }
    WCHAR* finalName = (WCHAR*)m_phtbl->GetAllocator()->Alloc(totalBytes);
    if (finalName == nullptr)
    {
        Error(ERRnoMemory);
    }
    return finalName;
}

LPCOLESTR Parser::AppendNameHints(IdentPtr left, IdentPtr right, uint32 *pNameLength, uint32 *pShortNameOffset, bool ignoreAddDotWithSpace, bool wrapInBrackets)
{
    if (pShortNameOffset != nullptr)
    {
        *pShortNameOffset = 0;
    }

    if (left == nullptr && !wrapInBrackets)
    {
        if (right)
        {
            *pNameLength = right->Cch();
            return right->Psz();
        }
        return nullptr;
    }

    uint32 leftLen = 0;
    LPCOLESTR leftStr = _u("");

    if (left != nullptr) // if wrapInBrackets is true
    {
        leftStr = left->Psz();
        leftLen = left->Cch();
    }

    if (right == nullptr)
    {
        *pNameLength = leftLen;
        return left->Psz();
    }
    uint32 rightLen = right->Cch();

    return AppendNameHints(leftStr, leftLen, right->Psz(), rightLen, pNameLength, pShortNameOffset, ignoreAddDotWithSpace, wrapInBrackets);
}

LPCOLESTR Parser::AppendNameHints(IdentPtr left, LPCOLESTR right, uint32 *pNameLength, uint32 *pShortNameOffset, bool ignoreAddDotWithSpace, bool wrapInBrackets)
{
    uint32 rightLen = (right == nullptr) ? 0 : (uint32) wcslen(right);

    if (pShortNameOffset != nullptr)
    {
        *pShortNameOffset = 0;
    }

    Assert(rightLen <= ULONG_MAX); // name hints should not exceed ULONG_MAX characters

    if (left == nullptr && !wrapInBrackets)
    {
        *pNameLength = rightLen;
        return right;
    }

    LPCOLESTR leftStr = _u("");
    uint32 leftLen = 0;

    if (left != nullptr) // if wrapInBrackets is true
    {
        leftStr = left->Psz();
        leftLen = left->Cch();
    }

    if (rightLen == 0 && !wrapInBrackets)
    {
        *pNameLength = leftLen;
        return left->Psz();
    }

    return AppendNameHints(leftStr, leftLen, right, rightLen, pNameLength, pShortNameOffset, ignoreAddDotWithSpace, wrapInBrackets);
}

LPCOLESTR Parser::AppendNameHints(LPCOLESTR left, IdentPtr right, uint32 *pNameLength, uint32 *pShortNameOffset, bool ignoreAddDotWithSpace, bool wrapInBrackets)
{
    uint32 leftLen = (left == nullptr) ? 0 : (uint32) wcslen(left);

    if (pShortNameOffset != nullptr)
    {
        *pShortNameOffset = 0;
    }

    Assert(leftLen <= ULONG_MAX); // name hints should not exceed ULONG_MAX characters

    if (left == nullptr || (leftLen == 0 && !wrapInBrackets))
    {
        if (right != nullptr)
        {
            *pNameLength = right->Cch();
            return right->Psz();
        }
        return nullptr;
    }

    if (right == nullptr)
    {
        *pNameLength = leftLen;
        return left;
    }
    uint32 rightLen = right->Cch();

    return AppendNameHints(left, leftLen, right->Psz(), rightLen, pNameLength, pShortNameOffset, ignoreAddDotWithSpace, wrapInBrackets);
}


LPCOLESTR Parser::AppendNameHints(LPCOLESTR left, LPCOLESTR right, uint32 *pNameLength, uint32 *pShortNameOffset, bool ignoreAddDotWithSpace, bool wrapInBrackets)
{
    uint32 leftLen = (left == nullptr) ? 0 : (uint32) wcslen(left);
    uint32 rightLen = (right == nullptr) ? 0 : (uint32) wcslen(right);
    if (pShortNameOffset != nullptr)
    {
        *pShortNameOffset = 0;
    }
    Assert(rightLen <= ULONG_MAX && leftLen <= ULONG_MAX); // name hints should not exceed ULONG_MAX characters

    if (leftLen == 0 && !wrapInBrackets)
    {
        *pNameLength = right ? rightLen : 0;
        return right;
    }

    if (rightLen == 0 && !wrapInBrackets)
    {
        *pNameLength = leftLen;
        return left;
    }

    return AppendNameHints(left, leftLen, right, rightLen, pNameLength, pShortNameOffset, ignoreAddDotWithSpace, wrapInBrackets);
}

/**
 * Emits a spread error if there is no ambiguity, or marks defers the error for
 * when we can determine if it is a rest error or a spread error.
 *
 * The ambiguity arises when we are parsing a lambda parameter list but we have
 * not seen the => token. At this point, we are either in a parenthesized
 * expression or a parameter list, and cannot issue an error until the matching
 * RParen has been scanned.
 *
 * The actual emission of the error happens in ParseExpr, when we first know if
 * the expression is a lambda parameter list or not.
 *
 */
void Parser::DeferOrEmitPotentialSpreadError(ParseNodePtr pnodeT)
{
    if (m_funcParenExprDepth > 0)
    {
        if (m_token.tk == tkRParen)
        {
           if (!m_deferEllipsisError)
            {
                // Capture only the first error instance. Because a lambda will cause a reparse in a formals context, we can assume
                // that this will be a spread error. Nested paren exprs will have their own error instance.
                m_pscan->Capture(&m_deferEllipsisErrorLoc);
                m_deferEllipsisError = true;
            }
        }
        else
        {
            Error(ERRUnexpectedEllipsis);
        }
    }
    else
    {
        Error(ERRInvalidSpreadUse);
    }
}

/***************************************************************************
Parse an optional sub expression returning null if there was no expression.
Checks for no expression by looking for a token that can follow an
Expression grammar production.
***************************************************************************/
template<bool buildAST>
bool Parser::ParseOptionalExpr(ParseNodePtr* pnode, bool fUnaryOrParen, int oplMin, BOOL *pfCanAssign, BOOL fAllowIn, BOOL fAllowEllipsis, _Inout_opt_ IdentToken* pToken)
{
    *pnode = nullptr;
    if (m_token.tk == tkRCurly ||
        m_token.tk == tkRBrack ||
        m_token.tk == tkRParen ||
        m_token.tk == tkSColon ||
        m_token.tk == tkColon ||
        m_token.tk == tkComma ||
        m_token.tk == tkLimKwd ||
        m_pscan->FHadNewLine())
    {
        return false;
    }

    IdentToken token;
    ParseNodePtr pnodeT = ParseExpr<buildAST>(oplMin, pfCanAssign, fAllowIn, fAllowEllipsis, nullptr /*pNameHint*/, nullptr /*pHintLength*/, nullptr /*pShortNameOffset*/, &token, fUnaryOrParen);
    // Detect nested function escapes of the pattern "return function(){...}" or "yield function(){...}".
    // Doing so in the parser allows us to disable stack-nested-functions in common cases where an escape
    // is not detected at byte code gen time because of deferred parsing.
    this->MarkEscapingRef(pnodeT, &token);
    if (pToken)
    {
        *pToken = token;
    }
    *pnode = pnodeT;
    return true;
}

/***************************************************************************
Parse a sub expression.
'fAllowIn' indicates if the 'in' operator should be allowed in the initializing
expression ( it is not allowed in the context of the first expression in a  'for' loop).
***************************************************************************/
template<bool buildAST>
ParseNodePtr Parser::ParseExpr(int oplMin,
    BOOL *pfCanAssign,
    BOOL fAllowIn,
    BOOL fAllowEllipsis,
    LPCOLESTR pNameHint,
    uint32 *pHintLength,
    uint32 *pShortNameOffset,
    _Inout_opt_ IdentToken* pToken,
    bool fUnaryOrParen,
    _Inout_opt_ bool* pfLikelyPattern,
    _Inout_opt_ charcount_t *plastRParen)
{
    Assert(pToken == nullptr || pToken->tk == tkNone); // Must be empty initially
    int opl;
    OpCode nop;
    charcount_t ichMin;
    ParseNodePtr pnode = nullptr;
    ParseNodePtr pnodeT = nullptr;
    BOOL fCanAssign = TRUE;
    bool assignmentStmt = false;
    bool fIsDotOrIndex = false;
    IdentToken term;
    RestorePoint termStart;
    uint32 hintLength = 0;
    uint32 hintOffset = 0;

    ParserState parserState;

    if (pHintLength != nullptr)
    {
        hintLength = *pHintLength;
    }

    if (pShortNameOffset != nullptr)
    {
        hintOffset = *pShortNameOffset;
    }

    EnsureStackAvailable();

    // Storing the state here as we need to restore this state back when we need to reparse the grammar under lambda syntax.
    CaptureState(&parserState);

    m_pscan->Capture(&termStart);

    bool deferredErrorFoundOnLeftSide = false;
    bool savedDeferredInitError = m_hasDeferredShorthandInitError;
    m_hasDeferredShorthandInitError = false;

    // Is the current token a unary operator?
    if (m_phtbl->TokIsUnop(m_token.tk, &opl, &nop) && nop != knopNone)
    {
        IdentToken operandToken;
        ichMin = m_pscan->IchMinTok();

        if (nop == knopYield)
        {
            if (!m_pscan->YieldIsKeywordRegion() || oplMin > opl)
            {
                // The case where 'yield' is scanned as a keyword (tkYIELD) but the scanner
                // is not treating yield as a keyword (!m_pscan->YieldIsKeywordRegion()) occurs
                // in strict mode non-generator function contexts.
                //
                // That is, 'yield' is a keyword because of strict mode, but YieldExpression
                // is not a grammar production outside of generator functions.
                //
                // Otherwise it is an error for a yield to appear in the context of a higher level
                // binding operator, be it unary or binary.
                Error(ERRsyntax);
            }
            if (m_currentScope->GetScopeType() == ScopeType_Parameter)
            {
                Error(ERRsyntax);
            }
        }
        else if (nop == knopAwait)
        {
            if (!m_pscan->AwaitIsKeywordRegion() ||
                m_currentScope->GetScopeType() == ScopeType_Parameter)
            {
                // As with the 'yield' keyword, the case where 'await' is scanned as a keyword (tkAWAIT)
                // but the scanner is not treating await as a keyword (!m_pscan->AwaitIsKeyword())
                // occurs in strict mode non-async function contexts.
                //
                // That is, 'await' is a keyword because of strict mode, but AwaitExpression
                // is not a grammar production outside of async functions.
                //
                // Further, await expressions are disallowed within parameter scopes.
                Error(ERRBadAwait);
            }
        }

        m_pscan->Scan();

        if (m_token.tk == tkEllipsis) {
            // ... cannot have a unary prefix.
            Error(ERRUnexpectedEllipsis);
        }

        if (nop == knopYield && !m_pscan->FHadNewLine() && m_token.tk == tkStar)
        {
            m_pscan->Scan();
            nop = knopYieldStar;
        }

        if (nop == knopYield)
        {
            if (!ParseOptionalExpr<buildAST>(&pnodeT, false, opl, NULL, TRUE, fAllowEllipsis))
            {
                nop = knopYieldLeaf;
                if (buildAST)
                {
                    pnode = CreateNodeT<knopYieldLeaf>(ichMin, m_pscan->IchLimTok());
                }
            }
        }
        else
        {
            // Disallow spread after a unary operator.
            pnodeT = ParseExpr<buildAST>(opl, &fCanAssign, TRUE, FALSE, nullptr /*hint*/, nullptr /*hintLength*/, nullptr /*hintOffset*/, &operandToken, true, nullptr, plastRParen);
        }

        if (nop != knopYieldLeaf)
        {
            if ((nop == knopIncPre || nop == knopDecPre) && (m_token.tk != tkDArrow))
            {
                if (!fCanAssign && PHASE_ON1(Js::EarlyReferenceErrorsPhase))
                {
                    Error(JSERR_CantAssignTo);
                }
                TrackAssignment<buildAST>(pnodeT, &operandToken);
                if (buildAST)
                {
                    if (IsStrictMode() && pnodeT->nop == knopName)
                    {
                        CheckStrictModeEvalArgumentsUsage(pnodeT->sxPid.pid);
                    }
                }
                else
                {
                    if (IsStrictMode() && operandToken.tk == tkID)
                    {
                        CheckStrictModeEvalArgumentsUsage(operandToken.pid);
                    }
                }
            }
            else if (nop == knopEllipsis)
            {
                if (!fAllowEllipsis)
                {
                    DeferOrEmitPotentialSpreadError(pnodeT);
                }
            }
            else if (m_token.tk == tkExpo)
            {
                //Unary operator on the left hand-side of ** is unexpected, except ++, -- or ...
                Error(ERRInvalidUseofExponentiationOperator);
            }

            if (buildAST)
            {
                //Do not do the folding for Asm in case of KnopPos as we need this to determine the type
                if (nop == knopPos && (pnodeT->nop == knopInt || pnodeT->nop == knopFlt) && !this->m_InAsmMode)
                {
                    // Fold away a unary '+' on a number.
                    pnode = pnodeT;
                }
                else if (nop == knopNeg &&
                    ((pnodeT->nop == knopInt && pnodeT->sxInt.lw != 0) ||
                    (pnodeT->nop == knopFlt && (pnodeT->sxFlt.dbl != 0 || this->m_InAsmMode))))
                {
                    // Fold a unary '-' on a number into the value of the number itself.
                    pnode = pnodeT;
                    if (pnode->nop == knopInt)
                    {
                        pnode->sxInt.lw = -pnode->sxInt.lw;
                    }
                    else
                    {
                        pnode->sxFlt.dbl = -pnode->sxFlt.dbl;
                    }
                }
                else
                {
                    pnode = CreateUniNode(nop, pnodeT);
                    this->CheckArguments(pnode->sxUni.pnode1);
                }
                pnode->ichMin = ichMin;
            }

            if (nop == knopDelete)
            {
                if (IsStrictMode())
                {
                    if ((buildAST && pnode->sxUni.pnode1->nop == knopName) ||
                        (!buildAST && operandToken.tk == tkID))
                    {
                        Error(ERRInvalidDelete);
                    }
                }

                if (buildAST)
                {
                    ParseNodePtr pnode1 = pnode->sxUni.pnode1;
                    if (m_currentNodeFunc)
                    {
                        if (pnode1->nop == knopDot || pnode1->nop == knopIndex)
                        {
                            // If we delete an arguments property, use the conservative,
                            // heap-allocated arguments object.
                            this->CheckArguments(pnode1->sxBin.pnode1);
                        }
                    }
                }
            }
        }

        fCanAssign = FALSE;
    }
    else
    {
        ichMin = m_pscan->IchMinTok();
        BOOL fLikelyPattern = FALSE;
        pnode = ParseTerm<buildAST>(TRUE, pNameHint, &hintLength, &hintOffset, &term, fUnaryOrParen, &fCanAssign, IsES6DestructuringEnabled() ? &fLikelyPattern : nullptr, &fIsDotOrIndex, plastRParen);
        if (pfLikelyPattern != nullptr)
        {
            *pfLikelyPattern = !!fLikelyPattern;
        }

        if (m_token.tk == tkDArrow)
        {
            m_hasDeferredShorthandInitError = false;
        }

        if (m_token.tk == tkAsg && oplMin <= koplAsg && fLikelyPattern)
        {
            m_pscan->SeekTo(termStart);

            // As we are reparsing from the beginning of the destructured literal we need to reset the Block IDs as well to make sure the Block IDs
            // on the pidref stack match.
            int saveNextBlockId = m_nextBlockId;
            m_nextBlockId = parserState.m_nextBlockId;

            ParseDestructuredLiteralWithScopeSave(tkLCurly, false/*isDecl*/, false /*topLevel*/, DIC_ShouldNotParseInitializer);

            // Restore the Block ID at the end of the reparsing so it matches the one at the end of the first pass. We need to do this 
            // because we don't parse initializers during reparse and there may be additional blocks (e.g. a class declaration)
            // in the initializers that will cause the next Block ID at the end of the reparsing to be different.
            m_nextBlockId = saveNextBlockId;

            if (buildAST)
            {
                this->SetHasDestructuringPattern(true);
                pnode = ConvertToPattern(pnode);
            }
        }

        if (buildAST)
        {
            pNameHint = NULL;
            if (pnode->nop == knopName)
            {
                pNameHint = pnode->sxPid.pid->Psz();
                hintLength = pnode->sxPid.pid->Cch();
                hintOffset = 0;
            }
            else if (pnode->nop == knopDot || pnode->nop == knopIndex)
            {
                if (CONFIG_FLAG(UseFullName))
                {
                    pNameHint = ConstructNameHint(pnode, &hintLength, &hintOffset);
                }
                else
                {
                    ParseNodePtr pnodeName = pnode;
                    while (pnodeName->nop == knopDot)
                    {
                        pnodeName = pnodeName->sxBin.pnode2;
                    }

                    if (pnodeName->nop == knopName)
                    {
                        pNameHint = pnodeName->sxPid.pid->Psz();
                        hintLength = pnodeName->sxPid.pid->Cch();
                        hintOffset = 0;
                    }
                }
            }
        }

        // Check for postfix unary operators.
        if (!m_pscan->FHadNewLine() &&
            (tkInc == m_token.tk || tkDec == m_token.tk))
        {
            if (!fCanAssign && PHASE_ON1(Js::EarlyReferenceErrorsPhase))
            {
                Error(JSERR_CantAssignTo);
            }
            TrackAssignment<buildAST>(pnode, &term);
            fCanAssign = FALSE;
            if (buildAST)
            {
                if (IsStrictMode() && pnode->nop == knopName)
                {
                    CheckStrictModeEvalArgumentsUsage(pnode->sxPid.pid);
                }
                this->CheckArguments(pnode);
                pnode = CreateUniNode(tkInc == m_token.tk ? knopIncPost : knopDecPost, pnode);
                pnode->ichLim = m_pscan->IchLimTok();
            }
            else
            {
                if (IsStrictMode() && term.tk == tkID)
                {
                    CheckStrictModeEvalArgumentsUsage(term.pid);
                }
                // This expression is not an identifier
                term.tk = tkNone;
            }
            m_pscan->Scan();
        }
    }

    deferredErrorFoundOnLeftSide = m_hasDeferredShorthandInitError;

    // Process a sequence of operators and operands.
    for (;;)
    {
        if (!m_phtbl->TokIsBinop(m_token.tk, &opl, &nop) || nop == knopNone)
        {
            break;
        }
        if ( ! fAllowIn && nop == knopIn )
        {
            break;
        }
        Assert(opl != koplNo);

        if (opl == koplAsg)
        {
            if (m_token.tk != tkDArrow)
            {
                // Assignment operator. These are the only right associative
                // binary operators. We also need to special case the left
                // operand - it should only be a LeftHandSideExpression.
                Assert(ParseNode::Grfnop(nop) & fnopAsg || nop == knopFncDecl);
                TrackAssignment<buildAST>(pnode, &term);
                if (buildAST)
                {
                    if (IsStrictMode() && pnode->nop == knopName)
                    {
                        CheckStrictModeEvalArgumentsUsage(pnode->sxPid.pid);
                    }

                    // Assignment stmt of the form "this.<id> = <expr>"
                    if (nop == knopAsg 
                        && pnode->nop == knopDot 
                        && pnode->sxBin.pnode1->nop == knopName 
                        && pnode->sxBin.pnode1->sxVar.pid == wellKnownPropertyPids._this
                        && pnode->sxBin.pnode2->nop == knopName)
                    {
                        if (pnode->sxBin.pnode2->sxPid.pid != wellKnownPropertyPids.__proto__)
                        {
                            assignmentStmt = true;
                        }
                    }
                }
                else
                {
                    if (IsStrictMode() && term.tk == tkID)
                    {
                        CheckStrictModeEvalArgumentsUsage(term.pid);
                    }
                }
            }

            if (opl < oplMin)
            {
                break;
            }
            if (m_token.tk != tkDArrow && !fCanAssign && PHASE_ON1(Js::EarlyReferenceErrorsPhase))
            {
                Error(JSERR_CantAssignTo);
                // No recovery necessary since this is a semantic, not structural, error.
            }
        }
        else if (opl == koplExpo)
        {
            // ** operator is right associative
            if (opl < oplMin)
            {
                break;
            }

        }
        else if (opl <= oplMin)
        {
            break;
        }

        // This expression is not an identifier
        term.tk = tkNone;

        // Precedence is high enough. Consume the operator token.
        m_pscan->Scan();
        fCanAssign = FALSE;

        // Special case the "?:" operator
        if (nop == knopQmark)
        {
            pnodeT = ParseExpr<buildAST>(koplAsg, NULL, fAllowIn);
            ChkCurTok(tkColon, ERRnoColon);
            ParseNodePtr pnodeT2 = ParseExpr<buildAST>(koplAsg, NULL, fAllowIn, 0, nullptr, nullptr, nullptr, nullptr, false, nullptr, plastRParen);
            if (buildAST)
            {
                pnode = CreateTriNode(nop, pnode, pnodeT, pnodeT2);
                this->CheckArguments(pnode->sxTri.pnode2);
                this->CheckArguments(pnode->sxTri.pnode3);
            }
        }
        else if (nop == knopFncDecl)
        {
            ushort flags = fFncLambda;
            size_t iecpMin = 0;
            bool isAsyncMethod = false;

            RestoreStateFrom(&parserState);

            m_pscan->SeekTo(termStart);
            if (m_token.tk == tkID && m_token.GetIdentifier(m_phtbl) == wellKnownPropertyPids.async && m_scriptContext->GetConfig()->IsES7AsyncAndAwaitEnabled())
            {
                ichMin = m_pscan->IchMinTok();
                iecpMin = m_pscan->IecpMinTok();

                m_pscan->Scan();
                if ((m_token.tk == tkID || m_token.tk == tkLParen) && !m_pscan->FHadNewLine())
                {
                    flags |= fFncAsync;
                    isAsyncMethod = true;
                }
                else
                {
                    m_pscan->SeekTo(termStart);
                }
            }
            pnode = ParseFncDecl<buildAST>(flags, nullptr, /* needsPIDOnRCurlyScan = */false, /* resetParsingSuperRestrictionState = */false);
            if (isAsyncMethod)
            {
                pnode->sxFnc.cbMin = iecpMin;
                pnode->ichMin = ichMin;
            }

            // ArrowFunction/AsyncArrowFunction is part of AssignmentExpression, which should terminate the expression unless followed by a comma
            if (m_token.tk != tkComma)
            {
                break;
            }
        }
        else
        {
            // Parse the operand, make a new node, and look for more
            IdentToken token;
            pnodeT = ParseExpr<buildAST>(opl, NULL, fAllowIn, FALSE, pNameHint, &hintLength, &hintOffset, &token, false, nullptr, plastRParen);

            // Detect nested function escapes of the pattern "o.f = function(){...}" or "o[s] = function(){...}".
            // Doing so in the parser allows us to disable stack-nested-functions in common cases where an escape
            // is not detected at byte code gen time because of deferred parsing.
            if (fIsDotOrIndex && nop == knopAsg)
            {
                this->MarkEscapingRef(pnodeT, &token);
            }

            if (buildAST)
            {
                pnode = CreateBinNode(nop, pnode, pnodeT);
                Assert(pnode->sxBin.pnode2 != NULL);
                if (pnode->sxBin.pnode2->nop == knopFncDecl)
                {
                    Assert(hintLength >= hintOffset);
                    pnode->sxBin.pnode2->sxFnc.hint = pNameHint;
                    pnode->sxBin.pnode2->sxFnc.hintLength = hintLength;
                    pnode->sxBin.pnode2->sxFnc.hintOffset = hintOffset;

                    if (pnode->sxBin.pnode1->nop == knopDot)
                    {
                        pnode->sxBin.pnode2->sxFnc.isNameIdentifierRef  = false;
                    }
                    else if (pnode->sxBin.pnode1->nop == knopName)
                    {
                        PidRefStack *pidRef = pnode->sxBin.pnode1->sxPid.pid->GetTopRef();
                        pidRef->isFuncAssignment = true;
                    }
                }
                if (pnode->sxBin.pnode2->nop == knopClassDecl && pnode->sxBin.pnode1->nop == knopDot)
                {
                    Assert(pnode->sxBin.pnode2->sxClass.pnodeConstructor);
                    pnode->sxBin.pnode2->sxClass.pnodeConstructor->sxFnc.isNameIdentifierRef  = false;
                }
            }
            pNameHint = NULL;
        }
    }

    if (buildAST)
    {
        if (!assignmentStmt)
        {
            // Don't set the flag for following nodes
            switch (pnode->nop)
            {
            case knopName:
            case knopInt:
            case knopFlt:
            case knopStr:
            case knopRegExp:
            case knopNull:
            case knopFalse:
            case knopTrue:
                break;
            default:
                if (m_currentNodeFunc)
                {
                    m_currentNodeFunc->sxFnc.SetHasNonThisStmt();
                }
                else if (m_currentNodeProg)
                {
                    m_currentNodeProg->sxFnc.SetHasNonThisStmt();
                }
            }
        }
    }

    if (m_hasDeferredShorthandInitError && !deferredErrorFoundOnLeftSide)
    {
        // Raise error only if it is found not on the right side of the expression.
        // such as  <expr> = {x = 1}
        Error(ERRnoColon);
    }

    m_hasDeferredShorthandInitError = m_hasDeferredShorthandInitError || savedDeferredInitError;

    if (NULL != pfCanAssign)
    {
        *pfCanAssign = fCanAssign;
    }

    // Pass back identifier if requested
    if (pToken && term.tk == tkID)
    {
        *pToken = term;
    }

    //Track "obj.a" assignment patterns here - Promote the Assignment state for the property's PID.
    // This includes =, += etc.
    if (pnode != NULL)
    {
        uint nodeType = ParseNode::Grfnop(pnode->nop);
        if (nodeType & fnopAsg)
        {
            if (nodeType & fnopBin)
            {
                ParseNodePtr lhs = pnode->sxBin.pnode1;

                Assert(lhs);
                if (lhs->nop == knopDot)
                {
                    ParseNodePtr propertyNode = lhs->sxBin.pnode2;
                    if (propertyNode->nop == knopName)
                    {
                        propertyNode->sxPid.pid->PromoteAssignmentState();
                    }
                }
            }
            else if (nodeType & fnopUni)
            {
                // cases like obj.a++, ++obj.a
                ParseNodePtr lhs = pnode->sxUni.pnode1;
                if (lhs->nop == knopDot)
                {
                    ParseNodePtr propertyNode = lhs->sxBin.pnode2;
                    if (propertyNode->nop == knopName)
                    {
                        propertyNode->sxPid.pid->PromoteAssignmentState();
                    }
                }
            }
        }
    }
    return pnode;
}

template<bool buildAST>
void Parser::TrackAssignment(ParseNodePtr pnodeT, IdentToken* pToken)
{
    if (buildAST)
    {
        Assert(pnodeT != nullptr);
        if (pnodeT->nop == knopName)
        {
            PidRefStack *ref = pnodeT->sxPid.pid->GetTopRef();
            Assert(ref);
            ref->isAsg = true;
        }
    }
    else
    {
        Assert(pToken != nullptr);
        if (pToken->tk == tkID)
        {
            PidRefStack *ref = pToken->pid->GetTopRef();
            Assert(ref);
            ref->isAsg = true;
        }
    }
}

void PnPid::SetSymRef(PidRefStack *ref)
{
    Assert(symRef == nullptr);
    this->symRef = ref->GetSymRef();
}

Js::PropertyId PnPid::PropertyIdFromNameNode() const
{
    Js::PropertyId propertyId;
    Symbol *sym = this->sym;
    if (sym)
    {
        propertyId = sym->GetPosition();
    }
    else
    {
        propertyId = this->pid->GetPropertyId();
    }
    return propertyId;
}

PidRefStack* Parser::PushPidRef(IdentPtr pid)
{
    if (PHASE_ON1(Js::ParallelParsePhase))
    {
        // NOTE: the phase check is here to protect perf. See OSG 1020424.
        // In some LS AST-rewrite cases we lose a lot of perf searching the PID ref stack rather
        // than just pushing on the top. This hasn't shown up as a perf issue in non-LS benchmarks.
        return pid->FindOrAddPidRef(&m_nodeAllocator, GetCurrentBlock()->sxBlock.blockId, GetCurrentFunctionNode()->sxFnc.functionId);
    }

    Assert(GetCurrentBlock() != nullptr);
    AssertMsg(pid != nullptr, "PID should be created");
    PidRefStack *ref = pid->GetTopRef(m_nextBlockId - 1);
    int blockId = GetCurrentBlock()->sxBlock.blockId;
    int funcId = GetCurrentFunctionNode()->sxFnc.functionId;
    if (!ref || (ref->GetScopeId() < blockId))
    {
        ref = Anew(&m_nodeAllocator, PidRefStack);
        if (ref == nullptr)
        {
            Error(ERRnoMemory);
        }
        pid->PushPidRef(blockId, funcId, ref);
    }
    else if (m_reparsingLambdaParams)
    {
        // If we're reparsing params, then we may have pid refs left behind from the first pass. Make sure we're
        // working with the right ref at this point.
        ref = this->FindOrAddPidRef(pid, blockId, funcId);
        // Fix up the function ID if we're reparsing lambda parameters.
        ref->funcId = funcId;
    }

    return ref;
}

PidRefStack* Parser::FindOrAddPidRef(IdentPtr pid, int scopeId, Js::LocalFunctionId funcId)
{
    PidRefStack *ref = pid->FindOrAddPidRef(&m_nodeAllocator, scopeId, funcId);
    if (ref == NULL)
    {
        Error(ERRnoMemory);
    }
    return ref;
}

void Parser::RemovePrevPidRef(IdentPtr pid, PidRefStack *ref)
{
    PidRefStack *prevRef = pid->RemovePrevPidRef(ref);
    Assert(prevRef);
    if (prevRef->GetSym() == nullptr)
    {
        AllocatorDelete(ArenaAllocator, &m_nodeAllocator, prevRef);
    }
}

void Parser::SetPidRefsInScopeDynamic(IdentPtr pid, int blockId)
{
    PidRefStack *ref = pid->GetTopRef();
    while (ref && ref->GetScopeId() >= blockId)
    {
        ref->SetDynamicBinding();
        ref = ref->prev;
    }
}

ParseNode* Parser::GetFunctionBlock()
{
    Assert(m_currentBlockInfo != nullptr);
    return m_currentBlockInfo->pBlockInfoFunction->pnodeBlock;
}


ParseNode* Parser::GetCurrentBlock()
{
    return m_currentBlockInfo != nullptr ? m_currentBlockInfo->pnodeBlock : nullptr;
}

BlockInfoStack* Parser::GetCurrentBlockInfo()
{
    return m_currentBlockInfo;
}

BlockInfoStack* Parser::GetCurrentFunctionBlockInfo()
{
    return m_currentBlockInfo->pBlockInfoFunction;
}

/***************************************************************************
Parse a variable declaration.
'fAllowIn' indicates if the 'in' operator should be allowed in the initializing
expression ( it is not allowed in the context of the first expression in a  'for' loop).
***************************************************************************/
template<bool buildAST>
ParseNodePtr Parser::ParseVariableDeclaration(
    tokens declarationType, charcount_t ichMin,
    BOOL fAllowIn/* = TRUE*/,
    BOOL* pfForInOk/* = nullptr*/,
    BOOL singleDefOnly/* = FALSE*/,
    BOOL allowInit/* = TRUE*/,
    BOOL isTopVarParse/* = TRUE*/,
    BOOL isFor/* = FALSE*/,
    BOOL* nativeForOk /*= nullptr*/)
{
    ParseNodePtr pnodeThis = nullptr;
    ParseNodePtr pnodeInit;
    ParseNodePtr pnodeList = nullptr;
    ParseNodePtr *lastNodeRef = nullptr;
    LPCOLESTR pNameHint = nullptr;
    uint32     nameHintLength = 0;
    uint32     nameHintOffset = 0;
    Assert(declarationType == tkVAR || declarationType == tkCONST || declarationType == tkLET);

    for (;;)
    {
        if (IsES6DestructuringEnabled() && IsPossiblePatternStart())
        {
            pnodeThis = ParseDestructuredLiteral<buildAST>(declarationType, true, !!isTopVarParse, DIC_None, !!fAllowIn, pfForInOk, nativeForOk);
            if (pnodeThis != nullptr)
            {
                pnodeThis->ichMin = ichMin;
            }
        }
        else
        {
            if (m_token.tk != tkID)
            {
                IdentifierExpectedError(m_token);
            }

            IdentPtr pid = m_token.GetIdentifier(m_phtbl);
            Assert(pid);
            pNameHint = pid->Psz();
            nameHintLength = pid->Cch();
            nameHintOffset = 0;

            if (pid == wellKnownPropertyPids.let && (declarationType == tkCONST || declarationType == tkLET))
            {
                Error(ERRLetIDInLexicalDecl, pnodeThis);
            }

            if (declarationType == tkVAR)
            {
                pnodeThis = CreateVarDeclNode(pid, STVariable);
            }
            else if (declarationType == tkCONST)
            {
                pnodeThis = CreateBlockScopedDeclNode(pid, knopConstDecl);
                CHAKRATEL_LANGSTATS_INC_LANGFEATURECOUNT(Const, m_scriptContext);
            }
            else
            {
                pnodeThis = CreateBlockScopedDeclNode(pid, knopLetDecl);
                CHAKRATEL_LANGSTATS_INC_LANGFEATURECOUNT(Let, m_scriptContext);
            }

            if (pid == wellKnownPropertyPids.arguments)
            {
                // This var declaration may change the way an 'arguments' identifier in the function is resolved
                if (declarationType == tkVAR)
                {
                    GetCurrentFunctionNode()->grfpn |= PNodeFlags::fpnArguments_varDeclaration;
                }
                else
                {
                    if (GetCurrentBlockInfo()->pnodeBlock->sxBlock.blockType == Function)
                    {
                        // Only override arguments if we are at the function block level.
                        GetCurrentFunctionNode()->grfpn |= PNodeFlags::fpnArguments_overriddenByDecl;
                    }
                }
            }

            if (pnodeThis)
            {
                pnodeThis->ichMin = ichMin;
            }

            m_pscan->Scan();

            if (m_token.tk == tkAsg)
            {
                if (!allowInit)
                {
                    Error(ERRUnexpectedDefault);
                }
                if (pfForInOk && (declarationType == tkLET || declarationType == tkCONST || IsStrictMode()))
                {
                    *pfForInOk = FALSE;
                }

                m_pscan->Scan();
                pnodeInit = ParseExpr<buildAST>(koplCma, nullptr, fAllowIn, FALSE, pNameHint, &nameHintLength, &nameHintOffset);
                if (buildAST)
                {
                    AnalysisAssert(pnodeThis);
                    pnodeThis->sxVar.pnodeInit = pnodeInit;
                    pnodeThis->ichLim = pnodeInit->ichLim;

                    if (pnodeInit->nop == knopFncDecl)
                    {
                        Assert(nameHintLength >= nameHintOffset);
                        pnodeInit->sxFnc.hint = pNameHint;
                        pnodeInit->sxFnc.hintLength = nameHintLength;
                        pnodeInit->sxFnc.hintOffset = nameHintOffset;
                        pnodeThis->sxVar.pid->GetTopRef()->isFuncAssignment = true;
                    }
                    else
                    {
                        this->CheckArguments(pnodeInit);
                    }
                    pNameHint = nullptr;
                }

                //Track var a =, let a= , const a =
                // This is for FixedFields Constant Heuristics
                if (pnodeThis && pnodeThis->sxVar.pnodeInit != nullptr)
                {
                    pnodeThis->sxVar.sym->PromoteAssignmentState();
                    if (m_currentNodeFunc && pnodeThis->sxVar.sym->GetIsFormal())
                    {
                        m_currentNodeFunc->sxFnc.SetHasAnyWriteToFormals(true);
                    }
                }
            }
            else if (declarationType == tkCONST /*pnodeThis->nop == knopConstDecl*/
                     && !singleDefOnly
                     && !(isFor && TokIsForInOrForOf()))
            {
                Error(ERRUninitializedConst);
            }
        }

        if (singleDefOnly)
        {
            return pnodeThis;
        }

        if (buildAST)
        {
            AddToNodeListEscapedUse(&pnodeList, &lastNodeRef, pnodeThis);
        }

        if (m_token.tk != tkComma)
        {
            return pnodeList;
        }

        if (pfForInOk)
        {
            // don't allow "for (var a, b in c)"
            *pfForInOk = FALSE;
        }
        m_pscan->Scan();
        ichMin = m_pscan->IchMinTok();
    }
}

/***************************************************************************
Parse try-catch-finally statement
***************************************************************************/

// The try-catch-finally tree nests the try-catch within a try-finally.
// This matches the new runtime implementation.
template<bool buildAST>
ParseNodePtr Parser::ParseTryCatchFinally()
{
    this->m_tryCatchOrFinallyDepth++;

    ParseNodePtr pnodeT = ParseTry<buildAST>();
    ParseNodePtr pnodeTC = nullptr;
    StmtNest stmt;
    bool hasCatch = false;

    if (tkCATCH == m_token.tk)
    {
        hasCatch = true;
        if (buildAST)
        {
            pnodeTC = CreateNodeWithScanner<knopTryCatch>();
            pnodeT->sxStmt.pnodeOuter = pnodeTC;
            pnodeTC->sxTryCatch.pnodeTry = pnodeT;
        }
        PushStmt<buildAST>(&stmt, pnodeTC, knopTryCatch, nullptr, nullptr);

        ParseNodePtr pnodeCatch = ParseCatch<buildAST>();
        if (buildAST)
        {
            pnodeTC->sxTryCatch.pnodeCatch = pnodeCatch;
        }
        PopStmt(&stmt);
    }
    if (tkFINALLY != m_token.tk)
    {
        if (!hasCatch)
        {
            Error(ERRnoCatch);
        }
        Assert(!buildAST || pnodeTC);
        this->m_tryCatchOrFinallyDepth--;
        return pnodeTC;
    }

    ParseNodePtr pnodeTF = nullptr;
    if (buildAST)
    {
        pnodeTF = CreateNode(knopTryFinally);
    }
    PushStmt<buildAST>(&stmt, pnodeTF, knopTryFinally, nullptr, nullptr);
    ParseNodePtr pnodeFinally = ParseFinally<buildAST>();
    if (buildAST)
    {
        if (!hasCatch)
        {
            pnodeTF->sxTryFinally.pnodeTry = pnodeT;
            pnodeT->sxStmt.pnodeOuter = pnodeTF;
        }
        else
        {
            pnodeTF->sxTryFinally.pnodeTry = CreateNode(knopTry);
            pnodeTF->sxTryFinally.pnodeTry->sxStmt.pnodeOuter = pnodeTF;
            pnodeTF->sxTryFinally.pnodeTry->sxTry.pnodeBody = pnodeTC;
            pnodeTC->sxStmt.pnodeOuter = pnodeTF->sxTryFinally.pnodeTry;
        }
        pnodeTF->sxTryFinally.pnodeFinally = pnodeFinally;
    }
    PopStmt(&stmt);
    this->m_tryCatchOrFinallyDepth--;
    return pnodeTF;
}

template<bool buildAST>
ParseNodePtr Parser::ParseTry()
{
    ParseNodePtr pnode = nullptr;
    StmtNest stmt;
    Assert(tkTRY == m_token.tk);
    if (buildAST)
    {
        pnode = CreateNode(knopTry);
    }
    m_pscan->Scan();
    if (tkLCurly != m_token.tk)
    {
        Error(ERRnoLcurly);
    }

    PushStmt<buildAST>(&stmt, pnode, knopTry, nullptr, nullptr);
    ParseNodePtr pnodeBody = ParseStatement<buildAST>();
    if (buildAST)
    {
        pnode->sxTry.pnodeBody = pnodeBody;
        if (pnode->sxTry.pnodeBody)
            pnode->ichLim = pnode->sxTry.pnodeBody->ichLim;
    }
    PopStmt(&stmt);
    return pnode;
}

template<bool buildAST>
ParseNodePtr Parser::ParseFinally()
{
    ParseNodePtr pnode = nullptr;
    StmtNest stmt;
    Assert(tkFINALLY == m_token.tk);
    if (buildAST)
    {
        pnode = CreateNode(knopFinally);
    }
    m_pscan->Scan();
    if (tkLCurly != m_token.tk)
    {
        Error(ERRnoLcurly);
    }

    PushStmt<buildAST>(&stmt, pnode, knopFinally, nullptr, nullptr);
    ParseNodePtr pnodeBody = ParseStatement<buildAST>();
    if (buildAST)
    {
        pnode->sxFinally.pnodeBody = pnodeBody;
        if (!pnode->sxFinally.pnodeBody)
            // Will only occur due to error correction.
            pnode->sxFinally.pnodeBody = CreateNodeWithScanner<knopEmpty>();
        else
            pnode->ichLim = pnode->sxFinally.pnodeBody->ichLim;
    }
    PopStmt(&stmt);

    return pnode;
}

template<bool buildAST>
ParseNodePtr Parser::ParseCatch()
{
    ParseNodePtr rootNode = nullptr;
    ParseNodePtr* ppnode = &rootNode;
    ParseNodePtr *ppnodeExprScopeSave = nullptr;
    ParseNodePtr pnode = nullptr;
    ParseNodePtr pnodeCatchScope = nullptr;
    StmtNest stmt;
    IdentPtr pidCatch = nullptr;
    //while (tkCATCH == m_token.tk)
    if (tkCATCH == m_token.tk)
    {
        charcount_t ichMin;
        if (buildAST)
        {
            ichMin = m_pscan->IchMinTok();
        }
        m_pscan->Scan(); //catch
        ChkCurTok(tkLParen, ERRnoLparen); //catch(

        bool isPattern = false;
        if (tkID != m_token.tk)
        {
            isPattern = IsES6DestructuringEnabled() && IsPossiblePatternStart();
            if (!isPattern)
            {
                IdentifierExpectedError(m_token);
            }
        }

        if (buildAST)
        {
            pnode = CreateNodeWithScanner<knopCatch>(ichMin);
            PushStmt<buildAST>(&stmt, pnode, knopCatch, nullptr, nullptr);
            *ppnode = pnode;
            ppnode = &pnode->sxCatch.pnodeNext;
            *ppnode = nullptr;
        }

        pnodeCatchScope = StartParseBlock<buildAST>(PnodeBlockType::Regular, isPattern ? ScopeType_CatchParamPattern : ScopeType_Catch);

        if (buildAST)
        {
            // Add this catch to the current scope list.

            if (m_ppnodeExprScope)
            {
                Assert(*m_ppnodeExprScope == nullptr);
                *m_ppnodeExprScope = pnode;
                m_ppnodeExprScope = &pnode->sxCatch.pnodeNext;
            }
            else
            {
                Assert(m_ppnodeScope);
                Assert(*m_ppnodeScope == nullptr);
                *m_ppnodeScope = pnode;
                m_ppnodeScope = &pnode->sxCatch.pnodeNext;
            }

            // Keep a list of function expressions (not declarations) at this scope.

            ppnodeExprScopeSave = m_ppnodeExprScope;
            m_ppnodeExprScope = &pnode->sxCatch.pnodeScopes;
            pnode->sxCatch.pnodeScopes = nullptr;
        }

        if (isPattern)
        {
            ParseNodePtr pnodePattern = ParseDestructuredLiteral<buildAST>(tkLET, true /*isDecl*/, true /*topLevel*/, DIC_ForceErrorOnInitializer);
            if (buildAST)
            {
                pnode->sxCatch.pnodeParam = CreateParamPatternNode(pnodePattern);
                Scope *scope = pnodeCatchScope->sxBlock.scope;
                pnode->sxCatch.scope = scope;
            }
        }
        else
        {
            if (IsStrictMode())
            {
                IdentPtr pid = m_token.GetIdentifier(m_phtbl);
                if (pid == wellKnownPropertyPids.eval)
                {
                    Error(ERREvalUsage);
                }
                else if (pid == wellKnownPropertyPids.arguments)
                {
                    Error(ERRArgsUsage);
                }
            }

            pidCatch = m_token.GetIdentifier(m_phtbl);
            PidRefStack *ref = this->FindOrAddPidRef(pidCatch, GetCurrentBlock()->sxBlock.blockId, GetCurrentFunctionNode()->sxFnc.functionId);

            ParseNodePtr pnodeParam = CreateNameNode(pidCatch);
            pnodeParam->sxPid.symRef = ref->GetSymRef();

            const char16 *name = reinterpret_cast<const char16*>(pidCatch->Psz());
            int nameLength = pidCatch->Cch();
            SymbolName const symName(name, nameLength);
            Symbol *sym = Anew(&m_nodeAllocator, Symbol, symName, pnodeParam, STVariable);
            sym->SetPid(pidCatch);
            if (sym == nullptr)
            {
                Error(ERRnoMemory);
            }
            Assert(ref->GetSym() == nullptr);
            ref->SetSym(sym);

            Scope *scope = pnodeCatchScope->sxBlock.scope;
            scope->AddNewSymbol(sym);

            if (buildAST)
            {
                pnode->sxCatch.pnodeParam = pnodeParam;
                pnode->sxCatch.scope = scope;
            }

            m_pscan->Scan();
        }

        charcount_t ichLim;
        if (buildAST)
        {
            ichLim = m_pscan->IchLimTok();
        }
        ChkCurTok(tkRParen, ERRnoRparen); //catch(id[:expr])

        if (tkLCurly != m_token.tk)
        {
            Error(ERRnoLcurly);
        }

        ParseNodePtr pnodeBody = ParseStatement<buildAST>();  //catch(id[:expr]) {block}
        if (buildAST)
        {
            pnode->sxCatch.pnodeBody = pnodeBody;
            pnode->ichLim = ichLim;
        }

        if (pnodeCatchScope != nullptr)
        {
            FinishParseBlock(pnodeCatchScope);
        }

        if (pnodeCatchScope->sxBlock.GetCallsEval() || pnodeCatchScope->sxBlock.GetChildCallsEval())
        {
            GetCurrentBlock()->sxBlock.SetChildCallsEval(true);
        }

        if (buildAST)
        {
            PopStmt(&stmt);

            // Restore the lists of function expression scopes.

            AssertMem(m_ppnodeExprScope);
            Assert(*m_ppnodeExprScope == nullptr);
            m_ppnodeExprScope = ppnodeExprScopeSave;
        }
    }
    return rootNode;
}

template<bool buildAST>
ParseNodePtr Parser::ParseCase(ParseNodePtr *ppnodeBody)
{
    ParseNodePtr pnodeT = nullptr;

    charcount_t ichMinT = m_pscan->IchMinTok();
    m_pscan->Scan();
    ParseNodePtr pnodeExpr = ParseExpr<buildAST>();
    charcount_t ichLim = m_pscan->IchLimTok();

    ChkCurTok(tkColon, ERRnoColon);

    if (buildAST)
    {
        pnodeT = CreateNodeWithScanner<knopCase>(ichMinT);
        pnodeT->sxCase.pnodeExpr = pnodeExpr;
        pnodeT->ichLim = ichLim;
    }
    ParseStmtList<buildAST>(ppnodeBody);

    return pnodeT;
}

/***************************************************************************
Parse a single statement. Digest a trailing semicolon.
***************************************************************************/
template<bool buildAST>
ParseNodePtr Parser::ParseStatement()
{
    ParseNodePtr *ppnodeT;
    ParseNodePtr pnodeT;
    ParseNodePtr pnode = nullptr;
    LabelId* pLabelIdList = nullptr;
    charcount_t ichMin = 0;
    size_t iecpMin = 0;
    StmtNest stmt;
    StmtNest *pstmt;
    BOOL fForInOrOfOkay;
    BOOL fCanAssign;
    IdentPtr pid;
    uint fnop;
    ParseNodePtr pnodeLabel = nullptr;
    bool expressionStmt = false;
    bool isAsyncMethod = false;
    tokens tok;
#if EXCEPTION_RECOVERY
    ParseNodePtr pParentTryCatch = nullptr;
    ParseNodePtr pTryBlock = nullptr;
    ParseNodePtr pTry = nullptr;
    ParseNodePtr pParentTryCatchBlock = nullptr;

    StmtNest stmtTryCatchBlock;
    StmtNest stmtTryCatch;
    StmtNest stmtTry;
    StmtNest stmtTryBlock;
#endif

    if (buildAST)
    {
#if EXCEPTION_RECOVERY
        if(Js::Configuration::Global.flags.SwallowExceptions)
        {
            // If we're swallowing exceptions, surround this statement with a try/catch block:
            //
            //   Before: x.y = 3;
            //   After:  try { x.y = 3; } catch(__ehobj) { }
            //
            // This is done to force the runtime to recover from exceptions at the most granular
            // possible point.  Recovering from EH dramatically improves coverage of testing via
            // fault injection.


            // create and push the try-catch node
            pParentTryCatchBlock = CreateBlockNode();
            PushStmt<buildAST>(&stmtTryCatchBlock, pParentTryCatchBlock, knopBlock, nullptr, nullptr);
            pParentTryCatch = CreateNodeWithScanner<knopTryCatch>();
            PushStmt<buildAST>(&stmtTryCatch, pParentTryCatch, knopTryCatch, nullptr, nullptr);

            // create and push a try node
            pTry = CreateNodeWithScanner<knopTry>();
            PushStmt<buildAST>(&stmtTry, pTry, knopTry, nullptr, nullptr);
            pTryBlock = CreateBlockNode();
            PushStmt<buildAST>(&stmtTryBlock, pTryBlock, knopBlock, nullptr, nullptr);
            // these nodes will be closed after the statement is parsed.
        }
#endif // EXCEPTION_RECOVERY
    }

    EnsureStackAvailable();

LRestart:
    tok = m_token.tk;

    switch (tok)
    {
    case tkEOF:
        if (buildAST)
        {
            pnode = nullptr;
        }
        break;

    case tkFUNCTION:
    {
LFunctionStatement:
        if (m_grfscr & fscrDeferredFncExpression)
        {
            // The top-level deferred function body was defined by a function expression whose parsing was deferred. We are now
            // parsing it, so unset the flag so that any nested functions are parsed normally. This flag is only applicable the
            // first time we see it.
            m_grfscr &= ~fscrDeferredFncExpression;
            pnode = ParseFncDecl<buildAST>(isAsyncMethod ? fFncAsync : fFncNoFlgs, nullptr);
        }
        else
        {
            pnode = ParseFncDecl<buildAST>(fFncDeclaration | (isAsyncMethod ? fFncAsync : fFncNoFlgs), nullptr);
        }
        if (isAsyncMethod)
        {
            pnode->sxFnc.cbMin = iecpMin;
            pnode->ichMin = ichMin;
        }
        break;
    }

    case tkCLASS:
        if (m_scriptContext->GetConfig()->IsES6ClassAndExtendsEnabled())
        {
            pnode = ParseClassDecl<buildAST>(TRUE, nullptr, nullptr, nullptr);
        }
        else
        {
            goto LDefaultToken;
        }
        break;

    case tkID:
        if (m_token.GetIdentifier(m_phtbl) == wellKnownPropertyPids.let)
        {
            // We see "let" at the start of a statement. This could either be a declaration or an identifier
            // reference. The next token determines which.
            RestorePoint parsedLet;
            m_pscan->Capture(&parsedLet);
            ichMin = m_pscan->IchMinTok();

            m_pscan->Scan();
            if (this->NextTokenConfirmsLetDecl())
            {
                pnode = ParseVariableDeclaration<buildAST>(tkLET, ichMin);
                goto LNeedTerminator;
            }
            m_pscan->SeekTo(parsedLet);
        }
        else if (m_token.GetIdentifier(m_phtbl) == wellKnownPropertyPids.async && m_scriptContext->GetConfig()->IsES7AsyncAndAwaitEnabled())
        {
            RestorePoint parsedAsync;
            m_pscan->Capture(&parsedAsync);
            ichMin = m_pscan->IchMinTok();
            iecpMin = m_pscan->IecpMinTok();

            m_pscan->Scan();
            if (m_token.tk == tkFUNCTION && !m_pscan->FHadNewLine())
            {
                isAsyncMethod = true;
                goto LFunctionStatement;
            }
            m_pscan->SeekTo(parsedAsync);
        }
        goto LDefaultToken;

    case tkCONST:
    case tkLET:
        ichMin = m_pscan->IchMinTok();

        m_pscan->Scan();
        pnode = ParseVariableDeclaration<buildAST>(tok, ichMin);
        goto LNeedTerminator;

    case tkVAR:
        ichMin = m_pscan->IchMinTok();

        m_pscan->Scan();
        pnode = ParseVariableDeclaration<buildAST>(tok, ichMin);
        goto LNeedTerminator;

    case tkFOR:
    {
        ParseNodePtr pnodeBlock = nullptr;
        ParseNodePtr *ppnodeScopeSave = nullptr;
        ParseNodePtr *ppnodeExprScopeSave = nullptr;

        ichMin = m_pscan->IchMinTok();
        ChkNxtTok(tkLParen, ERRnoLparen);
        pnodeBlock = StartParseBlock<buildAST>(PnodeBlockType::Regular, ScopeType_Block);
        if (buildAST)
        {
            PushFuncBlockScope(pnodeBlock, &ppnodeScopeSave, &ppnodeExprScopeSave);
        }

        RestorePoint startExprOrIdentifier;
        fForInOrOfOkay = TRUE;
        fCanAssign = TRUE;
        tok = m_token.tk;
        BOOL nativeForOkay = TRUE;

        switch (tok)
        {
        case tkID:
            if (m_token.GetIdentifier(m_phtbl) == wellKnownPropertyPids.let)
            {
                // We see "let" in the init part of a for loop. This could either be a declaration or an identifier
                // reference. The next token determines which.
                RestorePoint parsedLet;
                m_pscan->Capture(&parsedLet);
                auto ichMinInner = m_pscan->IchMinTok();

                m_pscan->Scan();
                if (IsPossiblePatternStart())
                {
                    m_pscan->Capture(&startExprOrIdentifier);
                }
                if (this->NextTokenConfirmsLetDecl() && m_token.tk != tkIN)
                {
                    pnodeT = ParseVariableDeclaration<buildAST>(tkLET, ichMinInner
                                                                , /*fAllowIn = */FALSE
                                                                , /*pfForInOk = */&fForInOrOfOkay
                                                                , /*singleDefOnly*/FALSE
                                                                , /*allowInit*/TRUE
                                                                , /*isTopVarParse*/TRUE
                                                                , /*isFor*/TRUE
                                                                , &nativeForOkay);
                    break;
                }
                m_pscan->SeekTo(parsedLet);
            }
            goto LDefaultTokenFor;
        case tkLET:
        case tkCONST:
        case tkVAR:
            {
                auto ichMinInner = m_pscan->IchMinTok();

                m_pscan->Scan();
                if (IsPossiblePatternStart())
                {
                    m_pscan->Capture(&startExprOrIdentifier);
                }
                pnodeT = ParseVariableDeclaration<buildAST>(tok, ichMinInner
                                                            , /*fAllowIn = */FALSE
                                                            , /*pfForInOk = */&fForInOrOfOkay
                                                            , /*singleDefOnly*/FALSE
                                                            , /*allowInit*/TRUE
                                                            , /*isTopVarParse*/TRUE
                                                            , /*isFor*/TRUE
                                                            , &nativeForOkay);
            }
            break;
        case tkSColon:
            pnodeT = nullptr;
            fForInOrOfOkay = FALSE;
            break;
        default:
            {
LDefaultTokenFor:
                RestorePoint exprStart;
                tokens beforeToken = tok;
                m_pscan->Capture(&exprStart);
                if (IsPossiblePatternStart())
                {
                    m_pscan->Capture(&startExprOrIdentifier);
                }
                bool fLikelyPattern = false;
                if (IsES6DestructuringEnabled() && (beforeToken == tkLBrack || beforeToken == tkLCurly))
                {
                    pnodeT = ParseExpr<buildAST>(koplNo,
                        &fCanAssign,
                        /*fAllowIn = */FALSE,
                        /*fAllowEllipsis*/FALSE,
                        /*pHint*/nullptr,
                        /*pHintLength*/nullptr,
                        /*pShortNameOffset*/nullptr,
                        /*pToken*/nullptr,
                        /**fUnaryOrParen*/false,
                        &fLikelyPattern);
                }
                else
                {
                    pnodeT = ParseExpr<buildAST>(koplNo, &fCanAssign, /*fAllowIn = */FALSE);
                }

                // We would veryfiy the grammar as destructuring grammar only when  for..in/of case. As in the native for loop case the above ParseExpr call
                // has already converted them appropriately.
                if (fLikelyPattern && TokIsForInOrForOf())
                {
                    m_pscan->SeekTo(exprStart);
                    ParseDestructuredLiteralWithScopeSave(tkNone, false/*isDecl*/, false /*topLevel*/, DIC_None, false /*allowIn*/);

                    if (buildAST)
                    {
                        pnodeT = ConvertToPattern(pnodeT);
                    }
                }
                if (buildAST)
                {
                    Assert(pnodeT);
                    pnodeT->isUsed = false;
                }
            }
            break;
        }

        if (TokIsForInOrForOf())
        {
            bool isForOf = (m_token.tk != tkIN);
            Assert(!isForOf || (m_token.tk == tkID && m_token.GetIdentifier(m_phtbl) == wellKnownPropertyPids.of));

            if ((buildAST && nullptr == pnodeT) || !fForInOrOfOkay)
            {
                if (isForOf)
                {
                    Error(ERRForOfNoInitAllowed);
                }
                else
                {
                    Error(ERRForInNoInitAllowed);
                }
            }
            if (!fCanAssign && PHASE_ON1(Js::EarlyReferenceErrorsPhase))
            {
                Error(JSERR_CantAssignTo);
            }

            m_pscan->Scan();
            ParseNodePtr pnodeObj = ParseExpr<buildAST>(isForOf ? koplCma : koplNo);
            charcount_t ichLim = m_pscan->IchLimTok();
            ChkCurTok(tkRParen, ERRnoRparen);

            if (buildAST)
            {
                if (isForOf)
                {
                    pnode = CreateNodeWithScanner<knopForOf>(ichMin);
                }
                else
                {
                    pnode = CreateNodeWithScanner<knopForIn>(ichMin);
                }
                pnode->sxForInOrForOf.pnodeBlock = pnodeBlock;
                pnode->sxForInOrForOf.pnodeLval = pnodeT;
                pnode->sxForInOrForOf.pnodeObj = pnodeObj;
                pnode->ichLim = ichLim;

                TrackAssignment<true>(pnodeT, nullptr);
            }
            PushStmt<buildAST>(&stmt, pnode, isForOf ? knopForOf : knopForIn, pnodeLabel, pLabelIdList);
            ParseNodePtr pnodeBody = ParseStatement<buildAST>();

            if (buildAST)
            {
                pnode->sxForInOrForOf.pnodeBody = pnodeBody;
            }
            PopStmt(&stmt);
        }
        else
        {
            if (!nativeForOkay)
            {
                Error(ERRDestructInit);
            }

            ChkCurTok(tkSColon, ERRnoSemic);
            ParseNodePtr pnodeCond = nullptr;
            if (m_token.tk != tkSColon)
            {
                pnodeCond = ParseExpr<buildAST>();
                if (m_token.tk != tkSColon)
                {
                    Error(ERRnoSemic);
                }
            }

            tokens tk;
            tk = m_pscan->Scan();

            ParseNodePtr pnodeIncr = nullptr;
            if (tk != tkRParen)
            {
                pnodeIncr = ParseExpr<buildAST>();
                if(pnodeIncr)
                {
                    pnodeIncr->isUsed = false;
                }
            }

            charcount_t ichLim = m_pscan->IchLimTok();

            ChkCurTok(tkRParen, ERRnoRparen);

            if (buildAST)
            {
                pnode = CreateNodeWithScanner<knopFor>(ichMin);
                pnode->sxFor.pnodeBlock = pnodeBlock;
                pnode->sxFor.pnodeInverted= nullptr;
                pnode->sxFor.pnodeInit = pnodeT;
                pnode->sxFor.pnodeCond = pnodeCond;
                pnode->sxFor.pnodeIncr = pnodeIncr;
                pnode->ichLim = ichLim;
            }
            PushStmt<buildAST>(&stmt, pnode, knopFor, pnodeLabel, pLabelIdList);
            ParseNodePtr pnodeBody = ParseStatement<buildAST>();
            if (buildAST)
            {
                pnode->sxFor.pnodeBody = pnodeBody;
            }
            PopStmt(&stmt);
        }

        if (buildAST)
        {
            PopFuncBlockScope(ppnodeScopeSave, ppnodeExprScopeSave);
        }

        FinishParseBlock(pnodeBlock);

        break;
    }

    case tkSWITCH:
    {
        BOOL fSeenDefault = FALSE;
        ParseNodePtr pnodeBlock = nullptr;
        ParseNodePtr *ppnodeScopeSave = nullptr;
        ParseNodePtr *ppnodeExprScopeSave = nullptr;

        ichMin = m_pscan->IchMinTok();
        ChkNxtTok(tkLParen, ERRnoLparen);
        ParseNodePtr pnodeVal = ParseExpr<buildAST>();
        charcount_t ichLim = m_pscan->IchLimTok();

        ChkCurTok(tkRParen, ERRnoRparen);
        ChkCurTok(tkLCurly, ERRnoLcurly);

        if (buildAST)
        {
            pnode = CreateNodeWithScanner<knopSwitch>(ichMin);
        }
        PushStmt<buildAST>(&stmt, pnode, knopSwitch, pnodeLabel, pLabelIdList);
        pnodeBlock = StartParseBlock<buildAST>(PnodeBlockType::Regular, ScopeType_Block, nullptr, pLabelIdList);

        if (buildAST)
        {
            pnode->sxSwitch.pnodeVal = pnodeVal;
            pnode->sxSwitch.pnodeBlock = pnodeBlock;
            pnode->ichLim = ichLim;
            PushFuncBlockScope(pnode->sxSwitch.pnodeBlock, &ppnodeScopeSave, &ppnodeExprScopeSave);

            pnode->sxSwitch.pnodeDefault = nullptr;
            ppnodeT = &pnode->sxSwitch.pnodeCases;
        }

        for (;;)
        {
            ParseNodePtr pnodeBody = nullptr;
            switch (m_token.tk)
            {
            default:
                goto LEndSwitch;
            case tkCASE:
            {
                pnodeT = this->ParseCase<buildAST>(&pnodeBody);
                break;
            }
            case tkDEFAULT:
                if (fSeenDefault)
                {
                    Error(ERRdupDefault);
                    // No recovery necessary since this is a semantic, not structural, error
                }
                fSeenDefault = TRUE;
                charcount_t ichMinT = m_pscan->IchMinTok();
                m_pscan->Scan();
                charcount_t ichMinInner = m_pscan->IchLimTok();
                ChkCurTok(tkColon, ERRnoColon);
                if (buildAST)
                {
                    pnodeT = CreateNodeWithScanner<knopCase>(ichMinT);
                    pnode->sxSwitch.pnodeDefault = pnodeT;
                    pnodeT->ichLim = ichMinInner;
                    pnodeT->sxCase.pnodeExpr = nullptr;
                }
                ParseStmtList<buildAST>(&pnodeBody);
                break;
            }
            // Create a block node to contain the statement list for this case.
            // This helps us insert byte code to return the right value from
            // global/eval code.
            ParseNodePtr pnodeFakeBlock = CreateBlockNode();
            if (buildAST)
            {
                if (pnodeBody)
                {
                    pnodeFakeBlock->ichMin = pnodeT->ichMin;
                    pnodeFakeBlock->ichLim = pnodeT->ichLim;
                    pnodeT->sxCase.pnodeBody = pnodeFakeBlock;
                    pnodeT->sxCase.pnodeBody->grfpn |= PNodeFlags::fpnSyntheticNode; // block is not a user specifier block
                    pnodeT->sxCase.pnodeBody->sxBlock.pnodeStmt = pnodeBody;
                }
                else
                {
                    pnodeT->sxCase.pnodeBody = nullptr;
                }
                *ppnodeT = pnodeT;
                ppnodeT = &pnodeT->sxCase.pnodeNext;
            }
        }
LEndSwitch:
        ChkCurTok(tkRCurly, ERRnoRcurly);
        if (buildAST)
        {
            *ppnodeT = nullptr;
            PopFuncBlockScope(ppnodeScopeSave, ppnodeExprScopeSave);
            FinishParseBlock(pnode->sxSwitch.pnodeBlock);
        }
        else
        {
            FinishParseBlock(pnodeBlock);
        }
        PopStmt(&stmt);

        break;
    }

    case tkWHILE:
    {
        ichMin = m_pscan->IchMinTok();
        ChkNxtTok(tkLParen, ERRnoLparen);
        ParseNodePtr pnodeCond = ParseExpr<buildAST>();
        charcount_t ichLim = m_pscan->IchLimTok();
        ChkCurTok(tkRParen, ERRnoRparen);

        if (buildAST)
        {
            pnode = CreateNodeWithScanner<knopWhile>(ichMin);
            pnode->sxWhile.pnodeCond = pnodeCond;
            pnode->ichLim = ichLim;
        }
        bool stashedDisallowImportExportStmt = m_disallowImportExportStmt;
        m_disallowImportExportStmt = true;
        PushStmt<buildAST>(&stmt, pnode, knopWhile, pnodeLabel, pLabelIdList);
        ParseNodePtr pnodeBody = ParseStatement<buildAST>();
        PopStmt(&stmt);

        if (buildAST)
        {
            pnode->sxWhile.pnodeBody = pnodeBody;
        }
        m_disallowImportExportStmt = stashedDisallowImportExportStmt;
        break;
    }

    case tkDO:
    {
        if (buildAST)
        {
            pnode = CreateNodeWithScanner<knopDoWhile>();
        }
        PushStmt<buildAST>(&stmt, pnode, knopDoWhile, pnodeLabel, pLabelIdList);
        m_pscan->Scan();
        bool stashedDisallowImportExportStmt = m_disallowImportExportStmt;
        m_disallowImportExportStmt = true;
        ParseNodePtr pnodeBody = ParseStatement<buildAST>();
        m_disallowImportExportStmt = stashedDisallowImportExportStmt;
        PopStmt(&stmt);
        charcount_t ichMinT = m_pscan->IchMinTok();

        ChkCurTok(tkWHILE, ERRnoWhile);
        ChkCurTok(tkLParen, ERRnoLparen);

        ParseNodePtr pnodeCond = ParseExpr<buildAST>();
        charcount_t ichLim = m_pscan->IchLimTok();
        ChkCurTok(tkRParen, ERRnoRparen);

        if (buildAST)
        {
            pnode->sxWhile.pnodeBody = pnodeBody;
            pnode->sxWhile.pnodeCond = pnodeCond;
            pnode->ichLim = ichLim;
            pnode->ichMin = ichMinT;
        }

        // REVIEW: Allow do...while statements to be embedded in other compound statements like if..else, or do..while?
        //      goto LNeedTerminator;

        // For now just eat the trailing semicolon if present.
        if (m_token.tk == tkSColon)
        {
            if (pnode)
            {
                pnode->grfpn |= PNodeFlags::fpnExplicitSemicolon;
            }
            m_pscan->Scan();
        }
        else if (pnode)
        {
            pnode->grfpn |= PNodeFlags::fpnAutomaticSemicolon;
        }

        break;
    }

    case tkIF:
    {
        ichMin = m_pscan->IchMinTok();
        ChkNxtTok(tkLParen, ERRnoLparen);
        ParseNodePtr pnodeCond = ParseExpr<buildAST>();
        if (buildAST)
        {
            pnode = CreateNodeWithScanner<knopIf>(ichMin);
            pnode->ichLim = m_pscan->IchLimTok();
            pnode->sxIf.pnodeCond = pnodeCond;
        }
        ChkCurTok(tkRParen, ERRnoRparen);

        bool stashedDisallowImportExportStmt = m_disallowImportExportStmt;
        m_disallowImportExportStmt = true;
        PushStmt<buildAST>(&stmt, pnode, knopIf, pnodeLabel, pLabelIdList);
        ParseNodePtr pnodeTrue = ParseStatement<buildAST>();
        ParseNodePtr pnodeFalse = nullptr;
        if (m_token.tk == tkELSE)
        {
            m_pscan->Scan();
            pnodeFalse = ParseStatement<buildAST>();
        }
        if (buildAST)
        {
            pnode->sxIf.pnodeTrue = pnodeTrue;
            pnode->sxIf.pnodeFalse = pnodeFalse;
        }
        PopStmt(&stmt);
        m_disallowImportExportStmt = stashedDisallowImportExportStmt;
        break;
    }

    case tkTRY:
    {
        pnode = CreateBlockNode();
        pnode->grfpn |= PNodeFlags::fpnSyntheticNode; // block is not a user specifier block
        PushStmt<buildAST>(&stmt, pnode, knopBlock, pnodeLabel, pLabelIdList);
        ParseNodePtr pnodeStmt = ParseTryCatchFinally<buildAST>();
        if (buildAST)
        {
            pnode->sxBlock.pnodeStmt = pnodeStmt;
        }
        PopStmt(&stmt);
        break;
    }

    case tkWITH:
    {
        if ( IsStrictMode() )
        {
            Error(ERRES5NoWith);
        }
        if (m_currentNodeFunc)
        {
            GetCurrentFunctionNode()->sxFnc.SetHasWithStmt(); // Used by DeferNested
        }

        ichMin = m_pscan->IchMinTok();
        ChkNxtTok(tkLParen, ERRnoLparen);
        ParseNodePtr pnodeObj = ParseExpr<buildAST>();
        if (!buildAST)
        {
            m_scopeCountNoAst++;
        }
        charcount_t ichLim = m_pscan->IchLimTok();
        ChkCurTok(tkRParen, ERRnoRparen);

        if (buildAST)
        {
            pnode = CreateNodeWithScanner<knopWith>(ichMin);
        }
        PushStmt<buildAST>(&stmt, pnode, knopWith, pnodeLabel, pLabelIdList);

        ParseNodePtr *ppnodeExprScopeSave = nullptr;
        if (buildAST)
        {
            pnode->sxWith.pnodeObj = pnodeObj;
            this->CheckArguments(pnode->sxWith.pnodeObj);

            if (m_ppnodeExprScope)
            {
                Assert(*m_ppnodeExprScope == nullptr);
                *m_ppnodeExprScope = pnode;
                m_ppnodeExprScope = &pnode->sxWith.pnodeNext;
            }
            else
            {
                Assert(m_ppnodeScope);
                Assert(*m_ppnodeScope == nullptr);
                *m_ppnodeScope = pnode;
                m_ppnodeScope = &pnode->sxWith.pnodeNext;
            }
            pnode->sxWith.pnodeNext = nullptr;
            pnode->sxWith.scope = nullptr;

            ppnodeExprScopeSave = m_ppnodeExprScope;
            m_ppnodeExprScope = &pnode->sxWith.pnodeScopes;
            pnode->sxWith.pnodeScopes = nullptr;

            pnode->ichLim = ichLim;
        }

        PushBlockInfo(CreateBlockNode());
        PushDynamicBlock();

        ParseNodePtr pnodeBody = ParseStatement<buildAST>();
        if (buildAST)
        {
            pnode->sxWith.pnodeBody = pnodeBody;
            m_ppnodeExprScope = ppnodeExprScopeSave;
        }
        else
        {
            m_scopeCountNoAst--;
        }

        // The dynamic block is not stored in the actual parse tree and so will not
        // be visited by the byte code generator.  Grab the callsEval flag off it and
        // pass on to outer block in case of:
        // with (...) eval(...); // i.e. blockless form of with
        bool callsEval = GetCurrentBlock()->sxBlock.GetCallsEval();
        PopBlockInfo();
        if (callsEval)
        {
            // be careful not to overwrite an existing true with false
            GetCurrentBlock()->sxBlock.SetCallsEval(true);
        }

        PopStmt(&stmt);
        break;
    }

    case tkLCurly:
        pnode = ParseBlock<buildAST>(pnodeLabel, pLabelIdList);
        break;

    case tkSColon:
        pnode = nullptr;
        m_pscan->Scan();
        break;

    case tkBREAK:
        if (buildAST)
        {
            pnode = CreateNodeWithScanner<knopBreak>();
        }
        fnop = fnopBreak;
        goto LGetJumpStatement;

    case tkCONTINUE:
        if (buildAST)
        {
            pnode = CreateNode(knopContinue);
        }
        fnop = fnopContinue;

LGetJumpStatement:
        m_pscan->ScanForcingPid();
        if (tkID == m_token.tk && !m_pscan->FHadNewLine())
        {
            // Labeled break or continue.
            pid = m_token.GetIdentifier(m_phtbl);
            AssertMem(pid);
            if (buildAST)
            {
                pnode->sxJump.hasExplicitTarget=true;
                pnode->ichLim = m_pscan->IchLimTok();

                m_pscan->Scan();
                PushStmt<buildAST>(&stmt, pnode, pnode->nop, pnodeLabel, nullptr);
                Assert(pnode->sxStmt.grfnop == 0);
                for (pstmt = m_pstmtCur; nullptr != pstmt; pstmt = pstmt->pstmtOuter)
                {
                    AssertNodeMem(pstmt->pnodeStmt);
                    AssertNodeMemN(pstmt->pnodeLab);
                    for (pnodeT = pstmt->pnodeLab; nullptr != pnodeT;
                         pnodeT = pnodeT->sxLabel.pnodeNext)
                    {
                        Assert(knopLabel == pnodeT->nop);
                        if (pid == pnodeT->sxLabel.pid)
                        {
                            // Found the label. Make sure we can use it. We can
                            // break out of any statement, but we can only
                            // continue loops.
                            if (fnop == fnopContinue &&
                                !(pstmt->pnodeStmt->Grfnop() & fnop))
                            {
                                Error(ERRbadContinue);
                            }
                            else
                            {
                                pstmt->pnodeStmt->sxStmt.grfnop |= fnop;
                                pnode->sxJump.pnodeTarget = pstmt->pnodeStmt;
                            }
                            PopStmt(&stmt);
                            goto LNeedTerminator;
                        }
                    }
                    pnode->sxStmt.grfnop |=
                        (pstmt->pnodeStmt->Grfnop() & fnopCleanup);
                }
            }
            else
            {
                m_pscan->Scan();
                for (pstmt = m_pstmtCur; pstmt; pstmt = pstmt->pstmtOuter)
                {
                    LabelId* pLabelId;
                    for (pLabelId = pstmt->pLabelId; pLabelId; pLabelId = pLabelId->next)
                    {

                        if (pid == pLabelId->pid)
                        {
                            // Found the label. Make sure we can use it. We can
                            // break out of any statement, but we can only
                            // continue loops.
                            if (fnop == fnopContinue &&
                                !(ParseNode::Grfnop(pstmt->op) & fnop))
                            {
                                Error(ERRbadContinue);
                            }
                            goto LNeedTerminator;
                        }
                    }
                }
            }
            Error(ERRnoLabel);
        }
        else
        {
            // If we're doing a fast scan, we're not tracking labels, so we can't accurately do this analysis.
            // Let the thread that's doing the full parse detect the error, if there is one.
            if (!this->IsDoingFastScan())
            {
                // Unlabeled break or continue.
                if (buildAST)
                {
                    pnode->sxJump.hasExplicitTarget=false;
                    PushStmt<buildAST>(&stmt, pnode, pnode->nop, pnodeLabel, nullptr);
                    Assert(pnode->sxStmt.grfnop == 0);
                }

                for (pstmt = m_pstmtCur; nullptr != pstmt; pstmt = pstmt->pstmtOuter)
                {
                    if (buildAST)
                    {
                        AnalysisAssert(pstmt->pnodeStmt);
                        if (pstmt->pnodeStmt->Grfnop() & fnop)
                        {
                            pstmt->pnodeStmt->sxStmt.grfnop |= fnop;
                            pnode->sxJump.pnodeTarget = pstmt->pnodeStmt;
                            PopStmt(&stmt);
                            goto LNeedTerminator;
                        }
                        pnode->sxStmt.grfnop |=
                            (pstmt->pnodeStmt->Grfnop() & fnopCleanup);
                    }
                    else
                    {
                        if (ParseNode::Grfnop(pstmt->GetNop()) & fnop)
                        {
                            if (!pstmt->isDeferred)
                            {
                                AnalysisAssert(pstmt->pnodeStmt);
                                pstmt->pnodeStmt->sxStmt.grfnop |= fnop;
                            }
                            goto LNeedTerminator;
                        }
                    }
                }
                Error(fnop == fnopBreak ? ERRbadBreak : ERRbadContinue);
            }
            goto LNeedTerminator;
        }

    case tkRETURN:
    {
        if (buildAST)
        {
            if (nullptr == m_currentNodeFunc || IsTopLevelModuleFunc())
            {
                Error(ERRbadReturn);
            }
            pnode = CreateNodeWithScanner<knopReturn>();
        }
        m_pscan->Scan();
        ParseNodePtr pnodeExpr = nullptr;
        ParseOptionalExpr<buildAST>(&pnodeExpr, true);

        // Class constructors have special semantics regarding return statements.
        // This might require a reference to 'this'
        if (GetCurrentFunctionNode()->sxFnc.IsClassConstructor())
        {
            ReferenceSpecialName(wellKnownPropertyPids._this);
        }

        if (buildAST)
        {
            pnode->sxReturn.pnodeExpr = pnodeExpr;
            if (pnodeExpr)
            {
                this->CheckArguments(pnode->sxReturn.pnodeExpr);
                pnode->ichLim = pnode->sxReturn.pnodeExpr->ichLim;
            }
            // See if return should call finally
            PushStmt<buildAST>(&stmt, pnode, knopReturn, pnodeLabel, nullptr);
            Assert(pnode->sxStmt.grfnop == 0);
            for (pstmt = m_pstmtCur; nullptr != pstmt; pstmt = pstmt->pstmtOuter)
            {
                AssertNodeMem(pstmt->pnodeStmt);
                AssertNodeMemN(pstmt->pnodeLab);
                if (pstmt->pnodeStmt->Grfnop() & fnopCleanup)
                {
                    pnode->sxStmt.grfnop |= fnopCleanup;
                    break;
                }
            }
            PopStmt(&stmt);
        }
        goto LNeedTerminator;
    }

    case tkTHROW:
    {
        if (buildAST)
        {
            pnode = CreateUniNode(knopThrow, nullptr);
        }
        m_pscan->Scan();
        ParseNodePtr pnode1 = nullptr;
        if (m_token.tk != tkSColon &&
            m_token.tk != tkRCurly &&
            !m_pscan->FHadNewLine())
        {
            pnode1 = ParseExpr<buildAST>();
        }
        else
        {
            Error(ERRdanglingThrow);
        }

        if (buildAST)
        {
            pnode->sxUni.pnode1 = pnode1;
            if (pnode1)
            {
                this->CheckArguments(pnode->sxUni.pnode1);
                pnode->ichLim = pnode->sxUni.pnode1->ichLim;
            }
        }
        goto LNeedTerminator;
    }

    case tkDEBUGGER:
        if (buildAST)
        {
            pnode = CreateNodeWithScanner<knopDebugger>();
        }
        m_pscan->Scan();
        goto LNeedTerminator;

    case tkIMPORT:
        pnode = ParseImport<buildAST>();

        goto LNeedTerminator;

    case tkEXPORT:
    {
        if (!(m_grfscr & fscrIsModuleCode))
        {
            goto LDefaultToken;
        }

        bool needTerminator = false;
        pnode = ParseExportDeclaration<buildAST>(&needTerminator);

        if (needTerminator)
        {
        goto LNeedTerminator;
        }
        else
        {
            break;
        }
    }

LDefaultToken:
    default:
    {
        // First check for a label via lookahead. If not found,
        // rewind and reparse as expression statement.
        if (m_token.tk == tkLParen || m_token.tk == tkID)
        {
            RestorePoint idStart;
            m_pscan->Capture(&idStart);

            // Support legacy behavior of allowing parentheses around label identifiers.
            // Require balanced parentheses for correcting parsing.  Note unbalanced cases
            // take care of themselves correctly by resulting in rewind and parsing as
            // an expression statement.
            // REVIEW[ianhall]: Can this legacy functionality be removed? Chrome does not support this parsing behavior.
            uint parenCount = 0;
            while (m_token.tk == tkLParen)
            {
                parenCount += 1;
                m_pscan->Scan();
            }

            if (m_token.tk == tkID)
            {
                IdentToken tokInner;
                tokInner.tk = tkID;
                tokInner.ichMin = m_pscan->IchMinTok();
                tokInner.ichLim = m_pscan->IchLimTok();
                tokInner.pid = m_token.GetIdentifier(m_phtbl);

                m_pscan->Scan();

                while (parenCount > 0 && m_token.tk == tkRParen)
                {
                    parenCount -= 1;
                    m_pscan->Scan();
                }

                if (parenCount == 0 && m_token.tk == tkColon)
                {
                    // We have a label.
                    // TODO[ianhall]: Refactor to eliminate separate code paths for buildAST and !buildAST
                    if (buildAST)
                    {
                        // See if the label is already defined.
                        if (nullptr != PnodeLabel(tokInner.pid, pnodeLabel))
                        {
                            Error(ERRbadLabel);
                        }
                        pnodeT = CreateNodeWithScanner<knopLabel>();
                        pnodeT->sxLabel.pid = tokInner.pid;
                        pnodeT->sxLabel.pnodeNext = pnodeLabel;
                        pnodeLabel = pnodeT;
                    }
                    else
                    {
                        // See if the label is already defined.
                        if (PnodeLabelNoAST(&tokInner, pLabelIdList))
                        {
                            Error(ERRbadLabel);
                        }
                        LabelId* pLabelId = CreateLabelId(&tokInner);
                        pLabelId->next = pLabelIdList;
                        pLabelIdList = pLabelId;
                    }
                    m_pscan->Scan();
                    goto LRestart;
                }
            }

            // No label, rewind back to the tkID and parse an expression
            m_pscan->SeekTo(idStart);
        }

        // Must be an expression statement.
        pnode = ParseExpr<buildAST>();

        if (m_hasDeferredShorthandInitError)
        {
            Error(ERRnoColon);
        }

        if (buildAST)
        {
            expressionStmt = true;

            AnalysisAssert(pnode);
            pnode->isUsed = false;
        }
    }

LNeedTerminator:
        // Need a semicolon, new-line, } or end-of-file.
        // We digest a semicolon if it's there.
        switch (m_token.tk)
        {
        case tkSColon:
            m_pscan->Scan();
            if (pnode!= nullptr) pnode->grfpn |= PNodeFlags::fpnExplicitSemicolon;
            break;
        case tkEOF:
        case tkRCurly:
            if (pnode!= nullptr) pnode->grfpn |= PNodeFlags::fpnAutomaticSemicolon;
            break;
        default:
            if (!m_pscan->FHadNewLine())
            {
                Error(ERRnoSemic);
            }
            else
            {
                if (pnode!= nullptr) pnode->grfpn |= PNodeFlags::fpnAutomaticSemicolon;
            }
            break;
        }
        break;
    }

    if (m_hasDeferredShorthandInitError)
    {
        Error(ERRnoColon);
    }

    if (buildAST)
    {
        // All non expression statements excluded from the "this.x" optimization
        // Another check while parsing expressions
        if (!expressionStmt)
        {
            if (m_currentNodeFunc)
            {
                m_currentNodeFunc->sxFnc.SetHasNonThisStmt();
            }
            else if (m_currentNodeProg)
            {
                m_currentNodeProg->sxFnc.SetHasNonThisStmt();
            }
        }

#if EXCEPTION_RECOVERY
        // close the try/catch block
        if(Js::Configuration::Global.flags.SwallowExceptions)
        {
            // pop the try block and fill in the body
            PopStmt(&stmtTryBlock);
            pTryBlock->sxBlock.pnodeStmt = pnode;
            PopStmt(&stmtTry);
            if(pnode != nullptr)
            {
                pTry->ichLim = pnode->ichLim;
            }
            pTry->sxTry.pnodeBody = pTryBlock;


            // create a catch block with an empty body
            StmtNest stmtCatch;
            ParseNodePtr pCatch;
            pCatch = CreateNodeWithScanner<knopCatch>();
            PushStmt<buildAST>(&stmtCatch, pCatch, knopCatch, nullptr, nullptr);
            pCatch->sxCatch.pnodeBody = nullptr;
            if(pnode != nullptr)
            {
                pCatch->ichLim = pnode->ichLim;
            }
            pCatch->sxCatch.grfnop = 0;
            pCatch->sxCatch.pnodeNext = nullptr;

            // create a fake name for the catch var.
            const WCHAR *uniqueNameStr = _u("__ehobj");
            IdentPtr uniqueName = m_phtbl->PidHashNameLen(uniqueNameStr, static_cast<int32>(wcslen(uniqueNameStr)));

            pCatch->sxCatch.pnodeParam = CreateNameNode(uniqueName);

            // Add this catch to the current list. We don't bother adjusting the catch and function expression
            // lists here because the catch is just an empty statement.

            if (m_ppnodeExprScope)
            {
                Assert(*m_ppnodeExprScope == nullptr);
                *m_ppnodeExprScope = pCatch;
                m_ppnodeExprScope = &pCatch->sxCatch.pnodeNext;
            }
            else
            {
                Assert(m_ppnodeScope);
                Assert(*m_ppnodeScope == nullptr);
                *m_ppnodeScope = pCatch;
                m_ppnodeScope = &pCatch->sxCatch.pnodeNext;
            }

            pCatch->sxCatch.pnodeScopes = nullptr;

            PopStmt(&stmtCatch);

            // fill in and pop the try-catch
            pParentTryCatch->sxTryCatch.pnodeTry = pTry;
            pParentTryCatch->sxTryCatch.pnodeCatch = pCatch;
            PopStmt(&stmtTryCatch);
            PopStmt(&stmtTryCatchBlock);

            // replace the node that's being returned
            pParentTryCatchBlock->sxBlock.pnodeStmt = pParentTryCatch;
            pnode = pParentTryCatchBlock;
        }
#endif // EXCEPTION_RECOVERY

    }

    return pnode;
}

BOOL
Parser::TokIsForInOrForOf()
{
    return m_token.tk == tkIN ||
        (m_token.tk == tkID &&
         m_token.GetIdentifier(m_phtbl) == wellKnownPropertyPids.of);
}

/***************************************************************************
Parse a sequence of statements.
***************************************************************************/
template<bool buildAST>
void Parser::ParseStmtList(ParseNodePtr *ppnodeList, ParseNodePtr **pppnodeLast, StrictModeEnvironment smEnvironment, const bool isSourceElementList, bool* strictModeOn)
{
    BOOL doneDirectives = !isSourceElementList; // directives may only exist in a SourceElementList, not a StatementList
    BOOL seenDirectiveContainingOctal = false; // Have we seen an octal directive before a use strict directive?

    BOOL old_UseStrictMode = m_fUseStrictMode;

    ParseNodePtr pnodeStmt;
    ParseNodePtr *lastNodeRef = nullptr;

    if (buildAST)
    {
        AssertMem(ppnodeList);
        AssertMemN(pppnodeLast);
        *ppnodeList = nullptr;
    }

    if(CONFIG_FLAG(ForceStrictMode))
    {
        m_fUseStrictMode = TRUE;
    }

    for (;;)
    {
        switch (m_token.tk)
        {
        case tkCASE:
        case tkDEFAULT:
        case tkRCurly:
        case tkEOF:
            if (buildAST && nullptr != pppnodeLast)
            {
                *pppnodeLast = lastNodeRef;
            }
            if (!buildAST)
            {
                m_fUseStrictMode = old_UseStrictMode;
            }
            return;
        }

        if (doneDirectives == FALSE)
        {
            bool isOctalInString = false;
            bool isUseStrictDirective = false;
            bool isUseAsmDirective = false;
            if (smEnvironment != SM_NotUsed && CheckForDirective(&isUseStrictDirective, &isUseAsmDirective, &isOctalInString))
            {
                // Ignore "use asm" statement when not building the AST
                isUseAsmDirective &= buildAST;

                if (isUseStrictDirective)
                {
                    // Functions with non-simple parameter list cannot be made strict mode
                    if (GetCurrentFunctionNode()->sxFnc.HasNonSimpleParameterList())
                    {
                        Error(ERRNonSimpleParamListInStrictMode);
                    }

                    if (seenDirectiveContainingOctal)
                    {
                        // Directives seen before a "use strict" cannot contain an octal.
                        Error(ERRES5NoOctal);
                    }
                    if (!buildAST)
                    {
                        // Turning on strict mode in deferred code.
                        m_fUseStrictMode = TRUE;
                        if (!m_inDeferredNestedFunc)
                        {
                            // Top-level deferred function, so there's a parse node
                            Assert(m_currentNodeFunc != nullptr);
                            m_currentNodeFunc->sxFnc.SetStrictMode();
                        }
                        else if (strictModeOn)
                        {
                            // This turns on strict mode in a deferred function, we need to go back
                            // and re-check duplicated formals.
                            *strictModeOn = true;
                        }
                    }
                    else
                    {
                        if (smEnvironment == SM_OnGlobalCode)
                        {
                            // Turning on strict mode at the top level
                            m_fUseStrictMode = TRUE;
                        }
                        else
                        {
                            // i.e. smEnvironment == SM_OnFunctionCode
                            Assert(m_currentNodeFunc != nullptr);
                            m_currentNodeFunc->sxFnc.SetStrictMode();
                        }
                    }
                }
                else if (isUseAsmDirective)
                {
                    if (smEnvironment != SM_OnGlobalCode) //Top level use asm doesn't mean anything.
                    {
                        // i.e. smEnvironment == SM_OnFunctionCode
                        Assert(m_currentNodeFunc != nullptr);
                        m_currentNodeFunc->sxFnc.SetAsmjsMode();
                        m_currentNodeFunc->sxFnc.SetCanBeDeferred(false);
                        m_InAsmMode = true;

                        CHAKRATEL_LANGSTATS_INC_LANGFEATURECOUNT(AsmJSFunction, m_scriptContext);
                    }
                }
                else if (isOctalInString)
                {
                    seenDirectiveContainingOctal = TRUE;
                }
            }
            else
            {
                // The first time we see anything other than a directive we can have no more directives.
                doneDirectives = TRUE;
            }
        }

        if (nullptr != (pnodeStmt = ParseStatement<buildAST>()))
        {
            if (buildAST)
            {
                AddToNodeList(ppnodeList, &lastNodeRef, pnodeStmt);
            }
        }
    }
}

template <class Fn>
void Parser::FinishFunctionsInScope(ParseNodePtr pnodeScopeList, Fn fn)
{
    Scope * scope;
    Scope * origCurrentScope = this->m_currentScope;
    ParseNodePtr pnodeScope;
    ParseNodePtr pnodeBlock;
    for (pnodeScope = pnodeScopeList; pnodeScope;)
    {
        switch (pnodeScope->nop)
        {
        case knopBlock:
            m_nextBlockId = pnodeScope->sxBlock.blockId + 1;
            PushBlockInfo(pnodeScope);
            scope = pnodeScope->sxBlock.scope;
            if (scope && scope != origCurrentScope)
            {
                PushScope(scope);
            }
            FinishFunctionsInScope(pnodeScope->sxBlock.pnodeScopes, fn);
            if (scope && scope != origCurrentScope)
            {
                BindPidRefs<false>(GetCurrentBlockInfo(), m_nextBlockId - 1);
                PopScope(scope);
            }
            PopBlockInfo();
            pnodeScope = pnodeScope->sxBlock.pnodeNext;
            break;

        case knopFncDecl:
            fn(pnodeScope);
            pnodeScope = pnodeScope->sxFnc.pnodeNext;
            break;

        case knopCatch:
            scope = pnodeScope->sxCatch.scope;
            if (scope)
            {
                PushScope(scope);
            }
            pnodeBlock = CreateBlockNode(PnodeBlockType::Regular);
            pnodeBlock->sxBlock.scope = scope;
            PushBlockInfo(pnodeBlock);
            FinishFunctionsInScope(pnodeScope->sxCatch.pnodeScopes, fn);
            if (scope)
            {
                BindPidRefs<false>(GetCurrentBlockInfo(), m_nextBlockId - 1);
                PopScope(scope);
            }
            PopBlockInfo();
            pnodeScope = pnodeScope->sxCatch.pnodeNext;
            break;

        case knopWith:
            PushBlockInfo(CreateBlockNode());
            PushDynamicBlock();
            FinishFunctionsInScope(pnodeScope->sxWith.pnodeScopes, fn);
            PopBlockInfo();
            pnodeScope = pnodeScope->sxWith.pnodeNext;
            break;

        default:
            AssertMsg(false, "Unexpected node with scope list");
            return;
        }
    }
}

// Scripts above this size (minus string literals and comments) will have parsing of
// function bodies deferred.
ULONG Parser::GetDeferralThreshold(bool isProfileLoaded)
{
#ifdef ENABLE_DEBUG_CONFIG_OPTIONS
    if (CONFIG_FLAG(ForceDeferParse) ||
        PHASE_FORCE1(Js::DeferParsePhase) ||
        Js::Configuration::Global.flags.IsEnabled(Js::ForceUndoDeferFlag))
    {
        return 0;
    }
    else if (Js::Configuration::Global.flags.IsEnabled(Js::DeferParseFlag))
    {
        return Js::Configuration::Global.flags.DeferParse;
    }
    else
#endif
    {
        if (isProfileLoaded)
        {
            return DEFAULT_CONFIG_ProfileBasedDeferParseThreshold;
        }
        return DEFAULT_CONFIG_DeferParseThreshold;
    }
}

void Parser::FinishDeferredFunction(ParseNodePtr pnodeScopeList)
{
    uint saveNextBlockId = m_nextBlockId;
    m_nextBlockId = pnodeScopeList->sxBlock.blockId + 1;

    FinishFunctionsInScope(pnodeScopeList,
        [this](ParseNodePtr pnodeFnc)
    {
        Assert(pnodeFnc->nop == knopFncDecl);

        // Non-simple params (such as default) require a good amount of logic to put vars on appropriate scopes. ParseFncDecl handles it
        // properly (both on defer and non-defer case). This is to avoid write duplicated logic here as well. Function with non-simple-param
        // will remain deferred until they are called.
        if (pnodeFnc->sxFnc.pnodeBody == nullptr && !pnodeFnc->sxFnc.HasNonSimpleParameterList())
        {
            // Go back and generate an AST for this function.
            JS_ETW_INTERNAL(EventWriteJSCRIPT_PARSE_FUNC(this->GetScriptContext(), pnodeFnc->sxFnc.functionId, /*Undefer*/TRUE));

            ParseNodePtr pnodeFncSave = this->m_currentNodeFunc;
            this->m_currentNodeFunc = pnodeFnc;

            ParseNodePtr pnodeFncExprBlock = nullptr;
            ParseNodePtr pnodeName = pnodeFnc->sxFnc.pnodeName;
            if (pnodeName)
            {
                Assert(pnodeName->nop == knopVarDecl);
                Assert(pnodeName->sxVar.pnodeNext == nullptr);

                if (!pnodeFnc->sxFnc.IsDeclaration())
                {
                    // Set up the named function expression symbol so references inside the function can be bound.
                    pnodeFncExprBlock = this->StartParseBlock<true>(PnodeBlockType::Function, ScopeType_FuncExpr);
                    PidRefStack *ref = this->PushPidRef(pnodeName->sxVar.pid);
                    pnodeName->sxVar.symRef = ref->GetSymRef();
                    ref->SetSym(pnodeName->sxVar.sym);

                    Scope *fncExprScope = pnodeFncExprBlock->sxBlock.scope;
                    fncExprScope->AddNewSymbol(pnodeName->sxVar.sym);
                    pnodeFnc->sxFnc.scope = fncExprScope;
                }
            }

            ParseNodePtr pnodeBlock = this->StartParseBlock<true>(PnodeBlockType::Parameter, ScopeType_Parameter);
            pnodeFnc->sxFnc.pnodeScopes = pnodeBlock;
            m_ppnodeScope = &pnodeBlock->sxBlock.pnodeScopes;
            pnodeBlock->sxBlock.pnodeStmt = pnodeFnc;

            ParseNodePtr* varNodesList = &pnodeFnc->sxFnc.pnodeVars;
            ParseNodePtr argNode = nullptr;
            if (!pnodeFnc->sxFnc.IsModule() && !pnodeFnc->sxFnc.IsLambda() && !(pnodeFnc->grfpn & PNodeFlags::fpnArguments_overriddenInParam))
            {
                ParseNodePtr *const ppnodeVarSave = m_ppnodeVar;
                m_ppnodeVar = &pnodeFnc->sxFnc.pnodeVars;

                argNode = this->AddArgumentsNodeToVars(pnodeFnc);

                varNodesList = m_ppnodeVar;
                m_ppnodeVar = ppnodeVarSave;
            }

            // Add the args to the scope, since we won't re-parse those.
            Scope *scope = pnodeBlock->sxBlock.scope;
            uint blockId = GetCurrentBlock()->sxBlock.blockId;
            uint funcId = GetCurrentFunctionNode()->sxFnc.functionId;
            auto addArgsToScope = [&](ParseNodePtr pnodeArg) {
                if (pnodeArg->IsVarLetOrConst())
                {
                    PidRefStack *ref = this->FindOrAddPidRef(pnodeArg->sxVar.pid, blockId, funcId);
                    pnodeArg->sxVar.symRef = ref->GetSymRef();
                    if (ref->GetSym() != nullptr)
                    {
                        // Duplicate parameter in a configuration that allows them.
                        // The symbol is already in the scope, just point it to the right declaration.
                        Assert(ref->GetSym() == pnodeArg->sxVar.sym);
                        ref->GetSym()->SetDecl(pnodeArg);
                    }
                    else
                    {
                        ref->SetSym(pnodeArg->sxVar.sym);
                        scope->AddNewSymbol(pnodeArg->sxVar.sym);
                    }
                }
            };

            MapFormals(pnodeFnc, addArgsToScope);
            MapFormalsFromPattern(pnodeFnc, addArgsToScope);

            ParseNodePtr pnodeInnerBlock = this->StartParseBlock<true>(PnodeBlockType::Function, ScopeType_FunctionBody);
            pnodeFnc->sxFnc.pnodeBodyScope = pnodeInnerBlock;

            // Set the parameter block's child to the function body block.
            *m_ppnodeScope = pnodeInnerBlock;

            ParseNodePtr *ppnodeScopeSave = nullptr;
            ParseNodePtr *ppnodeExprScopeSave = nullptr;

            ppnodeScopeSave = m_ppnodeScope;

            // This synthetic block scope will contain all the nested scopes.
            m_ppnodeScope = &pnodeInnerBlock->sxBlock.pnodeScopes;
            pnodeInnerBlock->sxBlock.pnodeStmt = pnodeFnc;

            // Keep nested function declarations and expressions in the same list at function scope.
            // (Indicate this by nulling out the current function expressions list.)
            ppnodeExprScopeSave = m_ppnodeExprScope;
            m_ppnodeExprScope = nullptr;

            // Shouldn't be any temps in the arg list.
            Assert(*m_ppnodeVar == nullptr);

            // Start the var list.
            m_ppnodeVar = varNodesList;

            if (scope != nullptr)
            {
                Assert(pnodeFnc->sxFnc.IsBodyAndParamScopeMerged());
                blockId = GetCurrentBlock()->sxBlock.blockId;
                funcId = GetCurrentFunctionNode()->sxFnc.functionId;
                scope->ForEachSymbol([this, blockId, funcId](Symbol* paramSym)
                {
                    PidRefStack* ref = this->FindOrAddPidRef(paramSym->GetPid(), blockId, funcId);
                    ref->SetSym(paramSym);
                });
            }

            Assert(m_currentNodeNonLambdaFunc == nullptr);
            m_currentNodeNonLambdaFunc = pnodeFnc;

            this->FinishFncNode(pnodeFnc);

            Assert(pnodeFnc == m_currentNodeNonLambdaFunc);
            m_currentNodeNonLambdaFunc = nullptr;

            m_ppnodeExprScope = ppnodeExprScopeSave;

            AssertMem(m_ppnodeScope);
            Assert(nullptr == *m_ppnodeScope);
            m_ppnodeScope = ppnodeScopeSave;

            this->FinishParseBlock(pnodeInnerBlock);

            if (!pnodeFnc->sxFnc.IsModule() && (m_token.tk == tkLCurly || !pnodeFnc->sxFnc.IsLambda()))
            {
                UpdateArgumentsNode(pnodeFnc, argNode);
            }

            CreateSpecialSymbolDeclarations(pnodeFnc, false);

            this->FinishParseBlock(pnodeBlock);
            if (pnodeFncExprBlock)
            {
                this->FinishParseBlock(pnodeFncExprBlock);
            }

            this->m_currentNodeFunc = pnodeFncSave;
        }
    });

    m_nextBlockId = saveNextBlockId;
}

void Parser::InitPids()
{
    AssertMemN(m_phtbl);
    wellKnownPropertyPids.arguments = m_phtbl->PidHashNameLen(g_ssym_arguments.sz, g_ssym_arguments.cch);
    wellKnownPropertyPids.async = m_phtbl->PidHashNameLen(g_ssym_async.sz, g_ssym_async.cch);
    wellKnownPropertyPids.eval = m_phtbl->PidHashNameLen(g_ssym_eval.sz, g_ssym_eval.cch);
    wellKnownPropertyPids.get = m_phtbl->PidHashNameLen(g_ssym_get.sz, g_ssym_get.cch);
    wellKnownPropertyPids.set = m_phtbl->PidHashNameLen(g_ssym_set.sz, g_ssym_set.cch);
    wellKnownPropertyPids.let = m_phtbl->PidHashNameLen(g_ssym_let.sz, g_ssym_let.cch);
    wellKnownPropertyPids.constructor = m_phtbl->PidHashNameLen(g_ssym_constructor.sz, g_ssym_constructor.cch);
    wellKnownPropertyPids.prototype = m_phtbl->PidHashNameLen(g_ssym_prototype.sz, g_ssym_prototype.cch);
    wellKnownPropertyPids.__proto__ = m_phtbl->PidHashNameLen(_u("__proto__"), sizeof("__proto__") - 1);
    wellKnownPropertyPids.of = m_phtbl->PidHashNameLen(_u("of"), sizeof("of") - 1);
    wellKnownPropertyPids.target = m_phtbl->PidHashNameLen(_u("target"), sizeof("target") - 1);
    wellKnownPropertyPids.as = m_phtbl->PidHashNameLen(_u("as"), sizeof("as") - 1);
    wellKnownPropertyPids.from = m_phtbl->PidHashNameLen(_u("from"), sizeof("from") - 1);
    wellKnownPropertyPids._default = m_phtbl->PidHashNameLen(_u("default"), sizeof("default") - 1);
    wellKnownPropertyPids._starDefaultStar = m_phtbl->PidHashNameLen(_u("*default*"), sizeof("*default*") - 1);
    wellKnownPropertyPids._star = m_phtbl->PidHashNameLen(_u("*"), sizeof("*") - 1);
    wellKnownPropertyPids._this = m_phtbl->PidHashNameLen(_u("*this*"), sizeof("*this*") - 1);
    wellKnownPropertyPids._newTarget = m_phtbl->PidHashNameLen(_u("*new.target*"), sizeof("*new.target*") - 1);
    wellKnownPropertyPids._super = m_phtbl->PidHashNameLen(_u("*super*"), sizeof("*super*") - 1);
    wellKnownPropertyPids._superConstructor = m_phtbl->PidHashNameLen(_u("*superconstructor*"), sizeof("*superconstructor*") - 1);
}

void Parser::RestoreScopeInfo(Js::ScopeInfo * scopeInfo)
{
    if (!scopeInfo)
    {
        return;
    }

    PROBE_STACK_NO_DISPOSE(m_scriptContext, Js::Constants::MinStackByteCodeVisitor);

    RestoreScopeInfo(scopeInfo->GetParentScopeInfo()); // Recursively restore outer func scope info

    scopeInfo->SetScopeId(m_nextBlockId);
    ParseNodePtr pnodeScope = nullptr;
    ScopeType scopeType = scopeInfo->GetScopeType();
    PnodeBlockType blockType;
    switch (scopeType)
    {
        case ScopeType_With:
            PushDynamicBlock();
            // fall through
        case ScopeType_Block:
        case ScopeType_Catch:
        case ScopeType_CatchParamPattern:
        case ScopeType_GlobalEvalBlock:
            blockType = PnodeBlockType::Regular;
            break;

        case ScopeType_FunctionBody:
        case ScopeType_FuncExpr:
            blockType = PnodeBlockType::Function;
            break;

        case ScopeType_Parameter:
            blockType = PnodeBlockType::Parameter;
            break;


        default:
            Assert(0);
            return;
    }

    pnodeScope = StartParseBlockWithCapacity<true>(blockType, scopeType, scopeInfo->GetSymbolCount());
    Scope *scope = pnodeScope->sxBlock.scope;
    scope->SetScopeInfo(scopeInfo);
    scopeInfo->ExtractScopeInfo(this, /*nullptr, nullptr,*/ scope);
}

void Parser::FinishScopeInfo(Js::ScopeInfo * scopeInfo)
{
    PROBE_STACK_NO_DISPOSE(m_scriptContext, Js::Constants::MinStackByteCodeVisitor);

    for (;scopeInfo != nullptr; scopeInfo = scopeInfo->GetParentScopeInfo())
    {
        int scopeId = scopeInfo->GetScopeId();

        scopeInfo->GetScope()->ForEachSymbol([this, scopeId](Symbol *sym)
        {
            this->BindPidRefsInScope(sym->GetPid(), sym, scopeId);
        });
        PopScope(scopeInfo->GetScope());
        PopStmt(&m_currentBlockInfo->pstmt);
        PopBlockInfo();
    }
}

/***************************************************************************
Parse the code.
***************************************************************************/
ParseNodePtr Parser::Parse(LPCUTF8 pszSrc, size_t offset, size_t length, charcount_t charOffset, ULONG grfscr, ULONG lineNumber, Js::LocalFunctionId * nextFunctionId, CompileScriptException *pse)
{
    ParseNodePtr pnodeProg;
    ParseNodePtr *lastNodeRef = nullptr;

    m_nextBlockId = 0;

    bool isDeferred = (grfscr & fscrDeferredFnc) != 0;
    bool isModuleSource = (grfscr & fscrIsModuleCode) != 0;
    bool isGlobalCode = (grfscr & fscrGlobalCode) != 0;

    if (this->m_scriptContext->IsScriptContextInDebugMode()
#ifdef ENABLE_PREJIT
         || Js::Configuration::Global.flags.Prejit
#endif
         || ((grfscr & fscrNoDeferParse) != 0)
        )
    {
        // Don't do deferred parsing if debugger is attached or feature is disabled
        // by command-line switch.
        grfscr &= ~fscrDeferFncParse;
    }
    else if (!isGlobalCode &&
             (
                 PHASE_OFF1(Js::Phase::DeferEventHandlersPhase) ||
                 this->m_scriptContext->IsScriptContextInSourceRundownOrDebugMode()
             )
        )
    {
        // Don't defer event handlers in debug/rundown mode, because we need to register the document,
        // so we need to create a full FunctionBody for the script body.
        grfscr &= ~fscrDeferFncParse;
    }

    m_grfscr = grfscr;
    m_length = length;
    m_originalLength = length;
    m_nextFunctionId = nextFunctionId;

    if(m_parseType != ParseType_Deferred)
    {
        JS_ETW(EventWriteJSCRIPT_PARSE_METHOD_START(m_sourceContextInfo->dwHostSourceContext, GetScriptContext(), *m_nextFunctionId, 0, m_parseType, Js::Constants::GlobalFunction));
        OUTPUT_TRACE(Js::DeferParsePhase, _u("Parsing function (%s) : %s (%d)\n"), GetParseType(), Js::Constants::GlobalFunction, *m_nextFunctionId);
    }

    // Give the scanner the source and get the first token
    m_pscan->SetText(pszSrc, offset, length, charOffset, grfscr, lineNumber);
    m_pscan->Scan();

    // Make the main 'knopProg' node
    int32 initSize = 0;
    m_pCurrentAstSize = &initSize;
    pnodeProg = CreateProgNodeWithScanner(isModuleSource);
    pnodeProg->grfpn = PNodeFlags::fpnNone;
    pnodeProg->sxFnc.pid = nullptr;
    pnodeProg->sxFnc.pnodeName = nullptr;
    pnodeProg->sxFnc.pnodeRest = nullptr;
    pnodeProg->sxFnc.ClearFlags();
    pnodeProg->sxFnc.SetNested(FALSE);
    pnodeProg->sxFnc.astSize = 0;
    pnodeProg->sxFnc.cbMin = m_pscan->IecpMinTok();
    pnodeProg->sxFnc.lineNumber = lineNumber;
    pnodeProg->sxFnc.columnNumber = 0;
    pnodeProg->sxFnc.isBodyAndParamScopeMerged = true;

    if (!isDeferred || (isDeferred && isGlobalCode))
    {
        // In the deferred case, if the global function is deferred parse (which is in no-refresh case),
        // we will re-use the same function body, so start with the correct functionId.
        pnodeProg->sxFnc.functionId = (*m_nextFunctionId)++;
    }
    else
    {
        pnodeProg->sxFnc.functionId = Js::Constants::NoFunctionId;
    }

    if (isModuleSource)
    {
        Assert(m_scriptContext->GetConfig()->IsES6ModuleEnabled());

        pnodeProg->sxModule.localExportEntries = nullptr;
        pnodeProg->sxModule.indirectExportEntries = nullptr;
        pnodeProg->sxModule.starExportEntries = nullptr;
        pnodeProg->sxModule.importEntries = nullptr;
        pnodeProg->sxModule.requestedModules = nullptr;
    }

    m_pCurrentAstSize = & (pnodeProg->sxFnc.astSize);

    pnodeProg->sxFnc.hint = nullptr;
    pnodeProg->sxFnc.hintLength = 0;
    pnodeProg->sxFnc.hintOffset = 0;
    pnodeProg->sxFnc.isNameIdentifierRef = true;
    pnodeProg->sxFnc.nestedFuncEscapes = false;

    // initialize parsing variables
    pnodeProg->sxFnc.pnodeNext = nullptr;

    m_currentNodeFunc = nullptr;
    m_currentNodeDeferredFunc = nullptr;
    m_currentNodeProg = pnodeProg;
    m_cactIdentToNodeLookup = 1;

    pnodeProg->sxFnc.nestedCount = 0;
    m_pnestedCount = &pnodeProg->sxFnc.nestedCount;
    m_inDeferredNestedFunc = false;

    pnodeProg->sxFnc.pnodeParams = nullptr;
    pnodeProg->sxFnc.pnodeVars = nullptr;
    pnodeProg->sxFnc.pnodeRest = nullptr;
    m_ppnodeVar = &pnodeProg->sxFnc.pnodeVars;
    SetCurrentStatement(nullptr);
    AssertMsg(m_pstmtCur == nullptr, "Statement stack should be empty when we start parse global code");

    // Create block for const's and let's
    ParseNodePtr pnodeGlobalBlock = StartParseBlock<true>(PnodeBlockType::Global, ScopeType_Global);
    pnodeProg->sxProg.scope = pnodeGlobalBlock->sxBlock.scope;
    ParseNodePtr pnodeGlobalEvalBlock = nullptr;

    // Don't track function expressions separately from declarations at global scope.
    m_ppnodeExprScope = nullptr;

    // This synthetic block scope will contain all the nested scopes.
    pnodeProg->sxFnc.pnodeBodyScope = nullptr;
    pnodeProg->sxFnc.pnodeScopes = pnodeGlobalBlock;
    m_ppnodeScope = &pnodeGlobalBlock->sxBlock.pnodeScopes;

    if ((this->m_grfscr & fscrEvalCode) &&
        !(this->m_functionBody && this->m_functionBody->GetScopeInfo()))
    {
        pnodeGlobalEvalBlock = StartParseBlock<true>(PnodeBlockType::Regular, ScopeType_GlobalEvalBlock);
        pnodeProg->sxFnc.pnodeScopes = pnodeGlobalEvalBlock;
        m_ppnodeScope = &pnodeGlobalEvalBlock->sxBlock.pnodeScopes;
    }

    Js::ScopeInfo *scopeInfo = nullptr;
    if (m_parseType == ParseType_Deferred && m_functionBody)
    {
        // this->m_functionBody can be cleared during parsing, but we need access to the scope info later.
        scopeInfo = m_functionBody->GetScopeInfo();
        if (scopeInfo)
        {
            // Create an enclosing function context.
            m_currentNodeFunc = CreateNode(knopFncDecl);
            m_currentNodeFunc->sxFnc.pnodeName = nullptr;
            m_currentNodeFunc->sxFnc.functionId = m_functionBody->GetLocalFunctionId();
            m_currentNodeFunc->sxFnc.nestedCount = m_functionBody->GetNestedCount();
            m_currentNodeFunc->sxFnc.SetStrictMode(!!this->m_fUseStrictMode);

            this->RestoreScopeInfo(scopeInfo);
        }
    }

    // It's possible for the module global to be defer-parsed in debug scenarios.
    if (isModuleSource && (!isDeferred || (isDeferred && isGlobalCode)))
    {
        ParseNodePtr moduleFunction = GenerateModuleFunctionWrapper<true>();
        pnodeProg->sxFnc.pnodeBody = nullptr;
        AddToNodeList(&pnodeProg->sxFnc.pnodeBody, &lastNodeRef, moduleFunction);
    }
    else
    {
        if (isDeferred && !isGlobalCode)
        {
            // Defer parse for a single function should just parse that one function - there are no other statements.
            ushort flags = fFncNoFlgs;
            size_t iecpMin = 0;
            charcount_t ichMin = 0;
            bool isAsync = false;
            bool isGenerator = false;
            bool isMethod = false;

            // The top-level deferred function body was defined by a function expression whose parsing was deferred. We are now
            // parsing it, so unset the flag so that any nested functions are parsed normally. This flag is only applicable the
            // first time we see it.
            //
            // Normally, deferred functions will be parsed in ParseStatement upon encountering the 'function' token. The first
            // token of the source code of the function may not be a 'function' token though, so we still need to reset this flag
            // for the first function we parse. This can happen in compat modes, for instance, for a function expression enclosed
            // in parentheses, where the legacy behavior was to include the parentheses in the function's source code.
            if (m_grfscr & fscrDeferredFncExpression)
            {
                m_grfscr &= ~fscrDeferredFncExpression;
            }
            else
            {
                flags |= fFncDeclaration;
            }

            if (m_grfscr & fscrDeferredFncIsMethod)
            {
                m_grfscr &= ~fscrDeferredFncIsMethod;
                isMethod = true;
                flags |= fFncNoName | fFncMethod;
            }

            // These are the cases which can confirm async function:
            //   async function() {}         -> async function
            //   async () => {}              -> async lambda with parens around the formal parameter
            //   async arg => {}             -> async lambda with single identifier parameter
            //   async name() {}             -> async method
            //   async [computed_name]() {}  -> async method with a computed name
            if (m_token.tk == tkID && m_token.GetIdentifier(m_phtbl) == wellKnownPropertyPids.async && m_scriptContext->GetConfig()->IsES7AsyncAndAwaitEnabled())
            {
                ichMin = m_pscan->IchMinTok();
                iecpMin = m_pscan->IecpMinTok();

                // Keep state so we can rewind if it turns out that this isn't an async function:
                //   async() {}              -> method named async
                //   async => {}             -> lambda with single parameter named async
                RestorePoint termStart;
                m_pscan->Capture(&termStart);

                m_pscan->Scan();

                if (m_token.tk == tkDArrow || (m_token.tk == tkLParen && isMethod) || m_pscan->FHadNewLine())
                {
                    m_pscan->SeekTo(termStart);
                }
                else
                {
                    flags |= fFncAsync;
                    isAsync = true;
                }
            }

            if (m_token.tk == tkStar && m_scriptContext->GetConfig()->IsES6GeneratorsEnabled())
            {
                ichMin = m_pscan->IchMinTok();
                iecpMin = m_pscan->IecpMinTok();

                flags |= fFncGenerator;
                isGenerator = true;

                m_pscan->Scan();
            }

            // Eat the computed name expression
            if (m_token.tk == tkLBrack && isMethod)
            {
                m_pscan->Scan();
                ParseExpr<false>();
            }

            if (!isMethod && (m_token.tk == tkID || m_token.tk == tkLParen))
            {
                // If first token of the function is tkID or tkLParen, this is a lambda.
                flags |= fFncLambda;
            }

            ParseNodePtr pnodeFnc = ParseFncDecl<true>(flags, nullptr, false, false);
            pnodeProg->sxFnc.pnodeBody = nullptr;
            AddToNodeList(&pnodeProg->sxFnc.pnodeBody, &lastNodeRef, pnodeFnc);

            // Include the async keyword or star character in the function extents
            if (isAsync || isGenerator)
            {
                pnodeFnc->sxFnc.cbMin = iecpMin;
                pnodeFnc->ichMin = ichMin;
            }
        }
        else
        {
            // Process a sequence of statements/declarations
            ParseStmtList<true>(
                &pnodeProg->sxFnc.pnodeBody,
                &lastNodeRef,
                SM_OnGlobalCode,
                !(m_grfscr & fscrDeferredFncExpression) /* isSourceElementList */);
        }
    }

    if (m_parseType == ParseType_Deferred)
    {
        if (scopeInfo)
        {
            this->FinishScopeInfo(scopeInfo);
        }
    }

    pnodeProg->sxProg.m_UsesArgumentsAtGlobal = m_UsesArgumentsAtGlobal;

    if (IsStrictMode())
    {
        pnodeProg->sxFnc.SetStrictMode();
    }

#if DEBUG
    if(m_grfscr & fscrEnforceJSON && !IsJSONValid(pnodeProg->sxFnc.pnodeBody))
    {
        Error(ERRsyntax);
    }
#endif

    if (tkEOF != m_token.tk)
        Error(ERRsyntax);

    // We only need to create special symbol bindings for 'this' for indirect eval
    if ((this->m_grfscr & fscrEvalCode) && !(this->m_grfscr & fscrEval))
    {
        CreateSpecialSymbolDeclarations(pnodeProg, true);
    }

    // Append an EndCode node.
    AddToNodeList(&pnodeProg->sxFnc.pnodeBody, &lastNodeRef,
        CreateNodeWithScanner<knopEndCode>());
    AssertMem(lastNodeRef);
    AssertNodeMem(*lastNodeRef);
    Assert((*lastNodeRef)->nop == knopEndCode);
    (*lastNodeRef)->ichMin = 0;
    (*lastNodeRef)->ichLim = 0;

    // Get the extent of the code.
    pnodeProg->ichLim = m_pscan->IchLimTok();
    pnodeProg->sxFnc.cbLim = m_pscan->IecpLimTok();

    // Terminate the local list
    *m_ppnodeVar = nullptr;

    Assert(nullptr == *m_ppnodeScope);
    Assert(nullptr == pnodeProg->sxFnc.pnodeNext);

#ifdef ENABLE_DEBUG_CONFIG_OPTIONS
    if (Js::Configuration::Global.flags.IsEnabled(Js::ForceUndoDeferFlag))
    {
        m_stoppedDeferredParse = true;
    }
#endif

    if (m_stoppedDeferredParse)
    {
#if ENABLE_BACKGROUND_PARSING
        if (this->m_hasParallelJob)
        {
            BackgroundParser *bgp = static_cast<BackgroundParser*>(m_scriptContext->GetBackgroundParser());
            Assert(bgp);
            this->WaitForBackgroundJobs(bgp, pse);
        }
#endif

        // Do any remaining bindings of globals referenced in non-deferred functions.
        if (pnodeGlobalEvalBlock)
        {
            FinishParseBlock(pnodeGlobalEvalBlock);
        }

        FinishParseBlock(pnodeGlobalBlock);

        // Clear out references to undeclared identifiers.
        m_phtbl->VisitPids([&](IdentPtr pid) { pid->SetTopRef(nullptr); });

        // Restore global scope and blockinfo stacks preparatory to reparsing deferred functions.
        PushScope(pnodeGlobalBlock->sxBlock.scope);
        BlockInfoStack *newBlockInfo = PushBlockInfo(pnodeGlobalBlock);
        PushStmt<true>(&newBlockInfo->pstmt, pnodeGlobalBlock, knopBlock, nullptr, nullptr);

        if (pnodeGlobalEvalBlock)
        {
            PushScope(pnodeGlobalEvalBlock->sxBlock.scope);
            newBlockInfo = PushBlockInfo(pnodeGlobalEvalBlock);
            PushStmt<true>(&newBlockInfo->pstmt, pnodeGlobalEvalBlock, knopBlock, nullptr, nullptr);
        }

        // Finally, see if there are any function bodies we now want to generate because we
        // decided to stop deferring.
        FinishDeferredFunction(pnodeProg->sxFnc.pnodeScopes);
    }

    if (pnodeGlobalEvalBlock)
    {
        FinishParseBlock(pnodeGlobalEvalBlock);
    }
    // Append block as body of pnodeProg
    FinishParseBlock(pnodeGlobalBlock);

    m_scriptContext->AddSourceSize(m_length);

    if (m_parseType != ParseType_Deferred)
    {
        JS_ETW(EventWriteJSCRIPT_PARSE_METHOD_STOP(m_sourceContextInfo->dwHostSourceContext, GetScriptContext(), pnodeProg->sxFnc.functionId, *m_pCurrentAstSize, false, Js::Constants::GlobalFunction));
    }
    return pnodeProg;
}


bool Parser::CheckForDirective(bool* pIsUseStrict, bool *pIsUseAsm, bool* pIsOctalInString)
{
    // A directive is a string constant followed by a statement terminating token
    if (m_token.tk != tkStrCon)
        return false;

    // Careful, need to check for octal before calling m_pscan->Scan()
    // because Scan() clears the "had octal" flag on the scanner and
    // m_pscan->Restore() does not restore this flag.
    if (pIsOctalInString != nullptr)
    {
        *pIsOctalInString = m_pscan->IsOctOrLeadingZeroOnLastTKNumber();
    }

    Ident* pidDirective = m_token.GetStr();
    RestorePoint start;
    m_pscan->Capture(&start);
    m_pscan->Scan();

    bool isDirective = true;

    switch (m_token.tk)
    {
    case tkSColon:
    case tkEOF:
    case tkLCurly:
    case tkRCurly:
        break;
    default:
        if (!m_pscan->FHadNewLine())
        {
            isDirective = false;
        }
        break;
    }

    if (isDirective)
    {
        if (pIsUseStrict != nullptr)
        {
            *pIsUseStrict = CheckStrictModeStrPid(pidDirective);
        }
        if (pIsUseAsm != nullptr)
        {
            *pIsUseAsm = CheckAsmjsModeStrPid(pidDirective);
        }
    }

    m_pscan->SeekTo(start);
    return isDirective;
}

bool Parser::CheckStrictModeStrPid(IdentPtr pid)
{
#ifdef ENABLE_DEBUG_CONFIG_OPTIONS
    if (Js::Configuration::Global.flags.NoStrictMode)
        return false;
#endif

    return pid != nullptr &&
        pid->Cch() == 10 &&
        !m_pscan->IsEscapeOnLastTkStrCon() &&
        wcsncmp(pid->Psz(), _u("use strict"), 10) == 0;
}

bool Parser::CheckAsmjsModeStrPid(IdentPtr pid)
{
#ifdef ASMJS_PLAT
    if (!CONFIG_FLAG_RELEASE(Asmjs))
    {
        return false;
    }

    bool isAsmCandidate = (pid != nullptr &&
        AutoSystemInfo::Data.SSE2Available() &&
        pid->Cch() == 7 &&
        !m_pscan->IsEscapeOnLastTkStrCon() &&
        wcsncmp(pid->Psz(), _u("use asm"), 10) == 0);

#ifdef ENABLE_SCRIPT_DEBUGGING
    if (isAsmCandidate && m_scriptContext->IsScriptContextInDebugMode())
    {
        // We would like to report this to debugger - they may choose to disable debugging.
        // TODO : localization of the string?
        m_scriptContext->RaiseMessageToDebugger(DEIT_ASMJS_IN_DEBUGGING, _u("AsmJs initialization error - AsmJs disabled due to script debugger"), m_sourceContextInfo && !m_sourceContextInfo->IsDynamic() ? m_sourceContextInfo->url : nullptr);
        return false;
    }
#endif

    return isAsmCandidate && !(m_grfscr & fscrNoAsmJs);
#else
    return false;
#endif
}

HRESULT Parser::ParseUtf8Source(__out ParseNodePtr* parseTree, LPCUTF8 pSrc, size_t length, ULONG grfsrc, CompileScriptException *pse,
    Js::LocalFunctionId * nextFunctionId, SourceContextInfo * sourceContextInfo)
{
    m_functionBody = nullptr;
    m_parseType = ParseType_Upfront;
    return ParseSourceInternal( parseTree, pSrc, 0, length, 0, true, grfsrc, pse, nextFunctionId, 0, sourceContextInfo);
}

HRESULT Parser::ParseCesu8Source(__out ParseNodePtr* parseTree, LPCUTF8 pSrc, size_t length, ULONG grfsrc, CompileScriptException *pse,
    Js::LocalFunctionId * nextFunctionId, SourceContextInfo * sourceContextInfo)
{
    m_functionBody = nullptr;
    m_parseType = ParseType_Upfront;
    return ParseSourceInternal( parseTree, pSrc, 0, length, 0, false, grfsrc, pse, nextFunctionId, 0, sourceContextInfo);
}

void Parser::PrepareScanner(bool fromExternal)
{
    // NOTE: HashTbl and Scanner are currently allocated from the CRT heap. If we want to allocate them from the
    // parser arena, then we also need to change the way the HashTbl allocates PID's from its underlying
    // allocator (which also currently uses the CRT heap). This is not trivial, because we still need to support
    // heap allocation for the colorizer interface.

    // create the hash table and init PID members
    if (nullptr == (m_phtbl = HashTbl::Create(HASH_TABLE_SIZE)))
        Error(ERRnoMemory);
    InitPids();

    // create the scanner
    if (nullptr == (m_pscan = Scanner_t::Create(this, m_phtbl, &m_token, m_scriptContext)))
        Error(ERRnoMemory);

    if (fromExternal)
        m_pscan->FromExternalSource();
}

#if ENABLE_BACKGROUND_PARSING
void Parser::PrepareForBackgroundParse()
{
    m_pscan->PrepareForBackgroundParse(m_scriptContext);
}

void Parser::AddBackgroundParseItem(BackgroundParseItem *const item)
{
    if (currBackgroundParseItem == nullptr)
    {
        backgroundParseItems = item;
    }
    else
    {
        currBackgroundParseItem->SetNext(item);
    }
    currBackgroundParseItem = item;
}

void Parser::AddFastScannedRegExpNode(ParseNodePtr const pnode)
{
    Assert(!IsBackgroundParser());
    Assert(m_doingFastScan);

    if (fastScannedRegExpNodes == nullptr)
    {
        fastScannedRegExpNodes = Anew(&m_nodeAllocator, NodeDList, &m_nodeAllocator);
    }
    fastScannedRegExpNodes->Append(pnode);
}

void Parser::AddBackgroundRegExpNode(ParseNodePtr const pnode)
{
    Assert(IsBackgroundParser());
    Assert(currBackgroundParseItem != nullptr);

    currBackgroundParseItem->AddRegExpNode(pnode, &m_nodeAllocator);
}

HRESULT Parser::ParseFunctionInBackground(ParseNodePtr pnodeFnc, ParseContext *parseContext, bool topLevelDeferred, CompileScriptException *pse)
{
    m_functionBody = nullptr;
    m_parseType = ParseType_Upfront;
    HRESULT hr = S_OK;
    SmartFPUControl smartFpuControl;
    uint nextFunctionId = pnodeFnc->sxFnc.functionId + 1;

    this->RestoreContext(parseContext);
    m_nextFunctionId = &nextFunctionId;
    m_deferringAST = topLevelDeferred;
    m_inDeferredNestedFunc = false;
    m_scopeCountNoAst = 0;

    SetCurrentStatement(nullptr);

    pnodeFnc->sxFnc.pnodeVars = nullptr;
    pnodeFnc->sxFnc.pnodeParams = nullptr;
    pnodeFnc->sxFnc.pnodeBody = nullptr;
    pnodeFnc->sxFnc.nestedCount = 0;

    ParseNodePtr pnodeParentFnc = GetCurrentFunctionNode();
    m_currentNodeFunc = pnodeFnc;
    m_currentNodeDeferredFunc = nullptr;
    m_ppnodeScope = nullptr;
    m_ppnodeExprScope = nullptr;

    m_pnestedCount = &pnodeFnc->sxFnc.nestedCount;
    m_pCurrentAstSize = &pnodeFnc->sxFnc.astSize;

    ParseNodePtr pnodeBlock = StartParseBlock<true>(PnodeBlockType::Function, ScopeType_FunctionBody);
    pnodeFnc->sxFnc.pnodeScopes = pnodeBlock;
    m_ppnodeScope = &pnodeBlock->sxBlock.pnodeScopes;

    uint uDeferSave = m_grfscr & fscrDeferFncParse;

    try
    {
        m_pscan->Scan();

        m_ppnodeVar = &pnodeFnc->sxFnc.pnodeParams;
        this->ParseFncFormals<true>(pnodeFnc, pnodeParentFnc, fFncNoFlgs);

        if (m_token.tk == tkRParen)
        {
            m_pscan->Scan();
        }

        ChkCurTok(tkLCurly, ERRnoLcurly);

        m_ppnodeVar = &pnodeFnc->sxFnc.pnodeVars;

        // Put the scanner into "no hashing" mode.
        BYTE deferFlags = m_pscan->SetDeferredParse(topLevelDeferred);

        // Process a sequence of statements/declarations
        if (topLevelDeferred)
        {
            ParseStmtList<false>(nullptr, nullptr, SM_DeferredParse, true);
        }
        else
        {
            ParseNodePtr *lastNodeRef = nullptr;
            ParseStmtList<true>(&pnodeFnc->sxFnc.pnodeBody, &lastNodeRef, SM_OnFunctionCode, true);
            AddArgumentsNodeToVars(pnodeFnc);
            // Append an EndCode node.
            AddToNodeList(&pnodeFnc->sxFnc.pnodeBody, &lastNodeRef, CreateNodeWithScanner<knopEndCode>());
        }

        // Restore the scanner's default hashing mode.
        m_pscan->SetDeferredParseFlags(deferFlags);

#if DBG
        pnodeFnc->sxFnc.deferredParseNextFunctionId = *this->m_nextFunctionId;
#endif
        this->m_deferringAST = FALSE;

        // Append block as body of pnodeProg
        FinishParseBlock(pnodeBlock);
    }
    catch(ParseExceptionObject& e)
    {
        hr = e.GetError();
    }

    if (FAILED(hr))
    {
        hr = pse->ProcessError(m_pscan, hr, nullptr);
    }

    if (IsStrictMode())
    {
        pnodeFnc->sxFnc.SetStrictMode();
    }

    if (topLevelDeferred)
    {
        pnodeFnc->sxFnc.pnodeVars = nullptr;
    }

    m_grfscr |= uDeferSave;

    Assert(nullptr == *m_ppnodeScope);

    return hr;
}

#endif

HRESULT Parser::ParseSourceWithOffset(__out ParseNodePtr* parseTree, LPCUTF8 pSrc, size_t offset, size_t cbLength, charcount_t cchOffset,
        bool isCesu8, ULONG grfscr, CompileScriptException *pse, Js::LocalFunctionId * nextFunctionId, ULONG lineNumber, SourceContextInfo * sourceContextInfo,
        Js::ParseableFunctionInfo* functionInfo)
{
    m_functionBody = functionInfo;
    if (m_functionBody)
    {
        m_currDeferredStub = m_functionBody->GetDeferredStubs();
        m_InAsmMode = grfscr & fscrNoAsmJs ? false : m_functionBody->GetIsAsmjsMode();
    }
    m_deferAsmJs = !m_InAsmMode;
    m_parseType = ParseType_Deferred;
    return ParseSourceInternal( parseTree, pSrc, offset, cbLength, cchOffset, !isCesu8, grfscr, pse, nextFunctionId, lineNumber, sourceContextInfo);
}

bool Parser::IsStrictMode() const
{
    return (m_fUseStrictMode ||
           (m_currentNodeFunc != nullptr && m_currentNodeFunc->sxFnc.GetStrictMode()));
}

BOOL Parser::ExpectingExternalSource()
{
    return m_fExpectExternalSource;
}

Symbol *PnFnc::GetFuncSymbol()
{
    if (pnodeName &&
        pnodeName->nop == knopVarDecl)
    {
        return pnodeName->sxVar.sym;
    }
    return nullptr;
}

void PnFnc::SetFuncSymbol(Symbol *sym)
{
    Assert(pnodeName &&
           pnodeName->nop == knopVarDecl);
    pnodeName->sxVar.sym = sym;
}

ParseNodePtr PnFnc::GetParamScope() const
{
    if (this->pnodeScopes == nullptr)
    {
        return nullptr;
    }
    Assert(this->pnodeScopes->nop == knopBlock &&
           this->pnodeScopes->sxBlock.pnodeNext == nullptr);
    return this->pnodeScopes->sxBlock.pnodeScopes;
}

ParseNodePtr PnFnc::GetBodyScope() const
{
    if (this->pnodeBodyScope == nullptr)
    {
        return nullptr;
    }
    Assert(this->pnodeBodyScope->nop == knopBlock &&
           this->pnodeBodyScope->sxBlock.pnodeNext == nullptr);
    return this->pnodeBodyScope->sxBlock.pnodeScopes;
}

// Create node versions with explicit token limits
ParseNodePtr Parser::CreateNode(OpCode nop, charcount_t ichMin, charcount_t ichLim)
{
    Assert(!this->m_deferringAST);
    Assert(nop >= 0 && nop < knopLim);
    ParseNodePtr pnode;
    __analysis_assume(nop < knopLim);
    int cb = nop >= 0 && nop < knopLim ? g_mpnopcbNode[nop] : kcbPnNone;

    pnode = (ParseNodePtr)m_nodeAllocator.Alloc(cb);
    Assert(pnode);

    Assert(m_pCurrentAstSize != NULL);
    *m_pCurrentAstSize += cb;

    InitNode(nop,pnode);

    pnode->ichMin = ichMin;
    pnode->ichLim = ichLim;

    return pnode;
}

ParseNodePtr Parser::CreateNameNode(IdentPtr pid,charcount_t ichMin,charcount_t ichLim) {
  ParseNodePtr pnode = CreateNodeT<knopName>(ichMin,ichLim);
  pnode->sxPid.pid = pid;
  pnode->sxPid.sym=NULL;
  pnode->sxPid.symRef=NULL;
  return pnode;
}

ParseNodePtr Parser::CreateUniNode(OpCode nop, ParseNodePtr pnode1, charcount_t ichMin,charcount_t ichLim)
{
    Assert(!this->m_deferringAST);
    DebugOnly(VerifyNodeSize(nop, kcbPnUni));

    ParseNodePtr pnode = (ParseNodePtr)m_nodeAllocator.Alloc(kcbPnUni);

    Assert(m_pCurrentAstSize != NULL);
    *m_pCurrentAstSize += kcbPnUni;

    InitNode(nop, pnode);

    pnode->sxUni.pnode1 = pnode1;

    pnode->ichMin = ichMin;
    pnode->ichLim = ichLim;

    return pnode;
}

ParseNodePtr Parser::CreateBinNode(OpCode nop, ParseNodePtr pnode1,
                                   ParseNodePtr pnode2,charcount_t ichMin,charcount_t ichLim)
{
    Assert(!this->m_deferringAST);
    ParseNodePtr pnode = StaticCreateBinNode(nop, pnode1, pnode2, &m_nodeAllocator);

    Assert(m_pCurrentAstSize != NULL);
    *m_pCurrentAstSize += kcbPnBin;

    pnode->ichMin = ichMin;
    pnode->ichLim = ichLim;

    return pnode;
}

ParseNodePtr Parser::CreateTriNode(OpCode nop, ParseNodePtr pnode1,
                                   ParseNodePtr pnode2, ParseNodePtr pnode3,
                                   charcount_t ichMin,charcount_t ichLim)
{
    Assert(!this->m_deferringAST);
    DebugOnly(VerifyNodeSize(nop, kcbPnTri));
    ParseNodePtr pnode = (ParseNodePtr)m_nodeAllocator.Alloc(kcbPnTri);

    Assert(m_pCurrentAstSize != NULL);
    *m_pCurrentAstSize += kcbPnTri;

    InitNode(nop, pnode);

    pnode->sxTri.pnodeNext = NULL;
    pnode->sxTri.pnode1 = pnode1;
    pnode->sxTri.pnode2 = pnode2;
    pnode->sxTri.pnode3 = pnode3;

    pnode->ichMin = ichMin;
    pnode->ichLim = ichLim;

    return pnode;
}

bool PnBlock::HasBlockScopedContent() const
{
    // A block has its own content if a let, const, or function is declared there.

    if (this->pnodeLexVars != nullptr || this->blockType == Parameter)
    {
        return true;
    }

    // The enclosing scopes can contain functions and other things, so walk the list
    // looking specifically for functions.

    for (ParseNodePtr pnode = this->pnodeScopes; pnode;)
    {
        switch (pnode->nop) {

        case knopFncDecl:
            return true;

        case knopBlock:
            pnode = pnode->sxBlock.pnodeNext;
            break;

        case knopCatch:
            pnode = pnode->sxCatch.pnodeNext;
            break;

        case knopWith:
            pnode = pnode->sxWith.pnodeNext;
            break;

        default:
            Assert(UNREACHED);
            return true;
        }
    }

    return false;
}

class ByteCodeGenerator;

// Copy AST; this works mostly on expressions for now
ParseNode* Parser::CopyPnode(ParseNode *pnode) {
    if (pnode==NULL)
        return NULL;
    switch (pnode->nop) {
        //PTNODE(knopName       , "name"        ,None    ,Pid  ,fnopLeaf)
    case knopName: {
      ParseNode* nameNode=CreateNameNode(pnode->sxPid.pid,pnode->ichMin,pnode->ichLim);
      nameNode->sxPid.sym=pnode->sxPid.sym;
      return nameNode;
    }
      //PTNODE(knopInt        , "int const"    ,None    ,Int  ,fnopLeaf|fnopConst)
  case knopInt:
    return pnode;
      //PTNODE(knopFlt        , "flt const"    ,None    ,Flt  ,fnopLeaf|fnopConst)
  case knopFlt:
    return pnode;
      //PTNODE(knopStr        , "str const"    ,None    ,Pid  ,fnopLeaf|fnopConst)
  case knopStr:
    return pnode;
      //PTNODE(knopRegExp     , "reg expr"    ,None    ,Pid  ,fnopLeaf|fnopConst)
  case knopRegExp:
    return pnode;
    break;
      //PTNODE(knopNull       , "null"        ,Null    ,None ,fnopLeaf)
  case knopNull:
    return pnode;
      //PTNODE(knopFalse      , "false"        ,False   ,None ,fnopLeaf)
  case knopFalse:
    {
      ParseNode* ret = CreateNodeT<knopFalse>(pnode->ichMin, pnode->ichLim);
      ret->location = pnode->location;
      return ret;
    }
      //PTNODE(knopTrue       , "true"        ,True    ,None ,fnopLeaf)
  case knopTrue:
    {
        ParseNode* ret = CreateNodeT<knopTrue>(pnode->ichMin, pnode->ichLim);
        ret->location = pnode->location;
        return ret;
    }
      //PTNODE(knopEmpty      , "empty"        ,Empty   ,None ,fnopLeaf)
  case knopEmpty:
    return CreateNodeT<knopEmpty>(pnode->ichMin,pnode->ichLim);
      // Unary operators.
      //PTNODE(knopNot        , "~"            ,BitNot  ,Uni  ,fnopUni)
      //PTNODE(knopNeg        , "unary -"    ,Neg     ,Uni  ,fnopUni)
      //PTNODE(knopPos        , "unary +"    ,Pos     ,Uni  ,fnopUni)
      //PTNODE(knopLogNot     , "!"            ,LogNot  ,Uni  ,fnopUni)
      //PTNODE(knopEllipsis     , "..."       ,Spread  ,Uni    , fnopUni)
      //PTNODE(knopDecPost    , "-- post"    ,Dec     ,Uni  ,fnopUni|fnopAsg)
      //PTNODE(knopIncPre     , "++ pre"    ,Inc     ,Uni  ,fnopUni|fnopAsg)
      //PTNODE(knopDecPre     , "-- pre"    ,Dec     ,Uni  ,fnopUni|fnopAsg)
      //PTNODE(knopTypeof     , "typeof"    ,None    ,Uni  ,fnopUni)
      //PTNODE(knopVoid       , "void"        ,Void    ,Uni  ,fnopUni)
      //PTNODE(knopDelete     , "delete"    ,None    ,Uni  ,fnopUni)
  case knopNot:
  case knopNeg:
  case knopPos:
  case knopLogNot:
  case knopEllipsis:
  case knopIncPost:
  case knopDecPost:
  case knopIncPre:
  case knopDecPre:
  case knopTypeof:
  case knopVoid:
  case knopDelete:
    return CreateUniNode(pnode->nop,CopyPnode(pnode->sxUni.pnode1),pnode->ichMin,pnode->ichLim);
      //PTNODE(knopArray      , "arr cnst"    ,None    ,Uni  ,fnopUni)
      //PTNODE(knopObject     , "obj cnst"    ,None    ,Uni  ,fnopUni)
  case knopArray:
  case knopObject:
    // TODO: need to copy arr
    Assert(false);
    break;
      // Binary operators
      //PTNODE(knopAdd        , "+"            ,Add     ,Bin  ,fnopBin)
      //PTNODE(knopSub        , "-"            ,Sub     ,Bin  ,fnopBin)
      //PTNODE(knopMul        , "*"            ,Mul     ,Bin  ,fnopBin)
      //PTNODE(knopExpo       , "**"           ,Expo     ,Bin  ,fnopBin)
      //PTNODE(knopDiv        , "/"            ,Div     ,Bin  ,fnopBin)
      //PTNODE(knopMod        , "%"            ,Mod     ,Bin  ,fnopBin)
      //PTNODE(knopOr         , "|"            ,BitOr   ,Bin  ,fnopBin)
      //PTNODE(knopXor        , "^"            ,BitXor  ,Bin  ,fnopBin)
      //PTNODE(knopAnd        , "&"            ,BitAnd  ,Bin  ,fnopBin)
      //PTNODE(knopEq         , "=="        ,EQ      ,Bin  ,fnopBin|fnopRel)
      //PTNODE(knopNe         , "!="        ,NE      ,Bin  ,fnopBin|fnopRel)
      //PTNODE(knopLt         , "<"            ,LT      ,Bin  ,fnopBin|fnopRel)
      //PTNODE(knopLe         , "<="        ,LE      ,Bin  ,fnopBin|fnopRel)
      //PTNODE(knopGe         , ">="        ,GE      ,Bin  ,fnopBin|fnopRel)
      //PTNODE(knopGt         , ">"            ,GT      ,Bin  ,fnopBin|fnopRel)
      //PTNODE(knopEqv        , "==="        ,Eqv     ,Bin  ,fnopBin|fnopRel)
      //PTNODE(knopIn         , "in"        ,In      ,Bin  ,fnopBin|fnopRel)
      //PTNODE(knopInstOf     , "instanceof",InstOf  ,Bin  ,fnopBin|fnopRel)
      //PTNODE(knopNEqv       , "!=="        ,NEqv    ,Bin  ,fnopBin|fnopRel)
      //PTNODE(knopComma      , ","            ,None    ,Bin  ,fnopBin)
      //PTNODE(knopLogOr      , "||"        ,None    ,Bin  ,fnopBin)
      //PTNODE(knopLogAnd     , "&&"        ,None    ,Bin  ,fnopBin)
      //PTNODE(knopLsh        , "<<"        ,Lsh     ,Bin  ,fnopBin)
      //PTNODE(knopRsh        , ">>"        ,Rsh     ,Bin  ,fnopBin)
      //PTNODE(knopRs2        , ">>>"        ,Rs2     ,Bin  ,fnopBin)
  case knopAdd:
  case knopSub:
  case knopMul:
  case knopExpo:
  case knopDiv:
  case knopMod:
  case knopOr:
  case knopXor:
  case knopAnd:
  case knopEq:
  case knopNe:
  case knopLt:
  case knopLe:
  case knopGe:
  case knopGt:
  case knopEqv:
  case knopIn:
  case knopInstOf:
  case knopNEqv:
  case knopComma:
  case knopLogOr:
  case knopLogAnd:
  case knopLsh:
  case knopRsh:
  case knopRs2:
      //PTNODE(knopAsg        , "="            ,None    ,Bin  ,fnopBin|fnopAsg)
  case knopAsg:
      //PTNODE(knopDot        , "."            ,None    ,Bin  ,fnopBin)
  case knopDot:
      //PTNODE(knopAsgAdd     , "+="        ,Add     ,Bin  ,fnopBin|fnopAsg)
  case knopAsgAdd:
      //PTNODE(knopAsgSub     , "-="        ,Sub     ,Bin  ,fnopBin|fnopAsg)
  case knopAsgSub:
      //PTNODE(knopAsgMul     , "*="        ,Mul     ,Bin  ,fnopBin|fnopAsg)
  case knopAsgMul:
      //PTNODE(knopAsgDiv     , "/="        ,Div     ,Bin  ,fnopBin|fnopAsg)
  case knopAsgExpo:
      //PTNODE(knopAsgExpo    , "**="       ,Expo    ,Bin  ,fnopBin|fnopAsg)
  case knopAsgDiv:
      //PTNODE(knopAsgMod     , "%="        ,Mod     ,Bin  ,fnopBin|fnopAsg)
  case knopAsgMod:
      //PTNODE(knopAsgAnd     , "&="        ,BitAnd  ,Bin  ,fnopBin|fnopAsg)
  case knopAsgAnd:
      //PTNODE(knopAsgXor     , "^="        ,BitXor  ,Bin  ,fnopBin|fnopAsg)
  case knopAsgXor:
      //PTNODE(knopAsgOr      , "|="        ,BitOr   ,Bin  ,fnopBin|fnopAsg)
  case knopAsgOr:
      //PTNODE(knopAsgLsh     , "<<="        ,Lsh     ,Bin  ,fnopBin|fnopAsg)
  case knopAsgLsh:
      //PTNODE(knopAsgRsh     , ">>="        ,Rsh     ,Bin  ,fnopBin|fnopAsg)
  case knopAsgRsh:
      //PTNODE(knopAsgRs2     , ">>>="        ,Rs2     ,Bin  ,fnopBin|fnopAsg)
  case knopAsgRs2:
      //PTNODE(knopMember     , ":"            ,None    ,Bin  ,fnopBin)
  case knopMember:
  case knopMemberShort:
      //PTNODE(knopIndex      , "[]"        ,None    ,Bin  ,fnopBin)
      //PTNODE(knopList       , "<list>"    ,None    ,Bin  ,fnopNone)

  case knopIndex:
  case knopList:
    return CreateBinNode(pnode->nop,CopyPnode(pnode->sxBin.pnode1),
                         CopyPnode(pnode->sxBin.pnode2),pnode->ichMin,pnode->ichLim);

      //PTNODE(knopCall       , "()"        ,None    ,Bin  ,fnopBin)
      //PTNODE(knopNew        , "new"        ,None    ,Bin  ,fnopBin)
  case knopNew:
  case knopCall:
    return CreateCallNode(pnode->nop,CopyPnode(pnode->sxCall.pnodeTarget),
                         CopyPnode(pnode->sxCall.pnodeArgs),pnode->ichMin,pnode->ichLim);
      //PTNODE(knopQmark      , "?"            ,None    ,Tri  ,fnopBin)
  case knopQmark:
    return CreateTriNode(pnode->nop,CopyPnode(pnode->sxTri.pnode1),
                         CopyPnode(pnode->sxTri.pnode2),CopyPnode(pnode->sxTri.pnode3),
                         pnode->ichMin,pnode->ichLim);
      // General nodes.
      //PTNODE(knopVarDecl    , "varDcl"    ,None    ,Var  ,fnopNone)
    case knopVarDecl: {
      ParseNode* copyNode=CreateNodeT<knopVarDecl>(pnode->ichMin,pnode->ichLim);
      copyNode->sxVar.pnodeInit=CopyPnode(pnode->sxVar.pnodeInit);
      copyNode->sxVar.sym=pnode->sxVar.sym;
      // TODO: mult-decl
      Assert(pnode->sxVar.pnodeNext==NULL);
      copyNode->sxVar.pnodeNext=NULL;
      return copyNode;
    }
      //PTNODE(knopFncDecl    , "fncDcl"    ,None    ,Fnc  ,fnopLeaf)
      //PTNODE(knopProg       , "program"    ,None    ,Fnc  ,fnopNone)
  case knopFncDecl:
  case knopProg:
    Assert(false);
    break;
      //PTNODE(knopEndCode    , "<endcode>"    ,None    ,None ,fnopNone)
  case knopEndCode:
    break;
      //PTNODE(knopDebugger   , "debugger"    ,None    ,None ,fnopNone)
  case knopDebugger:
    break;
      //PTNODE(knopFor        , "for"        ,None    ,For  ,fnopBreak|fnopContinue)
    case knopFor: {
      ParseNode* copyNode=CreateNodeT<knopFor>(pnode->ichMin,pnode->ichLim);
      copyNode->sxFor.pnodeInverted=NULL;
      copyNode->sxFor.pnodeInit=CopyPnode(pnode->sxFor.pnodeInit);
      copyNode->sxFor.pnodeCond=CopyPnode(pnode->sxFor.pnodeCond);
      copyNode->sxFor.pnodeIncr=CopyPnode(pnode->sxFor.pnodeIncr);
      copyNode->sxFor.pnodeBody=CopyPnode(pnode->sxFor.pnodeBody);
      return copyNode;
    }
      //PTNODE(knopIf         , "if"        ,None    ,If   ,fnopNone)
  case knopIf:
    Assert(false);
    break;
      //PTNODE(knopWhile      , "while"        ,None    ,While,fnopBreak|fnopContinue)
  case knopWhile:
    Assert(false);
    break;
      //PTNODE(knopDoWhile    , "do-while"    ,None    ,While,fnopBreak|fnopContinue)
  case knopDoWhile:
    Assert(false);
    break;
      //PTNODE(knopForIn      , "for in"    ,None    ,ForIn,fnopBreak|fnopContinue|fnopCleanup)
  case knopForIn:
    Assert(false);
    break;
  case knopForOf:
    Assert(false);
    break;
      //PTNODE(knopReturn     , "return"    ,None    ,Uni  ,fnopNone)
  case knopReturn: {
    ParseNode* copyNode=CreateNodeT<knopReturn>(pnode->ichMin,pnode->ichLim);
    copyNode->sxReturn.pnodeExpr=CopyPnode(pnode->sxReturn.pnodeExpr);
    return copyNode;
  }
      //PTNODE(knopBlock      , "{}"        ,None    ,Block,fnopNone)
  case knopBlock: {
    ParseNode* copyNode=CreateBlockNode(pnode->ichMin,pnode->ichLim,pnode->sxBlock.blockType);
    if (pnode->grfpn & PNodeFlags::fpnSyntheticNode) {
        // fpnSyntheticNode is sometimes set on PnodeBlockType::Regular blocks which
        // CreateBlockNode() will not automatically set for us, so set it here if it's
        // specified on the source node.
        copyNode->grfpn |= PNodeFlags::fpnSyntheticNode;
    }
    copyNode->sxBlock.pnodeStmt=CopyPnode(pnode->sxBlock.pnodeStmt);
    return copyNode;
  }
      //PTNODE(knopWith       , "with"        ,None    ,With ,fnopCleanup)
  case knopWith:
    Assert(false);
    break;
      //PTNODE(knopBreak      , "break"        ,None    ,Jump ,fnopNone)
  case knopBreak:
    Assert(false);
    break;
      //PTNODE(knopContinue   , "continue"    ,None    ,Jump ,fnopNone)
  case knopContinue:
    Assert(false);
    break;
      //PTNODE(knopLabel      , "label"        ,None    ,Label,fnopNone)
  case knopLabel:
    Assert(false);
    break;
      //PTNODE(knopSwitch     , "switch"    ,None    ,Switch,fnopBreak)
  case knopSwitch:
    Assert(false);
    break;
      //PTNODE(knopCase       , "case"        ,None    ,Case ,fnopNone)
  case knopCase:
    Assert(false);
    break;
      //PTNODE(knopTryFinally,"try-finally",None,TryFinally,fnopCleanup)
  case knopTryFinally:
    Assert(false);
    break;
  case knopFinally:
    Assert(false);
    break;
      //PTNODE(knopCatch      , "catch"     ,None    ,Catch,fnopNone)
  case knopCatch:
    Assert(false);
    break;
      //PTNODE(knopTryCatch      , "try-catch" ,None    ,TryCatch  ,fnopCleanup)
  case knopTryCatch:
    Assert(false);
    break;
      //PTNODE(knopTry        , "try"       ,None    ,Try  ,fnopCleanup)
  case knopTry:
    Assert(false);
    break;
      //PTNODE(knopThrow      , "throw"     ,None    ,Uni  ,fnopNone)
  case knopThrow:
    Assert(false);
    break;
  default:
    Assert(false);
    break;
    }
    return NULL;
}

// Returns true when str is string for Nan, Infinity or -Infinity.
// Does not check for double number value being in NaN/Infinity range.
// static
template<bool CheckForNegativeInfinity>
inline bool Parser::IsNaNOrInfinityLiteral(LPCOLESTR str)
{
    // Note: wcscmp crashes when one of the parameters is NULL.
    return str &&
           (wcscmp(_u("NaN"), str) == 0 ||
           wcscmp(_u("Infinity"), str) == 0 ||
               (CheckForNegativeInfinity && wcscmp(_u("-Infinity"), str) == 0));
}

template <bool buildAST>
IdentPtr Parser::ParseSuper(bool fAllowCall)
{
    ParseNodePtr currentNodeFunc = GetCurrentFunctionNode();
    IdentPtr superPid = nullptr;

    switch (m_token.tk)
    {
    case tkDot:     // super.prop
    case tkLBrack:  // super[foo]
        superPid = wellKnownPropertyPids._super;
        break;
    case tkLParen:  // super(args)
        superPid = wellKnownPropertyPids._superConstructor;
        break;

    default:
        Error(ERRInvalidSuper);
        break;
    }

    currentNodeFunc->sxFnc.SetHasSuperReference(TRUE);
    CHAKRATEL_LANGSTATS_INC_LANGFEATURECOUNT(Super, m_scriptContext);

    // If we are defer parsing, we can skip verifying that the super reference is valid.
    // If it wasn't the parser would have thrown during upfront parsing and we wouldn't be defer parsing the function.
    if (m_parseType == ParseType_Deferred)
    {
        return superPid;
    }

    if (!fAllowCall && (m_token.tk == tkLParen))
    {
        Error(ERRInvalidSuper); // new super() is not allowed
    }
    else if (this->m_parsingSuperRestrictionState == ParsingSuperRestrictionState_SuperCallAndPropertyAllowed)
    {
        // Any super access is good within a class constructor
    }
    else if (this->m_parsingSuperRestrictionState == ParsingSuperRestrictionState_SuperPropertyAllowed)
    {
        if (m_token.tk == tkLParen)
        {
            if ((this->m_grfscr & fscrEval) == fscrNil)
            {
                // Cannot call super within a class member
                Error(ERRInvalidSuper);
            }
            else
            {
                Js::JavascriptFunction * caller = nullptr;
                if (Js::JavascriptStackWalker::GetCaller(&caller, m_scriptContext))
                {
                    Js::FunctionBody * callerBody = caller->GetFunctionBody();
                    Assert(callerBody);
                    if (!callerBody->GetFunctionInfo()->GetAllowDirectSuper())
                    {
                        Error(ERRInvalidSuper);
                    }
                }
            }
        }
    }
    else
    {
        // Anything else is an error
        Error(ERRInvalidSuper);
    }
    
    return superPid;
}

void Parser::AppendToList(ParseNodePtr *node, ParseNodePtr nodeToAppend)
{
    Assert(nodeToAppend);
    ParseNodePtr* lastPtr = node;
    while ((*lastPtr) && (*lastPtr)->nop == knopList)
    {
        lastPtr = &(*lastPtr)->sxBin.pnode2;
    }
    auto last = (*lastPtr);
    if (last)
    {
        *lastPtr = CreateBinNode(knopList, last, nodeToAppend, last->ichMin, nodeToAppend->ichLim);
    }
    else
    {
        *lastPtr = nodeToAppend;
    }
}

ParseNodePtr Parser::ConvertArrayToArrayPattern(ParseNodePtr pnode)
{
    Assert(pnode->nop == knopArray);
    pnode->nop = knopArrayPattern;

    ForEachItemRefInList(&pnode->sxArrLit.pnode1, [&](ParseNodePtr *itemRef) {
        ParseNodePtr item = *itemRef;
        if (item->nop == knopEllipsis)
        {
            itemRef = &item->sxUni.pnode1;
            item = *itemRef;
            if (!(item->nop == knopName
                  || item->nop == knopDot
                  || item->nop == knopIndex
                  || item->nop == knopArray
                  || item->nop == knopObject))
            {
                Error(ERRInvalidAssignmentTarget);
            }
        }
        else if (item->nop == knopAsg)
        {
            itemRef = &item->sxBin.pnode1;
            item = *itemRef;
        }

        if (item->nop == knopArray)
        {
            ConvertArrayToArrayPattern(item);
        }
        else if (item->nop == knopObject)
        {
            *itemRef = ConvertObjectToObjectPattern(item);
        }
        else if (item->nop == knopName)
        {
            TrackAssignment<true>(item, nullptr);
        }
    });

    return pnode;
}

ParseNodePtr Parser::CreateParamPatternNode(ParseNodePtr pnode1)
{
    ParseNodePtr paramPatternNode = CreateNode(knopParamPattern, pnode1->ichMin, pnode1->ichLim);
    paramPatternNode->sxParamPattern.pnode1 = pnode1;
    paramPatternNode->sxParamPattern.pnodeNext = nullptr;
    paramPatternNode->sxParamPattern.location = Js::Constants::NoRegister;
    return paramPatternNode;
}

ParseNodePtr Parser::CreateDummyParamPatternNode(charcount_t ichMin)
{
    ParseNodePtr paramPatternNode = CreateNode(knopParamPattern, ichMin);
    paramPatternNode->sxParamPattern.pnode1 = nullptr;
    paramPatternNode->sxParamPattern.pnodeNext = nullptr;
    paramPatternNode->sxParamPattern.location = Js::Constants::NoRegister;
    return paramPatternNode;
}

ParseNodePtr Parser::ConvertObjectToObjectPattern(ParseNodePtr pnodeMemberList)
{
    charcount_t ichMin = m_pscan->IchMinTok();
    charcount_t ichLim = m_pscan->IchLimTok();
    ParseNodePtr pnodeMemberNodeList = nullptr;
    if (pnodeMemberList != nullptr && pnodeMemberList->nop == knopObject)
    {
        ichMin = pnodeMemberList->ichMin;
        ichLim = pnodeMemberList->ichLim;
        pnodeMemberList = pnodeMemberList->sxUni.pnode1;
    }

    ForEachItemInList(pnodeMemberList, [&](ParseNodePtr item) {
        ParseNodePtr memberNode = ConvertMemberToMemberPattern(item);
        AppendToList(&pnodeMemberNodeList, memberNode);
    });

    return CreateUniNode(knopObjectPattern, pnodeMemberNodeList, ichMin, ichLim);
}

ParseNodePtr Parser::GetRightSideNodeFromPattern(ParseNodePtr pnode)
{
    Assert(pnode != nullptr);
    ParseNodePtr rightNode = nullptr;
    OpCode op = pnode->nop;
    if (op == knopObject)
    {
        rightNode = ConvertObjectToObjectPattern(pnode);
    }
    else if (op == knopArray)
    {
        rightNode = ConvertArrayToArrayPattern(pnode);
    }
    else
    {
        rightNode = pnode;
        if (op == knopName)
        {
            TrackAssignment<true>(pnode, nullptr);
        }
    }

    return rightNode;
}

ParseNodePtr Parser::ConvertMemberToMemberPattern(ParseNodePtr pnodeMember)
{
    if (pnodeMember->nop == knopObjectPatternMember)
    {
        return pnodeMember;
    }

    Assert(pnodeMember->nop == knopMember || pnodeMember->nop == knopMemberShort);

    ParseNodePtr rightNode = GetRightSideNodeFromPattern(pnodeMember->sxBin.pnode2);
    ParseNodePtr resultNode = CreateBinNode(knopObjectPatternMember, pnodeMember->sxBin.pnode1, rightNode);
    resultNode->ichMin = pnodeMember->ichMin;
    resultNode->ichLim = pnodeMember->ichLim;
    return resultNode;
}

ParseNodePtr Parser::ConvertToPattern(ParseNodePtr pnode)
{
    if (pnode != nullptr)
    {
        if (pnode->nop == knopArray)
        {
            ConvertArrayToArrayPattern(pnode);
        }
        else if (pnode->nop == knopObject)
        {
            pnode = ConvertObjectToObjectPattern(pnode);
        }
    }
    return pnode;
}

// This essentially be called for verifying the structure of the current tree with satisfying the destructuring grammar.
void Parser::ParseDestructuredLiteralWithScopeSave(tokens declarationType,
    bool isDecl,
    bool topLevel,
    DestructuringInitializerContext initializerContext/* = DIC_None*/,
    bool allowIn /*= true*/)
{
    // We are going to parse the text again to validate the current grammar as Destructuring. Saving some scopes and
    // AST related information before the validation parsing and later they will be restored.

    ParseNodePtr pnodeFncSave = m_currentNodeFunc;
    ParseNodePtr pnodeDeferredFncSave = m_currentNodeDeferredFunc;
    if (m_currentNodeDeferredFunc == nullptr)
    {
        m_currentNodeDeferredFunc = m_currentNodeFunc;
    }
    int32 *pAstSizeSave = m_pCurrentAstSize;
    uint *pNestedCountSave = m_pnestedCount;
    ParseNodePtr *ppnodeScopeSave = m_ppnodeScope;
    ParseNodePtr *ppnodeExprScopeSave = m_ppnodeExprScope;

    ParseNodePtr newTempScope = nullptr;
    m_ppnodeScope = &newTempScope;

    int32 newTempAstSize = 0;
    m_pCurrentAstSize = &newTempAstSize;

    uint newTempNestedCount = 0;
    m_pnestedCount = &newTempNestedCount;

    m_ppnodeExprScope = nullptr;

    charcount_t funcInArraySave = m_funcInArray;
    uint funcInArrayDepthSave = m_funcInArrayDepth;

    // we need to reset this as we are going to parse the grammar again.
    m_hasDeferredShorthandInitError = false;

    ParseDestructuredLiteral<false>(declarationType, isDecl, topLevel, initializerContext, allowIn);

    m_currentNodeFunc = pnodeFncSave;
    m_currentNodeDeferredFunc = pnodeDeferredFncSave;
    m_pCurrentAstSize = pAstSizeSave;
    m_pnestedCount = pNestedCountSave;
    m_ppnodeScope = ppnodeScopeSave;
    m_ppnodeExprScope = ppnodeExprScopeSave;
    m_funcInArray = funcInArraySave;
    m_funcInArrayDepth = funcInArrayDepthSave;
}

template <bool buildAST>
ParseNodePtr Parser::ParseDestructuredLiteral(tokens declarationType,
    bool isDecl,
    bool topLevel/* = true*/,
    DestructuringInitializerContext initializerContext/* = DIC_None*/,
    bool allowIn/* = true*/,
    BOOL *forInOfOkay/* = nullptr*/,
    BOOL *nativeForOkay/* = nullptr*/)
{
    ParseNodePtr pnode = nullptr;
    Assert(IsPossiblePatternStart());
    if (m_token.tk == tkLCurly)
    {
        pnode = ParseDestructuredObjectLiteral<buildAST>(declarationType, isDecl, topLevel);
    }
    else
    {
        pnode = ParseDestructuredArrayLiteral<buildAST>(declarationType, isDecl, topLevel);
    }

    return ParseDestructuredInitializer<buildAST>(pnode, isDecl, topLevel, initializerContext, allowIn, forInOfOkay, nativeForOkay);
}

template <bool buildAST>
ParseNodePtr Parser::ParseDestructuredInitializer(ParseNodePtr lhsNode,
    bool isDecl,
    bool topLevel,
    DestructuringInitializerContext initializerContext,
    bool allowIn,
    BOOL *forInOfOkay,
    BOOL *nativeForOkay)
{
    m_pscan->Scan();
    if (topLevel && nativeForOkay == nullptr)
    {
        if (initializerContext != DIC_ForceErrorOnInitializer && m_token.tk != tkAsg)
        {
            // e.g. var {x};
            Error(ERRDestructInit);
        }
        else if (initializerContext == DIC_ForceErrorOnInitializer && m_token.tk == tkAsg)
        {
            // e.g. catch([x] = [0])
            Error(ERRDestructNotInit);
        }
    }

    if (m_token.tk != tkAsg || initializerContext == DIC_ShouldNotParseInitializer)
    {
        if (topLevel && nativeForOkay != nullptr)
        {
            // Native loop should have destructuring initializer
            *nativeForOkay = FALSE;
        }

        return lhsNode;
    }

    if (forInOfOkay)
    {
        *forInOfOkay = FALSE;
    }

    m_pscan->Scan();


    bool alreadyHasInitError = m_hasDeferredShorthandInitError;

    ParseNodePtr pnodeDefault = ParseExpr<buildAST>(koplCma, nullptr, allowIn);

    if (m_hasDeferredShorthandInitError && !alreadyHasInitError)
    {
        Error(ERRnoColon);
    }

    ParseNodePtr pnodeDestructAsg = nullptr;
    if (buildAST)
    {
        Assert(lhsNode != nullptr);

        pnodeDestructAsg = CreateNodeWithScanner<knopAsg>();
        pnodeDestructAsg->sxBin.pnode1 = lhsNode;
        pnodeDestructAsg->sxBin.pnode2 = pnodeDefault;
        pnodeDestructAsg->sxBin.pnodeNext = nullptr;
        pnodeDestructAsg->ichMin = lhsNode->ichMin;
        pnodeDestructAsg->ichLim = pnodeDefault->ichLim;
    }
    return pnodeDestructAsg;
}

template <bool buildAST>
ParseNodePtr Parser::ParseDestructuredObjectLiteral(tokens declarationType, bool isDecl, bool topLevel/* = true*/)
{
    Assert(m_token.tk == tkLCurly);
    charcount_t ichMin = m_pscan->IchMinTok();
    m_pscan->Scan();

    if (!isDecl)
    {
        declarationType = tkLCurly;
    }
    ParseNodePtr pnodeMemberList = ParseMemberList<buildAST>(nullptr/*pNameHint*/, nullptr/*pHintLength*/, declarationType);
    Assert(m_token.tk == tkRCurly);

    ParseNodePtr objectPatternNode = nullptr;
    if (buildAST)
    {
        charcount_t ichLim = m_pscan->IchLimTok();
        objectPatternNode = CreateUniNode(knopObjectPattern, pnodeMemberList, ichMin, ichLim);
    }
    return objectPatternNode;
}

template <bool buildAST>
ParseNodePtr Parser::ParseDestructuredVarDecl(tokens declarationType, bool isDecl, bool *hasSeenRest, bool topLevel/* = true*/, bool allowEmptyExpression/* = true*/)
{
    ParseNodePtr pnodeElem = nullptr;
    int parenCount = 0;
    bool seenRest = false;

    // Save the Block ID prior to the increments, so we can restore it back.
    int originalCurrentBlockId = GetCurrentBlock()->sxBlock.blockId;

    // Eat the left parentheses only when its not a declaration. This will make sure we throw syntax errors early.
    if (!isDecl)
    {
        while (m_token.tk == tkLParen)
        {
            m_pscan->Scan();
            ++parenCount;

            // Match the block increment we do upon entering parenthetical expressions
            // so that the block ID's will match on reparsing of parameters.
            GetCurrentBlock()->sxBlock.blockId = m_nextBlockId++;
        }
    }

    if (m_token.tk == tkEllipsis)
    {
        // As per ES 2015 : Rest can have left-hand-side-expression when on assignment expression, but under declaration only binding identifier is allowed
        // But spec is going to change for this one to allow LHS-expression both on expression and declaration - so making that happen early.

        seenRest = true;
        m_pscan->Scan();

        // Eat the left parentheses only when its not a declaration. This will make sure we throw syntax errors early.
        if (!isDecl)
        {
            while (m_token.tk == tkLParen)
            {
                m_pscan->Scan();
                ++parenCount;

                // Match the block increment we do upon entering parenthetical expressions
                // so that the block ID's will match on reparsing of parameters.
                GetCurrentBlock()->sxBlock.blockId = m_nextBlockId++;
            }
        }

        if (m_token.tk != tkID && m_token.tk != tkTHIS && m_token.tk != tkSUPER && m_token.tk != tkLCurly && m_token.tk != tkLBrack)
        {
            if (isDecl)
            {
                Error(ERRnoIdent);
            }
            else
            {
                Error(ERRInvalidAssignmentTarget);
            }
        }
    }

    if (IsPossiblePatternStart())
    {
        // For the possible pattern start we do not allow the parens before
        if (parenCount != 0)
        {
            Error(ERRDestructIDRef);
        }

        // Go recursively
        pnodeElem = ParseDestructuredLiteral<buildAST>(declarationType, isDecl, false /*topLevel*/, seenRest ? DIC_ShouldNotParseInitializer : DIC_None);
        if (!isDecl)
        {
            BOOL fCanAssign;
            IdentToken token;
            // Look for postfix operator
            pnodeElem = ParsePostfixOperators<buildAST>(pnodeElem, TRUE, FALSE, FALSE, &fCanAssign, &token);
        }
    }
    else if (m_token.tk == tkSUPER || m_token.tk == tkID || m_token.tk == tkTHIS)
    {
        if (isDecl)
        {
            charcount_t ichMin = m_pscan->IchMinTok();
            pnodeElem = ParseVariableDeclaration<buildAST>(declarationType, ichMin
                ,/* fAllowIn */false, /* pfForInOk */nullptr, /* singleDefOnly */true, /* allowInit */!seenRest, false /*topLevelParse*/);

        }
        else
        {
            BOOL fCanAssign;
            IdentToken token;
            // We aren't declaring anything, so scan the ID reference manually.
            pnodeElem = ParseTerm<buildAST>(/* fAllowCall */ m_token.tk != tkSUPER, nullptr /*pNameHint*/, nullptr /*pHintLength*/, nullptr /*pShortNameOffset*/, &token, false,
                                                             &fCanAssign);

            // In this destructuring case we can force error here as we cannot assign.

            if (!fCanAssign)
            {
                Error(ERRInvalidAssignmentTarget);
            }

            if (buildAST)
            {
                if (IsStrictMode() && pnodeElem != nullptr && pnodeElem->nop == knopName)
                {
                    CheckStrictModeEvalArgumentsUsage(pnodeElem->sxPid.pid);
                }
            }
            else
            {
                if (IsStrictMode() && token.tk == tkID)
                {
                    CheckStrictModeEvalArgumentsUsage(token.pid);
                }
                token.tk = tkNone;
            }
        }
    }
    else if (!((m_token.tk == tkComma || m_token.tk == tkRBrack || m_token.tk == tkRCurly) && allowEmptyExpression))
    {
        if (m_token.IsOperator())
        {
            Error(ERRDestructNoOper);
        }
        Error(ERRDestructIDRef);
    }

    // Swallow RParens before a default expression, if any.
    // We eat the left parentheses only when its not a declaration. This will make sure we throw syntax errors early. We need to do the same for right parentheses.
    if (!isDecl)
    {
        while (m_token.tk == tkRParen)
        {
            m_pscan->Scan();
            --parenCount;
        }

        // Restore the Block ID of the current block after the parsing of destructured variable declarations and initializers.
        GetCurrentBlock()->sxBlock.blockId = originalCurrentBlockId;
    }

    if (parenCount != 0)
    {
        Error(ERRnoRparen);
    }

    if (hasSeenRest != nullptr)
    {
        *hasSeenRest = seenRest;
    }

    if (m_token.tk == tkAsg)
    {
        // Parse the initializer.
        if (seenRest)
        {
            Error(ERRRestWithDefault);
        }
        m_pscan->Scan();

        bool alreadyHasInitError = m_hasDeferredShorthandInitError;
        ParseNodePtr pnodeInit = ParseExpr<buildAST>(koplCma);

        if (m_hasDeferredShorthandInitError && !alreadyHasInitError)
        {
            Error(ERRnoColon);
        }

        if (buildAST)
        {
            pnodeElem = CreateBinNode(knopAsg, pnodeElem, pnodeInit);
        }
    }

    if (buildAST && seenRest)
    {
        ParseNodePtr pnodeRest = CreateNodeWithScanner<knopEllipsis>();
        pnodeRest->sxUni.pnode1 = pnodeElem;
        pnodeElem = pnodeRest;
    }

    if (!(m_token.tk == tkComma || m_token.tk == tkRBrack || m_token.tk == tkRCurly))
    {
        if (m_token.IsOperator())
        {
            Error(ERRDestructNoOper);
        }
        Error(ERRsyntax);
    }

    return pnodeElem;
}

template <bool buildAST>
ParseNodePtr Parser::ParseDestructuredArrayLiteral(tokens declarationType, bool isDecl, bool topLevel)
{
    Assert(m_token.tk == tkLBrack);
    charcount_t ichMin = m_pscan->IchMinTok();

    m_pscan->Scan();

    ParseNodePtr pnodeDestructArr = nullptr;
    ParseNodePtr pnodeList = nullptr;
    ParseNodePtr *lastNodeRef = nullptr;
    uint count = 0;
    bool hasMissingValues = false;
    bool seenRest = false;

    if (m_token.tk != tkRBrack)
    {
        while (true)
        {
            ParseNodePtr pnodeElem = ParseDestructuredVarDecl<buildAST>(declarationType, isDecl, &seenRest, topLevel);
            if (buildAST)
            {
                if (pnodeElem == nullptr && buildAST)
                {
                    pnodeElem = CreateNodeWithScanner<knopEmpty>();
                    hasMissingValues = true;
                }
                AddToNodeListEscapedUse(&pnodeList, &lastNodeRef, pnodeElem);
            }
            count++;

            if (m_token.tk == tkRBrack)
            {
                break;
            }

            if (m_token.tk != tkComma)
            {
                Error(ERRDestructNoOper);
            }

            if (seenRest) // Rest must be in the last position.
            {
                Error(ERRDestructRestLast);
            }

            m_pscan->Scan();

            // break if we have the trailing comma as well, eg. [a,]
            if (m_token.tk == tkRBrack)
            {
                break;
            }
        }
    }

    if (buildAST)
    {
        pnodeDestructArr = CreateNodeWithScanner<knopArrayPattern>();
        pnodeDestructArr->sxArrLit.pnode1 = pnodeList;
        pnodeDestructArr->sxArrLit.arrayOfTaggedInts = false;
        pnodeDestructArr->sxArrLit.arrayOfInts = false;
        pnodeDestructArr->sxArrLit.arrayOfNumbers = false;
        pnodeDestructArr->sxArrLit.hasMissingValues = hasMissingValues;
        pnodeDestructArr->sxArrLit.count = count;
        pnodeDestructArr->sxArrLit.spreadCount = seenRest ? 1 : 0;
        pnodeDestructArr->ichMin = ichMin;
        pnodeDestructArr->ichLim = m_pscan->IchLimTok();

        if (pnodeDestructArr->sxArrLit.pnode1)
        {
            this->CheckArguments(pnodeDestructArr->sxArrLit.pnode1);
        }
    }

    return pnodeDestructArr;
}

void Parser::CaptureContext(ParseContext *parseContext) const
{
    parseContext->pszSrc = m_pscan->PchBase();
    parseContext->length = this->m_originalLength;
    parseContext->characterOffset = m_pscan->IchMinTok();
    parseContext->offset = parseContext->characterOffset + m_pscan->m_cMultiUnits;
    parseContext->grfscr = this->m_grfscr;
    parseContext->lineNumber = m_pscan->LineCur();

    parseContext->pnodeProg = this->m_currentNodeProg;
    parseContext->fromExternal = m_pscan->IsFromExternalSource();
    parseContext->strictMode = this->IsStrictMode();
    parseContext->sourceContextInfo = this->m_sourceContextInfo;
    parseContext->currentBlockInfo = this->m_currentBlockInfo;
    parseContext->nextBlockId = this->m_nextBlockId;
}

void Parser::RestoreContext(ParseContext *const parseContext)
{
    m_sourceContextInfo = parseContext->sourceContextInfo;
    m_currentBlockInfo = parseContext->currentBlockInfo;
    m_nextBlockId = parseContext->nextBlockId;
    m_grfscr = parseContext->grfscr;
    m_length = parseContext->length;
    m_pscan->SetText(parseContext->pszSrc, parseContext->offset, parseContext->length, parseContext->characterOffset, parseContext->grfscr, parseContext->lineNumber);
    m_currentNodeProg = parseContext->pnodeProg;
    m_fUseStrictMode = parseContext->strictMode;
}

class ByteCodeGenerator;
#if DBG_DUMP

#define INDENT_SIZE 2

void PrintPnodeListWIndent(ParseNode *pnode,int indentAmt);
void PrintFormalsWIndent(ParseNode *pnode, int indentAmt);


void Indent(int indentAmt) {
    for (int i=0;i<indentAmt;i++) {
        Output::Print(_u(" "));
    }
}

void PrintBlockType(PnodeBlockType type)
{
    switch (type)
    {
    case Global:
        Output::Print(_u("(Global)"));
        break;
    case Function:
        Output::Print(_u("(Function)"));
        break;
    case Regular:
        Output::Print(_u("(Regular)"));
        break;
    case Parameter:
        Output::Print(_u("(Parameter)"));
        break;
    default:
        Output::Print(_u("(unknown blocktype)"));
        break;
    }
}

void PrintScopesWIndent(ParseNode *pnode,int indentAmt) {
    ParseNode *scope = nullptr;
    bool firstOnly = false;
    switch(pnode->nop)
    {
    case knopProg:
    case knopFncDecl: scope = pnode->sxFnc.pnodeScopes; break;
    case knopBlock: scope = pnode->sxBlock.pnodeScopes; break;
    case knopCatch: scope = pnode->sxCatch.pnodeScopes; break;
    case knopWith: scope = pnode->sxWith.pnodeScopes; break;
    case knopSwitch: scope = pnode->sxSwitch.pnodeBlock; firstOnly = true; break;
    case knopFor: scope = pnode->sxFor.pnodeBlock; firstOnly = true; break;
    case knopForIn: scope = pnode->sxForInOrForOf.pnodeBlock; firstOnly = true; break;
    case knopForOf: scope = pnode->sxForInOrForOf.pnodeBlock; firstOnly = true; break;
    }
    if (scope) {
        Output::Print(_u("[%4d, %4d): "), scope->ichMin, scope->ichLim);
        Indent(indentAmt);
        Output::Print(_u("Scopes: "));
        ParseNode *next = nullptr;
        ParseNode *syntheticBlock = nullptr;
        while (scope) {
            switch (scope->nop) {
            case knopFncDecl: Output::Print(_u("knopFncDecl")); next = scope->sxFnc.pnodeNext; break;
            case knopBlock: Output::Print(_u("knopBlock")); PrintBlockType(scope->sxBlock.blockType); next = scope->sxBlock.pnodeNext; break;
            case knopCatch: Output::Print(_u("knopCatch")); next = scope->sxCatch.pnodeNext; break;
            case knopWith: Output::Print(_u("knopWith")); next = scope->sxWith.pnodeNext; break;
            default: Output::Print(_u("unknown")); break;
            }
            if (firstOnly) {
                next = nullptr;
                syntheticBlock = scope;
            }
            if (scope->grfpn & fpnSyntheticNode) {
                Output::Print(_u(" synthetic"));
                if (scope->nop == knopBlock)
                    syntheticBlock = scope;
            }
            Output::Print(_u(" (%d-%d)"), scope->ichMin, scope->ichLim);
            if (next) Output::Print(_u(", "));
            scope = next;
        }
        Output::Print(_u("\n"));
        if (syntheticBlock || firstOnly) {
            PrintScopesWIndent(syntheticBlock, indentAmt + INDENT_SIZE);
        }
    }
}

void PrintPnodeWIndent(ParseNode *pnode,int indentAmt) {
    if (pnode==NULL)
        return;

    Output::Print(_u("[%4d, %4d): "), pnode->ichMin, pnode->ichLim);
    switch (pnode->nop) {
        //PTNODE(knopName       , "name"        ,None    ,Pid  ,fnopLeaf)
  case knopName:
      Indent(indentAmt);
      if (pnode->sxPid.pid!=NULL) {
        Output::Print(_u("id: %s\n"),pnode->sxPid.pid->Psz());
      }
      else {
        Output::Print(_u("name node\n"));
      }
      break;
      //PTNODE(knopInt        , "int const"    ,None    ,Int  ,fnopLeaf|fnopConst)
  case knopInt:
      Indent(indentAmt);
      Output::Print(_u("%d\n"),pnode->sxInt.lw);
      break;
      //PTNODE(knopFlt        , "flt const"    ,None    ,Flt  ,fnopLeaf|fnopConst)
  case knopFlt:
      Indent(indentAmt);
      Output::Print(_u("%lf\n"),pnode->sxFlt.dbl);
      break;
      //PTNODE(knopStr        , "str const"    ,None    ,Pid  ,fnopLeaf|fnopConst)
  case knopStr:
      Indent(indentAmt);
      Output::Print(_u("\"%s\"\n"),pnode->sxPid.pid->Psz());
      break;
      //PTNODE(knopRegExp     , "reg expr"    ,None    ,Pid  ,fnopLeaf|fnopConst)
  case knopRegExp:
      Indent(indentAmt);
      Output::Print(_u("/%x/\n"),pnode->sxPid.regexPattern);
      break;
      //PTNODE(knopNull       , "null"        ,Null    ,None ,fnopLeaf)
  case knopNull:
      Indent(indentAmt);
      Output::Print(_u("null\n"));
      break;
      //PTNODE(knopFalse      , "false"        ,False   ,None ,fnopLeaf)
  case knopFalse:
      Indent(indentAmt);
      Output::Print(_u("false\n"));
      break;
      //PTNODE(knopTrue       , "true"        ,True    ,None ,fnopLeaf)
  case knopTrue:
      Indent(indentAmt);
      Output::Print(_u("true\n"));
      break;
      //PTNODE(knopEmpty      , "empty"        ,Empty   ,None ,fnopLeaf)
  case knopEmpty:
      Indent(indentAmt);
      Output::Print(_u("empty\n"));
      break;
      // Unary operators.
      //PTNODE(knopNot        , "~"            ,BitNot  ,Uni  ,fnopUni)
  case knopNot:
      Indent(indentAmt);
      Output::Print(_u("~\n"));
      PrintPnodeWIndent(pnode->sxUni.pnode1,indentAmt+INDENT_SIZE);
      break;
      //PTNODE(knopNeg        , "unary -"    ,Neg     ,Uni  ,fnopUni)
  case knopNeg:
      Indent(indentAmt);
      Output::Print(_u("U-\n"));
      PrintPnodeWIndent(pnode->sxUni.pnode1,indentAmt+INDENT_SIZE);
      break;
      //PTNODE(knopPos        , "unary +"    ,Pos     ,Uni  ,fnopUni)
  case knopPos:
      Indent(indentAmt);
      Output::Print(_u("U+\n"));
      PrintPnodeWIndent(pnode->sxUni.pnode1,indentAmt+INDENT_SIZE);
      break;
      //PTNODE(knopLogNot     , "!"            ,LogNot  ,Uni  ,fnopUni)
  case knopLogNot:
      Indent(indentAmt);
      Output::Print(_u("!\n"));
      PrintPnodeWIndent(pnode->sxUni.pnode1,indentAmt+INDENT_SIZE);
      break;
      //PTNODE(knopEllipsis     , "..."       ,Spread  ,Uni    , fnopUni)
  case knopEllipsis:
      Indent(indentAmt);
      Output::Print(_u("...<expr>\n"));
      PrintPnodeWIndent(pnode->sxUni.pnode1,indentAmt+INDENT_SIZE);
      break;
      //PTNODE(knopIncPost    , "++ post"    ,Inc     ,Uni  ,fnopUni|fnopAsg)
  case knopIncPost:
      Indent(indentAmt);
      Output::Print(_u("<expr>++\n"));
      PrintPnodeWIndent(pnode->sxUni.pnode1,indentAmt+INDENT_SIZE);
      break;
      //PTNODE(knopDecPost    , "-- post"    ,Dec     ,Uni  ,fnopUni|fnopAsg)
  case knopDecPost:
      Indent(indentAmt);
      Output::Print(_u("<expr>--\n"));
      PrintPnodeWIndent(pnode->sxUni.pnode1,indentAmt+INDENT_SIZE);
      break;
      //PTNODE(knopIncPre     , "++ pre"    ,Inc     ,Uni  ,fnopUni|fnopAsg)
  case knopIncPre:
      Indent(indentAmt);
      Output::Print(_u("++<expr>\n"));
      PrintPnodeWIndent(pnode->sxUni.pnode1,indentAmt+INDENT_SIZE);
      break;
      //PTNODE(knopDecPre     , "-- pre"    ,Dec     ,Uni  ,fnopUni|fnopAsg)
  case knopDecPre:
      Indent(indentAmt);
      Output::Print(_u("--<expr>\n"));
      PrintPnodeWIndent(pnode->sxUni.pnode1,indentAmt+INDENT_SIZE);
      break;
      //PTNODE(knopTypeof     , "typeof"    ,None    ,Uni  ,fnopUni)
  case knopTypeof:
      Indent(indentAmt);
      Output::Print(_u("typeof\n"));
      PrintPnodeWIndent(pnode->sxUni.pnode1,indentAmt+INDENT_SIZE);
      break;
      //PTNODE(knopVoid       , "void"        ,Void    ,Uni  ,fnopUni)
  case knopVoid:
      Indent(indentAmt);
      Output::Print(_u("void\n"));
      PrintPnodeWIndent(pnode->sxUni.pnode1,indentAmt+INDENT_SIZE);
      break;
      //PTNODE(knopDelete     , "delete"    ,None    ,Uni  ,fnopUni)
  case knopDelete:
      Indent(indentAmt);
      Output::Print(_u("delete\n"));
      PrintPnodeWIndent(pnode->sxUni.pnode1,indentAmt+INDENT_SIZE);
      break;
      //PTNODE(knopArray      , "arr cnst"    ,None    ,Uni  ,fnopUni)

  case knopArrayPattern:
      Indent(indentAmt);
      Output::Print(_u("Array Pattern\n"));
      PrintPnodeListWIndent(pnode->sxUni.pnode1, indentAmt + INDENT_SIZE);
      break;

  case knopObjectPattern:
      Indent(indentAmt);
      Output::Print(_u("Object Pattern\n"));
      PrintPnodeListWIndent(pnode->sxUni.pnode1, indentAmt + INDENT_SIZE);
      break;

  case knopArray:
      Indent(indentAmt);
      Output::Print(_u("Array Literal\n"));
      PrintPnodeListWIndent(pnode->sxUni.pnode1,indentAmt+INDENT_SIZE);
      break;
      //PTNODE(knopObject     , "obj cnst"    ,None    ,Uni  ,fnopUni)
  case knopObject:
      Indent(indentAmt);
      Output::Print(_u("Object Literal\n"));
      PrintPnodeListWIndent(pnode->sxUni.pnode1,indentAmt+INDENT_SIZE);
      break;
      // Binary and Ternary Operators
      //PTNODE(knopAdd        , "+"            ,Add     ,Bin  ,fnopBin)
  case knopAdd:
      Indent(indentAmt);
      Output::Print(_u("+\n"));
      PrintPnodeWIndent(pnode->sxBin.pnode1,indentAmt+INDENT_SIZE);
      PrintPnodeWIndent(pnode->sxBin.pnode2,indentAmt+INDENT_SIZE);
      break;
      //PTNODE(knopSub        , "-"            ,Sub     ,Bin  ,fnopBin)
  case knopSub:
      Indent(indentAmt);
      Output::Print(_u("-\n"));
      PrintPnodeWIndent(pnode->sxBin.pnode1,indentAmt+INDENT_SIZE);
      PrintPnodeWIndent(pnode->sxBin.pnode2,indentAmt+INDENT_SIZE);
      break;
      //PTNODE(knopMul        , "*"            ,Mul     ,Bin  ,fnopBin)
  case knopMul:
      Indent(indentAmt);
      Output::Print(_u("*\n"));
      PrintPnodeWIndent(pnode->sxBin.pnode1,indentAmt+INDENT_SIZE);
      PrintPnodeWIndent(pnode->sxBin.pnode2,indentAmt+INDENT_SIZE);
      break;
      //PTNODE(knopDiv        , "/"            ,Div     ,Bin  ,fnopBin)
  case knopExpo:
      Indent(indentAmt);
      Output::Print(_u("**\n"));
      PrintPnodeWIndent(pnode->sxBin.pnode1, indentAmt + INDENT_SIZE);
      PrintPnodeWIndent(pnode->sxBin.pnode2, indentAmt + INDENT_SIZE);
      break;
      //PTNODE(knopExpo        , "**"            ,Expo     ,Bin  ,fnopBin)

  case knopDiv:
      Indent(indentAmt);
      Output::Print(_u("/\n"));
      PrintPnodeWIndent(pnode->sxBin.pnode1,indentAmt+INDENT_SIZE);
      PrintPnodeWIndent(pnode->sxBin.pnode2,indentAmt+INDENT_SIZE);
      break;
      //PTNODE(knopMod        , "%"            ,Mod     ,Bin  ,fnopBin)
  case knopMod:
      Indent(indentAmt);
      Output::Print(_u("%\n"));
      PrintPnodeWIndent(pnode->sxBin.pnode1,indentAmt+INDENT_SIZE);
      PrintPnodeWIndent(pnode->sxBin.pnode2,indentAmt+INDENT_SIZE);
      break;
      //PTNODE(knopOr         , "|"            ,BitOr   ,Bin  ,fnopBin)
  case knopOr:
      Indent(indentAmt);
      Output::Print(_u("|\n"));
      PrintPnodeWIndent(pnode->sxBin.pnode1,indentAmt+INDENT_SIZE);
      PrintPnodeWIndent(pnode->sxBin.pnode2,indentAmt+INDENT_SIZE);
      break;
      //PTNODE(knopXor        , "^"            ,BitXor  ,Bin  ,fnopBin)
  case knopXor:
      Indent(indentAmt);
      Output::Print(_u("^\n"));
      PrintPnodeWIndent(pnode->sxBin.pnode1,indentAmt+INDENT_SIZE);
      PrintPnodeWIndent(pnode->sxBin.pnode2,indentAmt+INDENT_SIZE);
      break;
      //PTNODE(knopAnd        , "&"            ,BitAnd  ,Bin  ,fnopBin)
  case knopAnd:
      Indent(indentAmt);
      Output::Print(_u("&\n"));
      PrintPnodeWIndent(pnode->sxBin.pnode1,indentAmt+INDENT_SIZE);
      PrintPnodeWIndent(pnode->sxBin.pnode2,indentAmt+INDENT_SIZE);
      break;
      //PTNODE(knopEq         , "=="        ,EQ      ,Bin  ,fnopBin|fnopRel)
  case knopEq:
      Indent(indentAmt);
      Output::Print(_u("==\n"));
      PrintPnodeWIndent(pnode->sxBin.pnode1,indentAmt+INDENT_SIZE);
      PrintPnodeWIndent(pnode->sxBin.pnode2,indentAmt+INDENT_SIZE);
      break;
      //PTNODE(knopNe         , "!="        ,NE      ,Bin  ,fnopBin|fnopRel)
  case knopNe:
      Indent(indentAmt);
      Output::Print(_u("!=\n"));
      PrintPnodeWIndent(pnode->sxBin.pnode1,indentAmt+INDENT_SIZE);
      PrintPnodeWIndent(pnode->sxBin.pnode2,indentAmt+INDENT_SIZE);
      break;
      //PTNODE(knopLt         , "<"            ,LT      ,Bin  ,fnopBin|fnopRel)
  case knopLt:
      Indent(indentAmt);
      Output::Print(_u("<\n"));
      PrintPnodeWIndent(pnode->sxBin.pnode1,indentAmt+INDENT_SIZE);
      PrintPnodeWIndent(pnode->sxBin.pnode2,indentAmt+INDENT_SIZE);
      break;
      //PTNODE(knopLe         , "<="        ,LE      ,Bin  ,fnopBin|fnopRel)
  case knopLe:
      Indent(indentAmt);
      Output::Print(_u("<=\n"));
      PrintPnodeWIndent(pnode->sxBin.pnode1,indentAmt+INDENT_SIZE);
      PrintPnodeWIndent(pnode->sxBin.pnode2,indentAmt+INDENT_SIZE);
      break;
      //PTNODE(knopGe         , ">="        ,GE      ,Bin  ,fnopBin|fnopRel)
  case knopGe:
      Indent(indentAmt);
      Output::Print(_u(">=\n"));
      PrintPnodeWIndent(pnode->sxBin.pnode1,indentAmt+INDENT_SIZE);
      PrintPnodeWIndent(pnode->sxBin.pnode2,indentAmt+INDENT_SIZE);
      break;
      //PTNODE(knopGt         , ">"            ,GT      ,Bin  ,fnopBin|fnopRel)
  case knopGt:
      Indent(indentAmt);
      Output::Print(_u(">\n"));
      PrintPnodeWIndent(pnode->sxBin.pnode1,indentAmt+INDENT_SIZE);
      PrintPnodeWIndent(pnode->sxBin.pnode2,indentAmt+INDENT_SIZE);
      break;
      //PTNODE(knopCall       , "()"        ,None    ,Bin  ,fnopBin)
  case knopCall:
      Indent(indentAmt);
      Output::Print(_u("Call\n"));
      PrintPnodeWIndent(pnode->sxBin.pnode1,indentAmt+INDENT_SIZE);
      PrintPnodeListWIndent(pnode->sxBin.pnode2,indentAmt+INDENT_SIZE);
      break;
      //PTNODE(knopDot        , "."            ,None    ,Bin  ,fnopBin)
  case knopDot:
      Indent(indentAmt);
      Output::Print(_u(".\n"));
      PrintPnodeWIndent(pnode->sxBin.pnode1,indentAmt+INDENT_SIZE);
      PrintPnodeWIndent(pnode->sxBin.pnode2,indentAmt+INDENT_SIZE);
      break;
      //PTNODE(knopAsg        , "="            ,None    ,Bin  ,fnopBin|fnopAsg)
  case knopAsg:
      Indent(indentAmt);
      Output::Print(_u("=\n"));
      PrintPnodeWIndent(pnode->sxBin.pnode1,indentAmt+INDENT_SIZE);
      PrintPnodeWIndent(pnode->sxBin.pnode2,indentAmt+INDENT_SIZE);
      break;
      //PTNODE(knopInstOf     , "instanceof",InstOf  ,Bin  ,fnopBin|fnopRel)
  case knopInstOf:
      Indent(indentAmt);
      Output::Print(_u("instanceof\n"));
      PrintPnodeWIndent(pnode->sxBin.pnode1,indentAmt+INDENT_SIZE);
      PrintPnodeWIndent(pnode->sxBin.pnode2,indentAmt+INDENT_SIZE);
      break;
      //PTNODE(knopIn         , "in"        ,In      ,Bin  ,fnopBin|fnopRel)
  case knopIn:
      Indent(indentAmt);
      Output::Print(_u("in\n"));
      PrintPnodeWIndent(pnode->sxBin.pnode1,indentAmt+INDENT_SIZE);
      PrintPnodeWIndent(pnode->sxBin.pnode2,indentAmt+INDENT_SIZE);
      break;
      //PTNODE(knopEqv        , "==="        ,Eqv     ,Bin  ,fnopBin|fnopRel)
  case knopEqv:
      Indent(indentAmt);
      Output::Print(_u("===\n"));
      PrintPnodeWIndent(pnode->sxBin.pnode1,indentAmt+INDENT_SIZE);
      PrintPnodeWIndent(pnode->sxBin.pnode2,indentAmt+INDENT_SIZE);
      break;
      //PTNODE(knopNEqv       , "!=="        ,NEqv    ,Bin  ,fnopBin|fnopRel)
  case knopNEqv:
      Indent(indentAmt);
      Output::Print(_u("!==\n"));
      PrintPnodeWIndent(pnode->sxBin.pnode1,indentAmt+INDENT_SIZE);
      PrintPnodeWIndent(pnode->sxBin.pnode2,indentAmt+INDENT_SIZE);
      break;
      //PTNODE(knopComma      , ","            ,None    ,Bin  ,fnopBin)
  case knopComma:
      Indent(indentAmt);
      Output::Print(_u(",\n"));
      PrintPnodeWIndent(pnode->sxBin.pnode1,indentAmt+INDENT_SIZE);
      PrintPnodeWIndent(pnode->sxBin.pnode2,indentAmt+INDENT_SIZE);
      break;
      //PTNODE(knopLogOr      , "||"        ,None    ,Bin  ,fnopBin)
  case knopLogOr:
      Indent(indentAmt);
      Output::Print(_u("||\n"));
      PrintPnodeWIndent(pnode->sxBin.pnode1,indentAmt+INDENT_SIZE);
      PrintPnodeWIndent(pnode->sxBin.pnode2,indentAmt+INDENT_SIZE);
      break;
      //PTNODE(knopLogAnd     , "&&"        ,None    ,Bin  ,fnopBin)
  case knopLogAnd:
      Indent(indentAmt);
      Output::Print(_u("&&\n"));
      PrintPnodeWIndent(pnode->sxBin.pnode1,indentAmt+INDENT_SIZE);
      PrintPnodeWIndent(pnode->sxBin.pnode2,indentAmt+INDENT_SIZE);
      break;
      //PTNODE(knopLsh        , "<<"        ,Lsh     ,Bin  ,fnopBin)
  case knopLsh:
      Indent(indentAmt);
      Output::Print(_u("<<\n"));
      PrintPnodeWIndent(pnode->sxBin.pnode1,indentAmt+INDENT_SIZE);
      PrintPnodeWIndent(pnode->sxBin.pnode2,indentAmt+INDENT_SIZE);
      break;
      //PTNODE(knopRsh        , ">>"        ,Rsh     ,Bin  ,fnopBin)
  case knopRsh:
      Indent(indentAmt);
      Output::Print(_u(">>\n"));
      PrintPnodeWIndent(pnode->sxBin.pnode1,indentAmt+INDENT_SIZE);
      PrintPnodeWIndent(pnode->sxBin.pnode2,indentAmt+INDENT_SIZE);
      break;
      //PTNODE(knopRs2        , ">>>"        ,Rs2     ,Bin  ,fnopBin)
  case knopRs2:
      Indent(indentAmt);
      Output::Print(_u(">>>\n"));
      PrintPnodeWIndent(pnode->sxBin.pnode1,indentAmt+INDENT_SIZE);
      PrintPnodeWIndent(pnode->sxBin.pnode2,indentAmt+INDENT_SIZE);
      break;
      //PTNODE(knopNew        , "new"        ,None    ,Bin  ,fnopBin)
  case knopNew:
      Indent(indentAmt);
      Output::Print(_u("new\n"));
      PrintPnodeWIndent(pnode->sxBin.pnode1,indentAmt+INDENT_SIZE);
      PrintPnodeListWIndent(pnode->sxBin.pnode2,indentAmt+INDENT_SIZE);
      break;
      //PTNODE(knopIndex      , "[]"        ,None    ,Bin  ,fnopBin)
  case knopIndex:
      Indent(indentAmt);
      Output::Print(_u("[]\n"));
      PrintPnodeWIndent(pnode->sxBin.pnode1,indentAmt+INDENT_SIZE);
      PrintPnodeListWIndent(pnode->sxBin.pnode2,indentAmt+INDENT_SIZE);
      break;
      //PTNODE(knopQmark      , "?"            ,None    ,Tri  ,fnopBin)
  case knopQmark:
      Indent(indentAmt);
      Output::Print(_u("?:\n"));
      PrintPnodeWIndent(pnode->sxTri.pnode1,indentAmt+INDENT_SIZE);
      PrintPnodeWIndent(pnode->sxTri.pnode2,indentAmt+INDENT_SIZE);
      PrintPnodeWIndent(pnode->sxTri.pnode3,indentAmt+INDENT_SIZE);
      break;
      //PTNODE(knopAsgAdd     , "+="        ,Add     ,Bin  ,fnopBin|fnopAsg)
  case knopAsgAdd:
      Indent(indentAmt);
      Output::Print(_u("+=\n"));
      PrintPnodeWIndent(pnode->sxBin.pnode1,indentAmt+INDENT_SIZE);
      PrintPnodeWIndent(pnode->sxBin.pnode2,indentAmt+INDENT_SIZE);
      break;
      //PTNODE(knopAsgSub     , "-="        ,Sub     ,Bin  ,fnopBin|fnopAsg)
  case knopAsgSub:
      Indent(indentAmt);
      Output::Print(_u("-=\n"));
      PrintPnodeWIndent(pnode->sxBin.pnode1,indentAmt+INDENT_SIZE);
      PrintPnodeWIndent(pnode->sxBin.pnode2,indentAmt+INDENT_SIZE);
      break;
      //PTNODE(knopAsgMul     , "*="        ,Mul     ,Bin  ,fnopBin|fnopAsg)
  case knopAsgMul:
      Indent(indentAmt);
      Output::Print(_u("*=\n"));
      PrintPnodeWIndent(pnode->sxBin.pnode1,indentAmt+INDENT_SIZE);
      PrintPnodeWIndent(pnode->sxBin.pnode2,indentAmt+INDENT_SIZE);
      break;
      //PTNODE(knopAsgDiv     , "/="        ,Div     ,Bin  ,fnopBin|fnopAsg)
  case knopAsgExpo:
      Indent(indentAmt);
      Output::Print(_u("**=\n"));
      PrintPnodeWIndent(pnode->sxBin.pnode1, indentAmt + INDENT_SIZE);
      PrintPnodeWIndent(pnode->sxBin.pnode2, indentAmt + INDENT_SIZE);
      break;
      //PTNODE(knopAsgExpo     , "**="       ,Expo     ,Bin  ,fnopBin|fnopAsg)

  case knopAsgDiv:
      Indent(indentAmt);
      Output::Print(_u("/=\n"));
      PrintPnodeWIndent(pnode->sxBin.pnode1,indentAmt+INDENT_SIZE);
      PrintPnodeWIndent(pnode->sxBin.pnode2,indentAmt+INDENT_SIZE);
      break;
      //PTNODE(knopAsgMod     , "%="        ,Mod     ,Bin  ,fnopBin|fnopAsg)
  case knopAsgMod:
      Indent(indentAmt);
      Output::Print(_u("%=\n"));
      PrintPnodeWIndent(pnode->sxBin.pnode1,indentAmt+INDENT_SIZE);
      PrintPnodeWIndent(pnode->sxBin.pnode2,indentAmt+INDENT_SIZE);
      break;
      //PTNODE(knopAsgAnd     , "&="        ,BitAnd  ,Bin  ,fnopBin|fnopAsg)
  case knopAsgAnd:
      Indent(indentAmt);
      Output::Print(_u("&=\n"));
      PrintPnodeWIndent(pnode->sxBin.pnode1,indentAmt+INDENT_SIZE);
      PrintPnodeWIndent(pnode->sxBin.pnode2,indentAmt+INDENT_SIZE);
      break;
      //PTNODE(knopAsgXor     , "^="        ,BitXor  ,Bin  ,fnopBin|fnopAsg)
  case knopAsgXor:
      Indent(indentAmt);
      Output::Print(_u("^=\n"));
      PrintPnodeWIndent(pnode->sxBin.pnode1,indentAmt+INDENT_SIZE);
      PrintPnodeWIndent(pnode->sxBin.pnode2,indentAmt+INDENT_SIZE);
      break;
      //PTNODE(knopAsgOr      , "|="        ,BitOr   ,Bin  ,fnopBin|fnopAsg)
  case knopAsgOr:
      Indent(indentAmt);
      Output::Print(_u("|=\n"));
      PrintPnodeWIndent(pnode->sxBin.pnode1,indentAmt+INDENT_SIZE);
      PrintPnodeWIndent(pnode->sxBin.pnode2,indentAmt+INDENT_SIZE);
      break;
      //PTNODE(knopAsgLsh     , "<<="        ,Lsh     ,Bin  ,fnopBin|fnopAsg)
  case knopAsgLsh:
      Indent(indentAmt);
      Output::Print(_u("<<=\n"));
      PrintPnodeWIndent(pnode->sxBin.pnode1,indentAmt+INDENT_SIZE);
      PrintPnodeWIndent(pnode->sxBin.pnode2,indentAmt+INDENT_SIZE);
      break;
      //PTNODE(knopAsgRsh     , ">>="        ,Rsh     ,Bin  ,fnopBin|fnopAsg)
  case knopAsgRsh:
      Indent(indentAmt);
      Output::Print(_u(">>=\n"));
      PrintPnodeWIndent(pnode->sxBin.pnode1,indentAmt+INDENT_SIZE);
      PrintPnodeWIndent(pnode->sxBin.pnode2,indentAmt+INDENT_SIZE);
      break;
      //PTNODE(knopAsgRs2     , ">>>="        ,Rs2     ,Bin  ,fnopBin|fnopAsg)
  case knopAsgRs2:
      Indent(indentAmt);
      Output::Print(_u(">>>=\n"));
      PrintPnodeWIndent(pnode->sxBin.pnode1,indentAmt+INDENT_SIZE);
      PrintPnodeWIndent(pnode->sxBin.pnode2,indentAmt+INDENT_SIZE);
      break;

  case knopComputedName:
      Indent(indentAmt);
      Output::Print(_u("ComputedProperty\n"));
      PrintPnodeWIndent(pnode->sxUni.pnode1, indentAmt + INDENT_SIZE);
      break;

      //PTNODE(knopMember     , ":"            ,None    ,Bin  ,fnopBin)
  case knopMember:
  case knopMemberShort:
  case knopObjectPatternMember:
      Indent(indentAmt);
      Output::Print(_u(":\n"));
      PrintPnodeWIndent(pnode->sxBin.pnode1,indentAmt+INDENT_SIZE);
      PrintPnodeWIndent(pnode->sxBin.pnode2,indentAmt+INDENT_SIZE);
      break;
      // General nodes.
      //PTNODE(knopList       , "<list>"    ,None    ,Bin  ,fnopNone)
  case knopList:
      Indent(indentAmt);
      Output::Print(_u("List\n"));
      PrintPnodeListWIndent(pnode,indentAmt+INDENT_SIZE);
      break;
      //PTNODE(knopVarDecl    , "varDcl"    ,None    ,Var  ,fnopNone)
  case knopVarDecl:
      Indent(indentAmt);
      Output::Print(_u("var %s\n"),pnode->sxVar.pid->Psz());
      if (pnode->sxVar.pnodeInit!=NULL)
          PrintPnodeWIndent(pnode->sxVar.pnodeInit,indentAmt+INDENT_SIZE);
      break;
  case knopConstDecl:
      Indent(indentAmt);
      Output::Print(_u("const %s\n"),pnode->sxVar.pid->Psz());
      if (pnode->sxVar.pnodeInit!=NULL)
          PrintPnodeWIndent(pnode->sxVar.pnodeInit,indentAmt+INDENT_SIZE);
      break;
  case knopLetDecl:
      Indent(indentAmt);
      Output::Print(_u("let %s\n"),pnode->sxVar.pid->Psz());
      if (pnode->sxVar.pnodeInit!=NULL)
          PrintPnodeWIndent(pnode->sxVar.pnodeInit,indentAmt+INDENT_SIZE);
      break;
      //PTNODE(knopFncDecl    , "fncDcl"    ,None    ,Fnc  ,fnopLeaf)
  case knopFncDecl:
      Indent(indentAmt);
      if (pnode->sxFnc.pid!=NULL)
      {
          Output::Print(_u("fn decl %d nested %d name %s (%d-%d)\n"),pnode->sxFnc.IsDeclaration(),pnode->sxFnc.IsNested(),
              pnode->sxFnc.pid->Psz(), pnode->ichMin, pnode->ichLim);
      }
      else
      {
          Output::Print(_u("fn decl %d nested %d anonymous (%d-%d)\n"),pnode->sxFnc.IsDeclaration(),pnode->sxFnc.IsNested(),pnode->ichMin,pnode->ichLim);
      }
      PrintScopesWIndent(pnode, indentAmt+INDENT_SIZE);
      PrintFormalsWIndent(pnode->sxFnc.pnodeParams, indentAmt + INDENT_SIZE);
      PrintPnodeWIndent(pnode->sxFnc.pnodeRest, indentAmt + INDENT_SIZE);
      PrintPnodeWIndent(pnode->sxFnc.pnodeBody, indentAmt + INDENT_SIZE);
      if (pnode->sxFnc.pnodeBody == nullptr)
      {
          Output::Print(_u("[%4d, %4d): "), pnode->ichMin, pnode->ichLim);
          Indent(indentAmt + INDENT_SIZE);
          Output::Print(_u("<parse deferred body>\n"));
      }
      break;
      //PTNODE(knopProg       , "program"    ,None    ,Fnc  ,fnopNone)
  case knopProg:
      Indent(indentAmt);
      Output::Print(_u("program\n"));
      PrintScopesWIndent(pnode, indentAmt+INDENT_SIZE);
      PrintPnodeListWIndent(pnode->sxFnc.pnodeBody,indentAmt+INDENT_SIZE);
      break;
      //PTNODE(knopEndCode    , "<endcode>"    ,None    ,None ,fnopNone)
  case knopEndCode:
      Indent(indentAmt);
      Output::Print(_u("<endcode>\n"));
      break;
      //PTNODE(knopDebugger   , "debugger"    ,None    ,None ,fnopNone)
  case knopDebugger:
      Indent(indentAmt);
      Output::Print(_u("<debugger>\n"));
      break;
      //PTNODE(knopFor        , "for"        ,None    ,For  ,fnopBreak|fnopContinue)
  case knopFor:
      Indent(indentAmt);
      Output::Print(_u("for\n"));
      PrintScopesWIndent(pnode, indentAmt+INDENT_SIZE);
      PrintPnodeWIndent(pnode->sxFor.pnodeInit,indentAmt+INDENT_SIZE);
      PrintPnodeWIndent(pnode->sxFor.pnodeCond,indentAmt+INDENT_SIZE);
      PrintPnodeWIndent(pnode->sxFor.pnodeIncr,indentAmt+INDENT_SIZE);
      PrintPnodeWIndent(pnode->sxFor.pnodeBody,indentAmt+INDENT_SIZE);
      break;
      //PTNODE(knopIf         , "if"        ,None    ,If   ,fnopNone)
  case knopIf:
      Indent(indentAmt);
      Output::Print(_u("if\n"));
      PrintPnodeWIndent(pnode->sxIf.pnodeCond,indentAmt+INDENT_SIZE);
      PrintPnodeWIndent(pnode->sxIf.pnodeTrue,indentAmt+INDENT_SIZE);
      if (pnode->sxIf.pnodeFalse!=NULL)
          PrintPnodeWIndent(pnode->sxIf.pnodeFalse,indentAmt+INDENT_SIZE);
      break;
      //PTNODE(knopWhile      , "while"        ,None    ,While,fnopBreak|fnopContinue)
  case knopWhile:
      Indent(indentAmt);
      Output::Print(_u("while\n"));
      PrintPnodeWIndent(pnode->sxWhile.pnodeCond,indentAmt+INDENT_SIZE);
      PrintPnodeWIndent(pnode->sxWhile.pnodeBody,indentAmt+INDENT_SIZE);
      break;
      //PTNODE(knopDoWhile    , "do-while"    ,None    ,While,fnopBreak|fnopContinue)
  case knopDoWhile:
      Indent(indentAmt);
      Output::Print(_u("do\n"));
      PrintPnodeWIndent(pnode->sxWhile.pnodeCond,indentAmt+INDENT_SIZE);
      PrintPnodeWIndent(pnode->sxWhile.pnodeBody,indentAmt+INDENT_SIZE);
      break;
      //PTNODE(knopForIn      , "for in"    ,None    ,ForIn,fnopBreak|fnopContinue|fnopCleanup)
  case knopForIn:
      Indent(indentAmt);
      Output::Print(_u("forIn\n"));
      PrintScopesWIndent(pnode, indentAmt+INDENT_SIZE);
      PrintPnodeWIndent(pnode->sxForInOrForOf.pnodeLval,indentAmt+INDENT_SIZE);
      PrintPnodeWIndent(pnode->sxForInOrForOf.pnodeObj,indentAmt+INDENT_SIZE);
      PrintPnodeWIndent(pnode->sxForInOrForOf.pnodeBody,indentAmt+INDENT_SIZE);
      break;
  case knopForOf:
      Indent(indentAmt);
      Output::Print(_u("forOf\n"));
      PrintScopesWIndent(pnode, indentAmt+INDENT_SIZE);
      PrintPnodeWIndent(pnode->sxForInOrForOf.pnodeLval,indentAmt+INDENT_SIZE);
      PrintPnodeWIndent(pnode->sxForInOrForOf.pnodeObj,indentAmt+INDENT_SIZE);
      PrintPnodeWIndent(pnode->sxForInOrForOf.pnodeBody,indentAmt+INDENT_SIZE);
      break;
      //PTNODE(knopReturn     , "return"    ,None    ,Uni  ,fnopNone)
  case knopReturn:
      Indent(indentAmt);
      Output::Print(_u("return\n"));
      if (pnode->sxReturn.pnodeExpr!=NULL)
          PrintPnodeWIndent(pnode->sxReturn.pnodeExpr,indentAmt+INDENT_SIZE);
      break;
      //PTNODE(knopBlock      , "{}"        ,None    ,Block,fnopNone)
  case knopBlock:
      Indent(indentAmt);
      Output::Print(_u("block "));
      if (pnode->grfpn & fpnSyntheticNode)
          Output::Print(_u("synthetic "));
      PrintBlockType(pnode->sxBlock.blockType);
      Output::Print(_u("(%d-%d)\n"),pnode->ichMin,pnode->ichLim);
      PrintScopesWIndent(pnode, indentAmt+INDENT_SIZE);
      if (pnode->sxBlock.pnodeStmt!=NULL)
          PrintPnodeWIndent(pnode->sxBlock.pnodeStmt,indentAmt+INDENT_SIZE);
      break;
      //PTNODE(knopWith       , "with"        ,None    ,With ,fnopCleanup)
  case knopWith:
      Indent(indentAmt);
      Output::Print(_u("with (%d-%d)\n"), pnode->ichMin,pnode->ichLim);
      PrintScopesWIndent(pnode, indentAmt+INDENT_SIZE);
      PrintPnodeWIndent(pnode->sxWith.pnodeObj,indentAmt+INDENT_SIZE);
      PrintPnodeWIndent(pnode->sxWith.pnodeBody,indentAmt+INDENT_SIZE);
      break;
      //PTNODE(knopBreak      , "break"        ,None    ,Jump ,fnopNone)
  case knopBreak:
      Indent(indentAmt);
      Output::Print(_u("break\n"));
      // TODO: some representation of target
      break;
      //PTNODE(knopContinue   , "continue"    ,None    ,Jump ,fnopNone)
  case knopContinue:
      Indent(indentAmt);
      Output::Print(_u("continue\n"));
      // TODO: some representation of target
      break;
      //PTNODE(knopLabel      , "label"        ,None    ,Label,fnopNone)
  case knopLabel:
      Indent(indentAmt);
      Output::Print(_u("label %s"),pnode->sxLabel.pid->Psz());
      // TODO: print labeled statement
      break;
      //PTNODE(knopSwitch     , "switch"    ,None    ,Switch,fnopBreak)
  case knopSwitch:
      Indent(indentAmt);
      Output::Print(_u("switch\n"));
      PrintScopesWIndent(pnode, indentAmt+INDENT_SIZE);
      for (ParseNode *pnodeT = pnode->sxSwitch.pnodeCases; NULL != pnodeT;pnodeT = pnodeT->sxCase.pnodeNext) {
          PrintPnodeWIndent(pnodeT,indentAmt+2);
      }
      break;
      //PTNODE(knopCase       , "case"        ,None    ,Case ,fnopNone)
  case knopCase:
      Indent(indentAmt);
      Output::Print(_u("case\n"));
      PrintPnodeWIndent(pnode->sxCase.pnodeExpr,indentAmt+INDENT_SIZE);
      PrintPnodeWIndent(pnode->sxCase.pnodeBody,indentAmt+INDENT_SIZE);
      break;
      //PTNODE(knopTryFinally,"try-finally",None,TryFinally,fnopCleanup)
  case knopTryFinally:
      PrintPnodeWIndent(pnode->sxTryFinally.pnodeTry,indentAmt);
      PrintPnodeWIndent(pnode->sxTryFinally.pnodeFinally,indentAmt);
      break;
  case knopFinally:
      Indent(indentAmt);
      Output::Print(_u("finally\n"));
      PrintPnodeWIndent(pnode->sxFinally.pnodeBody,indentAmt+INDENT_SIZE);
      break;
      //PTNODE(knopCatch      , "catch"     ,None    ,Catch,fnopNone)
  case knopCatch:
      Indent(indentAmt);
      Output::Print(_u("catch (%d-%d)\n"), pnode->ichMin,pnode->ichLim);
      PrintScopesWIndent(pnode, indentAmt+INDENT_SIZE);
      PrintPnodeWIndent(pnode->sxCatch.pnodeParam,indentAmt+INDENT_SIZE);
//      if (pnode->sxCatch.pnodeGuard!=NULL)
//          PrintPnodeWIndent(pnode->sxCatch.pnodeGuard,indentAmt+INDENT_SIZE);
      PrintPnodeWIndent(pnode->sxCatch.pnodeBody,indentAmt+INDENT_SIZE);
      break;
      //PTNODE(knopTryCatch      , "try-catch" ,None    ,TryCatch  ,fnopCleanup)
  case knopTryCatch:
      PrintPnodeWIndent(pnode->sxTryCatch.pnodeTry,indentAmt);
      PrintPnodeWIndent(pnode->sxTryCatch.pnodeCatch,indentAmt);
      break;
      //PTNODE(knopTry        , "try"       ,None    ,Try  ,fnopCleanup)
  case knopTry:
      Indent(indentAmt);
      Output::Print(_u("try\n"));
      PrintPnodeWIndent(pnode->sxTry.pnodeBody,indentAmt+INDENT_SIZE);
      break;
      //PTNODE(knopThrow      , "throw"     ,None    ,Uni  ,fnopNone)
  case knopThrow:
      Indent(indentAmt);
      Output::Print(_u("throw\n"));
      PrintPnodeWIndent(pnode->sxUni.pnode1,indentAmt+INDENT_SIZE);
      break;
      //PTNODE(knopClassDecl, "classDecl", None , Class, fnopLeaf)
  case knopClassDecl:
      Indent(indentAmt);
      Output::Print(_u("class %s"), pnode->sxClass.pnodeName->sxVar.pid->Psz());
      if (pnode->sxClass.pnodeExtends != nullptr)
      {
          Output::Print(_u(" extends "));
          PrintPnodeWIndent(pnode->sxClass.pnodeExtends, 0);
      }
      else {
          Output::Print(_u("\n"));
      }

      PrintPnodeWIndent(pnode->sxClass.pnodeConstructor,   indentAmt + INDENT_SIZE);
      PrintPnodeWIndent(pnode->sxClass.pnodeMembers,       indentAmt + INDENT_SIZE);
      PrintPnodeWIndent(pnode->sxClass.pnodeStaticMembers, indentAmt + INDENT_SIZE);
      break;
  case knopStrTemplate:
      Indent(indentAmt);
      Output::Print(_u("string template\n"));
      PrintPnodeListWIndent(pnode->sxStrTemplate.pnodeSubstitutionExpressions, indentAmt + INDENT_SIZE);
      break;
  case knopYieldStar:
      Indent(indentAmt);
      Output::Print(_u("yield*\n"));
      PrintPnodeListWIndent(pnode->sxUni.pnode1, indentAmt + INDENT_SIZE);
      break;
  case knopYield:
  case knopYieldLeaf:
      Indent(indentAmt);
      Output::Print(_u("yield\n"));
      PrintPnodeListWIndent(pnode->sxUni.pnode1, indentAmt + INDENT_SIZE);
      break;
  case knopAwait:
      Indent(indentAmt);
      Output::Print(_u("await\n"));
      PrintPnodeListWIndent(pnode->sxUni.pnode1, indentAmt + INDENT_SIZE);
      break;
  case knopExportDefault:
      Indent(indentAmt);
      Output::Print(_u("export default\n"));
      PrintPnodeListWIndent(pnode->sxExportDefault.pnodeExpr, indentAmt + INDENT_SIZE);
      break;
  default:
      Output::Print(_u("unhandled pnode op %d\n"),pnode->nop);
      break;
    }
}

void PrintPnodeListWIndent(ParseNode *pnode,int indentAmt) {
    if (pnode!=NULL) {
        while(pnode->nop==knopList) {
            PrintPnodeWIndent(pnode->sxBin.pnode1,indentAmt);
            pnode = pnode->sxBin.pnode2;
        }
        PrintPnodeWIndent(pnode,indentAmt);
    }
}

void PrintFormalsWIndent(ParseNode *pnodeArgs, int indentAmt)
{
    for (ParseNode *pnode = pnodeArgs; pnode != nullptr; pnode = pnode->GetFormalNext())
    {
        PrintPnodeWIndent(pnode->nop == knopParamPattern ? pnode->sxParamPattern.pnode1 : pnode, indentAmt);
    }
}

void PrintPnode(ParseNode *pnode) {
    PrintPnodeWIndent(pnode,0);
}

void ParseNode::Dump()
{
    switch(nop)
    {
    case knopFncDecl:
    case knopProg:
        LPCOLESTR name = Js::Constants::AnonymousFunction;
        if(this->sxFnc.pnodeName)
        {
            name = this->sxFnc.pnodeName->sxVar.pid->Psz();
        }

        Output::Print(_u("%s (%d) [%d, %d]:\n"), name, this->sxFnc.functionId, this->sxFnc.lineNumber, this->sxFnc.columnNumber);
        Output::Print(_u("hasArguments: %s callsEval:%s childCallsEval:%s HasReferenceableBuiltInArguments:%s ArgumentsObjectEscapes:%s HasWith:%s HasOnlyThis:%s \n"),
            IsTrueOrFalse(this->sxFnc.HasHeapArguments()),
            IsTrueOrFalse(this->sxFnc.CallsEval()),
            IsTrueOrFalse(this->sxFnc.ChildCallsEval()),
            IsTrueOrFalse(this->sxFnc.HasReferenceableBuiltInArguments()),
            IsTrueOrFalse(this->sxFnc.GetArgumentsObjectEscapes()),
            IsTrueOrFalse(this->sxFnc.HasWithStmt()),
            IsTrueOrFalse(this->sxFnc.HasOnlyThisStmts()));
        if(this->sxFnc.funcInfo)
        {
            this->sxFnc.funcInfo->Dump();
        }
        break;
    }
}
#endif

DeferredFunctionStub * BuildDeferredStubTree(ParseNode *pnodeFnc, Recycler *recycler)
{
    Assert(pnodeFnc->nop == knopFncDecl);

    uint nestedCount = pnodeFnc->sxFnc.nestedCount;
    if (nestedCount == 0)
    {
        return nullptr;
    }

    if (pnodeFnc->sxFnc.deferredStub)
    {
        return pnodeFnc->sxFnc.deferredStub;
    }

    DeferredFunctionStub *deferredStubs = RecyclerNewArray(recycler, DeferredFunctionStub, nestedCount);
    uint i = 0;

    ParseNode *pnodeBlock = pnodeFnc->sxFnc.pnodeBodyScope;
    Assert(pnodeBlock != nullptr
        && pnodeBlock->nop == knopBlock
        && (pnodeBlock->sxBlock.blockType == PnodeBlockType::Function
            || pnodeBlock->sxBlock.blockType == PnodeBlockType::Parameter));

    for (ParseNode *pnodeChild = pnodeBlock->sxBlock.pnodeScopes; pnodeChild != nullptr;)
    {

        if (pnodeChild->nop != knopFncDecl)
        {
            // We only expect to find a function body block in a parameter scope block.
            Assert(pnodeChild->nop == knopBlock
                && (pnodeBlock->sxBlock.blockType == PnodeBlockType::Parameter
                    || pnodeChild->sxBlock.blockType == PnodeBlockType::Function));
            pnodeChild = pnodeChild->sxBlock.pnodeNext;
            continue;
        }
        AssertOrFailFast(i < nestedCount);

        if (pnodeChild->sxFnc.pnodeBody != nullptr)
        {
            // Anomalous case of a non-deferred function nested within a deferred one.
            // Work around by discarding the stub tree.
            return nullptr;
        }

        if (pnodeChild->sxFnc.IsGeneratedDefault())
        {
            ++i;
            pnodeChild = pnodeChild->sxFnc.pnodeNext;
            continue;
        }

        AnalysisAssertOrFailFast(i < nestedCount);

        deferredStubs[i].fncFlags = pnodeChild->sxFnc.fncFlags;
        deferredStubs[i].nestedCount = pnodeChild->sxFnc.nestedCount;
        deferredStubs[i].restorePoint = *pnodeChild->sxFnc.pRestorePoint;
        deferredStubs[i].deferredStubs = BuildDeferredStubTree(pnodeChild, recycler);
        deferredStubs[i].ichMin = pnodeChild->ichMin;
        ++i;
        pnodeChild = pnodeChild->sxFnc.pnodeNext;
    }

    return deferredStubs;
}<|MERGE_RESOLUTION|>--- conflicted
+++ resolved
@@ -5199,17 +5199,10 @@
             // as the function scoped "var" binding.
             ParseNodePtr vardecl = CreateVarDeclNode(pnodeFnc->sxFnc.pnodeName->sxVar.pid, STVariable, false, nullptr, false);
             vardecl->sxVar.isBlockScopeFncDeclVar = true;
-<<<<<<< HEAD
-=======
             if (vardecl->sxVar.sym->GetIsFormal())
             {
                 GetCurrentFunctionNode()->sxFnc.SetHasAnyWriteToFormals(true);
             }
-            if (isRedecl)
-            {
-                vardecl->sxVar.sym->SetHasBlockFncVarRedecl();
-            }
->>>>>>> fffb4e24
         }
     }
 
