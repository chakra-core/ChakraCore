//-------------------------------------------------------------------------------------------------------
// Copyright (C) Microsoft. All rights reserved.
// Licensed under the MIT license. See LICENSE.txt file in the project root for full license information.
//-------------------------------------------------------------------------------------------------------
#include "JsrtPch.h"
#include "jsrtInternal.h"
#include "JsrtExternalObject.h"
#include "JsrtExternalArrayBuffer.h"

#include "JsrtSourceHolder.h"
#include "ByteCode\ByteCodeSerializer.h"
#include "common\ByteSwap.h"
#include "Library\dataview.h"
#include "Library\JavascriptSymbol.h"
#include "Base\ThreadContextTLSEntry.h"

// Parser Includes
#include "cmperr.h"     // For ERRnoMemory
#include "screrror.h"   // For CompileScriptException

#ifdef ENABLE_DEBUG_CONFIG_OPTIONS
#include "TestHooksRt.h"
#endif

JsErrorCode CheckContext(JsrtContext *currentContext, bool verifyRuntimeState, bool allowInObjectBeforeCollectCallback)
{
    if (currentContext == nullptr)
    {
        return JsErrorNoCurrentContext;
    }

    Js::ScriptContext *scriptContext = currentContext->GetScriptContext();
    Assert(scriptContext != nullptr);
    Recycler *recycler = scriptContext->GetRecycler();
    ThreadContext *threadContext = scriptContext->GetThreadContext();

    // We don't need parameter check if it's checked in previous wrapper.
    if (verifyRuntimeState)
    {
        if (recycler && recycler->IsHeapEnumInProgress())
        {
            return JsErrorHeapEnumInProgress;
        }
        else if (!allowInObjectBeforeCollectCallback && recycler && recycler->IsInObjectBeforeCollectCallback())
        {
            return JsErrorInObjectBeforeCollectCallback;
        }
        else if (threadContext->IsExecutionDisabled())
        {
            return JsErrorInDisabledState;
        }
        else if (scriptContext->IsInProfileCallback())
        {
            return JsErrorInProfileCallback;
        }
        else if (threadContext->IsInThreadServiceCallback())
        {
            return JsErrorInThreadServiceCallback;
        }

        // Make sure we don't have an outstanding exception.
        if (scriptContext->GetThreadContext()->GetRecordedException() != nullptr)
        {
            return JsErrorInExceptionState;
        }
    }

    return JsNoError;
}

template <class Fn, class T>
T CallbackWrapper(Fn fn, T default)
{
    T result = default;
    try
    {
        AUTO_NESTED_HANDLED_EXCEPTION_TYPE((ExceptionType)(ExceptionType_OutOfMemory | ExceptionType_StackOverflow));

        result = fn();
    }
    catch (Js::OutOfMemoryException)
    {
    }
    catch (Js::StackOverflowException)
    {
    }
    catch (Js::ExceptionBase)
    {
        AssertMsg(false, "Unexpected engine exception.");
    }
    catch (...)
    {
        AssertMsg(false, "Unexpected non-engine exception.");
    }

    return result;
}

template <class Fn>
bool CallbackWrapper(Fn fn)
{
    return CallbackWrapper(fn, false);
}

STDAPI_(JsErrorCode) JsCreateRuntime(_In_ JsRuntimeAttributes attributes, _In_opt_ JsThreadServiceCallback threadService, _Out_ JsRuntimeHandle *runtimeHandle)
{
    return GlobalAPIWrapper([&] () -> JsErrorCode {
        PARAM_NOT_NULL(runtimeHandle);
        *runtimeHandle = nullptr;

        const JsRuntimeAttributes JsRuntimeAttributesAll =
            (JsRuntimeAttributes)(
            JsRuntimeAttributeDisableBackgroundWork |
            JsRuntimeAttributeAllowScriptInterrupt |
            JsRuntimeAttributeEnableIdleProcessing |
            JsRuntimeAttributeDisableEval |
            JsRuntimeAttributeDisableNativeCodeGeneration |
            JsRuntimeAttributeEnableExperimentalFeatures |
            JsRuntimeAttributeDispatchSetExceptionsToDebugger
#ifdef ENABLE_DEBUG_CONFIG_OPTIONS
            | JsRuntimeAttributeSerializeLibraryByteCode
#endif
        );

        Assert((attributes & ~JsRuntimeAttributesAll) == 0);
        if ((attributes & ~JsRuntimeAttributesAll) != 0)
        {
            return JsErrorInvalidArgument;
        }

        AllocationPolicyManager * policyManager = HeapNew(AllocationPolicyManager, (attributes & JsRuntimeAttributeDisableBackgroundWork) == 0);
        bool enableExperimentalFeatures = (attributes & JsRuntimeAttributeEnableExperimentalFeatures) != 0;
        ThreadContext * threadContext = HeapNew(ThreadContext, policyManager, threadService, enableExperimentalFeatures);

        if (((attributes & JsRuntimeAttributeDisableBackgroundWork) != 0)
#ifdef ENABLE_DEBUG_CONFIG_OPTIONS
            && !Js::Configuration::Global.flags.ConcurrentRuntime
#endif
            )
        {
            threadContext->OptimizeForManyInstances(true);
#if ENABLE_NATIVE_CODEGEN
            threadContext->EnableBgJit(false);
#endif
        }

        if (!threadContext->IsRentalThreadingEnabledInJSRT()
#ifdef ENABLE_DEBUG_CONFIG_OPTIONS
            || Js::Configuration::Global.flags.DisableRentalThreading
#endif
            )
        {
            threadContext->SetIsThreadBound();
        }

        if (attributes & JsRuntimeAttributeAllowScriptInterrupt)
        {
            threadContext->SetThreadContextFlag(ThreadContextFlagCanDisableExecution);
        }

        if (attributes & JsRuntimeAttributeDisableEval)
        {
            threadContext->SetThreadContextFlag(ThreadContextFlagEvalDisabled);
        }

        if (attributes & JsRuntimeAttributeDisableNativeCodeGeneration)
        {
            threadContext->SetThreadContextFlag(ThreadContextFlagNoJIT);
        }

#ifdef ENABLE_DEBUG_CONFIG_OPTIONS
        if (Js::Configuration::Global.flags.PrimeRecycler)
        {
            threadContext->EnsureRecycler()->Prime();
        }
#endif

        bool enableIdle = (attributes & JsRuntimeAttributeEnableIdleProcessing) == JsRuntimeAttributeEnableIdleProcessing;
        bool dispatchExceptions = (attributes & JsRuntimeAttributeDispatchSetExceptionsToDebugger) == JsRuntimeAttributeDispatchSetExceptionsToDebugger;

        JsrtRuntime * runtime = HeapNew(JsrtRuntime, threadContext, enableIdle, dispatchExceptions);
        threadContext->SetCurrentThreadId(ThreadContext::NoThread);
        *runtimeHandle = runtime->ToHandle();
#ifdef ENABLE_DEBUG_CONFIG_OPTIONS
        runtime->SetSerializeByteCodeForLibrary((attributes & JsRuntimeAttributeSerializeLibraryByteCode) != 0);
#endif

        return JsNoError;
    });
}

template <CollectionFlags flags>
JsErrorCode JsCollectGarbageCommon(JsRuntimeHandle runtimeHandle)
{
    return GlobalAPIWrapper([&]() -> JsErrorCode {
        VALIDATE_INCOMING_RUNTIME_HANDLE(runtimeHandle);

        ThreadContext * threadContext = JsrtRuntime::FromHandle(runtimeHandle)->GetThreadContext();

        if (threadContext->GetRecycler() && threadContext->GetRecycler()->IsHeapEnumInProgress())
        {
            return JsErrorHeapEnumInProgress;
        }
        else if (threadContext->IsInThreadServiceCallback())
        {
            return JsErrorInThreadServiceCallback;
        }

        ThreadContextScope scope(threadContext);

        if (!scope.IsValid())
        {
            return JsErrorWrongThread;
        }

        Recycler* recycler = threadContext->EnsureRecycler();
#ifdef ENABLE_DEBUG_CONFIG_OPTIONS
        if (flags & CollectOverride_SkipStack)
        {
            Recycler::AutoEnterExternalStackSkippingGCMode autoGC(recycler);
            recycler->CollectNow<flags>();
        }
        else
#endif
        {
            recycler->CollectNow<flags>();
        }

        return JsNoError;
    });
}

STDAPI_(JsErrorCode) JsCollectGarbage(_In_ JsRuntimeHandle runtimeHandle)
{
    return JsCollectGarbageCommon<CollectNowExhaustive>(runtimeHandle);
}

#ifdef ENABLE_DEBUG_CONFIG_OPTIONS
STDAPI_(JsErrorCode) JsPrivateCollectGarbageSkipStack(_In_ JsRuntimeHandle runtimeHandle)
{
    return JsCollectGarbageCommon<CollectNowExhaustiveSkipStack>(runtimeHandle);
}
#endif

STDAPI_(JsErrorCode) JsDisposeRuntime(_In_ JsRuntimeHandle runtimeHandle)
{
    return GlobalAPIWrapper([&] () -> JsErrorCode {
        VALIDATE_INCOMING_RUNTIME_HANDLE(runtimeHandle);

        JsrtRuntime * runtime = JsrtRuntime::FromHandle(runtimeHandle);
        ThreadContext * threadContext = runtime->GetThreadContext();
        ThreadContextScope scope(threadContext);

        // We should not dispose if the runtime is being used.
        if (!scope.IsValid() ||
            scope.WasInUse() ||
            (threadContext->GetRecycler() && threadContext->GetRecycler()->IsHeapEnumInProgress()))
        {
            return JsErrorRuntimeInUse;
        }
        else if (threadContext->IsInThreadServiceCallback())
        {
            return JsErrorInThreadServiceCallback;
        }

        // Invoke and clear the callbacks while the contexts and runtime are still available
        {
            Recycler* recycler = threadContext->GetRecycler();
            if (recycler != nullptr)
            {
                recycler->ClearObjectBeforeCollectCallbacks();
            }
        }

        // Close any open Contexts.
        // We need to do this before recycler shutdown, because ScriptEngine->Close won't work then.
        runtime->CloseContexts();

#if defined(CHECK_MEMORY_LEAK) || defined(LEAK_REPORT)
        bool doFinalGC = false;

#if defined(LEAK_REPORT)
        if (Js::Configuration::Global.flags.IsEnabled(Js::LeakReportFlag))
        {
            doFinalGC = true;
        }
#endif

#if defined(CHECK_MEMORY_LEAK)
        if (Js::Configuration::Global.flags.CheckMemoryLeak)
        {
            doFinalGC = true;
        }
#endif

        if (doFinalGC)
        {
            Recycler *recycler = threadContext->GetRecycler();
            if (recycler)
            {
                recycler->EnsureNotCollecting();
                recycler->CollectNow<CollectNowFinalGC>();
                Assert(!recycler->CollectionInProgress());
            }
        }
#endif

        runtime->SetBeforeCollectCallback(nullptr, nullptr);
        threadContext->CloseForJSRT();
        HeapDelete(threadContext);

        HeapDelete(runtime);

        scope.Invalidate();

        return JsNoError;
    });
}

STDAPI_(JsErrorCode) JsAddRef(_In_ JsRef ref, _Out_opt_ unsigned int *count)
{
    VALIDATE_JSREF(ref);
    if (count != nullptr)
    {
        *count = 0;
    }

    if (Js::TaggedNumber::Is(ref))
    {
        // The count is always one because these are never collected
        if (count)
        {
            *count = 1;
        }
        return JsNoError;
    }

    if (JsrtContext::Is(ref))
    {
        return GlobalAPIWrapper([&] () -> JsErrorCode
        {
            Recycler * recycler = static_cast<JsrtContext *>(ref)->GetRuntime()->GetThreadContext()->GetRecycler();
            recycler->RootAddRef(ref, count);
            return JsNoError;
        });
    }
    else
    {
        return ContextAPINoScriptWrapper([&] (Js::ScriptContext *scriptContext) -> JsErrorCode
        {
            Recycler * recycler = scriptContext->GetRecycler();

            // Note, some references may live in arena-allocated memory, so we need to do this check
            if (!recycler->IsValidObject(ref))
            {
                return JsNoError;
            }

            recycler->RootAddRef(ref, count);
            return JsNoError;
        },
        /*allowInObjectBeforeCollectCallback*/true);
    }
}

STDAPI_(JsErrorCode) JsRelease(_In_ JsRef ref, _Out_opt_ unsigned int *count)
{
    VALIDATE_JSREF(ref);
    if (count != nullptr)
    {
        *count = 0;
    }

    if (Js::TaggedNumber::Is(ref))
    {
        // The count is always one because these are never collected
        if (count)
        {
            *count = 1;
        }
        return JsNoError;
    }

    if (JsrtContext::Is(ref))
    {
        return GlobalAPIWrapper([&] () -> JsErrorCode
        {
            Recycler * recycler = static_cast<JsrtContext *>(ref)->GetRuntime()->GetThreadContext()->GetRecycler();
            recycler->RootRelease(ref, count);
            return JsNoError;
        });
    }
    else
    {
        return ContextAPINoScriptWrapper([&] (Js::ScriptContext *scriptContext) -> JsErrorCode
        {
            Recycler * recycler = scriptContext->GetRecycler();

            // Note, some references may live in arena-allocated memory, so we need to do this check
            if (!recycler->IsValidObject(ref))
            {
                return JsNoError;
            }
            recycler->RootRelease(ref, count);
            return JsNoError;
        },
        /*allowInObjectBeforeCollectCallback*/true);
    }
}

STDAPI_(JsErrorCode) JsSetObjectBeforeCollectCallback(_In_ JsRef ref, _In_opt_ void *callbackState, _In_ JsObjectBeforeCollectCallback objectBeforeCollectCallback)
{
    VALIDATE_JSREF(ref);

    if (Js::TaggedNumber::Is(ref))
    {
        return JsErrorInvalidArgument;
    }

    if (JsrtContext::Is(ref))
    {
        return GlobalAPIWrapper([&]() -> JsErrorCode
        {
            Recycler * recycler = static_cast<JsrtContext *>(ref)->GetRuntime()->GetThreadContext()->GetRecycler();
            recycler->SetObjectBeforeCollectCallback(ref, reinterpret_cast<Recycler::ObjectBeforeCollectCallback>(objectBeforeCollectCallback), callbackState);
            return JsNoError;
        });
    }
    else
    {
        return ContextAPINoScriptWrapper([&](Js::ScriptContext *scriptContext) -> JsErrorCode
        {
            Recycler * recycler = scriptContext->GetRecycler();
            if (!recycler->IsValidObject(ref))
            {
                return JsErrorInvalidArgument;
            }

            recycler->SetObjectBeforeCollectCallback(ref, reinterpret_cast<Recycler::ObjectBeforeCollectCallback>(objectBeforeCollectCallback), callbackState);
            return JsNoError;
        },
        /*allowInObjectBeforeCollectCallback*/true);
    }
}

STDAPI_(JsErrorCode) JsCreateContext(_In_ JsRuntimeHandle runtimeHandle, _Out_ JsContextRef *newContext)
{
    return GlobalAPIWrapper([&]() -> JsErrorCode {
        PARAM_NOT_NULL(newContext);
        VALIDATE_INCOMING_RUNTIME_HANDLE(runtimeHandle);

        JsrtRuntime * runtime = JsrtRuntime::FromHandle(runtimeHandle);
        ThreadContext * threadContext = runtime->GetThreadContext();

        if (threadContext->GetRecycler() && threadContext->GetRecycler()->IsHeapEnumInProgress())
        {
            return JsErrorHeapEnumInProgress;
        }
        else if (threadContext->IsInThreadServiceCallback())
        {
            return JsErrorInThreadServiceCallback;
        }

        ThreadContextScope scope(threadContext);

        if (!scope.IsValid())
        {
            return JsErrorWrongThread;
        }

        JsrtContext * context = JsrtContext::New(runtime);

        *newContext = (JsContextRef)context;
        return JsNoError;
    });
}

STDAPI_(JsErrorCode) JsGetCurrentContext(_Out_ JsContextRef *currentContext)
{
    PARAM_NOT_NULL(currentContext);

    BEGIN_JSRT_NO_EXCEPTION
    {
      *currentContext = (JsContextRef)JsrtContext::GetCurrent();
    }
    END_JSRT_NO_EXCEPTION
}

STDAPI_(JsErrorCode) JsSetCurrentContext(_In_ JsContextRef newContext)
{
    return GlobalAPIWrapper([&] () -> JsErrorCode {
        JsrtContext *currentContext = JsrtContext::GetCurrent();

        if (currentContext && currentContext->GetScriptContext()->GetRecycler()->IsHeapEnumInProgress())
        {
            return JsErrorHeapEnumInProgress;
        }
        else if (currentContext && currentContext->GetRuntime()->GetThreadContext()->IsInThreadServiceCallback())
        {
            return JsErrorInThreadServiceCallback;
        }

        if (!JsrtContext::TrySetCurrent((JsrtContext *)newContext))
        {
            return JsErrorWrongThread;
        }

        return JsNoError;
    });
}

STDAPI_(JsErrorCode) JsGetContextOfObject(_In_ JsValueRef object, _Out_ JsContextRef *context)
{
    VALIDATE_JSREF(object);
    PARAM_NOT_NULL(context);

    BEGIN_JSRT_NO_EXCEPTION
    {
        if(!Js::RecyclableObject::Is(object))
        {
            RETURN_NO_EXCEPTION(JsErrorArgumentNotObject);
        }
        Js::RecyclableObject* obj = Js::RecyclableObject::FromVar(object);
        *context = (JsContextRef)obj->GetScriptContext()->GetLibrary()->GetPinnedJsrtContextObject();
    }
    END_JSRT_NO_EXCEPTION
}

STDAPI_(JsErrorCode) JsGetContextData(_In_ JsContextRef context, _Out_ void **data)
{
    VALIDATE_JSREF(context);
    PARAM_NOT_NULL(data);

    BEGIN_JSRT_NO_EXCEPTION
    {
        if (!JsrtContext::Is(context))
        {
            RETURN_NO_EXCEPTION(JsErrorInvalidArgument);
        }

        *data = static_cast<JsrtContext *>(context)->GetExternalData();
    }
    END_JSRT_NO_EXCEPTION
}

STDAPI_(JsErrorCode) JsSetContextData(_In_ JsContextRef context, _In_ void *data)
{
    VALIDATE_JSREF(context);

    BEGIN_JSRT_NO_EXCEPTION
    {
        if (!JsrtContext::Is(context))
        {
            RETURN_NO_EXCEPTION(JsErrorInvalidArgument);
        }

        static_cast<JsrtContext *>(context)->SetExternalData(data);
    }
    END_JSRT_NO_EXCEPTION
}

void HandleScriptCompileError(Js::ScriptContext * scriptContext, CompileScriptException * se)
{
    HRESULT hr = se->ei.scode;
    if (hr == E_OUTOFMEMORY || hr == VBSERR_OutOfMemory || hr == VBSERR_OutOfStack || hr == ERRnoMemory)
    {
        Js::Throw::OutOfMemory();
    }

    Js::JavascriptError* error = Js::JavascriptError::CreateFromCompileScriptException(scriptContext, se);

    Js::JavascriptExceptionObject * exceptionObject = RecyclerNew(scriptContext->GetRecycler(),
        Js::JavascriptExceptionObject, error, scriptContext, nullptr);

    scriptContext->GetThreadContext()->SetRecordedException(exceptionObject);
}

STDAPI_(JsErrorCode) JsGetUndefinedValue(_Out_ JsValueRef *undefinedValue)
{
    return ContextAPINoScriptWrapper([&] (Js::ScriptContext *scriptContext) -> JsErrorCode {
        PARAM_NOT_NULL(undefinedValue);

        *undefinedValue = scriptContext->GetLibrary()->GetUndefined();

        return JsNoError;
    },
    /*allowInObjectBeforeCollectCallback*/true);
}

STDAPI_(JsErrorCode) JsGetNullValue(_Out_ JsValueRef *nullValue)
{
    return ContextAPINoScriptWrapper([&] (Js::ScriptContext *scriptContext) -> JsErrorCode {
        PARAM_NOT_NULL(nullValue);

        *nullValue = scriptContext->GetLibrary()->GetNull();

        return JsNoError;
    },
    /*allowInObjectBeforeCollectCallback*/true);
}

STDAPI_(JsErrorCode) JsGetTrueValue(_Out_ JsValueRef *trueValue)
{
    return ContextAPINoScriptWrapper([&] (Js::ScriptContext *scriptContext) -> JsErrorCode {
        PARAM_NOT_NULL(trueValue);

        *trueValue = scriptContext->GetLibrary()->GetTrue();

        return JsNoError;
    },
    /*allowInObjectBeforeCollectCallback*/true);
}

STDAPI_(JsErrorCode) JsGetFalseValue(_Out_ JsValueRef *falseValue)
{
    return ContextAPINoScriptWrapper([&] (Js::ScriptContext *scriptContext) -> JsErrorCode {
        PARAM_NOT_NULL(falseValue);

        *falseValue = scriptContext->GetLibrary()->GetFalse();

        return JsNoError;
    },
    /*allowInObjectBeforeCollectCallback*/true);
}

STDAPI_(JsErrorCode) JsBoolToBoolean(_In_ bool value, _Out_ JsValueRef *booleanValue)
{
    return ContextAPINoScriptWrapper([&] (Js::ScriptContext *scriptContext) -> JsErrorCode {
        PARAM_NOT_NULL(booleanValue);

        *booleanValue = value ? scriptContext->GetLibrary()->GetTrue() :
            scriptContext->GetLibrary()->GetFalse();
        return JsNoError;
    },
    /*allowInObjectBeforeCollectCallback*/true);
}

STDAPI_(JsErrorCode) JsBooleanToBool(_In_ JsValueRef value, _Out_ bool *boolValue)
{
    VALIDATE_JSREF(value);
    PARAM_NOT_NULL(boolValue);

    BEGIN_JSRT_NO_EXCEPTION
    {
        if (!Js::JavascriptBoolean::Is(value))
        {
            RETURN_NO_EXCEPTION(JsErrorInvalidArgument);
        }

        *boolValue = Js::JavascriptBoolean::FromVar(value)->GetValue() ? true : false;
    }
    END_JSRT_NO_EXCEPTION
}

STDAPI_(JsErrorCode) JsConvertValueToBoolean(_In_ JsValueRef value, _Out_ JsValueRef *result)
{
    return ContextAPIWrapper<true>([&] (Js::ScriptContext *scriptContext) -> JsErrorCode {
        VALIDATE_INCOMING_REFERENCE(value, scriptContext);
        PARAM_NOT_NULL(result);

        if (Js::JavascriptConversion::ToBool((Js::Var)value, scriptContext))
        {
            *result = scriptContext->GetLibrary()->GetTrue();
            return JsNoError;
        }
        else
        {
            *result = scriptContext->GetLibrary()->GetFalse();
            return JsNoError;
        }
    });
}

STDAPI_(JsErrorCode) JsGetValueType(_In_ JsValueRef value, _Out_ JsValueType *type)
{
    VALIDATE_JSREF(value);
    PARAM_NOT_NULL(type);

    BEGIN_JSRT_NO_EXCEPTION
    {
        Js::TypeId typeId = Js::JavascriptOperators::GetTypeId(value);
        switch (typeId)
        {
        case Js::TypeIds_Undefined:
            *type = JsUndefined;
            break;
        case Js::TypeIds_Null:
            *type = JsNull;
            break;
        case Js::TypeIds_Boolean:
            *type = JsBoolean;
            break;
        case Js::TypeIds_Integer:
        case Js::TypeIds_Number:
        case Js::TypeIds_Int64Number:
        case Js::TypeIds_UInt64Number:
            *type = JsNumber;
            break;
        case Js::TypeIds_String:
            *type = JsString;
            break;
        case Js::TypeIds_Function:
            *type = JsFunction;
            break;
        case Js::TypeIds_Error:
            *type = JsError;
            break;
        case Js::TypeIds_Array:
        case Js::TypeIds_NativeIntArray:
#if ENABLE_COPYONACCESS_ARRAY
        case Js::TypeIds_CopyOnAccessNativeIntArray:
#endif
        case Js::TypeIds_NativeFloatArray:
        case Js::TypeIds_ES5Array:
            *type = JsArray;
            break;
        case Js::TypeIds_Symbol:
            *type = JsSymbol;
            break;
        case Js::TypeIds_ArrayBuffer:
            *type = JsArrayBuffer;
            break;
        case Js::TypeIds_DataView:
            *type = JsDataView;
            break;
        default:
            if (Js::TypedArrayBase::Is(typeId))
            {
                *type = JsTypedArray;
            }
            else
            {
                *type = JsObject;
            }
            break;
        }
    }
    END_JSRT_NO_EXCEPTION
}

STDAPI_(JsErrorCode) JsDoubleToNumber(_In_ double dbl, _Out_ JsValueRef *asValue)
{
    PARAM_NOT_NULL(asValue);
    if (Js::JavascriptNumber::TryToVarFastWithCheck(dbl, asValue)) {
      return JsNoError;
    }

    return ContextAPINoScriptWrapper([&](Js::ScriptContext *scriptContext) -> JsErrorCode {
        *asValue = Js::JavascriptNumber::ToVarNoCheck(dbl, scriptContext);
        return JsNoError;
    });
}

STDAPI_(JsErrorCode) JsIntToNumber(_In_ int intValue, _Out_ JsValueRef *asValue)
{
    PARAM_NOT_NULL(asValue);
    if (Js::JavascriptNumber::TryToVarFast(intValue, asValue))
    {
        return JsNoError;
    }

    return ContextAPINoScriptWrapper([&](Js::ScriptContext *scriptContext) -> JsErrorCode {
        *asValue = Js::JavascriptNumber::ToVar(intValue, scriptContext);
        return JsNoError;
    });
}

STDAPI_(JsErrorCode) JsNumberToDouble(_In_ JsValueRef value, _Out_ double *asDouble)
{
    VALIDATE_JSREF(value);
    PARAM_NOT_NULL(asDouble);

    BEGIN_JSRT_NO_EXCEPTION
    {
        if (Js::TaggedInt::Is(value))
        {
            *asDouble = Js::TaggedInt::ToDouble(value);
        }
        else if (Js::JavascriptNumber::Is_NoTaggedIntCheck(value))
        {
            *asDouble = Js::JavascriptNumber::GetValue(value);
        }
        else
        {
            *asDouble = 0;
            RETURN_NO_EXCEPTION(JsErrorInvalidArgument);
        }
    }
    END_JSRT_NO_EXCEPTION
}

STDAPI_(JsErrorCode) JsNumberToInt(_In_ JsValueRef value, _Out_ int *asInt)
{
    VALIDATE_JSREF(value);
    PARAM_NOT_NULL(asInt);

    BEGIN_JSRT_NO_EXCEPTION
    {
        if (Js::TaggedInt::Is(value))
        {
            *asInt = Js::TaggedInt::ToInt32(value);
        }
        else if (Js::JavascriptNumber::Is_NoTaggedIntCheck(value))
        {
            *asInt = Js::JavascriptConversion::ToInt32(Js::JavascriptNumber::GetValue(value));
        }
        else
        {
            *asInt = 0;
            RETURN_NO_EXCEPTION(JsErrorInvalidArgument);
        }
    }
    END_JSRT_NO_EXCEPTION
}

STDAPI_(JsErrorCode) JsConvertValueToNumber(_In_ JsValueRef value, _Out_ JsValueRef *result)
{
    return ContextAPIWrapper<true>([&] (Js::ScriptContext *scriptContext) -> JsErrorCode {
        VALIDATE_INCOMING_REFERENCE(value, scriptContext);
        PARAM_NOT_NULL(result);

        *result = (JsValueRef)Js::JavascriptOperators::ToNumber((Js::Var)value, scriptContext);
        return JsNoError;
    });
}

STDAPI_(JsErrorCode) JsGetStringLength(_In_ JsValueRef value, _Out_ int *length)
{
    VALIDATE_JSREF(value);
    PARAM_NOT_NULL(length);

    BEGIN_JSRT_NO_EXCEPTION
    {
        if (!Js::JavascriptString::Is(value))
        {
            RETURN_NO_EXCEPTION(JsErrorInvalidArgument);
        }

        *length = Js::JavascriptString::FromVar(value)->GetLengthAsSignedInt();
    }
    END_JSRT_NO_EXCEPTION
}

STDAPI_(JsErrorCode) JsPointerToString(_In_reads_(stringLength) const wchar_t *stringValue, _In_ size_t stringLength, _Out_ JsValueRef *string)
{
    return ContextAPINoScriptWrapper([&](Js::ScriptContext *scriptContext) -> JsErrorCode {
        PARAM_NOT_NULL(stringValue);
        PARAM_NOT_NULL(string);

        if (!Js::IsValidCharCount(stringLength))
        {
            Js::JavascriptError::ThrowOutOfMemoryError(scriptContext);
        }

        *string = Js::JavascriptString::NewCopyBuffer(stringValue, static_cast<charcount_t>(stringLength), scriptContext);
        return JsNoError;
    });
}

// TODO: The annotation of stringPtr is wrong.  Need to fix definition in chakrart.h
// The warning is '*stringPtr' could be '0' : this does not adhere to the specification for the function 'JsStringToPointer'.
#pragma warning(suppress:6387)
STDAPI_(JsErrorCode) JsStringToPointer(_In_ JsValueRef stringValue, _Outptr_result_buffer_(*stringLength) const wchar_t **stringPtr, _Out_ size_t *stringLength)
{
    VALIDATE_JSREF(stringValue);
    PARAM_NOT_NULL(stringPtr);
    *stringPtr = nullptr;
    PARAM_NOT_NULL(stringLength);
    *stringLength = 0;

    if (!Js::JavascriptString::Is(stringValue))
    {
        return JsErrorInvalidArgument;
    }

    return GlobalAPIWrapper([&]() -> JsErrorCode {
        Js::JavascriptString *jsString = Js::JavascriptString::FromVar(stringValue);

        *stringPtr = jsString->GetSz();
        *stringLength = jsString->GetLength();
        return JsNoError;
    });
}

STDAPI_(JsErrorCode) JsConvertValueToString(_In_ JsValueRef value, _Out_ JsValueRef *result)
{
    return ContextAPIWrapper<true>([&] (Js::ScriptContext *scriptContext) -> JsErrorCode {
        VALIDATE_INCOMING_REFERENCE(value, scriptContext);
        PARAM_NOT_NULL(result);
        *result = nullptr;

        *result = (JsValueRef) Js::JavascriptConversion::ToString((Js::Var)value, scriptContext);
        return JsNoError;
    });
}

STDAPI_(JsErrorCode) JsGetGlobalObject(_Out_ JsValueRef *globalObject)
{
    return ContextAPINoScriptWrapper([&](Js::ScriptContext *scriptContext) -> JsErrorCode {
        PARAM_NOT_NULL(globalObject);

        *globalObject = (JsValueRef)scriptContext->GetGlobalObject();
        return JsNoError;
    },
    /*allowInObjectBeforeCollectCallback*/true);
}

STDAPI_(JsErrorCode) JsCreateObject(_Out_ JsValueRef *object)
{
    return ContextAPINoScriptWrapper([&](Js::ScriptContext *scriptContext) -> JsErrorCode {
        PARAM_NOT_NULL(object);

        *object = scriptContext->GetLibrary()->CreateObject();
        return JsNoError;
    });
}

STDAPI_(JsErrorCode) JsCreateExternalObject(_In_opt_ void *data, _In_opt_ JsFinalizeCallback finalizeCallback, _Out_ JsValueRef *object)
{
    return ContextAPINoScriptWrapper([&](Js::ScriptContext *scriptContext) -> JsErrorCode {
        PARAM_NOT_NULL(object);

        *object = RecyclerNewFinalized(scriptContext->GetRecycler(), JsrtExternalObject, RecyclerNew(scriptContext->GetRecycler(), JsrtExternalType, scriptContext, finalizeCallback), data);
        return JsNoError;
    });
}

STDAPI_(JsErrorCode) JsConvertValueToObject(_In_ JsValueRef value, _Out_ JsValueRef *result)
{
    return ContextAPIWrapper<true>([&] (Js::ScriptContext *scriptContext) -> JsErrorCode {
        VALIDATE_INCOMING_REFERENCE(value, scriptContext);
        PARAM_NOT_NULL(result);

        *result = (JsValueRef)Js::JavascriptOperators::ToObject((Js::Var)value, scriptContext);
        Assert(*result == nullptr || !Js::CrossSite::NeedMarshalVar(*result, scriptContext));

        return JsNoError;
    });
}

STDAPI_(JsErrorCode) JsGetPrototype(_In_ JsValueRef object, _Out_ JsValueRef *prototypeObject)
{
    return ContextAPIWrapper<true>([&] (Js::ScriptContext *scriptContext) -> JsErrorCode {
        VALIDATE_INCOMING_OBJECT(object, scriptContext);
        PARAM_NOT_NULL(prototypeObject);

        *prototypeObject = (JsValueRef)Js::JavascriptOperators::OP_GetPrototype(object, scriptContext);
        Assert(*prototypeObject == nullptr || !Js::CrossSite::NeedMarshalVar(*prototypeObject, scriptContext));

        return JsNoError;
    });
}

STDAPI_(JsErrorCode) JsSetPrototype(_In_ JsValueRef object, _In_ JsValueRef prototypeObject)
{
    return ContextAPIWrapper<true>([&] (Js::ScriptContext *scriptContext) -> JsErrorCode {
        VALIDATE_INCOMING_OBJECT(object, scriptContext);
        VALIDATE_INCOMING_OBJECT_OR_NULL(prototypeObject, scriptContext);

        // We're not allowed to set this.
        if (object == scriptContext->GetLibrary()->GetObjectPrototype())
        {
            return JsErrorInvalidArgument;
        }

        Js::JavascriptObject::ChangePrototype(Js::RecyclableObject::FromVar(object), Js::RecyclableObject::FromVar(prototypeObject), true, scriptContext);

        return JsNoError;
    });
}

STDAPI_(JsErrorCode) JsInstanceOf(_In_ JsValueRef object, _In_ JsValueRef constructor, _Out_ bool *result) {
    return ContextAPIWrapper<true>([&](Js::ScriptContext *scriptContext) -> JsErrorCode {
        VALIDATE_INCOMING_REFERENCE(object, scriptContext);
        VALIDATE_INCOMING_REFERENCE(constructor, scriptContext);
        PARAM_NOT_NULL(result);

        *result = Js::RecyclableObject::FromVar(constructor)->HasInstance(object, scriptContext) ? true : false;

        return JsNoError;
    });
}

STDAPI_(JsErrorCode) JsGetExtensionAllowed(_In_ JsValueRef object, _Out_ bool *value)
{
    return ContextAPIWrapper<true>([&] (Js::ScriptContext *scriptContext) -> JsErrorCode {
        VALIDATE_INCOMING_OBJECT(object, scriptContext);
        PARAM_NOT_NULL(value);
        *value = nullptr;

        *value = Js::RecyclableObject::FromVar(object)->IsExtensible() != 0;

        return JsNoError;
    });
}

STDAPI_(JsErrorCode) JsPreventExtension(_In_ JsValueRef object)
{
    return ContextAPIWrapper<true>([&] (Js::ScriptContext *scriptContext) -> JsErrorCode {
        VALIDATE_INCOMING_OBJECT(object, scriptContext);

        Js::RecyclableObject::FromVar(object)->PreventExtensions();

        return JsNoError;
    });
}

STDAPI_(JsErrorCode) JsGetProperty(_In_ JsValueRef object, _In_ JsPropertyIdRef propertyId, _Out_ JsValueRef *value)
{
    return ContextAPIWrapper<true>([&] (Js::ScriptContext *scriptContext) -> JsErrorCode {
        VALIDATE_INCOMING_OBJECT(object, scriptContext);
        VALIDATE_INCOMING_PROPERTYID(propertyId);
        PARAM_NOT_NULL(value);
        *value = nullptr;

        *value = Js::JavascriptOperators::OP_GetProperty((Js::Var)object, ((Js::PropertyRecord *)propertyId)->GetPropertyId(), scriptContext);
        Assert(*value == nullptr || !Js::CrossSite::NeedMarshalVar(*value, scriptContext));
        return JsNoError;
    });
}

STDAPI_(JsErrorCode) JsGetOwnPropertyDescriptor(_In_ JsValueRef object, _In_ JsPropertyIdRef propertyId, _Out_ JsValueRef *propertyDescriptor)
{
    return ContextAPIWrapper<true>([&] (Js::ScriptContext *scriptContext) -> JsErrorCode {
        VALIDATE_INCOMING_OBJECT(object, scriptContext);
        VALIDATE_INCOMING_PROPERTYID(propertyId);
        PARAM_NOT_NULL(propertyDescriptor);
        *propertyDescriptor = nullptr;

        Js::PropertyDescriptor propertyDescriptorValue;
        if (Js::JavascriptOperators::GetOwnPropertyDescriptor(Js::RecyclableObject::FromVar(object), ((Js::PropertyRecord *)propertyId)->GetPropertyId(), scriptContext, &propertyDescriptorValue))
        {
            *propertyDescriptor = Js::JavascriptOperators::FromPropertyDescriptor(propertyDescriptorValue, scriptContext);
        }
        else
        {
            *propertyDescriptor = scriptContext->GetLibrary()->GetUndefined();
        }
        Assert(*propertyDescriptor == nullptr || !Js::CrossSite::NeedMarshalVar(*propertyDescriptor, scriptContext));
        return JsNoError;
    });
}

STDAPI_(JsErrorCode) JsGetOwnPropertyNames(_In_ JsValueRef object, _Out_ JsValueRef *propertyNames)
{
    return ContextAPIWrapper<true>([&] (Js::ScriptContext *scriptContext) -> JsErrorCode {
        VALIDATE_INCOMING_OBJECT(object, scriptContext);
        PARAM_NOT_NULL(propertyNames);
        *propertyNames = nullptr;

        *propertyNames = Js::JavascriptOperators::GetOwnPropertyNames(object, scriptContext);
        Assert(*propertyNames == nullptr || !Js::CrossSite::NeedMarshalVar(*propertyNames, scriptContext));
        return JsNoError;
    });
}

STDAPI_(JsErrorCode) JsGetOwnPropertySymbols(_In_ JsValueRef object, _Out_ JsValueRef *propertySymbols)
{
    return ContextAPIWrapper<true>([&](Js::ScriptContext *scriptContext) -> JsErrorCode {
        VALIDATE_INCOMING_OBJECT(object, scriptContext);
        PARAM_NOT_NULL(propertySymbols);

        *propertySymbols = Js::JavascriptOperators::GetOwnPropertySymbols(object, scriptContext);
        Assert(*propertySymbols == nullptr || !Js::CrossSite::NeedMarshalVar(*propertySymbols, scriptContext));
        return JsNoError;
    });
}

STDAPI_(JsErrorCode) JsSetProperty(_In_ JsValueRef object, _In_ JsPropertyIdRef propertyId, _In_ JsValueRef value, _In_ bool useStrictRules)
{
    return ContextAPIWrapper<true>([&] (Js::ScriptContext *scriptContext) -> JsErrorCode {
        VALIDATE_INCOMING_OBJECT(object, scriptContext);
        VALIDATE_INCOMING_PROPERTYID(propertyId);
        VALIDATE_INCOMING_REFERENCE(value, scriptContext);

        Js::JavascriptOperators::OP_SetProperty(object, ((Js::PropertyRecord *)propertyId)->GetPropertyId(), value, scriptContext,
            nullptr, useStrictRules ? Js::PropertyOperation_StrictMode : Js::PropertyOperation_None);

        return JsNoError;
    });
}

STDAPI_(JsErrorCode) JsHasProperty(_In_ JsValueRef object, _In_ JsPropertyIdRef propertyId, _Out_ bool *hasProperty)
{
    return ContextAPIWrapper<true>([&] (Js::ScriptContext *scriptContext) -> JsErrorCode {
        VALIDATE_INCOMING_OBJECT(object, scriptContext);
        VALIDATE_INCOMING_PROPERTYID(propertyId);
        PARAM_NOT_NULL(hasProperty);
        *hasProperty = nullptr;

        *hasProperty = Js::JavascriptOperators::OP_HasProperty(object, ((Js::PropertyRecord *)propertyId)->GetPropertyId(), scriptContext) != 0;

        return JsNoError;
    });
}

STDAPI_(JsErrorCode) JsDeleteProperty(_In_ JsValueRef object, _In_ JsPropertyIdRef propertyId, _In_ bool useStrictRules, _Out_ JsValueRef *result)
{
    return ContextAPIWrapper<true>([&] (Js::ScriptContext *scriptContext) -> JsErrorCode {
        VALIDATE_INCOMING_OBJECT(object, scriptContext);
        VALIDATE_INCOMING_PROPERTYID(propertyId);
        PARAM_NOT_NULL(result);
        *result = nullptr;

        *result = Js::JavascriptOperators::OP_DeleteProperty((Js::Var)object, ((Js::PropertyRecord *)propertyId)->GetPropertyId(),
            scriptContext, useStrictRules ? Js::PropertyOperation_StrictMode : Js::PropertyOperation_None);
        Assert(*result == nullptr || !Js::CrossSite::NeedMarshalVar(*result, scriptContext));
        return JsNoError;
    });
}

STDAPI_(JsErrorCode) JsDefineProperty(_In_ JsValueRef object, _In_ JsPropertyIdRef propertyId, _In_ JsValueRef propertyDescriptor, _Out_ bool *result)
{
    return ContextAPIWrapper<true>([&] (Js::ScriptContext *scriptContext) -> JsErrorCode {
        VALIDATE_INCOMING_OBJECT(object, scriptContext);
        VALIDATE_INCOMING_PROPERTYID(propertyId);
        VALIDATE_INCOMING_OBJECT(propertyDescriptor, scriptContext);
        PARAM_NOT_NULL(result);
        *result = nullptr;

        Js::PropertyDescriptor propertyDescriptorValue;
        if (!Js::JavascriptOperators::ToPropertyDescriptor(propertyDescriptor, &propertyDescriptorValue, scriptContext))
        {
            return JsErrorInvalidArgument;
        }

        *result = Js::JavascriptOperators::DefineOwnPropertyDescriptor(
            Js::RecyclableObject::FromVar(object), ((Js::PropertyRecord *)propertyId)->GetPropertyId(), propertyDescriptorValue,
            true, scriptContext) != 0;

        return JsNoError;
    });
}

STDAPI_(JsErrorCode) JsCreateArray(_In_ unsigned int length, _Out_ JsValueRef *result)
{
    return ContextAPIWrapper<true>([&] (Js::ScriptContext *scriptContext) -> JsErrorCode {
        PARAM_NOT_NULL(result);
        *result = nullptr;

        *result = scriptContext->GetLibrary()->CreateArray(length);

        return JsNoError;
    });
}

STDAPI_(JsErrorCode) JsCreateArrayBuffer(_In_ unsigned int byteLength, _Out_ JsValueRef *result)
{
    return ContextAPIWrapper<true>([&](Js::ScriptContext *scriptContext) -> JsErrorCode {
        PARAM_NOT_NULL(result);

        Js::JavascriptLibrary* library = scriptContext->GetLibrary();
        *result = library->CreateArrayBuffer(byteLength);

        JS_ETW(EventWriteJSCRIPT_RECYCLER_ALLOCATE_OBJECT(*result));
        return JsNoError;
    });
}

STDAPI_(JsErrorCode) JsCreateExternalArrayBuffer(_Pre_maybenull_ _Pre_writable_byte_size_(byteLength) void *data, _In_ unsigned int byteLength,
    _In_opt_ JsFinalizeCallback finalizeCallback, _In_opt_ void *callbackState, _Out_ JsValueRef *result)
{
    return ContextAPIWrapper<true>([&](Js::ScriptContext *scriptContext) -> JsErrorCode {
        PARAM_NOT_NULL(result);

        if (data == nullptr && byteLength > 0)
        {
            return JsErrorInvalidArgument;
        }

        Js::JavascriptLibrary* library = scriptContext->GetLibrary();
        *result = Js::JsrtExternalArrayBuffer::New(
            reinterpret_cast<BYTE*>(data),
            byteLength,
            finalizeCallback,
            callbackState,
            library->GetArrayBufferType());

        JS_ETW(EventWriteJSCRIPT_RECYCLER_ALLOCATE_OBJECT(*result));
        return JsNoError;
    });
}

STDAPI_(JsErrorCode) JsCreateTypedArray(_In_ JsTypedArrayType arrayType, _In_ JsValueRef baseArray, _In_ unsigned int byteOffset,
    _In_ unsigned int elementLength, _Out_ JsValueRef *result)
{
    return ContextAPIWrapper<true>([&](Js::ScriptContext *scriptContext) -> JsErrorCode {
        if (baseArray != JS_INVALID_REFERENCE)
        {
            VALIDATE_INCOMING_REFERENCE(baseArray, scriptContext);
        }
        PARAM_NOT_NULL(result);

        Js::JavascriptLibrary* library = scriptContext->GetLibrary();

        const bool fromArrayBuffer = (baseArray != JS_INVALID_REFERENCE && Js::ArrayBuffer::Is(baseArray));

        if (byteOffset != 0 && !fromArrayBuffer)
        {
            return JsErrorInvalidArgument;
        }

        if (elementLength != 0 && !(baseArray == JS_INVALID_REFERENCE || fromArrayBuffer))
        {
            return JsErrorInvalidArgument;
        }

        Js::JavascriptFunction* constructorFunc = nullptr;
        Js::Var values[4] =
        {
            library->GetUndefined(),
            baseArray != nullptr ? baseArray : Js::JavascriptNumber::ToVar(elementLength, scriptContext)
        };
        if (fromArrayBuffer)
        {
            values[2] = Js::JavascriptNumber::ToVar(byteOffset, scriptContext);
            values[3] = Js::JavascriptNumber::ToVar(elementLength, scriptContext);
        }

        Js::CallInfo info(Js::CallFlags_New, fromArrayBuffer ? 4 : 2);
        Js::Arguments args(info, values);

        switch (arrayType)
        {
        case JsArrayTypeInt8:
            constructorFunc = library->GetInt8ArrayConstructor();
            break;
        case JsArrayTypeUint8:
            constructorFunc = library->GetUint8ArrayConstructor();
            break;
        case JsArrayTypeUint8Clamped:
            constructorFunc = library->GetUint8ClampedArrayConstructor();
            break;
        case JsArrayTypeInt16:
            constructorFunc = library->GetInt16ArrayConstructor();
            break;
        case JsArrayTypeUint16:
            constructorFunc = library->GetUint16ArrayConstructor();
            break;
        case JsArrayTypeInt32:
            constructorFunc = library->GetInt32ArrayConstructor();
            break;
        case JsArrayTypeUint32:
            constructorFunc = library->GetUint32ArrayConstructor();
            break;
        case JsArrayTypeFloat32:
            constructorFunc = library->GetFloat32ArrayConstructor();
            break;
        case JsArrayTypeFloat64:
            constructorFunc = library->GetFloat64ArrayConstructor();
            break;
        default:
            return JsErrorInvalidArgument;
        }

        *result = Js::JavascriptFunction::CallAsConstructor(constructorFunc, /* overridingNewTarget = */nullptr, args, scriptContext);

        JS_ETW(EventWriteJSCRIPT_RECYCLER_ALLOCATE_OBJECT(*result));
        return JsNoError;
    });
}

STDAPI_(JsErrorCode) JsCreateDataView(_In_ JsValueRef arrayBuffer, _In_ unsigned int byteOffset, _In_ unsigned int byteLength, _Out_ JsValueRef *result)
{
    return ContextAPIWrapper<true>([&](Js::ScriptContext *scriptContext) -> JsErrorCode {
        VALIDATE_INCOMING_REFERENCE(arrayBuffer, scriptContext);
        PARAM_NOT_NULL(result);

        if (!Js::ArrayBuffer::Is(arrayBuffer))
        {
            return JsErrorInvalidArgument;
        }

        Js::JavascriptLibrary* library = scriptContext->GetLibrary();
        *result = library->CreateDataView(Js::ArrayBuffer::FromVar(arrayBuffer), byteOffset, byteLength);

        JS_ETW(EventWriteJSCRIPT_RECYCLER_ALLOCATE_OBJECT(*result));
        return JsNoError;
    });
}


C_ASSERT(JsArrayTypeUint8         - Js::TypeIds_Uint8Array        == JsArrayTypeInt8 - Js::TypeIds_Int8Array);
C_ASSERT(JsArrayTypeUint8Clamped  - Js::TypeIds_Uint8ClampedArray == JsArrayTypeInt8 - Js::TypeIds_Int8Array);
C_ASSERT(JsArrayTypeInt16         - Js::TypeIds_Int16Array        == JsArrayTypeInt8 - Js::TypeIds_Int8Array);
C_ASSERT(JsArrayTypeUint16        - Js::TypeIds_Uint16Array       == JsArrayTypeInt8 - Js::TypeIds_Int8Array);
C_ASSERT(JsArrayTypeInt32         - Js::TypeIds_Int32Array        == JsArrayTypeInt8 - Js::TypeIds_Int8Array);
C_ASSERT(JsArrayTypeUint32        - Js::TypeIds_Uint32Array       == JsArrayTypeInt8 - Js::TypeIds_Int8Array);
C_ASSERT(JsArrayTypeFloat32       - Js::TypeIds_Float32Array      == JsArrayTypeInt8 - Js::TypeIds_Int8Array);
C_ASSERT(JsArrayTypeFloat64       - Js::TypeIds_Float64Array      == JsArrayTypeInt8 - Js::TypeIds_Int8Array);

inline JsTypedArrayType GetTypedArrayType(Js::TypeId typeId)
{
    Assert(Js::TypedArrayBase::Is(typeId));
    return static_cast<JsTypedArrayType>(typeId + (JsArrayTypeInt8 - Js::TypeIds_Int8Array));
}

STDAPI_(JsErrorCode) JsGetTypedArrayInfo(_In_ JsValueRef typedArray, _Out_opt_ JsTypedArrayType *arrayType, _Out_opt_ JsValueRef *arrayBuffer,
    _Out_opt_ unsigned int *byteOffset, _Out_opt_ unsigned int *byteLength)
{
    VALIDATE_JSREF(typedArray);

    BEGIN_JSRT_NO_EXCEPTION
    {
        const Js::TypeId typeId = Js::JavascriptOperators::GetTypeId(typedArray);

        if (!Js::TypedArrayBase::Is(typeId))
        {
            RETURN_NO_EXCEPTION(JsErrorInvalidArgument);
        }

        if (arrayType != nullptr) {
            *arrayType = GetTypedArrayType(typeId);
        }

        Js::TypedArrayBase* typedArrayBase = Js::TypedArrayBase::FromVar(typedArray);
        if (arrayBuffer != nullptr) {
            *arrayBuffer = typedArrayBase->GetArrayBuffer();
        }

        if (byteOffset != nullptr) {
            *byteOffset = typedArrayBase->GetByteOffset();
        }

        if (byteLength != nullptr) {
            *byteLength = typedArrayBase->GetByteLength();
        }
    }
    END_JSRT_NO_EXCEPTION
}

STDAPI_(JsErrorCode) JsGetArrayBufferStorage(_In_ JsValueRef instance, _Outptr_result_bytebuffer_(*bufferLength) BYTE **buffer,
    _Out_ unsigned int *bufferLength)
{
    VALIDATE_JSREF(instance);
    PARAM_NOT_NULL(buffer);
    PARAM_NOT_NULL(bufferLength);

    BEGIN_JSRT_NO_EXCEPTION
    {
        if (!Js::ArrayBuffer::Is(instance))
        {
            RETURN_NO_EXCEPTION(JsErrorInvalidArgument);
        }

        Js::ArrayBuffer* arrayBuffer = Js::ArrayBuffer::FromVar(instance);
        *buffer = arrayBuffer->GetBuffer();
        *bufferLength = arrayBuffer->GetByteLength();
    }
    END_JSRT_NO_EXCEPTION
}

STDAPI_(JsErrorCode) JsGetTypedArrayStorage(_In_ JsValueRef instance, _Outptr_result_bytebuffer_(*bufferLength) BYTE **buffer,
    _Out_ unsigned int *bufferLength, _Out_opt_ JsTypedArrayType *typedArrayType, _Out_opt_ int *elementSize)
{
    VALIDATE_JSREF(instance);
    PARAM_NOT_NULL(buffer);
    PARAM_NOT_NULL(bufferLength);

    BEGIN_JSRT_NO_EXCEPTION
    {
        const Js::TypeId typeId = Js::JavascriptOperators::GetTypeId(instance);
        if (!Js::TypedArrayBase::Is(typeId))
        {
            RETURN_NO_EXCEPTION(JsErrorInvalidArgument);
        }

        Js::TypedArrayBase* typedArrayBase = Js::TypedArrayBase::FromVar(instance);
        *buffer = typedArrayBase->GetByteBuffer();
        *bufferLength = typedArrayBase->GetByteLength();

        if (typedArrayType)
        {
            *typedArrayType = GetTypedArrayType(typeId);
        }

        if (elementSize)
        {
            switch (typeId)
            {
                case Js::TypeIds_Int8Array:
                    *elementSize = sizeof(int8);
                    break;
                case Js::TypeIds_Uint8Array:
                    *elementSize = sizeof(uint8);
                    break;
                case Js::TypeIds_Uint8ClampedArray:
                    *elementSize = sizeof(uint8);
                    break;
                case Js::TypeIds_Int16Array:
                    *elementSize = sizeof(int16);
                    break;
                case Js::TypeIds_Uint16Array:
                    *elementSize = sizeof(uint16);
                    break;
                case Js::TypeIds_Int32Array:
                    *elementSize = sizeof(int32);
                    break;
                case Js::TypeIds_Uint32Array:
                    *elementSize = sizeof(uint32);
                    break;
                case Js::TypeIds_Float32Array:
                    *elementSize = sizeof(float);
                    break;
                case Js::TypeIds_Float64Array:
                    *elementSize = sizeof(double);
                    break;
                default:
                    AssertMsg(FALSE, "invalid typed array type");
                    *elementSize = 1;
                    RETURN_NO_EXCEPTION(JsErrorFatal);
            }
        }
    }
    END_JSRT_NO_EXCEPTION
}

STDAPI_(JsErrorCode) JsGetDataViewStorage(_In_ JsValueRef instance, _Outptr_result_bytebuffer_(*bufferLength) BYTE **buffer, _Out_ unsigned int *bufferLength)
{
    VALIDATE_JSREF(instance);
    PARAM_NOT_NULL(buffer);
    PARAM_NOT_NULL(bufferLength);

    BEGIN_JSRT_NO_EXCEPTION
    {
        if (!Js::DataView::Is(instance))
        {
            RETURN_NO_EXCEPTION(JsErrorInvalidArgument);
        }

        Js::DataView* dataView = Js::DataView::FromVar(instance);
        *buffer = dataView->GetArrayBuffer()->GetBuffer() + dataView->GetByteOffset();
        *bufferLength = dataView->GetLength();
    }
    END_JSRT_NO_EXCEPTION
}


STDAPI_(JsErrorCode) JsCreateSymbol(_In_ JsValueRef description, _Out_ JsValueRef *result)
{
    return ContextAPIWrapper<true>([&](Js::ScriptContext *scriptContext) -> JsErrorCode {
        PARAM_NOT_NULL(result);
        *result = nullptr;

        Js::JavascriptString* descriptionString;

        if (description != JS_INVALID_REFERENCE)
        {
            VALIDATE_INCOMING_REFERENCE(description, scriptContext);
            descriptionString = Js::JavascriptConversion::ToString(description, scriptContext);
        }
        else
        {
            descriptionString = scriptContext->GetLibrary()->GetEmptyString();
        }

        *result = scriptContext->GetLibrary()->CreateSymbol(descriptionString);

        return JsNoError;
    });
}

STDAPI_(JsErrorCode) JsHasIndexedProperty(_In_ JsValueRef object, _In_ JsValueRef index, _Out_ bool *result)
{
    return ContextAPIWrapper<true>([&] (Js::ScriptContext *scriptContext) -> JsErrorCode {
        VALIDATE_INCOMING_OBJECT(object, scriptContext);
        VALIDATE_INCOMING_REFERENCE(index, scriptContext);
        PARAM_NOT_NULL(result);
        *result = false;

        *result = Js::JavascriptOperators::OP_HasItem((Js::Var)object, (Js::Var)index, scriptContext) != 0;

        return JsNoError;
    });
}

STDAPI_(JsErrorCode) JsGetIndexedProperty(_In_ JsValueRef object, _In_ JsValueRef index, _Out_ JsValueRef *result)
{
    return ContextAPIWrapper<true>([&] (Js::ScriptContext *scriptContext) -> JsErrorCode {
        VALIDATE_INCOMING_OBJECT(object, scriptContext);
        VALIDATE_INCOMING_REFERENCE(index, scriptContext);
        PARAM_NOT_NULL(result);
        *result = nullptr;

        *result = (JsValueRef)Js::JavascriptOperators::OP_GetElementI((Js::Var)object, (Js::Var)index, scriptContext);

        return JsNoError;
    });
}

STDAPI_(JsErrorCode) JsSetIndexedProperty(_In_ JsValueRef object, _In_ JsValueRef index, _In_ JsValueRef value)
{
    return ContextAPIWrapper<true>([&] (Js::ScriptContext *scriptContext) -> JsErrorCode {
        VALIDATE_INCOMING_OBJECT(object, scriptContext);
        VALIDATE_INCOMING_REFERENCE(index, scriptContext);
        VALIDATE_INCOMING_REFERENCE(value, scriptContext);

        Js::JavascriptOperators::OP_SetElementI((Js::Var)object, (Js::Var)index, (Js::Var)value, scriptContext);

        return JsNoError;
    });
}

STDAPI_(JsErrorCode) JsDeleteIndexedProperty(_In_ JsValueRef object, _In_ JsValueRef index)
{
    return ContextAPIWrapper<true>([&] (Js::ScriptContext *scriptContext) -> JsErrorCode {
        VALIDATE_INCOMING_OBJECT(object, scriptContext);
        VALIDATE_INCOMING_REFERENCE(index, scriptContext);

        Js::JavascriptOperators::OP_DeleteElementI((Js::Var)object, (Js::Var)index, scriptContext);

        return JsNoError;
    });
}

template <class T, bool clamped = false> struct TypedArrayTypeTraits { static const JsTypedArrayType cTypedArrayType; };
template<> struct TypedArrayTypeTraits<int8> { static const JsTypedArrayType cTypedArrayType = JsTypedArrayType::JsArrayTypeInt8; };
template<> struct TypedArrayTypeTraits<uint8, false> { static const JsTypedArrayType cTypedArrayType = JsTypedArrayType::JsArrayTypeUint8; };
template<> struct TypedArrayTypeTraits<uint8, true> { static const JsTypedArrayType cTypedArrayType = JsTypedArrayType::JsArrayTypeUint8Clamped; };
template<> struct TypedArrayTypeTraits<int16> { static const JsTypedArrayType cTypedArrayType = JsTypedArrayType::JsArrayTypeInt16; };
template<> struct TypedArrayTypeTraits<uint16> { static const JsTypedArrayType cTypedArrayType = JsTypedArrayType::JsArrayTypeUint16; };
template<> struct TypedArrayTypeTraits<int32> { static const JsTypedArrayType cTypedArrayType = JsTypedArrayType::JsArrayTypeInt32; };
template<> struct TypedArrayTypeTraits<uint32> { static const JsTypedArrayType cTypedArrayType = JsTypedArrayType::JsArrayTypeUint32; };
template<> struct TypedArrayTypeTraits<float> { static const JsTypedArrayType cTypedArrayType = JsTypedArrayType::JsArrayTypeFloat32; };
template<> struct TypedArrayTypeTraits<double> { static const JsTypedArrayType cTypedArrayType = JsTypedArrayType::JsArrayTypeFloat64; };

template <class T, bool clamped = false>
Js::ArrayObject* CreateTypedArray(Js::ScriptContext *scriptContext, void* data, unsigned int length)
{
    Js::JavascriptLibrary* library = scriptContext->GetLibrary();
    Js::ArrayBuffer* arrayBuffer = RecyclerNew(
        scriptContext->GetRecycler(),
        Js::ExternalArrayBuffer,
        reinterpret_cast<BYTE*>(data),
        length * sizeof(T),
        library->GetArrayBufferType());

    return static_cast<Js::ArrayObject*>(Js::TypedArray<T, clamped>::Create(arrayBuffer, 0, length, library));
}

template <class T, bool clamped = false>
void GetObjectArrayData(Js::ArrayObject* objectArray, void** data, JsTypedArrayType* arrayType, uint* length)
{
    Js::TypedArray<T, clamped>* typedArray = Js::TypedArray<T, clamped>::FromVar(objectArray);
    *data = typedArray->GetArrayBuffer()->GetBuffer();
    *arrayType = TypedArrayTypeTraits<T, clamped>::cTypedArrayType;
    *length = typedArray->GetLength();
}

STDAPI_(JsErrorCode) JsSetIndexedPropertiesToExternalData(
    _In_ JsValueRef object,
    _In_ void* data,
    _In_ JsTypedArrayType arrayType,
    _In_ unsigned int elementLength)
{
    return ContextAPIWrapper<true>([&](Js::ScriptContext *scriptContext) -> JsErrorCode {
        VALIDATE_INCOMING_OBJECT(object, scriptContext);

        // Don't support doing this on array or array-like object
        Js::TypeId typeId = Js::JavascriptOperators::GetTypeId(object);
        if (!Js::DynamicType::Is(typeId)
            || Js::DynamicObject::IsAnyArrayTypeId(typeId)
            || (typeId >= Js::TypeIds_TypedArrayMin && typeId <= Js::TypeIds_TypedArrayMax)
            || typeId == Js::TypeIds_ArrayBuffer
            || typeId == Js::TypeIds_DataView
            || Js::RecyclableObject::FromVar(object)->IsExternal()
            )
        {
            return JsErrorInvalidArgument;
        }

        if (data == nullptr && elementLength > 0)
        {
            return JsErrorInvalidArgument;
        }

        Js::ArrayObject* newTypedArray = nullptr;
        switch (arrayType)
        {
        case JsArrayTypeInt8:
            newTypedArray = CreateTypedArray<int8>(scriptContext, data, elementLength);
            break;
        case JsArrayTypeUint8:
            newTypedArray = CreateTypedArray<uint8>(scriptContext, data, elementLength);
            break;
        case JsArrayTypeUint8Clamped:
            newTypedArray = CreateTypedArray<uint8, true>(scriptContext, data, elementLength);
            break;
        case JsArrayTypeInt16:
            newTypedArray = CreateTypedArray<int16>(scriptContext, data, elementLength);
            break;
        case JsArrayTypeUint16:
            newTypedArray = CreateTypedArray<uint16>(scriptContext, data, elementLength);
            break;
        case JsArrayTypeInt32:
            newTypedArray = CreateTypedArray<int32>(scriptContext, data, elementLength);
            break;
        case JsArrayTypeUint32:
            newTypedArray = CreateTypedArray<uint32>(scriptContext, data, elementLength);
            break;
        case JsArrayTypeFloat32:
            newTypedArray = CreateTypedArray<float>(scriptContext, data, elementLength);
            break;
        case JsArrayTypeFloat64:
            newTypedArray = CreateTypedArray<double>(scriptContext, data, elementLength);
            break;
        default:
            return JsErrorInvalidArgument;
        }

        Js::DynamicObject* dynamicObject = Js::DynamicObject::FromVar(object);
        dynamicObject->SetObjectArray(newTypedArray);

        return JsNoError;
    });
}

STDAPI_(JsErrorCode) JsHasIndexedPropertiesExternalData(_In_ JsValueRef object, _Out_ bool *value)
{
    VALIDATE_JSREF(object);
    PARAM_NOT_NULL(value);

    BEGIN_JSRT_NO_EXCEPTION
    {
        *value = false;

        if (Js::DynamicType::Is(Js::JavascriptOperators::GetTypeId(object)))
        {
            Js::DynamicObject* dynamicObject = Js::DynamicObject::FromVar(object);
            Js::ArrayObject* objectArray = dynamicObject->GetObjectArray();
            *value = (objectArray && !Js::DynamicObject::IsAnyArray(objectArray));
        }
    }
    END_JSRT_NO_EXCEPTION
}

STDAPI_(JsErrorCode) JsGetIndexedPropertiesExternalData(
    _In_ JsValueRef object,
    _Out_ void** buffer,
    _Out_ JsTypedArrayType* arrayType,
    _Out_ unsigned int* elementLength)
{
    VALIDATE_JSREF(object);
    PARAM_NOT_NULL(buffer);
    PARAM_NOT_NULL(arrayType);
    PARAM_NOT_NULL(elementLength);

    BEGIN_JSRT_NO_EXCEPTION
    {
        if (!Js::DynamicType::Is(Js::JavascriptOperators::GetTypeId(object)))
        {
            RETURN_NO_EXCEPTION(JsErrorInvalidArgument);
        }

        *buffer = nullptr;
        *arrayType = JsTypedArrayType();
        *elementLength = 0;

        Js::DynamicObject* dynamicObject = Js::DynamicObject::FromVar(object);
        Js::ArrayObject* objectArray = dynamicObject->GetObjectArray();
        if (!objectArray)
        {
            RETURN_NO_EXCEPTION(JsErrorInvalidArgument);
        }

        switch (Js::JavascriptOperators::GetTypeId(objectArray))
        {
        case Js::TypeIds_Int8Array:
            GetObjectArrayData<int8>(objectArray, buffer, arrayType, elementLength);
            break;
        case Js::TypeIds_Uint8Array:
            GetObjectArrayData<uint8>(objectArray, buffer, arrayType, elementLength);
            break;
        case Js::TypeIds_Uint8ClampedArray:
            GetObjectArrayData<uint8, true>(objectArray, buffer, arrayType, elementLength);
            break;
        case Js::TypeIds_Int16Array:
            GetObjectArrayData<int16>(objectArray, buffer, arrayType, elementLength);
            break;
        case Js::TypeIds_Uint16Array:
            GetObjectArrayData<uint16>(objectArray, buffer, arrayType, elementLength);
            break;
        case Js::TypeIds_Int32Array:
            GetObjectArrayData<int32>(objectArray, buffer, arrayType, elementLength);
            break;
        case Js::TypeIds_Uint32Array:
            GetObjectArrayData<uint32>(objectArray, buffer, arrayType, elementLength);
            break;
        case Js::TypeIds_Float32Array:
            GetObjectArrayData<float>(objectArray, buffer, arrayType, elementLength);
            break;
        case Js::TypeIds_Float64Array:
            GetObjectArrayData<double>(objectArray, buffer, arrayType, elementLength);
            break;
        default:
            RETURN_NO_EXCEPTION(JsErrorInvalidArgument);
        }
    }
    END_JSRT_NO_EXCEPTION
}

STDAPI_(JsErrorCode) JsEquals(_In_ JsValueRef object1, _In_ JsValueRef object2, _Out_ bool *result)
{
    return ContextAPIWrapper<true>([&] (Js::ScriptContext *scriptContext) -> JsErrorCode {
        VALIDATE_INCOMING_REFERENCE(object1, scriptContext);
        VALIDATE_INCOMING_REFERENCE(object2, scriptContext);
        PARAM_NOT_NULL(result);

        *result = Js::JavascriptOperators::Equal((Js::Var)object1, (Js::Var)object2, scriptContext) != 0;
        return JsNoError;
    });
}

STDAPI_(JsErrorCode) JsStrictEquals(_In_ JsValueRef object1, _In_ JsValueRef object2, _Out_ bool *result)
{
    return ContextAPIWrapper<true>([&] (Js::ScriptContext *scriptContext) -> JsErrorCode {
        VALIDATE_INCOMING_REFERENCE(object1, scriptContext);
        VALIDATE_INCOMING_REFERENCE(object2, scriptContext);
        PARAM_NOT_NULL(result);

        *result = Js::JavascriptOperators::StrictEqual((Js::Var)object1, (Js::Var)object2, scriptContext) != 0;
        return JsNoError;
    });
}

STDAPI_(JsErrorCode) JsHasExternalData(_In_ JsValueRef object, _Out_ bool *value)
{
    VALIDATE_JSREF(object);
    PARAM_NOT_NULL(value);

    BEGIN_JSRT_NO_EXCEPTION
    {
        *value = JsrtExternalObject::Is(object);
    }
    END_JSRT_NO_EXCEPTION
}

STDAPI_(JsErrorCode) JsGetExternalData(_In_ JsValueRef object, _Out_ void **data)
{
    VALIDATE_JSREF(object);
    PARAM_NOT_NULL(data);

    BEGIN_JSRT_NO_EXCEPTION
    {
        if (JsrtExternalObject::Is(object))
        {
            *data = JsrtExternalObject::FromVar(object)->GetSlotData();
        }
        else
        {
            *data = nullptr;
            RETURN_NO_EXCEPTION(JsErrorInvalidArgument);
        }
    }
    END_JSRT_NO_EXCEPTION
}

STDAPI_(JsErrorCode) JsSetExternalData(_In_ JsValueRef object, _In_opt_ void *data)
{
    VALIDATE_JSREF(object);

    BEGIN_JSRT_NO_EXCEPTION
    {
        if (JsrtExternalObject::Is(object))
        {
            JsrtExternalObject::FromVar(object)->SetSlotData(data);
        }
        else
        {
            RETURN_NO_EXCEPTION(JsErrorInvalidArgument);
        }
    }
    END_JSRT_NO_EXCEPTION
}

STDAPI_(JsErrorCode) JsCallFunction(_In_ JsValueRef function, _In_reads_(cargs) JsValueRef *args, _In_ ushort cargs, _Out_opt_ JsValueRef *result)
{
    if (result != nullptr)
    {
        *result = nullptr;
    }

    return ContextAPIWrapper<true>([&] (Js::ScriptContext *scriptContext) -> JsErrorCode {
        VALIDATE_INCOMING_FUNCTION(function, scriptContext);

        if (cargs == 0 || args == nullptr) {
          return JsErrorInvalidArgument;
        }

        for (int index = 0; index < cargs; index++)
        {
            VALIDATE_INCOMING_REFERENCE(args[index], scriptContext);
        }

        Js::JavascriptFunction *jsFunction = Js::JavascriptFunction::FromVar(function);
        Js::CallInfo callInfo(cargs);
        Js::Arguments jsArgs(callInfo, reinterpret_cast<Js::Var *>(args));

        Js::Var varResult = jsFunction->CallRootFunction(jsArgs, scriptContext, true);
        if (result != nullptr)
        {
            *result = varResult;
            Assert(*result == nullptr || !Js::CrossSite::NeedMarshalVar(*result, scriptContext));
        }

        return JsNoError;
    });
}

STDAPI_(JsErrorCode) JsConstructObject(_In_ JsValueRef function, _In_reads_(cargs) JsValueRef *args, _In_ ushort cargs, _Out_ JsValueRef *result)
{
    return ContextAPIWrapper<true>([&] (Js::ScriptContext *scriptContext) -> JsErrorCode {
        VALIDATE_INCOMING_FUNCTION(function, scriptContext);
        PARAM_NOT_NULL(result);
        *result = nullptr;

        if (cargs == 0 || args == nullptr)
        {
            return JsErrorInvalidArgument;
        }

        for (int index = 0; index < cargs; index++)
        {
            VALIDATE_INCOMING_REFERENCE(args[index], scriptContext);
        }

        Js::JavascriptFunction *jsFunction = Js::JavascriptFunction::FromVar(function);
        Js::CallInfo callInfo(Js::CallFlags::CallFlags_New, cargs);
        Js::Arguments jsArgs(callInfo, reinterpret_cast<Js::Var *>(args));

        *result = Js::JavascriptFunction::CallAsConstructor(jsFunction, /* overridingNewTarget = */nullptr, jsArgs, scriptContext);
        Assert(*result == nullptr || !Js::CrossSite::NeedMarshalVar(*result, scriptContext));
        return JsNoError;
    });
}

STDAPI_(JsErrorCode) JsCreateFunction(_In_ JsNativeFunction nativeFunction, _In_opt_ void *callbackState, _Out_ JsValueRef *function)
{
    return ContextAPIWrapper<true>([&] (Js::ScriptContext *scriptContext) -> JsErrorCode {
        PARAM_NOT_NULL(nativeFunction);
        PARAM_NOT_NULL(function);
        *function = nullptr;

        Js::JavascriptExternalFunction *externalFunction = scriptContext->GetLibrary()->CreateStdCallExternalFunction((Js::StdCallJavascriptMethod)nativeFunction, 0, callbackState);
        *function = (JsValueRef)externalFunction;

        return JsNoError;
    });
}

STDAPI_(JsErrorCode) JsCreateNamedFunction(_In_ JsValueRef name, _In_ JsNativeFunction nativeFunction, _In_opt_ void *callbackState, _Out_ JsValueRef *function)
{
    return ContextAPIWrapper<true>([&](Js::ScriptContext *scriptContext) -> JsErrorCode {
        VALIDATE_INCOMING_REFERENCE(name, scriptContext);
        PARAM_NOT_NULL(nativeFunction);
        PARAM_NOT_NULL(function);
        *function = nullptr;

        if (name != JS_INVALID_REFERENCE)
        {
            name = Js::JavascriptConversion::ToString(name, scriptContext);
        }
        else
        {
            name = scriptContext->GetLibrary()->GetEmptyString();
        }

        Js::JavascriptExternalFunction *externalFunction = scriptContext->GetLibrary()->CreateStdCallExternalFunction((Js::StdCallJavascriptMethod)nativeFunction, Js::JavascriptString::FromVar(name), callbackState);

        *function = (JsValueRef)externalFunction;
        return JsNoError;
    });
}

void SetErrorMessage(Js::ScriptContext *scriptContext, JsValueRef newError, JsValueRef message)
{
    Js::JavascriptOperators::OP_SetProperty(newError, Js::PropertyIds::message, message, scriptContext);
}

STDAPI_(JsErrorCode) JsCreateError(_In_ JsValueRef message, _Out_ JsValueRef *error)
{
    return ContextAPIWrapper<true>([&] (Js::ScriptContext * scriptContext) -> JsErrorCode {
        VALIDATE_INCOMING_REFERENCE(message, scriptContext);
        PARAM_NOT_NULL(error);
        *error = nullptr;

        JsValueRef newError = scriptContext->GetLibrary()->CreateError();
        SetErrorMessage(scriptContext, newError, message);
        *error = newError;

        return JsNoError;
    });
}

STDAPI_(JsErrorCode) JsCreateRangeError(_In_ JsValueRef message, _Out_ JsValueRef *error)
{
    return ContextAPIWrapper<true>([&] (Js::ScriptContext * scriptContext) -> JsErrorCode {
        VALIDATE_INCOMING_REFERENCE(message, scriptContext);
        PARAM_NOT_NULL(error);
        *error = nullptr;

        JsValueRef newError;

        newError = scriptContext->GetLibrary()->CreateRangeError();
        SetErrorMessage(scriptContext, newError, message);
        *error = newError;

        return JsNoError;
    });
}

STDAPI_(JsErrorCode) JsCreateReferenceError(_In_ JsValueRef message, _Out_ JsValueRef *error)
{
    return ContextAPIWrapper<true>([&] (Js::ScriptContext * scriptContext) -> JsErrorCode {
        VALIDATE_INCOMING_REFERENCE(message, scriptContext);
        PARAM_NOT_NULL(error);
        *error = nullptr;

        JsValueRef newError;

        newError = scriptContext->GetLibrary()->CreateReferenceError();
        SetErrorMessage(scriptContext, newError, message);
        *error = newError;

        return JsNoError;
    });
}

STDAPI_(JsErrorCode) JsCreateSyntaxError(_In_ JsValueRef message, _Out_ JsValueRef *error)
{
    return ContextAPIWrapper<true>([&] (Js::ScriptContext * scriptContext) -> JsErrorCode {
        VALIDATE_INCOMING_REFERENCE(message, scriptContext);
        PARAM_NOT_NULL(error);
        *error = nullptr;

        JsValueRef newError;

        newError = scriptContext->GetLibrary()->CreateSyntaxError();
        SetErrorMessage(scriptContext, newError, message);
        *error = newError;

        return JsNoError;
    });
}

STDAPI_(JsErrorCode) JsCreateTypeError(_In_ JsValueRef message, _Out_ JsValueRef *error)
{
    return ContextAPIWrapper<true>([&] (Js::ScriptContext * scriptContext) -> JsErrorCode {
        VALIDATE_INCOMING_REFERENCE(message, scriptContext);
        PARAM_NOT_NULL(error);
        *error = nullptr;

        JsValueRef newError;

        newError = scriptContext->GetLibrary()->CreateTypeError();
        SetErrorMessage(scriptContext, newError, message);
        *error = newError;

        return JsNoError;
    });
}

STDAPI_(JsErrorCode) JsCreateURIError(_In_ JsValueRef message, _Out_ JsValueRef *error)
{
    return ContextAPIWrapper<true>([&] (Js::ScriptContext * scriptContext) -> JsErrorCode {
        VALIDATE_INCOMING_REFERENCE(message, scriptContext);
        PARAM_NOT_NULL(error);
        *error = nullptr;

        JsValueRef newError;

        newError = scriptContext->GetLibrary()->CreateURIError();
        SetErrorMessage(scriptContext, newError, message);
        *error = newError;

        return JsNoError;
    });
}

STDAPI_(JsErrorCode) JsHasException(_Out_ bool *hasException)
{
    PARAM_NOT_NULL(hasException);
    *hasException = false;

    JsrtContext *currentContext = JsrtContext::GetCurrent();

    if (currentContext == nullptr)
    {
        return JsErrorNoCurrentContext;
    }

    Js::ScriptContext *scriptContext = currentContext->GetScriptContext();
    Assert(scriptContext != nullptr);

    if (scriptContext->GetRecycler() && scriptContext->GetRecycler()->IsHeapEnumInProgress())
    {
        return JsErrorHeapEnumInProgress;
    }
    else if (scriptContext->GetThreadContext()->IsInThreadServiceCallback())
    {
        return JsErrorInThreadServiceCallback;
    }

    if (scriptContext->GetThreadContext()->IsExecutionDisabled())
    {
        return JsErrorInDisabledState;
    }

    *hasException = scriptContext->HasRecordedException();

    return JsNoError;
}

STDAPI_(JsErrorCode) JsGetAndClearException(_Out_ JsValueRef *exception)
{
    PARAM_NOT_NULL(exception);
    *exception = nullptr;

    JsrtContext *currentContext = JsrtContext::GetCurrent();

    if (currentContext == nullptr)
    {
        return JsErrorNoCurrentContext;
    }

    Js::ScriptContext *scriptContext = currentContext->GetScriptContext();
    Assert(scriptContext != nullptr);

    if (scriptContext->GetRecycler() && scriptContext->GetRecycler()->IsHeapEnumInProgress())
    {
        return JsErrorHeapEnumInProgress;
    }
    else if (scriptContext->GetThreadContext()->IsInThreadServiceCallback())
    {
        return JsErrorInThreadServiceCallback;
    }

    if (scriptContext->GetThreadContext()->IsExecutionDisabled())
    {
        return JsErrorInDisabledState;
    }

    HRESULT hr = S_OK;
    Js::JavascriptExceptionObject *recordedException = nullptr;

    BEGIN_TRANSLATE_OOM_TO_HRESULT
      recordedException = scriptContext->GetAndClearRecordedException();
    END_TRANSLATE_OOM_TO_HRESULT(hr)

    if (hr == E_OUTOFMEMORY)
    {
      recordedException = scriptContext->GetThreadContext()->GetRecordedException();
    }
    if (recordedException == nullptr)
    {
        return JsErrorInvalidArgument;
    }

    *exception = recordedException->GetThrownObject(nullptr);
    if (*exception == nullptr)
    {
        return JsErrorInvalidArgument;
    }
    return JsNoError;
}

STDAPI_(JsErrorCode) JsSetException(_In_ JsValueRef exception)
{
    return ContextAPINoScriptWrapper([&](Js::ScriptContext* scriptContext) -> JsErrorCode {
        VALIDATE_INCOMING_REFERENCE(exception, scriptContext);

        Js::JavascriptExceptionObject *exceptionObject;

        exceptionObject = RecyclerNew(scriptContext->GetRecycler(), Js::JavascriptExceptionObject, exception, scriptContext, nullptr);

        JsrtContext * context = JsrtContext::GetCurrent();
        JsrtRuntime * runtime = context->GetRuntime();

        scriptContext->RecordException(exceptionObject, runtime->DispatchExceptions());

        return JsNoError;
    });
}

STDAPI_(JsErrorCode) JsGetRuntimeMemoryUsage(_In_ JsRuntimeHandle runtimeHandle, _Out_ size_t * memoryUsage)
{
    VALIDATE_INCOMING_RUNTIME_HANDLE(runtimeHandle);
    PARAM_NOT_NULL(memoryUsage);
    *memoryUsage = 0;

    ThreadContext * threadContext = JsrtRuntime::FromHandle(runtimeHandle)->GetThreadContext();
    AllocationPolicyManager * allocPolicyManager = threadContext->GetAllocationPolicyManager();

    *memoryUsage = allocPolicyManager->GetUsage();

    return JsNoError;
}

STDAPI_(JsErrorCode) JsSetRuntimeMemoryLimit(_In_ JsRuntimeHandle runtimeHandle, _In_ size_t memoryLimit)
{
    VALIDATE_INCOMING_RUNTIME_HANDLE(runtimeHandle);

    ThreadContext * threadContext = JsrtRuntime::FromHandle(runtimeHandle)->GetThreadContext();
    AllocationPolicyManager * allocPolicyManager = threadContext->GetAllocationPolicyManager();

    allocPolicyManager->SetLimit(memoryLimit);

    return JsNoError;
}

STDAPI_(JsErrorCode) JsGetRuntimeMemoryLimit(_In_ JsRuntimeHandle runtimeHandle, _Out_ size_t * memoryLimit)
{
    VALIDATE_INCOMING_RUNTIME_HANDLE(runtimeHandle);
    PARAM_NOT_NULL(memoryLimit);
    *memoryLimit = 0;

    ThreadContext * threadContext = JsrtRuntime::FromHandle(runtimeHandle)->GetThreadContext();
    AllocationPolicyManager * allocPolicyManager = threadContext->GetAllocationPolicyManager();

    *memoryLimit = allocPolicyManager->GetLimit();

    return JsNoError;
}

C_ASSERT(JsMemoryAllocate == AllocationPolicyManager::MemoryAllocateEvent::MemoryAllocate);
C_ASSERT(JsMemoryFree == AllocationPolicyManager::MemoryAllocateEvent::MemoryFree);
C_ASSERT(JsMemoryFailure == AllocationPolicyManager::MemoryAllocateEvent::MemoryFailure);
C_ASSERT(JsMemoryFailure == AllocationPolicyManager::MemoryAllocateEvent::MemoryMax);

STDAPI_(JsErrorCode) JsSetRuntimeMemoryAllocationCallback(_In_ JsRuntimeHandle runtime, _In_opt_ void *callbackState, _In_ JsMemoryAllocationCallback allocationCallback)
{
    VALIDATE_INCOMING_RUNTIME_HANDLE(runtime);

    ThreadContext* threadContext = JsrtRuntime::FromHandle(runtime)->GetThreadContext();
    AllocationPolicyManager * allocPolicyManager = threadContext->GetAllocationPolicyManager();

    allocPolicyManager->SetMemoryAllocationCallback(callbackState, (AllocationPolicyManager::PageAllocatorMemoryAllocationCallback)allocationCallback);

    return JsNoError;
}

STDAPI_(JsErrorCode) JsSetRuntimeBeforeCollectCallback(_In_ JsRuntimeHandle runtime, _In_opt_ void *callbackState, _In_ JsBeforeCollectCallback beforeCollectCallback)
{
    return GlobalAPIWrapper([&]() -> JsErrorCode {
        VALIDATE_INCOMING_RUNTIME_HANDLE(runtime);

        JsrtRuntime::FromHandle(runtime)->SetBeforeCollectCallback(beforeCollectCallback, callbackState);
        return JsNoError;
    });
}

STDAPI_(JsErrorCode) JsDisableRuntimeExecution(_In_ JsRuntimeHandle runtimeHandle)
{
    VALIDATE_INCOMING_RUNTIME_HANDLE(runtimeHandle);

    ThreadContext * threadContext = JsrtRuntime::FromHandle(runtimeHandle)->GetThreadContext();
    if (!threadContext->TestThreadContextFlag(ThreadContextFlagCanDisableExecution))
    {
        return JsErrorCannotDisableExecution;
    }

    if (threadContext->GetRecycler() && threadContext->GetRecycler()->IsHeapEnumInProgress())
    {
        return JsErrorHeapEnumInProgress;
    }
    else if (threadContext->IsInThreadServiceCallback())
    {
        return JsErrorInThreadServiceCallback;
    }

    threadContext->DisableExecution();
    return JsNoError;
}

STDAPI_(JsErrorCode) JsEnableRuntimeExecution(_In_ JsRuntimeHandle runtimeHandle)
{
    return GlobalAPIWrapper([&] () -> JsErrorCode {
        VALIDATE_INCOMING_RUNTIME_HANDLE(runtimeHandle);

        ThreadContext * threadContext = JsrtRuntime::FromHandle(runtimeHandle)->GetThreadContext();
        if (!threadContext->TestThreadContextFlag(ThreadContextFlagCanDisableExecution))
        {
            return JsNoError;
        }

        if (threadContext->GetRecycler() && threadContext->GetRecycler()->IsHeapEnumInProgress())
        {
            return JsErrorHeapEnumInProgress;
        }
        else if (threadContext->IsInThreadServiceCallback())
        {
            return JsErrorInThreadServiceCallback;
        }

        ThreadContextScope scope(threadContext);

        if (!scope.IsValid())
        {
            return JsErrorWrongThread;
        }

        threadContext->EnableExecution();
        return JsNoError;
    });
}

STDAPI_(JsErrorCode) JsIsRuntimeExecutionDisabled(_In_ JsRuntimeHandle runtimeHandle, _Out_ bool *isDisabled)
{
    VALIDATE_INCOMING_RUNTIME_HANDLE(runtimeHandle);
    PARAM_NOT_NULL(isDisabled);
    *isDisabled = false;

    ThreadContext* threadContext = JsrtRuntime::FromHandle(runtimeHandle)->GetThreadContext();
    *isDisabled = threadContext->IsExecutionDisabled();
    return JsNoError;
}

STDAPI_(JsErrorCode) JsGetPropertyIdFromName(_In_z_ const wchar_t *name, _Out_ JsPropertyIdRef *propertyId)
{
    return ContextAPINoScriptWrapper([&](Js::ScriptContext * scriptContext) -> JsErrorCode {
        PARAM_NOT_NULL(name);
        PARAM_NOT_NULL(propertyId);
        *propertyId = nullptr;

        size_t cPropertyNameLength = wcslen(name);

        if (cPropertyNameLength <= INT_MAX)
        {
            scriptContext->GetOrAddPropertyRecord(name, static_cast<int>(cPropertyNameLength), (Js::PropertyRecord const **)propertyId);

            return JsNoError;
        }
        else
        {
            return JsErrorOutOfMemory;
        }


    });
}

STDAPI_(JsErrorCode) JsGetPropertyIdFromSymbol(_In_ JsValueRef symbol, _Out_ JsPropertyIdRef *propertyId)
{
    return ContextAPINoScriptWrapper([&](Js::ScriptContext * scriptContext) -> JsErrorCode {
        VALIDATE_INCOMING_REFERENCE(symbol, scriptContext);
        PARAM_NOT_NULL(propertyId);
        *propertyId = nullptr;

        if (!Js::JavascriptSymbol::Is(symbol))
        {
            return JsErrorPropertyNotSymbol;
        }

        *propertyId = (JsPropertyIdRef)Js::JavascriptSymbol::FromVar(symbol)->GetValue();
        return JsNoError;
    },
    /*allowInObjectBeforeCollectCallback*/true);
}

STDAPI_(JsErrorCode) JsGetSymbolFromPropertyId(_In_ JsPropertyIdRef propertyId, _Out_ JsValueRef *symbol)
{
    return ContextAPINoScriptWrapper([&](Js::ScriptContext * scriptContext) -> JsErrorCode {
        VALIDATE_INCOMING_PROPERTYID(propertyId);
        PARAM_NOT_NULL(symbol);
        *symbol = nullptr;

        Js::PropertyRecord const * propertyRecord = (Js::PropertyRecord const *)propertyId;
        if (!propertyRecord->IsSymbol())
        {
            return JsErrorPropertyNotSymbol;
        }

        *symbol = scriptContext->GetLibrary()->CreateSymbol(propertyRecord);
        return JsNoError;
    });
}

#pragma prefast(suppress:6101, "Prefast doesn't see through the lambda")
STDAPI_(JsErrorCode) JsGetPropertyNameFromId(_In_ JsPropertyIdRef propertyId, _Outptr_result_z_ const wchar_t **name)
{
    return GlobalAPIWrapper([&]() -> JsErrorCode {
        VALIDATE_INCOMING_PROPERTYID(propertyId);
        PARAM_NOT_NULL(name);
        *name = nullptr;

        Js::PropertyRecord const * propertyRecord = (Js::PropertyRecord const *)propertyId;

        if (propertyRecord->IsSymbol())
        {
            return JsErrorPropertyNotString;
        }

        *name = propertyRecord->GetBuffer();
        return JsNoError;
    });
}

STDAPI_(JsErrorCode) JsGetPropertyIdType(_In_ JsPropertyIdRef propertyId, _Out_ JsPropertyIdType* propertyIdType)
{
    return GlobalAPIWrapper([&]() -> JsErrorCode {
        VALIDATE_INCOMING_PROPERTYID(propertyId);

        Js::PropertyRecord const * propertyRecord = (Js::PropertyRecord const *)propertyId;

        if (propertyRecord->IsSymbol())
        {
            *propertyIdType = JsPropertyIdTypeSymbol;
        }
        else
        {
            *propertyIdType = JsPropertyIdTypeString;
        }
        return JsNoError;
    });
}


STDAPI_(JsErrorCode) JsGetRuntime(_In_ JsContextRef context, _Out_ JsRuntimeHandle *runtime)
{
    VALIDATE_JSREF(context);
    PARAM_NOT_NULL(runtime);

    *runtime = nullptr;

    if (!JsrtContext::Is(context))
    {
        return JsErrorInvalidArgument;
    }

    *runtime = static_cast<JsrtContext *>(context)->GetRuntime();
    return JsNoError;
}

STDAPI_(JsErrorCode) JsIdle(_Out_opt_ unsigned int *nextIdleTick)
{
    PARAM_NOT_NULL(nextIdleTick);

    return ContextAPINoScriptWrapper(
        [&] (Js::ScriptContext * scriptContext) -> JsErrorCode {

            *nextIdleTick = 0;

            if (scriptContext->GetThreadContext()->GetRecycler() && scriptContext->GetThreadContext()->GetRecycler()->IsHeapEnumInProgress())
            {
                return JsErrorHeapEnumInProgress;
            }
            else if (scriptContext->GetThreadContext()->IsInThreadServiceCallback())
            {
                return JsErrorInThreadServiceCallback;
            }

            JsrtContext * context = JsrtContext::GetCurrent();
            JsrtRuntime * runtime = context->GetRuntime();

            if (!runtime->UseIdle())
            {
                return JsErrorIdleNotEnabled;
            }

            unsigned int ticks = runtime->Idle();

            *nextIdleTick = ticks;

            return JsNoError;
    });
}

STDAPI_(JsErrorCode) JsSetPromiseContinuationCallback(_In_ JsPromiseContinuationCallback promiseContinuationCallback, _In_opt_ void *callbackState)
{
    return ContextAPINoScriptWrapper([&](Js::ScriptContext * scriptContext) -> JsErrorCode {
        PARAM_NOT_NULL(promiseContinuationCallback);

        scriptContext->GetLibrary()->SetNativeHostPromiseContinuationFunction((Js::JavascriptLibrary::PromiseContinuationCallback)promiseContinuationCallback, callbackState);
        return JsNoError;
    },
    /*allowInObjectBeforeCollectCallback*/true);
}

JsErrorCode RunScriptCore(const wchar_t *script, JsSourceContext sourceContext, const wchar_t *sourceUrl, bool parseOnly, JsParseScriptAttributes parseAttributes, bool isSourceModule, JsValueRef *result)
{
    Js::JavascriptFunction *scriptFunction;
    CompileScriptException se;

    JsErrorCode errorCode = ContextAPINoScriptWrapper(
        [&](Js::ScriptContext * scriptContext) -> JsErrorCode {
        PARAM_NOT_NULL(script);
        PARAM_NOT_NULL(sourceUrl);


        SourceContextInfo * sourceContextInfo = scriptContext->GetSourceContextInfo(sourceContext, nullptr);

        if (sourceContextInfo == nullptr)
        {
            sourceContextInfo = scriptContext->CreateSourceContextInfo(sourceContext, sourceUrl, wcslen(sourceUrl), nullptr);
        }

        SRCINFO si = {
            /* sourceContextInfo   */ sourceContextInfo,
            /* dlnHost             */ 0,
            /* ulColumnHost        */ 0,
            /* lnMinHost           */ 0,
            /* ichMinHost          */ 0,
            /* ichLimHost          */ static_cast<ULONG>(wcslen(script)), // OK to truncate since this is used to limit sourceText in debugDocument/compilation errors.
            /* ulCharOffset        */ 0,
            /* mod                 */ kmodGlobal,
            /* grfsi               */ 0
        };

        Js::Utf8SourceInfo* utf8SourceInfo = nullptr;
        LoadScriptFlag loadScriptFlag = LoadScriptFlag_None;
        if (result != nullptr)
        {
            loadScriptFlag = (LoadScriptFlag)(loadScriptFlag | LoadScriptFlag_Expression);
        }
        bool isLibraryCode = (parseAttributes & JsParseScriptAttributeLibraryCode) == JsParseScriptAttributeLibraryCode;
<<<<<<< HEAD
        if (isLibraryCode)
        {
            loadScriptFlag = (LoadScriptFlag)(loadScriptFlag | LoadScriptFlag_LibraryCode);
        }
        scriptFunction = scriptContext->LoadScript((const byte*)script, wcslen(script)* sizeof(wchar_t), &si, &se, &utf8SourceInfo, Js::Constants::GlobalCode, loadScriptFlag);
=======

        Js::Utf8SourceInfo* utf8SourceInfo;

        scriptFunction = scriptContext->LoadScript(script, &si, &se, result != nullptr,
            false /*disableDeferredParse*/,
            false /*isByteCodeBufferForLibrary*/,
            &utf8SourceInfo, Js::Constants::GlobalCode,
            isLibraryCode,
            false /*disableAsmJs*/,
            isSourceModule);
>>>>>>> a26445a5

        JsrtContext * context = JsrtContext::GetCurrent();
        context->OnScriptLoad(scriptFunction, utf8SourceInfo);

        return JsNoError;
    });

    if (errorCode != JsNoError)
    {
        return errorCode;
    }

    return ContextAPIWrapper<false>([&](Js::ScriptContext* scriptContext) -> JsErrorCode {
        if (scriptFunction == nullptr)
        {
            HandleScriptCompileError(scriptContext, &se);
            return JsErrorScriptCompile;
        }

        if (parseOnly)
        {
            PARAM_NOT_NULL(result);
            *result = scriptFunction;
        }
        else
        {
            Js::Arguments args(0, nullptr);
#ifdef ENABLE_DEBUG_CONFIG_OPTIONS
            Js::Var varThis;
            if (PHASE_FORCE1(Js::EvalCompilePhase))
            {
                varThis = Js::JavascriptOperators::OP_GetThis(scriptContext->GetLibrary()->GetUndefined(), kmodGlobal, scriptContext);
                args.Info.Flags = (Js::CallFlags)Js::CallFlags::CallFlags_Eval;
                args.Info.Count = 1;
                args.Values = &varThis;
            }
#endif
            Js::Var varResult = scriptFunction->CallRootFunction(args, scriptContext, true);
            if (result != nullptr)
            {
                *result = varResult;
            }
        }
        return JsNoError;
    });
}

STDAPI_(JsErrorCode) JsParseScript(_In_z_ const wchar_t * script, _In_ JsSourceContext sourceContext, _In_z_ const wchar_t *sourceUrl, _Out_ JsValueRef * result)
{
    return RunScriptCore(script, sourceContext, sourceUrl, true, JsParseScriptAttributeNone, false, result);
}

STDAPI_(JsErrorCode) JsParseScriptWithFlags(
    _In_z_ const wchar_t *script,
    _In_ JsSourceContext sourceContext,
    _In_z_ const wchar_t *sourceUrl,
    _In_ JsParseScriptAttributes parseAttributes,
    _Out_ JsValueRef *result)
{
    return RunScriptCore(script, sourceContext, sourceUrl, true, parseAttributes, false, result);
}

STDAPI_(JsErrorCode) JsRunScript(_In_z_ const wchar_t * script, _In_ JsSourceContext sourceContext, _In_z_ const wchar_t *sourceUrl, _Out_ JsValueRef * result)
{
    return RunScriptCore(script, sourceContext, sourceUrl, false, JsParseScriptAttributeNone, false, result);
}

STDAPI_(JsErrorCode) JsExperimentalApiRunModule(_In_z_ const wchar_t * script, _In_ JsSourceContext sourceContext, _In_z_ const wchar_t *sourceUrl, _Out_ JsValueRef * result)
{
    return RunScriptCore(script, sourceContext, sourceUrl, false, JsParseScriptAttributeNone, true, result);
}

JsErrorCode JsSerializeScriptCore(const wchar_t *script, BYTE *functionTable, int functionTableSize, unsigned char *buffer, unsigned long *bufferSize)
{
    Js::JavascriptFunction *function;
    CompileScriptException se;

    JsErrorCode errorCode = ContextAPINoScriptWrapper([&](Js::ScriptContext *scriptContext) -> JsErrorCode {
        PARAM_NOT_NULL(script);
        PARAM_NOT_NULL(bufferSize);

        if (*bufferSize > 0)
        {
            PARAM_NOT_NULL(buffer);
            ZeroMemory(buffer, *bufferSize);
        }

        if (scriptContext->IsInDebugMode())
        {
            return JsErrorCannotSerializeDebugScript;
        }

        SourceContextInfo * sourceContextInfo = scriptContext->GetSourceContextInfo(JS_SOURCE_CONTEXT_NONE, nullptr);
        Assert(sourceContextInfo != nullptr);

        SRCINFO si = {
            /* sourceContextInfo   */ sourceContextInfo,
            /* dlnHost             */ 0,
            /* ulColumnHost        */ 0,
            /* lnMinHost           */ 0,
            /* ichMinHost          */ 0,
            /* ichLimHost          */ static_cast<ULONG>(wcslen(script)), // OK to truncate since this is used to limit sourceText in debugDocument/compilation errors.
            /* ulCharOffset        */ 0,
            /* mod                 */ kmodGlobal,
            /* grfsi               */ 0
        };
        bool isSerializeByteCodeForLibrary = false;
#ifdef ENABLE_DEBUG_CONFIG_OPTIONS
        isSerializeByteCodeForLibrary = JsrtContext::GetCurrent()->GetRuntime()->IsSerializeByteCodeForLibrary();
#endif

        Js::Utf8SourceInfo* sourceInfo = nullptr;
        LoadScriptFlag loadScriptFlag = LoadScriptFlag_disableDeferredParse;
        if (isSerializeByteCodeForLibrary)
        {
            loadScriptFlag = (LoadScriptFlag)(loadScriptFlag | LoadScriptFlag_isByteCodeBufferForLibrary);
        }
        else
        {
            loadScriptFlag = (LoadScriptFlag)(loadScriptFlag | LoadScriptFlag_Expression);
        }
        function = scriptContext->LoadScript((const byte*)script, wcslen(script)* sizeof(wchar_t), &si, &se, &sourceInfo, Js::Constants::GlobalCode, loadScriptFlag);
        return JsNoError;
    });

    if (errorCode != JsNoError)
    {
        return errorCode;
    }

    return ContextAPIWrapper<false>([&](Js::ScriptContext* scriptContext) -> JsErrorCode {
        if (function == nullptr)
        {
            HandleScriptCompileError(scriptContext, &se);
            return JsErrorScriptCompile;
        }
        // Could we have a deserialized function in this case?
        // If we are going to serialize it, a check isn't to expensive
        if (CONFIG_FLAG(ForceSerialized) && function->GetFunctionProxy() != nullptr) {
            function->GetFunctionProxy()->EnsureDeserialized();
        }
        Js::FunctionBody *functionBody = function->GetFunctionBody();
        const Js::Utf8SourceInfo *sourceInfo = functionBody->GetUtf8SourceInfo();
        size_t cSourceCodeLength = sourceInfo->GetCbLength(L"JsSerializeScript");

        // truncation of code length can lead to accessing random memory. Reject the call.
        if (cSourceCodeLength > DWORD_MAX)
        {
            return JsErrorOutOfMemory;
        }

        LPCUTF8 utf8Code = sourceInfo->GetSource(L"JsSerializeScript");
        DWORD dwFlags = 0;
#ifdef ENABLE_DEBUG_CONFIG_OPTIONS
        dwFlags = JsrtContext::GetCurrent()->GetRuntime()->IsSerializeByteCodeForLibrary() ? GENERATE_BYTE_CODE_BUFFER_LIBRARY : 0;
#endif

        BEGIN_TEMP_ALLOCATOR(tempAllocator, scriptContext, L"ByteCodeSerializer");
        HRESULT hr = Js::ByteCodeSerializer::SerializeToBuffer(scriptContext, tempAllocator, static_cast<DWORD>(cSourceCodeLength), utf8Code, 0, nullptr, functionBody, functionBody->GetHostSrcInfo(), false, &buffer, bufferSize, dwFlags);
        END_TEMP_ALLOCATOR(tempAllocator, scriptContext);

        if (SUCCEEDED(hr))
        {
            return JsNoError;
        }
        else
        {
            return JsErrorScriptCompile;
        }
    });

}

STDAPI_(JsErrorCode) JsSerializeScript(_In_z_ const wchar_t *script, _Out_writes_to_opt_(*bufferSize, *bufferSize) unsigned char *buffer,
    _Inout_ unsigned long *bufferSize)
{
    return JsSerializeScriptCore(script, nullptr, 0, buffer, bufferSize);
}

JsErrorCode RunSerializedScriptCore(const wchar_t *script, JsSerializedScriptLoadSourceCallback scriptLoadCallback,
    JsSerializedScriptUnloadCallback scriptUnloadCallback, unsigned char *buffer, JsSourceContext sourceContext,
    const wchar_t *sourceUrl, bool parseOnly, JsValueRef *result)
{
    Js::JavascriptFunction *function;
    JsErrorCode errorCode = ContextAPINoScriptWrapper([&](Js::ScriptContext *scriptContext) -> JsErrorCode {
        if (result != nullptr)
        {
            *result = nullptr;
        }

        PARAM_NOT_NULL(buffer);
        PARAM_NOT_NULL(sourceUrl);

        Js::ISourceHolder *sourceHolder = nullptr;
        LPUTF8 utf8Source = nullptr;
        size_t utf8Length = 0;
        size_t length = 0;

        if (script != nullptr)
        {
            Assert(scriptLoadCallback == nullptr);
            Assert(scriptUnloadCallback == nullptr);
            Js::JsrtSourceHolder::ScriptToUtf8(scriptContext, script, &utf8Source, &utf8Length, &length);
        }
        else
        {
            PARAM_NOT_NULL(scriptLoadCallback);
            PARAM_NOT_NULL(scriptUnloadCallback);
            sourceHolder = RecyclerNewFinalized(scriptContext->GetRecycler(), Js::JsrtSourceHolder, scriptLoadCallback, scriptUnloadCallback, sourceContext);
        }

        SourceContextInfo *sourceContextInfo;
        SRCINFO *hsi;
        Js::FunctionBody *functionBody = nullptr;

        HRESULT hr;

        sourceContextInfo = scriptContext->GetSourceContextInfo(sourceContext, nullptr);

        if (sourceContextInfo == nullptr)
        {
            sourceContextInfo = scriptContext->CreateSourceContextInfo(sourceContext, sourceUrl, wcslen(sourceUrl), nullptr);
        }

        SRCINFO si = {
            /* sourceContextInfo   */ sourceContextInfo,
            /* dlnHost             */ 0,
            /* ulColumnHost        */ 0,
            /* lnMinHost           */ 0,
            /* ichMinHost          */ 0,
            /* ichLimHost          */ static_cast<ULONG>(length), // OK to truncate since this is used to limit sourceText in debugDocument/compilation errors.
            /* ulCharOffset        */ 0,
            /* mod                 */ kmodGlobal,
            /* grfsi               */ 0
        };

        ulong flags = 0;

        if (CONFIG_FLAG(CreateFunctionProxy) && !scriptContext->IsProfiling())
        {
            flags = fscrAllowFunctionProxy;
        }

        hsi = scriptContext->AddHostSrcInfo(&si);

        if (utf8Source != nullptr)
        {
            hr = Js::ByteCodeSerializer::DeserializeFromBuffer(scriptContext, flags, utf8Source, hsi, buffer, nullptr, &functionBody);
        }
        else
        {
            hr = Js::ByteCodeSerializer::DeserializeFromBuffer(scriptContext, flags, sourceHolder, hsi, buffer, nullptr, &functionBody);
        }

        if (FAILED(hr))
        {
            return JsErrorBadSerializedScript;
        }

        function = scriptContext->GetLibrary()->CreateScriptFunction(functionBody);

        JsrtContext * context = JsrtContext::GetCurrent();
        context->OnScriptLoad(function, functionBody->GetUtf8SourceInfo());

        return JsNoError;
    });

    if (errorCode != JsNoError)
    {
        return errorCode;
    }

    return ContextAPIWrapper<false>([&](Js::ScriptContext* scriptContext) -> JsErrorCode {
        if (parseOnly)
        {
            PARAM_NOT_NULL(result);
            *result = function;
        }
        else
        {
            Js::Var varResult = function->CallRootFunction(Js::Arguments(0, nullptr), scriptContext, true);
            if (result != nullptr)
            {
                *result = varResult;
            }
        }
        return JsNoError;
    });
}

STDAPI_(JsErrorCode) JsParseSerializedScript(_In_z_ const wchar_t * script, _In_ unsigned char *buffer, _In_ JsSourceContext sourceContext,
    _In_z_ const wchar_t *sourceUrl, _Out_ JsValueRef * result)
{
    return RunSerializedScriptCore(script, nullptr, nullptr, buffer, sourceContext, sourceUrl, true, result);
}

STDAPI_(JsErrorCode) JsRunSerializedScript(_In_z_ const wchar_t * script, _In_ unsigned char *buffer, _In_ JsSourceContext sourceContext,
    _In_z_ const wchar_t *sourceUrl, _Out_ JsValueRef * result)
{
    return RunSerializedScriptCore(script, nullptr, nullptr, buffer, sourceContext, sourceUrl, false, result);
}

STDAPI_(JsErrorCode) JsParseSerializedScriptWithCallback(_In_ JsSerializedScriptLoadSourceCallback scriptLoadCallback, _In_ JsSerializedScriptUnloadCallback scriptUnloadCallback, _In_ unsigned char *buffer, _In_ JsSourceContext sourceContext, _In_z_ const wchar_t *sourceUrl, _Out_ JsValueRef * result)
{
    return RunSerializedScriptCore(nullptr, scriptLoadCallback, scriptUnloadCallback, buffer, sourceContext, sourceUrl, true, result);
}

STDAPI_(JsErrorCode) JsRunSerializedScriptWithCallback(_In_ JsSerializedScriptLoadSourceCallback scriptLoadCallback, _In_ JsSerializedScriptUnloadCallback scriptUnloadCallback, _In_ unsigned char *buffer, _In_ JsSourceContext sourceContext, _In_z_ const wchar_t *sourceUrl, _Out_opt_ JsValueRef * result)
{
    return RunSerializedScriptCore(nullptr, scriptLoadCallback, scriptUnloadCallback, buffer, sourceContext, sourceUrl, false, result);
}<|MERGE_RESOLUTION|>--- conflicted
+++ resolved
@@ -2413,24 +2413,15 @@
             loadScriptFlag = (LoadScriptFlag)(loadScriptFlag | LoadScriptFlag_Expression);
         }
         bool isLibraryCode = (parseAttributes & JsParseScriptAttributeLibraryCode) == JsParseScriptAttributeLibraryCode;
-<<<<<<< HEAD
         if (isLibraryCode)
         {
             loadScriptFlag = (LoadScriptFlag)(loadScriptFlag | LoadScriptFlag_LibraryCode);
         }
+        if (isSourceModule)
+        {
+            loadScriptFlag = (LoadScriptFlag)(loadScriptFlag | LoadScriptFlag_Module);
+        }
         scriptFunction = scriptContext->LoadScript((const byte*)script, wcslen(script)* sizeof(wchar_t), &si, &se, &utf8SourceInfo, Js::Constants::GlobalCode, loadScriptFlag);
-=======
-
-        Js::Utf8SourceInfo* utf8SourceInfo;
-
-        scriptFunction = scriptContext->LoadScript(script, &si, &se, result != nullptr,
-            false /*disableDeferredParse*/,
-            false /*isByteCodeBufferForLibrary*/,
-            &utf8SourceInfo, Js::Constants::GlobalCode,
-            isLibraryCode,
-            false /*disableAsmJs*/,
-            isSourceModule);
->>>>>>> a26445a5
 
         JsrtContext * context = JsrtContext::GetCurrent();
         context->OnScriptLoad(scriptFunction, utf8SourceInfo);
