--- conflicted
+++ resolved
@@ -407,8 +407,4 @@
 }
 
 __inline
-<<<<<<< HEAD
 HRESULT ULongMult(ULONG ulMultiplicand, ULONG ulMultiplier, ULONG* pulResult);
-=======
-HRESULT ULongMult(ULONG ulMultiplicand, ULONG ulMultiplier, ULONG* pulResult);
->>>>>>> 8e1f2e2f
