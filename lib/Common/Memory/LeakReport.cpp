--- conflicted
+++ resolved
@@ -130,27 +130,18 @@
         return true;
     }
 
-<<<<<<< HEAD
-    wchar_t const * filename = Js::Configuration::Global.flags.LeakReport;
-    wchar_t const * openMode = _u("w+");
-    wchar_t defaultFilename[_MAX_PATH];
-    if (filename == nullptr)
-    {
-        // xplat-todo: Implement swprintf_s in the PAL
-#ifdef _MSC_VER
-        swprintf_s(defaultFilename, L"jsleakreport-%u.txt", ::GetCurrentProcessId());
-#else
-        _snwprintf(defaultFilename, _countof(defaultFilename), _u("jsleakreport-%u.txt"), ::GetCurrentProcessId());
-#endif
-
-=======
     char16 const * filename = Js::Configuration::Global.flags.LeakReport;
     char16 const * openMode = _u("w+");
     char16 defaultFilename[_MAX_PATH];
     if (filename == nullptr)
     {
+        // xplat-todo: Implement swprintf_s in the PAL
+#ifdef _MSC_VER
         swprintf_s(defaultFilename, _u("jsleakreport-%u.txt"), ::GetCurrentProcessId());
->>>>>>> f4b2ce70
+#else
+        _snwprintf(defaultFilename, _countof(defaultFilename), _u("jsleakreport-%u.txt"), ::GetCurrentProcessId());
+#endif
+
         filename = defaultFilename;
         openMode = _u("a+");   // append mode
     }
@@ -161,23 +152,17 @@
     }
     Print(_u("================================================================================\n"));
     Print(_u("Chakra Leak Report - PID: %d\n"), ::GetCurrentProcessId());
-<<<<<<< HEAD
 
     // xplat-todo: Make this code cross-platform
 #if _MSC_VER
-=======
->>>>>>> f4b2ce70
     __time64_t time_value = _time64(NULL);
     char16 time_string[26];
     struct tm local_time;
     _localtime64_s(&local_time, &time_value);
     _wasctime_s(time_string, &local_time);
     Print(time_string);
-<<<<<<< HEAD
-#endif
-    
-=======
->>>>>>> f4b2ce70
+#endif
+
     Print(_u("\n"));
     return true;
 }
@@ -235,14 +220,10 @@
     {
         if (curr->tid == tid)
         {
-<<<<<<< HEAD
-            wchar_t timeStr[26] = _u("00:00");
-            
+            char16 timeStr[26] = _u("00:00");
+
             // xplat-todo: Need to implement _wasctime_s in the PAL
 #if _MSC_VER
-=======
-            char16 timeStr[26];
->>>>>>> f4b2ce70
             struct tm local_time;
             _localtime64_s(&local_time, &curr->time);
             _wasctime_s(timeStr, &local_time);
