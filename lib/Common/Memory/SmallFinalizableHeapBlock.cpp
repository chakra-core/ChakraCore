--- conflicted
+++ resolved
@@ -242,11 +242,7 @@
     // If there are finalizable objects in this heap block, they need to be swept
     // in-thread and not in the concurrent thread, so don't queue pending sweep
 
-<<<<<<< HEAD
-    return SmallNormalHeapBlockT<TBlockAttributes>::template Sweep<pageheap>(recyclerSweep, false, allocable, this->finalizeCount, HasAnyDisposeObjects());
-=======
     return SmallNormalHeapBlockT<TBlockAttributes>::Sweep(recyclerSweep, false, allocable, this->finalizeCount, HasAnyDisposeObjects());
->>>>>>> ecc90555
 }
 
 template <class TBlockAttributes>
