--- conflicted
+++ resolved
@@ -270,11 +270,7 @@
 #define ZERO_LENGTH_ARRAY (void *)sizeof(void *)
 template <typename TAllocator, typename T, bool nothrow>
 _When_(nothrow, _Ret_writes_to_maybenull_(count, 0)) _When_(!nothrow, _Ret_writes_to_(count, 0))
-<<<<<<< HEAD
-inline T * AllocateArray(TAllocator * allocator, char * (TAllocator::*AllocFunc)(size_t), size_t count)
-=======
-__inline T * AllocateArray(TAllocator * allocator, char * (TAllocator::*AllocFunc)(size_t), __declspec(guard(overflow)) size_t count)
->>>>>>> 898582f1
+inline T * AllocateArray(TAllocator * allocator, char * (TAllocator::*AllocFunc)(size_t), __declspec(guard(overflow)) size_t count)
 {
     if (count == 0 && TAllocator::FakeZeroLengthArray)
     {
@@ -386,13 +382,8 @@
 }
 
 template <typename TAllocator>
-<<<<<<< HEAD
 _Ret_notnull_ inline void * __cdecl
-operator new[](size_t byteSize, TAllocator * alloc, char * (TAllocator::*AllocFunc)(size_t))
-=======
-_Ret_notnull_ __inline void * __cdecl
 operator new[](__declspec(guard(overflow)) size_t byteSize, TAllocator * alloc, char * (TAllocator::*AllocFunc)(size_t))
->>>>>>> 898582f1
 {
     AssertCanHandleOutOfMemory();
     Assert(byteSize != 0 || !TAllocator::FakeZeroLengthArray);
@@ -402,13 +393,8 @@
 }
 
 template <typename TAllocator>
-<<<<<<< HEAD
 _Ret_notnull_ inline void * __cdecl
-operator new(size_t byteSize, TAllocator * alloc, char * (TAllocator::*AllocFunc)(size_t), size_t plusSize)
-=======
-_Ret_notnull_ __inline void * __cdecl
 operator new(__declspec(guard(overflow)) size_t byteSize, TAllocator * alloc, char * (TAllocator::*AllocFunc)(size_t), __declspec(guard(overflow)) size_t plusSize)
->>>>>>> 898582f1
 {
     AssertCanHandleOutOfMemory();
     Assert(byteSize != 0);
@@ -424,13 +410,8 @@
 // nothrow operator new overrides
 //----------------------------------------
 template <typename TAllocator>
-<<<<<<< HEAD
 _Ret_maybenull_ inline void * __cdecl
-operator new(size_t byteSize, TAllocator * alloc, bool nothrow, char * (TAllocator::*AllocFunc)(size_t))
-=======
-_Ret_maybenull_ __inline void * __cdecl
 operator new(__declspec(guard(overflow)) size_t byteSize, TAllocator * alloc, bool nothrow, char * (TAllocator::*AllocFunc)(size_t))
->>>>>>> 898582f1
 {
     Assert(nothrow);
     Assert(byteSize != 0);
@@ -440,13 +421,8 @@
 
 
 template <typename TAllocator>
-<<<<<<< HEAD
 _Ret_maybenull_ inline void * __cdecl
-operator new[](size_t byteSize, TAllocator * alloc, bool nothrow, char * (TAllocator::*AllocFunc)(size_t))
-=======
-_Ret_maybenull_ __inline void * __cdecl
 operator new[](__declspec(guard(overflow)) size_t byteSize, TAllocator * alloc, bool nothrow, char * (TAllocator::*AllocFunc)(size_t))
->>>>>>> 898582f1
 {
     Assert(nothrow);
     Assert(byteSize != 0 || !TAllocator::FakeZeroLengthArray);
@@ -456,13 +432,8 @@
 
 
 template <typename TAllocator>
-<<<<<<< HEAD
 _Ret_maybenull_ inline void * __cdecl
-operator new(size_t byteSize, TAllocator * alloc, bool nothrow, char * (TAllocator::*AllocFunc)(size_t), size_t plusSize)
-=======
-_Ret_maybenull_ __inline void * __cdecl
 operator new(__declspec(guard(overflow)) size_t byteSize, TAllocator * alloc, bool nothrow, char * (TAllocator::*AllocFunc)(size_t), __declspec(guard(overflow)) size_t plusSize)
->>>>>>> 898582f1
 {
     Assert(nothrow);
     Assert(byteSize != 0);
@@ -475,13 +446,8 @@
 
 
 template <typename TAllocator>
-<<<<<<< HEAD
 _Ret_maybenull_ inline void * __cdecl
-operator new(size_t byteSize, TAllocator * alloc, bool nothrow, char * (TAllocator::*AllocFunc)(size_t), size_t plusSize, bool prefix)
-=======
-_Ret_maybenull_ __inline void * __cdecl
 operator new(__declspec(guard(overflow)) size_t byteSize, TAllocator * alloc, bool nothrow, char * (TAllocator::*AllocFunc)(size_t), __declspec(guard(overflow)) size_t plusSize, bool prefix)
->>>>>>> 898582f1
 {
     Assert(nothrow);
     Assert(prefix);
