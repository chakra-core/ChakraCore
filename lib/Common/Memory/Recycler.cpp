//-------------------------------------------------------------------------------------------------------
// Copyright (C) Microsoft. All rights reserved.
// Licensed under the MIT license. See LICENSE.txt file in the project root for full license information.
//-------------------------------------------------------------------------------------------------------
#include "CommonMemoryPch.h"
#if ENABLE_CONCURRENT_GC
#include <process.h>
#endif

#ifdef _M_AMD64
#include "amd64.h"
#endif

#ifdef _M_ARM
#include "arm.h"
#endif

#ifdef _M_ARM64
#include "arm64.h"
#endif

#include "Core/BinaryFeatureControl.h"
#include "Common/ThreadService.h"
#include "Memory/AutoAllocatorObjectPtr.h"

DEFINE_RECYCLER_TRACKER_PERF_COUNTER(RecyclerWeakReferenceBase);

#ifdef PROFILE_RECYCLER_ALLOC
struct UnallocatedPortionOfBumpAllocatedBlock
{
};

struct ExplicitFreeListedObject
{
};

Recycler::TrackerData Recycler::TrackerData::EmptyData(&typeid(UnallocatedPortionOfBumpAllocatedBlock), false);
Recycler::TrackerData Recycler::TrackerData::ExplicitFreeListObjectData(&typeid(ExplicitFreeListedObject), false);
#endif

enum ETWEventGCActivationKind : unsigned
{
    ETWEvent_GarbageCollect          = 0,      // force in-thread GC
    ETWEvent_ThreadCollect           = 1,      // thread GC with wait
    ETWEvent_ConcurrentCollect       = 2,
    ETWEvent_PartialCollect          = 3,

    ETWEvent_ConcurrentMark          = 11,
    ETWEvent_ConcurrentRescan        = 12,
    ETWEvent_ConcurrentSweep         = 13,
    ETWEvent_ConcurrentTransferSwept = 14,
    ETWEvent_ConcurrentFinishMark    = 15,
};

DefaultRecyclerCollectionWrapper DefaultRecyclerCollectionWrapper::Instance;

inline bool
DefaultRecyclerCollectionWrapper::IsCollectionDisabled(Recycler * recycler)
{
    // GC shouldn't be triggered during heap enum, unless we missed a case where it allocate memory (which
    // shouldn't happen during heap enum) or for the case we explicitly allow allocation
    // REVIEW: isHeapEnumInProgress should have been a collection state and checked before to avoid a check here.
    // Collection will be disabled in VarDispEx because it could be called from projection re-entrance as ASTA allows
    // QI/AddRef/Release to come back.
    bool collectionDisabled = recycler->IsCollectionDisabled();
#if DBG
    if (collectionDisabled)
    {
        // disabled collection should only happen if we allowed allocation during heap enum
        if (recycler->IsHeapEnumInProgress())
        {
            Assert(recycler->AllowAllocationDuringHeapEnum());
        }
        else
        {
#ifdef ENABLE_PROJECTION
            Assert(recycler->IsInRefCountTrackingForProjection());
#else
            Assert(false);
#endif
        }
    }
#endif
    return collectionDisabled;
}


BOOL DefaultRecyclerCollectionWrapper::ExecuteRecyclerCollectionFunction(Recycler * recycler, CollectionFunction function, CollectionFlags flags)
{
    if (IsCollectionDisabled(recycler))
    {
        return FALSE;
    }
    BOOL ret = FALSE;
    BEGIN_NO_EXCEPTION
    {
        ret = (recycler->*(function))(flags);
    }
    END_NO_EXCEPTION;
    return ret;
}

void
DefaultRecyclerCollectionWrapper::DisposeObjects(Recycler * recycler)
{
    if (IsCollectionDisabled(recycler))
    {
        return;
    }

    BEGIN_NO_EXCEPTION
    {
        recycler->DisposeObjects();
    }
    END_NO_EXCEPTION;
}

static void* GetStackBase();

#ifdef _MSC_VER
template __forceinline char * Recycler::AllocWithAttributesInlined<NoBit, false>(size_t size);
template __forceinline char* Recycler::RealAlloc<NoBit, false>(HeapInfo* heap, size_t size);
template __forceinline _Ret_notnull_ void * __cdecl operator new<Recycler>(size_t byteSize, Recycler * alloc, char * (Recycler::*AllocFunc)(size_t));
#else
template __attribute__((always_inline)) char * Recycler::AllocWithAttributesInlined<NoBit, false>(size_t size);
template __attribute__((always_inline)) char* Recycler::RealAlloc<NoBit, false>(HeapInfo* heap, size_t size);
template __attribute__((always_inline)) void * __cdecl operator new<Recycler>(size_t byteSize, Recycler * alloc, char * (Recycler::*AllocFunc)(size_t));
#endif

Recycler::Recycler(AllocationPolicyManager * policyManager, IdleDecommitPageAllocator * pageAllocator, void (*outOfMemoryFunc)(), Js::ConfigFlagsTable& configFlagsTable) :
    collectionState(CollectionStateNotCollecting),
    recyclerFlagsTable(configFlagsTable),
    recyclerPageAllocator(this, policyManager, configFlagsTable, RecyclerHeuristic::Instance.DefaultMaxFreePageCount, RecyclerHeuristic::Instance.DefaultMaxAllocPageCount),
    recyclerLargeBlockPageAllocator(this, policyManager, configFlagsTable, RecyclerHeuristic::Instance.DefaultMaxFreePageCount),
    threadService(nullptr),
#ifdef RECYCLER_WRITE_BARRIER_ALLOC_SEPARATE_PAGE
    recyclerWithBarrierPageAllocator(this, policyManager, configFlagsTable, RecyclerHeuristic::Instance.DefaultMaxFreePageCount),
#endif
    threadPageAllocator(pageAllocator),
    markPagePool(configFlagsTable),
    parallelMarkPagePool1(configFlagsTable),
    parallelMarkPagePool2(configFlagsTable),
    parallelMarkPagePool3(configFlagsTable),
    markContext(this, &this->markPagePool),
    parallelMarkContext1(this, &this->parallelMarkPagePool1),
    parallelMarkContext2(this, &this->parallelMarkPagePool2),
    parallelMarkContext3(this, &this->parallelMarkPagePool3),
#if ENABLE_PARTIAL_GC
    clientTrackedObjectAllocator(_u("CTO-List"), GetPageAllocator(), Js::Throw::OutOfMemory),
#endif
    outOfMemoryFunc(outOfMemoryFunc),
#ifdef RECYCLER_TEST_SUPPORT
    checkFn(NULL),
#endif
    externalRootMarker(NULL),
    externalRootMarkerContext(NULL),
    recyclerSweep(nullptr),
    inEndMarkOnLowMemory(false),
    enableScanInteriorPointers(CUSTOM_CONFIG_FLAG(configFlagsTable, RecyclerForceMarkInterior)),
    enableScanImplicitRoots(false),
    disableCollectOnAllocationHeuristics(false),
    skipStack(false),
    mainThreadHandle(NULL),
#if ENABLE_CONCURRENT_GC
    backgroundFinishMarkCount(0),
    hasPendingUnpinnedObject(false),
    hasPendingConcurrentFindRoot(false),
    queueTrackedObject(false),
    enableConcurrentMark(false),  // Default to non-concurrent
    enableParallelMark(false),
    enableConcurrentSweep(false),
    concurrentThread(NULL),
    concurrentWorkReadyEvent(NULL),
    concurrentWorkDoneEvent(NULL),
    parallelThread1(this, &Recycler::ParallelWorkFunc<0>),
    parallelThread2(this, &Recycler::ParallelWorkFunc<1>),
    priorityBoost(false),
    isAborting(false),
#if DBG
    concurrentThreadExited(true),
    isProcessingTrackedObjects(false),
    hasIncompleteDoCollect(false),
    isConcurrentGCOnIdle(false),
    isFinishGCOnIdle(false),
#endif
#ifdef IDLE_DECOMMIT_ENABLED
    concurrentIdleDecommitEvent(nullptr),
#endif
#endif
#if DBG
    isExternalStackSkippingGC(false),
    isProcessingRescan(false),
#endif
#if ENABLE_PARTIAL_GC
    inPartialCollectMode(false),
    scanPinnedObjectMap(false),
    partialUncollectedAllocBytes(0),
    uncollectedNewPageCountPartialCollect((size_t)-1),
#if ENABLE_CONCURRENT_GC
    partialConcurrentNextCollection(false),
#endif
#ifdef RECYCLER_STRESS
    forcePartialScanStack(false),
#endif
#endif
#if defined(RECYCLER_DUMP_OBJECT_GRAPH) || defined(LEAK_REPORT) || defined(CHECK_MEMORY_LEAK)
    isPrimaryMarkContextInitialized(false),
#endif
    allowDispose(false),
    inDisposeWrapper(false),
    hasDisposableObject(false),
    tickCountNextDispose(0),
    hasPendingTransferDisposedObjects(false),
    transientPinnedObject(nullptr),
    pinnedObjectMap(1024, HeapAllocator::GetNoMemProtectInstance()),
    weakReferenceMap(1024, HeapAllocator::GetNoMemProtectInstance()),
    weakReferenceCleanupId(0),
    collectionWrapper(&DefaultRecyclerCollectionWrapper::Instance),
    isScriptActive(false),
    isInScript(false),
    isShuttingDown(false),
    inExhaustiveCollection(false),
    hasExhaustiveCandidate(false),
    inDecommitNowCollection(false),
    inCacheCleanupCollection(false),
    hasPendingDeleteGuestArena(false),
    needOOMRescan(false),
#if ENABLE_CONCURRENT_GC && ENABLE_PARTIAL_GC
    hasBackgroundFinishPartial(false),
#endif
    decommitOnFinish(false)
#ifdef PROFILE_EXEC
    , profiler(nullptr)
    , backgroundProfiler(nullptr)
    , backgroundProfilerPageAllocator(nullptr, configFlagsTable, PageAllocatorType_GCThread)
    , backgroundProfilerArena()
#endif
#ifdef PROFILE_MEM
    , memoryData(nullptr)
#endif
#ifdef RECYCLER_DUMP_OBJECT_GRAPH
    , objectGraphDumper(nullptr)
    , dumpObjectOnceOnCollect(false)
#endif
#ifdef PROFILE_RECYCLER_ALLOC
    , trackerDictionary(nullptr)
#endif
#ifdef HEAP_ENUMERATION_VALIDATION
    ,pfPostHeapEnumScanCallback(nullptr)
#endif
    , telemetryBlock(&localTelemetryBlock)
#ifdef ENABLE_JS_ETW
    ,bulkFreeMemoryWrittenCount(0)
#endif
#ifdef RECYCLER_PAGE_HEAP
    , isPageHeapEnabled(false)
    , capturePageHeapAllocStack(false)
    , capturePageHeapFreeStack(false)
#endif
    , objectBeforeCollectCallbackMap(nullptr)
    , objectBeforeCollectCallbackState(ObjectBeforeCollectCallback_None)
{
#ifdef RECYCLER_MARK_TRACK
    this->markMap = NoCheckHeapNew(MarkMap, &NoCheckHeapAllocator::Instance, 163, &markMapCriticalSection);
    markContext.SetMarkMap(markMap);
    parallelMarkContext1.SetMarkMap(markMap);
    parallelMarkContext2.SetMarkMap(markMap);
    parallelMarkContext3.SetMarkMap(markMap);
#endif

#ifdef RECYCLER_MEMORY_VERIFY
    verifyPad =  GetRecyclerFlagsTable().RecyclerVerifyPadSize;
    verifyEnabled =  GetRecyclerFlagsTable().IsEnabled(Js::RecyclerVerifyFlag);
    if (verifyEnabled)
    {
        ForRecyclerPageAllocator(EnableVerify());
    }
#endif

#ifdef RECYCLER_NO_PAGE_REUSE
    if (GetRecyclerFlagsTable().IsEnabled(Js::RecyclerNoPageReuseFlag))
    {
        ForRecyclerPageAllocator(DisablePageReuse());
    }
#endif

    this->inDispose = false;

#if DBG
    this->heapBlockCount = 0;
    this->collectionCount = 0;
    this->disableThreadAccessCheck = false;
#if ENABLE_CONCURRENT_GC
    this->disableConcurrentThreadExitedCheck = false;
#endif
#endif
#if DBG || defined RECYCLER_TRACE
    this->inResolveExternalWeakReferences = false;
#endif
#if DBG || defined(RECYCLER_STATS)
    isForceSweeping = false;
#endif
#ifdef RECYCLER_FINALIZE_CHECK
    collectionStats.finalizeCount = 0;
#endif
    RecyclerMemoryTracking::ReportRecyclerCreate(this);
#if DBG_DUMP
    forceTraceMark = false;
    recyclerPageAllocator.debugName = _u("Recycler");
    recyclerLargeBlockPageAllocator.debugName = _u("RecyclerLargeBlock");
#ifdef RECYCLER_WRITE_BARRIER_ALLOC_SEPARATE_PAGE
    recyclerWithBarrierPageAllocator.debugName = _u("RecyclerWithBarrier");
#endif
#endif
    isHeapEnumInProgress = false;
    isCollectionDisabled = false;
#if DBG
    allowAllocationDuringRenentrance = false;
    allowAllocationDuringHeapEnum = false;
#ifdef ENABLE_PROJECTION
    isInRefCountTrackingForProjection = false;
#endif
#endif
    ScheduleNextCollection();
#if defined(RECYCLER_DUMP_OBJECT_GRAPH) ||  defined(LEAK_REPORT) || defined(CHECK_MEMORY_LEAK)
    this->inDllCanUnloadNow = false;
    this->inDetachProcess = false;
#endif

    memset(&localTelemetryBlock, 0, sizeof(localTelemetryBlock));

#ifdef ENABLE_DEBUG_CONFIG_OPTIONS
    // recycler requires at least Recycler::PrimaryMarkStackReservedPageCount to function properly for the main mark context
    this->markContext.SetMaxPageCount(max(static_cast<size_t>(GetRecyclerFlagsTable().MaxMarkStackPageCount), static_cast<size_t>(Recycler::PrimaryMarkStackReservedPageCount)));
    this->parallelMarkContext1.SetMaxPageCount(GetRecyclerFlagsTable().MaxMarkStackPageCount);
    this->parallelMarkContext2.SetMaxPageCount(GetRecyclerFlagsTable().MaxMarkStackPageCount);
    this->parallelMarkContext3.SetMaxPageCount(GetRecyclerFlagsTable().MaxMarkStackPageCount);

    if (GetRecyclerFlagsTable().IsEnabled(Js::GCMemoryThresholdFlag))
    {
        // Note, we can't do this in the constructor for RecyclerHeuristic::Instance because it runs before config is processed
        RecyclerHeuristic::Instance.ConfigureBaseFactor(GetRecyclerFlagsTable().GCMemoryThreshold);
    }
#endif
}

#if DBG
void
Recycler::SetDisableThreadAccessCheck()
{
    recyclerPageAllocator.SetDisableThreadAccessCheck();
    recyclerLargeBlockPageAllocator.SetDisableThreadAccessCheck();
#ifdef RECYCLER_WRITE_BARRIER_ALLOC_SEPARATE_PAGE
    recyclerWithBarrierPageAllocator.SetDisableThreadAccessCheck();
#endif
    disableThreadAccessCheck = true;
}
#endif

void
Recycler::SetMemProtectMode()
{
    this->enableScanInteriorPointers = true;
    this->enableScanImplicitRoots = true;
    this->disableCollectOnAllocationHeuristics = true;
#ifdef RECYCLER_STRESS
    this->recyclerStress = GetRecyclerFlagsTable().MemProtectHeapStress;
#if ENABLE_CONCURRENT_GC
    this->recyclerBackgroundStress = GetRecyclerFlagsTable().MemProtectHeapBackgroundStress;
    this->recyclerConcurrentStress = GetRecyclerFlagsTable().MemProtectHeapConcurrentStress;
    this->recyclerConcurrentRepeatStress = GetRecyclerFlagsTable().MemProtectHeapConcurrentRepeatStress;
#endif
#if ENABLE_PARTIAL_GC
    this->recyclerPartialStress = GetRecyclerFlagsTable().MemProtectHeapPartialStress;
#endif
#endif
}

void
Recycler::LogMemProtectHeapSize(bool fromGC)
{
    Assert(IsMemProtectMode());
#ifdef ENABLE_JS_ETW
    if (IS_JS_ETW(EventEnabledMEMPROTECT_GC_HEAP_SIZE()))
    {
        IdleDecommitPageAllocator* recyclerPageAllocator = GetRecyclerPageAllocator();
        IdleDecommitPageAllocator* recyclerLeafPageAllocator = GetRecyclerLeafPageAllocator();
        IdleDecommitPageAllocator* recyclerLargeBlockPageAllocator = GetRecyclerLargeBlockPageAllocator();
#ifdef RECYCLER_WRITE_BARRIER_ALLOC_SEPARATE_PAGE
        IdleDecommitPageAllocator* recyclerWithBarrierPageAllocator = GetRecyclerWithBarrierPageAllocator();
#endif

        size_t usedBytes = (recyclerPageAllocator->usedBytes + recyclerLeafPageAllocator->usedBytes +
                            recyclerLargeBlockPageAllocator->usedBytes);
        size_t reservedBytes = (recyclerPageAllocator->reservedBytes + recyclerLeafPageAllocator->reservedBytes +
                                recyclerLargeBlockPageAllocator->reservedBytes);
        size_t committedBytes = (recyclerPageAllocator->committedBytes + recyclerLeafPageAllocator->committedBytes +
                                 recyclerLargeBlockPageAllocator->committedBytes);
        size_t numberOfSegments = (recyclerPageAllocator->numberOfSegments +
                                   recyclerLeafPageAllocator->numberOfSegments +
                                   recyclerLargeBlockPageAllocator->numberOfSegments);

#ifdef RECYCLER_WRITE_BARRIER_ALLOC_SEPARATE_PAGE
        usedBytes += recyclerWithBarrierPageAllocator->usedBytes;
        reservedBytes += recyclerWithBarrierPageAllocator->reservedBytes;
        committedBytes += recyclerWithBarrierPageAllocator->committedBytes;
        numberOfSegments += recyclerWithBarrierPageAllocator->numberOfSegments;
#endif

        JS_ETW(EventWriteMEMPROTECT_GC_HEAP_SIZE(this, usedBytes, reservedBytes, committedBytes, numberOfSegments, fromGC));
    }
#endif
}

#if DBG
void
Recycler::SetDisableConcurrentThreadExitedCheck()
{
#if ENABLE_CONCURRENT_GC
    disableConcurrentThreadExitedCheck = true;
#endif
#ifdef RECYCLER_STRESS
    this->recyclerStress = false;
#if ENABLE_CONCURRENT_GC
    this->recyclerBackgroundStress = false;
    this->recyclerConcurrentStress = false;
    this->recyclerConcurrentRepeatStress = false;
#endif
#if ENABLE_PARTIAL_GC
    this->recyclerPartialStress = false;
#endif
#endif
}
#endif

#if DBG
void
Recycler::ResetThreadId()
{
    // Transfer all the page allocator to the current thread id
    ForRecyclerPageAllocator(ClearConcurrentThreadId());
#if ENABLE_CONCURRENT_GC
    if (this->IsConcurrentEnabled())
    {
        markContext.GetPageAllocator()->ClearConcurrentThreadId();
    }
#endif
#if defined(DBG) && defined(PROFILE_EXEC)
    this->backgroundProfilerPageAllocator.ClearConcurrentThreadId();
#endif
}
#endif

Recycler::~Recycler()
{
#if ENABLE_CONCURRENT_GC
    Assert(!this->isAborting);
#endif

    // Stop any further collection
    this->isShuttingDown = true;

#if DBG
    this->ResetThreadId();
#endif

#ifdef ENABLE_JS_ETW
    FlushFreeRecord();
#endif

    ClearObjectBeforeCollectCallbacks();

#ifdef RECYCLER_DUMP_OBJECT_GRAPH
    if (GetRecyclerFlagsTable().DumpObjectGraphOnExit)
    {
        // Always skip stack here, as we may be running the dtor on another thread.
        RecyclerObjectGraphDumper::Param param = { 0 };
        param.skipStack = true;
        this->DumpObjectGraph(&param);
    }
#endif

    AUTO_LEAK_REPORT_SECTION(this->GetRecyclerFlagsTable(), _u("Recycler (%p): %s"), this, this->IsInDllCanUnloadNow()? _u("DllCanUnloadNow") :
        this->IsInDetachProcess()? _u("DetachProcess") : _u("Destructor"));
#ifdef LEAK_REPORT
    ReportLeaks();
#endif

#ifdef CHECK_MEMORY_LEAK
    CheckLeaks(this->IsInDllCanUnloadNow()? _u("DllCanUnloadNow") : this->IsInDetachProcess()? _u("DetachProcess") : _u("Destructor"));
#endif

    AUTO_LEAK_REPORT_SECTION_0(this->GetRecyclerFlagsTable(), _u("Skipped finalizers"));

#if ENABLE_CONCURRENT_GC
    Assert(concurrentThread == nullptr);

    // We only sometime clean up the state after abort concurrent to not collection
    // Still need to delete heap block that is held by the recyclerSweep
    if (recyclerSweep != nullptr)
    {
        recyclerSweep->ShutdownCleanup();
        recyclerSweep = nullptr;
    }

    if (mainThreadHandle != nullptr)
    {
        CloseHandle(mainThreadHandle);
    }
#endif

    recyclerPageAllocator.Close();
    recyclerLargeBlockPageAllocator.Close();
#ifdef RECYCLER_WRITE_BARRIER_ALLOC_SEPARATE_PAGE
    recyclerWithBarrierPageAllocator.Close();
#endif

    markContext.Release();
    parallelMarkContext1.Release();
    parallelMarkContext2.Release();
    parallelMarkContext3.Release();

    // Clean up the weak reference map so that
    // objects being finalized can safely refer to weak references
    // (this could otherwise become a problem for weak references held
    // to large objects since their block would be destroyed before
    // the finalizer was run)
    // When the recycler is shutting down, all objects are going to be reclaimed
    // so null out the weak references so that anyone relying on weak
    // references simply thinks the object has been reclaimed
    weakReferenceMap.Map([](RecyclerWeakReferenceBase * weakRef) -> bool
    {
        weakRef->strongRef = nullptr;

        // Put in a dummy heap block so that we can still do the isPendingConcurrentSweep check first.
        weakRef->strongRefHeapBlock = &CollectedRecyclerWeakRefHeapBlock::Instance;

        // Remove
        return false;
    });

#if ENABLE_PARTIAL_GC
    clientTrackedObjectList.Clear(&this->clientTrackedObjectAllocator);
#endif

#ifdef PROFILE_RECYCLER_ALLOC
    if (trackerDictionary != nullptr)
    {
        this->trackerDictionary->Map([](type_info const *, TrackerItem * item)
        {
            NoCheckHeapDelete(item);
        });
        NoCheckHeapDelete(this->trackerDictionary);
        this->trackerDictionary = nullptr;
        ::DeleteCriticalSection(&trackerCriticalSection);
    }
#endif

#ifdef RECYCLER_MARK_TRACK
    NoCheckHeapDelete(this->markMap);
    this->markMap = nullptr;
#endif

#if DBG
    // Disable idle decommit asserts
    ForRecyclerPageAllocator(ShutdownIdleDecommit());
#endif
    Assert(this->collectionState == CollectionStateExit || this->collectionState == CollectionStateNotCollecting);
#if ENABLE_CONCURRENT_GC
    Assert(this->disableConcurrentThreadExitedCheck || this->concurrentThreadExited == true);
#endif
}

void
Recycler::SetIsThreadBound()
{
    Assert(mainThreadHandle == nullptr);
    ::DuplicateHandle(::GetCurrentProcess(), ::GetCurrentThread(), ::GetCurrentProcess(),  &mainThreadHandle,
        0, FALSE, DUPLICATE_SAME_ACCESS);

    stackBase = GetStackBase();
}

void
Recycler::RootAddRef(void* obj, uint *count)
{
    Assert(this->IsValidObject(obj));

    if (transientPinnedObject)
    {
        PinRecord& refCount = pinnedObjectMap.GetReference(transientPinnedObject);
        ++refCount;
        if (refCount == 1)
        {
            this->scanPinnedObjectMap = true;
            RECYCLER_PERF_COUNTER_INC(PinnedObject);
        }
#ifdef STACK_BACK_TRACE
#if defined(CHECK_MEMORY_LEAK) || defined(LEAK_REPORT)
        if (GetRecyclerFlagsTable().LeakStackTrace)
        {
            StackBackTraceNode::Prepend(&NoCheckHeapAllocator::Instance, refCount.stackBackTraces,
                transientPinnedObjectStackBackTrace);
        }
#endif
#endif
    }

    if (count != nullptr)
    {
        PinRecord* refCount = pinnedObjectMap.TryGetReference(obj);
        *count = (refCount != nullptr) ? (*refCount + 1) : 1;
    }

    transientPinnedObject = obj;

#ifdef STACK_BACK_TRACE
#if defined(CHECK_MEMORY_LEAK) || defined(LEAK_REPORT)
    if (GetRecyclerFlagsTable().LeakStackTrace)
    {
        transientPinnedObjectStackBackTrace = StackBackTrace::Capture(&NoCheckHeapAllocator::Instance);
    }
#endif
#endif
}

void
Recycler::RootRelease(void* obj, uint *count)
{
    Assert(this->IsValidObject(obj));

    if (transientPinnedObject == obj)
    {
        transientPinnedObject = nullptr;

        if (count != nullptr)
        {
            PinRecord *refCount = pinnedObjectMap.TryGetReference(obj);
            *count = (refCount != nullptr) ? *refCount : 0;
        }

#ifdef STACK_BACK_TRACE
#if defined(CHECK_MEMORY_LEAK) || defined(LEAK_REPORT)
        if (GetRecyclerFlagsTable().LeakStackTrace)
        {
            transientPinnedObjectStackBackTrace->Delete(&NoCheckHeapAllocator::Instance);
        }
#endif
#endif
    }
    else
    {
        PinRecord *refCount = pinnedObjectMap.TryGetReference(obj);
        if (refCount == nullptr)
        {
            if (count != nullptr)
            {
                *count = (uint)-1;
            }
            // REVIEW: throw if not found
            Assert(false);
            return;
        }

        uint newRefCount = (--(*refCount));

        if (count != nullptr)
        {
            *count = newRefCount;
        }

        if (newRefCount != 0)
        {
#ifdef STACK_BACK_TRACE
#if defined(CHECK_MEMORY_LEAK) || defined(LEAK_REPORT)
            if (GetRecyclerFlagsTable().LeakStackTrace)
            {
                StackBackTraceNode::Prepend(&NoCheckHeapAllocator::Instance, refCount->stackBackTraces,
                    StackBackTrace::Capture(&NoCheckHeapAllocator::Instance));
            }
#endif
#endif
            return;
        }
#ifdef STACK_BACK_TRACE
#if defined(CHECK_MEMORY_LEAK) || defined(LEAK_REPORT)
        StackBackTraceNode::DeleteAll(&NoCheckHeapAllocator::Instance, refCount->stackBackTraces);
        refCount->stackBackTraces = nullptr;
#endif
#endif
#if ENABLE_CONCURRENT_GC
        // Don't delete the entry if we are in concurrent find root state
        // We will delete it later on in-thread find root
        if (this->hasPendingConcurrentFindRoot)
        {
            this->hasPendingUnpinnedObject = true;
        }
        else
#endif
        {
            pinnedObjectMap.Remove(obj);
        }

        RECYCLER_PERF_COUNTER_DEC(PinnedObject);
    }

    // Not a real collection. This doesn't activate GC.
    // This tell the GC that we have an exhaustive candidate, and should trigger
    // another GC if there is an exhaustive GC going on.
    this->CollectNow<CollectExhaustiveCandidate>();
}

void
Recycler::Initialize(const bool forceInThread, JsUtil::ThreadService *threadService, const bool deferThreadStartup
#ifdef RECYCLER_PAGE_HEAP
    , PageHeapMode pageheapmode
    , bool captureAllocCallStack
    , bool captureFreeCallStack
#endif
)
{
#ifdef PROFILE_RECYCLER_ALLOC
    this->InitializeProfileAllocTracker();
#endif
#ifdef ENABLE_DEBUG_CONFIG_OPTIONS
    this->disableCollection = CUSTOM_PHASE_OFF1(GetRecyclerFlagsTable(), Js::RecyclerPhase);
#endif
#if ENABLE_CONCURRENT_GC
    this->skipStack = false;
#endif

#if ENABLE_PARTIAL_GC
#if ENABLE_DEBUG_CONFIG_OPTIONS
    this->enablePartialCollect = !CUSTOM_PHASE_OFF1(GetRecyclerFlagsTable(), Js::PartialCollectPhase);
#else
    this->enablePartialCollect = true;
#endif
#endif

#ifdef PROFILE_MEM
    this->memoryData = MemoryProfiler::GetRecyclerMemoryData();
#endif

#if DBG || DBG_DUMP || defined(RECYCLER_TRACE)
    mainThreadId = GetCurrentThreadContextId();
#endif

#ifdef RECYCLER_TRACE
    collectionParam.domCollect = false;
#endif

#if defined(PROFILE_RECYCLER_ALLOC) || defined(RECYCLER_MEMORY_VERIFY) || defined(MEMSPECT_TRACKING) || defined(ETW_MEMORY_TRACKING)
    bool dontNeedDetailedTracking = false;

#if defined(PROFILE_RECYCLER_ALLOC)
    dontNeedDetailedTracking = dontNeedDetailedTracking || this->trackerDictionary == nullptr;
#endif

#if defined(RECYCLER_MEMORY_VERIFY)
    dontNeedDetailedTracking = dontNeedDetailedTracking || !this->verifyEnabled;
#endif

    // If we need detailed tracking we force allocation fast path in the JIT to fail and go to the helper, so there is no
    // need for the TrackNativeAllocatedMemoryBlock callback.
    if (dontNeedDetailedTracking)
    {
        autoHeap.Initialize(this, TrackNativeAllocatedMemoryBlock
#ifdef RECYCLER_PAGE_HEAP
            , pageheapmode
            , captureAllocCallStack
            , captureFreeCallStack
#endif
            );
    }
    else
    {
        autoHeap.Initialize(this
#ifdef RECYCLER_PAGE_HEAP
            , pageheapmode
            , captureAllocCallStack
            , captureFreeCallStack
#endif
            );
    }
#else
    autoHeap.Initialize(this
#ifdef RECYCLER_PAGE_HEAP
        , pageheapmode
        , captureAllocCallStack
        , captureFreeCallStack
#endif
        );
#endif

    markContext.Init(Recycler::PrimaryMarkStackReservedPageCount);

#if defined(RECYCLER_DUMP_OBJECT_GRAPH) || defined(LEAK_REPORT) || defined(CHECK_MEMORY_LEAK)
    isPrimaryMarkContextInitialized = true;
#endif

#ifdef RECYCLER_PAGE_HEAP
    isPageHeapEnabled = autoHeap.IsPageHeapEnabled();
    if (IsPageHeapEnabled())
    {
        capturePageHeapAllocStack = autoHeap.captureAllocCallStack;
        capturePageHeapFreeStack = autoHeap.captureFreeCallStack;
    }
#endif

#ifdef RECYCLER_STRESS
#if ENABLE_PARTIAL_GC
    if (GetRecyclerFlagsTable().RecyclerTrackStress)
    {
        // Disable partial if we are doing track stress, since partial relies on ClientTracked processing
        // and track stress doesn't support this.
        this->enablePartialCollect = false;
    }
#endif

    this->recyclerStress = GetRecyclerFlagsTable().RecyclerStress;
#if ENABLE_CONCURRENT_GC
    this->recyclerBackgroundStress = GetRecyclerFlagsTable().RecyclerBackgroundStress;
    this->recyclerConcurrentStress = GetRecyclerFlagsTable().RecyclerConcurrentStress;
    this->recyclerConcurrentRepeatStress = GetRecyclerFlagsTable().RecyclerConcurrentRepeatStress;
#endif
#if ENABLE_PARTIAL_GC
    this->recyclerPartialStress = GetRecyclerFlagsTable().RecyclerPartialStress;
#endif
#endif

    bool needWriteWatch = false;

#if ENABLE_CONCURRENT_GC
    // Default to non-concurrent
    uint numProcs = (uint)AutoSystemInfo::Data.GetNumberOfPhysicalProcessors();
    this->maxParallelism = (numProcs > 4) || CUSTOM_PHASE_FORCE1(GetRecyclerFlagsTable(), Js::ParallelMarkPhase) ? 4 : numProcs;

    if (forceInThread)
    {
        // Requested a non-concurrent recycler
        this->disableConcurrent = true;
    }
#if ENABLE_DEBUG_CONFIG_OPTIONS
    else if (CUSTOM_PHASE_OFF1(GetRecyclerFlagsTable(), Js::ConcurrentCollectPhase))
    {
        // Concurrent collection disabled
        this->disableConcurrent = true;
    }
    else if (CUSTOM_PHASE_OFF1(GetRecyclerFlagsTable(), Js::ConcurrentMarkPhase) &&
             CUSTOM_PHASE_OFF1(GetRecyclerFlagsTable(), Js::ParallelMarkPhase) &&
             CUSTOM_PHASE_OFF1(GetRecyclerFlagsTable(), Js::ConcurrentSweepPhase))
    {
        // All concurrent collection phases disabled
        this->disableConcurrent = true;
    }
#endif
    else
    {
        this->disableConcurrent = false;

        if (deferThreadStartup || EnableConcurrent(threadService, false))
        {
            needWriteWatch = true;
        }
    }
#endif

#if ENABLE_PARTIAL_GC
    if (this->enablePartialCollect)
    {
        needWriteWatch = true;
    }
#endif

#if ENABLE_CONCURRENT_GC
    if (needWriteWatch)
    {
        // need write watch to support concurrent and/or partial collection
        recyclerPageAllocator.EnableWriteWatch();
        recyclerLargeBlockPageAllocator.EnableWriteWatch();
    }
#else
    Assert(!needWriteWatch);
#endif
}

#if DBG
BOOL
Recycler::IsFreeObject(void * candidate)
{
    HeapBlock * heapBlock = this->FindHeapBlock(candidate);
    if (heapBlock != NULL)
    {
        return heapBlock->IsFreeObject(candidate);
    }
    return false;
}
#endif

BOOL
Recycler::IsValidObject(void* candidate, size_t minimumSize)
{
    HeapBlock * heapBlock = this->FindHeapBlock(candidate);
    if (heapBlock != NULL)
    {
        return heapBlock->IsValidObject(candidate) && (minimumSize == 0 || heapBlock->GetObjectSize(candidate) >= minimumSize);
    }

    return false;
}

void
Recycler::Prime()
{
#ifdef ENABLE_DEBUG_CONFIG_OPTIONS
    if (GetRecyclerFlagsTable().IsEnabled(Js::ForceFragmentAddressSpaceFlag))
    {
        // Never prime the recycler if we are forced to fragment address space
        return;
    }
#endif
    ForRecyclerPageAllocator(Prime(RecyclerPageAllocator::DefaultPrimePageCount));
}

void
Recycler::AddExternalMemoryUsage(size_t size)
{
    this->autoHeap.uncollectedAllocBytes += size;
    this->autoHeap.uncollectedExternalBytes += size;
    // Generally normal GC can cleanup the uncollectedAllocBytes. But if external components
    // do fast large allocations in a row, normal GC might not kick in. Let's force the GC
    // here if we need to collect anyhow.
    CollectNow<CollectOnAllocation>();
}

BOOL Recycler::ReportExternalMemoryAllocation(size_t size)
{
    return recyclerPageAllocator.RequestAlloc(size);
}

void Recycler::ReportExternalMemoryFailure(size_t size)
{
    recyclerPageAllocator.ReportFailure(size);
}

void Recycler::ReportExternalMemoryFree(size_t size)
{
    recyclerPageAllocator.ReportFree(size);
}


/*------------------------------------------------------------------------------------------------
 * Idle Decommit
 *------------------------------------------------------------------------------------------------*/

void
Recycler::EnterIdleDecommit()
{
    ForRecyclerPageAllocator(EnterIdleDecommit());
#ifdef IDLE_DECOMMIT_ENABLED
    ::InterlockedCompareExchange(&needIdleDecommitSignal, IdleDecommitSignal_None, IdleDecommitSignal_NeedTimer);
#endif
}

void
Recycler::LeaveIdleDecommit()
{
#ifdef IDLE_DECOMMIT_ENABLED
    bool allowTimer = (this->concurrentIdleDecommitEvent != nullptr);
    IdleDecommitSignal idleDecommitSignalRecycler = recyclerPageAllocator.LeaveIdleDecommit(allowTimer);
    IdleDecommitSignal idleDecommitSignalRecyclerLargeBlock = recyclerLargeBlockPageAllocator.LeaveIdleDecommit(allowTimer);
    IdleDecommitSignal idleDecommitSignal = max(idleDecommitSignalRecycler, idleDecommitSignalRecyclerLargeBlock);
    IdleDecommitSignal idleDecommitSignalThread = threadPageAllocator->LeaveIdleDecommit(allowTimer);
    idleDecommitSignal = max(idleDecommitSignal, idleDecommitSignalThread);

#ifdef RECYCLER_WRITE_BARRIER_ALLOC_SEPARATE_PAGE
    IdleDecommitSignal idleDecommitSignalRecyclerWithBarrier = recyclerWithBarrierPageAllocator.LeaveIdleDecommit(allowTimer);
    idleDecommitSignal = max(idleDecommitSignal, idleDecommitSignalRecyclerWithBarrier);
#endif
    if (idleDecommitSignal != IdleDecommitSignal_None)
    {
        Assert(allowTimer);
        // Reduce the number of times we need to signal the background thread
        // by detecting whether the thread is waiting on a time out or not
        if (idleDecommitSignal == IdleDecommitSignal_NeedSignal ||
            ::InterlockedCompareExchange(&needIdleDecommitSignal, IdleDecommitSignal_NeedTimer, IdleDecommitSignal_None) == IdleDecommitSignal_NeedSignal)
        {
#if DBG
            if (GetRecyclerFlagsTable().Trace.IsEnabled(Js::IdleDecommitPhase))
            {
                Output::Print(_u("Recycler Thread IdleDecommit Need Signal\n"));
                Output::Flush();
            }
#endif
            SetEvent(this->concurrentIdleDecommitEvent);
        }
    }
#else
    ForEachRecyclerPageAllocatorIn(this, LeaveIdleDecommit(false));
#endif
}

/*------------------------------------------------------------------------------------------------
* Freeing
*------------------------------------------------------------------------------------------------*/
bool Recycler::ExplicitFreeLeaf(void* buffer, size_t size)
{
    return ExplicitFreeInternalWrapper<ObjectInfoBits::LeafBit>(buffer, size);
}

bool Recycler::ExplicitFreeNonLeaf(void* buffer, size_t size)
{
    return ExplicitFreeInternalWrapper<ObjectInfoBits::NoBit>(buffer, size);
}

size_t Recycler::GetAllocSize(size_t size)
{
    size_t allocSize = size;
#ifdef RECYCLER_MEMORY_VERIFY
    if (this->VerifyEnabled())
    {
        allocSize += verifyPad + sizeof(size_t);
        Assert(allocSize > size);
    }
#endif

    return allocSize;
}

template <typename TBlockAttributes>
void Recycler::SetExplicitFreeBitOnSmallBlock(HeapBlock* heapBlock, size_t sizeCat, void* buffer, ObjectInfoBits attributes)
{
    Assert(!heapBlock->IsLargeHeapBlock());
    Assert(heapBlock->GetObjectSize(buffer) == sizeCat);
    SmallHeapBlockT<TBlockAttributes>* smallBlock = (SmallHeapBlockT<TBlockAttributes>*)heapBlock;
    if ((attributes & ObjectInfoBits::LeafBit) == LeafBit)
    {
        Assert(smallBlock->IsLeafBlock());
    }
    else
    {
        Assert(smallBlock->IsAnyNormalBlock());
    }


#ifdef RECYCLER_MEMORY_VERIFY
    smallBlock->SetExplicitFreeBitForObject(buffer);
#endif
}

template <ObjectInfoBits attributes>
bool Recycler::ExplicitFreeInternalWrapper(void* buffer, size_t size)
{
    Assert(buffer != nullptr);
    Assert(size > 0);

#ifdef ENABLE_DEBUG_CONFIG_OPTIONS
    if (CUSTOM_PHASE_OFF1(GetRecyclerFlagsTable(), Js::ExplicitFreePhase))
    {
        return false;
    }
#endif

    size_t allocSize = GetAllocSize(size);

    if (HeapInfo::IsSmallObject(allocSize))
    {
        return ExplicitFreeInternal<attributes, SmallAllocationBlockAttributes>(buffer, size, HeapInfo::GetAlignedSizeNoCheck(allocSize));
    }

    if (HeapInfo::IsMediumObject(allocSize))
    {
        return ExplicitFreeInternal<attributes, MediumAllocationBlockAttributes>(buffer, size, HeapInfo::GetMediumObjectAlignedSizeNoCheck(allocSize));
    }

    return false;
}

template <ObjectInfoBits attributes, typename TBlockAttributes>
bool Recycler::ExplicitFreeInternal(void* buffer, size_t size, size_t sizeCat)
{
    // If the GC is in sweep state while FreeInternal is called, we might be executing a finalizer
    // which called Free, which would cause a "sweepable" buffer to be free-listed. Don't allow this.
    // Also don't allow freeing while we're shutting down the recycler since finalizers get executed
    // at this stage too
    if (this->IsSweeping() || this->IsExiting())
    {
        return false;
    }

#if ENABLE_CONCURRENT_GC
    // We shouldn't be freeing object when we are running GC in thread
    Assert(this->IsConcurrentState() || !this->CollectionInProgress() || this->collectionState == CollectionStatePostCollectionCallback);
#else
    Assert(!this->CollectionInProgress() || this->collectionState == CollectionStatePostCollectionCallback);
#endif

    DebugOnly(RecyclerHeapObjectInfo info);
    Assert(this->FindHeapObject(buffer, FindHeapObjectFlags_NoFreeBitVerify, info));
    Assert((info.GetAttributes() & ~ObjectInfoBits::LeafBit) == 0);          // Only NoBit or LeafBit

#if DBG || defined(RECYCLER_MEMORY_VERIFY) || defined(RECYCLER_PAGE_HEAP)

    // xplat-todo: reenable this Assert once GetThreadId is implemented on
    // non-Win32 platforms
#ifdef _WIN32
    // Either the mainThreadHandle is null (we're not thread bound)
    // or we should be calling this function on the main script thread
    Assert(this->mainThreadHandle == NULL ||
        ::GetCurrentThreadId() == ::GetThreadId(this->mainThreadHandle));
#endif

    HeapBlock* heapBlock = this->FindHeapBlock(buffer);

    Assert(heapBlock != nullptr);
#ifdef RECYCLER_PAGE_HEAP
    if (this->IsPageHeapEnabled())
    {
<<<<<<< HEAD
#ifdef STACK_BACK_TRACE
        heapBlock->CapturePageHeapFreeStack();
#endif
=======
        if (this->ShouldCapturePageHeapFreeStack())
        {
            if (heapBlock->IsLargeHeapBlock())
            {
                LargeHeapBlock* largeHeapBlock = (LargeHeapBlock*)heapBlock;
                if (largeHeapBlock->InPageHeapMode())
                {
                    largeHeapBlock->CapturePageHeapFreeStack();
                }
            }
        }
>>>>>>> ecc90555

        // Don't do actual explicit free in page heap mode
        return false;
    }
#endif

    SetExplicitFreeBitOnSmallBlock<TBlockAttributes>(heapBlock, sizeCat, buffer, attributes);

#endif

    if (TBlockAttributes::IsMediumBlock)
    {
        autoHeap.FreeMediumObject<attributes>(buffer, sizeCat);
    }
    else
    {
        autoHeap.FreeSmallObject<attributes>(buffer, sizeCat);
    }

    if (size > sizeof(FreeObject) || TBlockAttributes::IsMediumBlock)
    {
        // Do this on the background somehow?
        byte expectedFill = 0;
        size_t fillSize = size - sizeof(FreeObject);

#ifdef RECYCLER_MEMORY_VERIFY
        if (this->VerifyEnabled())
        {
            expectedFill = Recycler::VerifyMemFill;
        }
#endif

        memset(((char*)buffer) + sizeof(FreeObject), expectedFill, fillSize);
    }

#ifdef PROFILE_RECYCLER_ALLOC
    if (this->trackerDictionary != nullptr)
    {
        this->SetTrackerData(buffer, &TrackerData::ExplicitFreeListObjectData);
    }
#endif

    return true;
}

/*------------------------------------------------------------------------------------------------
 * Allocation
 *------------------------------------------------------------------------------------------------*/

char *
Recycler::TryLargeAlloc(HeapInfo * heap, size_t size, ObjectInfoBits attributes, bool nothrow)
{
    Assert((attributes & InternalObjectInfoBitMask) == attributes);
    Assert(size != 0);

    size_t sizeCat = HeapInfo::GetAlignedSizeNoCheck(size);
    if (sizeCat == 0)
    {
        // overflow scenario
        // if onthrow is false, throw out of memory
        // otherwise, return null
        if (nothrow == false)
        {
            this->OutOfMemory();
        }
        return nullptr;
    }

    char * memBlock;
    if (heap->largeObjectBucket.largeBlockList != nullptr)
    {
        memBlock = heap->largeObjectBucket.largeBlockList->Alloc(sizeCat, attributes);
        if (memBlock != nullptr)
        {
#ifdef RECYCLER_ZERO_MEM_CHECK
            VerifyZeroFill(memBlock, sizeCat);
#endif
            return memBlock;
        }
    }

    // We don't care whether a GC happened here or not, because we are not reusing freed
    // large objects. We might try to allocate from existing block if we implement
    // large object reuse.
    if (!this->disableCollectOnAllocationHeuristics)
    {
        CollectNow<CollectOnAllocation>();
    }

#ifdef RECYCLER_PAGE_HEAP
    if (IsPageHeapEnabled())
    {
        if (heap->largeObjectBucket.IsPageHeapEnabled(attributes))
        {
            memBlock = heap->largeObjectBucket.PageHeapAlloc(this, sizeCat, size, (ObjectInfoBits)attributes, autoHeap.pageHeapMode, nothrow);
            if (memBlock != nullptr)
            {
#ifdef RECYCLER_ZERO_MEM_CHECK
                VerifyZeroFill(memBlock, size);
#endif
                return memBlock;
            }
        }
    }
#endif

    LargeHeapBlock * heapBlock = heap->AddLargeHeapBlock(sizeCat);
    if (heapBlock == nullptr)
    {
        return nullptr;
    }
    memBlock = heapBlock->Alloc(sizeCat, attributes);
    Assert(memBlock != nullptr);
#ifdef RECYCLER_ZERO_MEM_CHECK
    VerifyZeroFill(memBlock, sizeCat);
#endif
    return memBlock;
}

template <bool nothrow>
char*
Recycler::LargeAlloc(HeapInfo* heap, size_t size, ObjectInfoBits attributes)
{
    Assert((attributes & InternalObjectInfoBitMask) == attributes);

    char * addr = TryLargeAlloc(heap, size, attributes, nothrow);
    if (addr == nullptr)
    {
        // Force a collection and try to allocate again.
        this->CollectNow<CollectNowForceInThread>();
        addr = TryLargeAlloc(heap, size, attributes, nothrow);
        if (addr == nullptr)
        {
            if (nothrow == false)
            {
                // Still fails, we are out of memory
                // Since nothrow is false, it's okay to throw here
                this->OutOfMemory();
            }
            else
            {
                return nullptr;
            }
        }
    }
    autoHeap.uncollectedAllocBytes += size;
    return addr;
}

// Explicitly instantiate both versions of LargeAlloc
template char* Recycler::LargeAlloc<true>(HeapInfo* heap, size_t size, ObjectInfoBits attributes);
template char* Recycler::LargeAlloc<false>(HeapInfo* heap, size_t size, ObjectInfoBits attributes);

void
Recycler::OutOfMemory()
{
    outOfMemoryFunc();
}

void Recycler::GetNormalHeapBlockAllocatorInfoForNativeAllocation(size_t allocSize, void*& allocatorAddress, uint32& endAddressOffset, uint32& freeListOffset)
{
    Assert(HeapInfo::IsAlignedSize(allocSize));
    Assert(HeapInfo::IsSmallObject(allocSize));

    allocatorAddress = GetAddressOfAllocator<NoBit>(allocSize);
    endAddressOffset = GetEndAddressOffset<NoBit>(allocSize);
    freeListOffset = GetFreeObjectListOffset<NoBit>(allocSize);

    if (!AllowNativeCodeBumpAllocation())
    {
        freeListOffset = endAddressOffset;
    }
}

bool Recycler::AllowNativeCodeBumpAllocation()
{
    // In debug builds, if we need to track allocation info, we pretend there is no pointer-bump-allocation space
    // on this page, so that we always fail the check in native code and go to helper, which does the tracking.
#ifdef PROFILE_RECYCLER_ALLOC
    if (this->trackerDictionary != nullptr)
    {
        return false;
    }
#endif

#ifdef RECYCLER_MEMORY_VERIFY
    if (this->verifyEnabled)
    {
        return false;
    }
#endif

#ifdef RECYCLER_PAGE_HEAP
    // Don't allow bump allocation in the JIT when page heap is turned on
    if (this->IsPageHeapEnabled())
    {
        return false;
    }
#endif

    return true;
}

void Recycler::TrackNativeAllocatedMemoryBlock(Recycler * recycler, void * memBlock, size_t sizeCat)
{
    Assert(HeapInfo::IsAlignedSize(sizeCat));
    Assert(HeapInfo::IsSmallObject(sizeCat));

#ifdef PROFILE_RECYCLER_ALLOC
    AssertMsg(!Recycler::DoProfileAllocTracker(), "Why did we register allocation tracking callback if all allocations are forced to slow path?");
#endif

    RecyclerMemoryTracking::ReportAllocation(recycler, memBlock, sizeCat);
    RECYCLER_PERF_COUNTER_INC(LiveObject);
    RECYCLER_PERF_COUNTER_ADD(LiveObjectSize, sizeCat);
    RECYCLER_PERF_COUNTER_SUB(FreeObjectSize, sizeCat);

#ifdef RECYCLER_MEMORY_VERIFY
    AssertMsg(!recycler->VerifyEnabled(), "Why did we register allocation tracking callback if all allocations are forced to slow path?");
#endif
}

/*------------------------------------------------------------------------------------------------
 * FindRoots
 *------------------------------------------------------------------------------------------------*/

// xplat-todo: Unify these two variants of GetStackBase
#ifdef _WIN32
static void* GetStackBase()
{
    return ((NT_TIB *)NtCurrentTeb())->StackBase;
}
#else
static void* GetStackBase()
{
    ULONG_PTR highLimit = 0;
    ULONG_PTR lowLimit = 0;
    ::GetCurrentThreadStackLimits(&lowLimit, &highLimit);
    return (void*) highLimit;
}
#endif

#if _M_IX86
// REVIEW: For x86, do we care about scanning esp/ebp?
// At GC time, they shouldn't be pointing to GC memory.
#define SAVE_THREAD_CONTEXT() \
    void** targetBuffer = this->savedThreadContext.GetRegisters(); \
    __asm { push eax } \
    __asm { mov eax, targetBuffer } \
    __asm { mov [eax], esp} \
    __asm { mov [eax+0x4], eax} \
    __asm { mov [eax+0x8], ebx} \
    __asm { mov [eax+0xc], ecx} \
    __asm { mov [eax+0x10], edx} \
    __asm { mov [eax+0x14], ebp} \
    __asm { mov [eax+0x18], esi} \
    __asm { mov [eax+0x1c], edi} \
    __asm { pop eax }

#elif _M_ARM
#define SAVE_THREAD_CONTEXT() arm_SAVE_REGISTERS(this->savedThreadContext.GetRegisters());
#elif _M_ARM64
#define SAVE_THREAD_CONTEXT() arm64_SAVE_REGISTERS(this->savedThreadContext.GetRegisters());
#elif _M_AMD64
#define SAVE_THREAD_CONTEXT() amd64_SAVE_REGISTERS(this->savedThreadContext.GetRegisters());
#else
#error Unexpected architecture
#endif

size_t
Recycler::ScanArena(ArenaData * alloc, bool background)
{
#if DBG_DUMP
    if (GetRecyclerFlagsTable().Trace.IsEnabled(Js::MarkPhase)
        || GetRecyclerFlagsTable().Trace.IsEnabled(Js::FindRootPhase))
    {
        this->forceTraceMark = true;
        Output::Print(_u("Scanning Guest Arena %p: "), alloc);
    }
#endif

    size_t scanRootBytes = 0;
    BEGIN_DUMP_OBJECT_ADDRESS(_u("Guest Arena"), alloc);

#if ENABLE_PARTIAL_GC || ENABLE_CONCURRENT_GC
// The new write watch batching logic broke the write watch handling here.
// For now, just disable write watch for guest arenas.
// Re-enable this in the future.
#if FALSE
    // Note, guest arenas are allocated out of the large block page allocator.
    bool writeWatch = alloc->GetPageAllocator() == &this->recyclerLargeBlockPageAllocator;

    // Only use write watch when we are doing rescan (Partial collect or finish concurrent)
    if (writeWatch && this->collectionState == CollectionStateRescanFindRoots)
    {
        scanRootBytes += TryMarkBigBlockListWithWriteWatch(alloc->GetBigBlocks(background));
        scanRootBytes += TryMarkBigBlockListWithWriteWatch(alloc->GetFullBlocks());
    }
    else
#endif
#endif
    {
        scanRootBytes += TryMarkBigBlockList(alloc->GetBigBlocks(background));
        scanRootBytes += TryMarkBigBlockList(alloc->GetFullBlocks());
    }
    scanRootBytes += TryMarkArenaMemoryBlockList(alloc->GetMemoryBlocks());
    END_DUMP_OBJECT(this);
#if DBG_DUMP
    if (GetRecyclerFlagsTable().Trace.IsEnabled(Js::MarkPhase)
        || GetRecyclerFlagsTable().Trace.IsEnabled(Js::FindRootPhase))
    {
        this->forceTraceMark = false;
        Output::Print(_u("\n"));
        Output::Flush();
    }
#endif

    // The arena has been scanned so the full blocks can be rearranged at this point
#if ENABLE_DEBUG_CONFIG_OPTIONS
    if (background || !GetRecyclerFlagsTable().RecyclerProtectPagesOnRescan)
#endif
    {
        alloc->SetLockBlockList(false);
    }

    return scanRootBytes;
}

#if DBG
bool
Recycler::ExpectStackSkip() const
{
    // Okay to skip the stack scan if we're in leak check mode
    bool expectStackSkip = false;

#ifdef LEAK_REPORT
    expectStackSkip = expectStackSkip || GetRecyclerFlagsTable().IsEnabled(Js::LeakReportFlag);
#endif
#ifdef CHECK_MEMORY_LEAK
    expectStackSkip = expectStackSkip || GetRecyclerFlagsTable().CheckMemoryLeak;
#endif
#ifdef RECYCLER_DUMP_OBJECT_GRAPH
    expectStackSkip = expectStackSkip || (this->objectGraphDumper != nullptr);
#endif

#if defined(INTERNAL_MEM_PROTECT_HEAP_ALLOC)
    expectStackSkip = expectStackSkip || GetRecyclerFlagsTable().MemProtectHeap;
#endif
    return expectStackSkip || isExternalStackSkippingGC;
}
#endif

#pragma warning(push)
#pragma warning(disable:4731) // 'pointer' : frame pointer register 'register' modified by inline assembly code
size_t
Recycler::ScanStack()
{
    if (this->skipStack)
    {
#ifdef RECYCLER_TRACE
        CUSTOM_PHASE_PRINT_VERBOSE_TRACE1(GetRecyclerFlagsTable(), Js::ScanStackPhase, _u("[%04X] Skipping the stack scan\n"), ::GetCurrentThreadId());
#endif

#if ENABLE_CONCURRENT_GC
        Assert(this->isFinishGCOnIdle || this->isConcurrentGCOnIdle || this->ExpectStackSkip());
#else
        Assert(this->ExpectStackSkip());
#endif
        return 0;
    }

#ifdef RECYCLER_STATS
    size_t lastMarkCount = this->collectionStats.markData.markCount;
#endif

    GCETW(GC_SCANSTACK_START, (this));

    RECYCLER_PROFILE_EXEC_BEGIN(this, Js::ScanStackPhase);

    SAVE_THREAD_CONTEXT();
    void * stackTop = this->savedThreadContext.GetStackTop();

    void * stackStart = GetStackBase();
    Assert(stackStart > stackTop);
    size_t stackScanned = (size_t)((char *)stackStart - (char *)stackTop);

#if DBG_DUMP
    if (GetRecyclerFlagsTable().Trace.IsEnabled(Js::MarkPhase)
        || GetRecyclerFlagsTable().Trace.IsEnabled(Js::ScanStackPhase))
    {
        this->forceTraceMark = true;
        Output::Print(_u("Scanning Stack %p(%8d): "), stackTop, (char *)stackStart - (char *)stackTop);
    }
#endif

    BEGIN_DUMP_OBJECT(this, _u("Registers"));
    ScanMemoryInline(this->savedThreadContext.GetRegisters(), sizeof(void*) * SavedRegisterState::NumRegistersToSave);
    END_DUMP_OBJECT(this);

    BEGIN_DUMP_OBJECT(this, _u("Stack"));
    ScanMemoryInline((void**) stackTop, stackScanned);
    END_DUMP_OBJECT(this);

#if DBG_DUMP
    if (GetRecyclerFlagsTable().Trace.IsEnabled(Js::MarkPhase)
        || GetRecyclerFlagsTable().Trace.IsEnabled(Js::ScanStackPhase))
    {
        this->forceTraceMark = false;
        Output::Print(_u("\n"));
        Output::Flush();
    }
#endif

    RECYCLER_PROFILE_EXEC_END(this, Js::ScanStackPhase);
    RECYCLER_STATS_ADD(this, stackCount, this->collectionStats.markData.markCount - lastMarkCount);
    GCETW(GC_SCANSTACK_STOP, (this));

    return stackScanned;
}
#pragma warning(pop)

template <bool background>
size_t Recycler::ScanPinnedObjects()
{
    size_t scanRootBytes = 0;
    BEGIN_DUMP_OBJECT(this, _u("Pinned"));
    {
        this->TryMarkNonInterior(transientPinnedObject, &transientPinnedObject /* parentReference */);
        if (this->scanPinnedObjectMap)
        {
            // We are scanning the pinned object map now, we don't need to rescan unless
            // we reset mark or we add stuff to the map in Recycler::AddRef
            this->scanPinnedObjectMap = false;
            pinnedObjectMap.MapAndRemoveIf([this, &scanRootBytes](void * obj, PinRecord const& refCount)
            {
                if (refCount == 0)
                {
#ifdef STACK_BACK_TRACE
#if defined(CHECK_MEMORY_LEAK) || defined(LEAK_REPORT)
                    Assert(refCount.stackBackTraces == nullptr);
#endif
#endif
                    // Only remove if we are not doing this in the background.
                    return !background;
                }
                this->TryMarkNonInterior(obj, static_cast<void*>(const_cast<PinRecord*>(&refCount)) /* parentReference */);
                scanRootBytes += sizeof(void *);
                return false;
            });

            if (!background)
            {
                this->hasPendingUnpinnedObject = false;
            }
        }
    }

    END_DUMP_OBJECT(this);

    if (background)
    {
        // Re-enable resize now that we are done
        pinnedObjectMap.EnableResize();
    }
    return scanRootBytes;
}

void
RecyclerScanMemoryCallback::operator()(void** obj, size_t byteCount)
{
    this->recycler->ScanMemoryInline(obj, byteCount);
}

size_t
Recycler::FindRoots()
{
    size_t scanRootBytes = 0;
#ifdef RECYCLER_STATS
    size_t lastMarkCount = this->collectionStats.markData.markCount;
#endif

    GCETW(GC_SCANROOTS_START, (this));

    RECYCLER_PROFILE_EXEC_BEGIN(this, Js::FindRootPhase);

#ifdef ENABLE_PROJECTION
    {
        AUTO_TIMESTAMP(externalWeakReferenceObjectResolve);
        BEGIN_DUMP_OBJECT(this, _u("External Weak Referenced Roots"));
        Assert(!this->IsInRefCountTrackingForProjection());
#if DBG
        AutoIsInRefCountTrackingForProjection autoIsInRefCountTrackingForProjection(this);
#endif
        collectionWrapper->MarkExternalWeakReferencedObjects(this->inPartialCollectMode);
        END_DUMP_OBJECT(this);
    }
#endif

    // go through ITracker* stuff. Don't need to do it if we are doing a partial collection
    // as we keep track and mark all trackable objects.
    // Do this first because the host might unpin stuff in the process
    if (externalRootMarker != NULL)
    {
#if ENABLE_PARTIAL_GC
        if (!this->inPartialCollectMode)
#endif
        {
            RECYCLER_PROFILE_EXEC_BEGIN(this, Js::FindRootExtPhase);
#if DBG_DUMP
            if (GetRecyclerFlagsTable().Trace.IsEnabled(Js::MarkPhase)
                || GetRecyclerFlagsTable().Trace.IsEnabled(Js::FindRootPhase))
            {
                this->forceTraceMark = true;
                Output::Print(_u("Scanning External Roots: "));
            }
#endif
            BEGIN_DUMP_OBJECT(this, _u("External Roots"));

            // PARTIALGC-TODO: How do we count external roots?
            externalRootMarker(externalRootMarkerContext);
            END_DUMP_OBJECT(this);
#if DBG_DUMP
            if (GetRecyclerFlagsTable().Trace.IsEnabled(Js::MarkPhase)
                || GetRecyclerFlagsTable().Trace.IsEnabled(Js::FindRootPhase))
            {
                this->forceTraceMark = false;
                Output::Print(_u("\n"));
                Output::Flush();
            }
#endif
            RECYCLER_PROFILE_EXEC_END(this, Js::FindRootExtPhase);
        }
    }

#if DBG_DUMP
    if (GetRecyclerFlagsTable().Trace.IsEnabled(Js::MarkPhase)
        || GetRecyclerFlagsTable().Trace.IsEnabled(Js::FindRootPhase))
    {
        this->forceTraceMark = true;
        Output::Print(_u("Scanning Pinned Objects: "));
    }
#endif

    scanRootBytes += this->ScanPinnedObjects</*background = */false>();

#if DBG_DUMP
    if (GetRecyclerFlagsTable().Trace.IsEnabled(Js::MarkPhase)
        || GetRecyclerFlagsTable().Trace.IsEnabled(Js::FindRootPhase))
    {
        this->forceTraceMark = false;
        Output::Print(_u("\n"));
        Output::Flush();
    }
#endif

#if ENABLE_CONCURRENT_GC
    Assert(!this->hasPendingConcurrentFindRoot);
#endif
    RECYCLER_PROFILE_EXEC_BEGIN(this, Js::FindRootArenaPhase);
    DListBase<GuestArenaAllocator>::EditingIterator guestArenaIter(&guestArenaList);
    while (guestArenaIter.Next())
    {
        GuestArenaAllocator& allocator = guestArenaIter.Data();
#if ENABLE_CONCURRENT_GC
        if (allocator.pendingDelete)
        {
            Assert(this->hasPendingDeleteGuestArena);
            allocator.SetLockBlockList(false);

            guestArenaIter.RemoveCurrent(&HeapAllocator::Instance);
        }
        else if (this->backgroundFinishMarkCount == 0)
#endif
        {
            // Only scan arena if we haven't finished mark in the background
            // (which is true if concurrent GC is disabled)
            scanRootBytes += ScanArena(&allocator, false);
        }
    }
    this->hasPendingDeleteGuestArena = false;

    DList<ArenaData *, HeapAllocator>::Iterator externalGuestArenaIter(&externalGuestArenaList);
    while (externalGuestArenaIter.Next())
    {
        scanRootBytes += ScanArena(externalGuestArenaIter.Data(), false);
    }
    RECYCLER_PROFILE_EXEC_END(this, Js::FindRootArenaPhase);

    this->ScanImplicitRoots();

    RECYCLER_PROFILE_EXEC_END(this, Js::FindRootPhase);
    GCETW(GC_SCANROOTS_STOP, (this));
    RECYCLER_STATS_ADD(this, rootCount, this->collectionStats.markData.markCount - lastMarkCount);
    return scanRootBytes;
}

void
Recycler::ScanImplicitRoots()
{
    if (this->enableScanImplicitRoots)
    {
        RECYCLER_PROFILE_EXEC_BEGIN(this, Js::FindImplicitRootPhase);
        if (!this->hasScannedInitialImplicitRoots)
        {
            this->ScanInitialImplicitRoots();
            this->hasScannedInitialImplicitRoots = true;
        }
        else
        {
            this->ScanNewImplicitRoots();
        }
        RECYCLER_PROFILE_EXEC_END(this, Js::FindImplicitRootPhase);
    }
}

size_t
Recycler::TryMarkArenaMemoryBlockList(ArenaMemoryBlock * memoryBlocks)
{
    size_t scanRootBytes = 0;
    ArenaMemoryBlock *blockp = memoryBlocks;
    while (blockp != NULL)
    {
        void** base=(void**)blockp->GetBytes();
        size_t byteCount = blockp->nbytes;
        scanRootBytes += byteCount;
        this->ScanMemory(base, byteCount);
        blockp = blockp->next;
    }
    return scanRootBytes;
}

#if ENABLE_CONCURRENT_GC
size_t
Recycler::TryMarkBigBlockListWithWriteWatch(BigBlock * memoryBlocks)
{
    DWORD pageSize = AutoSystemInfo::PageSize;
    size_t scanRootBytes = 0;
    BigBlock *blockp = memoryBlocks;

    // Reset the write watch bit if we are scanning this in the background thread
    DWORD const writeWatchFlags = this->IsConcurrentFindRootState()? WRITE_WATCH_FLAG_RESET : 0;
    while (blockp != NULL)
    {
        char * currentAddress = (char *)blockp->GetBytes();
        char * endAddress = currentAddress + blockp->currentByte;
        char * currentPageStart = (char *)blockp->allocation;
        while (currentAddress < endAddress)
        {
            void * written;
            ULONG_PTR count = 1;
            if (::GetWriteWatch(writeWatchFlags, currentPageStart, AutoSystemInfo::PageSize, &written, &count, &pageSize) != 0 || count == 1)
            {
                char * currentEnd = min(currentPageStart + pageSize, endAddress);
                size_t byteCount = (size_t)(currentEnd - currentAddress);
                scanRootBytes += byteCount;
                this->ScanMemory((void **)currentAddress, byteCount);
            }

            currentPageStart += pageSize;
            currentAddress = currentPageStart;
        }
        blockp = blockp->nextBigBlock;
    }
    return scanRootBytes;
}
#endif

size_t
Recycler::TryMarkBigBlockList(BigBlock * memoryBlocks)
{
    size_t scanRootBytes = 0;
    BigBlock *blockp = memoryBlocks;
    while (blockp != NULL)
    {
        void** base = (void**)blockp->GetBytes();
        size_t byteCount = blockp->currentByte;
        scanRootBytes +=  byteCount;
        this->ScanMemory(base, byteCount);
        blockp = blockp->nextBigBlock;
    }
    return scanRootBytes;
}

void
Recycler::ScanInitialImplicitRoots()
{
    autoHeap.ScanInitialImplicitRoots();
}

void
Recycler::ScanNewImplicitRoots()
{
    autoHeap.ScanNewImplicitRoots();
}

/*------------------------------------------------------------------------------------------------
 * Mark
 *------------------------------------------------------------------------------------------------*/
void
Recycler::ResetMarks(ResetMarkFlags flags)
{
    Assert(!this->CollectionInProgress());
    collectionState = CollectionStateResetMarks;

    RecyclerVerboseTrace(GetRecyclerFlagsTable(), _u("Reset marks\n"));
    GCETW(GC_RESETMARKS_START, (this));
    RECYCLER_PROFILE_EXEC_BEGIN(this, Js::ResetMarksPhase);

    Assert(IsMarkStackEmpty());
    this->scanPinnedObjectMap = true;
    this->hasScannedInitialImplicitRoots = false;

    heapBlockMap.ResetMarks();

    autoHeap.ResetMarks(flags);

    RECYCLER_PROFILE_EXEC_END(this, Js::ResetMarksPhase);
    GCETW(GC_RESETMARKS_STOP, (this));

#ifdef RECYCLER_MARK_TRACK
    this->ClearMarkMap();
#endif
}

#ifdef RECYCLER_MARK_TRACK
void Recycler::ClearMarkMap()
{
    this->markMap->Clear();
}

void Recycler::PrintMarkMap()
{
    this->markMap->Map([](void* key, void* value)
    {
        Output::Print(_u("0x%P => 0x%P\n"), key, value);
    });
}
#endif

#if DBG
void
Recycler::CheckAllocExternalMark() const
{
    Assert(!disableThreadAccessCheck);
    Assert(GetCurrentThreadContextId() == mainThreadId);
#if ENABLE_CONCURRENT_GC
  #ifdef HEAP_ENUMERATION_VALIDATION
    Assert((this->IsMarkState() || this->IsPostEnumHeapValidationInProgress()) && collectionState != CollectionStateConcurrentMark);
  #else
    Assert(this->IsMarkState()  && collectionState != CollectionStateConcurrentMark);
  #endif
#else
    Assert(this->IsMarkState());
#endif
}
#endif

void
Recycler::TryMarkNonInterior(void* candidate, void* parentReference)
{
#ifdef HEAP_ENUMERATION_VALIDATION
    Assert(!isHeapEnumInProgress || this->IsPostEnumHeapValidationInProgress());
#else
    Assert(!isHeapEnumInProgress);
#endif
    Assert(this->collectionState != CollectionStateParallelMark);
    markContext.Mark</*parallel */ false, /* interior */ false>(candidate, parentReference);
}


void
Recycler::TryMarkInterior(void* candidate, void* parentReference)
{
#ifdef HEAP_ENUMERATION_VALIDATION
    Assert(!isHeapEnumInProgress || this->IsPostEnumHeapValidationInProgress());
#else
    Assert(!isHeapEnumInProgress);
#endif
    Assert(this->collectionState != CollectionStateParallelMark);
    markContext.Mark</*parallel */ false, /* interior */ true>(candidate, parentReference);
}

template <bool parallel, bool interior>
void
Recycler::ProcessMarkContext(MarkContext * markContext)
{
#if ENABLE_CONCURRENT_GC
    // Copying the markContext onto the stack messes up tracked object handling, because
    // the tracked object will call TryMark[Non]Interior to report its references.
    // These functions implicitly use the main markContext on the Recycler, but this will
    // be overridden if we're processing the main markContext here.
    // So, don't do this if we are going to process tracked objects.
    // (This will be the case if we're not queuing and we're not in partial mode, which ignores tracked objects.)
    // In this case we shouldn't be parallel anyway, so we don't need to worry about cache behavior.
    // We should revisit how we manage markContexts in general in the future, and clean this up
    // by passing the MarkContext through to the tracked object's Mark method.
#if ENABLE_PARTIAL_GC
    if (this->inPartialCollectMode || DoQueueTrackedObject())
#else
    if (DoQueueTrackedObject())
#endif
    {
        // The markContext as passed is one of the markContexts that lives on the Recycler.
        // Copy it locally for processing.
        // This serves two purposes:
        // (1) Allow for better codegen because the markContext is local and we don't need to track the this pointer separately
        //      (because all the key processing is inlined into this function).
        // (2) Ensure we don't have weird cache behavior because we're accidentally writing to the same cache line from
        //      multiple threads during parallel marking.

        MarkContext localMarkContext = *markContext;

        // Do the actual marking.
        localMarkContext.ProcessMark<parallel, interior>();

        // Copy back to the original location.
        *markContext = localMarkContext;

        // Clear the local mark context.
        localMarkContext.Clear();
    }
    else
#endif
    {
        Assert(!parallel);
        markContext->ProcessMark<parallel, interior>();
    }
}

void
Recycler::ProcessMark(bool background)
{
    if (background)
    {
        GCETW(GC_BACKGROUNDMARK_START, (this, backgroundRescanCount));
    }
    else
    {
        GCETW(GC_MARK_START, (this));
    }

    RECYCLER_PROFILE_EXEC_THREAD_BEGIN(background, this, Js::MarkPhase);

    if (this->enableScanInteriorPointers)
    {
        this->ProcessMarkContext</* parallel */ false, /* interior */ true>(&markContext);
    }
    else
    {
        this->ProcessMarkContext</* parallel */ false, /* interior */ false>(&markContext);
    }

    RECYCLER_PROFILE_EXEC_THREAD_END(background, this, Js::MarkPhase);

    if (background)
    {
        GCETW(GC_BACKGROUNDMARK_STOP, (this, backgroundRescanCount));
    }
    else
    {
        GCETW(GC_MARK_STOP, (this));
    }

    DebugOnly(this->markContext.VerifyPostMarkState());
}


void
Recycler::ProcessParallelMark(bool background, MarkContext * markContext)
{
    if (background)
    {
        GCETW(GC_BACKGROUNDPARALLELMARK_START, (this, backgroundRescanCount));
    }
    else
    {
        GCETW(GC_PARALLELMARK_START, (this));
    }

    RECYCLER_PROFILE_EXEC_THREAD_BEGIN(background, this, Js::MarkPhase);

    if (this->enableScanInteriorPointers)
    {
        this->ProcessMarkContext</* parallel */ true, /* interior */ true>(markContext);
    }
    else
    {
        this->ProcessMarkContext</* parallel */ true, /* interior */ false>(markContext);
    }

    RECYCLER_PROFILE_EXEC_THREAD_END(background, this, Js::MarkPhase);

    if (background)
    {
        GCETW(GC_BACKGROUNDPARALLELMARK_STOP, (this, backgroundRescanCount));
    }
    else
    {
        GCETW(GC_PARALLELMARK_STOP, (this));
    }
}

void
Recycler::Mark()
{
    // Marking in thread, we can just pre-mark them
    ResetMarks(this->enableScanImplicitRoots ? ResetMarkFlags_InThreadImplicitRoots : ResetMarkFlags_InThread);
    collectionState = CollectionStateFindRoots;
    RootMark(CollectionStateMark);
}

#if ENABLE_CONCURRENT_GC
void
Recycler::StartQueueTrackedObject()
{
    Assert(!this->queueTrackedObject);
    Assert(!this->HasPendingTrackObjects());
#if ENABLE_PARTIAL_GC
    Assert(this->clientTrackedObjectList.Empty());
    Assert(!this->inPartialCollectMode);
#endif
    this->queueTrackedObject = true;
}

bool
Recycler::DoQueueTrackedObject() const
{
    Assert(this->queueTrackedObject || !this->IsConcurrentMarkState());
    Assert(this->queueTrackedObject || this->isProcessingTrackedObjects || !this->HasPendingTrackObjects());
#if ENABLE_PARTIAL_GC
    Assert(this->queueTrackedObject || this->inPartialCollectMode || !(this->collectionState == CollectionStateParallelMark));
    Assert(!this->queueTrackedObject || (this->clientTrackedObjectList.Empty() && !this->inPartialCollectMode));
#else
    Assert(this->queueTrackedObject || !(this->collectionState == CollectionStateParallelMark));
#endif
    return this->queueTrackedObject;
}


#endif

void
Recycler::ResetCollectionState()
{
    Assert(IsMarkStackEmpty());

    this->collectionState = CollectionStateNotCollecting;
#if ENABLE_CONCURRENT_GC
    this->backgroundFinishMarkCount = 0;
#endif
    this->inExhaustiveCollection = false;
    this->inDecommitNowCollection = false;

#if ENABLE_CONCURRENT_GC
    CleanupPendingUnroot();
#endif

#if ENABLE_PARTIAL_GC
    if (inPartialCollectMode)
    {
        FinishPartialCollect();
    }
#endif
#if ENABLE_CONCURRENT_GC
    Assert(!this->DoQueueTrackedObject());
#endif
#ifdef RECYCLER_FINALIZE_CHECK
    // Reset the collection stats.
    this->collectionStats.finalizeCount = this->autoHeap.liveFinalizableObjectCount - this->autoHeap.newFinalizableObjectCount - this->autoHeap.pendingDisposableObjectCount;
#endif
}

void
Recycler::ResetMarkCollectionState()
{
    // If we aborted after doing a background Rescan, there will be entries in the markContext.
    // Abort these entries and reset the markContext state.
    markContext.Abort();

    // If we aborted after doing a background parallel Mark, we wouldn't have cleaned up the
    // parallel markContexts yet. Clean these up now.
    // Note parallelMarkContext1 is not used in background parallel (see DoBackgroundParallelMark)
    parallelMarkContext2.Cleanup();
    parallelMarkContext3.Cleanup();

    this->ClearNeedOOMRescan();
    DebugOnly(this->isProcessingRescan = false);

#if ENABLE_CONCURRENT_GC
    // If we're reseting the mark collection state, we need to unlock the block list
    DListBase<GuestArenaAllocator>::EditingIterator guestArenaIter(&guestArenaList);
    while (guestArenaIter.Next())
    {
        GuestArenaAllocator& allocator = guestArenaIter.Data();
        allocator.SetLockBlockList(false);
    }

    this->queueTrackedObject = false;
#endif
    ResetCollectionState();
}

void
Recycler::ResetHeuristicCounters()
{
    autoHeap.lastUncollectedAllocBytes = autoHeap.uncollectedAllocBytes;
    autoHeap.uncollectedAllocBytes = 0;
    autoHeap.uncollectedExternalBytes = 0;
    ResetPartialHeuristicCounters();
}

void Recycler::ResetPartialHeuristicCounters()
{
#if ENABLE_PARTIAL_GC
    autoHeap.uncollectedNewPageCount = 0;
#endif
}

void
Recycler::ScheduleNextCollection()
{
    this->tickCountNextCollection = ::GetTickCount() + RecyclerHeuristic::TickCountCollection;
    this->tickCountNextFinishCollection = ::GetTickCount() + RecyclerHeuristic::TickCountFinishCollection;
}

#if ENABLE_CONCURRENT_GC
void
Recycler::PrepareSweep()
{
    autoHeap.PrepareSweep();
}
#endif

size_t
Recycler::RescanMark(DWORD waitTime)
{
    bool const onLowMemory = this->NeedOOMRescan();

    // REVIEW: Why are we asserting for DoQueueTrackedObject here?
    // Should we split this into different asserts depending on whether
    // concurrent or partial is enabled?
#if ENABLE_CONCURRENT_GC
#if ENABLE_PARTIAL_GC
    Assert(this->inPartialCollectMode || DoQueueTrackedObject());
#else
    Assert(DoQueueTrackedObject());
#endif
#endif

    {
        // We are about to do a rescan mark, which for consistency requires the runtime to stop any additional mutator threads
        AUTO_NO_EXCEPTION_REGION;
        collectionWrapper->PreRescanMarkCallback();
    }

    // Always called in-thread
    Assert(collectionState == CollectionStateRescanFindRoots);
#if ENABLE_CONCURRENT_GC
    if (!onLowMemory && // Don't do background finish mark if we are low on memory
        // Only do background finish mark if we have a time limit or it is forced
        (CUSTOM_PHASE_FORCE1(GetRecyclerFlagsTable(), Js::BackgroundFinishMarkPhase) || waitTime != INFINITE) &&
        // Don't do background finish mark if we failed to finish mark too many times
        (this->backgroundFinishMarkCount < RecyclerHeuristic::MaxBackgroundFinishMarkCount(this->GetRecyclerFlagsTable())))
    {
        this->PrepareBackgroundFindRoots();
        if (StartConcurrent(CollectionStateConcurrentFinishMark))
        {
            this->backgroundFinishMarkCount++;
            this->PrepareSweep();
            GCETW(GC_RESCANMARKWAIT_START, (this, waitTime));
            const BOOL waited = WaitForConcurrentThread(waitTime);
            GCETW(GC_RESCANMARKWAIT_STOP, (this, !waited));
            if (!waited)
            {
                CUSTOM_PHASE_PRINT_TRACE1(GetRecyclerFlagsTable(), Js::BackgroundFinishMarkPhase, _u("Finish mark timed out\n"));

                {
                    // We timed out doing the finish mark, notify the runtime
                    AUTO_NO_EXCEPTION_REGION;
                    collectionWrapper->RescanMarkTimeoutCallback();
                }

                return Recycler::InvalidScanRootBytes;
            }
            Assert(collectionState == CollectionStateRescanWait);
            collectionState = CollectionStateRescanFindRoots;
            Assert(recyclerPageAllocator.GetWriteWatchPageCount() == 0);
            Assert(recyclerLargeBlockPageAllocator.GetWriteWatchPageCount() == 0);
            return this->backgroundRescanRootBytes;
        }
        this->RevertPrepareBackgroundFindRoots();
    }
#endif
#if ENABLE_CONCURRENT_GC
    this->backgroundFinishMarkCount = 0;
#endif
    return FinishMarkRescan(false) * AutoSystemInfo::PageSize;
}

size_t
Recycler::FinishMark(DWORD waitTime)
{
    size_t scannedRootBytes = RescanMark(waitTime);
    Assert(waitTime != INFINITE || scannedRootBytes != Recycler::InvalidScanRootBytes);
    if (scannedRootBytes != Recycler::InvalidScanRootBytes)
    {
#if DBG && ENABLE_PARTIAL_GC
        RecyclerVerboseTrace(GetRecyclerFlagsTable(), _u("CTO: %d\n"), this->clientTrackedObjectList.Count());
#endif

#if ENABLE_PARTIAL_GC
        if (this->inPartialCollectMode)
        {
            RecyclerVerboseTrace(GetRecyclerFlagsTable(), _u("Processing client tracked objects\n"));
            ProcessClientTrackedObjects();
        }
        else
#endif
#if ENABLE_CONCURRENT_GC
        if (DoQueueTrackedObject())
        {
            RecyclerVerboseTrace(GetRecyclerFlagsTable(), _u("Processing regular tracked objects\n"));

            ProcessTrackedObjects();
            Assert(this->backgroundFinishMarkCount == 0 ||
                (this->recyclerPageAllocator.GetWriteWatchPageCount() == 0 &&
                this->recyclerLargeBlockPageAllocator.GetWriteWatchPageCount() == 0));
        }
#endif

        // Continue to mark from root one more time
        scannedRootBytes += RootMark(CollectionStateRescanMark);
    }
    return scannedRootBytes;
}

#if ENABLE_CONCURRENT_GC
void
Recycler::DoParallelMark()
{
    Assert(this->enableParallelMark);
    Assert(this->maxParallelism > 1 && this->maxParallelism <= 4);

    // Split the mark stack into [this->maxParallelism] equal pieces.
    // The actual # of splits is returned, in case the stack was too small to split that many ways.
    MarkContext * splitContexts[3] = { &parallelMarkContext1, &parallelMarkContext2, &parallelMarkContext3 };
    uint actualSplitCount = markContext.Split(this->maxParallelism - 1, splitContexts);

    Assert(actualSplitCount <= 3);

    // If we failed to split at all, just mark in thread with no parallelism.
    if (actualSplitCount == 0)
    {
        this->ProcessMark(false);
        return;
    }

    // We need to queue tracked objects while we mark in parallel.
    // (Unless it's a partial collect, in which case we don't process tracked objects at all)
#if ENABLE_PARTIAL_GC
    if (!this->inPartialCollectMode)
#endif
    {
        StartQueueTrackedObject();
    }

    // Kick off marking on the background thread
    bool concurrentSuccess = StartConcurrent(CollectionStateParallelMark);

    // If there's enough work to split, then kick off marking on parallel threads too.
    // If the threads haven't been created yet, this will create them (or fail).
    bool parallelSuccess1 = false;
    bool parallelSuccess2 = false;
    if (concurrentSuccess && actualSplitCount >= 2)
    {
        parallelSuccess1 = parallelThread1.StartConcurrent();
        if (parallelSuccess1 && actualSplitCount == 3)
        {
            parallelSuccess2 = parallelThread2.StartConcurrent();
        }
    }

    // Process our portion of the split.
    this->ProcessParallelMark(false, &parallelMarkContext1);

    // If we successfully launched parallel work, wait for it to complete.
    // If we failed, then process the work in-thread now.
    if (concurrentSuccess)
    {
        WaitForConcurrentThread(INFINITE);
    }
    else
    {
        this->ProcessParallelMark(false, &markContext);
    }

    if (actualSplitCount >= 2)
    {
        if (parallelSuccess1)
        {
            parallelThread1.WaitForConcurrent();
        }
        else
        {
            this->ProcessParallelMark(false, &parallelMarkContext2);
        }

        if (actualSplitCount == 3)
        {
            if (parallelSuccess2)
            {
                parallelThread2.WaitForConcurrent();
            }
            else
            {
                this->ProcessParallelMark(false, &parallelMarkContext3);
            }
        }
    }

    this->collectionState = CollectionStateMark;

    // Process tracked objects, if any, then do one final mark phase in case they marked any new objects.
    // (Unless it's a partial collect, in which case we don't process tracked objects at all)
#if ENABLE_PARTIAL_GC
    if (!this->inPartialCollectMode)
#endif
    {
        this->ProcessTrackedObjects();
        this->ProcessMark(false);
    }
#if ENABLE_PARTIAL_GC
    else
    {
        Assert(!this->HasPendingTrackObjects());
    }
#endif
}


void
Recycler::DoBackgroundParallelMark()
{
    // Split the mark stack into [this->maxParallelism - 1] equal pieces (thus, "- 2" below).
    // The actual # of splits is returned, in case the stack was too small to split that many ways.
    // The parallel threads are hardwired to use parallelMarkContext2/3, so we split using those.
    uint actualSplitCount = 0;
    MarkContext * splitContexts[2] = { &parallelMarkContext2, &parallelMarkContext3 };
    if (this->enableParallelMark)
    {
        Assert(this->maxParallelism > 1 && this->maxParallelism <= 4);
        if (this->maxParallelism > 2)
        {
            actualSplitCount = markContext.Split(this->maxParallelism - 2, splitContexts);
        }
    }

    Assert(actualSplitCount <= 2);

    // If we failed to split at all, just mark in thread with no parallelism.
    if (actualSplitCount == 0)
    {
        this->ProcessMark(true);
        return;
    }

#if ENABLE_PARTIAL_GC
    // We should already be set up to queue tracked objects, unless this is a partial collect
    Assert(this->DoQueueTrackedObject() || this->inPartialCollectMode);
#else
    Assert(this->DoQueueTrackedObject());
#endif

    this->collectionState = CollectionStateBackgroundParallelMark;

    // Kick off marking on parallel threads too, if there is work for them
    // If the threads haven't been created yet, this will create them (or fail).
    bool parallelSuccess1 = false;
    bool parallelSuccess2 = false;
    parallelSuccess1 = parallelThread1.StartConcurrent();
    if (parallelSuccess1 && actualSplitCount == 2)
    {
        parallelSuccess2 = parallelThread2.StartConcurrent();
    }

    // Process our portion of the split.
    this->ProcessParallelMark(true, &markContext);

    // If we successfully launched parallel work, wait for it to complete.
    // If we failed, then process the work in-thread now.
    if (parallelSuccess1)
    {
        parallelThread1.WaitForConcurrent();
    }
    else
    {
        this->ProcessParallelMark(true, &parallelMarkContext2);
    }

    if (actualSplitCount == 2)
    {
        if (parallelSuccess2)
        {
            parallelThread2.WaitForConcurrent();
        }
        else
        {
            this->ProcessParallelMark(true, &parallelMarkContext3);
        }
    }

    this->collectionState = CollectionStateConcurrentMark;
}
#endif

size_t
Recycler::RootMark(CollectionState markState)
{
    size_t scannedRootBytes = 0;
    Assert(!this->NeedOOMRescan() || markState == CollectionStateRescanMark);
#if ENABLE_PARTIAL_GC
    RecyclerVerboseTrace(GetRecyclerFlagsTable(), _u("PreMark done, partial collect: %d\n"), this->inPartialCollectMode);
#else
    RecyclerVerboseTrace(GetRecyclerFlagsTable(), _u("PreMark done, partial collect not available\n"));
#endif

    Assert(collectionState == (markState == CollectionStateMark? CollectionStateFindRoots : CollectionStateRescanFindRoots));

    BOOL stacksScannedByRuntime = FALSE;
    {
        // We are about to scan roots in thread, notify the runtime first so it can stop threads if necessary and also provide additional roots
        AUTO_NO_EXCEPTION_REGION;
        RecyclerScanMemoryCallback scanMemory(this);
        scannedRootBytes += collectionWrapper->RootMarkCallback(scanMemory, &stacksScannedByRuntime);
    }

    scannedRootBytes += FindRoots();

    if (!stacksScannedByRuntime)
    {
        // The runtime did not scan the stack(s) for us, so we use the normal Recycler code.
        scannedRootBytes += ScanStack();
    }

    this->collectionState = markState;

#if ENABLE_CONCURRENT_GC
    if (this->enableParallelMark)
    {
        this->DoParallelMark();
    }
    else
#endif
    {
        this->ProcessMark(false);
    }

    if (this->EndMark())
    {
        // REVIEW: This heuristic doesn't apply when partial is off so there's no need
        // to modify scannedRootBytes here, correct?
#if ENABLE_PARTIAL_GC
        // return large root scanned byte to not get into partial mode if we are low on memory
        scannedRootBytes = RecyclerSweep::MaxPartialCollectRescanRootBytes + 1;
#endif
    }

    return scannedRootBytes;
}

bool
Recycler::EndMarkCheckOOMRescan()
{
    bool oomRescan = false;
    if (this->NeedOOMRescan())
    {
#ifdef RECYCLER_DUMP_OBJECT_GRAPH
        if (this->objectGraphDumper)
        {
            // Do not complete the mark if we are just dumping the object graph
            // Just report out of memory
            this->objectGraphDumper->isOutOfMemory = true;
            this->ClearNeedOOMRescan();
        }
        else
#endif
        {
            EndMarkOnLowMemory();
            oomRescan = true;
        }
    }

    // Done with the mark stack, it should be empty.
    // Release pages it is holding.
    Assert(!HasPendingMarkObjects());
    Assert(!HasPendingTrackObjects());
    return oomRescan;
}

bool
Recycler::EndMark()
{
#if ENABLE_CONCURRENT_GC
    Assert(!this->DoQueueTrackedObject());
#endif
#if ENABLE_PARTIAL_GC
    Assert(this->clientTrackedObjectList.Empty());
#endif

    {
        // We have finished marking
        AUTO_NO_EXCEPTION_REGION;
        collectionWrapper->EndMarkCallback();
    }

    bool oomRescan = EndMarkCheckOOMRescan();

    if (ProcessObjectBeforeCollectCallbacks())
    {
        // callbacks may trigger additional marking, need to check OOMRescan again
        oomRescan |= EndMarkCheckOOMRescan();
    }

    // GC-CONSIDER: Consider keeping some page around
    GCETW(GC_DECOMMIT_CONCURRENT_COLLECT_PAGE_ALLOCATOR_START, (this));

    // Clean up mark contexts, which will release held free pages
    // Do this for all contexts before we decommit, to make sure all pages are freed
    markContext.Cleanup();
    parallelMarkContext1.Cleanup();
    parallelMarkContext2.Cleanup();
    parallelMarkContext3.Cleanup();

    // Decommit all pages
    markContext.DecommitPages();
    parallelMarkContext1.DecommitPages();
    parallelMarkContext2.DecommitPages();
    parallelMarkContext3.DecommitPages();

    GCETW(GC_DECOMMIT_CONCURRENT_COLLECT_PAGE_ALLOCATOR_STOP, (this));

    return oomRescan;
}

void
Recycler::EndMarkOnLowMemory()
{
    GCETW(GC_ENDMARKONLOWMEMORY_START, (this));
    Assert(this->NeedOOMRescan());
    this->inEndMarkOnLowMemory = true;

    // Treat this as a concurrent mark reset so that we don't invalidate the allocators
    RecyclerVerboseTrace(GetRecyclerFlagsTable(), _u("OOM during mark- rerunning mark\n"));

    // Try to release as much memory as possible
    ForRecyclerPageAllocator(DecommitNow());

#ifdef ENABLE_DEBUG_CONFIG_OPTIONS
    uint iterations = 0;
#endif

    do
    {
#if ENABLE_PARTIAL_GC
        Assert(this->clientTrackedObjectList.Empty());
#endif

#if ENABLE_CONCURRENT_GC
        // Always queue tracked objects during rescan, to avoid changes to mark state.
        // (Unless we're in a partial, in which case we ignore tracked objects)
        Assert(!this->DoQueueTrackedObject());
#if ENABLE_PARTIAL_GC
        if (!this->inPartialCollectMode)
#endif
        {
            this->StartQueueTrackedObject();
        }
#endif

        this->collectionState = CollectionStateRescanFindRoots;

        this->ClearNeedOOMRescan();

#if DBG
        Assert(!this->isProcessingRescan);
        this->isProcessingRescan = true;
#endif

        if (!heapBlockMap.OOMRescan(this))
        {
            // Kill the process- we couldn't even rescan a single block
            // We are in pretty low memory state at this point
            // The fail-fast is present for two reasons:
            // 1) Defense-in-depth for cases we hadn't thought about
            // 2) Deal with cases like -MaxMarkStackPageCount:1 which can still hang without the fail-fast
            MarkStack_OOM_fatal_error();
        }

        autoHeap.Rescan(RescanFlags_None);

        DebugOnly(this->isProcessingRescan = false);

        this->ProcessMark(false);

#if ENABLE_CONCURRENT_GC
        // Process any tracked objects we found
#if ENABLE_PARTIAL_GC
        if (!this->inPartialCollectMode)
#endif
        {
            ProcessTrackedObjects();
        }
#endif

        // Drain the mark stack
        ProcessMark(false);

#ifdef ENABLE_DEBUG_CONFIG_OPTIONS
        iterations++;
#endif
    }
    while (this->NeedOOMRescan());

    Assert(!markContext.GetPageAllocator()->DisableAllocationOutOfMemory());
    Assert(!parallelMarkContext1.GetPageAllocator()->DisableAllocationOutOfMemory());
    Assert(!parallelMarkContext2.GetPageAllocator()->DisableAllocationOutOfMemory());
    Assert(!parallelMarkContext3.GetPageAllocator()->DisableAllocationOutOfMemory());
    CUSTOM_PHASE_PRINT_TRACE1(GetRecyclerFlagsTable(), Js::RecyclerPhase, _u("EndMarkOnLowMemory iterations: %d\n"), iterations);

#if ENABLE_PARTIAL_GC
    Assert(this->clientTrackedObjectList.Empty());
#endif
#if ENABLE_CONCURRENT_GC
    Assert(!this->DoQueueTrackedObject());
#endif
    this->inEndMarkOnLowMemory = false;
#if ENABLE_PARTIAL_GC
    if (this->inPartialCollectMode)
    {
        this->FinishPartialCollect();
    }
#endif

    GCETW(GC_ENDMARKONLOWMEMORY_STOP, (this));
}


#if DBG
bool
Recycler::IsMarkStackEmpty()
{
    return (markContext.IsEmpty() && parallelMarkContext1.IsEmpty() && parallelMarkContext2.IsEmpty() && parallelMarkContext3.IsEmpty());
}
#endif

#ifdef HEAP_ENUMERATION_VALIDATION
void
Recycler::PostHeapEnumScan(PostHeapEnumScanCallback callback, void *data)
{
    this->pfPostHeapEnumScanCallback = callback;
    this->postHeapEnunScanData = data;

    FindRoots();
    ProcessMark(false);

    this->pfPostHeapEnumScanCallback = NULL;
    this->postHeapEnunScanData = NULL;
}
#endif

#if ENABLE_CONCURRENT_GC
bool
Recycler::QueueTrackedObject(FinalizableObject * trackableObject)
{
    return markContext.AddTrackedObject(trackableObject);
}
#endif

bool
Recycler::FindImplicitRootObject(void* candidate, RecyclerHeapObjectInfo& heapObject)
{
    HeapBlock* heapBlock = FindHeapBlock(candidate);
    if (heapBlock == nullptr)
    {
        return false;
    }

    if (heapBlock->GetHeapBlockType() < HeapBlock::HeapBlockType::SmallAllocBlockTypeCount)
    {
        return ((SmallHeapBlock*)heapBlock)->FindImplicitRootObject(candidate, this, heapObject);
    }
    else if (!heapBlock->IsLargeHeapBlock())
    {
        return ((MediumHeapBlock*)heapBlock)->FindImplicitRootObject(candidate, this, heapObject);
    }
    else
    {
        return ((LargeHeapBlock*)heapBlock)->FindImplicitRootObject(candidate, this, heapObject);
    }
}

bool
Recycler::FindHeapObject(void* candidate, FindHeapObjectFlags flags, RecyclerHeapObjectInfo& heapObject)
{
    HeapBlock* heapBlock = FindHeapBlock(candidate);
    return heapBlock && heapBlock->FindHeapObject(candidate, this, flags, heapObject);
}

bool
Recycler::FindHeapObjectWithClearedAllocators(void* candidate, RecyclerHeapObjectInfo& heapObject)
{
    // Heap enum has some case where it allocates, so we can't assert
    Assert(autoHeap.AllocatorsAreEmpty() || this->isHeapEnumInProgress);
    return FindHeapObject(candidate, FindHeapObjectFlags_ClearedAllocators, heapObject);
}

void*
Recycler::GetRealAddressFromInterior(void* candidate)
{
    HeapBlock * heapBlock = heapBlockMap.GetHeapBlock(candidate);
    if (heapBlock == NULL)
    {
        return NULL;
    }
    return heapBlock->GetRealAddressFromInterior(candidate);
}

/*------------------------------------------------------------------------------------------------
 * Sweep
 *------------------------------------------------------------------------------------------------*/

#if ENABLE_PARTIAL_GC
bool
Recycler::Sweep(size_t rescanRootBytes, bool concurrent, bool adjustPartialHeuristics)
#else
bool
Recycler::Sweep(bool concurrent)
#endif
{
#if ENABLE_PARTIAL_GC && ENABLE_CONCURRENT_GC
    Assert(!this->hasBackgroundFinishPartial);
#endif

#if ENABLE_CONCURRENT_GC
    if (!this->enableConcurrentSweep)
#endif
    {
        concurrent = false;
    }

    RECYCLER_PROFILE_EXEC_BEGIN(this, concurrent? Js::ConcurrentSweepPhase : Js::SweepPhase);

#if ENABLE_PARTIAL_GC
    recyclerSweepInstance.BeginSweep(this, rescanRootBytes, adjustPartialHeuristics);
#else
    recyclerSweepInstance.BeginSweep(this);
#endif

    this->SweepHeap(concurrent, *recyclerSweep);
#if ENABLE_CONCURRENT_GC
    if (concurrent)
    {
        // If we finished mark in the background, all the relevant write watches should already be reset
        // Only reset write watch if we didn't finish mark in the background
        if (this->backgroundFinishMarkCount == 0)
        {
#if ENABLE_PARTIAL_GC
            if (this->inPartialCollectMode)
            {
                RECYCLER_PROFILE_EXEC_BEGIN(this, Js::ResetWriteWatchPhase);
                if (!recyclerPageAllocator.ResetWriteWatch() || !recyclerLargeBlockPageAllocator.ResetWriteWatch())
                {
                    // Shouldn't happen
                    Assert(false);
                    // Disable partial collect
                    this->enablePartialCollect = false;

                    // We haven't done any partial collection yet, just get out of partial collect mode
                    this->inPartialCollectMode = false;
                }
                RECYCLER_PROFILE_EXEC_END(this, Js::ResetWriteWatchPhase);
            }
#endif
        }
    }
    else
#endif
    {
        recyclerSweep->FinishSweep();
        recyclerSweep->EndSweep();
    }

    RECYCLER_PROFILE_EXEC_END(this, concurrent? Js::ConcurrentSweepPhase : Js::SweepPhase);

#if ENABLE_CONCURRENT_GC
    if (concurrent)
    {
        if (!StartConcurrent(CollectionStateConcurrentSweep))
        {
           // Failed to spawn the concurrent sweep.
           // Instead, force the concurrent sweep to happen right here in thread.
           this->collectionState = CollectionStateConcurrentSweep;

           DoBackgroundWork(true);
           // Continue as if the concurrent sweep were executing
           // Next time we check for completion, we will finish the sweep just as if it had happened out of thread.
        }
        return true;
    }
#endif
    return false;
}

#ifdef ENABLE_DEBUG_CONFIG_OPTIONS
void Recycler::DisplayMemStats()
{
#ifdef PERF_COUNTERS
#if DBG_DUMP
    printf("Recycler Live Object Count  %u\n", PerfCounter::RecyclerCounterSet::GetLiveObjectCounter().GetValue());
    printf("Recycler Live Object Size   %u\n", PerfCounter::RecyclerCounterSet::GetLiveObjectSizeCounter().GetValue());
#endif

    printf("Recycler Used Page Size %u\n", PerfCounter::PageAllocatorCounterSet::GetUsedSizeCounter(PageAllocatorType::PageAllocatorType_Recycler).GetValue());
#endif
}
#endif

CollectedRecyclerWeakRefHeapBlock CollectedRecyclerWeakRefHeapBlock::Instance;

void
Recycler::SweepWeakReference()
{
    RECYCLER_PROFILE_EXEC_BEGIN(this, Js::SweepWeakPhase);
    GCETW(GC_SWEEP_WEAKREF_START, (this));

    // REVIEW: Clean up the weak reference map concurrently?
    bool hasCleanup = false;
    weakReferenceMap.Map([&hasCleanup](RecyclerWeakReferenceBase * weakRef) -> bool
    {
        if (!weakRef->weakRefHeapBlock->TestObjectMarkedBit(weakRef))
        {
            hasCleanup = true;

            // Remove
            return false;
        }

        if (!weakRef->strongRefHeapBlock->TestObjectMarkedBit(weakRef->strongRef))
        {
            hasCleanup = true;
            weakRef->strongRef = nullptr;

            // Put in a dummy heap block so that we can still do the isPendingConcurrentSweep check first.
            weakRef->strongRefHeapBlock = &CollectedRecyclerWeakRefHeapBlock::Instance;

            // Remove
            return false;
        }

        // Keep
        return true;
    });
    this->weakReferenceCleanupId += hasCleanup;

    GCETW(GC_SWEEP_WEAKREF_STOP, (this));
    RECYCLER_PROFILE_EXEC_END(this, Js::SweepWeakPhase);
}

void
Recycler::SweepHeap(bool concurrent, RecyclerSweep& recyclerSweep)
{
    Assert(!this->hasPendingDeleteGuestArena);
    Assert(!this->isHeapEnumInProgress);

#if ENABLE_CONCURRENT_GC
    Assert(!this->DoQueueTrackedObject());
    if (concurrent)
    {
        collectionState = CollectionStateSetupConcurrentSweep;

        // Only queue up non-leaf pages- leaf pages don't need to be zeroed out
        recyclerPageAllocator.StartQueueZeroPage();
        recyclerLargeBlockPageAllocator.StartQueueZeroPage();
#ifdef RECYCLER_WRITE_BARRIER_ALLOC_SEPARATE_PAGE
        recyclerWithBarrierPageAllocator.StartQueueZeroPage();
#endif
    }
    else
#endif
    {
        Assert(!concurrent);
        collectionState = CollectionStateSweep;
    }

    this->SweepWeakReference();

#if ENABLE_CONCURRENT_GC
    if (concurrent)
    {
        GCETW(GC_SETUPBACKGROUNDSWEEP_START, (this));
    }
    else
#endif
    {
        GCETW(GC_SWEEP_START, (this));
    }
    recyclerPageAllocator.SuspendIdleDecommit();
#ifdef RECYCLER_WRITE_BARRIER_ALLOC_SEPARATE_PAGE
    recyclerWithBarrierPageAllocator.SuspendIdleDecommit();
#endif
    recyclerLargeBlockPageAllocator.SuspendIdleDecommit();
    autoHeap.Sweep(recyclerSweep, concurrent);
#ifdef RECYCLER_WRITE_BARRIER_ALLOC_SEPARATE_PAGE
    recyclerWithBarrierPageAllocator.ResumeIdleDecommit();
#endif
    recyclerPageAllocator.ResumeIdleDecommit();
    recyclerLargeBlockPageAllocator.ResumeIdleDecommit();

#if ENABLE_CONCURRENT_GC
    if (concurrent)
    {
        recyclerPageAllocator.StopQueueZeroPage();
        recyclerLargeBlockPageAllocator.StopQueueZeroPage();
#ifdef RECYCLER_WRITE_BARRIER_ALLOC_SEPARATE_PAGE
        recyclerWithBarrierPageAllocator.StopQueueZeroPage();
#endif

        GCETW(GC_SETUPBACKGROUNDSWEEP_STOP, (this));
    }
    else
    {
        Assert(!recyclerPageAllocator.HasZeroQueuedPages());
        Assert(!recyclerLargeBlockPageAllocator.HasZeroQueuedPages());
#ifdef RECYCLER_WRITE_BARRIER_ALLOC_SEPARATE_PAGE
        Assert(!recyclerWithBarrierPageAllocator.HasZeroQueuedPages());
#endif

        uint sweptBytes = 0;
#ifdef RECYCLER_STATS
        sweptBytes = (uint)collectionStats.objectSweptBytes;
#endif

        GCETW(GC_SWEEP_STOP, (this, sweptBytes));
    }
#endif
}

#if ENABLE_PARTIAL_GC && ENABLE_CONCURRENT_GC
void
Recycler::BackgroundFinishPartialCollect(RecyclerSweep * recyclerSweep)
{
    Assert(this->inPartialCollectMode);
    Assert(recyclerSweep != nullptr && recyclerSweep->IsBackground());
    this->hasBackgroundFinishPartial = true;
    this->autoHeap.FinishPartialCollect(recyclerSweep);
    this->inPartialCollectMode = false;
}
#endif

void
Recycler::DisposeObjects()
{
    Assert(this->allowDispose && this->hasDisposableObject && !this->inDispose);
    Assert(!isHeapEnumInProgress);

    GCETW(GC_DISPOSE_START, (this));
    ASYNC_HOST_OPERATION_START(collectionWrapper);

    this->inDispose = true;

#ifdef PROFILE_RECYCLER_ALLOC
    // finalizer may allocate memory and dispose object can happen in the middle of allocation
    // save and restore the tracked object info
    TrackAllocData oldAllocData = { 0 };
    if (trackerDictionary != nullptr)
    {
        oldAllocData = nextAllocData;
        nextAllocData.Clear();
    }
#endif

#ifdef ENABLE_DEBUG_CONFIG_OPTIONS
    if (GetRecyclerFlagsTable().Trace.IsEnabled(Js::RecyclerPhase))
    {
        Output::Print(_u("Disposing objects\n"));
    }
#endif

    // Disable dispose within this method, restore it when we're done
    AutoRestoreValue<bool> disableDispose(&this->allowDispose, false);

#ifdef FAULT_INJECTION
    this->collectionWrapper->DisposeScriptContextByFaultInjectionCallBack();
#endif

    // Scope timestamp to just dispose
    {
        AUTO_TIMESTAMP(dispose);
        autoHeap.DisposeObjects();
    }

#ifdef PROFILE_RECYCLER_ALLOC
    if (trackerDictionary != nullptr)
    {
        Assert(nextAllocData.IsEmpty());
        nextAllocData = oldAllocData;
    }
#endif

#ifdef ENABLE_PROJECTION
    {
        Assert(!this->inResolveExternalWeakReferences);
        Assert(!this->allowDispose);
#if DBG || defined RECYCLER_TRACE
        AutoRestoreValue<bool> inResolveExternalWeakReferencedObjects(&this->inResolveExternalWeakReferences, true);
#endif
        AUTO_TIMESTAMP(externalWeakReferenceObjectResolve);

        // This is where it is safe to resolve external weak references as they can lead to new script entry
        collectionWrapper->ResolveExternalWeakReferencedObjects();
    }
#endif

    Assert(!this->inResolveExternalWeakReferences);
    Assert(this->inDispose);

    this->inDispose = false;

    ASYNC_HOST_OPERATION_END(collectionWrapper);

    uint sweptBytes = 0;
#ifdef RECYCLER_STATS
    sweptBytes = (uint)collectionStats.objectSweptBytes;
#endif

    GCETW(GC_DISPOSE_STOP, (this, sweptBytes));
}

bool
Recycler::FinishDisposeObjects()
{
    CUSTOM_PHASE_PRINT_TRACE1(GetRecyclerFlagsTable(), Js::DisposePhase, _u("[Dispose] AllowDispose in FinishDisposeObject: %d\n"), this->allowDispose);

    if (this->hasDisposableObject && this->allowDispose)
    {
        CUSTOM_PHASE_PRINT_TRACE1(GetRecyclerFlagsTable(), Js::DisposePhase, _u("[Dispose] FinishDisposeObject, calling Dispose: %d\n"), this->allowDispose);
#ifdef RECYCLER_TRACE
        CollectionParam savedCollectionParam = collectionParam;
#endif
        DisposeObjects();
#ifdef RECYCLER_TRACE
        collectionParam = savedCollectionParam;
#endif
        // FinishDisposeObjects is always called either during a collection,
        // or we will check the NeedExhaustiveRepeatCollect(), so no need to check it here
        return true;
    }


#ifdef RECYCLER_TRACE
    if (!this->inDispose && this->hasDisposableObject
        && GetRecyclerFlagsTable().Trace.IsEnabled(Js::RecyclerPhase))
    {
        Output::Print(_u("%04X> RC(%p): %s\n"), this->mainThreadId, this, _u("Dispose object delayed"));
    }
#endif
    return false;
}

template bool Recycler::FinishDisposeObjectsNow<FinishDispose>();
template bool Recycler::FinishDisposeObjectsNow<FinishDisposeTimed>();

template <CollectionFlags flags>
bool
Recycler::FinishDisposeObjectsNow()
{
    if (inDisposeWrapper)
    {
        return false;
    }

    return FinishDisposeObjectsWrapped<flags>();
}

template <CollectionFlags flags>
inline
bool
Recycler::FinishDisposeObjectsWrapped()
{
    const BOOL allowDisposeFlag = flags & CollectOverride_AllowDispose;
    if (allowDisposeFlag && this->NeedDispose())
    {
        if ((flags & CollectHeuristic_TimeIfScriptActive) == CollectHeuristic_TimeIfScriptActive)
        {
            if (!this->NeedDisposeTimed())
            {
                return false;
            }
        }

        this->allowDispose = true;
        this->inDisposeWrapper = true;

#ifdef RECYCLER_TRACE
        if (GetRecyclerFlagsTable().Trace.IsEnabled(Js::RecyclerPhase))
        {
            Output::Print(_u("%04X> RC(%p): %s\n"), this->mainThreadId, this, _u("Process delayed dispose object"));
        }
#endif

        collectionWrapper->DisposeObjects(this);

        // Dispose may get into message loop and cause a reentrant GC. If those don't allow reentrant
        // it will get added to a pending collect request.

        // FinishDisposedObjectsWrapped/DisposeObjectsWrapped is called at a place that might not be during a collection
        // and won't check NeedExhaustiveRepeatCollect(), need to check it here to honor those requests

         if (!this->CollectionInProgress() && NeedExhaustiveRepeatCollect() && ((flags & CollectOverride_NoExhaustiveCollect) != CollectOverride_NoExhaustiveCollect))
        {
#ifdef RECYCLER_TRACE
            CaptureCollectionParam((CollectionFlags)(flags & ~CollectMode_Partial), true);
#endif
            DoCollectWrapped((CollectionFlags)(flags & ~CollectMode_Partial));
        }

        this->inDisposeWrapper = false;
        return true;
    }
    return false;
}

/*------------------------------------------------------------------------------------------------
 * Collect
 *------------------------------------------------------------------------------------------------*/
BOOL
Recycler::CollectOnAllocatorThread()
{
#if ENABLE_PARTIAL_GC
    Assert(!inPartialCollectMode);
#endif
#ifdef RECYCLER_TRACE
    PrintCollectTrace(Js::GarbageCollectPhase);
#endif

    this->CollectionBegin<Js::GarbageCollectPhase>();
    this->Mark();

    // Partial collect mode is not re-enabled after a non-partial in-thread GC because partial GC heuristics are not adjusted
    // after a full in-thread GC. Enabling partial collect mode causes partial GC heuristics to be reset before the next full
    // in-thread GC, thereby allowing partial GC to kick in more easily without being able to adjust heuristics after the full
    // GCs. Until we have a way of adjusting partial GC heuristics after a full in-thread GC, once partial collect mode is
    // turned off, it will remain off until a concurrent GC happens
    this->Sweep();

    this->CollectionEnd<Js::GarbageCollectPhase>();

    FinishCollection();
    return true;
}

// Explicitly instantiate all possible modes

template BOOL Recycler::CollectNow<CollectOnScriptIdle>();
template BOOL Recycler::CollectNow<CollectOnScriptExit>();
template BOOL Recycler::CollectNow<CollectOnAllocation>();
template BOOL Recycler::CollectNow<CollectOnTypedArrayAllocation>();
template BOOL Recycler::CollectNow<CollectOnScriptCloseNonPrimary>();
template BOOL Recycler::CollectNow<CollectExhaustiveCandidate>();
template BOOL Recycler::CollectNow<CollectNowConcurrent>();
template BOOL Recycler::CollectNow<CollectNowExhaustive>();
template BOOL Recycler::CollectNow<CollectNowDecommitNowExplicit>();
template BOOL Recycler::CollectNow<CollectNowPartial>();
template BOOL Recycler::CollectNow<CollectNowConcurrentPartial>();
template BOOL Recycler::CollectNow<CollectNowForceInThread>();
template BOOL Recycler::CollectNow<CollectNowForceInThreadExternal>();
template BOOL Recycler::CollectNow<CollectNowForceInThreadExternalNoStack>();
template BOOL Recycler::CollectNow<CollectOnRecoverFromOutOfMemory>();
template BOOL Recycler::CollectNow<CollectNowDefault>();
template BOOL Recycler::CollectNow<CollectOnSuspendCleanup>();
template BOOL Recycler::CollectNow<CollectNowDefaultLSCleanup>();

#if defined(CHECK_MEMORY_LEAK) || defined(LEAK_REPORT)
template BOOL Recycler::CollectNow<CollectNowFinalGC>();
#endif

#ifdef ENABLE_DEBUG_CONFIG_OPTIONS
template BOOL Recycler::CollectNow<CollectNowExhaustiveSkipStack>();
#endif

template <CollectionFlags flags>
BOOL
Recycler::CollectNow()
{
    // Force-in-thread cannot be concurrent or partial
    CompileAssert((flags & CollectOverride_ForceInThread) == 0 || (flags & (CollectMode_Concurrent | CollectMode_Partial)) == 0);

    // Collections not allowed when the recycler is currently executing the PostCollectionCallback
    if (collectionState == CollectionStatePostCollectionCallback)
    {
        return false;
    }

#if ENABLE_DEBUG_CONFIG_OPTIONS
    if ((disableCollection && (flags & CollectOverride_Explicit) == 0) || isShuttingDown)
#else
    if (isShuttingDown)
#endif
    {
        Assert(collectionState == CollectionStateNotCollecting
            || collectionState == CollectionStateExit
            || this->isShuttingDown);
        return false;
    }

    if (flags & CollectOverride_ExhaustiveCandidate)
    {
        return CollectWithExhaustiveCandidate<flags>();
    }

    return CollectInternal<flags>();
}

template <CollectionFlags flags>
BOOL
Recycler::GetPartialFlag()
{
#if ENABLE_PARTIAL_GC
#pragma prefast(suppress:6313, "flags is a template parameter and can be 0")
    return(flags & CollectMode_Partial) && inPartialCollectMode;
#else
    return false;
#endif
}

template <CollectionFlags flags>
BOOL
Recycler::CollectWithExhaustiveCandidate()
{
    Assert(flags & CollectOverride_ExhaustiveCandidate);

    // Currently we don't have any exhaustive candidate that has heuristic.
    Assert((flags & CollectHeuristic_Mask & ~CollectHeuristic_Never) == 0);

    this->hasExhaustiveCandidate = true;

    if (flags & CollectHeuristic_Never)
    {
        // This is just an exhaustive candidate notification. Don't trigger a GC.
        return false;
    }

    // Continue with the GC heuristic
    return CollectInternal<flags>();
 }


template <CollectionFlags flags>
BOOL
Recycler::CollectInternal()
{
    // CollectHeuristic_Never flag should only be used with exhaustive candidate
    Assert((flags & CollectHeuristic_Never) == 0);

    // If we're in a re-entrant state, we want to allow GC to be triggered only
    // from allocation (or trigger points with AllowReentrant). This is to minimize
    // the number of reentrant GCs
    if ((flags & CollectOverride_AllowReentrant) == 0 && this->inDispose)
    {
        return false;
    }

#ifdef RECYCLER_TRACE
    CaptureCollectionParam(flags);
#endif

#if ENABLE_CONCURRENT_GC
    const BOOL concurrent = flags & CollectMode_Concurrent;
    const BOOL finishConcurrent = flags & CollectOverride_FinishConcurrent;

    // If we priority boosted, we should try to finish it every chance we get
    // Otherwise, we should finishing it if we are not doing a concurrent GC,
    // or the flags tell us to always try to finish a concurrent GC (CollectOverride_FinishConcurrent)
    if ((!concurrent || finishConcurrent || priorityBoost) && this->CollectionInProgress())
    {
        return TryFinishConcurrentCollect<flags>();
    }
#endif

    if (flags & CollectHeuristic_Mask)
    {
        // Check some heuristics first before starting a collection
        return CollectWithHeuristic<flags>();
    }

    // Start a collection now.
    return Collect<flags>();
}

template <CollectionFlags flags>
BOOL
Recycler::CollectWithHeuristic()
{
    // CollectHeuristic_Never flag should only be used with exhaustive candidate
    Assert((flags & CollectHeuristic_Never) == 0);

    const BOOL allocSize = flags & CollectHeuristic_AllocSize;
    const BOOL timedIfScriptActive = flags & CollectHeuristic_TimeIfScriptActive;
    const BOOL timedIfInScript = flags & CollectHeuristic_TimeIfInScript;
    const BOOL timed = (timedIfScriptActive && isScriptActive) || (timedIfInScript && isInScript) || (flags & CollectHeuristic_Time);

#if ENABLE_PARTIAL_GC
    if (GetPartialFlag<flags>())
    {
        Assert(enablePartialCollect);
        Assert(allocSize);
        Assert(this->uncollectedNewPageCountPartialCollect >= RecyclerSweep::MinPartialUncollectedNewPageCount
            && this->uncollectedNewPageCountPartialCollect <= RecyclerHeuristic::Instance.MaxPartialUncollectedNewPageCount);

        // PARTIAL-GC-REVIEW: For now, we have only alloc size heuristic
        // Maybe improve this heuristic by looking at how many free pages are in the page allocator.
        if (autoHeap.uncollectedNewPageCount > this->uncollectedNewPageCountPartialCollect)
        {
            return Collect<flags>();
        }
    }
#endif

    // allocation byte count heuristic, collect every 1 MB allocated
    if (allocSize && (autoHeap.uncollectedAllocBytes < RecyclerHeuristic::UncollectedAllocBytesCollection()))
    {
        return FinishDisposeObjectsWrapped<flags>();
    }

    // time heuristic, allocate every 1000 clock tick, or 64 MB is allocated in a short time
    if (timed && (autoHeap.uncollectedAllocBytes < RecyclerHeuristic::Instance.MaxUncollectedAllocBytes))
    {
        uint currentTickCount = GetTickCount();
#ifdef RECYCLER_TRACE
        collectionParam.timeDiff = currentTickCount - tickCountNextCollection;
#endif
        if ((int)(tickCountNextCollection - currentTickCount) >= 0)
        {
            return FinishDisposeObjectsWrapped<flags>();
        }
    }
#ifdef RECYCLER_TRACE
    else
    {
        uint currentTickCount = GetTickCount();
        collectionParam.timeDiff = currentTickCount - tickCountNextCollection;
    }
#endif

    // Passed all the heuristic, do some GC work, maybe
    return Collect<(CollectionFlags)(flags & ~CollectMode_Partial)>();
}

template <CollectionFlags flags>
BOOL
Recycler::Collect()
{
#if ENABLE_CONCURRENT_GC
    if (this->CollectionInProgress())
    {
        // If we are forced in thread, we can't be concurrent
        // If we are not concurrent we should have been handled before in CollectInternal and we shouldn't be here
        Assert((flags & CollectOverride_ForceInThread) == 0);
        Assert((flags & CollectMode_Concurrent) != 0);
        return TryFinishConcurrentCollect<flags>();
    }
#endif

    SetupPostCollectionFlags<flags>();

    const BOOL partial = GetPartialFlag<flags>();
    CollectionFlags finalFlags = flags;
    if (!partial)
    {
        finalFlags = (CollectionFlags)(flags & ~CollectMode_Partial);
    }

    // ExecuteRecyclerCollectionFunction may cause exception. In which case, we may trigger the assert
    // in SetupPostCollectionFlags because we didn't reset the inExhausitvECollection variable if
    // an exception. Use this flag to disable it the assertion if exception occur
    DebugOnly(this->hasIncompleteDoCollect = true);

    {
        RECORD_TIMESTAMP(initialCollectionStartTime);
        this->telemetryBlock->initialCollectionStartProcessUsedBytes = PageAllocator::GetProcessUsedBytes();
        this->telemetryBlock->exhaustiveRepeatedCount = 0;

        return DoCollectWrapped(finalFlags);
    }
}

template <CollectionFlags flags>
void Recycler::SetupPostCollectionFlags()
{
    // If we are not in a collection (collection in progress or in dispose), inExhaustiveCollection should not be set
    // Otherwise, we have missed an exhaustive collection.
    Assert(this->hasIncompleteDoCollect ||
        this->CollectionInProgress() || this->inDispose || (!this->inExhaustiveCollection && !this->inDecommitNowCollection));

    // Record whether we want to start exhaustive detection or do decommit now after GC
    const BOOL exhaustive = flags & CollectMode_Exhaustive;
    const BOOL decommitNow = flags & CollectMode_DecommitNow;
    const BOOL cacheCleanup = flags & CollectMode_CacheCleanup;

    if (decommitNow)
    {
        this->inDecommitNowCollection = true;
    }
    if (exhaustive)
    {
        this->inExhaustiveCollection = true;
    }
    if (cacheCleanup)
    {
        this->inCacheCleanupCollection = true;
    }
}

BOOL
Recycler::DoCollectWrapped(CollectionFlags flags)
{
#if ENABLE_CONCURRENT_GC
    this->skipStack = ((flags & CollectOverride_SkipStack) != 0);
    DebugOnly(this->isConcurrentGCOnIdle = (flags == CollectOnScriptIdle));
#endif

    this->allowDispose = (flags & CollectOverride_AllowDispose) == CollectOverride_AllowDispose;
    BOOL collected = collectionWrapper->ExecuteRecyclerCollectionFunction(this, &Recycler::DoCollect, flags);

#if ENABLE_CONCURRENT_GC
    Assert(IsConcurrentExecutingState() || IsConcurrentFinishedState() || !CollectionInProgress());
#else
    Assert(!CollectionInProgress());
#endif

    return collected;
}


bool
Recycler::NeedExhaustiveRepeatCollect() const
{
    return this->inExhaustiveCollection && this->hasExhaustiveCandidate;
}

BOOL
Recycler::DoCollect(CollectionFlags flags)
{
    // ExecuteRecyclerCollectionFunction may cause exception. In which case, we may trigger the assert
    // in SetupPostCollectionFlags because we didn't reset the inExhaustiveCollection variable if
    // an exception. We are not in DoCollect, there shouldn't be any more exception. Reset the flag
    DebugOnly(this->hasIncompleteDoCollect = false);

#ifdef RECYCLER_MEMORY_VERIFY
    this->Verify(Js::RecyclerPhase);
#endif
#ifdef RECYCLER_FINALIZE_CHECK
    autoHeap.VerifyFinalize();
#endif
#if ENABLE_PARTIAL_GC
    BOOL partial = flags & CollectMode_Partial;

#if DBG && defined(RECYCLER_DUMP_OBJECT_GRAPH)
    // Can't pass in RecyclerPartialStress and DumpObjectGraphOnCollect or call CollectGarbage with DumpObjectGraph
    if (GetRecyclerFlagsTable().RecyclerPartialStress) {
        Assert(!GetRecyclerFlagsTable().DumpObjectGraphOnCollect && !this->dumpObjectOnceOnCollect);
    } else if (GetRecyclerFlagsTable().DumpObjectGraphOnCollect || this->dumpObjectOnceOnCollect) {
        Assert(!GetRecyclerFlagsTable().RecyclerPartialStress);
    }
#endif

#ifdef RECYCLER_STRESS
    if (partial && GetRecyclerFlagsTable().RecyclerPartialStress)
    {
        this->inPartialCollectMode = true;
        this->forcePartialScanStack = true;
    }
#endif

#endif
#ifdef RECYCLER_DUMP_OBJECT_GRAPH
    if (dumpObjectOnceOnCollect || GetRecyclerFlagsTable().DumpObjectGraphOnCollect)
    {
        DumpObjectGraph();
        dumpObjectOnceOnCollect = false;

#if ENABLE_PARTIAL_GC
        // Can't do a partial collect if DumpObjectGraph is set since it'll call FinishPartial
        // which will set inPartialCollectMode to false.
        partial = false;
#endif
    }
#endif
#if ENABLE_CONCURRENT_GC
    const bool concurrent = (flags & CollectMode_Concurrent) != 0;
    const BOOL forceInThread = flags & CollectOverride_ForceInThread;
#else
    const bool concurrent = false;
#endif

    // Flush the pending dispose objects first if dispose is allowed
    Assert(!this->CollectionInProgress());
#if ENABLE_CONCURRENT_GC
    Assert(this->backgroundFinishMarkCount == 0);
#endif

    bool collected = FinishDisposeObjects();

    do
    {
        INC_TIMESTAMP_FIELD(exhaustiveRepeatedCount);
        RECORD_TIMESTAMP(currentCollectionStartTime);
        this->telemetryBlock->currentCollectionStartProcessUsedBytes = PageAllocator::GetProcessUsedBytes();

#if ENABLE_CONCURRENT_GC
        // DisposeObject may call script again and start another GC, so we may still be in concurrent GC state

        if (this->CollectionInProgress())
        {
            Assert(this->IsConcurrentState());
            Assert(collected);

            if (forceInThread)
            {
                return this->FinishConcurrentCollect(flags);
            }

            return true;
        }
        Assert(this->backgroundFinishMarkCount == 0);
#endif

#if DBG
        collectionCount++;
#endif
        collectionState = Collection_PreCollection;
        collectionWrapper->PreCollectionCallBack(flags);
        collectionState = CollectionStateNotCollecting;

        hasExhaustiveCandidate = false;         // reset the candidate detection

#ifdef RECYCLER_STATS
#if ENABLE_PARTIAL_GC
        RecyclerCollectionStats oldCollectionStats = collectionStats;
#endif
        memset(&collectionStats, 0, sizeof(RecyclerCollectionStats));
        this->collectionStats.startCollectAllocBytes = autoHeap.uncollectedAllocBytes;
#if ENABLE_PARTIAL_GC
        this->collectionStats.startCollectNewPageCount = autoHeap.uncollectedNewPageCount;
        this->collectionStats.uncollectedNewPageCountPartialCollect = this->uncollectedNewPageCountPartialCollect;
#endif
#endif

#if ENABLE_PARTIAL_GC
        if (partial)
        {
#if ENABLE_CONCURRENT_GC
            Assert(!forceInThread);
#endif
#ifdef RECYCLER_STATS
            // We are only doing a partial GC, copy some old stats
            collectionStats.finalizeCount = oldCollectionStats.finalizeCount;
            memcpy(collectionStats.heapBlockCount, oldCollectionStats.smallNonLeafHeapBlockPartialUnusedCount,
                sizeof(oldCollectionStats.smallNonLeafHeapBlockPartialUnusedCount));
            memcpy(collectionStats.heapBlockFreeByteCount, oldCollectionStats.smallNonLeafHeapBlockPartialUnusedBytes,
                sizeof(oldCollectionStats.smallNonLeafHeapBlockPartialUnusedBytes));
            memcpy(collectionStats.smallNonLeafHeapBlockPartialUnusedCount, oldCollectionStats.smallNonLeafHeapBlockPartialUnusedCount,
                sizeof(oldCollectionStats.smallNonLeafHeapBlockPartialUnusedCount));
            memcpy(collectionStats.smallNonLeafHeapBlockPartialUnusedBytes, oldCollectionStats.smallNonLeafHeapBlockPartialUnusedBytes,
                sizeof(oldCollectionStats.smallNonLeafHeapBlockPartialUnusedBytes));
#endif
            Assert(enablePartialCollect && inPartialCollectMode);

            if (!this->PartialCollect(concurrent))
            {
                return collected;
            }
            // This disable partial if we do a repeated exhaustive GC
            partial = false;
            collected = true;
            continue;
        }

        // Not doing partial collect, we should decommit on finish collect
        decommitOnFinish = true;

        if (inPartialCollectMode)
        {
            // finish the partial collect first
            FinishPartialCollect();

            // Old heap block with free object is made available, count that as being collected
            collected = true;
            // PARTIAL-GC-CONSIDER: should we just pretend we did a GC, since we have made the free listed object
            // available to be used, instead of starting off another GC?
        }
#endif

#if ENABLE_CONCURRENT_GC

        bool skipConcurrent = false;
#ifdef ENABLE_DEBUG_CONFIG_OPTIONS

        // If the below flag is passed in, skip doing a non-blocking concurrent collect. Instead,
        // we will do a blocking concurrent collect, which is basically an in-thread GC
        skipConcurrent = GetRecyclerFlagsTable().ForceBlockingConcurrentCollect;
#endif

        // We are about to start a collection. Reset our heuristic counters now, so that
        // any allocations that occur during concurrent collection count toward the next collection's threshold.
        ResetHeuristicCounters();

        if (concurrent && !skipConcurrent)
        {
            Assert(!forceInThread);
            if (enableConcurrentMark)
            {
                if (StartBackgroundMarkCollect())
                {
                    // Tell the caller whether we have finish a collection and there maybe free object to reuse
                    return collected;
                }

                // Either ResetWriteWatch failed or the thread service failed
                // So concurrent mark is disabled, at least for now
            }

            if (enableConcurrentSweep)
            {
                if (StartConcurrentSweepCollect())
                {
                    collected = true;
                    continue;
                }

                // out of memory during collection
                return collected;
            }

            // concurrent collection failed, default back to non-concurrent collection
        }

        if (!forceInThread && enableConcurrentMark)
        {
            if (!CollectOnConcurrentThread())
            {
                // time out or out of memory during collection
                return collected;
            }
         }
        else
#endif
        {
            if (!CollectOnAllocatorThread())
            {
                // out of memory during collection
                return collected;
            }
        }

        collected = true;
#ifdef RECYCLER_TRACE
        collectionParam.repeat = true;
#endif
    }
    while (this->NeedExhaustiveRepeatCollect());

#if ENABLE_CONCURRENT_GC
    // DisposeObject may call script again and start another GC, so we may still be in concurrent GC state

    if (this->CollectionInProgress())
    {
        Assert(this->IsConcurrentState());
        Assert(collected);
        return true;
    }
#endif

    EndCollection();

    // Tell the caller whether we have finish a collection and there maybe free object to reuse
    return collected;
}

void
Recycler::EndCollection()
{
#if ENABLE_CONCURRENT_GC
    Assert(this->backgroundFinishMarkCount == 0);
#endif
    Assert(!this->CollectionInProgress());

    // no more collection is requested, we can turn exhaustive back off
    this->inExhaustiveCollection = false;
    if (this->inDecommitNowCollection || CUSTOM_CONFIG_FLAG(GetRecyclerFlagsTable(), ForceDecommitOnCollect))
    {
#ifdef RECYCLER_TRACE
        if (GetRecyclerFlagsTable().Trace.IsEnabled(Js::RecyclerPhase))
        {
            Output::Print(_u("%04X> RC(%p): %s\n"), this->mainThreadId, this, _u("Decommit now"));
        }
#endif
        ForRecyclerPageAllocator(DecommitNow());
        this->inDecommitNowCollection = false;
    }

    RECORD_TIMESTAMP(lastCollectionEndTime);
}


#if ENABLE_PARTIAL_GC

bool
Recycler::PartialCollect(bool concurrent)
{
    Assert(IsMarkStackEmpty());
    Assert(this->inPartialCollectMode);
    Assert(collectionState == CollectionStateNotCollecting);
    // Rescan again
    collectionState = CollectionStateRescanFindRoots;
#if ENABLE_CONCURRENT_GC
    if (concurrent && enableConcurrentMark && this->partialConcurrentNextCollection)
    {
        this->PrepareBackgroundFindRoots();
        if (StartConcurrent(CollectionStateConcurrentFinishMark))
        {
#ifdef RECYCLER_TRACE
            PrintCollectTrace(Js::ConcurrentPartialCollectPhase);
#endif
            return false;
        }
        this->RevertPrepareBackgroundFindRoots();
    }
#endif

#ifdef RECYCLER_STRESS
    if (forcePartialScanStack)
    {
        // Mark the roots since they need not have been marked
        // in RecyclerPartialStress mode
        this->RootMark(collectionState);
    }
#endif

#ifdef RECYCLER_TRACE
    PrintCollectTrace(Js::PartialCollectPhase);
#endif

    bool needConcurrentSweep = false;
    this->CollectionBegin<Js::PartialCollectPhase>();
    size_t rescanRootBytes = FinishMark(INFINITE);
    Assert(rescanRootBytes != Recycler::InvalidScanRootBytes);

    needConcurrentSweep = this->Sweep(rescanRootBytes, concurrent, true);

    this->CollectionEnd<Js::PartialCollectPhase>();

    // Only reset the new page counter
    autoHeap.uncollectedNewPageCount = 0;

    // Finish collection
    FinishCollection(needConcurrentSweep);
    return true;
}

void
Recycler::ProcessClientTrackedObjects()
{
    GCETW(GC_PROCESS_CLIENT_TRACKED_OBJECT_START, (this));

    Assert(this->inPartialCollectMode);
#if ENABLE_CONCURRENT_GC
    Assert(!this->DoQueueTrackedObject());
#endif

    if (!this->clientTrackedObjectList.Empty())
    {
        SListBase<void *>::Iterator iter(&this->clientTrackedObjectList);
        while (iter.Next())
        {
            auto& reference = iter.Data();
            this->TryMarkNonInterior(reference, &reference /* parentReference */);  // Reference to inside the node
            RECYCLER_STATS_INC(this, clientTrackedObjectCount);
        }

        this->clientTrackedObjectList.Clear(&this->clientTrackedObjectAllocator);
    }

    GCETW(GC_PROCESS_CLIENT_TRACKED_OBJECT_STOP, (this));
}

void
Recycler::ClearPartialCollect()
{
#if ENABLE_CONCURRENT_GC
    Assert(!this->DoQueueTrackedObject());
#endif
    this->autoHeap.unusedPartialCollectFreeBytes = 0;
    this->partialUncollectedAllocBytes = 0;
    this->clientTrackedObjectList.Clear(&this->clientTrackedObjectAllocator);
    this->uncollectedNewPageCountPartialCollect = (size_t)-1;
}

void
Recycler::FinishPartialCollect(RecyclerSweep * recyclerSweep)
{
    Assert(recyclerSweep == nullptr || !recyclerSweep->IsBackground());
    RECYCLER_PROFILE_EXEC_BEGIN(this, Js::FinishPartialPhase);
    Assert(inPartialCollectMode);
#if ENABLE_CONCURRENT_GC
    Assert(!this->DoQueueTrackedObject());
#endif

    autoHeap.FinishPartialCollect(recyclerSweep);
    this->inPartialCollectMode = false;
    ClearPartialCollect();
    RECYCLER_PROFILE_EXEC_END(this, Js::FinishPartialPhase);
}
#endif
void
Recycler::EnsureNotCollecting()
{
#if ENABLE_CONCURRENT_GC
    FinishConcurrent<ForceFinishCollection>();
#endif
    Assert(!this->CollectionInProgress());
}

void Recycler::EnumerateObjects(ObjectInfoBits infoBits, void (*CallBackFunction)(void * address, size_t size))
{
    // Make sure we are not collecting
    EnsureNotCollecting();

#if ENABLE_PARTIAL_GC
    // We are updating the free bit vector, messing up the partial collection state.
    // Just get out of partial collect mode
    // GC-CONSIDER: consider adding an option in FinishConcurrent to not get into partial collect mode during sweep.
    if (inPartialCollectMode)
    {
        FinishPartialCollect();
    }
#endif

    autoHeap.EnumerateObjects(infoBits, CallBackFunction);
    // GC-TODO: Explicit heap?
}

BOOL
Recycler::IsMarkState() const
{
    return (collectionState & Collection_Mark);
}

BOOL
Recycler::IsFindRootsState() const
{
    return (collectionState & Collection_FindRoots);
}

#if DBG
BOOL
Recycler::IsReentrantState() const
{
#if ENABLE_CONCURRENT_GC
    return !this->CollectionInProgress() || this->IsConcurrentState();
#else
    return !this->CollectionInProgress();
#endif
}
#endif

#ifdef ENABLE_JS_ETW
template <Js::Phase phase> static ETWEventGCActivationKind GetETWEventGCActivationKind();
template <> ETWEventGCActivationKind GetETWEventGCActivationKind<Js::GarbageCollectPhase>() { return ETWEvent_GarbageCollect; }
template <> ETWEventGCActivationKind GetETWEventGCActivationKind<Js::ThreadCollectPhase>() { return ETWEvent_ThreadCollect; }
template <> ETWEventGCActivationKind GetETWEventGCActivationKind<Js::ConcurrentCollectPhase>() { return ETWEvent_ConcurrentCollect; }
template <> ETWEventGCActivationKind GetETWEventGCActivationKind<Js::PartialCollectPhase>() { return ETWEvent_PartialCollect; }
#endif

template <Js::Phase phase>
void
Recycler::CollectionBegin()
{
    RECYCLER_PROFILE_EXEC_BEGIN2(this, Js::RecyclerPhase, phase);
    GCETW(GC_START, (this, GetETWEventGCActivationKind<phase>()));
#ifdef ENABLE_BASIC_TELEMETRY
    if (this->IsMemProtectMode() == false)
    {
        gcTel.LogGCPauseStartTime();
    }
#endif
}

template <Js::Phase phase>
void
Recycler::CollectionEnd()
{
    GCETW(GC_STOP, (this, GetETWEventGCActivationKind<phase>()));
#ifdef ENABLE_BASIC_TELEMETRY
    if (GetCurrentThreadContextId() == mainThreadId && IsMemProtectMode() == false)
    {
        gcTel.LogGCPauseEndTime();
    }
#endif
    RECYCLER_PROFILE_EXEC_END2(this, phase, Js::RecyclerPhase);
}

#if ENABLE_CONCURRENT_GC
size_t
Recycler::BackgroundRescan(RescanFlags rescanFlags)
{
    Assert(!this->isProcessingRescan);

    DebugOnly(this->isProcessingRescan = true);

    GCETW(GC_BACKGROUNDRESCAN_START, (this, backgroundRescanCount));
    RECYCLER_PROFILE_EXEC_BACKGROUND_BEGIN(this, Js::BackgroundRescanPhase);

    size_t rescannedPageCount = heapBlockMap.Rescan(this, ((rescanFlags & RescanFlags_ResetWriteWatch) != 0));

    rescannedPageCount += autoHeap.Rescan(rescanFlags);

    RECYCLER_PROFILE_EXEC_BACKGROUND_END(this, Js::BackgroundRescanPhase);
    GCETW(GC_BACKGROUNDRESCAN_STOP, (this, backgroundRescanCount));
    this->backgroundRescanCount++;

    if (!this->NeedOOMRescan())
    {
        if ((rescanFlags & RescanFlags_ResetWriteWatch) != 0)
        {
            DebugOnly(this->isProcessingRescan = false);
        }

        return rescannedPageCount;
    }

    DebugOnly(this->isProcessingRescan = false);

    return Recycler::InvalidScanRootBytes;
}

void
Recycler::BackgroundResetWriteWatchAll()
{
    GCETW(GC_BACKGROUNDRESETWRITEWATCH_START, (this, -1));
    heapBlockMap.ResetWriteWatch(this);
    GCETW(GC_BACKGROUNDRESETWRITEWATCH_STOP, (this, -1));
}
#endif

size_t
Recycler::FinishMarkRescan(bool background)
{
#if !ENABLE_CONCURRENT_GC
    Assert(!background);
#endif

    if (background)
    {
        GCETW(GC_BACKGROUNDRESCAN_START, (this, 0));
    }
    else
    {
        GCETW(GC_RESCAN_START, (this));
    }

    RECYCLER_PROFILE_EXEC_THREAD_BEGIN(background, this, Js::RescanPhase);

#if ENABLE_CONCURRENT_GC
    RescanFlags const flags = (background ? RescanFlags_ResetWriteWatch : RescanFlags_None);
#else
    Assert(!background);
    RescanFlags const flags = RescanFlags_None;
#endif

#if DBG
    Assert(!this->isProcessingRescan);
    this->isProcessingRescan = true;
#endif

#if ENABLE_CONCURRENT_GC
    size_t scannedPageCount = heapBlockMap.Rescan(this, ((flags & RescanFlags_ResetWriteWatch) != 0));

    scannedPageCount += autoHeap.Rescan(flags);
#else
    size_t scannedPageCount = 0;
#endif

    DebugOnly(this->isProcessingRescan = false);

    RECYCLER_PROFILE_EXEC_THREAD_END(background, this, Js::RescanPhase);

    if (background)
    {
        GCETW(GC_BACKGROUNDRESCAN_STOP, (this, 0));
    }
    else
    {
        GCETW(GC_RESCAN_STOP, (this));
    }

    return scannedPageCount;
}


#if ENABLE_CONCURRENT_GC
void
Recycler::ProcessTrackedObjects()
{
    GCETW(GC_PROCESS_TRACKED_OBJECT_START, (this));

#if ENABLE_PARTIAL_GC
    Assert(this->clientTrackedObjectList.Empty());
    Assert(!this->inPartialCollectMode);
#endif
    Assert(this->DoQueueTrackedObject());

    this->queueTrackedObject = false;
    DebugOnly(this->isProcessingTrackedObjects = true);

    markContext.ProcessTracked();

    // If we did a parallel mark, we need to process any queued tracked objects from the parallel mark stack as well.
    // If we didn't, this will do nothing.
    parallelMarkContext1.ProcessTracked();
    parallelMarkContext2.ProcessTracked();
    parallelMarkContext3.ProcessTracked();

    DebugOnly(this->isProcessingTrackedObjects = false);

    GCETW(GC_PROCESS_TRACKED_OBJECT_STOP, (this));
}
#endif

BOOL
Recycler::RequestConcurrentWrapperCallback()
{
#if ENABLE_CONCURRENT_GC
    Assert(!IsConcurrentExecutingState());

    // Save the original collection state
    CollectionState oldState = this->collectionState;

    // Get the background thread to start the callback
    if (StartConcurrent(CollectionStateConcurrentWrapperCallback))
    {
        // Wait for the callback to complete
        WaitForConcurrentThread(INFINITE);

        // The state must not change back until we restore the original state
        Assert(collectionState == CollectionStateConcurrentWrapperCallback);
        this->collectionState = oldState;

        return true;
    }
#endif
    return false;
}

#if ENABLE_CONCURRENT_GC
/*------------------------------------------------------------------------------------------------
 * Concurrent
 *------------------------------------------------------------------------------------------------*/
BOOL
Recycler::CollectOnConcurrentThread()
{
#if ENABLE_PARTIAL_GC
    Assert(!inPartialCollectMode);
#endif
#ifdef RECYCLER_TRACE
    PrintCollectTrace(Js::ThreadCollectPhase);
#endif
    this->CollectionBegin<Js::ThreadCollectPhase>();
    // Synchronous concurrent mark
    if (!StartSynchronousBackgroundMark())
    {
        this->CollectionEnd<Js::ThreadCollectPhase>();
        return false;
    }

    const DWORD waitTime = RecyclerHeuristic::FinishConcurrentCollectWaitTime(this->GetRecyclerFlagsTable());
    GCETW(GC_SYNCHRONOUSMARKWAIT_START, (this, waitTime));
    const BOOL waited = WaitForConcurrentThread(waitTime);
    GCETW(GC_SYNCHRONOUSMARKWAIT_STOP, (this, !waited));
    if (!waited)
    {
#ifdef RECYCLER_TRACE
        if (GetRecyclerFlagsTable().Trace.IsEnabled(Js::RecyclerPhase)
            || GetRecyclerFlagsTable().Trace.IsEnabled(Js::ThreadCollectPhase))
        {
            Output::Print(_u("%04X> RC(%p): %s: %s\n"), this->mainThreadId, this, Js::PhaseNames[Js::ThreadCollectPhase], _u("Timeout"));
        }
#endif
        this->CollectionEnd<Js::ThreadCollectPhase>();

        return false;
    }

    // If the concurrent thread was done within the time limit, there shouldn't be
    // any object needs to be rescanned
    // CONCURRENT-TODO: Optimize it so we don't rescan in the background if we are still waiting
    // GC-TODO: Unfortunately we can't assert this, as the background code gen thread may still
    // touch GC memory (e.g. FunctionBody), causing write watch and rescan
    // in the background.
    // Assert(markContext.Empty());
    DebugOnly(this->isProcessingRescan = false);

    this->collectionState = CollectionStateMark;
    this->ProcessTrackedObjects();
    this->ProcessMark(false);
    this->EndMark();

    // Partial collect mode is not re-enabled after a non-partial in-thread GC because partial GC heuristics are not adjusted
    // after a full in-thread GC. Enabling partial collect mode causes partial GC heuristics to be reset before the next full
    // in-thread GC, thereby allowing partial GC to kick in more easily without being able to adjust heuristics after the full
    // GCs. Until we have a way of adjusting partial GC heuristics after a full in-thread GC, once partial collect mode is
    // turned off, it will remain off until a concurrent GC happens
    this->Sweep();
    this->CollectionEnd<Js::ThreadCollectPhase>();
    FinishCollection();
    return true;
}

// explicit instantiation
template BOOL Recycler::FinishConcurrent<FinishConcurrentOnIdle>();
template BOOL Recycler::FinishConcurrent<FinishConcurrentOnIdleAtRoot>();
template BOOL Recycler::FinishConcurrent<FinishConcurrentOnExitScript>();
template BOOL Recycler::FinishConcurrent<FinishConcurrentOnEnterScript>();
template BOOL Recycler::FinishConcurrent<ForceFinishCollection>();

template <CollectionFlags flags>
BOOL
Recycler::FinishConcurrent()
{
    CompileAssert((flags & ~(CollectOverride_AllowDispose | CollectOverride_ForceFinish | CollectOverride_ForceInThread
        | CollectMode_Concurrent | CollectOverride_DisableIdleFinish | CollectOverride_BackgroundFinishMark
        | CollectOverride_SkipStack | CollectOverride_FinishConcurrentTimeout)) == 0);

    if (this->CollectionInProgress())
    {
        Assert(this->IsConcurrentEnabled());
        Assert(IsConcurrentState());

        const BOOL forceFinish = flags & CollectOverride_ForceFinish;

        if (forceFinish || !IsConcurrentExecutingState())
        {
            if (this->collectionState == CollectionStateConcurrentSweep)
            {
                // Help with the background thread to zero and flush zero pages
                // if we are going to wait anyways.
                recyclerPageAllocator.ZeroQueuedPages();
                recyclerLargeBlockPageAllocator.ZeroQueuedPages();
#ifdef RECYCLER_WRITE_BARRIER_ALLOC_SEPARATE_PAGE
                recyclerWithBarrierPageAllocator.ZeroQueuedPages();
#endif

                this->FlushBackgroundPages();
            }
#ifdef RECYCLER_TRACE
            collectionParam.finishOnly = true;
            collectionParam.flags = flags;
#endif
#if ENABLE_CONCURRENT_GC
            // If SkipStack is provided, and we're not forcing the finish (i.e we're not in concurrent executing state)
            // then, it's fine to set the skipStack flag to true, so that during the in-thread find-roots, we'll skip
            // the stack scan
            this->skipStack = ((flags & CollectOverride_SkipStack) != 0) && !forceFinish;
#if DBG
            this->isFinishGCOnIdle = (flags == FinishConcurrentOnIdleAtRoot);
#endif
#endif

            return FinishConcurrentCollectWrapped(flags);
        }
    }

    return false;
}


template <CollectionFlags flags>
BOOL
Recycler::TryFinishConcurrentCollect()
{
    Assert(this->CollectionInProgress());

    RECYCLER_STATS_INC(this, finishCollectTryCount);

    SetupPostCollectionFlags<flags>();
    const BOOL concurrent = flags & CollectMode_Concurrent;
    const BOOL forceInThread = flags & CollectOverride_ForceInThread;

    Assert(this->IsConcurrentEnabled());
    Assert(IsConcurrentState() || IsCollectionDisabled());
    Assert(!concurrent || !forceInThread);
    if (concurrent && concurrentThread != NULL)
    {
        if (IsConcurrentExecutingState())
        {
            if (!this->priorityBoost)
            {
                uint tickCount = GetTickCount();
                if ((autoHeap.uncollectedAllocBytes > RecyclerHeuristic::Instance.UncollectedAllocBytesConcurrentPriorityBoost)
                    || (tickCount - this->tickCountStartConcurrent > RecyclerHeuristic::PriorityBoostTimeout(this->GetRecyclerFlagsTable())))
                {

    #ifdef RECYCLER_TRACE
                    if (GetRecyclerFlagsTable().Trace.IsEnabled(Js::RecyclerPhase))
                    {
                        Output::Print(_u("%04X> RC(%p): %s: "), this->mainThreadId, this, _u("Set priority normal"));
                        if (autoHeap.uncollectedAllocBytes > RecyclerHeuristic::Instance.UncollectedAllocBytesConcurrentPriorityBoost)
                        {
                            Output::Print(_u("AllocBytes=%d (Time=%d)\n"), autoHeap.uncollectedAllocBytes, tickCount - this->tickCountStartConcurrent);
                        }
                        else
                        {
                            Output::Print(_u("Time=%d (AllocBytes=%d\n"), tickCount - this->tickCountStartConcurrent, autoHeap.uncollectedAllocBytes);
                        }
                    }
    #endif
                    // Set it to a large number so we don't set the thread priority again
                    this->priorityBoost = true;

                    // The recycler thread hasn't come back in 5 seconds
                    // It either has a large object graph, or it is starving.
                    // Set the priority back to normal
                    SetThreadPriority(this->concurrentThread, THREAD_PRIORITY_NORMAL);
                }
            }

            return FinishDisposeObjectsWrapped<flags>();
        }
        else if ((flags & CollectOverride_FinishConcurrentTimeout) != 0)
        {
            uint tickCount = GetTickCount();

            // If we haven't gone past the time to call finish collection,
            // simply call FinishDisposeObjects and return
            // Otherwise, actually go ahead and call FinishConcurrentCollectWrapped
            // We do this only if this is a collection that allows finish concurrent to timeout
            // If not, by default, we finish the collection
            if (tickCount <= this->tickCountNextFinishCollection)
            {
                return FinishDisposeObjectsWrapped<flags>();
            }
        }
    }

    return FinishConcurrentCollectWrapped(flags);
}

BOOL
Recycler::IsConcurrentMarkState() const
{
    return (collectionState & Collection_ConcurrentMark) == Collection_ConcurrentMark;
}

BOOL
Recycler::IsConcurrentMarkExecutingState() const
{
    return (collectionState & (Collection_ConcurrentMark | Collection_ExecutingConcurrent)) == (Collection_ConcurrentMark | Collection_ExecutingConcurrent);
}

BOOL
Recycler::IsConcurrentResetMarksState() const
{
    return collectionState == CollectionStateConcurrentResetMarks;
}

BOOL
Recycler::IsInThreadFindRootsState() const
{
    CollectionState currentCollectionState = collectionState;
    return (currentCollectionState & Collection_FindRoots) && (currentCollectionState != CollectionStateConcurrentFindRoots);
}

BOOL
Recycler::IsConcurrentFindRootState() const
{
    return collectionState == CollectionStateConcurrentFindRoots;
}

BOOL
Recycler::IsConcurrentExecutingState() const
{
    return (collectionState & Collection_ExecutingConcurrent);
}

BOOL
Recycler::IsConcurrentSweepExecutingState() const
{
    return (collectionState & (Collection_ConcurrentSweep | Collection_ExecutingConcurrent)) == (Collection_ConcurrentSweep | Collection_ExecutingConcurrent);
}

BOOL
Recycler::IsConcurrentState() const
{
    return (collectionState & Collection_Concurrent);
}

#if DBG
BOOL
Recycler::IsConcurrentFinishedState() const
{
    return (collectionState & Collection_FinishConcurrent);
}
#endif

bool
Recycler::InitializeConcurrent(JsUtil::ThreadService *threadService)
{
    try
    {
        AUTO_NESTED_HANDLED_EXCEPTION_TYPE(ExceptionType_OutOfMemory);

        concurrentWorkDoneEvent = CreateEvent(NULL, FALSE, FALSE, NULL);
        if (concurrentWorkDoneEvent == nullptr)
        {
            throw Js::OutOfMemoryException();
        }

#if DBG_DUMP
        markContext.GetPageAllocator()->debugName = _u("ConcurrentCollect");
#endif
        if (!threadService->HasCallback())
        {
#ifdef IDLE_DECOMMIT_ENABLED
            concurrentIdleDecommitEvent = CreateEvent(NULL, FALSE, FALSE, NULL);
            if (concurrentIdleDecommitEvent == nullptr)
            {
                throw Js::OutOfMemoryException();
            }
#endif

            concurrentWorkReadyEvent = CreateEvent(NULL, FALSE, FALSE, NULL);
            if (concurrentWorkReadyEvent == nullptr)
            {
                throw Js::OutOfMemoryException();
            }
        }
    }
    catch (Js::OutOfMemoryException)
    {
        Assert(concurrentWorkReadyEvent == nullptr);
        if (concurrentWorkDoneEvent)
        {
            CloseHandle(concurrentWorkDoneEvent);
            concurrentWorkDoneEvent = nullptr;
        }
#ifdef IDLE_DECOMMIT_ENABLED
        if (concurrentIdleDecommitEvent)
        {
            CloseHandle(concurrentIdleDecommitEvent);
            concurrentIdleDecommitEvent = nullptr;
        }
#endif

        return false;
    }

    return true;
}

#pragma prefast(suppress:6262, "Where this function is call should have ample of stack space")
bool Recycler::AbortConcurrent(bool restoreState)
{
    Assert(!this->CollectionInProgress() || this->IsConcurrentState());

    // In case the thread already died, wait for that too
    HANDLE handle[2] = { concurrentWorkDoneEvent, concurrentThread };

    // Note, concurrentThread will be null if we have a threadService.
    Assert(concurrentThread != NULL || threadService->HasCallback());
    DWORD handleCount = (concurrentThread == NULL ? 1 : 2);

    DWORD ret = WAIT_OBJECT_0;
    if (this->IsConcurrentState())
    {
        this->isAborting = true;

        if (this->concurrentThread != NULL)
        {
            SetThreadPriority(this->concurrentThread, THREAD_PRIORITY_NORMAL);
        }

        ret = WaitForMultipleObjectsEx(handleCount, handle, FALSE, INFINITE, FALSE);

        this->isAborting = false;

        Assert(this->IsConcurrentFinishedState() || ret == WAIT_OBJECT_0 + 1);

        if (ret == WAIT_OBJECT_0 && restoreState)
        {
            if (collectionState == CollectionStateRescanWait)
            {
                this->ResetMarkCollectionState();
            }
            else if (collectionState == CollectionStateTransferSweptWait)
            {
                // Make sure we don't do another GC after finishing this one.
                this->inExhaustiveCollection = false;

                // Let's just finish the sweep so that GC is in a consistent state, but don't run dispose

                // AbortConcurrent already consumed the event from the concurrent thread, just signal it so
                // FinishConcurrentCollect can wait for it again.
                SetEvent(this->concurrentWorkDoneEvent);

                EnsureNotCollecting();
            }
            else
            {
                Assert(UNREACHED);
            }

            Assert(collectionState == CollectionStateNotCollecting);
            Assert(this->isProcessingRescan == false);
        }
        else
        {
            // Even if we weren't asked to restore states, we need to clean up the pending guest arena
            CleanupPendingUnroot();

            // Also need to release any pages held by the mark stack, if we abandoned it
            markContext.Abort();
        }
    }

    Assert(!this->hasPendingDeleteGuestArena);
    return ret == WAIT_OBJECT_0;
}

void
Recycler::CleanupPendingUnroot()
{
    Assert(!this->hasPendingConcurrentFindRoot);
    if (hasPendingUnpinnedObject)
    {
        pinnedObjectMap.MapAndRemoveIf([](void * obj, PinRecord const &refCount)
        {
#if defined(CHECK_MEMORY_LEAK) || defined(LEAK_REPORT)
            Assert(refCount != 0 || refCount.stackBackTraces == nullptr);
#endif
            return refCount == 0;
        });
        hasPendingUnpinnedObject = false;
    }

    if (hasPendingDeleteGuestArena)
    {
        DebugOnly(bool foundPendingDelete = false);
        DListBase<GuestArenaAllocator>::EditingIterator guestArenaIter(&guestArenaList);
        while (guestArenaIter.Next())
        {
            GuestArenaAllocator& allocator = guestArenaIter.Data();
            if (allocator.pendingDelete)
            {
                allocator.SetLockBlockList(false);
                guestArenaIter.RemoveCurrent(&HeapAllocator::Instance);
                DebugOnly(foundPendingDelete = true);
            }
        }
        hasPendingDeleteGuestArena = false;
        Assert(foundPendingDelete);
    }
#if DBG
    else
    {
        DListBase<GuestArenaAllocator>::Iterator guestArenaIter(&guestArenaList);
        while (guestArenaIter.Next())
        {
            GuestArenaAllocator& allocator = guestArenaIter.Data();
            Assert(!allocator.pendingDelete);
        }
    }
#endif
}

void
Recycler::FinalizeConcurrent(bool restoreState)
{
    bool needCleanExitState = restoreState;
#if defined(RECYCLER_DUMP_OBJECT_GRAPH)
    needCleanExitState = needCleanExitState || GetRecyclerFlagsTable().DumpObjectGraphOnExit;
#endif
#ifdef LEAK_REPORT
    needCleanExitState = needCleanExitState || GetRecyclerFlagsTable().IsEnabled(Js::LeakReportFlag);
#endif
#ifdef CHECK_MEMORY_LEAK
    needCleanExitState = needCleanExitState || GetRecyclerFlagsTable().CheckMemoryLeak;
#endif

    bool aborted = AbortConcurrent(needCleanExitState);
    collectionState = CollectionStateExit;
    if (aborted && this->concurrentThread != NULL)
    {
        // In case the thread already died, wait for that too
        HANDLE handle[2] = { concurrentWorkDoneEvent, concurrentThread };

        SetEvent(concurrentWorkReadyEvent);

        SetThreadPriority(this->concurrentThread, THREAD_PRIORITY_NORMAL);
        // In case the thread already died, wait for that too
        DWORD fRet = WaitForMultipleObjectsEx(2, handle, FALSE, INFINITE, FALSE);
        AssertMsg(fRet != WAIT_FAILED, "Check handles passed to WaitForMultipleObjectsEx.");
    }

    // Shutdown parallel threads and return the handle for them so the caller can
    // close it.
    parallelThread1.Shutdown();
    parallelThread2.Shutdown();

#ifdef IDLE_DECOMMIT_ENABLED
    if (concurrentIdleDecommitEvent != nullptr)
    {
        CloseHandle(concurrentIdleDecommitEvent);
        concurrentIdleDecommitEvent = nullptr;
    }
#endif

    CloseHandle(concurrentWorkDoneEvent);
    concurrentWorkDoneEvent = nullptr;

    if (concurrentWorkReadyEvent != NULL)
    {
        CloseHandle(concurrentWorkReadyEvent);
        concurrentWorkReadyEvent = nullptr;
    }

    if (needCleanExitState)
    {
        // We may do another marking pass to look for memory leaks;
        // Since we have shut down the concurrent thread, don't do a parallel mark.
        this->enableConcurrentMark = false;
        this->enableParallelMark = false;
        this->enableConcurrentSweep = false;
    }

    this->threadService = nullptr;
    this->concurrentThread = nullptr;
}

bool
Recycler::EnableConcurrent(JsUtil::ThreadService *threadService, bool startAllThreads)
{
    if (this->disableConcurrent)
    {
        return false;
    }

    if (!this->InitializeConcurrent(threadService))
    {
        return false;
    }

#if ENABLE_DEBUG_CONFIG_OPTIONS
    this->enableConcurrentMark = !CUSTOM_PHASE_OFF1(GetRecyclerFlagsTable(), Js::ConcurrentMarkPhase);
    this->enableParallelMark = !CUSTOM_PHASE_OFF1(GetRecyclerFlagsTable(), Js::ParallelMarkPhase);
    this->enableConcurrentSweep = !CUSTOM_PHASE_OFF1(GetRecyclerFlagsTable(), Js::ConcurrentSweepPhase);
#else
    this->enableConcurrentMark = true;
    this->enableParallelMark = true;
    this->enableConcurrentSweep = true;
#endif

    if (this->enableParallelMark && this->maxParallelism == 1)
    {
        // Disable parallel mark if only 1 CPU
        this->enableParallelMark = false;
    }

    if (threadService->HasCallback())
    {
        this->threadService = threadService;
        return true;
    }
    else
    {
        bool startConcurrentThread = true;
        bool startedParallelThread1 = false;
        bool startedParallelThread2 = false;

        if (startAllThreads)
        {
            if (this->enableParallelMark && this->maxParallelism > 2)
            {
                if (!parallelThread1.EnableConcurrent(true))
                {
                    startConcurrentThread = false;
                }
                else
                {
                    startedParallelThread1 = true;
                    if (this->maxParallelism > 3)
                    {
                        if (!parallelThread2.EnableConcurrent(true))
                        {
                            startConcurrentThread = false;
                        }
                        else
                        {
                            startedParallelThread2 = true;
                        }
                    }
                }
            }
        }

        if (startConcurrentThread)
        {
            HANDLE concurrentThread = (HANDLE)_beginthreadex(NULL, Recycler::ConcurrentThreadStackSize, &Recycler::StaticThreadProc, this, STACK_SIZE_PARAM_IS_A_RESERVATION, NULL);
            if (concurrentThread != nullptr)
            {
                // Wait for recycler thread to initialize
                HANDLE handle[2] = { this->concurrentWorkDoneEvent, concurrentThread };
                DWORD ret = WaitForMultipleObjectsEx(2, handle, FALSE, INFINITE, FALSE);
                if (ret == WAIT_OBJECT_0)
                {
                    this->threadService = threadService;
                    this->concurrentThread = concurrentThread;
                    return true;
                }

                CloseHandle(concurrentThread);
            }
        }

        if (startedParallelThread1)
        {
            parallelThread1.Shutdown();
            if (startedParallelThread2)
            {
                parallelThread2.Shutdown();
            }
        }
    }

    // We failed to start a concurrent thread so we set these back to false and clean up
    this->enableConcurrentMark = false;
    this->enableParallelMark = false;
    this->enableConcurrentSweep = false;

    if (concurrentWorkReadyEvent)
    {
        CloseHandle(concurrentWorkReadyEvent);
        concurrentWorkReadyEvent = nullptr;
    }
    if (concurrentWorkDoneEvent)
    {
        CloseHandle(concurrentWorkDoneEvent);
        concurrentWorkDoneEvent = nullptr;
    }
#ifdef IDLE_DECOMMIT_ENABLED
    if (concurrentIdleDecommitEvent)
    {
        CloseHandle(concurrentIdleDecommitEvent);
        concurrentIdleDecommitEvent = nullptr;
    }
#endif

    return false;
}

void
Recycler::ShutdownThread()
{
    if (this->IsConcurrentEnabled())
    {
        Assert(concurrentThread != NULL || threadService->HasCallback());

        FinalizeConcurrent(false);
        if (concurrentThread)
        {
            CloseHandle(concurrentThread);
        }
    }
}

void
Recycler::DisableConcurrent()
{
    if (this->IsConcurrentEnabled())
    {
        Assert(concurrentThread != NULL || threadService->HasCallback());

        FinalizeConcurrent(true);
        if (concurrentThread)
        {
            CloseHandle(concurrentThread);
        }
        this->collectionState = CollectionStateNotCollecting;
    }
}

bool
Recycler::StartConcurrent(CollectionState const state)
{
    // Reset the tick count to detect if the concurrent thread is taking too long
    tickCountStartConcurrent = GetTickCount();

    CollectionState oldState = this->collectionState;
    this->collectionState = state;

    if (threadService->HasCallback())
    {
        Assert(concurrentThread == NULL);
        Assert(concurrentWorkReadyEvent == NULL);

        if (!threadService->Invoke(Recycler::StaticBackgroundWorkCallback, this))
        {
            this->collectionState = oldState;
            return false;
        }

        return true;
    }
    else
    {
        Assert(concurrentThread != NULL);
        Assert(concurrentWorkReadyEvent != NULL);

        SetEvent(concurrentWorkReadyEvent);
        return true;
    }
}

BOOL
Recycler::StartBackgroundMarkCollect()
{
#ifdef RECYCLER_TRACE
    PrintCollectTrace(Js::ConcurrentMarkPhase);
#endif
    this->CollectionBegin<Js::ConcurrentCollectPhase>();

    // Asynchronous concurrent mark
    BOOL success = StartAsynchronousBackgroundMark();

    this->CollectionEnd<Js::ConcurrentCollectPhase>();
    return success;
}

BOOL
Recycler::StartBackgroundMark(bool foregroundResetMark, bool foregroundFindRoots)
{
    Assert(!this->CollectionInProgress());

    CollectionState backgroundState = CollectionStateConcurrentResetMarks;

    bool doBackgroundFindRoots = true;
    if (foregroundResetMark || foregroundFindRoots)
    {
        RECYCLER_PROFILE_EXEC_BEGIN(this, Js::ResetWriteWatchPhase);
        bool hasWriteWatch = (recyclerPageAllocator.ResetWriteWatch() && recyclerLargeBlockPageAllocator.ResetWriteWatch());
        RECYCLER_PROFILE_EXEC_END(this, Js::ResetWriteWatchPhase);

        if (!hasWriteWatch)
        {
            // Disable concurrent mark
            this->enableConcurrentMark = false;
            return false;
        }

        // In-thread synchronized GC on the concurrent thread
        ResetMarks(this->enableScanImplicitRoots ? ResetMarkFlags_SynchronizedImplicitRoots : ResetMarkFlags_Synchronized);

        if (foregroundFindRoots)
        {
            this->collectionState = CollectionStateFindRoots;
            FindRoots();
            ScanStack();
            Assert(collectionState == CollectionStateFindRoots);
            backgroundState = CollectionStateConcurrentMark;
            doBackgroundFindRoots = false;
        }
        else
        {
            // Do find roots in the background
            backgroundState = CollectionStateConcurrentFindRoots;
        }
    }

    if (doBackgroundFindRoots)
    {
        this->PrepareBackgroundFindRoots();
    }

    if (!StartConcurrent(backgroundState))
    {
        if (doBackgroundFindRoots)
        {
            this->RevertPrepareBackgroundFindRoots();
        }
        this->collectionState = CollectionStateNotCollecting;
        return false;
    }

    return true;
}


BOOL
Recycler::StartAsynchronousBackgroundMark()
{
    // Debug flags to turn off background reset mark or background find roots, default to doing every concurrently
    return StartBackgroundMark(CUSTOM_PHASE_OFF1(GetRecyclerFlagsTable(), Js::BackgroundResetMarksPhase), CUSTOM_PHASE_OFF1(GetRecyclerFlagsTable(), Js::BackgroundFindRootsPhase));
}

BOOL
Recycler::StartSynchronousBackgroundMark()
{
    return StartBackgroundMark(true, true);
}

BOOL
Recycler::StartConcurrentSweepCollect()
{
    Assert(collectionState == CollectionStateNotCollecting);

#ifdef RECYCLER_TRACE
    PrintCollectTrace(Js::ConcurrentSweepPhase);
#endif
    this->CollectionBegin<Js::ConcurrentCollectPhase>();
    this->Mark();

    // We don't have rescan data if we disabled concurrent mark, assume the worst
    // (which means it is harder to get into partial collect mode)
#if ENABLE_PARTIAL_GC
    bool needConcurrentSweep = this->Sweep(RecyclerSweep::MaxPartialCollectRescanRootBytes, true, true);
#else
    bool needConcurrentSweep = this->Sweep(true);
#endif
    this->CollectionEnd<Js::ConcurrentCollectPhase>();
    FinishCollection(needConcurrentSweep);
    return true;
}

size_t
Recycler::BackgroundRepeatMark()
{
    RECYCLER_PROFILE_EXEC_BACKGROUND_BEGIN(this, Js::BackgroundRepeatMarkPhase);
    Assert(this->backgroundRescanCount <= RecyclerHeuristic::MaxBackgroundRepeatMarkCount - 1);

    size_t rescannedPageCount = this->BackgroundRescan(RescanFlags_ResetWriteWatch);

    if (this->NeedOOMRescan() || this->isAborting)
    {
        // OOM'ed. Let's not continue
        RECYCLER_PROFILE_EXEC_BACKGROUND_END(this, Js::BackgroundRepeatMarkPhase);
        return Recycler::InvalidScanRootBytes;
    }

    // Rescan the stack
    this->BackgroundScanStack();

    // Process mark stack
    this->DoBackgroundParallelMark();

    if (this->NeedOOMRescan())
    {
        RECYCLER_PROFILE_EXEC_BACKGROUND_END(this, Js::BackgroundRepeatMarkPhase);
        return Recycler::InvalidScanRootBytes;
    }

#ifdef RECYCLER_STATS
    Assert(this->backgroundRescanCount >= 1 && this->backgroundRescanCount <= RecyclerHeuristic::MaxBackgroundRepeatMarkCount);
    this->collectionStats.backgroundMarkData[this->backgroundRescanCount - 1] = this->collectionStats.markData;
#endif

    RECYCLER_PROFILE_EXEC_BACKGROUND_END(this, Js::BackgroundRepeatMarkPhase);

    return rescannedPageCount;
}

char* Recycler::GetScriptThreadStackTop()
{
    // We should have already checked if the recycler is thread bound or not
    Assert(mainThreadHandle != NULL);

    return (char*) savedThreadContext.GetStackTop();
}

size_t
Recycler::BackgroundScanStack()
{
    if (this->skipStack)
    {
#ifdef RECYCLER_TRACE
        CUSTOM_PHASE_PRINT_VERBOSE_TRACE1(GetRecyclerFlagsTable(), Js::ScanStackPhase, _u("[%04X] Skipping the stack scan\n"), ::GetCurrentThreadId());
#endif
        Output::Print(Js::ScanStackPhase, _u("[%04X] Skipping the stack scan\n"), ::GetCurrentThreadId());

        return 0;
    }

    if (!this->isInScript || mainThreadHandle == nullptr)
    {
        // No point in scanning the main thread's stack if we are not in script
        // We also can't scan the main thread's stack if we are not thread bounded, and didn't create the main thread's handle
        return 0;
    }

    char* stackTop = this->GetScriptThreadStackTop();

    if (stackTop != nullptr)
    {
        size_t size = (char *)stackBase - stackTop;
        ScanMemoryInline((void **)stackTop, size);
        return size;
    }

    return 0;
}

void
Recycler::BackgroundMark()
{
    Assert(this->DoQueueTrackedObject());
    this->backgroundRescanCount = 0;

    this->DoBackgroundParallelMark();

    if (this->NeedOOMRescan() || this->isAborting)
    {
        return;
    }

#ifdef RECYCLER_STATS
    this->collectionStats.backgroundMarkData[0] = this->collectionStats.markData;
#endif

    if (PHASE_OFF1(Js::BackgroundRepeatMarkPhase))
    {
        return;
    }

    // We always do one repeat mark pass.
    size_t rescannedPageCount = this->BackgroundRepeatMark();

    if (this->NeedOOMRescan() || this->isAborting)
    {
        // OOM'ed. Let's not continue
        return;
    }

    Assert(rescannedPageCount != Recycler::InvalidScanRootBytes);

    // If we rescanned enough pages in the previous repeat mark pass, then do one more
    // to try to reduce the amount of work we need to do in-thread
    if (rescannedPageCount >= RecyclerHeuristic::BackgroundSecondRepeatMarkThreshold)
    {
        this->BackgroundRepeatMark();

        if (this->NeedOOMRescan() || this->isAborting)
        {
            // OOM'ed. Let's not continue
            return;
        }
    }
}

void
Recycler::BackgroundResetMarks()
{
    RECYCLER_PROFILE_EXEC_BACKGROUND_BEGIN(this, Js::BackgroundResetMarksPhase);
    GCETW(GC_BACKGROUNDRESETMARKS_START, (this));
    Assert(IsMarkStackEmpty());
    this->scanPinnedObjectMap = true;
    this->hasScannedInitialImplicitRoots = false;

    heapBlockMap.ResetMarks();

    autoHeap.ResetMarks(this->enableScanImplicitRoots ? ResetMarkFlags_InBackgroundThreadImplicitRoots : ResetMarkFlags_InBackgroundThread);

    GCETW(GC_BACKGROUNDRESETMARKS_STOP, (this));
    RECYCLER_PROFILE_EXEC_BACKGROUND_END(this, Js::BackgroundResetMarksPhase);
}

void
Recycler::PrepareBackgroundFindRoots()
{
    Assert(!this->hasPendingConcurrentFindRoot);
    this->hasPendingConcurrentFindRoot = true;

    // Save the thread context here. The background thread
    // will use this saved context for the marking instead of
    // trying to get the live thread context of the thread
    SAVE_THREAD_CONTEXT();

    // Temporarily disable resize so the background can scan without
    // the memory being freed from under it
    pinnedObjectMap.DisableResize();

    // Update the cached info for big blocks in the guest arena

    DListBase<GuestArenaAllocator>::EditingIterator guestArenaIter(&guestArenaList);
    while (guestArenaIter.Next())
    {
        GuestArenaAllocator& allocator = guestArenaIter.Data();
        allocator.SetLockBlockList(true);

        if (allocator.pendingDelete)
        {
            Assert(this->hasPendingDeleteGuestArena);
            allocator.SetLockBlockList(false);
            guestArenaIter.RemoveCurrent(&HeapAllocator::Instance);
        }
        else if (this->backgroundFinishMarkCount == 0)
        {
            // Update the cached info for big block
            allocator.GetBigBlocks(false);
        }
    }
    this->hasPendingDeleteGuestArena = false;
}

void
Recycler::RevertPrepareBackgroundFindRoots()
{
    Assert(this->hasPendingConcurrentFindRoot);
    this->hasPendingConcurrentFindRoot = false;
    pinnedObjectMap.EnableResize();
}

size_t
Recycler::BackgroundFindRoots()
{
#ifdef RECYCLER_STATS
    size_t lastMarkCount = this->collectionStats.markData.markCount;
#endif

    size_t scanRootBytes = 0;
    Assert(this->IsConcurrentFindRootState());
    Assert(this->hasPendingConcurrentFindRoot);
#if ENABLE_PARTIAL_GC
    Assert(this->inPartialCollectMode || this->DoQueueTrackedObject());
#else
    Assert(this->DoQueueTrackedObject());
#endif

    // Only mark pinned object and guest arenas, which is where most of the roots are.
    // When we go back to the main thread to rescan, we will scan the rest of the root.

    // NOTE: purposefully not marking the transientPinnedObject there. as it is transient :)

    // background mark the pinned object. Since we are in concurrent find root state
    // the main thread won't delete any entries from the map, so concurrent read
    // to the map safe.

    GCETW(GC_BACKGROUNDSCANROOTS_START, (this));
    RECYCLER_PROFILE_EXEC_BACKGROUND_BEGIN(this, Js::BackgroundFindRootsPhase);

    scanRootBytes += this->ScanPinnedObjects</*background = */true>();

    RECYCLER_PROFILE_EXEC_BACKGROUND_BEGIN(this, Js::FindRootArenaPhase);
    // background mark the guest arenas. Since we are in concurrent find root state
    // the main thread won't delete any arena, so concurrent reads to them are ok.
    DListBase<GuestArenaAllocator>::EditingIterator guestArenaIter(&guestArenaList);
    while (guestArenaIter.Next())
    {
        GuestArenaAllocator& allocator = guestArenaIter.Data();
        if (allocator.pendingDelete)
        {
            // Skip guest arena that are already marked for delete
            Assert(this->hasPendingDeleteGuestArena);
            continue;
        }
        scanRootBytes += ScanArena(&allocator, true);
    }
    RECYCLER_PROFILE_EXEC_BACKGROUND_END(this, Js::FindRootArenaPhase);

    this->ScanImplicitRoots();

    RECYCLER_PROFILE_EXEC_BACKGROUND_END(this, Js::BackgroundFindRootsPhase);
    this->hasPendingConcurrentFindRoot = false;
    this->collectionState = CollectionStateConcurrentMark;

    GCETW(GC_BACKGROUNDSCANROOTS_STOP, (this));
    RECYCLER_STATS_ADD(this, rootCount, this->collectionStats.markData.markCount - lastMarkCount);

    return scanRootBytes;
}

size_t
Recycler::BackgroundFinishMark()
{
#if ENABLE_PARTIAL_GC
    Assert(this->inPartialCollectMode || this->DoQueueTrackedObject());
#else
    Assert(this->DoQueueTrackedObject());
#endif
    Assert(collectionState == CollectionStateConcurrentFinishMark);
    size_t rescannedRootBytes = FinishMarkRescan(true) * AutoSystemInfo::PageSize;
    this->collectionState = CollectionStateConcurrentFindRoots;
    rescannedRootBytes += this->BackgroundFindRoots();
    this->collectionState = CollectionStateConcurrentFinishMark;
    RECYCLER_PROFILE_EXEC_BACKGROUND_BEGIN(this, Js::MarkPhase);
    ProcessMark(true);
    RECYCLER_PROFILE_EXEC_BACKGROUND_END(this, Js::MarkPhase);
    return rescannedRootBytes;
}

void
Recycler::SweepPendingObjects(RecyclerSweep& recyclerSweep)
{
    autoHeap.SweepPendingObjects(recyclerSweep);
}

void
Recycler::ConcurrentTransferSweptObjects(RecyclerSweep& recyclerSweep)
{
    Assert(!recyclerSweep.IsBackground());
    Assert((this->collectionState & Collection_TransferSwept) == Collection_TransferSwept);
#if ENABLE_PARTIAL_GC
    if (this->hasBackgroundFinishPartial)
    {
        this->hasBackgroundFinishPartial = false;
        this->ClearPartialCollect();
    }
#endif
    autoHeap.ConcurrentTransferSweptObjects(recyclerSweep);
}

#if ENABLE_PARTIAL_GC
void
Recycler::ConcurrentPartialTransferSweptObjects(RecyclerSweep& recyclerSweep)
{
    Assert(!recyclerSweep.IsBackground());
    Assert(!this->hasBackgroundFinishPartial);
    autoHeap.ConcurrentPartialTransferSweptObjects(recyclerSweep);
}
#endif

BOOL
Recycler::FinishConcurrentCollectWrapped(CollectionFlags flags)
{
    this->allowDispose = (flags & CollectOverride_AllowDispose) == CollectOverride_AllowDispose;
#if ENABLE_CONCURRENT_GC
    this->skipStack = ((flags & CollectOverride_SkipStack) != 0);
    DebugOnly(this->isConcurrentGCOnIdle = (flags == CollectOnScriptIdle));
#endif
    BOOL collected = collectionWrapper->ExecuteRecyclerCollectionFunction(this, &Recycler::FinishConcurrentCollect, flags);
    return collected;
}

BOOL
Recycler::WaitForConcurrentThread(DWORD waitTime)
{
    Assert(this->IsConcurrentState() || this->collectionState == CollectionStateParallelMark);

    RECYCLER_PROFILE_EXEC_BEGIN(this, Js::ConcurrentWaitPhase);

    if (concurrentThread != NULL)
    {
        // Set the priority back to normal before we wait to ensure it doesn't starve
        SetThreadPriority(this->concurrentThread, THREAD_PRIORITY_NORMAL);
    }

    DWORD ret = WaitForSingleObject(concurrentWorkDoneEvent, waitTime);

    if (concurrentThread != NULL)
    {
        if (ret == WAIT_TIMEOUT)
        {
            // Keep the priority boost.
            priorityBoost = true;
        }
        else
        {
            Assert(ret == WAIT_OBJECT_0);

            // Back to below normal
            SetThreadPriority(this->concurrentThread, THREAD_PRIORITY_BELOW_NORMAL);
            priorityBoost = false;
        }
    }

    RECYCLER_PROFILE_EXEC_END(this, Js::ConcurrentWaitPhase);

    return (ret == WAIT_OBJECT_0);
}

void
Recycler::FlushBackgroundPages()
{
    recyclerPageAllocator.SuspendIdleDecommit();
    recyclerPageAllocator.FlushBackgroundPages();
    recyclerPageAllocator.ResumeIdleDecommit();

    recyclerLargeBlockPageAllocator.SuspendIdleDecommit();
    recyclerLargeBlockPageAllocator.FlushBackgroundPages();
    recyclerLargeBlockPageAllocator.ResumeIdleDecommit();

    this->threadPageAllocator->SuspendIdleDecommit();
    this->threadPageAllocator->FlushBackgroundPages();
    this->threadPageAllocator->ResumeIdleDecommit();

#ifdef RECYCLER_WRITE_BARRIER_ALLOC_SEPARATE_PAGE
    recyclerWithBarrierPageAllocator.SuspendIdleDecommit();
    recyclerWithBarrierPageAllocator.FlushBackgroundPages();
    recyclerWithBarrierPageAllocator.ResumeIdleDecommit();
#endif
}

#ifdef ENABLE_DEBUG_CONFIG_OPTIONS
AutoProtectPages::AutoProtectPages(Recycler* recycler, bool protectEnabled) :
    isReadOnly(false),
    recycler(recycler)
{
    if (protectEnabled)
    {
        recycler->heapBlockMap.MakeAllPagesReadOnly(recycler);
        isReadOnly = true;
    }
}

AutoProtectPages::~AutoProtectPages()
{
    Unprotect();
}

void AutoProtectPages::Unprotect()
{
    if (isReadOnly)
    {
        recycler->heapBlockMap.MakeAllPagesReadWrite(recycler);
        isReadOnly = false;
    }
}
#endif

BOOL
Recycler::FinishConcurrentCollect(CollectionFlags flags)
{
    if (!this->IsConcurrentState())
    {
        Assert(false);
        return false;
    }

#ifdef PROFILE_EXEC
    Js::Phase concurrentPhase = Js::ConcurrentCollectPhase;
#endif
#if ENABLE_PARTIAL_GC
    RECYCLER_PROFILE_EXEC_BEGIN2(this, Js::RecyclerPhase,
        (concurrentPhase = ((this->inPartialCollectMode && this->IsConcurrentMarkState())?
            Js::ConcurrentPartialCollectPhase : Js::ConcurrentCollectPhase)));
#else
    RECYCLER_PROFILE_EXEC_BEGIN2(this, Js::RecyclerPhase,
        (concurrentPhase = Js::ConcurrentCollectPhase));
#endif

    // Don't do concurrent sweep if we have priority boosted.
    const BOOL forceInThread = flags & CollectOverride_ForceInThread;
    bool concurrent = (flags & CollectMode_Concurrent) != 0;
    concurrent = concurrent && (!priorityBoost || this->backgroundRescanCount != 1);
#ifdef RECYCLER_TRACE
    collectionParam.priorityBoostConcurrentSweepOverride = priorityBoost;
#endif

    const DWORD waitTime = forceInThread? INFINITE : RecyclerHeuristic::FinishConcurrentCollectWaitTime(this->GetRecyclerFlagsTable());
    GCETW(GC_FINISHCONCURRENTWAIT_START, (this, waitTime));
    const BOOL waited = WaitForConcurrentThread(waitTime);
    GCETW(GC_FINISHCONCURRENTWAIT_STOP, (this, !waited));
    if (!waited)
    {
        RECYCLER_PROFILE_EXEC_END2(this, concurrentPhase, Js::RecyclerPhase);
        return false;
    }

    bool needConcurrentSweep = false;
    if (collectionState == CollectionStateRescanWait)
    {
        GCETW(GC_START, (this, ETWEvent_ConcurrentRescan));
#ifdef ENABLE_BASIC_TELEMETRY
        if(GetCurrentThreadContextId()==mainThreadId && IsMemProtectMode()==false)
        {
            gcTel.LogGCPauseStartTime();
        }
#endif

#ifdef RECYCLER_TRACE
#if ENABLE_PARTIAL_GC
        PrintCollectTrace(this->inPartialCollectMode ? Js::ConcurrentPartialCollectPhase : Js::ConcurrentMarkPhase, true);
#else
        PrintCollectTrace(Js::ConcurrentMarkPhase, true);
#endif
#endif
        collectionState = CollectionStateRescanFindRoots;

#ifdef ENABLE_DEBUG_CONFIG_OPTIONS
        // TODO: Change this behavior
        // ProtectPagesOnRescan is not supported in PageHeap mode because the page protection is changed
        // outside the PageAllocator in PageHeap mode and so pages are not in the state that the
        // PageAllocator expects when it goes to change the page protection
        // One viable fix is to move the guard page protection logic outside of the heap blocks
        // and into the page allocator
        AssertMsg(!(IsPageHeapEnabled() && GetRecyclerFlagsTable().RecyclerProtectPagesOnRescan), "ProtectPagesOnRescan not supported in page heap mode");
        AutoProtectPages protectPages(this, GetRecyclerFlagsTable().RecyclerProtectPagesOnRescan);
#endif

        const bool backgroundFinishMark = !forceInThread && concurrent && ((flags & CollectOverride_BackgroundFinishMark) != 0);
        const DWORD finishMarkWaitTime = RecyclerHeuristic::BackgroundFinishMarkWaitTime(backgroundFinishMark, GetRecyclerFlagsTable());
        size_t rescanRootBytes = FinishMark(finishMarkWaitTime);

        if (rescanRootBytes == Recycler::InvalidScanRootBytes)
        {
            Assert(this->IsMarkState());
            RECYCLER_PROFILE_EXEC_END2(this, concurrentPhase, Js::RecyclerPhase);
            GCETW(GC_STOP, (this, ETWEvent_ConcurrentRescan));
#ifdef ENABLE_BASIC_TELEMETRY
            if (GetCurrentThreadContextId() == mainThreadId && IsMemProtectMode() == false)
            {
               gcTel.LogGCPauseEndTime();
            }
#endif
            // we timeout trying to mark.
            return false;
        }

#ifdef RECYCLER_STATS
        collectionStats.continueCollectAllocBytes = autoHeap.uncollectedAllocBytes;
#endif

#ifdef RECYCLER_VERIFY_MARK
        if (GetRecyclerFlagsTable().RecyclerVerifyMark)
        {
            this->VerifyMark();
        }
#endif

#ifdef ENABLE_DEBUG_CONFIG_OPTIONS
        protectPages.Unprotect();
#endif

#if ENABLE_PARTIAL_GC
        needConcurrentSweep = this->Sweep(rescanRootBytes, concurrent, true);
#else
        needConcurrentSweep = this->Sweep(concurrent);
#endif
        GCETW(GC_STOP, (this, ETWEvent_ConcurrentRescan));
    }
    else
    {
        GCETW(GC_START, (this, ETWEvent_ConcurrentTransferSwept));
#ifdef ENABLE_BASIC_TELEMETRY
        if(GetCurrentThreadContextId()==mainThreadId && IsMemProtectMode()==false)
        {
            gcTel.LogGCPauseStartTime();
        }
#endif
        GCETW(GC_FLUSHZEROPAGE_START, (this));

        Assert(collectionState == CollectionStateTransferSweptWait);
#ifdef RECYCLER_TRACE
        PrintCollectTrace(Js::ConcurrentSweepPhase, true);
#endif
        collectionState = CollectionStateTransferSwept;

        // We should have zeroed all the pages in the background thread
        Assert(!recyclerPageAllocator.HasZeroQueuedPages());
        Assert(!recyclerLargeBlockPageAllocator.HasZeroQueuedPages());
        this->FlushBackgroundPages();

        GCETW(GC_FLUSHZEROPAGE_STOP, (this));
        GCETW(GC_TRANSFERSWEPTOBJECTS_START, (this));

        Assert(this->recyclerSweep != nullptr);
        Assert(!this->recyclerSweep->IsBackground());
#if ENABLE_PARTIAL_GC
        if (this->inPartialCollectMode)
        {
            ConcurrentPartialTransferSweptObjects(*this->recyclerSweep);
        }
        else
#endif
        {
            ConcurrentTransferSweptObjects(*this->recyclerSweep);
        }
        recyclerSweep->EndSweep();

        GCETW(GC_TRANSFERSWEPTOBJECTS_STOP, (this));

        GCETW(GC_STOP, (this, ETWEvent_ConcurrentTransferSwept));
#ifdef ENABLE_BASIC_TELEMETRY
        if (GetCurrentThreadContextId() == mainThreadId && IsMemProtectMode() == false)
        {
            gcTel.LogGCPauseEndTime();
        }
#endif
    }

    RECYCLER_PROFILE_EXEC_END2(this, concurrentPhase, Js::RecyclerPhase);

    FinishCollection(needConcurrentSweep);

    if (!this->CollectionInProgress())
    {
        if (NeedExhaustiveRepeatCollect())
        {
            DoCollect((CollectionFlags)(flags & ~CollectMode_Partial));
        }
        else
        {
            EndCollection();
        }
    }

    return true;
}

int
Recycler::ExceptFilter(LPEXCEPTION_POINTERS pEP)
{
#if DBG
    // Assert exception code
    if (pEP->ExceptionRecord->ExceptionCode == STATUS_ASSERTION_FAILURE)
    {
        return EXCEPTION_CONTINUE_SEARCH;
    }
#endif

#ifdef GENERATE_DUMP
    if (Js::Configuration::Global.flags.IsEnabled(Js::DumpOnCrashFlag))
    {
        Js::Throw::GenerateDump(pEP, Js::Configuration::Global.flags.DumpOnCrash);
    }
#endif

#if DBG && _M_IX86
    int callerEBP = *((int*)pEP->ContextRecord->Ebp);

    Output::Print(_u("Recycler Concurrent Thread: Uncaught exception: EIP: 0x%X  ExceptionCode: 0x%X  EBP: 0x%X  ReturnAddress: 0x%X  ReturnAddress2: 0x%X\n"),
        pEP->ExceptionRecord->ExceptionAddress, pEP->ExceptionRecord->ExceptionCode, pEP->ContextRecord->Eip,
        pEP->ContextRecord->Ebp, *((int*)pEP->ContextRecord->Ebp + 1), *((int*) callerEBP + 1));
#endif

    Output::Flush();
    return EXCEPTION_CONTINUE_SEARCH;

}

unsigned int
Recycler::StaticThreadProc(LPVOID lpParameter)
{
    DWORD ret = (DWORD)-1;
    __try
    {
        Recycler * recycler = (Recycler *)lpParameter;

#if DBG
        recycler->concurrentThreadExited = false;
#endif
        ret = recycler->ThreadProc();
    }
    __except(Recycler::ExceptFilter(GetExceptionInformation()))
    {
        Assert(false);
    }

    return ret;
}

void
Recycler::StaticBackgroundWorkCallback(void * callbackData)
{
    Recycler * recycler = (Recycler *) callbackData;
    recycler->DoBackgroundWork(true);
}

#ifdef ENABLE_JS_ETW
static ETWEventGCActivationKind
BackgroundMarkETWEventGCActivationKind(CollectionState collectionState)
{
    return collectionState == CollectionStateConcurrentFinishMark?
        ETWEvent_ConcurrentFinishMark : ETWEvent_ConcurrentMark;
}
#endif

void
Recycler::DoBackgroundWork(bool forceForeground)
{
    if (this->collectionState == CollectionStateConcurrentWrapperCallback)
    {
        this->collectionWrapper->ConcurrentCallback();
    }
    else if (this->collectionState == CollectionStateParallelMark)
    {
        this->ProcessParallelMark(false, &this->markContext);
    }
    else if (this->IsConcurrentMarkState())
    {
        RECYCLER_PROFILE_EXEC_BACKGROUND_BEGIN(this, this->collectionState == CollectionStateConcurrentFinishMark?
            Js::BackgroundFinishMarkPhase : Js::ConcurrentMarkPhase);
        GCETW(GC_START, (this, BackgroundMarkETWEventGCActivationKind(this->collectionState)));
#ifdef ENABLE_BASIC_TELEMETRY
        if (GetCurrentThreadContextId() == mainThreadId && IsMemProtectMode() == false)
        {
            gcTel.LogGCPauseStartTime();
        }
#endif
        DebugOnly(this->markContext.GetPageAllocator()->SetConcurrentThreadId(::GetCurrentThreadId()));
        Assert(this->enableConcurrentMark);
        if (this->collectionState != CollectionStateConcurrentFinishMark)
        {
            this->StartQueueTrackedObject();
        }
        switch (this->collectionState)
        {
        case CollectionStateConcurrentResetMarks:
            this->BackgroundResetMarks();
            this->BackgroundResetWriteWatchAll();
            this->collectionState = CollectionStateConcurrentFindRoots;
            // fall-through
        case CollectionStateConcurrentFindRoots:
            this->BackgroundFindRoots();
            this->BackgroundScanStack();
            this->collectionState = CollectionStateConcurrentMark;
            // fall-through
        case CollectionStateConcurrentMark:
            this->BackgroundMark();
            Assert(this->collectionState == CollectionStateConcurrentMark);
            RECORD_TIMESTAMP(concurrentMarkFinishTime);
            break;
        case CollectionStateConcurrentFinishMark:
            this->backgroundRescanRootBytes = this->BackgroundFinishMark();
            Assert(!HasPendingMarkObjects());
            break;
        default:
            Assert(false);
            break;
        };
        GCETW(GC_STOP, (this, BackgroundMarkETWEventGCActivationKind(this->collectionState)));
#ifdef ENABLE_BASIC_TELEMETRY
        if (GetCurrentThreadContextId() == mainThreadId && IsMemProtectMode() == false)
        {
            gcTel.LogGCPauseEndTime();
        }
#endif
        RECYCLER_PROFILE_EXEC_BACKGROUND_END(this, this->collectionState == CollectionStateConcurrentFinishMark?
            Js::BackgroundFinishMarkPhase : Js::ConcurrentMarkPhase);

        this->collectionState = CollectionStateRescanWait;
        DebugOnly(this->markContext.GetPageAllocator()->ClearConcurrentThreadId());
    }
    else
    {
        RECYCLER_PROFILE_EXEC_BACKGROUND_BEGIN(this, Js::ConcurrentSweepPhase);
        GCETW(GC_START, (this, ETWEvent_ConcurrentSweep));
#ifdef ENABLE_BASIC_TELEMETRY
        if (GetCurrentThreadContextId() == mainThreadId && IsMemProtectMode() == false)
        {
            gcTel.LogGCPauseStartTime();
        }
#endif
        GCETW(GC_BACKGROUNDZEROPAGE_START, (this));

        Assert(this->enableConcurrentSweep);
        Assert(this->collectionState == CollectionStateConcurrentSweep);

        // Zero the queued pages first so they are available to be allocated
        recyclerPageAllocator.BackgroundZeroQueuedPages();
        recyclerLargeBlockPageAllocator.BackgroundZeroQueuedPages();
#ifdef RECYCLER_WRITE_BARRIER_ALLOC_SEPARATE_PAGE
        recyclerWithBarrierPageAllocator.BackgroundZeroQueuedPages();
#endif

        GCETW(GC_BACKGROUNDZEROPAGE_STOP, (this));
        GCETW(GC_BACKGROUNDSWEEP_START, (this));

        Assert(this->recyclerSweep != nullptr);
        this->recyclerSweep->BackgroundSweep();
        uint sweptBytes = 0;
#ifdef RECYCLER_STATS
        sweptBytes = (uint)collectionStats.objectSweptBytes;
#endif

        GCETW(GC_BACKGROUNDSWEEP_STOP, (this, sweptBytes));

        // Drain the zero queue again as we might have free more during sweep
        // in the background
        GCETW(GC_BACKGROUNDZEROPAGE_START, (this));
        recyclerPageAllocator.BackgroundZeroQueuedPages();
#ifdef RECYCLER_WRITE_BARRIER_ALLOC_SEPARATE_PAGE
        recyclerWithBarrierPageAllocator.BackgroundZeroQueuedPages();
#endif
        recyclerLargeBlockPageAllocator.BackgroundZeroQueuedPages();
        GCETW(GC_BACKGROUNDZEROPAGE_STOP, (this));
        GCETW(GC_STOP, (this, ETWEvent_ConcurrentSweep));
#ifdef ENABLE_BASIC_TELEMETRY
        if (GetCurrentThreadContextId() == mainThreadId && IsMemProtectMode() == false)
        {
            gcTel.LogGCPauseEndTime();
        }
#endif

        Assert(this->collectionState == CollectionStateConcurrentSweep);
        this->collectionState = CollectionStateTransferSweptWait;
        RECYCLER_PROFILE_EXEC_BACKGROUND_END(this, Js::ConcurrentSweepPhase);
    }

    SetEvent(this->concurrentWorkDoneEvent);

    collectionWrapper->WaitCollectionCallBack();
}

DWORD
Recycler::ThreadProc()
{
    Assert(this->IsConcurrentEnabled());

#if !defined(_UCRT)
    // We do this before we set the concurrentWorkDoneEvent because GetModuleHandleEx requires
    // getting the loader lock. We could have the following case:
    //    Thread A => Initialize Concurrent Thread (C)
    //    C signals Signal Done
    //    C yields since its lower priority
    //    Thread A starts running- and is told to shut down.
    //    Thread A grabs loader lock as part of the shutdown sequence
    //    Thread A waits for C to be done
    //    C wakes up now- and tries to grab loader lock.
    // To prevent this deadlock, we call GetModuleHandleEx first and then set the concurrentWorkDoneEvent
    HMODULE dllHandle = NULL;
    if (!GetModuleHandleEx(GET_MODULE_HANDLE_EX_FLAG_FROM_ADDRESS, (LPCTSTR)&Recycler::StaticThreadProc, &dllHandle))
    {
        dllHandle = NULL;
    }
#endif

#ifdef ENABLE_JS_ETW
    // Create an ETW ActivityId for this thread, to help tools correlate ETW events we generate
    GUID activityId = { 0 };
    auto result = EventActivityIdControl(EVENT_ACTIVITY_CTRL_CREATE_SET_ID, &activityId);
    Assert(result == ERROR_SUCCESS);
#endif

    // Signal that the thread has started
    SetEvent(this->concurrentWorkDoneEvent);

    SetThreadPriority(::GetCurrentThread(), THREAD_PRIORITY_BELOW_NORMAL);

#if defined(DBG) && defined(PROFILE_EXEC)
    this->backgroundProfilerPageAllocator.SetConcurrentThreadId(::GetCurrentThreadId());
#endif
#ifdef IDLE_DECOMMIT_ENABLED
    DWORD handleCount = this->concurrentIdleDecommitEvent? 2 : 1;
    HANDLE handles[2] = { this->concurrentWorkReadyEvent, this->concurrentIdleDecommitEvent };
#endif
    do
    {
#ifdef IDLE_DECOMMIT_ENABLED
        needIdleDecommitSignal = IdleDecommitSignal_None;

        DWORD threadPageAllocatorWaitTime = threadPageAllocator->IdleDecommit();
        DWORD recyclerPageAllocatorWaitTime = recyclerPageAllocator.IdleDecommit();
        DWORD waitTime = min(threadPageAllocatorWaitTime, recyclerPageAllocatorWaitTime);
        DWORD recyclerLargeBlockPageAllocatorWaitTime = recyclerLargeBlockPageAllocator.IdleDecommit();
        waitTime = min(waitTime, recyclerLargeBlockPageAllocatorWaitTime);

#ifdef RECYCLER_WRITE_BARRIER_ALLOC_SEPARATE_PAGE
        DWORD recyclerWithBarrierPageAllocatorWaitTime = recyclerWithBarrierPageAllocator.IdleDecommit();
        waitTime = min(waitTime, recyclerWithBarrierPageAllocatorWaitTime);
#endif
        if (waitTime == INFINITE)
        {
            DWORD ret = ::InterlockedCompareExchange(&needIdleDecommitSignal, IdleDecommitSignal_NeedSignal, IdleDecommitSignal_None);
            if (ret == IdleDecommitSignal_NeedTimer)
            {
#if DBG
                if (GetRecyclerFlagsTable().Trace.IsEnabled(Js::IdleDecommitPhase))
                {
                    Output::Print(_u("Recycler Thread IdleDecommit Need Timer\n"));
                    Output::Flush();
                }
#endif
                continue;
            }
        }
#if DBG
        else
        {
            if (GetRecyclerFlagsTable().Trace.IsEnabled(Js::IdleDecommitPhase))
            {
                Output::Print(_u("Recycler Thread IdleDecommit Wait %d\n"), waitTime);
                Output::Flush();
            }
        }
#endif

        DWORD result = WaitForMultipleObjectsEx(handleCount, handles, FALSE, waitTime, FALSE);

        if (result != WAIT_OBJECT_0)
        {
            Assert((handleCount == 2 && result == WAIT_OBJECT_0 + 1) || (waitTime != INFINITE && result == WAIT_TIMEOUT));
#if DBG
            if (GetRecyclerFlagsTable().Trace.IsEnabled(Js::IdleDecommitPhase))
            {
                if (result == WAIT_TIMEOUT)
                {
                    Output::Print(_u("Recycler Thread IdleDecommit Timeout: %d\n"), waitTime);
                }
                else
                {
                    Output::Print(_u("Recycler Thread IdleDecommit Signaled\n"));
                }
                Output::Flush();
            }
#endif
            continue;
        }
#else
        DWORD result = WaitForSingleObject(this->concurrentWorkReadyEvent, INFINITE);
        Assert(result == WAIT_OBJECT_0);
#endif
        if (this->collectionState == CollectionStateExit)
        {
#if DBG
            this->concurrentThreadExited = true;
#endif
            break;
        }

        DoBackgroundWork();
    }
    while (true);
    SetEvent(this->concurrentWorkDoneEvent);

#if !defined(_UCRT)
    if (dllHandle)
    {
        FreeLibraryAndExitThread(dllHandle, 0);
    }
    else
#endif
    {
        return 0;
    }
}

#endif //ENABLE_CONCURRENT_GC

void
Recycler::FinishCollection(bool needConcurrentSweep)
{
#if ENABLE_CONCURRENT_GC
    Assert(!!this->InConcurrentSweep() == needConcurrentSweep);
#else
    Assert(!needConcurrentSweep);
#endif
    if (!needConcurrentSweep)
    {
        FinishCollection();
    }
    else
    {
        FinishDisposeObjects();
    }
}

void
Recycler::FinishCollection()
{
#if ENABLE_PARTIAL_GC && ENABLE_CONCURRENT_GC
    Assert(!this->hasBackgroundFinishPartial);
#endif
    Assert(!this->hasPendingDeleteGuestArena);

    // Reset the time heuristics
    ScheduleNextCollection();

    {
        AutoSwitchCollectionStates collectionState(this,
            /* entry  state */ CollectionStatePostCollectionCallback,
            /* exit   state */ CollectionStateNotCollecting);

        collectionWrapper->PostCollectionCallBack();
    }

#if ENABLE_CONCURRENT_GC
    this->backgroundFinishMarkCount = 0;
#endif

    // Do a partial page decommit now
    if (decommitOnFinish)
    {
        ForRecyclerPageAllocator(DecommitNow(false));
        this->decommitOnFinish = false;
    }

    RECYCLER_SLOW_CHECK(autoHeap.Check());

#ifdef RECYCLER_MEMORY_VERIFY
    this->Verify(Js::RecyclerPhase);
#endif
#ifdef RECYCLER_FINALIZE_CHECK
    autoHeap.VerifyFinalize();
#endif

#ifdef ENABLE_JS_ETW
    FlushFreeRecord();
#endif

    FinishDisposeObjects();

#ifdef RECYCLER_FINALIZE_CHECK
    if (!this->IsMarkState())
    {
        autoHeap.VerifyFinalize();
    }
#endif

#ifdef RECYCLER_STATS
    if (CUSTOM_PHASE_STATS1(this->GetRecyclerFlagsTable(), Js::RecyclerPhase))
    {
        PrintCollectStats();
    }
#endif
#ifdef PROFILE_RECYCLER_ALLOC
    if (MemoryProfiler::IsTraceEnabled(true))
    {
        PrintAllocStats();
    }
#endif

#ifdef DUMP_FRAGMENTATION_STATS
    if (GetRecyclerFlagsTable().DumpFragmentationStats)
    {
        autoHeap.DumpFragmentationStats();
    }
#endif

    RECORD_TIMESTAMP(currentCollectionEndTime);
}


char *
Recycler::Realloc(void* buffer, size_t existingBytes, size_t requestedBytes, bool truncate)
{
    Assert(requestedBytes > 0);

    if (existingBytes == 0)
    {
        Assert(buffer == nullptr);
        return Alloc(requestedBytes);
    }

    Assert(buffer != nullptr);

    size_t nbytes = AllocSizeMath::Align(requestedBytes, HeapConstants::ObjectGranularity);

    // Since we successfully allocated, we shouldn't have integer overflow here
    size_t nbytesExisting = AllocSizeMath::Align(existingBytes, HeapConstants::ObjectGranularity);
    Assert(nbytesExisting >= existingBytes);

    if (nbytes == nbytesExisting)
    {
        return (char *)buffer;
    }

    char* replacementBuf = this->Alloc(requestedBytes);
    if (replacementBuf != nullptr)
    {
        // Truncate
        if (existingBytes > requestedBytes && truncate)
        {
            js_memcpy_s(replacementBuf, requestedBytes, buffer, requestedBytes);
        }
        else
        {
            js_memcpy_s(replacementBuf, requestedBytes, buffer, existingBytes);
        }
    }

    if (nbytesExisting > 0)
    {
        this->Free(buffer, nbytesExisting);
    }

    return replacementBuf;
}


bool
Recycler::ForceSweepObject()
{
#ifdef RECYCLER_TEST_SUPPORT
    if (BinaryFeatureControl::RecyclerTest())
    {
        if (checkFn != nullptr)
        {
            return true;
        }
    }
#endif

#ifdef PROFILE_RECYCLER_ALLOC
    if (trackerDictionary != nullptr)
    {
        // Need to sweep object if we are tracing recycler allocs
        return true;
    }
#endif

#ifdef RECYCLER_STATS
    if (CUSTOM_PHASE_STATS1(this->GetRecyclerFlagsTable(), Js::RecyclerPhase))
    {
        return true;
    }
#endif

#if DBG
    // Force sweeping the object so we can assert that we are not sweeping objects that are still implicit roots
    if (this->enableScanImplicitRoots)
    {
        return true;
    }
#endif
    return false;
}

bool
Recycler::ShouldIdleCollectOnExit()
{
    // Always reset partial heuristics even if we are not doing idle collecting
    // So we don't carry the heuristics to the next script activation
    this->ResetPartialHeuristicCounters();

    if (this->CollectionInProgress())
    {
#ifdef RECYCLER_TRACE
        CUSTOM_PHASE_PRINT_VERBOSE_TRACE1(GetRecyclerFlagsTable(), Js::IdleCollectPhase, _u("%04X> Skipping scheduling Idle Collect. Reason: Collection in progress\n"), ::GetCurrentThreadId());
#endif

        // Don't schedule an idle collect if there is a collection going on already
        // IDLE-GC-TODO: Fix ResetHeuristics in the GC so we can detect memory allocation during
        // the concurrent collect and still schedule an idle collect
        return false;
    }

    if (CUSTOM_PHASE_FORCE1(GetRecyclerFlagsTable(), Js::IdleCollectPhase))
    {
        return true;
    }

    ulong nextTime = tickCountNextCollection - tickDiffToNextCollect;
    // We will try to start a concurrent collect if we are within .9 ms to next scheduled collection, AND,
    // the size of allocation is larger than 32M. This is similar to CollectionAllocation logic, just
    // earlier in both time heuristic and size heuristic, so we can do some concurrent GC while we are
    // not in script.
    if (autoHeap.uncollectedAllocBytes >= RecyclerHeuristic::Instance.MaxUncollectedAllocBytesOnExit
        && GetTickCount() > nextTime)
    {
#ifdef RECYCLER_TRACE
        if (CUSTOM_PHASE_TRACE1(GetRecyclerFlagsTable(), Js::IdleCollectPhase))
        {
            if (autoHeap.uncollectedAllocBytes >= RecyclerHeuristic::Instance.MaxUncollectedAllocBytesOnExit)
            {
                Output::Print(_u("%04X> Idle collect on exit: alloc %d\n"), ::GetCurrentThreadId(), autoHeap.uncollectedAllocBytes);
            }
            else
            {
                Output::Print(_u("%04X> Idle collect on exit: time %d\n"), ::GetCurrentThreadId(), tickCountNextCollection - GetTickCount());
            }
            Output::Flush();
        }
#endif

        this->CollectNow<CollectNowConcurrent>();
        return false;
    }

    Assert(!this->CollectionInProgress());
    // Idle GC use the size heuristic. Only need to schedule on if we passed it.
    return (autoHeap.uncollectedAllocBytes >= RecyclerHeuristic::IdleUncollectedAllocBytesCollection);
}

#if ENABLE_CONCURRENT_GC
bool
RecyclerParallelThread::StartConcurrent()
{
    if (this->recycler->threadService->HasCallback())
    {
        // This may be the first time.  If so, initialize by creating the doneEvent.
        if (this->concurrentWorkDoneEvent == NULL)
        {
            this->concurrentWorkDoneEvent = CreateEvent(NULL, FALSE, FALSE, NULL);
            if (this->concurrentWorkDoneEvent == nullptr)
            {
                return false;
            }
        }

        Assert(concurrentThread == NULL);
        Assert(concurrentWorkReadyEvent == NULL);

        // Invoke thread service to process work
        if (!this->recycler->threadService->Invoke(RecyclerParallelThread::StaticBackgroundWorkCallback, this))
        {
            return false;
        }
    }
    else
    {
        // This may be the first time.  If so, initialize and create thread.
        if (this->concurrentWorkDoneEvent == NULL)
        {
            return this->EnableConcurrent(false);
        }
        else
        {
            Assert(this->concurrentThread != NULL);
            Assert(this->concurrentWorkReadyEvent != NULL);

            // signal that thread has been initialized
            SetEvent(this->concurrentWorkReadyEvent);
        }
    }
    return true;
}

bool
RecyclerParallelThread::EnableConcurrent(bool waitForThread)
{
    this->synchronizeOnStartup = waitForThread;

    Assert(this->concurrentWorkDoneEvent == NULL);
    Assert(this->concurrentWorkReadyEvent == NULL);
    Assert(this->concurrentThread == NULL);

    this->concurrentWorkDoneEvent = CreateEvent(NULL, FALSE, FALSE, NULL);
    if (this->concurrentWorkDoneEvent == nullptr)
    {
        return false;
    }

    this->concurrentWorkReadyEvent = CreateEvent(NULL, FALSE, FALSE, NULL);
    if (this->concurrentWorkReadyEvent == nullptr)
    {
        CloseHandle(this->concurrentWorkDoneEvent);
        this->concurrentWorkDoneEvent = NULL;
        return false;
    }

    this->concurrentThread = (HANDLE)_beginthreadex(NULL, Recycler::ConcurrentThreadStackSize, &RecyclerParallelThread::StaticThreadProc, this, STACK_SIZE_PARAM_IS_A_RESERVATION, NULL);

    if (this->concurrentThread != nullptr && waitForThread)
    {
        // Wait for thread to initialize
        HANDLE handle[2] = { this->concurrentWorkDoneEvent, this->concurrentThread };
        DWORD ret = WaitForMultipleObjectsEx(2, handle, FALSE, INFINITE, FALSE);
        if (ret == WAIT_OBJECT_0)
        {
            return true;
        }

        CloseHandle(concurrentThread);
        concurrentThread = nullptr;
    }

    if (this->concurrentThread == nullptr)
    {
        CloseHandle(this->concurrentWorkDoneEvent);
        this->concurrentWorkDoneEvent = NULL;
        CloseHandle(this->concurrentWorkReadyEvent);
        this->concurrentWorkReadyEvent = NULL;
        return false;
    }

    return true;
}


template <uint parallelId>
void
Recycler::ParallelWorkFunc()
{
    Assert(parallelId == 0 || parallelId == 1);

    MarkContext * markContext = (parallelId == 0 ? &this->parallelMarkContext2 : &this->parallelMarkContext3);

    switch (this->collectionState)
    {
        case CollectionStateParallelMark:
            this->ProcessParallelMark(false, markContext);
            break;

        case CollectionStateBackgroundParallelMark:
            this->ProcessParallelMark(true, markContext);
            break;

        default:
            Assert(false);
    }
}

void
RecyclerParallelThread::WaitForConcurrent()
{
    Assert(this->concurrentThread != NULL || this->recycler->threadService->HasCallback());
    Assert(this->concurrentWorkDoneEvent != NULL);

    DWORD ret = WaitForSingleObject(concurrentWorkDoneEvent, INFINITE);
    Assert(ret == WAIT_OBJECT_0);
}

void
RecyclerParallelThread::Shutdown()
{
    Assert(this->recycler->collectionState == CollectionStateExit);

    if (this->recycler->threadService->HasCallback())
    {
        if (this->concurrentWorkDoneEvent != NULL)
        {
            CloseHandle(this->concurrentWorkDoneEvent);
            this->concurrentWorkDoneEvent = NULL;
        }
    }
    else
    {
        if (this->concurrentThread != NULL)
        {
            HANDLE handles[2] = { concurrentWorkDoneEvent, concurrentThread };

            SetEvent(concurrentWorkReadyEvent);

            // During process shutdown, OS might kill this (recycler parallel i.e. concurrent) thread and it will not get chance to signal concurrentWorkDoneEvent.
            // When we are performing shutdown of main (recycler) thread here, if we wait on concurrentWorkDoneEvent, WaitForObject() will never return.
            // Hence wait for concurrentWorkDoneEvent + concurrentThread so if concurrentThread got killed, WaitForObject() will return and we will
            // proceed further.
            DWORD fRet = WaitForMultipleObjectsEx(2, handles, FALSE, INFINITE, FALSE);
            AssertMsg(fRet != WAIT_FAILED, "Check handles passed to WaitForMultipleObjectsEx.");

            CloseHandle(this->concurrentWorkDoneEvent);
            this->concurrentWorkDoneEvent = NULL;
            CloseHandle(this->concurrentWorkReadyEvent);
            this->concurrentWorkReadyEvent = NULL;
            CloseHandle(this->concurrentThread);
            this->concurrentThread = NULL;
        }
    }

    Assert(this->concurrentThread == NULL);
    Assert(this->concurrentWorkReadyEvent == NULL);
    Assert(this->concurrentWorkDoneEvent == NULL);
}

// static
unsigned int
RecyclerParallelThread::StaticThreadProc(LPVOID lpParameter)
{
    DWORD ret = (DWORD)-1;
    __try
    {
        RecyclerParallelThread * parallelThread = (RecyclerParallelThread *)lpParameter;
        Recycler * recycler = parallelThread->recycler;
        RecyclerParallelThread::WorkFunc workFunc = parallelThread->workFunc;

        Assert(recycler->IsConcurrentEnabled());

#if !defined(_UCRT)
        HMODULE dllHandle = NULL;
        if (!GetModuleHandleEx(GET_MODULE_HANDLE_EX_FLAG_FROM_ADDRESS, (LPCTSTR)&RecyclerParallelThread::StaticThreadProc, &dllHandle))
        {
            dllHandle = NULL;
        }
#endif
#ifdef ENABLE_JS_ETW
        // Create an ETW ActivityId for this thread, to help tools correlate ETW events we generate
        GUID activityId = { 0 };
        auto result = EventActivityIdControl(EVENT_ACTIVITY_CTRL_CREATE_SET_ID, &activityId);
        Assert(result == ERROR_SUCCESS);
#endif

        // If this thread is created on demand we already have work to process and do not need to wait
        bool mustWait = parallelThread->synchronizeOnStartup;

        do
        {
            if (mustWait)
            {
                // Signal completion and wait for next work
                SetEvent(parallelThread->concurrentWorkDoneEvent);
                DWORD result = WaitForSingleObject(parallelThread->concurrentWorkReadyEvent, INFINITE);
                Assert(result == WAIT_OBJECT_0);
            }

            if (recycler->collectionState == CollectionStateExit)
            {
                // Exit thread
                break;
            }

            // Invoke the workFunc to do real work
            (recycler->*workFunc)();

            // We always wait after the first time
            mustWait = true;
        }
        while (true);

        // Signal to main thread that we have stopped processing and will shut down.
        // Note that after this point, we cannot access anything on the Recycler instance
        // because the main thread may have torn it down already.
        SetEvent(parallelThread->concurrentWorkDoneEvent);

#if !defined(_UCRT)
        if (dllHandle)
        {
            FreeLibraryAndExitThread(dllHandle, 0);
        }
#endif
        ret = 0;
    }
    __except(Recycler::ExceptFilter(GetExceptionInformation()))
    {
        Assert(false);
    }

    return ret;
}


// static
void
RecyclerParallelThread::StaticBackgroundWorkCallback(void * callbackData)
{
    RecyclerParallelThread * parallelThread = (RecyclerParallelThread *)callbackData;
    Recycler * recycler = parallelThread->recycler;
    RecyclerParallelThread::WorkFunc workFunc = parallelThread->workFunc;

    (recycler->*workFunc)();

    SetEvent(parallelThread->concurrentWorkDoneEvent);
}
#endif

#ifdef RECYCLER_TRACE
void
Recycler::CaptureCollectionParam(CollectionFlags flags, bool repeat)
{
    collectionParam.priorityBoostConcurrentSweepOverride = false;
    collectionParam.repeat = repeat;
    collectionParam.finishOnly = false;
    collectionParam.flags = flags;
    collectionParam.uncollectedAllocBytes = autoHeap.uncollectedAllocBytes;
#if ENABLE_PARTIAL_GC
    collectionParam.uncollectedNewPageCountPartialCollect = this->uncollectedNewPageCountPartialCollect;
    collectionParam.inPartialCollectMode = inPartialCollectMode;
    collectionParam.uncollectedNewPageCount = autoHeap.uncollectedNewPageCount;
    collectionParam.unusedPartialCollectFreeBytes = autoHeap.unusedPartialCollectFreeBytes;
#endif
}

void
Recycler::PrintCollectTrace(Js::Phase phase, bool finish, bool noConcurrentWork)
{
    if (GetRecyclerFlagsTable().Trace.IsEnabled(Js::RecyclerPhase) ||
        GetRecyclerFlagsTable().Trace.IsEnabled(phase))
    {
        const BOOL allocSize = collectionParam.flags & CollectHeuristic_AllocSize;
        const BOOL timedIfScriptActive = collectionParam.flags & CollectHeuristic_TimeIfScriptActive;
        const BOOL timedIfInScript = collectionParam.flags & CollectHeuristic_TimeIfInScript;
        const BOOL timed = (timedIfScriptActive && isScriptActive) || (timedIfInScript && isInScript) || (collectionParam.flags & CollectHeuristic_Time);
        const BOOL concurrent = collectionParam.flags & CollectMode_Concurrent;
        const BOOL finishConcurrent = collectionParam.flags & CollectOverride_FinishConcurrent;
        const BOOL exhaustive = collectionParam.flags & CollectMode_Exhaustive;
        const BOOL forceInThread = collectionParam.flags & CollectOverride_ForceInThread;
        const BOOL forceFinish = collectionParam.flags & CollectOverride_ForceFinish;

#if ENABLE_PARTIAL_GC
        BOOL partial = collectionParam.flags & CollectMode_Partial ;
#endif

        Output::Print(_u("%04X> RC(%p): %s%s%s%s%s%s%s:"), this->mainThreadId, this,
            collectionParam.domCollect? _u("[DOM] ") : _u(""),
            collectionParam.repeat? _u("[Repeat] "): _u(""),
            this->inDispose? _u("[Nested]") : _u(""),
            forceInThread? _u("Force In thread ") : _u(""),
            finish? _u("Finish ") : _u(""),
            exhaustive? _u("Exhaustive ") : _u(""),
            Js::PhaseNames[phase]);

        if (noConcurrentWork)
        {
            Assert(finish);
            Output::Print(_u(" No concurrent work"));
        }
        else if (collectionParam.finishOnly)
        {
            Assert(!collectionParam.repeat);
            Assert(finish);
#if ENABLE_CONCURRENT_GC
            if (collectionState == CollectionStateRescanWait)
            {
                if (forceFinish)
                {
                    Output::Print(_u(" Force finish mark and sweep"));
                }
                else if (concurrent && this->enableConcurrentSweep)
                {
                    if (!collectionParam.priorityBoostConcurrentSweepOverride)
                    {
                        Output::Print(_u(" Finish mark and start concurrent sweep"));
                    }
                    else
                    {
                        Output::Print(_u(" Finish mark and sweep (priority boost overridden concurrent sweep)"));
                    }
                }
                else
                {
                    Output::Print(_u(" Finish mark and sweep"));
                }
            }
            else
            {
                Assert(collectionState == CollectionStateTransferSweptWait);
                if (forceFinish)
                {
                    Output::Print(_u(" Force finish sweep"));
                }
                else
                {
                    Output::Print(_u(" Finish sweep"));
                }
            }
#endif // ENABLE_CONCURRENT_GC
        }
        else
        {
            if (finish && !concurrent)
            {
                Output::Print(_u(" Not concurrent collect"));
            }
            if ((finish && finishConcurrent))
            {
                Output::Print(_u(" No heuristic"));
            }
#if ENABLE_CONCURRENT_GC
            else if (finish && priorityBoost)
            {
                Output::Print(_u(" Priority boost no heuristic"));
            }
#endif
            else
            {
                Output::SkipToColumn(50);
                bool byteCountUsed = false;
                bool timeUsed = false;

#if ENABLE_PARTIAL_GC
                bool newPageUsed = false;
                if (phase == Js::PartialCollectPhase || phase == Js::ConcurrentPartialCollectPhase)
                {
                    Assert(collectionParam.flags & CollectMode_Partial);
                    newPageUsed = !!allocSize;
                }
                else if (partial && collectionParam.inPartialCollectMode && collectionParam.uncollectedNewPageCount > collectionParam.uncollectedNewPageCountPartialCollect)
                {
                    newPageUsed = true;
                }
                else
#endif // ENABLE_PARTIAL_GC
                {
                    byteCountUsed = !!allocSize;
                    timeUsed = !!timed;
                }

                Output::Print(byteCountUsed? _u("*") : (allocSize? _u(" ") : _u("~")));
                Output::Print(_u("B:%8d "), collectionParam.uncollectedAllocBytes);
                Output::Print(timeUsed? _u("*") : (timed? _u(" ") : _u("~")));
                Output::Print(_u("T:%4d "), -collectionParam.timeDiff);
#if ENABLE_PARTIAL_GC
                if (collectionParam.inPartialCollectMode)
                {
                    Output::Print(_u("L:%5d "), collectionParam.uncollectedNewPageCountPartialCollect);
                }
                else
                {
                    Output::Print(_u("L:----- "));
                }
                Output::Print(newPageUsed? _u("*") : (partial? _u(" ") : _u("~")));
                Output::Print(_u("P:%5d(%9d) "), collectionParam.uncollectedNewPageCount, collectionParam.uncollectedNewPageCount * AutoSystemInfo::PageSize);
                Output::Print(_u("U:%8d"), collectionParam.unusedPartialCollectFreeBytes);
#endif // ENABLE_PARTIAL_GC
            }
        }
        Output::Print(_u("\n"));
        Output::Flush();
    }
}
#endif

#ifdef RECYCLER_STATS
void
Recycler::PrintHeapBlockStats(char16 const * name, HeapBlock::HeapBlockType type)
{
    size_t liveCount = collectionStats.heapBlockCount[type] - collectionStats.heapBlockFreeCount[type];

    Output::Print(_u(" %6s : %5d %5d %5d %5.1f"), name,
        liveCount, collectionStats.heapBlockFreeCount[type], collectionStats.heapBlockCount[type],
        (double)collectionStats.heapBlockFreeCount[type] / (double)collectionStats.heapBlockCount[type] * 100);

    if (type < HeapBlock::SmallBlockTypeCount)
    {
        Output::Print(_u(" : %5d %6.1f : %5d %6.1f"),
            collectionStats.heapBlockSweptCount[type],
            (double)collectionStats.heapBlockSweptCount[type] / (double)liveCount * 100,
            collectionStats.heapBlockConcurrentSweptCount[type],
            (double)collectionStats.heapBlockConcurrentSweptCount[type] / (double)collectionStats.heapBlockSweptCount[type] * 100);
    }
}

void
Recycler::PrintHeapBlockMemoryStats(char16 const * name, HeapBlock::HeapBlockType type)
{
    size_t allocableFreeByteCount = collectionStats.heapBlockFreeByteCount[type];
#if ENABLE_PARTIAL_GC
    size_t partialUnusedBytes = 0;
    if (this->enablePartialCollect)
    {
        partialUnusedBytes = allocableFreeByteCount
            - collectionStats.smallNonLeafHeapBlockPartialReuseBytes[type];
        allocableFreeByteCount -= partialUnusedBytes;
    }
#endif
    size_t totalByteCount = (collectionStats.heapBlockCount[type] - collectionStats.heapBlockFreeCount[type]) * AutoSystemInfo::PageSize;
    size_t liveByteCount = totalByteCount - collectionStats.heapBlockFreeByteCount[type];
    Output::Print(_u(" %6s: %10d %10d"), name, liveByteCount, allocableFreeByteCount);

#if ENABLE_PARTIAL_GC
    if (this->enablePartialCollect &&
        (type == HeapBlock::HeapBlockType::SmallNormalBlockType
      || type == HeapBlock::HeapBlockType::SmallFinalizableBlockType
#ifdef RECYCLER_WRITE_BARRIER
      || type == HeapBlock::HeapBlockType::SmallNormalBlockWithBarrierType
      || type == HeapBlock::HeapBlockType::SmallFinalizableBlockWithBarrierType
#endif
      || type == HeapBlock::HeapBlockType::MediumNormalBlockType
      || type == HeapBlock::HeapBlockType::MediumFinalizableBlockType
#ifdef RECYCLER_WRITE_BARRIER
      || type == HeapBlock::HeapBlockType::MediumNormalBlockWithBarrierType
      || type == HeapBlock::HeapBlockType::MediumFinalizableBlockWithBarrierType
#endif
      ))
    {
        Output::Print(_u(" %10d"), partialUnusedBytes);
    }
    else
#endif
    {
        Output::Print(_u("           "));
    }

    Output::Print(_u(" %10d %6.1f"), totalByteCount,
        (double)allocableFreeByteCount / (double)totalByteCount * 100);

#if ENABLE_PARTIAL_GC
    if (this->enablePartialCollect &&
        (type == HeapBlock::HeapBlockType::SmallNormalBlockType
        || type == HeapBlock::HeapBlockType::SmallFinalizableBlockType
#ifdef RECYCLER_WRITE_BARRIER
        || type == HeapBlock::HeapBlockType::SmallNormalBlockWithBarrierType
        || type == HeapBlock::HeapBlockType::SmallFinalizableBlockWithBarrierType
#endif
        || type == HeapBlock::HeapBlockType::MediumNormalBlockType
        || type == HeapBlock::HeapBlockType::MediumFinalizableBlockType
#ifdef RECYCLER_WRITE_BARRIER
        || type == HeapBlock::HeapBlockType::MediumNormalBlockWithBarrierType
        || type == HeapBlock::HeapBlockType::MediumFinalizableBlockWithBarrierType
#endif
        ))
    {
        Output::Print(_u(" %6.1f"), (double)partialUnusedBytes / (double)totalByteCount * 100);
    }
#endif
}

void
Recycler::PrintHeuristicCollectionStats()
{
    Output::Print(_u("---------------------------------------------------------------------------------------------------------------\n"));
    Output::Print(_u("GC Trigger   : %10s %10s %10s"), _u("Start"), _u("Continue"), _u("Finish"));
#if ENABLE_PARTIAL_GC
    if (this->enablePartialCollect)
    {
        Output::Print(_u(" | Heuristics                   : %10s %10s %5s"), _u(""), _u(""), _u("%"));
    }
#endif
    Output::Print(_u("\n"));

    Output::Print(_u("---------------------------------------------------------------------------------------------------------------\n"));
    Output::Print(_u(" Alloc bytes : %10d %10d %10d"), collectionStats.startCollectAllocBytes, collectionStats.continueCollectAllocBytes, this->autoHeap.uncollectedAllocBytes);
#if ENABLE_PARTIAL_GC
    if (this->enablePartialCollect)
    {
        Output::Print(_u(" | Cost                         : %10d %10d %5.1f"), collectionStats.rescanRootBytes, collectionStats.estimatedPartialReuseBytes, collectionStats.collectCost * 100);
    }
#endif
    Output::Print(_u("\n"));

#if ENABLE_PARTIAL_GC
    if (this->enablePartialCollect)
    {
        Output::Print(_u("                                                | Efficacy                     : %10s %10s %5.1f\n"), _u(""), _u(""), collectionStats.collectEfficacy * 100);
    }
#endif

#if ENABLE_PARTIAL_GC
    if (this->enablePartialCollect)
    {
        Output::Print(_u(" New page    : %10d %10s %10d"), collectionStats.startCollectNewPageCount, _u(""), autoHeap.uncollectedNewPageCount);
        Output::Print(_u(" | Partial Uncollect New Page   : %10d %10d"), collectionStats.uncollectedNewPageCountPartialCollect * AutoSystemInfo::PageSize, this->uncollectedNewPageCountPartialCollect * AutoSystemInfo::PageSize);
        Output::Print(_u("\n"));
    }
#endif

    Output::Print(_u(" Finish try  : %10d %10s %10s"), collectionStats.finishCollectTryCount, _u(""), _u(""));
#if ENABLE_PARTIAL_GC
    if (this->enablePartialCollect)
    {
        Output::Print(_u(" | Partial Reuse Min Free Bytes :            %10d"), collectionStats.partialCollectSmallHeapBlockReuseMinFreeBytes * AutoSystemInfo::PageSize);
    }
#endif
    Output::Print(_u("\n"));
}

void
Recycler::PrintMarkCollectionStats()
{
    size_t nonMark = collectionStats.tryMarkCount + collectionStats.tryMarkInteriorCount - collectionStats.remarkCount - collectionStats.markData.markCount;
    size_t invalidCount = nonMark - collectionStats.tryMarkNullCount - collectionStats.tryMarkUnalignedCount
        - collectionStats.tryMarkNonRecyclerMemoryCount
        - collectionStats.tryMarkInteriorNonRecyclerMemoryCount
        - collectionStats.tryMarkInteriorNullCount;
    size_t leafCount = collectionStats.markData.markCount - collectionStats.scanCount;
    Output::Print(_u("---------------------------------------------------------------------------------------------------------------\n"));
    Output::Print(_u("Try Mark    :%9s %5s %10s | Non-Mark  : %9s %5s | Mark    :%9s %5s \n"), _u("Count"), _u("%"), _u("Bytes"), _u("Count"), _u("%"), _u("Count"), _u("%"));
    Output::Print(_u("---------------------------------------------------------------------------------------------------------------\n"));
    Output::Print(_u(" TryMark    :%9d       %10d | Null      : %9d %5.1f | Scan    :%9d %5.1f\n"),
        collectionStats.tryMarkCount, collectionStats.tryMarkCount * sizeof(void *),
        collectionStats.tryMarkNullCount, (double)collectionStats.tryMarkNullCount / (double)nonMark * 100,
        collectionStats.scanCount, (double)collectionStats.scanCount / (double)collectionStats.markData.markCount * 100);
    Output::Print(_u("   Non-Mark :%9d %5.1f            | Unaligned : %9d %5.1f | Leaf    :%9d %5.1f\n"),
        nonMark, (double)nonMark / (double)collectionStats.tryMarkCount * 100,
        collectionStats.tryMarkUnalignedCount, (double)collectionStats.tryMarkUnalignedCount / (double)nonMark * 100,
        leafCount, (double)leafCount / (double)collectionStats.markData.markCount * 100);
    Output::Print(_u("   Mark     :%9d %5.1f %10d | Non GC    : %9d %5.1f | Track   :%9d\n"),
        collectionStats.markData.markCount, (double)collectionStats.markData.markCount / (double)collectionStats.tryMarkCount * 100, collectionStats.markData.markBytes,
        collectionStats.tryMarkNonRecyclerMemoryCount, (double)collectionStats.tryMarkNonRecyclerMemoryCount / (double)nonMark * 100,
        collectionStats.trackCount);
    Output::Print(_u("   Remark   :%9d %5.1f            | Invalid   : %9d %5.1f \n"),
        collectionStats.remarkCount, (double)collectionStats.remarkCount / (double)collectionStats.tryMarkCount * 100,
        invalidCount, (double)invalidCount / (double)nonMark * 100);
    Output::Print(_u(" TryMark Int:%9d       %10d | Null Int  : %9d %5.1f | Root    :%9d | New     :%9d\n"),
        collectionStats.tryMarkInteriorCount, collectionStats.tryMarkInteriorCount * sizeof(void *),
        collectionStats.tryMarkInteriorNullCount, (double)collectionStats.tryMarkInteriorNullCount / (double)nonMark * 100,
        collectionStats.rootCount, collectionStats.markThruNewObjCount);
    Output::Print(_u("                                        | Non GC Int: %9d %5.1f | Stack   :%9d | NewFalse:%9d\n"),
        collectionStats.tryMarkInteriorNonRecyclerMemoryCount, (double)collectionStats.tryMarkInteriorNonRecyclerMemoryCount / (double)nonMark * 100,
        collectionStats.stackCount, collectionStats.markThruFalseNewObjCount);
}

void
Recycler::PrintBackgroundCollectionStat(RecyclerCollectionStats::MarkData const& markData)
{
    Output::Print(_u("BgSmall : %5d %6d %10d | BgLarge : %5d %6d %10d | BgMark :%9d "),
        markData.rescanPageCount,
        markData.rescanObjectCount,
        markData.rescanObjectByteCount,
        markData.rescanLargePageCount,
        markData.rescanLargeObjectCount,
        markData.rescanLargeByteCount,
        markData.markCount);
    double markRatio = (double)markData.markCount / (double)collectionStats.markData.markCount * 100;
    if (markRatio == 100.0)
    {
        Output::Print(_u(" 100"));
    }
    else
    {
        Output::Print(_u("%4.1f"), markRatio);
    }
    Output::Print(_u("\n"));
}

void
Recycler::PrintBackgroundCollectionStats()
{
#if ENABLE_CONCURRENT_GC
    Output::Print(_u("---------------------------------------------------------------------------------------------------------------\n"));
    Output::Print(_u("BgSmall : %5s %6s %10s | BgLarge : %5s %6s %10s | BgMark :%9s %4s %s\n"),
        _u("Pages"), _u("Count"), _u("Bytes"), _u("Pages"), _u("Count"), _u("Bytes"), _u("Count"), _u("%"), _u("NonLeafBytes   %"));
    Output::Print(_u("---------------------------------------------------------------------------------------------------------------\n"));

    this->PrintBackgroundCollectionStat(collectionStats.backgroundMarkData[0]);
    for (uint repeatCount = 1; repeatCount < RecyclerHeuristic::MaxBackgroundRepeatMarkCount; repeatCount++)
    {
        if (collectionStats.backgroundMarkData[repeatCount].markCount == 0)
        {
            break;
        }
        collectionStats.backgroundMarkData[repeatCount].rescanPageCount -= collectionStats.backgroundMarkData[repeatCount - 1].rescanPageCount;
        collectionStats.backgroundMarkData[repeatCount].rescanObjectCount -= collectionStats.backgroundMarkData[repeatCount - 1].rescanObjectCount;
        collectionStats.backgroundMarkData[repeatCount].rescanObjectByteCount -= collectionStats.backgroundMarkData[repeatCount - 1].rescanObjectByteCount;
        collectionStats.backgroundMarkData[repeatCount].rescanLargePageCount -= collectionStats.backgroundMarkData[repeatCount - 1].rescanLargePageCount;
        collectionStats.backgroundMarkData[repeatCount].rescanLargeObjectCount -= collectionStats.backgroundMarkData[repeatCount - 1].rescanLargeObjectCount;
        collectionStats.backgroundMarkData[repeatCount].rescanLargeByteCount -= collectionStats.backgroundMarkData[repeatCount - 1].rescanLargeByteCount;
        this->PrintBackgroundCollectionStat(collectionStats.backgroundMarkData[repeatCount]);
    }
#endif
}

void
Recycler::PrintMemoryStats()
{
    Output::Print(_u("----------------------------------------------------------------------------------------------------------------\n"));
    Output::Print(_u("Memory (Bytes) %4s %10s %10s %10s %6s %6s\n"), _u("Live"), _u("Free"), _u("Unused"), _u("Total"), _u("Free%"), _u("Unused%"));
    Output::Print(_u("----------------------------------------------------------------------------------------------------------------\n"));

    PrintHeapBlockMemoryStats(_u("Small"), HeapBlock::SmallNormalBlockType);
    Output::Print(_u("\n"));
    PrintHeapBlockMemoryStats(_u("SmFin"), HeapBlock::SmallFinalizableBlockType);
    Output::Print(_u("\n"));
#ifdef RECYCLER_WRITE_BARRIER
    PrintHeapBlockMemoryStats(_u("SmSWB"), HeapBlock::SmallNormalBlockWithBarrierType);
    Output::Print(_u("\n"));
    PrintHeapBlockMemoryStats(_u("SmFinSWB"), HeapBlock::SmallFinalizableBlockWithBarrierType);
    Output::Print(_u("\n"));
#endif
    PrintHeapBlockMemoryStats(_u("SmLeaf"), HeapBlock::SmallLeafBlockType);
    Output::Print(_u("\n"));
    PrintHeapBlockMemoryStats(_u("Medium"), HeapBlock::MediumNormalBlockType);
    Output::Print(_u("\n"));
    PrintHeapBlockMemoryStats(_u("MdFin"), HeapBlock::MediumFinalizableBlockType);
    Output::Print(_u("\n"));
#ifdef RECYCLER_WRITE_BARRIER
    PrintHeapBlockMemoryStats(_u("MdSWB"), HeapBlock::MediumNormalBlockWithBarrierType);
    Output::Print(_u("\n"));
    PrintHeapBlockMemoryStats(_u("MdFinSWB"), HeapBlock::MediumFinalizableBlockWithBarrierType);
    Output::Print(_u("\n"));
#endif
    PrintHeapBlockMemoryStats(_u("MdLeaf"), HeapBlock::MediumLeafBlockType);
    Output::Print(_u("\n"));

    size_t largeHeapBlockUnusedByteCount = collectionStats.largeHeapBlockTotalByteCount - collectionStats.largeHeapBlockUsedByteCount
        - collectionStats.heapBlockFreeByteCount[HeapBlock::LargeBlockType];
    Output::Print(_u("  Large: %10d %10d %10d %10d %6.1f %6.1f\n"),
        collectionStats.largeHeapBlockUsedByteCount,
        collectionStats.heapBlockFreeByteCount[HeapBlock::LargeBlockType],
        largeHeapBlockUnusedByteCount,
        collectionStats.largeHeapBlockTotalByteCount,
        (double)collectionStats.heapBlockFreeByteCount[HeapBlock::LargeBlockType] / (double)collectionStats.largeHeapBlockTotalByteCount * 100,
        (double)largeHeapBlockUnusedByteCount / (double)collectionStats.largeHeapBlockTotalByteCount * 100);

    Output::Print(_u("\nSmall heap block zeroing stats since last GC\n"));
    Output::Print(_u("Number of blocks with sweep state empty: normal=%d finalizable=%d leaf=%d\nNumber of blocks zeroed: %d\n"),
        collectionStats.numEmptySmallBlocks[HeapBlock::SmallNormalBlockType]
#ifdef RECYCLER_WRITE_BARRIER
        + collectionStats.numEmptySmallBlocks[HeapBlock::SmallNormalBlockWithBarrierType]
#endif
        , collectionStats.numEmptySmallBlocks[HeapBlock::SmallFinalizableBlockType]
#ifdef RECYCLER_WRITE_BARRIER
        + collectionStats.numEmptySmallBlocks[HeapBlock::SmallFinalizableBlockWithBarrierType]
#endif
        + collectionStats.numEmptySmallBlocks[HeapBlock::MediumNormalBlockType]
#ifdef RECYCLER_WRITE_BARRIER
        + collectionStats.numEmptySmallBlocks[HeapBlock::MediumNormalBlockWithBarrierType]
#endif
        , collectionStats.numEmptySmallBlocks[HeapBlock::MediumFinalizableBlockType]
#ifdef RECYCLER_WRITE_BARRIER
        + collectionStats.numEmptySmallBlocks[HeapBlock::MediumFinalizableBlockWithBarrierType]
#endif
        , collectionStats.numEmptySmallBlocks[HeapBlock::SmallLeafBlockType]
        + collectionStats.numEmptySmallBlocks[HeapBlock::MediumLeafBlockType],
        collectionStats.numZeroedOutSmallBlocks);
}

void
Recycler::PrintCollectStats()
{
    Output::Print(_u("Collection Stats:\n"));

    PrintHeuristicCollectionStats();
    PrintMarkCollectionStats();
    PrintBackgroundCollectionStats();

    size_t freeCount = collectionStats.objectSweptCount - collectionStats.objectSweptFreeListCount;
    size_t freeBytes = collectionStats.objectSweptBytes - collectionStats.objectSweptFreeListBytes;

    Output::Print(_u("---------------------------------------------------------------------------------------------------------------\n"));
#if ENABLE_PARTIAL_GC || ENABLE_CONCURRENT_GC
    Output::Print(_u("Rescan  : %5s %6s %10s | Track   : %5s | "), _u("Pages"), _u("Count"), _u("Bytes"), _u("Count"));
#endif
    Output::Print(_u("Sweep     : %7s | SweptObj  : %5s %5s %10s\n"), _u("Count"), _u("Count"), _u("%%"), _u("Bytes"));
    Output::Print(_u("---------------------------------------------------------------------------------------------------------------\n"));
    Output::Print(_u("  Small : "));
#if ENABLE_PARTIAL_GC || ENABLE_CONCURRENT_GC
    Output::Print(_u("%5d %6d %10d | "), collectionStats.markData.rescanPageCount, collectionStats.markData.rescanObjectCount, collectionStats.markData.rescanObjectByteCount);
#endif
#if ENABLE_CONCURRENT_GC
    Output::Print(_u("Process : %5d | "), collectionStats.trackedObjectCount);
#else
    Output::Print(_u("              | "));
#endif
    Output::Print(_u(" Scan     : %7d |  Free     : %6d %5.1f %10d\n"),
        collectionStats.objectSweepScanCount,
        freeCount, (double)freeCount / (double) collectionStats.objectSweptCount * 100, freeBytes);

    Output::Print(_u("  Large : "));
#if ENABLE_PARTIAL_GC || ENABLE_CONCURRENT_GC
    Output::Print(_u("%5d %6d %10d | "),
        collectionStats.markData.rescanLargePageCount, collectionStats.markData.rescanLargeObjectCount, collectionStats.markData.rescanLargeByteCount);
#endif
#if ENABLE_PARTIAL_GC
    Output::Print(_u("Client  : %5d | "), collectionStats.clientTrackedObjectCount);
#else
    Output::Print(_u("                | "));
#endif
    Output::Print(_u(" Finalize : %7d |  Free List: %6d %5.1f %10d\n"),
        collectionStats.finalizeSweepCount,
        collectionStats.objectSweptFreeListCount, (double)collectionStats.objectSweptFreeListCount / (double) collectionStats.objectSweptCount * 100, collectionStats.objectSweptFreeListBytes);

    Output::Print(_u("---------------------------------------------------------------------------------------------------------------\n"));
    Output::Print(_u("SweptBlk:  Live  Free Total Free%% : Swept Swept%% : CSwpt CSwpt%%"));
#if ENABLE_PARTIAL_GC
    if (this->enablePartialCollect)
    {
        Output::Print(_u(" | Partial    : Count      Bytes     Existing"));
   }
#endif
    Output::Print(_u("\n"));
    Output::Print(_u("---------------------------------------------------------------------------------------------------------------\n"));

    PrintHeapBlockStats(_u("Small"), HeapBlock::SmallNormalBlockType);
#if ENABLE_PARTIAL_GC
    if (this->enablePartialCollect)
    {
        Output::Print(_u(" |  Reuse     : %5d %10d %10d"),
            collectionStats.smallNonLeafHeapBlockPartialReuseCount[HeapBlock::SmallNormalBlockType],
            collectionStats.smallNonLeafHeapBlockPartialReuseBytes[HeapBlock::MediumNormalBlockType],
            collectionStats.smallNonLeafHeapBlockPartialReuseCount[HeapBlock::SmallNormalBlockType] * AutoSystemInfo::PageSize
            - collectionStats.smallNonLeafHeapBlockPartialReuseBytes[HeapBlock::SmallNormalBlockType]);
    }
#endif
    Output::Print(_u("\n"));
    PrintHeapBlockStats(_u("SmFin"), HeapBlock::SmallFinalizableBlockType);
#if ENABLE_PARTIAL_GC
    if (this->enablePartialCollect)
    {
        Output::Print(_u(" |  Unused    : %5d %10d %10d"),
            collectionStats.smallNonLeafHeapBlockPartialUnusedCount[HeapBlock::SmallFinalizableBlockType],
            collectionStats.smallNonLeafHeapBlockPartialUnusedBytes[HeapBlock::SmallFinalizableBlockType],
            collectionStats.smallNonLeafHeapBlockPartialUnusedCount[HeapBlock::SmallFinalizableBlockType] * AutoSystemInfo::PageSize
                - collectionStats.smallNonLeafHeapBlockPartialUnusedBytes[HeapBlock::SmallFinalizableBlockType]);
    }
#endif
    Output::Print(_u("\n"));

#ifdef RECYCLER_WRITE_BARRIER
    PrintHeapBlockStats(_u("SmSWB"), HeapBlock::SmallNormalBlockWithBarrierType);
#if ENABLE_PARTIAL_GC
    if (this->enablePartialCollect)
    {
        Output::Print(_u(" |  Unused    : %5d %10d %10d"),
            collectionStats.smallNonLeafHeapBlockPartialUnusedCount[HeapBlock::SmallNormalBlockWithBarrierType],
            collectionStats.smallNonLeafHeapBlockPartialUnusedBytes[HeapBlock::SmallNormalBlockWithBarrierType],
            collectionStats.smallNonLeafHeapBlockPartialUnusedCount[HeapBlock::SmallNormalBlockWithBarrierType] * AutoSystemInfo::PageSize
            - collectionStats.smallNonLeafHeapBlockPartialUnusedBytes[HeapBlock::SmallNormalBlockWithBarrierType]);
    }
#endif
    Output::Print(_u("\n"));
    PrintHeapBlockStats(_u("SmFin"), HeapBlock::SmallFinalizableBlockWithBarrierType);
#if ENABLE_PARTIAL_GC
    if (this->enablePartialCollect)
    {
        Output::Print(_u(" |  Unused    : %5d %10d %10d"),
            collectionStats.smallNonLeafHeapBlockPartialUnusedCount[HeapBlock::SmallFinalizableBlockWithBarrierType],
            collectionStats.smallNonLeafHeapBlockPartialUnusedBytes[HeapBlock::SmallFinalizableBlockWithBarrierType],
            collectionStats.smallNonLeafHeapBlockPartialUnusedCount[HeapBlock::SmallFinalizableBlockWithBarrierType] * AutoSystemInfo::PageSize
            - collectionStats.smallNonLeafHeapBlockPartialUnusedBytes[HeapBlock::SmallFinalizableBlockWithBarrierType]);
    }
#endif
    Output::Print(_u("\n"));
#endif

    // TODO: This seems suspicious- why are we looking at smallNonLeaf while print out leaf...
    PrintHeapBlockStats(_u("SmLeaf"), HeapBlock::SmallLeafBlockType);
#if ENABLE_PARTIAL_GC
    if (this->enablePartialCollect)
    {
        Output::Print(_u(" |  ReuseFin  : %5d %10d %10d"),
            collectionStats.smallNonLeafHeapBlockPartialReuseCount[HeapBlock::SmallFinalizableBlockType],
            collectionStats.smallNonLeafHeapBlockPartialReuseBytes[HeapBlock::SmallFinalizableBlockType],
            collectionStats.smallNonLeafHeapBlockPartialReuseCount[HeapBlock::SmallFinalizableBlockType] * AutoSystemInfo::PageSize
                - collectionStats.smallNonLeafHeapBlockPartialReuseBytes[HeapBlock::SmallFinalizableBlockType]);
    }
#endif
    Output::Print(_u("\n"));

    PrintHeapBlockStats(_u("Medium"), HeapBlock::MediumNormalBlockType);
#if ENABLE_PARTIAL_GC
    if (this->enablePartialCollect)
    {
        Output::Print(_u(" |  Reuse     : %5d %10d %10d"),
            collectionStats.smallNonLeafHeapBlockPartialReuseCount[HeapBlock::MediumNormalBlockType],
            collectionStats.smallNonLeafHeapBlockPartialReuseBytes[HeapBlock::MediumNormalBlockType],
            collectionStats.smallNonLeafHeapBlockPartialReuseCount[HeapBlock::MediumNormalBlockType] * AutoSystemInfo::PageSize
            - collectionStats.smallNonLeafHeapBlockPartialReuseBytes[HeapBlock::MediumNormalBlockType]);
    }
#endif
    Output::Print(_u("\n"));
    PrintHeapBlockStats(_u("MdFin"), HeapBlock::MediumFinalizableBlockType);
#if ENABLE_PARTIAL_GC
    if (this->enablePartialCollect)
    {
        Output::Print(_u(" |  Unused    : %5d %10d %10d"),
            collectionStats.smallNonLeafHeapBlockPartialUnusedCount[HeapBlock::MediumFinalizableBlockType],
            collectionStats.smallNonLeafHeapBlockPartialUnusedBytes[HeapBlock::MediumFinalizableBlockType],
            collectionStats.smallNonLeafHeapBlockPartialUnusedCount[HeapBlock::MediumFinalizableBlockType] * AutoSystemInfo::PageSize
            - collectionStats.smallNonLeafHeapBlockPartialUnusedBytes[HeapBlock::MediumFinalizableBlockType]);
    }
#endif
    Output::Print(_u("\n"));

#ifdef RECYCLER_WRITE_BARRIER
    PrintHeapBlockStats(_u("MdSWB"), HeapBlock::MediumNormalBlockWithBarrierType);
#if ENABLE_PARTIAL_GC
    if (this->enablePartialCollect)
    {
        Output::Print(_u(" |  Unused    : %5d %10d %10d"),
            collectionStats.smallNonLeafHeapBlockPartialUnusedCount[HeapBlock::MediumNormalBlockWithBarrierType],
            collectionStats.smallNonLeafHeapBlockPartialUnusedBytes[HeapBlock::MediumNormalBlockWithBarrierType],
            collectionStats.smallNonLeafHeapBlockPartialUnusedCount[HeapBlock::MediumNormalBlockWithBarrierType] * AutoSystemInfo::PageSize
            - collectionStats.smallNonLeafHeapBlockPartialUnusedBytes[HeapBlock::MediumNormalBlockWithBarrierType]);
    }
#endif
    Output::Print(_u("\n"));
    PrintHeapBlockStats(_u("MdFin"), HeapBlock::MediumFinalizableBlockWithBarrierType);
#if ENABLE_PARTIAL_GC
    if (this->enablePartialCollect)
    {
        Output::Print(_u(" |  Unused    : %5d %10d %10d"),
            collectionStats.smallNonLeafHeapBlockPartialUnusedCount[HeapBlock::MediumFinalizableBlockWithBarrierType],
            collectionStats.smallNonLeafHeapBlockPartialUnusedBytes[HeapBlock::MediumFinalizableBlockWithBarrierType],
            collectionStats.smallNonLeafHeapBlockPartialUnusedCount[HeapBlock::MediumFinalizableBlockWithBarrierType] * AutoSystemInfo::PageSize
            - collectionStats.smallNonLeafHeapBlockPartialUnusedBytes[HeapBlock::MediumFinalizableBlockWithBarrierType]);
    }
#endif
    Output::Print(_u("\n"));
#endif

    // TODO: This seems suspicious- why are we looking at smallNonLeaf while print out leaf...
    PrintHeapBlockStats(_u("MdLeaf"), HeapBlock::MediumNormalBlockType);
#if ENABLE_PARTIAL_GC
    if (this->enablePartialCollect)
    {
        Output::Print(_u(" |  ReuseFin  : %5d %10d %10d"),
            collectionStats.smallNonLeafHeapBlockPartialReuseCount[HeapBlock::MediumFinalizableBlockType],
            collectionStats.smallNonLeafHeapBlockPartialReuseBytes[HeapBlock::MediumFinalizableBlockType],
            collectionStats.smallNonLeafHeapBlockPartialReuseCount[HeapBlock::MediumFinalizableBlockType] * AutoSystemInfo::PageSize
            - collectionStats.smallNonLeafHeapBlockPartialReuseBytes[HeapBlock::MediumFinalizableBlockType]);
    }
#endif
    Output::Print(_u("\n"));

    // TODO: This can't possibly be correct...check on this later
    PrintHeapBlockStats(_u("Large"), HeapBlock::LargeBlockType);
#if ENABLE_PARTIAL_GC
    if (this->enablePartialCollect)
    {
        Output::Print(_u("                               |  UnusedFin : %5d %10d %10d"),
            collectionStats.smallNonLeafHeapBlockPartialUnusedCount[HeapBlock::SmallFinalizableBlockType],
            collectionStats.smallNonLeafHeapBlockPartialUnusedBytes[HeapBlock::SmallFinalizableBlockType],
            collectionStats.smallNonLeafHeapBlockPartialUnusedCount[HeapBlock::SmallFinalizableBlockType] * AutoSystemInfo::PageSize
                - collectionStats.smallNonLeafHeapBlockPartialUnusedBytes[HeapBlock::SmallFinalizableBlockType]);
    }
#endif
    Output::Print(_u("\n"));

    PrintMemoryStats();

    Output::Flush();
}
#endif

#ifdef RECYCLER_ZERO_MEM_CHECK
void
Recycler::VerifyZeroFill(void * address, size_t size)
{
    byte expectedFill = 0;
#ifdef RECYCLER_MEMORY_VERIFY
    if (this->VerifyEnabled())
    {
        expectedFill = Recycler::VerifyMemFill;
    }
#endif
    for (uint i = 0; i < size; i++)
    {
        Assert(((byte *)address)[i] == expectedFill);
    }
}
#endif

#ifdef RECYCLER_MEMORY_VERIFY
void
Recycler::FillCheckPad(void * address, size_t size, size_t alignedAllocSize, bool objectAlreadyInitialized)
{
    if (this->VerifyEnabled())
    {
        void* addressToVerify = address;
        size_t sizeToVerify = alignedAllocSize;

        if (objectAlreadyInitialized)
        {
            addressToVerify = ((char*) address + size);
            sizeToVerify = (alignedAllocSize - size);
        }

        // Actually this is filling the non-pad to zero
        VerifyCheckFill(addressToVerify, sizeToVerify - sizeof(size_t));

        // Ignore the first word
        if (!objectAlreadyInitialized && size > sizeof(FreeObject))
        {
            memset((char *)address + sizeof(FreeObject), 0, size - sizeof(FreeObject));
        }

        // write the pad size at the end;
        *(size_t *)((char *)address + alignedAllocSize - sizeof(size_t)) = alignedAllocSize - size;
    }
}

void Recycler::Verify(Js::Phase phase)
{
    if (verifyEnabled && (!this->CollectionInProgress()))
    {
        if (GetRecyclerFlagsTable().RecyclerVerify.IsEnabled(phase))
        {
            autoHeap.Verify();
        }
    }
}

void Recycler::VerifyCheck(BOOL cond, char16 const * msg, void * address, void * corruptedAddress)
{
    if (!(cond))
    {
        fwprintf(stderr, _u("RECYCLER CORRUPTION: StartAddress=%p CorruptedAddress=%p: %s"), address, corruptedAddress, msg);
        Js::Throw::FatalInternalError();
    }
}

void Recycler::VerifyCheckFill(void * address, size_t size)
{
    for (byte * i = (byte *)address; i < (byte *)address + size; i++)
    {
        Recycler::VerifyCheck(*i == Recycler::VerifyMemFill, _u("memory written after freed"), address, i);
    }
}

void Recycler::VerifyCheckPadExplicitFreeList(void * address, size_t size)
{
    size_t * paddingAddress = (size_t *)((byte *)address + size - sizeof(size_t));
    size_t padding = *paddingAddress;

#pragma warning(suppress:4310)
    Assert(padding != (size_t)0xCACACACACACACACA);  // Explicit free objects have to have been initialized at some point before they were freed

    Recycler::VerifyCheck(padding >= verifyPad + sizeof(size_t) &&  padding < size, _u("Invalid padding size"), address, paddingAddress);
    for (byte * i = (byte *)address + size - padding; i < (byte *)paddingAddress; i++)
    {
        Recycler::VerifyCheck(*i == Recycler::VerifyMemFill, _u("buffer overflow"), address, i);
    }
}
void Recycler::VerifyCheckPad(void * address, size_t size)
{
    size_t * paddingAddress = (size_t *)((byte *)address + size - sizeof(size_t));
    size_t padding = *paddingAddress;

#pragma warning(suppress:4310)
    if (padding == (size_t)0xCACACACACACACACA)
    {
        // Nascent block have objects that are not initialized with pad size
        Recycler::VerifyCheckFill(address, size);
        return;
    }
    Recycler::VerifyCheck(padding >= verifyPad + sizeof(size_t) &&  padding < size, _u("Invalid padding size"), address, paddingAddress);
    for (byte * i = (byte *)address + size - padding; i < (byte *)paddingAddress; i++)
    {
        Recycler::VerifyCheck(*i == Recycler::VerifyMemFill, _u("buffer overflow"), address, i);
    }
}
#endif

Recycler::AutoSetupRecyclerForNonCollectingMark::AutoSetupRecyclerForNonCollectingMark(Recycler& recycler, bool setupForHeapEnumeration)
    : m_recycler(recycler), m_setupDone(false)
{
    if (! setupForHeapEnumeration)
    {
        DoCommonSetup();
    }
}

void Recycler::AutoSetupRecyclerForNonCollectingMark::DoCommonSetup()
{
    Assert(m_recycler.collectionState == CollectionStateNotCollecting || m_recycler.collectionState == CollectionStateExit);
#if ENABLE_CONCURRENT_GC
    Assert(!m_recycler.DoQueueTrackedObject());
#endif
#if ENABLE_PARTIAL_GC
    // We need to get out of partial collect before we do the mark because we
    // will mess with the free bit vector state
    // GC-CONSIDER: don't mess with the free bit vector?
    if (m_recycler.inPartialCollectMode)
    {
        m_recycler.FinishPartialCollect();
    }
#endif
    m_previousCollectionState = m_recycler.collectionState;
#ifdef RECYCLER_STATS
    m_previousCollectionStats = m_recycler.collectionStats;
    memset(&m_recycler.collectionStats, 0, sizeof(RecyclerCollectionStats));
#endif
    m_setupDone = true;
}

void Recycler::AutoSetupRecyclerForNonCollectingMark::SetupForHeapEnumeration()
{
    Assert(!m_recycler.isHeapEnumInProgress);
    Assert(!m_recycler.allowAllocationDuringHeapEnum);
    m_recycler.EnsureNotCollecting();
    DoCommonSetup();
    m_recycler.ResetMarks(ResetMarkFlags_HeapEnumeration);
    m_recycler.collectionState = CollectionStateNotCollecting;
    m_recycler.isHeapEnumInProgress = true;
    m_recycler.isCollectionDisabled = true;
}

Recycler::AutoSetupRecyclerForNonCollectingMark::~AutoSetupRecyclerForNonCollectingMark()
{
    Assert(m_setupDone);
    Assert(!m_recycler.allowAllocationDuringHeapEnum);
#ifdef RECYCLER_STATS
    m_recycler.collectionStats = m_previousCollectionStats;
#endif
    m_recycler.collectionState = m_previousCollectionState;
    m_recycler.isHeapEnumInProgress = false;
    m_recycler.isCollectionDisabled = false;
}

#ifdef RECYCLER_DUMP_OBJECT_GRAPH
bool Recycler::DumpObjectGraph(RecyclerObjectGraphDumper::Param * param)
{
    bool succeeded = false;
    bool isExited = (this->collectionState == CollectionStateExit);
    if (isExited)
    {
        this->collectionState = CollectionStateNotCollecting;
    }
    if (this->collectionState != CollectionStateNotCollecting)
    {
        Output::Print(_u("Can't dump object graph when collecting\n"));
        Output::Flush();
        return succeeded;
    }
    BEGIN_NO_EXCEPTION
    {
        RecyclerObjectGraphDumper objectGraphDumper(this, param);

        Recycler::AutoSetupRecyclerForNonCollectingMark AutoSetupRecyclerForNonCollectingMark(*this);
        AutoRestoreValue<bool> skipStackToggle(&this->skipStack, this->skipStack || (param && param->skipStack));

        this->Mark();

        this->objectGraphDumper = nullptr;
#ifdef RECYCLER_STATS
        if (param)
        {
            param->stats = this->collectionStats;
        }
#endif
        succeeded = !objectGraphDumper.isOutOfMemory;
    }
    END_NO_EXCEPTION

    if (isExited)
    {
        this->collectionState = CollectionStateExit;
    }

    if (!succeeded)
    {
        Output::Print(_u("Out of memory dumping object graph\n"));
    }
    Output::Flush();
    return succeeded;
}

void
Recycler::DumpObjectDescription(void *objectAddress)
{
#ifdef PROFILE_RECYCLER_ALLOC
    type_info const * typeinfo = nullptr;
    bool isArray = false;

    if (this->trackerDictionary)
    {
        TrackerData * trackerData = GetTrackerData(objectAddress);
        if (trackerData != nullptr)
        {
            typeinfo = trackerData->typeinfo;
            isArray = trackerData->isArray;
        }
        else
        {
            Assert(false);
        }
    }
    RecyclerObjectDumper::DumpObject(typeinfo, isArray, objectAddress);
#else
    Output::Print(_u("Address %p"), objectAddress);
#endif
}
#endif

#ifdef RECYCLER_STRESS
// All stress mode collect art implicitly instantiate here
bool
Recycler::StressCollectNow()
{
    if (this->recyclerStress)
    {
        this->CollectNow<CollectStress>();
        return true;
    }
#if ENABLE_CONCURRENT_GC
    else if (this->recyclerBackgroundStress)
    {
        this->CollectNow<CollectBackgroundStress>();
        return true;
    }
    else if ((this->enableConcurrentMark || this->enableConcurrentSweep)
        && (this->recyclerConcurrentStress
        || this->recyclerConcurrentRepeatStress))
    {
#if ENABLE_PARTIAL_GC
        if (this->recyclerPartialStress)
        {
            this->CollectNow<CollectConcurrentPartialStress>();
            return true;
        }
        else
#endif // ENABLE_PARTIAL_GC
        {
            this->CollectNow<CollectConcurrentStress>();
            return true;
        }
    }
#endif // ENABLE_CONCURRENT_GC
#if ENABLE_PARTIAL_GC
    else if (this->recyclerPartialStress)
    {
        this->CollectNow<CollectPartialStress>();
        return true;
    }
#endif // ENABLE_PARTIAL_GC
    return false;
}
#endif // RECYCLER_STRESS

#ifdef TRACK_ALLOC

Recycler *
Recycler::TrackAllocInfo(TrackAllocData const& data)
{
#ifdef PROFILE_RECYCLER_ALLOC
    if (this->trackerDictionary != nullptr)
    {
        Assert(nextAllocData.IsEmpty());
        nextAllocData = data;
    }
#endif
    return this;
}

void
Recycler::ClearTrackAllocInfo(TrackAllocData* data/* = NULL*/)
{
#ifdef PROFILE_RECYCLER_ALLOC
    if (this->trackerDictionary != nullptr)
    {
        AssertMsg(!nextAllocData.IsEmpty(), "Missing tracking information for this allocation, are you not using the macros?");
        if (data)
        {
            *data = nextAllocData;
        }
        nextAllocData.Clear();
    }
#endif
}

#ifdef PROFILE_RECYCLER_ALLOC
bool
Recycler::DoProfileAllocTracker()
{
    bool doTracker = false;
#ifdef RECYCLER_DUMP_OBJECT_GRAPH
    doTracker = Js::Configuration::Global.flags.DumpObjectGraphOnExit
        || Js::Configuration::Global.flags.DumpObjectGraphOnCollect
        || Js::Configuration::Global.flags.DumpObjectGraphOnEnum;
#endif
#ifdef LEAK_REPORT
    if (Js::Configuration::Global.flags.IsEnabled(Js::LeakReportFlag))
    {
        doTracker = true;
    }
#endif
#ifdef CHECK_MEMORY_LEAK
    if (Js::Configuration::Global.flags.CheckMemoryLeak)
    {
        doTracker = true;
    }
#endif
    return doTracker || MemoryProfiler::DoTrackRecyclerAllocation();
}

void
Recycler::InitializeProfileAllocTracker()
{
    if (DoProfileAllocTracker())
    {
        trackerDictionary = NoCheckHeapNew(TypeInfotoTrackerItemMap, &NoCheckHeapAllocator::Instance, 163);

#pragma prefast(suppress:6031, "InitializeCriticalSectionAndSpinCount always succeed since Vista. No need to check return value");
        InitializeCriticalSectionAndSpinCount(&trackerCriticalSection, 1000);
    }

    nextAllocData.Clear();
}

void
Recycler::TrackAllocCore(void * object, size_t size, const TrackAllocData& trackAllocData, bool traceLifetime)
{
    Assert(GetTrackerData(object) == nullptr || GetTrackerData(object) == &TrackerData::ExplicitFreeListObjectData);
    Assert(trackAllocData.GetTypeInfo() != nullptr);
    TrackerItem * item;
    size_t allocCount = trackAllocData.GetCount();
    size_t itemSize = (size - trackAllocData.GetPlusSize());
    bool isArray;
    if (allocCount != (size_t)-1)
    {
        isArray = true;
        itemSize = itemSize / allocCount;
    }
    else
    {
        isArray = false;
        allocCount = 1;
    }
    if (!trackerDictionary->TryGetValue(trackAllocData.GetTypeInfo(), &item))
    {
        item = NoCheckHeapNew(TrackerItem, trackAllocData.GetTypeInfo());
        item->instanceData.ItemSize = itemSize;
        item->arrayData.ItemSize = itemSize;
        trackerDictionary->Item(trackAllocData.GetTypeInfo(), item);
    }
    else
    {
        Assert(item->instanceData.typeinfo == trackAllocData.GetTypeInfo());
        Assert(item->instanceData.ItemSize == itemSize);
        Assert(item->arrayData.ItemSize == itemSize);
    }
    TrackerData& data = (isArray)? item->arrayData : item->instanceData;
        data.ItemCount += allocCount;
        data.AllocCount++;
        data.ReqSize += size;
        data.AllocSize += HeapInfo::GetAlignedSizeNoCheck(size);
#ifdef TRACE_OBJECT_LIFETIME
    data.TraceLifetime = traceLifetime;

    if (traceLifetime)
    {
        Output::Print(data.isArray ? _u("Allocated %S[] %p\n") : _u("Allocated %S %p\n"), data.typeinfo->name(), object);
    }
#endif
#ifdef PERF_COUNTERS
    ++data.counter;
    data.sizeCounter += HeapInfo::GetAlignedSizeNoCheck(size);
#endif

    SetTrackerData(object, &data);
}

void* Recycler::TrackAlloc(void* object, size_t size, const TrackAllocData& trackAllocData, bool traceLifetime)
{
    if (this->trackerDictionary != nullptr)
    {
        Assert(nextAllocData.IsEmpty()); // should have been cleared
        EnterCriticalSection(&trackerCriticalSection);
        TrackAllocCore(object, size, trackAllocData);
        LeaveCriticalSection(&trackerCriticalSection);
    }
    return object;
}

void
Recycler::TrackIntegrate(__in_ecount(blockSize) char * blockAddress, size_t blockSize, size_t allocSize, size_t objectSize, const TrackAllocData& trackAllocData)
{
    if (this->trackerDictionary != nullptr)
    {
        Assert(nextAllocData.IsEmpty()); // should have been cleared
        EnterCriticalSection(&trackerCriticalSection);

        char * address = blockAddress;
        char * blockEnd = blockAddress + blockSize;
        while (address + allocSize <= blockEnd)
        {
            TrackAllocCore(address, objectSize, trackAllocData);
            address += allocSize;
        }

        LeaveCriticalSection(&trackerCriticalSection);
    }
}

BOOL Recycler::TrackFree(const char* address, size_t size)
{
    if (this->trackerDictionary != nullptr)
    {
        EnterCriticalSection(&trackerCriticalSection);
        TrackerData * data = GetTrackerData((char *)address);
        if (data != nullptr)
        {
            if (data != &TrackerData::EmptyData)
            {
#ifdef PERF_COUNTERS
                --data->counter;
                data->sizeCounter -= size;
#endif
                if (data->typeinfo == &typeid(RecyclerWeakReferenceBase))
                {
                    TrackFreeWeakRef((RecyclerWeakReferenceBase *)address);
                }
                data->FreeSize += size;
                data->FreeCount++;
#ifdef TRACE_OBJECT_LIFETIME
                if (data->TraceLifetime)
                {
                    Output::Print(data->isArray ? _u("Freed %S[] %p\n") : _u("Freed %S %p\n"), data->typeinfo->name(), address);
                }
#endif
            }
            SetTrackerData((char *)address, nullptr);
        }
        else
        {
            Assert(false);
        }
        LeaveCriticalSection(&trackerCriticalSection);
    }
    return true;
}


Recycler::TrackerData *
Recycler::GetTrackerData(void * address)
{
    HeapBlock * heapBlock = this->FindHeapBlock(address);
    Assert(heapBlock != nullptr);
    return (Recycler::TrackerData *)heapBlock->GetTrackerData(address);
}

void
Recycler::SetTrackerData(void * address, TrackerData * data)
{
    HeapBlock * heapBlock = this->FindHeapBlock(address);
    Assert(heapBlock != nullptr);
    heapBlock->SetTrackerData(address, data);
}

void
Recycler::TrackUnallocated(__in char* address, __in  char *endAddress, size_t sizeCat)
{
    if (this->trackerDictionary != nullptr)
    {
        EnterCriticalSection(&trackerCriticalSection);
        while (address + sizeCat <= endAddress)
        {
            Assert(GetTrackerData(address) == nullptr);
            SetTrackerData(address, &TrackerData::EmptyData);
            address += sizeCat;
        }
        LeaveCriticalSection(&trackerCriticalSection);
    }
}

void
Recycler::TrackAllocWeakRef(RecyclerWeakReferenceBase * weakRef)
{
    Assert(weakRef->typeInfo != nullptr);
#if DBG && defined(PERF_COUNTERS)
    if (this->trackerDictionary != nullptr)
    {
        TrackerItem * item;
        if (trackerDictionary->TryGetValue(weakRef->typeInfo, &item))
        {
            weakRef->counter = &item->weakRefCounter;
        }
        else
        {
            weakRef->counter = &PerfCounter::RecyclerTrackerCounterSet::GetWeakRefPerfCounter(weakRef->typeInfo);
        }
        ++(*weakRef->counter);
    }
#endif
}

void
Recycler::TrackFreeWeakRef(RecyclerWeakReferenceBase * weakRef)
{
#if DBG && defined(PERF_COUNTERS)
    if (weakRef->counter != nullptr)
    {
        --(*weakRef->counter);
    }
#endif
}

void
Recycler::PrintAllocStats()
{
    if (this->trackerDictionary == nullptr)
    {
        return;
    }
    size_t itemCount = 0;
    int allocCount = 0;
    int64 reqSize = 0;
    int64 allocSize = 0;
    int freeCount = 0;
    int64 freeSize = 0;
    Output::Print(_u("=================================================================================================================\n"));
    Output::Print(_u("Recycler Allocations\n"));
    Output::Print(_u("=================================================================================================================\n"));
    Output::Print(_u("ItemSize  ItemCount   AllocCount  RequestSize      AllocSize        FreeCount   FreeSize         DiffCount   DiffSize        \n"));
    Output::Print(_u("--------  ----------  ----------  ---------------  ---------------  ----------  ---------------  ----------  ---------------\n"));
    for (int i = 0; i < trackerDictionary->Count(); i++)
    {
        TrackerItem * item = trackerDictionary->GetValueAt(i);
        type_info const * typeinfo = trackerDictionary->GetKeyAt(i);
        if (item->instanceData.AllocCount != 0)
        {
            Output::Print(_u("%8d  %10d  %10d  %15I64d  %15I64d  %10d  %15I64d  %10d  %15I64d  %S\n"),
                item->instanceData.ItemSize, item->instanceData.ItemCount, item->instanceData.AllocCount, item->instanceData.ReqSize,
                item->instanceData.AllocSize, item->instanceData.FreeCount, item->instanceData.FreeSize,
                item->instanceData.AllocCount - item->instanceData.FreeCount,  item->instanceData.AllocSize - item->instanceData.FreeSize, typeinfo->name());
            itemCount += item->instanceData.ItemCount;
            allocCount += item->instanceData.AllocCount;
            reqSize += item->instanceData.ReqSize;
            allocSize += item->instanceData.AllocSize;
            freeCount += item->instanceData.FreeCount;
            freeSize += item->instanceData.FreeSize;
        }

        if (item->arrayData.AllocCount != 0)
        {
            Output::Print(_u("%8d  %10d  %10d  %15I64d  %15I64d  %10d  %15I64d  %10d  %15I64d  %S[]\n"),
                item->arrayData.ItemSize, item->arrayData.ItemCount, item->arrayData.AllocCount, item->arrayData.ReqSize,
                item->arrayData.AllocSize, item->arrayData.FreeCount, item->arrayData.FreeSize,
                item->instanceData.AllocCount - item->instanceData.FreeCount, item->arrayData.AllocSize - item->arrayData.FreeSize, typeinfo->name());
            itemCount += item->arrayData.ItemCount;
            allocCount += item->arrayData.AllocCount;
            reqSize += item->arrayData.ReqSize;
            allocSize += item->arrayData.AllocSize;
            freeCount += item->arrayData.FreeCount;
            freeSize += item->arrayData.FreeSize;
        }
    }
    Output::Print(_u("--------  ----------  ----------  ---------------  ---------------  ----------  ---------------  ----------  ---------------\n"));
    Output::Print(_u("            %8d  %10d  %15I64d  %15I64d  %10d  %15I64d  %10d  %15I64d  **Total**\n"),
        itemCount, allocCount, reqSize, allocSize, freeCount, freeSize, allocCount - freeCount, allocSize - freeSize);

#ifdef EXCEL_FRIENDLY_DUMP
    Output::Print(_u("\nExcel friendly version\nItemSize\tItemCount\tAllocCount\tRequestSize\tAllocSize\tFreeCount\tFreeSize\tDiffCount\tDiffSize\tType\n"));
    for (int i = 0; i < trackerDictionary->Count(); i++)
    {
        TrackerItem * item = trackerDictionary->GetValueAt(i);
        type_info const * typeinfo = trackerDictionary->GetKeyAt(i);
        if (item->instanceData.AllocCount != 0)
        {
            Output::Print(_u("%d\t%d\t%d\t%I64d\t%I64d\t%d\t%I64d\t%d\t%I64d\t%S\n"),
                item->instanceData.ItemSize, item->instanceData.ItemCount, item->instanceData.AllocCount, item->instanceData.ReqSize,
                item->instanceData.AllocSize, item->instanceData.FreeCount, item->instanceData.FreeSize,
                item->instanceData.AllocCount - item->instanceData.FreeCount,  item->instanceData.AllocSize - item->instanceData.FreeSize, typeinfo->name());
        }
        if (item->arrayData.AllocCount != 0)
        {
            Output::Print(_u("%d\t%d\t%d\t%I64d\t%I64d\t%d\t%I64d\t%d\t%I64d\t%S[]\n"),
                item->arrayData.ItemSize, item->arrayData.ItemCount, item->arrayData.AllocCount, item->arrayData.ReqSize,
                item->arrayData.AllocSize, item->arrayData.FreeCount, item->arrayData.FreeSize,
                item->instanceData.AllocCount - item->instanceData.FreeCount, item->arrayData.AllocSize - item->arrayData.FreeSize, typeinfo->name());
        }
    }
#endif // EXCEL_FRIENDLY_DUMP
    Output::Flush();
}
#endif // PROFILE_RECYCLER_ALLOC
#endif // TRACK_ALLOC

#ifdef RECYCLER_VERIFY_MARK
void
Recycler::VerifyMark()
{
    VerifyMarkRoots();
    // Can't really verify stack since the recycler code between ScanStack to now may have introduce false references.
    // VerifyMarkStack();
    autoHeap.VerifyMark();
}

void
Recycler::VerifyMarkRoots()
{
    {
        this->VerifyMark(transientPinnedObject);
        pinnedObjectMap.Map([this](void * obj, PinRecord const &refCount)
        {
            if (refCount == 0)
            {
                Assert(this->hasPendingUnpinnedObject);
            }
            else
            {
                // Use the pinrecord as the source reference
                this->VerifyMark(obj);
            }
        });
    }

    DList<GuestArenaAllocator, HeapAllocator>::Iterator guestArenaIter(&guestArenaList);
    while (guestArenaIter.Next())
    {
        if (guestArenaIter.Data().pendingDelete)
        {
            Assert(this->hasPendingDeleteGuestArena);
        }
        else
        {
            VerifyMarkArena(&guestArenaIter.Data());
        }
    }

    DList<ArenaData *, HeapAllocator>::Iterator externalGuestArenaIter(&externalGuestArenaList);
    while (externalGuestArenaIter.Next())
    {
        VerifyMarkArena(externalGuestArenaIter.Data());
    }

    // We can't check external roots here
}

void
Recycler::VerifyMarkArena(ArenaData * alloc)
{
    VerifyMarkBigBlockList(alloc->GetBigBlocks(false));
    VerifyMarkBigBlockList(alloc->GetFullBlocks());
    VerifyMarkArenaMemoryBlockList(alloc->GetMemoryBlocks());
}

void
Recycler::VerifyMarkBigBlockList(BigBlock * memoryBlocks)
{
    size_t scanRootBytes = 0;
    BigBlock *blockp = memoryBlocks;
    while (blockp != NULL)
    {
        void** base=(void**)blockp->GetBytes();
        size_t slotCount = blockp->currentByte / sizeof(void*);
        scanRootBytes +=  blockp->currentByte;
        for (size_t i=0; i < slotCount; i++)
        {
            VerifyMark(base[i]);
        }
        blockp = blockp->nextBigBlock;
    }
}

void
Recycler::VerifyMarkArenaMemoryBlockList(ArenaMemoryBlock * memoryBlocks)
{
    size_t scanRootBytes = 0;
    ArenaMemoryBlock *blockp = memoryBlocks;
    while (blockp != NULL)
    {
        void** base=(void**)blockp->GetBytes();
        size_t slotCount = blockp->nbytes / sizeof(void*);
        scanRootBytes += blockp->nbytes;
        for (size_t i=0; i< slotCount; i++)
        {
            VerifyMark(base[i]);
        }
        blockp = blockp->next;
    }
}

void
Recycler::VerifyMarkStack()
{
    SAVE_THREAD_CONTEXT();
    void ** stackTop = (void**) this->savedThreadContext.GetStackTop();

    void * stackStart = GetStackBase();
    Assert(stackStart > stackTop);

    for (;stackTop < stackStart; stackTop++)
    {
        void* candidate = *stackTop;
        VerifyMark(candidate);
    }

    void** registers = this->savedThreadContext.GetRegisters();
    for (int i = 0; i < SavedRegisterState::NumRegistersToSave; i++)
    {
        VerifyMark(registers[i]);
    }
}

void
Recycler::VerifyMark(void * candidate)
{
    void * realAddress;
    HeapBlock * heapBlock;
    if (this->enableScanInteriorPointers)
    {
        heapBlock = heapBlockMap.GetHeapBlock(candidate);
        if (heapBlock == nullptr)
        {
            return;
        }
        realAddress = heapBlock->GetRealAddressFromInterior(candidate);
        if (realAddress == nullptr)
        {
            return;
        }
    }
    else
    {
        heapBlock = this->FindHeapBlock(candidate);
        if (heapBlock == nullptr)
        {
            return;
        }
        realAddress = candidate;
    }
    heapBlock->VerifyMark(realAddress);
}
#endif

ArenaAllocator *
Recycler::CreateGuestArena(char16 const * name, void (*outOfMemoryFunc)())
{
    // Note, guest arenas use the large block allocator.
    return guestArenaList.PrependNode(&HeapAllocator::Instance, name, &recyclerLargeBlockPageAllocator, outOfMemoryFunc);
}

void
Recycler::DeleteGuestArena(ArenaAllocator * arenaAllocator)
{
    GuestArenaAllocator * guestArenaAllocator = static_cast<GuestArenaAllocator *>(arenaAllocator);
#if ENABLE_CONCURRENT_GC
    if (this->hasPendingConcurrentFindRoot)
    {
        // We are doing concurrent find root, don't modify the list and mark the arena to be delete
        // later when we do find root in thread.
        Assert(guestArenaList.HasElement(guestArenaAllocator));
        this->hasPendingDeleteGuestArena = true;
        guestArenaAllocator->pendingDelete = true;
    }
    else
#endif
    {
        guestArenaList.RemoveElement(&HeapAllocator::Instance, guestArenaAllocator);
    }
}

#ifdef LEAK_REPORT
void
Recycler::ReportLeaks()
{
    if (GetRecyclerFlagsTable().IsEnabled(Js::LeakReportFlag))
    {
        if (GetRecyclerFlagsTable().ForceMemoryLeak)
        {
            AUTO_HANDLED_EXCEPTION_TYPE(ExceptionType_DisableCheck);
            struct FakeMemory { int f; };
            FakeMemory * f = RecyclerNewStruct(this, FakeMemory);
            this->RootAddRef(f);
        }

        LeakReport::StartSection(_u("Object Graph"));
        LeakReport::StartRedirectOutput();

        RecyclerObjectGraphDumper::Param param = { 0 };
        param.skipStack = true;
        if (!this->DumpObjectGraph(&param))
        {
            LeakReport::Print(_u("--------------------------------------------------------------------------------\n"));
            LeakReport::Print(_u("ERROR: Out of memory generating leak report\n"));
            param.stats.markData.markCount = 0;
        }

        LeakReport::EndRedirectOutput();

        if (param.stats.markData.markCount != 0)
        {
            LeakReport::Print(_u("--------------------------------------------------------------------------------\n"));
            LeakReport::Print(_u("Recycler Leaked Object: %d bytes (%d objects)\n"),
                param.stats.markData.markBytes, param.stats.markData.markCount);

#ifdef STACK_BACK_TRACE
            if (GetRecyclerFlagsTable().LeakStackTrace)
            {
                LeakReport::StartSection(_u("Pinned object stack traces"));
                LeakReport::StartRedirectOutput();
                this->PrintPinnedObjectStackTraces();
                LeakReport::EndRedirectOutput();
                LeakReport::EndSection();
            }
#endif
        }
        LeakReport::EndSection();
    }
}

void
Recycler::ReportLeaksOnProcessDetach()
{
    if (GetRecyclerFlagsTable().IsEnabled(Js::LeakReportFlag))
    {
        AUTO_LEAK_REPORT_SECTION(this->GetRecyclerFlagsTable(), _u("Recycler (%p): Process Termination"), this);
        LeakReport::StartRedirectOutput();
        ReportOnProcessDetach([=]() { this->ReportLeaks(); });
        LeakReport::EndRedirectOutput();
    }
}
#endif

#ifdef CHECK_MEMORY_LEAK
void
Recycler::CheckLeaks(char16 const * header)
{
    if (GetRecyclerFlagsTable().CheckMemoryLeak && this->isPrimaryMarkContextInitialized)
    {
        if (GetRecyclerFlagsTable().ForceMemoryLeak)
        {
            AUTO_HANDLED_EXCEPTION_TYPE(ExceptionType_DisableCheck);
            struct FakeMemory { int f; };
            FakeMemory * f = RecyclerNewStruct(this, FakeMemory);
            this->RootAddRef(f);
        }

        Output::CaptureStart();
        Output::Print(_u("-------------------------------------------------------------------------------------\n"));
        Output::Print(_u("Recycler (%p): %s Leaked Roots\n"), this, header);
        Output::Print(_u("-------------------------------------------------------------------------------------\n"));
        RecyclerObjectGraphDumper::Param param = { 0 };
        param.dumpRootOnly = true;
        param.skipStack = true;
        if (!this->DumpObjectGraph(&param))
        {
            free(Output::CaptureEnd());
            Output::Print(_u("ERROR: Out of memory generating leak report\n"));
            return;
        }

        if (param.stats.markData.markCount != 0)
        {
#ifdef STACK_BACK_TRACE
            if (GetRecyclerFlagsTable().LeakStackTrace)
            {
                Output::Print(_u("-------------------------------------------------------------------------------------\n"));
                Output::Print(_u("Pinned object stack traces"));
                Output::Print(_u("-------------------------------------------------------------------------------------\n"));
                this->PrintPinnedObjectStackTraces();
            }
#endif

            Output::Print(_u("-------------------------------------------------------------------------------------\n"));
            Output::Print(_u("Recycler Leaked Object: %d bytes (%d objects)\n"),
                param.stats.markData.markBytes, param.stats.markData.markCount);

            char16 * buffer = Output::CaptureEnd();
            MemoryLeakCheck::AddLeakDump(buffer, param.stats.markData.markBytes, param.stats.markData.markCount);
#ifdef GENERATE_DUMP
            if (GetRecyclerFlagsTable().IsEnabled(Js::DumpOnLeakFlag))
            {
                Js::Throw::GenerateDump(GetRecyclerFlagsTable().DumpOnLeak);
            }
#endif
        }
        else
        {
            free(Output::CaptureEnd());
        }

    }
}


void
Recycler::CheckLeaksOnProcessDetach(char16 const * header)
{
    if (GetRecyclerFlagsTable().CheckMemoryLeak)
    {
        ReportOnProcessDetach([=]() { this->CheckLeaks(header); });
    }
}
#endif

#if defined(LEAK_REPORT) || defined(CHECK_MEMORY_LEAK)
template <class Fn>
void
Recycler::ReportOnProcessDetach(Fn fn)
{
#if DBG
    // Process detach can be done on any thread, just disable the thread check
    this->markContext.GetPageAllocator()->SetDisableThreadAccessCheck();
#endif

#if ENABLE_CONCURRENT_GC
    if (this->IsConcurrentState())
    {
        this->AbortConcurrent(true);
    }

    if (this->CollectionInProgress())
    {
        Output::Print(_u("WARNING: Thread terminated during GC.  Can't dump object graph\n"));
        return;
    }
#else
    Assert(!this->CollectionInProgress());
#endif
    // Don't mark external roots on another thread
    this->SetExternalRootMarker(NULL, NULL);
#if DBG
    this->ResetThreadId();
#endif
    fn();
}

#ifdef STACK_BACK_TRACE
void
Recycler::PrintPinnedObjectStackTraces()
{
    pinnedObjectMap.Map([this](void * object, PinRecord const& pinRecord)
        {
            this->DumpObjectDescription(object);
            Output::Print(_u("\n"));
            StackBackTraceNode::PrintAll(pinRecord.stackBackTraces);
        }
    );
}
#endif
#endif

#if defined(RECYCLER_DUMP_OBJECT_GRAPH) ||  defined(LEAK_REPORT) || defined(CHECK_MEMORY_LEAK)
void
Recycler::SetInDllCanUnloadNow()
{
    inDllCanUnloadNow = true;

    // Just clear out the root marker for the dump graph and report leaks
    SetExternalRootMarker(NULL, NULL);
}
void
Recycler::SetInDetachProcess()
{
    inDetachProcess = true;

    // Just clear out the root marker for the dump graph and report leaks
    SetExternalRootMarker(NULL, NULL);
}
#endif

#ifdef ENABLE_JS_ETW

ULONG Recycler::EventWriteFreeMemoryBlock(HeapBlock* heapBlock)
{
    if (EventEnabledJSCRIPT_RECYCLER_FREE_MEMORY_BLOCK())
    {
        char* memoryAddress = NULL;
        ULONG objectSize = 0;
        ULONG blockSize = 0;
        switch (heapBlock->GetHeapBlockType())
        {
        case HeapBlock::HeapBlockType::SmallFinalizableBlockType:
        case HeapBlock::HeapBlockType::SmallNormalBlockType:
#ifdef RECYCLER_WRITE_BARRIER
        case HeapBlock::HeapBlockType::SmallFinalizableBlockWithBarrierType:
        case HeapBlock::HeapBlockType::SmallNormalBlockWithBarrierType:
#endif
        case HeapBlock::HeapBlockType::SmallLeafBlockType:
            {
                SmallHeapBlock* smallHeapBlock = static_cast<SmallHeapBlock*>(heapBlock);
                memoryAddress = smallHeapBlock->GetAddress();
                blockSize = (ULONG)(smallHeapBlock->GetEndAddress() - memoryAddress);
                objectSize = smallHeapBlock->GetObjectSize();
            }
            break;
        case HeapBlock::HeapBlockType::MediumFinalizableBlockType:
        case HeapBlock::HeapBlockType::MediumNormalBlockType:
#ifdef RECYCLER_WRITE_BARRIER
        case HeapBlock::HeapBlockType::MediumFinalizableBlockWithBarrierType:
        case HeapBlock::HeapBlockType::MediumNormalBlockWithBarrierType:
#endif
        case HeapBlock::HeapBlockType::MediumLeafBlockType:
            {
                MediumHeapBlock* mediumHeapBlock = static_cast<MediumHeapBlock*>(heapBlock);
                memoryAddress = mediumHeapBlock->GetAddress();
                blockSize = (ULONG)(mediumHeapBlock->GetEndAddress() - memoryAddress);
                objectSize = mediumHeapBlock->GetObjectSize();
            }
        case HeapBlock::HeapBlockType::LargeBlockType:
                {
                LargeHeapBlock* largeHeapBlock = static_cast<LargeHeapBlock*>(heapBlock);
                memoryAddress = largeHeapBlock->GetBeginAddress();
                blockSize = (ULONG)(largeHeapBlock->GetEndAddress() - memoryAddress);
                objectSize = blockSize;
            }
            break;
         default:
             AssertMsg(FALSE, "invalid heapblock type");
       }

        EventWriteJSCRIPT_RECYCLER_FREE_MEMORY_BLOCK(memoryAddress, blockSize, objectSize);

    }
    return S_OK;
}

void Recycler::FlushFreeRecord()
{
    Assert(bulkFreeMemoryWrittenCount <= Recycler::BulkFreeMemoryCount);
    JS_ETW(EventWriteJSCRIPT_RECYCLER_FREE_MEMORY(bulkFreeMemoryWrittenCount, sizeof(Recycler::ETWFreeRecord), etwFreeRecords));
    bulkFreeMemoryWrittenCount = 0;
}

void Recycler::AppendFreeMemoryETWRecord(__in char *address, size_t size)
{
    Assert(bulkFreeMemoryWrittenCount < Recycler::BulkFreeMemoryCount);
    __analysis_assume(bulkFreeMemoryWrittenCount < Recycler::BulkFreeMemoryCount);
    etwFreeRecords[bulkFreeMemoryWrittenCount].memoryAddress = address;
    // TODO: change to size_t or uint64?
    etwFreeRecords[bulkFreeMemoryWrittenCount].objectSize = (uint)size;
    bulkFreeMemoryWrittenCount++;
    if (bulkFreeMemoryWrittenCount == Recycler::BulkFreeMemoryCount)
    {
        FlushFreeRecord();
        Assert(bulkFreeMemoryWrittenCount == 0);
    }
}

#endif

#ifdef PROFILE_EXEC
ArenaAllocator *
Recycler::AddBackgroundProfilerArena()
{
    return this->backgroundProfilerArena.PrependNode(&HeapAllocator::Instance,
        _u("BgGCProfiler"), &this->backgroundProfilerPageAllocator, Js::Throw::OutOfMemory);
}

void
Recycler::ReleaseBackgroundProfilerArena(ArenaAllocator * arena)
{
    this->backgroundProfilerArena.RemoveElement(&HeapAllocator::Instance, arena);
}

void
Recycler::SetProfiler(Js::Profiler * profiler, Js::Profiler * backgroundProfiler)
{
    this->profiler = profiler;
    this->backgroundProfiler = backgroundProfiler;
}
#endif

void Recycler::SetObjectBeforeCollectCallback(void* object,
    ObjectBeforeCollectCallback callback,
    void* callbackState,
    ObjectBeforeCollectCallbackWrapper callbackWrapper,
    void* threadContext)
{
    if (objectBeforeCollectCallbackState == ObjectBeforeCollectCallback_Shutdown)
    {
        return; // NOP at shutdown
    }

    if (objectBeforeCollectCallbackMap == nullptr)
    {
        if (callback == nullptr) return;
        objectBeforeCollectCallbackMap = HeapNew(ObjectBeforeCollectCallbackMap, &HeapAllocator::Instance);
    }

    // only allow 1 callback per object
    objectBeforeCollectCallbackMap->Item(object, ObjectBeforeCollectCallbackData(callbackWrapper, callback, callbackState, threadContext));

    if (callback != nullptr && this->IsInObjectBeforeCollectCallback()) // revive
    {
        this->ScanMemory(&object, sizeof(object));
        this->ProcessMark(/*background*/false);
    }
}

bool Recycler::ProcessObjectBeforeCollectCallbacks(bool atShutdown/*= false*/)
{
    if (this->objectBeforeCollectCallbackMap == nullptr)
    {
        return false; // no callbacks
    }
    Assert(atShutdown || this->IsMarkState());

    Assert(!this->IsInObjectBeforeCollectCallback());
    AutoRestoreValue<ObjectBeforeCollectCallbackState> autoInObjectBeforeCollectCallback(&objectBeforeCollectCallbackState,
        atShutdown ? ObjectBeforeCollectCallback_Shutdown: ObjectBeforeCollectCallback_Normal);

    // The callbacks may register/unregister callbacks while we are enumerating the current map. To avoid
    // conflicting usage of the callback map, we swap it out. New registration will go to a new map.
    AutoAllocatorObjectPtr<ObjectBeforeCollectCallbackMap, HeapAllocator> oldCallbackMap(
        this->objectBeforeCollectCallbackMap, &HeapAllocator::Instance);
    this->objectBeforeCollectCallbackMap = nullptr;

    bool hasRemainingCallbacks = false;
    oldCallbackMap->MapAndRemoveIf([&](const ObjectBeforeCollectCallbackMap::EntryType& entry)
    {
        const ObjectBeforeCollectCallbackData& data = entry.Value();
        if (data.callback != nullptr)
        {
            void* object = entry.Key();
            if (atShutdown || !this->IsObjectMarked(object))
            {
                if (data.callbackWrapper != nullptr)
                {
                    data.callbackWrapper(data.callback, object, data.callbackState, data.threadContext);
                }
                else
                {
                    data.callback(object, data.callbackState);
                }
            }
            else
            {
                hasRemainingCallbacks = true;
                return false; // Do not remove this entry, remaining callback for future
            }
        }

        return true; // Remove this entry
    });

    // Merge back remaining callbacks if any
    if (hasRemainingCallbacks)
    {
        if (this->objectBeforeCollectCallbackMap == nullptr)
        {
            this->objectBeforeCollectCallbackMap = oldCallbackMap.Detach();
        }
        else
        {
            if (oldCallbackMap->Count() > this->objectBeforeCollectCallbackMap->Count())
            {
                // Swap so that oldCallbackMap is the smaller one
                ObjectBeforeCollectCallbackMap* tmp = oldCallbackMap.Detach();
                *&oldCallbackMap = this->objectBeforeCollectCallbackMap;
                this->objectBeforeCollectCallbackMap = tmp;
            }

            oldCallbackMap->Map([&](void* object, const ObjectBeforeCollectCallbackData& data)
            {
                this->objectBeforeCollectCallbackMap->Item(object, data);
            });
        }
    }

    return true; // maybe called callbacks
}

void Recycler::ClearObjectBeforeCollectCallbacks()
{
    // This is called at shutting down. All objects will be gone. Invoke each registered callback if any.
    ProcessObjectBeforeCollectCallbacks(/*atShutdown*/true);
    Assert(objectBeforeCollectCallbackMap == nullptr);
}

#ifdef RECYCLER_TEST_SUPPORT
void Recycler::SetCheckFn(BOOL(*checkFn)(char* addr, size_t size))
{
    Assert(BinaryFeatureControl::RecyclerTest());
    this->EnsureNotCollecting();
    this->checkFn = checkFn;
}
#endif

void
Recycler::NotifyFree(__in char *address, size_t size)
{
    RecyclerVerboseTrace(GetRecyclerFlagsTable(), _u("Sweeping object %p\n"), address);

#ifdef RECYCLER_TEST_SUPPORT
    if (BinaryFeatureControl::RecyclerTest())
    {
        if (checkFn != NULL)
            checkFn(address, size);
    }
#endif

#ifdef ENABLE_JS_ETW
    if (EventEnabledJSCRIPT_RECYCLER_FREE_MEMORY())
    {
        AppendFreeMemoryETWRecord(address, (UINT)size);
    }
#endif

    RecyclerMemoryTracking::ReportFree(this, address, size);
    RECYCLER_PERF_COUNTER_DEC(LiveObject);
    RECYCLER_PERF_COUNTER_SUB(LiveObjectSize, size);
    RECYCLER_PERF_COUNTER_ADD(FreeObjectSize, size);

    if (HeapInfo::IsSmallBlockAllocation(HeapInfo::GetAlignedSizeNoCheck(size)))
    {
        RECYCLER_PERF_COUNTER_DEC(SmallHeapBlockLiveObject);
        RECYCLER_PERF_COUNTER_SUB(SmallHeapBlockLiveObjectSize, size);
        RECYCLER_PERF_COUNTER_ADD(SmallHeapBlockFreeObjectSize, size);
    }
    else
    {
        RECYCLER_PERF_COUNTER_DEC(LargeHeapBlockLiveObject);
        RECYCLER_PERF_COUNTER_SUB(LargeHeapBlockLiveObjectSize, size);
        RECYCLER_PERF_COUNTER_ADD(LargeHeapBlockFreeObjectSize, size);
    }

#ifdef RECYCLER_MEMORY_VERIFY
    if (this->VerifyEnabled())
    {
        VerifyCheckPad(address, size);
    }
#endif

#ifdef PROFILE_RECYCLER_ALLOC
    TrackFree(address, size);
#endif

#ifdef RECYCLER_STATS
    collectionStats.objectSweptCount++;
    collectionStats.objectSweptBytes += size;

    if (!isForceSweeping)
    {
        collectionStats.objectSweptFreeListCount++;
        collectionStats.objectSweptFreeListBytes += size;
    }
#endif
}

size_t
RecyclerHeapObjectInfo::GetSize() const
{
    Assert(m_heapBlock);

    size_t size;
#if LARGEHEAPBLOCK_ENCODING
    if (isUsingLargeHeapBlock)
    {
        size = m_largeHeapBlockHeader->objectSize;
    }
#else
    if (m_heapBlock->IsLargeHeapBlock())
    {
        size = ((LargeHeapBlock*)m_heapBlock)->GetObjectSize(m_address);
    }
#endif
    else
    {
        // All small heap block types have the same layout for the object size field.
        size = ((SmallHeapBlock*)m_heapBlock)->GetObjectSize();
    }

#ifdef RECYCLER_MEMORY_VERIFY
    if (m_recycler->VerifyEnabled())
    {
        size -= *(size_t *)(((char *)m_address) + size - sizeof(size_t));
    }
#endif
    return size;
}

template char* Recycler::AllocWithAttributesInlined<(Memory::ObjectInfoBits)32, false>(size_t);
<|MERGE_RESOLUTION|>--- conflicted
+++ resolved
@@ -1116,11 +1116,7 @@
 #ifdef RECYCLER_PAGE_HEAP
     if (this->IsPageHeapEnabled())
     {
-<<<<<<< HEAD
 #ifdef STACK_BACK_TRACE
-        heapBlock->CapturePageHeapFreeStack();
-#endif
-=======
         if (this->ShouldCapturePageHeapFreeStack())
         {
             if (heapBlock->IsLargeHeapBlock())
@@ -1132,7 +1128,7 @@
                 }
             }
         }
->>>>>>> ecc90555
+#endif
 
         // Don't do actual explicit free in page heap mode
         return false;
