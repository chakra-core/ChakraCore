--- conflicted
+++ resolved
@@ -348,12 +348,8 @@
                 BOOL vpresult = VirtualProtect(allocAddress, pageCount * AutoSystemInfo::PageSize, PAGE_READWRITE, &oldProtect);
                 if (vpresult == FALSE)
                 {
-<<<<<<< HEAD
-                    Assert(false);
-=======
                     Assert(UNREACHED);
                     return nullptr;
->>>>>>> bc2fb218
                 }
                 Assert(oldProtect == PAGE_NOACCESS);
             }
@@ -603,27 +599,7 @@
     return totalUsedBytes;
 }
 
-<<<<<<< HEAD
-template<typename T>
-=======
-#if ENABLE_BACKGROUND_PAGE_ZEROING
-template<typename TVirtualAlloc, typename TSegment, typename TPageSegment>
-PageAllocatorBase<TVirtualAlloc, TSegment, TPageSegment>::BackgroundPageQueue::BackgroundPageQueue()
-{
-    ::InitializeSListHead(&freePageList);
-    DebugOnly(this->isZeroPageQueue = false);
-}
-
-template<typename TVirtualAlloc, typename TSegment, typename TPageSegment>
-PageAllocatorBase<TVirtualAlloc, TSegment, TPageSegment>::ZeroPageQueue::ZeroPageQueue()
-{
-    ::InitializeSListHead(&pendingZeroPageList);
-    DebugOnly(this->isZeroPageQueue = true);
-}
-#endif
-
-template<typename TVirtualAlloc, typename TSegment, typename TPageSegment>
->>>>>>> bc2fb218
+template<typename TVirtualAlloc, typename TSegment, typename TPageSegment>
 uint
 PageAllocatorBase<TVirtualAlloc, TSegment, TPageSegment>::GetMaxAllocPageCount()
 {
@@ -785,19 +761,15 @@
     return this->AllocAllocation(pages);
 }
 
-<<<<<<< HEAD
-template<typename T>
-PageSegmentBase<T> *
-PageAllocatorBase<T>::AllocPageSegment(DListBase<PageSegmentBase<T>>& segmentList, PageAllocatorBase<T> * pageAllocator, bool committed, bool allocated, bool enableWriteBarrier)
-{
-    PageSegmentBase<T> * segment = segmentList.PrependNode(&NoThrowNoMemProtectHeapAllocator::Instance, pageAllocator, committed, allocated, enableWriteBarrier);
-=======
 template<typename TVirtualAlloc, typename TSegment, typename TPageSegment>
 TPageSegment *
-PageAllocatorBase<TVirtualAlloc, TSegment, TPageSegment>::AllocPageSegment(DListBase<TPageSegment>& segmentList, PageAllocatorBase<TVirtualAlloc, TSegment, TPageSegment> * pageAllocator, bool committed, bool allocated)
-{
-    TPageSegment * segment = segmentList.PrependNode(&NoThrowNoMemProtectHeapAllocator::Instance, pageAllocator, committed, allocated);
->>>>>>> bc2fb218
+PageAllocatorBase<TVirtualAlloc, TSegment, TPageSegment>::AllocPageSegment(
+    DListBase<TPageSegment>& segmentList,
+    PageAllocatorBase<TVirtualAlloc, TSegment, TPageSegment> * pageAllocator,
+    bool committed, bool allocated, bool enableWriteBarrier)
+{
+    TPageSegment * segment = segmentList.PrependNode(&NoThrowNoMemProtectHeapAllocator::Instance,
+        pageAllocator, committed, allocated, enableWriteBarrier);
 
     if (segment == nullptr)
     {
@@ -812,19 +784,15 @@
     return segment;
 }
 
-<<<<<<< HEAD
-template<typename T>
-PageSegmentBase<T> *
-PageAllocatorBase<T>::AllocPageSegment(DListBase<PageSegmentBase<T>>& segmentList, PageAllocatorBase<T> * pageAllocator, void* address, uint pageCount, uint committedCount, bool enableWriteBarrier)
-{
-    PageSegmentBase<T> * segment = segmentList.PrependNode(&NoThrowNoMemProtectHeapAllocator::Instance, pageAllocator, address, pageCount, committedCount, enableWriteBarrier);
-=======
 template<typename TVirtualAlloc, typename TSegment, typename TPageSegment>
 TPageSegment *
-PageAllocatorBase<TVirtualAlloc, TSegment, TPageSegment>::AllocPageSegment(DListBase<TPageSegment>& segmentList, PageAllocatorBase<TVirtualAlloc, TSegment, TPageSegment> * pageAllocator, void* address, uint pageCount, uint committedCount)
-{
-    TPageSegment * segment = segmentList.PrependNode(&NoThrowNoMemProtectHeapAllocator::Instance, pageAllocator, address, pageCount, committedCount);
->>>>>>> bc2fb218
+PageAllocatorBase<TVirtualAlloc, TSegment, TPageSegment>::AllocPageSegment(
+    DListBase<TPageSegment>& segmentList,
+    PageAllocatorBase<TVirtualAlloc, TSegment, TPageSegment> * pageAllocator,
+    void* address, uint pageCount, uint committedCount, bool enableWriteBarrier)
+{
+    TPageSegment * segment = segmentList.PrependNode(&NoThrowNoMemProtectHeapAllocator::Instance,
+        pageAllocator, address, pageCount, committedCount, enableWriteBarrier);
     pageAllocator->ReportExternalAlloc(pageCount * AutoSystemInfo::PageSize);
     return segment;
 }
@@ -835,11 +803,7 @@
 {
     Assert(!this->HasMultiThreadAccess());
 
-<<<<<<< HEAD
-    PageSegmentBase<T> * segment = AllocPageSegment(segmentList, this, true, false, this->enableWriteBarrier);
-=======
-    TPageSegment * segment = AllocPageSegment(segmentList, this, true, false);
->>>>>>> bc2fb218
+    TPageSegment * segment = AllocPageSegment(segmentList, this, true, false, this->enableWriteBarrier);
 
     if (segment != nullptr)
     {
@@ -851,11 +815,8 @@
 
 template<typename TVirtualAlloc, typename TSegment, typename TPageSegment>
 char *
-<<<<<<< HEAD
-PageAllocatorBase<T>::TryAllocFromZeroPagesList(uint pageCount, PageSegmentBase<T> ** pageSegment, BackgroundPageQueue* bgPageQueue, bool isPendingZeroList)
-=======
-PageAllocatorBase<TVirtualAlloc, TSegment, TPageSegment>::TryAllocFromZeroPagesList(uint pageCount, TPageSegment ** pageSegment, SLIST_HEADER& zeroPagesList, bool isPendingZeroList)
->>>>>>> bc2fb218
+PageAllocatorBase<TVirtualAlloc, TSegment, TPageSegment>::TryAllocFromZeroPagesList(
+    uint pageCount, TPageSegment ** pageSegment, BackgroundPageQueue* bgPageQueue, bool isPendingZeroList)
 {
     FAULTINJECT_MEMORY_NOTHROW(this->debugName, pageCount*AutoSystemInfo::PageSize);
 
@@ -1177,11 +1138,8 @@
     // as using the page allocator
     this->isUsed = true;
 
-<<<<<<< HEAD
-    SegmentBase<T> * segment = largeSegments.PrependNode(&NoThrowNoMemProtectHeapAllocator::Instance, this, pageCount, enableWriteBarrier);
-=======
-    TSegment * segment = largeSegments.PrependNode(&NoThrowNoMemProtectHeapAllocator::Instance, this, pageCount);
->>>>>>> bc2fb218
+    TSegment * segment = largeSegments.PrependNode(&NoThrowNoMemProtectHeapAllocator::Instance,
+        this, pageCount, enableWriteBarrier);
     if (segment == nullptr)
     {
         return nullptr;
@@ -1436,11 +1394,8 @@
     if (maxAllocPageCount != pageCount && (maxFreePageCount < maxAllocPageCount - pageCount + freePageCount))
     {
         // If we exceed the number of max free page count, allocate from a new fully decommit block
-<<<<<<< HEAD
-        PageSegmentBase<T> * decommitSegment = AllocPageSegment(this->decommitSegments, this, false, false, this->enableWriteBarrier);
-=======
-        TPageSegment * decommitSegment = AllocPageSegment(this->decommitSegments, this, false, false);
->>>>>>> bc2fb218
+        TPageSegment * decommitSegment = AllocPageSegment(
+            this->decommitSegments, this, false, false, this->enableWriteBarrier);
         if (decommitSegment == nullptr)
         {
             return nullptr;
@@ -1713,11 +1668,7 @@
 PageAllocatorBase<TVirtualAlloc, TSegment, TPageSegment>::PopPendingZeroPage()
 {
     Assert(HasZeroPageQueue());
-<<<<<<< HEAD
-    return ((PageAllocatorBase<T>::ZeroPageQueue *) backgroundPageQueue)->PopZeroPageEntry();
-=======
-    return (PageAllocatorBase<TVirtualAlloc, TSegment, TPageSegment>::FreePageEntry *)::InterlockedPopEntrySList(&(((PageAllocatorBase<TVirtualAlloc, TSegment, TPageSegment>::ZeroPageQueue *) backgroundPageQueue)->pendingZeroPageList));
->>>>>>> bc2fb218
+    return ((ZeroPageQueue *) backgroundPageQueue)->PopZeroPageEntry();
 }
 
 template<typename TVirtualAlloc, typename TSegment, typename TPageSegment>
@@ -1949,32 +1900,19 @@
 
             while (true)
             {
-<<<<<<< HEAD
                 FreePageEntry * freePageEntry = PopPendingZeroPage();
                 if (freePageEntry == nullptr)
                 {
                     break;
                 }
                 PAGE_ALLOC_TRACE_AND_STATS_0(_u("Freeing page from zero queue"));
-                PageSegmentBase<T> * segment = freePageEntry->segment;
+                TPageSegment * segment = freePageEntry->segment;
                 uint pageCount = freePageEntry->pageCount;
-=======
-                break;
-            }
-            PAGE_ALLOC_TRACE_AND_STATS_0(_u("Freeing page from zero queue"));
-            TPageSegment * segment = freePageEntry->segment;
-            uint pageCount = freePageEntry->pageCount;
->>>>>>> bc2fb218
 
                 numZeroPagesFreed += pageCount;
 
-<<<<<<< HEAD
-                DListBase<PageSegmentBase<T>> * fromSegmentList = GetSegmentList(segment);
+                DListBase<TPageSegment> * fromSegmentList = GetSegmentList(segment);
                 Assert(fromSegmentList != nullptr);
-=======
-            DListBase<TPageSegment> * fromSegmentList = GetSegmentList(segment);
-            Assert(fromSegmentList != nullptr);
->>>>>>> bc2fb218
 
                 // Check for all here, since the actual free page count can't be determined
                 // until we've flushed the zeroed page queue
