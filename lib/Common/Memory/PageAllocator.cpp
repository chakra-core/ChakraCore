//-------------------------------------------------------------------------------------------------------
// Copyright (C) Microsoft. All rights reserved.
// Licensed under the MIT license. See LICENSE.txt file in the project root for full license information.
//-------------------------------------------------------------------------------------------------------
#include "CommonMemoryPch.h"

#define UpdateMinimum(dst, src) if (dst > src) { dst = src; }

//=============================================================================================================
// Segment
//=============================================================================================================

template<typename T>
SegmentBase<T>::SegmentBase(PageAllocatorBase<T> * allocator, size_t pageCount) :
allocator(allocator),
address(nullptr),
trailingGuardPageCount(0),
leadingGuardPageCount(0),
secondaryAllocPageCount(allocator->secondaryAllocPageCount),
secondaryAllocator(nullptr)
#if defined(_M_X64_OR_ARM64) && defined(RECYCLER_WRITE_BARRIER)
, isWriteBarrierAllowed(false)
#endif
{
    this->segmentPageCount = pageCount + secondaryAllocPageCount;
}

template<typename T>
SegmentBase<T>::~SegmentBase()
{
    Assert(this->allocator != nullptr);

    if (this->address)
    {
        char* originalAddress = this->address - (leadingGuardPageCount * AutoSystemInfo::PageSize);
        allocator->GetVirtualAllocator()->Free(originalAddress, GetPageCount() * AutoSystemInfo::PageSize, MEM_RELEASE, this->allocator->processHandle);
        allocator->ReportFree(this->segmentPageCount * AutoSystemInfo::PageSize); //Note: We reported the guard pages free when we decommitted them during segment initialization
#if defined(_M_X64_OR_ARM64) && defined(RECYCLER_WRITE_BARRIER_BYTE)
        RecyclerWriteBarrierManager::OnSegmentFree(this->address, this->segmentPageCount);
#endif
    }

    if(this->secondaryAllocator)
    {
        this->secondaryAllocator->Delete();
        this->secondaryAllocator = nullptr;
    }
}

template<typename T>
bool SegmentBase<T>::IsInPreReservedHeapPageAllocator() const
{
    return this->allocator->GetVirtualAllocator() != nullptr;
}

template<typename T>
bool
SegmentBase<T>::Initialize(DWORD allocFlags, bool excludeGuardPages)
{
    Assert(this->address == nullptr);
    char* originalAddress = nullptr;
    bool addGuardPages = false;
    if (!excludeGuardPages)
    {
        addGuardPages = (this->segmentPageCount * AutoSystemInfo::PageSize) > VirtualAllocThreshold;
#if _M_IX86_OR_ARM32
        unsigned int randomNumber2 = static_cast<unsigned int>(Math::Rand());
        addGuardPages = addGuardPages && (randomNumber2 % 4 == 1);
#endif
#if DEBUG
        addGuardPages = addGuardPages || Js::Configuration::Global.flags.ForceGuardPages;
#endif
        if (addGuardPages)
        {
            unsigned int randomNumber = static_cast<unsigned int>(Math::Rand());
            this->leadingGuardPageCount = randomNumber % maxGuardPages + minGuardPages;
            this->trailingGuardPageCount = minGuardPages;
        }
    }

    // We can only allocate with this granularity using VirtualAlloc
    size_t totalPages = Math::Align<size_t>(this->segmentPageCount + leadingGuardPageCount + trailingGuardPageCount, AutoSystemInfo::Data.GetAllocationGranularityPageCount());
    this->segmentPageCount = totalPages - (leadingGuardPageCount + trailingGuardPageCount);

#ifdef FAULT_INJECTION
    if (Js::FaultInjection::Global.ShouldInjectFault(Js::FaultInjection::Global.NoThrow))
    {
        this->address = nullptr;
        return false;
    }
#endif

    if (!this->allocator->RequestAlloc(totalPages * AutoSystemInfo::PageSize))
    {
        return false;
    }

    this->address = (char *)GetAllocator()->GetVirtualAllocator()->Alloc(NULL, totalPages * AutoSystemInfo::PageSize, MEM_RESERVE | allocFlags, PAGE_READWRITE, this->IsInCustomHeapAllocator(), this->allocator->processHandle);

    if (this->address == nullptr)
    {
        this->allocator->ReportFailure(totalPages * AutoSystemInfo::PageSize);
        return false;
    }

    originalAddress = this->address;
    bool committed = (allocFlags & MEM_COMMIT) != 0;
    if (addGuardPages)
    {
#if DBG_DUMP
        GUARD_PAGE_TRACE(_u("Number of Leading Guard Pages: %d\n"), leadingGuardPageCount);
        GUARD_PAGE_TRACE(_u("Starting address of Leading Guard Pages: 0x%p\n"), address);
        GUARD_PAGE_TRACE(_u("Offset of Segment Start address: 0x%p\n"), this->address + (leadingGuardPageCount*AutoSystemInfo::PageSize));
        GUARD_PAGE_TRACE(_u("Starting address of Trailing Guard Pages: 0x%p\n"), address + ((leadingGuardPageCount + this->segmentPageCount)*AutoSystemInfo::PageSize));
#endif
        if (committed)
        {
            GetAllocator()->GetVirtualAllocator()->Free(address, leadingGuardPageCount*AutoSystemInfo::PageSize, MEM_DECOMMIT, this->allocator->processHandle);
            GetAllocator()->GetVirtualAllocator()->Free(address + ((leadingGuardPageCount + this->segmentPageCount)*AutoSystemInfo::PageSize), trailingGuardPageCount*AutoSystemInfo::PageSize, MEM_DECOMMIT, this->allocator->processHandle);
        }
        this->allocator->ReportFree((leadingGuardPageCount + trailingGuardPageCount) * AutoSystemInfo::PageSize);

        this->address = this->address + (leadingGuardPageCount*AutoSystemInfo::PageSize);
    }

    if (!allocator->CreateSecondaryAllocator(this, committed, &this->secondaryAllocator))
    {
        GetAllocator()->GetVirtualAllocator()->Free(originalAddress, GetPageCount() * AutoSystemInfo::PageSize, MEM_RELEASE);
        this->allocator->ReportFailure(GetPageCount() * AutoSystemInfo::PageSize);
        this->address = nullptr;
        return false;
    }
#if defined(_M_X64_OR_ARM64) && defined(RECYCLER_WRITE_BARRIER_BYTE)
    else if (!RecyclerWriteBarrierManager::OnSegmentAlloc(this->address, this->segmentPageCount))
    {
        GetAllocator()->GetVirtualAllocator()->Free(originalAddress, GetPageCount() * AutoSystemInfo::PageSize, MEM_RELEASE);
        this->allocator->ReportFailure(GetPageCount() * AutoSystemInfo::PageSize);
        this->address = nullptr;
        return false;
    }
    else
    {
        this->isWriteBarrierAllowed = true;
    }
#endif

    return true;
}

//=============================================================================================================
// PageSegment
//=============================================================================================================

template<typename T>
PageSegmentBase<T>::PageSegmentBase(PageAllocatorBase<T> * allocator, bool committed, bool allocated) :
    SegmentBase<T>(allocator, allocator->maxAllocPageCount), decommitPageCount(0)
{
    Assert(this->segmentPageCount == allocator->maxAllocPageCount + allocator->secondaryAllocPageCount);

    uint maxPageCount = GetMaxPageCount();

    if (committed)
    {
        Assert(!allocated);
        this->freePageCount = this->GetAvailablePageCount();
        this->SetRangeInFreePagesBitVector(0, this->freePageCount);
        if (this->freePageCount != maxPageCount)
        {
            this->ClearRangeInFreePagesBitVector(this->freePageCount, (maxPageCount - this->freePageCount));
        }

        Assert(this->GetCountOfFreePages() == this->freePageCount);
    }
    else
    {
        this->freePageCount = 0;
        this->ClearAllInFreePagesBitVector();
        if (!allocated)
        {
            this->decommitPageCount = this->GetAvailablePageCount();
            this->SetRangeInDecommitPagesBitVector(0, this->decommitPageCount);

            if (this->decommitPageCount != maxPageCount)
            {
                this->ClearRangeInDecommitPagesBitVector(this->decommitPageCount, (maxPageCount - this->decommitPageCount));
            }
        }
    }
}

template<typename T>
PageSegmentBase<T>::PageSegmentBase(PageAllocatorBase<T> * allocator, void* address, uint pageCount, uint committedCount) :
    SegmentBase(allocator, allocator->maxAllocPageCount), decommitPageCount(0), freePageCount(0)
{
    this->address = (char*)address;
    this->segmentPageCount = pageCount;
}

#ifdef PAGEALLOCATOR_PROTECT_FREEPAGE
template<typename T>
bool
PageSegmentBase<T>::Initialize(DWORD allocFlags, bool excludeGuardPages)
{
    Assert(freePageCount + this->allocator->secondaryAllocPageCount == this->segmentPageCount || freePageCount == 0);
    if (__super::Initialize(allocFlags, excludeGuardPages))
    {
        if (freePageCount != 0)
        {
            DWORD oldProtect;
            BOOL vpresult = VirtualProtectEx(this->allocator->processHandle, this->address, this->GetAvailablePageCount() * AutoSystemInfo::PageSize, PAGE_NOACCESS, &oldProtect);
            Assert(vpresult && oldProtect == PAGE_READWRITE);
        }
        return true;
    }
    return false;
}
#endif

template<typename T>
void
PageSegmentBase<T>::Prime()
{
#ifndef PAGEALLOCATOR_PROTECT_FREEPAGE
    for (uint i = 0; i < this->GetAvailablePageCount(); i++)
    {
        this->address[i * AutoSystemInfo::PageSize] = 0;
    }
#endif
}

template<typename T>
bool
PageSegmentBase<T>::IsAllocationPageAligned(__in char* address, size_t pageCount)
{
    // Require that allocations are aligned at a boundary
    // corresponding to the page count
    // REVIEW: This might actually lead to additional address space fragmentation
    // because of the leading guard pages feature in the page allocator
    // We can restrict the guard pages to be an even number to improve the chances
    // of having the first allocation be aligned but that reduces the effectiveness
    // of having a random number of guard pages
    uintptr_t mask = (pageCount * AutoSystemInfo::PageSize) - 1;
    if ((reinterpret_cast<uintptr_t>(address)& mask) == 0)
    {
        return true;
    }

    return false;
}

template<typename T>
template <bool notPageAligned>
char *
PageSegmentBase<T>::AllocPages(uint pageCount)
{
    Assert(freePageCount != 0);
    Assert(freePageCount == (uint)this->GetCountOfFreePages());
    if (freePageCount < pageCount)
    {
        return nullptr;
    }
    Assert(!IsFull());

#pragma prefast(push)
#pragma prefast(suppress:__WARNING_LOOP_INDEX_UNDERFLOW, "Prefast about overflow when multiplying index.")
    uint index = this->GetNextBitInFreePagesBitVector(0);
    while (index != -1)
    {
        Assert(index < this->allocator->GetMaxAllocPageCount());

        if (GetAvailablePageCount() - index < pageCount)
        {
            break;
        }
        if (pageCount == 1 || this->TestRangeInFreePagesBitVector(index, pageCount))
        {
            char * allocAddress = this->address + index * AutoSystemInfo::PageSize;

            if (pageCount > 1 && !notPageAligned)
            {
                if (!IsAllocationPageAligned(allocAddress, pageCount))
                {
                    index = this->freePages.GetNextBit(index + 1);
                    continue;
                }
            }

            this->ClearRangeInFreePagesBitVector(index, pageCount);
            freePageCount -= pageCount;
            Assert(freePageCount == (uint)this->GetCountOfFreePages());

#ifdef PAGEALLOCATOR_PROTECT_FREEPAGE
                DWORD oldProtect;
                BOOL vpresult = VirtualProtectEx(this->allocator->processHandle, allocAddress, pageCount * AutoSystemInfo::PageSize, PAGE_READWRITE, &oldProtect);
                Assert(vpresult && oldProtect == PAGE_NOACCESS);
#endif
            return allocAddress;
        }
        index = this->GetNextBitInFreePagesBitVector(index + 1);
    }
#pragma prefast(pop)
    return nullptr;
}

#pragma prefast(push)
#pragma prefast(suppress:__WARNING_LOOP_INDEX_UNDERFLOW, "Prefast about overflow when multiplying index.")
template<typename TVirtualAlloc>
template<typename T, bool notPageAligned>
char *
PageSegmentBase<TVirtualAlloc>::AllocDecommitPages(uint pageCount, T freePages, T decommitPages)
{
    Assert(freePageCount == (uint)this->GetCountOfFreePages());
    Assert(decommitPageCount ==  (uint)this->GetCountOfDecommitPages());
    Assert(decommitPageCount != 0);
    if (freePageCount + decommitPageCount < pageCount)
    {
        return nullptr;
    }
    Assert(this->secondaryAllocator == nullptr || this->secondaryAllocator->CanAllocate());

    T freeAndDecommitPages = freePages;

    freeAndDecommitPages.Or(&decommitPages);

    uint oldFreePageCount = freePageCount;
    uint index = freeAndDecommitPages.GetNextBit(0);
    while (index != -1)
    {
        Assert(index < this->allocator->GetMaxAllocPageCount());

        if (GetAvailablePageCount() - index < pageCount)
        {
            break;
        }
        if (pageCount == 1 || freeAndDecommitPages.TestRange(index, pageCount))
        {
            char * pages = this->address + index * AutoSystemInfo::PageSize;

            if (!notPageAligned)
            {
                if (!IsAllocationPageAligned(pages, pageCount))
                {
                    index = freeAndDecommitPages.GetNextBit(index + 1);
                    continue;
                }
            }

            void * ret = GetAllocator()->GetVirtualAllocator()->Alloc(pages, pageCount * AutoSystemInfo::PageSize, MEM_COMMIT, PAGE_READWRITE, this->IsInCustomHeapAllocator(), this->allocator->processHandle);
            if (ret != nullptr)
            {
                Assert(ret == pages);

                this->ClearRangeInFreePagesBitVector(index, pageCount);
                this->ClearRangeInDecommitPagesBitVector(index, pageCount);

                uint newFreePageCount = this->GetCountOfFreePages();
                freePageCount = freePageCount - oldFreePageCount + newFreePageCount;
                decommitPageCount -= pageCount - (oldFreePageCount - newFreePageCount);

                Assert(freePageCount == (uint)this->GetCountOfFreePages());
                Assert(decommitPageCount == (uint)this->GetCountOfDecommitPages());

                return pages;
            }
            else if (pageCount == 1)
            {
                // if we failed to commit one page, we should just give up.
                return nullptr;
            }
        }
        index = freeAndDecommitPages.GetNextBit(index + 1);
    }

    return nullptr;
}
#pragma prefast(pop)

template<typename T>
void
PageSegmentBase<T>::ReleasePages(__in void * address, uint pageCount)
{
    Assert(address >= this->address);
    Assert(pageCount <= this->allocator->maxAllocPageCount);
    Assert(((uint)(((char *)address) - this->address)) <= (this->allocator->maxAllocPageCount - pageCount) *  AutoSystemInfo::PageSize);
    Assert(!IsFreeOrDecommitted(address, pageCount));

    uint base = this->GetBitRangeBase(address);
    this->SetRangeInFreePagesBitVector(base, pageCount);
    this->freePageCount += pageCount;
    Assert(freePageCount == (uint)this->GetCountOfFreePages());

#ifdef PAGEALLOCATOR_PROTECT_FREEPAGE
    DWORD oldProtect;
    BOOL vpresult = VirtualProtectEx(this->allocator->processHandle, address, pageCount * AutoSystemInfo::PageSize, PAGE_NOACCESS, &oldProtect);
    Assert(vpresult && oldProtect == PAGE_READWRITE);
#endif

}

template<typename T>
void
PageSegmentBase<T>::ChangeSegmentProtection(DWORD protectFlags, DWORD expectedOldProtectFlags)
{
    // TODO: There is a discrepancy in PageSegmentBase
    // The segment page count is initialized in PageSegmentBase::Initialize. It takes into account
    // the guard pages + any additional pages for alignment.
    // However, the free page count is calculated for the segment before initialize is called.
    // In practice, what happens is the following. The initial segment page count is 256. This
    // ends up being the free page count too. When initialize is called, we allocate the guard
    // pages and the alignment pages, which causes the total page count to be 272. The segment
    // page count is then calculated as total - guard, which means 256 <= segmentPageCount < totalPageCount
    // The code in PageSegment's constructor will mark the pages between 256 and 272 as in use,
    // which is why it generally works. However, it breaks in the case where we want to know the end
    // address of the page. It should really be address + 256 * 4k but this->GetEndAddress will return
    // a value greater than that. Need to do a pass through the counts and make sure that it's rational.
    // For now, simply calculate the end address from the allocator's page count
    char* segmentEndAddress = this->address + (this->allocator->GetMaxAllocPageCount() * AutoSystemInfo::PageSize);

    for (char* address = this->address; address < segmentEndAddress; address += AutoSystemInfo::PageSize)
    {
        if (!IsFreeOrDecommitted(address))
        {
            char* endAddress = address;
            do
            {
                endAddress += AutoSystemInfo::PageSize;
            } while (endAddress < segmentEndAddress && !IsFreeOrDecommitted(endAddress));

            Assert(((uintptr_t)(endAddress - address)) < UINT_MAX);
            DWORD regionSize = (DWORD) (endAddress - address);
            DWORD oldProtect = 0;

#if DBG
            MEMORY_BASIC_INFORMATION info = { 0 };
            VirtualQueryEx(this->allocator->processHandle, address, &info, sizeof(MEMORY_BASIC_INFORMATION));
            Assert(info.Protect == expectedOldProtectFlags);
#endif

            BOOL fSuccess = VirtualProtectEx(this->allocator->processHandle, address, regionSize, protectFlags, &oldProtect);
            Assert(fSuccess == TRUE);
            Assert(oldProtect == expectedOldProtectFlags);

            address = endAddress;
        }
    }
}

template<typename T>
template <bool onlyUpdateState>
void
PageSegmentBase<T>::DecommitPages(__in void * address, uint pageCount)
{
    Assert(address >= this->address);
    Assert(pageCount <= this->allocator->maxAllocPageCount);
    Assert(((uint)(((char *)address) - this->address)) <= (this->allocator->maxAllocPageCount - pageCount) * AutoSystemInfo::PageSize);

    Assert(!IsFreeOrDecommitted(address, pageCount));
    uint base = this->GetBitRangeBase(address);

    this->SetRangeInDecommitPagesBitVector(base, pageCount);
    this->decommitPageCount += pageCount;

    if (!onlyUpdateState)
    {
#pragma warning(suppress: 6250)
        GetAllocator()->GetVirtualAllocator()->Free(address, pageCount * AutoSystemInfo::PageSize, MEM_DECOMMIT, this->allocator->processHandle);
    }

    Assert(decommitPageCount == (uint)this->GetCountOfDecommitPages());
}

template<typename T>
size_t
PageSegmentBase<T>::DecommitFreePages(size_t pageToDecommit)
{
    Assert(pageToDecommit != 0);
    char * currentAddress = this->address;

    uint decommitCount = 0;
    for (uint i = 0; i < this->GetAvailablePageCount(); i++)
    {
        if (this->TestInFreePagesBitVector(i))
        {
            this->ClearBitInFreePagesBitVector(i);
            this->SetBitInDecommitPagesBitVector(i);
#pragma warning(suppress: 6250)
            GetAllocator()->GetVirtualAllocator()->Free(currentAddress, AutoSystemInfo::PageSize, MEM_DECOMMIT, this->allocator->processHandle);
            decommitCount++;
        }
        currentAddress += AutoSystemInfo::PageSize;
        if (decommitCount == pageToDecommit)
        {
            break;
        }
    }
    Assert(decommitCount <= this->freePageCount);
    this->decommitPageCount += decommitCount;
    this->freePageCount -= decommitCount;
    return decommitCount;
}

//=============================================================================================================
// PageAllocator
//=============================================================================================================
#if DBG
#define ASSERT_THREAD() AssertMsg(this->ValidThreadAccess(), "Page allocation should only be used by a single thread");
#else
#define ASSERT_THREAD()
#endif

/*
 * Global counter to keep track of the total used bytes by the page allocator
 * per process for performance tooling. This is reported through the
 * JSCRIPT_PAGE_ALLOCATOR_USED_SIZE ETW event.
 */

static size_t totalUsedBytes = 0;
static size_t maxUsedBytes = 0;


template<typename T>
size_t PageAllocatorBase<T>::GetAndResetMaxUsedBytes()
{
    size_t value = maxUsedBytes;
    maxUsedBytes = 0;
    return value;
}

template<typename T>
size_t
PageAllocatorBase<T>::GetProcessUsedBytes()
{
    return totalUsedBytes;
}

#if ENABLE_BACKGROUND_PAGE_ZEROING
template<typename T>
PageAllocatorBase<T>::BackgroundPageQueue::BackgroundPageQueue()
{
    ::InitializeSListHead(&freePageList);
    DebugOnly(this->isZeroPageQueue = false);
}

template<typename T>
PageAllocatorBase<T>::ZeroPageQueue::ZeroPageQueue()
{
    ::InitializeSListHead(&pendingZeroPageList);
    DebugOnly(this->isZeroPageQueue = true);
}
#endif

template<typename T>
uint
PageAllocatorBase<T>::GetMaxAllocPageCount()
{
    return maxAllocPageCount;
}

template<typename T>
PageAllocatorBase<T>::PageAllocatorBase(AllocationPolicyManager * policyManager,
#ifndef JD_PRIVATE
    Js::ConfigFlagsTable& flagTable,
#endif
    PageAllocatorType type,
    uint maxFreePageCount, bool zeroPages,
#if ENABLE_BACKGROUND_PAGE_FREEING
    BackgroundPageQueue * backgroundPageQueue,
#endif
    uint maxAllocPageCount, uint secondaryAllocPageCount,
    bool stopAllocationOnOutOfMemory, bool excludeGuardPages, HANDLE processHandle) :
    policyManager(policyManager),
#ifndef JD_PRIVATE
    pageAllocatorFlagTable(flagTable),
#endif
    maxFreePageCount(maxFreePageCount),
    freePageCount(0),
    allocFlags(0),
    zeroPages(zeroPages),
#if ENABLE_BACKGROUND_PAGE_ZEROING
    queueZeroPages(false),
    hasZeroQueuedPages(false),
    backgroundPageQueue(backgroundPageQueue),
#endif
    minFreePageCount(0),
    isUsed(false),
    idleDecommitEnterCount(1),
    isClosed(false),
    stopAllocationOnOutOfMemory(stopAllocationOnOutOfMemory),
    disableAllocationOutOfMemory(false),
    secondaryAllocPageCount(secondaryAllocPageCount),
    excludeGuardPages(excludeGuardPages),
    virtualAllocator(nullptr),
    type(type)
    , reservedBytes(0)
    , committedBytes(0)
    , usedBytes(0)
    , numberOfSegments(0)
    , processHandle(processHandle)
{
    AssertMsg(Math::IsPow2(maxAllocPageCount + secondaryAllocPageCount), "Illegal maxAllocPageCount: Why is this not a power of 2 aligned?");

    this->maxAllocPageCount = maxAllocPageCount;

#if DBG
    // By default, a page allocator is not associated with any thread context
    // Any host which wishes to associate it with a thread context must do so explicitly
    this->threadContextHandle = NULL;
    this->concurrentThreadId = (DWORD)-1;
#endif
#if DBG
    this->disableThreadAccessCheck = false;
    this->debugMinFreePageCount = 0;
#endif
#if DBG_DUMP
    this->decommitPageCount = 0;
    this->debugName = nullptr;
#endif
#ifdef RECYCLER_MEMORY_VERIFY
    this->verifyEnabled = false;
    this->disablePageReuse = false;
#endif

#ifdef PROFILE_MEM
    this->memoryData = MemoryProfiler::GetPageMemoryData(type);
#endif

    PageTracking::PageAllocatorCreated((PageAllocator*)this);
}

template<typename T>
PageAllocatorBase<T>::~PageAllocatorBase()
{
    AssertMsg(this->ValidThreadAccess(), "Page allocator tear-down should only happen on the owning thread");

#if DBG
    Assert(!this->HasMultiThreadAccess());
#endif

    SubUsedBytes(usedBytes);

    SubCommittedBytes(committedBytes);
    SubReservedBytes(reservedBytes);

    ReleaseSegmentList(&segments);
    ReleaseSegmentList(&fullSegments);
    ReleaseSegmentList(&emptySegments);
    ReleaseSegmentList(&decommitSegments);
    ReleaseSegmentList(&largeSegments);

    PageTracking::PageAllocatorDestroyed((PageAllocator*)this);
}

#if ENABLE_BACKGROUND_PAGE_ZEROING
template<typename T>
void
PageAllocatorBase<T>::StartQueueZeroPage()
{
    Assert(HasZeroPageQueue());
    Assert(!queueZeroPages);
    queueZeroPages = true;
}

template<typename T>
void
PageAllocatorBase<T>::StopQueueZeroPage()
{
    Assert(HasZeroPageQueue());
    Assert(queueZeroPages);
    queueZeroPages = false;
}

template<typename T>
bool
PageAllocatorBase<T>::HasZeroPageQueue() const
{
    bool hasZeroPageQueue = (ZeroPages() && this->backgroundPageQueue != nullptr);
    Assert(backgroundPageQueue == nullptr || hasZeroPageQueue == backgroundPageQueue->isZeroPageQueue);
    return hasZeroPageQueue;
}

#if DBG
template<typename T>
bool
PageAllocatorBase<T>::HasZeroQueuedPages() const
{
    Assert(!HasZeroPageQueue() || hasZeroQueuedPages ||
        ::QueryDepthSList(&(((ZeroPageQueue *)this->backgroundPageQueue)->pendingZeroPageList)) == 0);
    return hasZeroQueuedPages;
}
#endif
#endif

template<typename T>
PageAllocation *
PageAllocatorBase<T>::AllocPagesForBytes(size_t requestBytes)
{
    Assert(!isClosed);
    ASSERT_THREAD();

    uint pageSize = AutoSystemInfo::PageSize;
    uint addSize = sizeof(PageAllocation) + pageSize - 1;   // this shouldn't overflow
    // overflow check
    size_t allocSize = AllocSizeMath::Add(requestBytes, addSize);
    if (allocSize == (size_t)-1)
    {
        return nullptr;
    }

    size_t pages = allocSize / pageSize;

    return this->AllocAllocation(pages);
}

template<typename T>
PageSegmentBase<T> *
PageAllocatorBase<T>::AllocPageSegment(DListBase<PageSegmentBase<T>>& segmentList, PageAllocatorBase<T> * pageAllocator, bool committed, bool allocated)
{
    PageSegmentBase<T> * segment = segmentList.PrependNode(&NoThrowNoMemProtectHeapAllocator::Instance, pageAllocator, committed, allocated);

    if (segment == nullptr)
    {
        return nullptr;
    }

    if (!segment->Initialize((committed ? MEM_COMMIT : 0) | pageAllocator->allocFlags, pageAllocator->excludeGuardPages))
    {
        segmentList.RemoveHead(&NoThrowNoMemProtectHeapAllocator::Instance);
        return nullptr;
    }
    return segment;
}

template<typename T>
PageSegmentBase<T> *
PageAllocatorBase<T>::AllocPageSegment(DListBase<PageSegmentBase<T>>& segmentList, PageAllocatorBase<T> * pageAllocator, void* address, uint pageCount, uint committedCount)
{
    PageSegmentBase<T> * segment = segmentList.PrependNode(&NoThrowNoMemProtectHeapAllocator::Instance, pageAllocator, address, pageCount, committedCount);

    return segment;
}

template<typename T>
PageSegmentBase<T> *
PageAllocatorBase<T>::AddPageSegment(DListBase<PageSegmentBase<T>>& segmentList)
{
    Assert(!this->HasMultiThreadAccess());

    PageSegmentBase<T> * segment = AllocPageSegment(segmentList, this, true, false);

    if (segment != nullptr)
    {
        this->LogAllocSegment(segment);
        this->AddFreePageCount(this->maxAllocPageCount);
    }
    return segment;
}

template<typename T>
char *
PageAllocatorBase<T>::TryAllocFromZeroPagesList(uint pageCount, PageSegmentBase<T> ** pageSegment, SLIST_HEADER& zeroPagesList, bool isPendingZeroList)
{
    FAULTINJECT_MEMORY_NOTHROW(this->debugName, pageCount*AutoSystemInfo::PageSize);

    char * pages = nullptr;
    FreePageEntry* localList = nullptr;

#if ENABLE_BACKGROUND_PAGE_ZEROING
    while (true)
    {
        FreePageEntry * freePage = (FreePageEntry *)::InterlockedPopEntrySList(&zeroPagesList);
        if (freePage == nullptr)
        {
            break;
        }

        if (freePage->pageCount == pageCount)
        {
            *pageSegment = freePage->segment;
            pages = (char *)freePage;
            memset(pages, 0, isPendingZeroList ? (pageCount*AutoSystemInfo::PageSize) : sizeof(FreePageEntry));
            this->FillAllocPages(pages, pageCount);
            break;
        }
        else
        {
            if (isPendingZeroList)
            {
                memset((char *)freePage + sizeof(FreePageEntry), 0, (freePage->pageCount*AutoSystemInfo::PageSize) - sizeof(FreePageEntry));
            }

            freePage->Next = localList;
            localList = (FreePageEntry*)freePage;

            if (freePage->pageCount > pageCount)
            {
                *pageSegment = freePage->segment;
                freePage->pageCount -= pageCount;
                pages = (char *)freePage + freePage->pageCount * AutoSystemInfo::PageSize;
                this->FillAllocPages(pages, pageCount);
                break;
            }
        }
    }
#endif

    if (localList != nullptr)
    {
        uint newFreePages = 0;
        while (localList != nullptr)
        {
            FreePageEntry* freePagesEntry = localList;
            localList = (FreePageEntry*)localList->Next;

            PageSegmentBase<T> * segment = freePagesEntry->segment;
            pageCount = freePagesEntry->pageCount;

            DListBase<PageSegmentBase<T>> * fromSegmentList = GetSegmentList(segment);
            Assert(fromSegmentList != nullptr);

            memset(freePagesEntry, 0, sizeof(FreePageEntry));

            segment->ReleasePages(freePagesEntry, pageCount);
            newFreePages += pageCount;

            TransferSegment(segment, fromSegmentList);

        }

        LogFreePages(newFreePages);
        PAGE_ALLOC_VERBOSE_TRACE(_u("New free pages: %d\n"), newFreePages);
        this->AddFreePageCount(newFreePages);
#if DBG
        UpdateMinimum(this->debugMinFreePageCount, this->freePageCount);
#endif
    }

    return pages;
}

template<typename T>
char *
PageAllocatorBase<T>::TryAllocFromZeroPages(uint pageCount, PageSegmentBase<T> ** pageSegment)
{
#if ENABLE_BACKGROUND_PAGE_ZEROING
    if (backgroundPageQueue != nullptr)
    {
        return TryAllocFromZeroPagesList(pageCount, pageSegment, backgroundPageQueue->freePageList, false);
    }

    if (this->hasZeroQueuedPages)
    {
        __analysis_assume(backgroundPageQueue != nullptr);
        return TryAllocFromZeroPagesList(pageCount, pageSegment, (((ZeroPageQueue *)backgroundPageQueue)->pendingZeroPageList), true);
    }
#endif

    return nullptr;
}

template<typename T>
template <bool notPageAligned>
char *
PageAllocatorBase<T>::TryAllocFreePages(uint pageCount, PageSegmentBase<T> ** pageSegment)
{
    Assert(!HasMultiThreadAccess());
    char* pages = nullptr;

    if (this->freePageCount >= pageCount)
    {
        FAULTINJECT_MEMORY_NOTHROW(this->debugName, pageCount*AutoSystemInfo::PageSize);
        typename DListBase<PageSegmentBase<T>>::EditingIterator i(&this->segments);

        while (i.Next())
        {
            PageSegmentBase<T> * freeSegment = &i.Data();

            pages = freeSegment->template AllocPages<notPageAligned>(pageCount);
            if (pages != nullptr)
            {
                LogAllocPages(pageCount);
                if (freeSegment->GetFreePageCount() == 0)
                {
                    i.MoveCurrentTo(&this->fullSegments);
                }

                this->freePageCount -= pageCount;
                *pageSegment = freeSegment;

#if DBG
                UpdateMinimum(this->debugMinFreePageCount, this->freePageCount);
#endif
                this->FillAllocPages(pages, pageCount);
                return pages;
            }
        }
    }

    pages = TryAllocFromZeroPages(pageCount, pageSegment);

    return pages;
}

template<typename T>
void
PageAllocatorBase<T>::FillAllocPages(__in void * address, uint pageCount)
{
    const size_t bufferSize = AutoSystemInfo::PageSize * pageCount;

#if DBG
#ifdef RECYCLER_ZERO_MEM_CHECK
    const bool isLocalProc = this->processHandle == GetCurrentProcess();
    byte * readBuffer;
    if (isLocalProc)
    {
        readBuffer = (byte*)address;
    }
    else
    {
        readBuffer = HeapNewArray(byte, bufferSize);
        if (!ReadProcessMemory(this->processHandle, address, readBuffer, bufferSize, NULL))
        {
            Js::Throw::InternalError();
        }
    }
    for (size_t i = 0; i < bufferSize; i++)
    {
        // new pages are filled with zeros, old pages are filled with DbgMemFill
        Assert(readBuffer[i] == 0 || readBuffer[i] == DbgMemFill);
    }
    if (!isLocalProc)
    {
        HeapDeleteArray(bufferSize, readBuffer);
    }
#endif
#endif

#ifdef RECYCLER_MEMORY_VERIFY
    if (verifyEnabled)
    {
        ChakraMemSet(address, Recycler::VerifyMemFill, bufferSize, this->processHandle);
        return;
    }
#endif

#if DBG
    if (ZeroPages())
    {
        // for release build, the page is zeroed in ReleasePages
        ChakraMemSet(address, 0, bufferSize, this->processHandle);
    }
#endif
}

template<typename T>
void
PageAllocatorBase<T>::FillFreePages(__in void * address, uint pageCount)
{
#if DBG
    ChakraMemSet(address, DbgMemFill, AutoSystemInfo::PageSize * pageCount, this->processHandle);
#else
#ifdef RECYCLER_MEMORY_VERIFY
    if (verifyEnabled)
    {
        return;
    }
#endif
    if (ZeroPages())
    {
        memset(address, 0, AutoSystemInfo::PageSize * pageCount);
    }
#endif

}

template<typename T>
template <bool notPageAligned>
char *
PageAllocatorBase<T>::TryAllocDecommittedPages(uint pageCount, PageSegmentBase<T> ** pageSegment)
{
    Assert(!this->HasMultiThreadAccess());

    typename DListBase<PageSegmentBase<T>>::EditingIterator i(&decommitSegments);

    while (i.Next())
    {
        PageSegmentBase<T> * freeSegment = &i.Data();
        uint oldFreePageCount = freeSegment->GetFreePageCount();
        uint oldDecommitPageCount = freeSegment->GetDecommitPageCount();

        char * pages = freeSegment->template DoAllocDecommitPages<notPageAligned>(pageCount);
        if (pages != nullptr)
        {
            this->freePageCount = this->freePageCount - oldFreePageCount + freeSegment->GetFreePageCount();

#if DBG_DUMP
            this->decommitPageCount = this->decommitPageCount - oldDecommitPageCount + freeSegment->GetDecommitPageCount();
#endif
#if DBG
            UpdateMinimum(this->debugMinFreePageCount, this->freePageCount);
#endif
            uint recommitPageCount = pageCount - (oldFreePageCount - freeSegment->GetFreePageCount());
            LogRecommitPages(recommitPageCount);
            LogAllocPages(pageCount);

            if (freeSegment->GetDecommitPageCount() == 0)
            {
                auto toList = GetSegmentList(freeSegment);
                i.MoveCurrentTo(toList);
            }

            *pageSegment = freeSegment;
            return pages;
        }
    }
    return nullptr;
}

template<typename T>
PageAllocation *
PageAllocatorBase<T>::AllocAllocation(size_t pageCount)
{
    PageAllocation * pageAllocation;
    SegmentBase<T> * segment;
    if (pageCount > this->maxAllocPageCount)
    {
        // We need some space reserved for secondary allocations
        segment = AllocSegment(pageCount);
        if (segment == nullptr)
        {
            return nullptr;
        }
        pageAllocation = (PageAllocation *)segment->GetAddress();
        pageAllocation->pageCount = segment->GetAvailablePageCount();
    }
    else
    {
        Assert(pageCount <= UINT_MAX);
        pageAllocation = (PageAllocation *)AllocPages((uint)pageCount, (PageSegmentBase<T> **)&segment);
        if (pageAllocation == nullptr)
        {
            return nullptr;
        }
        pageAllocation->pageCount = pageCount;
    }
    pageAllocation->segment = segment;

    return pageAllocation;
}

template<typename T>
SegmentBase<T> *
PageAllocatorBase<T>::AllocSegment(size_t pageCount)
{
    Assert(!isClosed);
    ASSERT_THREAD();

    // Even though we don't idle decommit large segments, we still need to consider these allocations
    // as using the page allocator
    this->isUsed = true;

    SegmentBase<T> * segment = largeSegments.PrependNode(&NoThrowNoMemProtectHeapAllocator::Instance, this, pageCount);
    if (segment == nullptr)
    {
        return nullptr;
    }
    if (!segment->Initialize(MEM_COMMIT | allocFlags, excludeGuardPages))
    {
        largeSegments.RemoveHead(&NoThrowNoMemProtectHeapAllocator::Instance);
        return nullptr;
    }

    LogAllocSegment(segment);
    LogAllocPages(segment->GetPageCount());

    PageTracking::ReportAllocation((PageAllocator*)this, segment->GetAddress(), AutoSystemInfo::PageSize * segment->GetPageCount());
#ifdef RECYCLER_MEMORY_VERIFY
    if (verifyEnabled)
    {
        ChakraMemSet(segment->GetAddress(), Recycler::VerifyMemFill, AutoSystemInfo::PageSize * segment->GetPageCount(), this->processHandle);
    }
#endif

    return segment;
}

template <>
char *
PageAllocatorBase<VirtualAllocWrapper>::Alloc(size_t * pageCount, SegmentBase<VirtualAllocWrapper> ** segment)
{
    Assert(virtualAllocator == nullptr);
    return AllocInternal<false>(pageCount, segment);
}

template <>
char *
PageAllocatorBase<PreReservedVirtualAllocWrapper>::Alloc(size_t * pageCount, SegmentBase<PreReservedVirtualAllocWrapper> ** segment)
{
    Assert(virtualAllocator);
    return AllocInternal<false>(pageCount, segment);
}

template<typename T>
template <bool doPageAlign>
char *
PageAllocatorBase<T>::AllocInternal(size_t * pageCount, SegmentBase<T> ** segment)
{
    char * addr = nullptr;

    if (*pageCount > this->maxAllocPageCount)
    {
        // Don't bother trying to do single chunk allocation here
        // We're allocating a new segment. If the segment size is
        // within a single chunk, great, otherwise, doesn't matter

        // We need some space reserved for secondary allocations
        SegmentBase<T> * newSegment = this->AllocSegment(*pageCount);
        if (newSegment != nullptr)
        {
            addr = newSegment->GetAddress();
            *pageCount = newSegment->GetAvailablePageCount();
            *segment = newSegment;
        }
    }
    else
    {
        Assert(*pageCount <= UINT_MAX);
        PageSegmentBase<T> * pageSegment;

        if (doPageAlign)
        {
            // TODO: Remove this entire codepath since doPageAlign is not being used anymore
            addr = this->AllocPagesPageAligned((uint)*pageCount, &pageSegment);
        }
        else
        {
            addr = this->AllocPages((uint) *pageCount, &pageSegment);
        }

        if (addr != nullptr)
        {
            *segment = pageSegment;
        }
    }
    return addr;
}

template<typename T>
void PageAllocatorBase<T>::UpdateMinFreePageCount()
{
    UpdateMinimum(minFreePageCount, freePageCount);
    Assert(debugMinFreePageCount == minFreePageCount);
}

template<typename T>
void PageAllocatorBase<T>::ResetMinFreePageCount()
{
    minFreePageCount = freePageCount;
#if DBG
    debugMinFreePageCount = freePageCount;
#endif
}

template<typename T>
void PageAllocatorBase<T>::ClearMinFreePageCount()
{
    minFreePageCount = 0;
#if DBG
    debugMinFreePageCount = 0;
#endif
}

template<>
char *
PageAllocatorBase<VirtualAllocWrapper>::AllocPages(uint pageCount, PageSegmentBase<VirtualAllocWrapper> ** pageSegment)
{
    Assert(virtualAllocator == nullptr);
    return AllocPagesInternal<true /* noPageAligned */>(pageCount, pageSegment);
}

template<>
char *
PageAllocatorBase<PreReservedVirtualAllocWrapper>::AllocPages(uint pageCount, PageSegmentBase<PreReservedVirtualAllocWrapper> ** pageSegment)
{
    Assert(virtualAllocator);
    return AllocPagesInternal<true /* noPageAligned */>(pageCount, pageSegment);
}

template<typename T>
char *
PageAllocatorBase<T>::AllocPagesPageAligned(uint pageCount, PageSegmentBase<T> ** pageSegment)
{
    return AllocPagesInternal<false /* noPageAligned */>(pageCount, pageSegment);
}

template<typename T>
template <bool notPageAligned>
char *
PageAllocatorBase<T>::AllocPagesInternal(uint pageCount, PageSegmentBase<T> ** pageSegment)
{
    Assert(!isClosed);
    ASSERT_THREAD();
    Assert(pageCount <= this->maxAllocPageCount);

    this->isUsed = true;

    SuspendIdleDecommit();
    char * allocation = TryAllocFreePages<notPageAligned>(pageCount, pageSegment);
    if (allocation == nullptr)
    {
        allocation = SnailAllocPages<notPageAligned>(pageCount, pageSegment);
    }
    ResumeIdleDecommit();

    PageTracking::ReportAllocation((PageAllocator*)this, allocation, AutoSystemInfo::PageSize * pageCount);

    if (!notPageAligned)
    {
        Assert(PageSegmentBase<T>::IsAllocationPageAligned(allocation, pageCount));
    }

    return allocation;
}

template<typename T>
void
PageAllocatorBase<T>::OnAllocFromNewSegment(uint pageCount, __in void* pages, SegmentBase<T>* newSegment)
{
    DListBase<PageSegmentBase<T>>* targetSegmentList = (pageCount == maxAllocPageCount) ? &fullSegments : &segments;
    LogAllocPages(pageCount);

    this->FillAllocPages(pages, pageCount);
    this->freePageCount -= pageCount;
#if DBG
    UpdateMinimum(this->debugMinFreePageCount, this->freePageCount);
#endif

    Assert(targetSegmentList != nullptr);
    emptySegments.MoveHeadTo(targetSegmentList);
}

template<typename T>
template <bool notPageAligned>
char *
PageAllocatorBase<T>::SnailAllocPages(uint pageCount, PageSegmentBase<T> ** pageSegment)
{
    Assert(!this->HasMultiThreadAccess());

    char * pages = nullptr;
    PageSegmentBase<T> * newSegment = nullptr;

    if (!emptySegments.Empty())
    {
        newSegment = &emptySegments.Head();

        if (!notPageAligned && !PageSegmentBase<T>::IsAllocationPageAligned(newSegment->GetAddress(), pageCount))
        {
            newSegment = nullptr;

            // Scan through the empty segments for a segment that can fit this allocation
            FOREACH_DLISTBASE_ENTRY_EDITING(PageSegmentBase<T>, emptySegment, &this->emptySegments, iter)
            {
                if (PageSegmentBase<T>::IsAllocationPageAligned(emptySegment.GetAddress(), pageCount))
                {
                    iter.MoveCurrentTo(&this->emptySegments);
                    newSegment = &emptySegment;
                    break;
                }
            }
            NEXT_DLISTBASE_ENTRY_EDITING
        }

        if (newSegment != nullptr)
        {
            pages = newSegment->template AllocPages<notPageAligned>(pageCount);
            if (pages != nullptr)
            {
                OnAllocFromNewSegment(pageCount, pages, newSegment);
                *pageSegment = newSegment;
                return pages;
            }
        }
    }

    pages = TryAllocDecommittedPages<notPageAligned>(pageCount, pageSegment);
    if (pages != nullptr)
    {
        // TryAllocDecommittedPages may give out a mix of free pages and decommitted pages.
        // Free pages are filled with 0xFE in debug build, so we need to zero them
        // out before giving it out. In release build, free page is already zeroed
        // in ReleasePages
        this->FillAllocPages(pages, pageCount);
        return pages;
    }

    Assert(pages == nullptr);
    Assert(maxAllocPageCount >= pageCount);
    if (maxAllocPageCount != pageCount && (maxFreePageCount < maxAllocPageCount - pageCount + freePageCount))
    {
        // If we exceed the number of max free page count, allocate from a new fully decommit block
        PageSegmentBase<T> * decommitSegment = AllocPageSegment(this->decommitSegments, this, false, false);
        if (decommitSegment == nullptr)
        {
            return nullptr;
        }

        pages = decommitSegment->template DoAllocDecommitPages<notPageAligned>(pageCount);
        if (pages != nullptr)
        {
#if DBG_DUMP
            this->decommitPageCount = this->decommitPageCount + decommitSegment->GetDecommitPageCount();
#endif
            this->FillAllocPages(pages, pageCount);

            LogRecommitPages(pageCount);
            LogAllocPages(pageCount);

            *pageSegment = decommitSegment;
        }
        return pages;
    }

    // At this point, we haven't been able to allocate either from the
    // decommitted pages, or from the empty segment list, so we'll
    // try allocating a segment. In a page allocator with a pre-reserved segment,
    // we're not allowed to allocate additional segments so return here.
    // Otherwise, add a new segment and allocate from it

    newSegment = AddPageSegment(emptySegments);
    if (newSegment == nullptr)
    {
        return nullptr;
    }

    pages = newSegment->template AllocPages<notPageAligned>(pageCount);
    if (notPageAligned)
    {
        // REVIEW: Is this true for single-chunk allocations too? Are new segments guaranteed to
        // allow for single-chunk allocations to succeed?
        Assert(pages != nullptr);
    }

    if (pages != nullptr)
    {
        OnAllocFromNewSegment(pageCount, pages, newSegment);
        *pageSegment = newSegment;
    }

    return pages;
}

template<typename T>
DListBase<PageSegmentBase<T>> *
PageAllocatorBase<T>::GetSegmentList(PageSegmentBase<T> * segment)
{
    Assert(!this->HasMultiThreadAccess());

    return
        (segment->IsAllDecommitted()) ? nullptr :
        (segment->IsFull()) ? &fullSegments :
        (segment->ShouldBeInDecommittedList()) ? &decommitSegments :
        (segment->IsEmpty()) ? &emptySegments :
        &segments;
}

template<typename T>
void
PageAllocatorBase<T>::ReleaseAllocation(PageAllocation * allocation)
{
    SuspendIdleDecommit();
    ReleaseAllocationNoSuspend(allocation);
    ResumeIdleDecommit();
}

template<typename T>
void
PageAllocatorBase<T>::ReleaseAllocationNoSuspend(PageAllocation * allocation)
{
    this->Release((char *)allocation, allocation->pageCount, allocation->segment);
}

template<typename T>
void
PageAllocatorBase<T>::Release(void * address, size_t pageCount, void * segmentParam)
{
    SegmentBase<T> * segment = (SegmentBase<T>*)segmentParam;
    Assert(!this->HasMultiThreadAccess());
    Assert(segment->GetAllocator() == this);
    if (pageCount > this->maxAllocPageCount)
    {
        Assert(address == segment->GetAddress());
        Assert(pageCount == segment->GetAvailablePageCount());
        this->ReleaseSegment(segment);
    }
    else
    {
        Assert(pageCount <= UINT_MAX);
        this->ReleasePages(address, static_cast<uint>(pageCount), (PageSegmentBase<T> *)segment);
    }
}

template<typename T>
void
PageAllocatorBase<T>::ReleaseSegment(SegmentBase<T> * segment)
{
    ASSERT_THREAD();
#if defined(RECYCLER_MEMORY_VERIFY) || defined(ARENA_MEMORY_VERIFY)
    if (disablePageReuse)
    {
        DWORD oldProtect;
        BOOL vpresult = VirtualProtectEx(this->processHandle, segment->GetAddress(), segment->GetPageCount() * AutoSystemInfo::PageSize, PAGE_NOACCESS, &oldProtect);
        Assert(vpresult && oldProtect == PAGE_READWRITE);
        return;
    }
#endif
    PageTracking::ReportFree((PageAllocator*)this, segment->GetAddress(), AutoSystemInfo::PageSize * segment->GetPageCount());
    LogFreePages(segment->GetPageCount());
    LogFreeSegment(segment);
    largeSegments.RemoveElement(&NoThrowNoMemProtectHeapAllocator::Instance, segment);
}

template<typename T>
void
PageAllocatorBase<T>::AddFreePageCount(uint pageCount)
{
    // minFreePageCount is only updated on release of a page or before decommit
    // so that we don't have to update it on every page allocation.
    UpdateMinFreePageCount();
    this->freePageCount += pageCount;
}

template<typename T>
void
PageAllocatorBase<T>::ReleasePages(__in void * address, uint pageCount, __in void * segmentParam)
{
    Assert(pageCount <= this->maxAllocPageCount);
    PageSegmentBase<T> * segment = (PageSegmentBase<T>*) segmentParam;
    ASSERT_THREAD();
    Assert(!this->HasMultiThreadAccess());

#if defined(RECYCLER_MEMORY_VERIFY) || defined(ARENA_MEMORY_VERIFY)
    if (disablePageReuse)
    {
        DWORD oldProtect;
        BOOL vpresult = VirtualProtectEx(this->processHandle, address, pageCount * AutoSystemInfo::PageSize, PAGE_NOACCESS, &oldProtect);
        Assert(vpresult && oldProtect == PAGE_READWRITE);
        return;
    }
#endif

    PageTracking::ReportFree((PageAllocator*)this, address, AutoSystemInfo::PageSize * pageCount);

    DListBase<PageSegmentBase<T>> * fromSegmentList = GetSegmentList(segment);
    Assert(fromSegmentList != nullptr);

    /**
     * The logic here is as follows:
     * - If we have sufficient pages already, such that the newly free pages are going
     *   to cause us to exceed the threshold of free pages we want:
     *     - First check and see if we have empty segments. If we do, just release that
     *       entire segment back to the operating system, and add the current segments
     *       free pages to our free page pool
     *     - Otherwise, if there are no empty segments (i.e our memory is fragmented),
     *       decommit the pages that are being released so that they don't count towards
     *       our working set
     * - If we don't have enough pages:
     *    - If we're in the free page queuing mode where we have a "pages to zero out" queue
     *      put it in that queue and we're done
     *    - Otherwise, zero it out, and add it to the free page pool
     *  Now that we've either decommitted or freed the pages in the segment,
     *  move the segment to the right segment list
     */
    if (this->freePageCount + pageCount > maxFreePageCount)
    {
        // Release a whole segment if possible to reduce the number of VirtualFree and fragmentation
        if (!ZeroPages() && !emptySegments.Empty())
        {
            Assert(emptySegments.Head().GetDecommitPageCount() == 0);
            LogFreeSegment(&emptySegments.Head());
            emptySegments.RemoveHead(&NoThrowNoMemProtectHeapAllocator::Instance);
            this->freePageCount -= maxAllocPageCount;

#if DBG
            UpdateMinimum(this->debugMinFreePageCount, this->freePageCount);
            ChakraMemSet(address, DbgMemFill, AutoSystemInfo::PageSize * pageCount, this->processHandle);
#endif
            segment->ReleasePages(address, pageCount);
            LogFreePages(pageCount);
            this->AddFreePageCount(pageCount);

        }
        else
        {
            segment->template DecommitPages<false>(address, pageCount);
            LogFreePages(pageCount);
            LogDecommitPages(pageCount);
#if DBG_DUMP
            this->decommitPageCount += pageCount;
#endif
        }
    }
    else
    {
#if ENABLE_BACKGROUND_PAGE_ZEROING
        if (QueueZeroPages())
        {
            Assert(HasZeroPageQueue());
            AddPageToZeroQueue(address, pageCount, segment);
            return;
        }
#endif

        this->FillFreePages((char *)address, pageCount);
        segment->ReleasePages(address, pageCount);
        LogFreePages(pageCount);
        this->AddFreePageCount(pageCount);
    }

    TransferSegment(segment, fromSegmentList);
}

#if ENABLE_BACKGROUND_PAGE_ZEROING
template<class T>
typename PageAllocatorBase<T>::FreePageEntry *
PageAllocatorBase<T>::PopPendingZeroPage()
{
    Assert(HasZeroPageQueue());
    return (PageAllocatorBase<T>::FreePageEntry *)::InterlockedPopEntrySList(&(((PageAllocatorBase<T>::ZeroPageQueue *) backgroundPageQueue)->pendingZeroPageList));
}

template<typename T>
void
PageAllocatorBase<T>::AddPageToZeroQueue(__in void * address, uint pageCount, __in PageSegmentBase<T> * pageSegment)
{
    Assert(HasZeroPageQueue());
    Assert(pageSegment->GetAllocator() == this);
    FreePageEntry * entry = (FreePageEntry *)address;
    entry->segment = pageSegment;
    entry->pageCount = pageCount;
    ::InterlockedPushEntrySList(&(((ZeroPageQueue *)backgroundPageQueue)->pendingZeroPageList), entry);
    this->hasZeroQueuedPages = true;
}
#endif

template<typename T>
void
PageAllocatorBase<T>::TransferSegment(PageSegmentBase<T> * segment, DListBase<PageSegmentBase<T>> * fromSegmentList)
{
    DListBase<PageSegmentBase<T>> * toSegmentList = GetSegmentList(segment);

    if (fromSegmentList != toSegmentList)
    {
        if (toSegmentList)
        {
            AssertMsg(segment->GetSecondaryAllocator() == nullptr  || fromSegmentList != &fullSegments || segment->GetSecondaryAllocator()->CanAllocate(),
                "If it's being moved from a full segment it should be able to do secondary allocations");
            fromSegmentList->MoveElementTo(segment, toSegmentList);
        }
        else
        {
            LogFreePartiallyDecommittedPageSegment(segment);
            fromSegmentList->RemoveElement(&NoThrowNoMemProtectHeapAllocator::Instance, segment);
#if DBG_DUMP
            this->decommitPageCount -= maxAllocPageCount;
#endif
        }
    }
}

#if ENABLE_BACKGROUND_PAGE_ZEROING
template<typename T>
void
PageAllocatorBase<T>::BackgroundZeroQueuedPages()
{
    Assert(HasZeroPageQueue());
    AutoCriticalSection autocs(&backgroundPageQueue->backgroundPageQueueCriticalSection);
    ZeroQueuedPages();
}

template<typename T>
void
PageAllocatorBase<T>::ZeroQueuedPages()
{
    Assert(HasZeroPageQueue());

    while (true)
    {
        FreePageEntry * freePageEntry = PopPendingZeroPage();
        if (freePageEntry == nullptr)
        {
            break;
        }
        PageSegmentBase<T> * segment = freePageEntry->segment;
        uint pageCount = freePageEntry->pageCount;
<<<<<<< HEAD
        ChakraMemSet(freePageEntry, 0, pageCount * AutoSystemInfo::PageSize, this->processHandle);
=======
        memset(freePageEntry, 0, pageCount * AutoSystemInfo::PageSize);

        // Expriment code to perform non-temporal write to zero pages instead of memset, the idea is keeping cache untouched.
        // Haven't observed perf win for low-end machines, just keep it here to be re-used later.
        // size_t writeBytes = 0;
        // for (__m128i * p = (__m128i *)freePageEntry; writeBytes < pageCount * AutoSystemInfo::PageSize; p += 1, writeBytes += sizeof(__m128i))
        // {
        //     _mm_stream_si128(p, simdZero);
        // }

>>>>>>> 7de850a1
        QueuePages(freePageEntry, pageCount, segment);
    }
    this->hasZeroQueuedPages = false;
}
#endif

#if ENABLE_BACKGROUND_PAGE_FREEING
template<typename T>
void
PageAllocatorBase<T>::BackgroundReleasePages(void * address, uint pageCount, PageSegmentBase<T> * segment)
{
    FillFreePages(address, pageCount);
    QueuePages(address, pageCount, segment);
}

template<typename T>
void
PageAllocatorBase<T>::QueuePages(void * address, uint pageCount, PageSegmentBase<T> * segment)
{
    Assert(backgroundPageQueue);
    FreePageEntry * freePageEntry = (FreePageEntry *)address;
    freePageEntry->segment = segment;
    freePageEntry->pageCount = pageCount;
    ::InterlockedPushEntrySList(&backgroundPageQueue->freePageList, freePageEntry);
}
#endif

#if ENABLE_BACKGROUND_PAGE_FREEING
template<typename T>
void
PageAllocatorBase<T>::FlushBackgroundPages()
{
    Assert(!this->HasMultiThreadAccess());
    Assert(backgroundPageQueue);

    // We can have additional pages queued up to be zeroed out here
    // and that's okay since they'll eventually be zeroed out before being flushed

    uint newFreePages = 0;

    while (true)
    {
        FreePageEntry * freePageEntry = (FreePageEntry *)::InterlockedPopEntrySList(&backgroundPageQueue->freePageList);
        if (freePageEntry == nullptr)
        {
            break;
        }
        PageSegmentBase<T> * segment = freePageEntry->segment;
        uint pageCount = freePageEntry->pageCount;

        DListBase<PageSegmentBase<T>> * fromSegmentList = GetSegmentList(segment);
        Assert(fromSegmentList != nullptr);

        ChakraMemSet(freePageEntry, 0, sizeof(FreePageEntry), this->processHandle);

        segment->ReleasePages(freePageEntry, pageCount);
        newFreePages += pageCount;

        TransferSegment(segment, fromSegmentList);
    }

    LogFreePages(newFreePages);

    PAGE_ALLOC_VERBOSE_TRACE(_u("New free pages: %d\n"), newFreePages);
    this->AddFreePageCount(newFreePages);
}
#endif

template<typename T>
void
PageAllocatorBase<T>::SuspendIdleDecommit()
{
#ifdef IDLE_DECOMMIT_ENABLED
    if (this->idleDecommitEnterCount != 0)
    {
        return;
    }
    Assert(this->IsIdleDecommitPageAllocator());
    ((IdleDecommitPageAllocator *)this)->cs.Enter();
    PAGE_ALLOC_VERBOSE_TRACE_0(_u("SuspendIdleDecommit"));
#endif
}

template<typename T>
void
PageAllocatorBase<T>::ResumeIdleDecommit()
{
#ifdef IDLE_DECOMMIT_ENABLED
    if (this->idleDecommitEnterCount != 0)
    {
        return;
    }
    Assert(this->IsIdleDecommitPageAllocator());
    PAGE_ALLOC_VERBOSE_TRACE(_u("ResumeIdleDecommit"));
    ((IdleDecommitPageAllocator *)this)->cs.Leave();
#endif
}

template<typename T>
void
PageAllocatorBase<T>::DecommitNow(bool all)
{
    Assert(!this->HasMultiThreadAccess());

#if DBG_DUMP
    size_t deleteCount = 0;
#endif
#if ENABLE_BACKGROUND_PAGE_ZEROING
    // First, drain the zero page queue.
    // This will cause the free page count to be accurate
    if (HasZeroPageQueue())
    {
        int numZeroPagesFreed = 0;

        // There might be queued zero pages.  Drain them first

        while (true)
        {
            FreePageEntry * freePageEntry = PopPendingZeroPage();
            if (freePageEntry == nullptr)
            {
                break;
            }
            PAGE_ALLOC_TRACE_AND_STATS_0(_u("Freeing page from zero queue"));
            PageSegmentBase<T> * segment = freePageEntry->segment;
            uint pageCount = freePageEntry->pageCount;

            numZeroPagesFreed += pageCount;

            DListBase<PageSegmentBase<T>> * fromSegmentList = GetSegmentList(segment);
            Assert(fromSegmentList != nullptr);

            // Check for all here, since the actual free page count can't be determined
            // until we've flushed the zeroed page queue
            if (all)
            {
                // Decommit them immediately if we are decommitting all pages.
                segment->template DecommitPages<false>(freePageEntry, pageCount);
                LogFreePages(pageCount);
                LogDecommitPages(pageCount);

                if (segment->IsAllDecommitted())
                {
                    LogFreePartiallyDecommittedPageSegment(segment);
                    fromSegmentList->RemoveElement(&NoThrowNoMemProtectHeapAllocator::Instance, segment);
#if DBG_DUMP
                    deleteCount += maxAllocPageCount;
#endif
                    continue;
                }
            }
            else
            {
                // Zero them and release them in case we don't decommit them.
                ChakraMemSet(freePageEntry, 0, pageCount * AutoSystemInfo::PageSize, this->processHandle);
                segment->ReleasePages(freePageEntry, pageCount);
                LogFreePages(pageCount);
            }

            TransferSegment(segment, fromSegmentList);
        }

        // Take the lock to make sure the recycler thread has finished zeroing out the pages after
        // we drained the queue
        backgroundPageQueue->backgroundPageQueueCriticalSection.Enter();
        this->hasZeroQueuedPages = false;
        Assert(!this->HasZeroQueuedPages());
        backgroundPageQueue->backgroundPageQueueCriticalSection.Leave();

        FlushBackgroundPages();
    }
#endif

    if (this->freePageCount == 0)
    {
        Assert(debugMinFreePageCount == 0);
        return;
    }

    PAGE_ALLOC_TRACE_AND_STATS_0(_u("Decommit now"));

    // minFreePageCount is not updated on every page allocate,
    // so we have to do a final update here.
    UpdateMinFreePageCount();

    size_t newFreePageCount;

    if (all)
    {
        newFreePageCount = this->GetFreePageLimit();

        PAGE_ALLOC_TRACE_AND_STATS_0(_u("Full decommit"));
    }
    else
    {
        // Decommit half the min free page count since last partial decommit
        Assert(this->minFreePageCount <= this->freePageCount);
        newFreePageCount = this->freePageCount - (this->minFreePageCount / 2);

        // Ensure we don't decommit down to fewer than our partial decommit minimum
        newFreePageCount = max(newFreePageCount, static_cast<size_t>(MinPartialDecommitFreePageCount));

        PAGE_ALLOC_TRACE_AND_STATS_0(_u("Partial decommit"));
    }

    if (newFreePageCount >= this->freePageCount)
    {
        PAGE_ALLOC_TRACE_AND_STATS_0(_u("No pages to decommit"));
        return;
    }

    size_t pageToDecommit = this->freePageCount - newFreePageCount;

    PAGE_ALLOC_TRACE_AND_STATS(_u("Decommit page count = %d"), pageToDecommit);
    PAGE_ALLOC_TRACE_AND_STATS(_u("Free page count = %d"), this->freePageCount);
    PAGE_ALLOC_TRACE_AND_STATS(_u("New free page count = %d"), newFreePageCount);

#if DBG_DUMP
    size_t decommitCount = 0;
#endif

    // decommit from page that already has other decommitted page already
    {
        typename DListBase<PageSegmentBase<T>>::EditingIterator i(&decommitSegments);

        while (pageToDecommit > 0  && i.Next())
        {
            size_t pageDecommitted = i.Data().DecommitFreePages(pageToDecommit);
            LogDecommitPages(pageDecommitted);
#if DBG_DUMP
            decommitCount += pageDecommitted;
#endif
            if (i.Data().GetDecommitPageCount() == maxAllocPageCount)
            {
                LogFreePartiallyDecommittedPageSegment(&i.Data());
                i.RemoveCurrent(&NoThrowNoMemProtectHeapAllocator::Instance);
#if DBG_DUMP
                deleteCount += maxAllocPageCount;
#endif
            }
            pageToDecommit -= pageDecommitted;
        }
    }

    // decommit pages that are empty

    while (pageToDecommit > 0 && !emptySegments.Empty())
    {
        if (pageToDecommit >= maxAllocPageCount)
        {
            Assert(emptySegments.Head().GetDecommitPageCount() == 0);
            LogFreeSegment(&emptySegments.Head());
            emptySegments.RemoveHead(&NoThrowNoMemProtectHeapAllocator::Instance);

            pageToDecommit -= maxAllocPageCount;
#if DBG_DUMP
            decommitCount += maxAllocPageCount;
            deleteCount += maxAllocPageCount;
#endif
        }
        else
        {
            size_t pageDecommitted = emptySegments.Head().DecommitFreePages(pageToDecommit);
            LogDecommitPages(pageDecommitted);
#if DBG_DUMP
            decommitCount += pageDecommitted;
#endif
            Assert(pageDecommitted == pageToDecommit);
            emptySegments.MoveHeadTo(&decommitSegments);
            pageToDecommit = 0;
        }
    }

    {
        typename DListBase<PageSegmentBase<T>>::EditingIterator i(&segments);

        while (pageToDecommit > 0  && i.Next())
        {
            size_t pageDecommitted = i.Data().DecommitFreePages(pageToDecommit);
            LogDecommitPages(pageDecommitted);
#if DBG_DUMP
            decommitCount += pageDecommitted;
#endif
            Assert(i.Data().GetDecommitPageCount() != 0);
            Assert(i.Data().GetDecommitPageCount() <= maxAllocPageCount);
            i.MoveCurrentTo(&decommitSegments);
            pageToDecommit -= pageDecommitted;

        }
    }


    Assert(pageToDecommit == 0);

#if DBG_DUMP
    Assert(this->freePageCount == newFreePageCount + decommitCount);
#endif

    this->freePageCount = newFreePageCount;

#if DBG
    UpdateMinimum(this->debugMinFreePageCount, this->freePageCount);
    Check();
#endif
#if DBG_DUMP
    this->decommitPageCount += (decommitCount - deleteCount);
    if (CUSTOM_PHASE_TRACE1(this->pageAllocatorFlagTable, Js::PageAllocatorPhase))
    {
        if (CUSTOM_PHASE_STATS1(this->pageAllocatorFlagTable, Js::PageAllocatorPhase))
        {
            Output::Print(_u(" After decommit now:\n"));
            this->DumpStats();
        }
        Output::Flush();
    }
#endif
}

template<typename T>
void
PageAllocatorBase<T>::AddReservedBytes(size_t bytes)
{
    reservedBytes += bytes;
#ifdef PERF_COUNTERS
    GetReservedSizeCounter() += bytes;
    GetTotalReservedSizeCounter() += bytes;
#endif
}

template<typename T>
void
PageAllocatorBase<T>::SubReservedBytes(size_t bytes)
{
    reservedBytes -= bytes;
#ifdef PERF_COUNTERS
    GetReservedSizeCounter() -= bytes;
    GetTotalReservedSizeCounter() -= bytes;
#endif
}

template<typename T>
void
PageAllocatorBase<T>::AddCommittedBytes(size_t bytes)
{
    committedBytes += bytes;
#ifdef PERF_COUNTERS
    GetCommittedSizeCounter() += bytes;
    GetTotalCommittedSizeCounter() += bytes;
#endif
}

template<typename T>
void
PageAllocatorBase<T>::SubCommittedBytes(size_t bytes)
{
    committedBytes -= bytes;
#ifdef PERF_COUNTERS
    GetCommittedSizeCounter() -= bytes;
    GetTotalCommittedSizeCounter() -= bytes;
#endif
}

template<typename T>
void
PageAllocatorBase<T>::AddUsedBytes(size_t bytes)
{
    usedBytes += bytes;
#if defined(_M_X64_OR_ARM64)
    size_t lastTotalUsedBytes = ::InterlockedExchangeAdd64((volatile LONG64 *)&totalUsedBytes, bytes);
#else
    DWORD lastTotalUsedBytes = ::InterlockedExchangeAdd(&totalUsedBytes, bytes);
#endif

    if (totalUsedBytes > maxUsedBytes)
    {
        maxUsedBytes = totalUsedBytes;
    }

    // ETW events from different threads may be reported out of order, producing an
    // incorrect representation of current used bytes in the process. We've determined that this is an
    // acceptable issue, which will be mitigated at the level of the application consuming the event.
    JS_ETW(EventWriteJSCRIPT_PAGE_ALLOCATOR_USED_SIZE(lastTotalUsedBytes + bytes));
#ifndef ENABLE_JS_ETW
    Unused(lastTotalUsedBytes);
#endif

#ifdef PERF_COUNTERS
    GetUsedSizeCounter() += bytes;
    GetTotalUsedSizeCounter() += bytes;
#endif
}

template<typename T>
void
PageAllocatorBase<T>::SubUsedBytes(size_t bytes)
{
    Assert(bytes <= usedBytes);
    Assert(bytes <= totalUsedBytes);

    usedBytes -= bytes;

#if defined(_M_X64_OR_ARM64)
    size_t lastTotalUsedBytes = ::InterlockedExchangeAdd64((volatile LONG64 *)&totalUsedBytes, -(LONG64)bytes);
#else
    DWORD lastTotalUsedBytes = ::InterlockedExchangeSubtract(&totalUsedBytes, bytes);
#endif

    // ETW events from different threads may be reported out of order, producing an
    // incorrect representation of current used bytes in the process. We've determined that this is an
    // acceptable issue, which will be mitigated at the level of the application consuming the event.
    JS_ETW(EventWriteJSCRIPT_PAGE_ALLOCATOR_USED_SIZE(lastTotalUsedBytes - bytes));
#ifndef ENABLE_JS_ETW
    Unused(lastTotalUsedBytes);
#endif

#ifdef PERF_COUNTERS
    GetUsedSizeCounter() -= bytes;
    GetTotalUsedSizeCounter() -= bytes;
#endif
}

template<typename T>
void
PageAllocatorBase<T>::AddNumberOfSegments(size_t segmentCount)
{
    numberOfSegments += segmentCount;
}

template<typename T>
void
PageAllocatorBase<T>::SubNumberOfSegments(size_t segmentCount)
{
    numberOfSegments -= segmentCount;
}

template<typename T>
void
PageAllocatorBase<T>::IntegrateSegments(DListBase<PageSegmentBase<T>>& segmentList, uint segmentCount, size_t pageCount)
{
#if DBG
    size_t debugPageCount = 0;
    uint debugSegmentCount = 0;
    typename DListBase<PageSegmentBase<T>>::Iterator i(&segmentList);
    while (i.Next())
    {
        Assert(i.Data().GetAllocator() == this);
        debugSegmentCount++;
        debugPageCount += i.Data().GetPageCount();
    }
    Assert(debugSegmentCount == segmentCount);
    Assert(debugPageCount == pageCount);
#endif
    LogAllocSegment(segmentCount, pageCount);
    LogAllocPages(pageCount);

    this->SuspendIdleDecommit();
    segmentList.MoveTo(&this->fullSegments);
    this->ResumeIdleDecommit();
}

template<typename T>
void
PageAllocatorBase<T>::LogAllocSegment(SegmentBase<T> * segment)
{
    LogAllocSegment(1, segment->GetPageCount());
}

template<typename T>
void
PageAllocatorBase<T>::LogAllocSegment(uint segmentCount, size_t pageCount)
{
    size_t bytes = pageCount * AutoSystemInfo::PageSize;
    AddReservedBytes(bytes);
    AddCommittedBytes(bytes);
    AddNumberOfSegments(segmentCount);
#ifdef PROFILE_MEM
    if (this->memoryData)
    {
        this->memoryData->allocSegmentCount += segmentCount;
        this->memoryData->allocSegmentBytes += pageCount * AutoSystemInfo::PageSize;

        this->memoryData->currentCommittedPageCount += pageCount;
        this->memoryData->peakCommittedPageCount = max(this->memoryData->peakCommittedPageCount, this->memoryData->currentCommittedPageCount);
    }
#endif
}

template<typename T>
void
PageAllocatorBase<T>::LogFreeSegment(SegmentBase<T> * segment)
{
    size_t bytes = segment->GetPageCount() * AutoSystemInfo::PageSize;
    SubCommittedBytes(bytes);
    SubReservedBytes(bytes);
    SubNumberOfSegments(1);
#ifdef PROFILE_MEM
    if (this->memoryData)
    {
        this->memoryData->releaseSegmentCount++;
        this->memoryData->releaseSegmentBytes += segment->GetPageCount() * AutoSystemInfo::PageSize;
        this->memoryData->currentCommittedPageCount -= segment->GetPageCount();
    }
#endif
}

template<typename T>
void
PageAllocatorBase<T>::LogFreeDecommittedSegment(SegmentBase<T> * segment)
{
    SubReservedBytes(segment->GetPageCount() * AutoSystemInfo::PageSize);
    SubNumberOfSegments(1);
#ifdef PROFILE_MEM
    if (this->memoryData)
    {
        this->memoryData->releaseSegmentCount++;
        this->memoryData->releaseSegmentBytes += segment->GetPageCount() * AutoSystemInfo::PageSize;
    }
#endif
}

template<typename T>
void
PageAllocatorBase<T>::LogFreePages(size_t pageCount)
{
    SubUsedBytes(pageCount * AutoSystemInfo::PageSize);
#ifdef PROFILE_MEM
    if (this->memoryData)
    {
        this->memoryData->releasePageCount += pageCount;
    }
#endif
}

template<typename T>
void
PageAllocatorBase<T>::LogFreePartiallyDecommittedPageSegment(PageSegmentBase<T> * pageSegment)
{
    AddCommittedBytes(pageSegment->GetDecommitPageCount() * AutoSystemInfo::PageSize);
#ifdef PROFILE_MEM
    if (this->memoryData)
    {
        this->memoryData->currentCommittedPageCount += pageSegment->GetDecommitPageCount();
    }
#endif
    LogFreeSegment(pageSegment);
}

template<typename T>
void
PageAllocatorBase<T>::LogAllocPages(size_t pageCount)
{
    AddUsedBytes(pageCount * AutoSystemInfo::PageSize);
#ifdef PROFILE_MEM
    if (this->memoryData)
    {
        this->memoryData->allocPageCount += pageCount;
    }
#endif
}

template<typename T>
void
PageAllocatorBase<T>::LogRecommitPages(size_t pageCount)
{
#ifdef PROFILE_MEM
    if (this->memoryData)
    {
        this->memoryData->recommitPageCount += pageCount;
    }
#endif
    LogCommitPages(pageCount);
}

template<typename T>
void
PageAllocatorBase<T>::LogCommitPages(size_t pageCount)
{
    AddCommittedBytes(pageCount * AutoSystemInfo::PageSize);
#ifdef PROFILE_MEM
    if (this->memoryData)
    {
        this->memoryData->currentCommittedPageCount += pageCount;
        this->memoryData->peakCommittedPageCount = max(this->memoryData->peakCommittedPageCount, this->memoryData->currentCommittedPageCount);
    }
#endif
}

template<typename T>
void
PageAllocatorBase<T>::LogDecommitPages(size_t pageCount)
{
    SubCommittedBytes(pageCount * AutoSystemInfo::PageSize);
#ifdef PROFILE_MEM
    if (this->memoryData)
    {
        this->memoryData->decommitPageCount += pageCount;
        this->memoryData->currentCommittedPageCount -= pageCount;
    }
#endif
}

#if DBG_DUMP
template<typename T>
void
PageAllocatorBase<T>::DumpStats() const
{
    Output::Print(_u("  Full/Partial/Empty/Decommit/Large Segments: %4d %4d %4d %4d %4d\n"),
        fullSegments.Count(), segments.Count(), emptySegments.Count(), decommitSegments.Count(), largeSegments.Count());

    Output::Print(_u("  Free/Decommit/Min Free Pages              : %4d %4d %4d\n"),
        this->freePageCount, this->decommitPageCount, this->minFreePageCount);
}
#endif

#if DBG
template<typename T>
void
PageAllocatorBase<T>::Check()
{
#if ENABLE_BACKGROUND_PAGE_ZEROING
    Assert(!this->HasZeroQueuedPages());
#endif
    size_t currentFreePageCount = 0;

    typename DListBase<PageSegmentBase<T>>::Iterator segmentsIterator(&segments);
    while (segmentsIterator.Next())
    {
        currentFreePageCount += segmentsIterator.Data().GetFreePageCount();
    }

    typename DListBase<PageSegmentBase<T>>::Iterator fullSegmentsIterator(&fullSegments);
    while (fullSegmentsIterator.Next())
    {
        currentFreePageCount += fullSegmentsIterator.Data().GetFreePageCount();
    }

    typename DListBase<PageSegmentBase<T>>::Iterator emptySegmentsIterator(&emptySegments);
    while (emptySegmentsIterator.Next())
    {
        currentFreePageCount += emptySegmentsIterator.Data().GetFreePageCount();
    }

    typename DListBase<PageSegmentBase<T>>::Iterator decommitSegmentsIterator(&decommitSegments);
    while (decommitSegmentsIterator.Next())
    {
        currentFreePageCount += decommitSegmentsIterator.Data().GetFreePageCount();
    }

    Assert(freePageCount == currentFreePageCount);
}
#endif

template<typename T>
HeapPageAllocator<T>::HeapPageAllocator(AllocationPolicyManager * policyManager, bool allocXdata, bool excludeGuardPages, T * virtualAllocator, HANDLE processHandle) :
    PageAllocatorBase<T>(policyManager,
        Js::Configuration::Global.flags,
        PageAllocatorType_CustomHeap,
        /*maxFreePageCount*/ 0,
        /*zeroPages*/ false,
#if ENABLE_BACKGROUND_PAGE_FREEING || ENABLE_BACKGROUND_PAGE_ZEROING
        /*zeroPageQueue*/ nullptr,
#endif
        /*maxAllocPageCount*/ allocXdata ? (Base::DefaultMaxAllocPageCount - XDATA_RESERVE_PAGE_COUNT) : Base::DefaultMaxAllocPageCount,
        /*secondaryAllocPageCount=*/ allocXdata ? XDATA_RESERVE_PAGE_COUNT : 0,
        /*stopAllocationOnOutOfMemory*/ false,
        excludeGuardPages,
        processHandle),
    allocXdata(allocXdata)
{
    this->virtualAllocator = virtualAllocator;
}

template<typename T>
void
HeapPageAllocator<T>::ReleaseDecommitted(void * address, size_t pageCount, __in void *  segmentParam)
{
    SegmentBase<T> * segment = (SegmentBase<T>*) segmentParam;
    if (pageCount > this->maxAllocPageCount)
    {
        Assert(address == segment->GetAddress());
        Assert(pageCount == segment->GetAvailablePageCount());
        this->ReleaseDecommittedSegment(segment);
    }
    else
    {
        Assert(pageCount <= UINT_MAX);
        this->TrackDecommittedPages(address, (uint)pageCount, (PageSegment *)segment);
    }
}

template<typename T>
void
HeapPageAllocator<T>::ReleaseDecommittedSegment(__in SegmentBase<T>* segment)
{
    ASSERT_THREAD();

    this->LogFreeDecommittedSegment(segment);
    this->largeSegments.RemoveElement(&NoThrowNoMemProtectHeapAllocator::Instance, segment);
}

// decommit the page but don't release it
template<typename T>
void
HeapPageAllocator<T>::DecommitPages(__in char* address, size_t pageCount = 1)
{
    Assert(pageCount <= MAXUINT32);
#pragma prefast(suppress:__WARNING_WIN32UNRELEASEDVADS, "The remainder of the clean-up is done later.");
    this->virtualAllocator->Free(address, pageCount * AutoSystemInfo::PageSize, MEM_DECOMMIT);
    this->LogFreePages(pageCount);
    this->LogDecommitPages(pageCount);
}

template<typename TVirtualAlloc>
template <typename T>
void PageAllocatorBase<TVirtualAlloc>::ReleaseSegmentList(DListBase<T> * segmentList)
{
    segmentList->Clear(&NoThrowNoMemProtectHeapAllocator::Instance);
}

template<typename T>
BOOL
HeapPageAllocator<T>::ProtectPages(__in char* address, size_t pageCount, __in void* segmentParam, DWORD dwVirtualProtectFlags, DWORD desiredOldProtectFlag)
{
    SegmentBase<T> * segment = (SegmentBase<T>*)segmentParam;
#if DBG
    Assert(address >= segment->GetAddress());
    Assert(((uint)(((char *)address) - segment->GetAddress()) <= (segment->GetPageCount() - pageCount) * AutoSystemInfo::PageSize));

    if (this->IsPageSegment(segment))
    {
        PageSegmentBase<T> * pageSegment = static_cast<PageSegmentBase<T>*>(segment);
        AssertMsg(pageCount <= MAXUINT32, "PageSegment should always be smaller than 4G pages");
        Assert(!pageSegment->IsFreeOrDecommitted(address, static_cast<uint>(pageCount)));
    }
#endif

#if DBG_DUMP || defined(RECYCLER_TRACE)
    if (this->pageAllocatorFlagTable.IsEnabled(Js::TraceProtectPagesFlag))
    {
        Output::Print(_u("VirtualProtectEx(%d, 0x%p, %d, %d, %d)\n"), this->processHandle, address, pageCount, pageCount * AutoSystemInfo::PageSize, dwVirtualProtectFlags);
    }
#endif

    // check address alignment, and that the address is in correct range
    if (((uintptr_t)address & (AutoSystemInfo::PageSize - 1)) != 0
        || address < segment->GetAddress()
        || ((uint)(((char *)address) - segment->GetAddress()) > (segment->GetPageCount() - pageCount) * AutoSystemInfo::PageSize))
    {
        CustomHeap_BadPageState_fatal_error((ULONG_PTR)this);
        return FALSE;
    }

    MEMORY_BASIC_INFORMATION memBasicInfo;

    // check old protection on all pages about to change, ensure the fidelity
    size_t bytes = VirtualQueryEx(this->processHandle, address, &memBasicInfo, sizeof(memBasicInfo));
    if (bytes == 0
        || memBasicInfo.RegionSize < pageCount * AutoSystemInfo::PageSize
        || desiredOldProtectFlag != memBasicInfo.Protect)
    {
        CustomHeap_BadPageState_fatal_error((ULONG_PTR)this);
        return FALSE;
    }

    /*Verify if we always pass the PAGE_TARGETS_NO_UPDATE flag, if the protect flag is EXECUTE*/
#if defined(_CONTROL_FLOW_GUARD)
    if (AutoSystemInfo::Data.IsCFGEnabled() &&
        (dwVirtualProtectFlags & (PAGE_EXECUTE | PAGE_EXECUTE_READ | PAGE_EXECUTE_READWRITE)) &&
        ((dwVirtualProtectFlags & PAGE_TARGETS_NO_UPDATE) == 0))
    {
        CustomHeap_BadPageState_fatal_error((ULONG_PTR)this);
        return FALSE;
    }
#endif

#if defined(ENABLE_JIT_CLAMP)
    bool makeExecutable = (dwVirtualProtectFlags & (PAGE_EXECUTE | PAGE_EXECUTE_READ | PAGE_EXECUTE_READWRITE)) ? true : false;

    AutoEnableDynamicCodeGen enableCodeGen(makeExecutable);
#endif

    DWORD oldProtect; // this is only for first page
    BOOL retVal = VirtualProtectEx(this->processHandle, address, pageCount * AutoSystemInfo::PageSize, dwVirtualProtectFlags, &oldProtect);
    Assert(oldProtect == desiredOldProtectFlag);

    return retVal;
}

template<typename T>
void
HeapPageAllocator<T>::TrackDecommittedPages(void * address, uint pageCount, __in void* segmentParam)
{
    PageSegmentBase<T> * segment = (PageSegmentBase<T>*)segmentParam;
    ASSERT_THREAD();
    Assert(!this->HasMultiThreadAccess());
    Assert(pageCount <= this->maxAllocPageCount);

    DListBase<PageSegmentBase<T>> * fromSegmentList = this->GetSegmentList(segment);

    // Update the state of the segment with the decommitted pages
    segment->template DecommitPages<true>(address, pageCount);
    // Move the segment to its appropriate list
    this->TransferSegment(segment, fromSegmentList);
}

template<typename T>
bool HeapPageAllocator<T>::AllocSecondary(void* segmentParam, ULONG_PTR functionStart, DWORD functionSize, ushort pdataCount, ushort xdataSize, SecondaryAllocation* allocation)
{
    SegmentBase<T> * segment = (SegmentBase<T> *)segmentParam;
    Assert(segment->GetSecondaryAllocator());

    bool success;
    if (this->IsPageSegment(segment))
    {
        PageSegmentBase<T>* pageSegment = static_cast<PageSegmentBase<T>*>(segment);

        // We should get the segment list BEFORE xdata allocation happens.
        DListBase<PageSegmentBase<T>> * fromSegmentList = this->GetSegmentList(pageSegment);

        success = segment->GetSecondaryAllocator()->Alloc(functionStart, functionSize, pdataCount, xdataSize, allocation);

        // If no more XDATA allocations can take place.
        if (success && !pageSegment->CanAllocSecondary() && fromSegmentList != &this->fullSegments)
        {
            AssertMsg(this->GetSegmentList(pageSegment) == &this->fullSegments, "This segment should now be in the full list if it can't allocate secondary");

            OUTPUT_TRACE(Js::EmitterPhase, _u("XDATA Wasted pages:%u\n"), pageSegment->GetFreePageCount());
            this->freePageCount -= pageSegment->GetFreePageCount();
            fromSegmentList->MoveElementTo(pageSegment, &this->fullSegments);
#if DBG
            UpdateMinimum(this->debugMinFreePageCount, this->freePageCount);
#endif
        }
    }
    else
    {
        // A large segment should always be able to do secondary allocations
        Assert(segment->CanAllocSecondary());
        success = segment->GetSecondaryAllocator()->Alloc(functionStart, functionSize, pdataCount, xdataSize, allocation);
    }

#ifdef _M_X64
    // In ARM it's OK to have xdata size be 0
    AssertMsg(allocation->address != nullptr, "All segments that cannot allocate xdata should have been already moved to full segments list");
#endif
    return success;
}

template<typename T>
bool HeapPageAllocator<T>::ReleaseSecondary(const SecondaryAllocation& allocation, void* segmentParam)
{
    SegmentBase<T> * segment = (SegmentBase<T>*)segmentParam;
    Assert(allocation.address != nullptr);
    Assert(segment->GetSecondaryAllocator());

    if (this->IsPageSegment(segment))
    {
        PageSegmentBase<T>* pageSegment = static_cast<PageSegmentBase<T>*>(segment);
        auto fromList = this->GetSegmentList(pageSegment);

        pageSegment->GetSecondaryAllocator()->Release(allocation);

        auto toList = this->GetSegmentList(pageSegment);

        if (fromList != toList)
        {
            OUTPUT_TRACE(Js::EmitterPhase, _u("XDATA reclaimed pages:%u\n"), pageSegment->GetFreePageCount());
            fromList->MoveElementTo(pageSegment, toList);

            AssertMsg(fromList == &this->fullSegments, "Releasing a secondary allocator should make a state change only if the segment was originally in the full list");
            AssertMsg(pageSegment->CanAllocSecondary(), "It should be allocate secondary now");
            this->AddFreePageCount(pageSegment->GetFreePageCount());
            return true;
        }
    }
    else
    {
        Assert(segment->CanAllocSecondary());
        segment->GetSecondaryAllocator()->Release(allocation);
    }
    return false;
}

template<typename T>
bool
HeapPageAllocator<T>::IsAddressFromAllocator(__in void* address)
{
    typename DListBase<PageSegmentBase<T>>::Iterator segmentsIterator(&this->segments);
    while (segmentsIterator.Next())
    {
        if (this->IsAddressInSegment(address, segmentsIterator.Data()))
        {
            return true;
        }
    }

    typename DListBase<PageSegmentBase<T>>::Iterator fullSegmentsIterator(&this->fullSegments);
    while (fullSegmentsIterator.Next())
    {
        if (this->IsAddressInSegment(address, fullSegmentsIterator.Data()))
        {
            return true;
        }
    }

    typename DListBase<SegmentBase<T>>::Iterator largeSegmentsIterator(&this->largeSegments);
    while (largeSegmentsIterator.Next())
    {
        if (this->IsAddressInSegment(address, largeSegmentsIterator.Data()))
        {
            return true;
        }
    }

    typename DListBase<PageSegmentBase<T>>::Iterator decommitSegmentsIterator(&this->decommitSegments);
    while (decommitSegmentsIterator.Next())
    {
        if (this->IsAddressInSegment(address, decommitSegmentsIterator.Data()))
        {
            return true;
        }
    }

    return false;
}

template<typename T>
bool
PageAllocatorBase<T>::IsAddressInSegment(__in void* address, const PageSegmentBase<T>& segment)
{
    bool inSegment = this->IsAddressInSegment(address, static_cast<const SegmentBase<T>&>(segment));

    if (inSegment)
    {
        return !segment.IsFreeOrDecommitted(address);
    }

    return inSegment;
}

template<typename T>
bool
PageAllocatorBase<T>::IsAddressInSegment(__in void* address, const SegmentBase<T>& segment)
{
    return segment.IsInSegment(address);
}

#if PDATA_ENABLED
#include "Memory/XDataAllocator.h"
template<typename T>
bool HeapPageAllocator<T>::CreateSecondaryAllocator(SegmentBase<T>* segment, bool committed, SecondaryAllocator** allocator)
{
    Assert(segment->GetAllocator() == this);
    Assert(segment->IsInCustomHeapAllocator());

    // If we are not allocating xdata there is nothing to do

    // ARM might allocate XDATA but not have a reserved region for it (no secondary alloc reserved space)
    if (!allocXdata)
    {
        Assert(segment->GetSecondaryAllocSize() == 0);
        *allocator = nullptr;
        return true;
    }

    if (!committed && segment->GetSecondaryAllocSize() != 0 &&
        !this->GetVirtualAllocator()->Alloc(segment->GetSecondaryAllocStartAddress(), segment->GetSecondaryAllocSize(),
        MEM_COMMIT, PAGE_READWRITE, true, this->processHandle))
    {
        *allocator = nullptr;
        return false;
    }

    XDataAllocator* secondaryAllocator = HeapNewNoThrow(XDataAllocator, (BYTE*)segment->GetSecondaryAllocStartAddress(), segment->GetSecondaryAllocSize(), this->processHandle);
    bool success = false;
    if (secondaryAllocator)
    {
        if (secondaryAllocator->Initialize((BYTE*)segment->GetAddress(), (BYTE*)segment->GetEndAddress()))
        {
            success = true;
        }
        else
        {
            HeapDelete(secondaryAllocator);
            secondaryAllocator = nullptr;
        }
    }
    *allocator = secondaryAllocator;
    return success;
}
#endif

template<typename T>
uint PageSegmentBase<T>::GetCountOfFreePages() const
{
    return this->freePages.Count();
}

template<typename T>
uint PageSegmentBase<T>::GetNextBitInFreePagesBitVector(uint index) const
{
    return this->freePages.GetNextBit(index);
}

template<typename T>
BOOLEAN PageSegmentBase<T>::TestRangeInFreePagesBitVector(uint index, uint pageCount) const
{
    return this->freePages.TestRange(index, pageCount);
}

template<typename T>
BOOLEAN PageSegmentBase<T>::TestInFreePagesBitVector(uint index) const
{
    return this->freePages.Test(index);
}

template<typename T>
void PageSegmentBase<T>::ClearAllInFreePagesBitVector()
{
    return this->freePages.ClearAll();
}

template<typename T>
void PageSegmentBase<T>::ClearRangeInFreePagesBitVector(uint index, uint pageCount)
{
    return this->freePages.ClearRange(index, pageCount);
}

template<typename T>
void PageSegmentBase<T>::SetRangeInFreePagesBitVector(uint index, uint pageCount)
{
    return this->freePages.SetRange(index, pageCount);
}

template<typename T>
void PageSegmentBase<T>::ClearBitInFreePagesBitVector(uint index)
{
    return this->freePages.Clear(index);
}

template<typename T>
BOOLEAN PageSegmentBase<T>::TestInDecommitPagesBitVector(uint index) const
{
    return this->decommitPages.Test(index);
}

template<typename T>
BOOLEAN PageSegmentBase<T>::TestRangeInDecommitPagesBitVector(uint index, uint pageCount) const
{
    return this->decommitPages.TestRange(index, pageCount);
}

template<typename T>
void PageSegmentBase<T>::SetRangeInDecommitPagesBitVector(uint index, uint pageCount)
{
    return this->decommitPages.SetRange(index, pageCount);
}

template<typename T>
void PageSegmentBase<T>::ClearRangeInDecommitPagesBitVector(uint index, uint pageCount)
{
    return this->decommitPages.ClearRange(index, pageCount);
}

template<typename T>
uint PageSegmentBase<T>::GetCountOfDecommitPages() const
{
    return this->decommitPages.Count();
}

template<typename T>
void PageSegmentBase<T>::SetBitInDecommitPagesBitVector(uint index)
{
    this->decommitPages.Set(index);
}

template<typename T>
template <bool noPageAligned>
char * PageSegmentBase<T>::DoAllocDecommitPages(uint pageCount)
{
    return this->AllocDecommitPages<PageSegmentBase<T>::PageBitVector, noPageAligned>(pageCount, this->freePages, this->decommitPages);
}

template<typename T>
uint PageSegmentBase<T>::GetMaxPageCount()
{
    return MaxPageCount;
}

namespace Memory
{
    //Instantiate all the Templates in this class below.
    template class PageAllocatorBase < PreReservedVirtualAllocWrapper >;
    template class PageAllocatorBase < VirtualAllocWrapper >;
    template class HeapPageAllocator < PreReservedVirtualAllocWrapper >;
    template class HeapPageAllocator < VirtualAllocWrapper >;

    template class SegmentBase       < VirtualAllocWrapper > ;
    template class SegmentBase       < PreReservedVirtualAllocWrapper >;
    template class PageSegmentBase   < VirtualAllocWrapper >;
    template class PageSegmentBase   < PreReservedVirtualAllocWrapper >;
}<|MERGE_RESOLUTION|>--- conflicted
+++ resolved
@@ -1591,10 +1591,7 @@
         }
         PageSegmentBase<T> * segment = freePageEntry->segment;
         uint pageCount = freePageEntry->pageCount;
-<<<<<<< HEAD
         ChakraMemSet(freePageEntry, 0, pageCount * AutoSystemInfo::PageSize, this->processHandle);
-=======
-        memset(freePageEntry, 0, pageCount * AutoSystemInfo::PageSize);
 
         // Expriment code to perform non-temporal write to zero pages instead of memset, the idea is keeping cache untouched.
         // Haven't observed perf win for low-end machines, just keep it here to be re-used later.
@@ -1604,7 +1601,6 @@
         //     _mm_stream_si128(p, simdZero);
         // }
 
->>>>>>> 7de850a1
         QueuePages(freePageEntry, pageCount, segment);
     }
     this->hasZeroQueuedPages = false;
