--- conflicted
+++ resolved
@@ -462,29 +462,6 @@
 }
 
 template<typename T>
-<<<<<<< HEAD
-void
-PageSegmentBase<T>::PartialDecommitPages(__in void * address, size_t totalPageCount, __in void* addressToDecommit, size_t pageCountToDecommit)
-{
-
-    Assert(address >= this->address && address < this->GetEndAddress());
-    Assert(addressToDecommit >= this->address && addressToDecommit < this->GetEndAddress());
-    Assert(totalPageCount <= this->allocator->maxAllocPageCount);
-    Assert(((uintptr_t)(((char *)address) - this->address)) <= (this->allocator->maxAllocPageCount - totalPageCount) * AutoSystemInfo::PageSize);
-
-    Assert(!IsFreeOrDecommitted(address, (uint)totalPageCount));
-    uint base = this->GetBitRangeBase(address);
-
-    this->SetRangeInDecommitPagesBitVector(base, (uint)totalPageCount);
-    this->decommitPageCount += (uint)totalPageCount;
-    this->GetAllocator()->GetVirtualAllocator()->Free(addressToDecommit, pageCountToDecommit * AutoSystemInfo::PageSize, MEM_DECOMMIT);
-
-    Assert(this->decommitPageCount == (uint)this->GetCountOfDecommitPages());
-}
-
-template<typename T>
-=======
->>>>>>> e3139fee
 size_t
 PageSegmentBase<T>::DecommitFreePages(size_t pageToDecommit)
 {
