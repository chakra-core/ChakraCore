--- conflicted
+++ resolved
@@ -1148,17 +1148,10 @@
     void SetExternalRootMarker(ExternalRootMarker fn, void * context);
     ArenaAllocator * CreateGuestArena(char16 const * name, void (*outOfMemoryFunc)());
     void DeleteGuestArena(ArenaAllocator * arenaAllocator);
-<<<<<<< HEAD
-    ArenaData ** RegisterExternalGuestArena(ArenaData* guestArena);
-    void UnregisterExternalGuestArena(ArenaData* guestArena);
-    void UnregisterExternalGuestArena(ArenaData** guestArena);
-=======
-
     ArenaData ** RegisterExternalGuestArena(ArenaData* guestArena)
     {
         return externalGuestArenaList.PrependNode(&NoThrowHeapAllocator::Instance, guestArena);
     }
-
     void UnregisterExternalGuestArena(ArenaData* guestArena)
     {
         externalGuestArenaList.Remove(&NoThrowHeapAllocator::Instance, guestArena);
@@ -1178,7 +1171,6 @@
         // candidate GC to indicate this fact
         this->CollectNow<CollectExhaustiveCandidate>();
     }
->>>>>>> e289270d
 
 #ifdef RECYCLER_TEST_SUPPORT
     void SetCheckFn(BOOL(*checkFn)(char* addr, size_t size));
