//-------------------------------------------------------------------------------------------------------
// Copyright (C) Microsoft. All rights reserved.
// Licensed under the MIT license. See LICENSE.txt file in the project root for full license information.
//-------------------------------------------------------------------------------------------------------
#pragma once

#include "CollectionState.h"

namespace Js
{
    class Profiler;
    enum Phase: unsigned short;
};

namespace JsUtil
{
    class ThreadService;
};

#ifdef STACK_BACK_TRACE
class StackBackTraceNode;
#endif
class ScriptEngineBase;
class JavascriptThreadService;

#ifdef PROFILE_MEM
struct RecyclerMemoryData;
#endif

namespace Memory
{
template <typename T> class RecyclerRootPtr;

class AutoBooleanToggle
{
public:
    AutoBooleanToggle(bool * b, bool value = true, bool valueMayChange = false)
        : b(b)
    {
        Assert(!(*b));
        *b = value;
#if DBG
        this->value = value;
        this->valueMayChange = valueMayChange;
#endif
    }

    ~AutoBooleanToggle()
    {
        if (b)
        {
            Assert(valueMayChange || *b == value);
            *b = false;
        }
    }

    void Leave()
    {
        Assert(valueMayChange || *b == value);
        *b = false;
        b = nullptr;
    }

private:
    bool * b;
#if DBG
    bool value;
    bool valueMayChange;
#endif
};

template <class T>
class AutoRestoreValue
{
public:
    AutoRestoreValue(T* var, const T& val):
        variable(var)
    {
        Assert(var);
        oldValue = (*variable);
        (*variable) = val;
#ifdef DEBUG
        debugSetValue = val;
#endif
    }

    ~AutoRestoreValue()
    {
        Assert((*variable) == debugSetValue);
        (*variable) = oldValue;
    }

private:
#ifdef DEBUG
    T  debugSetValue;
#endif

    T* variable;
    T  oldValue;
};

class Recycler;

class RecyclerScanMemoryCallback
{
public:
    RecyclerScanMemoryCallback(Recycler* recycler) : recycler(recycler) {}
    void operator()(void** obj, size_t byteCount);
private:
    Recycler* recycler;
};

template<ObjectInfoBits infoBits>
struct InfoBitsWrapper{};

// Allocation macro
#define RecyclerNew(recycler,T,...) AllocatorNewBase(Recycler, recycler, AllocInlined, T, __VA_ARGS__)
#define RecyclerNewPlus(recycler,size,T,...) AllocatorNewPlus(Recycler, recycler, size, T, __VA_ARGS__)
#define RecyclerNewPlusLeaf(recycler,size,T,...) AllocatorNewPlusLeaf(Recycler, recycler, size, T, __VA_ARGS__)
#define RecyclerNewPlusZ(recycler,size,T,...) AllocatorNewPlusZ(Recycler, recycler, size, T, __VA_ARGS__)
#define RecyclerNewPlusLeafZ(recycler,size,T,...) AllocatorNewPlusLeafZ(Recycler, recycler, size, T, __VA_ARGS__)
#define RecyclerNewZ(recycler,T,...) AllocatorNewBase(Recycler, recycler, AllocZeroInlined, T, __VA_ARGS__)
#define RecyclerNewStruct(recycler,T) AllocatorNewStructBase(Recycler, recycler, AllocInlined, T)
#define RecyclerNewStructZ(recycler,T) AllocatorNewStructBase(Recycler, recycler, AllocZeroInlined, T)
#define RecyclerNewStructPlus(recycler,size,T) AllocatorNewStructPlus(Recycler, recycler, size, T)
#define RecyclerNewStructLeaf(recycler,T) AllocatorNewStructBase(Recycler, recycler, AllocLeafInlined, T)
#define RecyclerNewStructLeafZ(recycler,T) AllocatorNewStructBase(Recycler, recycler, AllocLeafZeroInlined, T)
#define RecyclerNewLeaf(recycler,T,...) AllocatorNewBase(Recycler, recycler, AllocLeafInlined, T, __VA_ARGS__)
#define RecyclerNewLeafZ(recycler,T,...) AllocatorNewBase(Recycler, recycler, AllocLeafZeroInlined, T, __VA_ARGS__)
#define RecyclerNewArrayLeafZ(recycler,T,count) AllocatorNewArrayBase(Recycler, recycler, AllocLeafZero, T, count)
#define RecyclerNewArray(recycler,T,count) AllocatorNewArrayBase(Recycler, recycler, Alloc, T, count)
#define RecyclerNewArrayZ(recycler,T,count) AllocatorNewArrayBase(Recycler, recycler, AllocZero, T, count)
#define RecyclerNewArrayLeaf(recycler,T,count) AllocatorNewArrayBase(Recycler, recycler, AllocLeaf, T, count)
// Use static_cast to make sure the finalized and tracked object have the right base class
#define RecyclerNewFinalized(recycler,T,...) static_cast<T *>(static_cast<FinalizableObject *>(AllocatorNewBase(Recycler, recycler, AllocFinalizedInlined, T, __VA_ARGS__)))
#define RecyclerNewFinalizedLeaf(recycler,T,...) static_cast<T *>(static_cast<FinalizableObject *>(AllocatorNewBase(Recycler, recycler, AllocFinalizedLeafInlined, T, __VA_ARGS__)))
#define RecyclerNewFinalizedPlus(recycler, size, T,...) static_cast<T *>(static_cast<FinalizableObject *>(AllocatorNewPlusBase(Recycler, recycler, AllocFinalized, size, T, __VA_ARGS__)))
#define RecyclerNewFinalizedLeafPlus(recycler, size, T,...) static_cast<T *>(static_cast<FinalizableObject *>(AllocatorNewPlusBase(Recycler, recycler, AllocFinalizedLeaf, size, T, __VA_ARGS__)))
#define RecyclerNewTracked(recycler,T,...) static_cast<T *>(static_cast<FinalizableObject *>(AllocatorNewBase(Recycler, recycler, AllocTrackedInlined, T, __VA_ARGS__)))
#define RecyclerNewTrackedLeaf(recycler,T,...) static_cast<T *>(static_cast<FinalizableObject *>(AllocatorNewBase(Recycler, recycler, AllocTrackedLeafInlined, T, __VA_ARGS__)))
#define RecyclerNewTrackedLeafPlusZ(recycler,size,T,...) static_cast<T *>(static_cast<FinalizableObject *>(AllocatorNewPlusBase(Recycler, recycler, AllocZeroTrackedLeafInlined, size, T, __VA_ARGS__)))
#define RecyclerNewEnumClass(recycler, enumClass, T, ...) new (TRACK_ALLOC_INFO(static_cast<Recycler *>(recycler), T, Recycler, 0, (size_t)-1), enumClass) T(__VA_ARGS__)
#define RecyclerNewWithInfoBits(recycler, infoBits, T, ...) new (TRACK_ALLOC_INFO(static_cast<Recycler *>(recycler), T, Recycler, 0, (size_t)-1), InfoBitsWrapper<infoBits>()) T(__VA_ARGS__)
#define RecyclerNewFinalizedClientTracked(recycler,T,...) static_cast<T *>(static_cast<FinalizableObject *>(AllocatorNewBase(Recycler, recycler, AllocFinalizedClientTrackedInlined, T, __VA_ARGS__)))

#ifdef RECYCLER_WRITE_BARRIER_ALLOC
#define RecyclerNewWithBarrier(recycler,T,...) AllocatorNewBase(Recycler, recycler, AllocWithBarrier, T, __VA_ARGS__)
#define RecyclerNewWithBarrierPlus(recycler,size,T,...) AllocatorNewPlusBase(Recycler, recycler, AllocWithBarrier, size, T, __VA_ARGS__)
#define RecyclerNewWithBarrierPlusZ(recycler,size,T,...) AllocatorNewPlusBase(Recycler, recycler, AllocZeroWithBarrier, size, T, __VA_ARGS__)
#define RecyclerNewWithBarrierArray(recycler,T,count) AllocatorNewArrayBase(Recycler, recycler, AllocWithBarrier, T, count)
#define RecyclerNewWithBarrierArrayZ(recycler,T,count) AllocatorNewArrayBase(Recycler, recycler, AllocZeroWithBarrier, T, count)
#define RecyclerNewWithBarrierStruct(recycler,T) AllocatorNewStructBase(Recycler, recycler, AllocWithBarrier, T)
#define RecyclerNewWithBarrierStructZ(recycler,T) AllocatorNewStructBase(Recycler, recycler, AllocZeroWithBarrier, T)
#define RecyclerNewWithBarrierFinalized(recycler,T,...) static_cast<T *>(static_cast<FinalizableObject *>(AllocatorNewBase(Recycler, recycler, AllocFinalizedWithBarrierInlined, T, __VA_ARGS__)))
#define RecyclerNewWithBarrierFinalizedPlus(recycler, size, T,...) static_cast<T *>(static_cast<FinalizableObject *>(AllocatorNewPlusBase(Recycler, recycler, AllocFinalizedWithBarrier, size, T, __VA_ARGS__)))
#else
#define RecyclerNewWithBarrier RecyclerNew
#define RecyclerNewWithBarrierPlus RecyclerNewPlus
#define RecyclerNewWithBarrierPlusZ RecyclerNewPlusZ
#define RecyclerNewWithBarrierArray RecyclerNewArray
#define RecyclerNewWithBarrierArrayZ RecyclerNewArrayZ
#define RecyclerNewWithBarrierStruct RecyclerNewStruct
#define RecyclerNewWithBarrierStructZ RecyclerNewStructZ
#define RecyclerNewWithBarrierFinalized RecyclerNewFinalized
#define RecyclerNewWithBarrierFinalizedPlus RecyclerNewFinalizedPlus
#endif

#ifdef TRACE_OBJECT_LIFETIME
#define RecyclerNewLeafTrace(recycler,T,...) AllocatorNewBase(Recycler, recycler, AllocLeafTrace, T, __VA_ARGS__)
#define RecyclerNewLeafZTrace(recycler,T,...) AllocatorNewBase(Recycler, recycler, AllocLeafZeroTrace, T, __VA_ARGS__)
#define RecyclerNewPlusLeafTrace(recycler,size,T,...) AllocatorNewPlusBase(Recycler, recycler, AllocLeafTrace, size, T, __VA_ARGS__)
#define RecyclerNewArrayLeafZTrace(recycler,T,count) AllocatorNewArrayBase(Recycler, recycler, AllocLeafZeroTrace, T, count)
#define RecyclerNewArrayTrace(recycler,T,count) AllocatorNewArrayBase(Recycler, recycler, AllocTrace, T, count)
#define RecyclerNewArrayZTrace(recycler,T,count) AllocatorNewArrayBase(Recycler, recycler, AllocZeroTrace, T, count)
#define RecyclerNewArrayLeafTrace(recycler,T,count) AllocatorNewArrayBase(Recycler, recycler, AllocLeafTrace, T, count)
// Use static_cast to make sure the finalized and tracked object have the right base class
#define RecyclerNewFinalizedTrace(recycler,T,...) static_cast<T *>(static_cast<FinalizableObject *>(AllocatorNewBase(Recycler, recycler, AllocFinalizedTrace, T, __VA_ARGS__)))
#define RecyclerNewFinalizedLeafTrace(recycler,T,...) static_cast<T *>(static_cast<FinalizableObject *>(AllocatorNewBase(Recycler, recycler, AllocFinalizedLeafTrace, T, __VA_ARGS__)))
#define RecyclerNewFinalizedPlusTrace(recycler, size, T,...) static_cast<T *>(static_cast<FinalizableObject *>(AllocatorNewPlusBase(Recycler, recycler, AllocFinalizedTrace, size, T, __VA_ARGS__)))
#define RecyclerNewTrackedTrace(recycler,T,...) static_cast<T *>(static_cast<FinalizableObject *>(AllocatorNewBase(Recycler, recycler, AllocTrackedTrace, T, __VA_ARGS__)))
#define RecyclerNewTrackedLeafTrace(recycler,T,...) static_cast<T *>(static_cast<FinalizableObject *>(AllocatorNewBase(Recycler, recycler, AllocTrackedLeafTrace, T, __VA_ARGS__)))
#else
#define RecyclerNewLeafTrace RecyclerNewLeaf
#define RecyclerNewLeafZTrace  RecyclerNewLeafZ
#define RecyclerNewPlusLeafTrace RecyclerNewPlusLeaf
#define RecyclerNewArrayLeafZTrace RecyclerNewArrayLeafZ
#define RecyclerNewArrayTrace RecyclerNewArray
#define RecyclerNewArrayZTrace RecyclerNewArrayZ
#define RecyclerNewArrayLeafTrace RecyclerNewArrayLeaf
#define RecyclerNewFinalizedTrace RecyclerNewFinalized
#define RecyclerNewFinalizedLeafTrace RecyclerNewFinalizedLeaf
#define RecyclerNewFinalizedPlusTrace RecyclerNewFinalizedPlus
#define RecyclerNewTrackedTrace RecyclerNewTracked
#define RecyclerNewTrackedLeafTrace RecyclerNewTrackedLeaf
#endif

#ifdef RECYCLER_TRACE
#define RecyclerVerboseTrace(flags, ...) \
    if (flags.Verbose && flags.Trace.IsEnabled(Js::RecyclerPhase)) \
        { \
        Output::Print(__VA_ARGS__); \
        }
#define AllocationVerboseTrace(flags, ...) \
    if (flags.Verbose && flags.Trace.IsEnabled(Js::MemoryAllocationPhase)) \
        { \
        Output::Print(__VA_ARGS__); \
        }

#define LargeAllocationVerboseTrace(flags, ...) \
    if (flags.Verbose && \
        (flags.Trace.IsEnabled(Js::MemoryAllocationPhase) || \
         flags.Trace.IsEnabled(Js::LargeMemoryAllocationPhase))) \
        { \
        Output::Print(__VA_ARGS__); \
        }
#define PageAllocatorAllocationVerboseTrace(flags, ...) \
    if (flags.Verbose && flags.Trace.IsEnabled(Js::PageAllocatorAllocPhase)) \
        { \
        Output::Print(__VA_ARGS__); \
        }

#else
#define RecyclerVerboseTrace(...)
#define AllocationVerboseTrace(...)
#define LargeAllocationVerboseTrace(...)

#endif

#define RecyclerHeapNew(recycler,heapInfo,T,...) new (recycler, heapInfo) T(__VA_ARGS__)
#define RecyclerHeapDelete(recycler,heapInfo,addr) (static_cast<Recycler *>(recycler)->HeapFree(heapInfo,addr))

typedef void (__cdecl* ExternalRootMarker)(void *);

enum CollectionFlags
{
    CollectHeuristic_AllocSize          = 0x00000001,
    CollectHeuristic_Time               = 0x00000002,
    CollectHeuristic_TimeIfScriptActive = 0x00000004,
    CollectHeuristic_TimeIfInScript     = 0x00000008,
    CollectHeuristic_Never              = 0x00000080,
    CollectHeuristic_Mask               = 0x000000FF,

    CollectOverride_FinishConcurrent    = 0x00001000,
    CollectOverride_ExhaustiveCandidate = 0x00002000,
    CollectOverride_ForceInThread       = 0x00004000,
    CollectOverride_AllowDispose        = 0x00008000,
    CollectOverride_AllowReentrant      = 0x00010000,
    CollectOverride_ForceFinish         = 0x00020000,
    CollectOverride_Explicit            = 0x00040000,
    CollectOverride_DisableIdleFinish   = 0x00080000,
    CollectOverride_BackgroundFinishMark= 0x00100000,
    CollectOverride_FinishConcurrentTimeout = 0x00200000,
    CollectOverride_NoExhaustiveCollect = 0x00400000,
    CollectOverride_SkipStack           = 0x01000000,

    CollectMode_Partial                 = 0x08000000,
    CollectMode_Concurrent              = 0x10000000,
    CollectMode_Exhaustive              = 0x20000000,
    CollectMode_DecommitNow             = 0x40000000,
    CollectMode_CacheCleanup            = 0x80000000,

    CollectNowForceInThread         = CollectOverride_ForceInThread,
    CollectNowForceInThreadExternal = CollectOverride_ForceInThread | CollectOverride_AllowDispose,
    CollectNowForceInThreadExternalNoStack = CollectOverride_ForceInThread | CollectOverride_AllowDispose | CollectOverride_SkipStack,
    CollectNowDefault               = CollectOverride_FinishConcurrent,
    CollectNowDefaultLSCleanup      = CollectOverride_FinishConcurrent | CollectOverride_AllowDispose,
    CollectNowDecommitNowExplicit   = CollectNowDefault | CollectMode_DecommitNow | CollectMode_CacheCleanup | CollectOverride_Explicit | CollectOverride_AllowDispose,
    CollectNowConcurrent            = CollectOverride_FinishConcurrent | CollectMode_Concurrent,
    CollectNowExhaustive            = CollectOverride_FinishConcurrent | CollectMode_Exhaustive | CollectOverride_AllowDispose,
    CollectNowPartial               = CollectOverride_FinishConcurrent | CollectMode_Partial,
    CollectNowConcurrentPartial     = CollectMode_Concurrent | CollectNowPartial,

    CollectOnAllocation             = CollectHeuristic_AllocSize | CollectHeuristic_Time | CollectMode_Concurrent | CollectMode_Partial | CollectOverride_FinishConcurrent | CollectOverride_AllowReentrant | CollectOverride_FinishConcurrentTimeout,
    CollectOnTypedArrayAllocation   = CollectHeuristic_AllocSize | CollectHeuristic_Time | CollectMode_Concurrent | CollectMode_Partial | CollectOverride_FinishConcurrent | CollectOverride_AllowReentrant | CollectOverride_FinishConcurrentTimeout | CollectOverride_AllowDispose,
    CollectOnScriptIdle             = CollectOverride_FinishConcurrent | CollectMode_Concurrent | CollectMode_CacheCleanup | CollectOverride_SkipStack,
    CollectOnScriptExit             = CollectHeuristic_AllocSize | CollectOverride_FinishConcurrent | CollectMode_Concurrent | CollectMode_CacheCleanup,
    CollectExhaustiveCandidate      = CollectHeuristic_Never | CollectOverride_ExhaustiveCandidate,
    CollectOnScriptCloseNonPrimary  = CollectNowConcurrent | CollectOverride_ExhaustiveCandidate | CollectOverride_AllowDispose,
    CollectOnRecoverFromOutOfMemory = CollectOverride_ForceInThread | CollectMode_DecommitNow,
    CollectOnSuspendCleanup         = CollectNowConcurrent | CollectMode_Exhaustive | CollectMode_DecommitNow | CollectOverride_DisableIdleFinish,

    FinishConcurrentOnIdle          = CollectMode_Concurrent | CollectOverride_DisableIdleFinish,
    FinishConcurrentOnIdleAtRoot    = CollectMode_Concurrent | CollectOverride_DisableIdleFinish | CollectOverride_SkipStack,
    FinishConcurrentOnExitScript    = CollectMode_Concurrent | CollectOverride_DisableIdleFinish | CollectOverride_BackgroundFinishMark,
    FinishConcurrentOnEnterScript   = CollectMode_Concurrent | CollectOverride_DisableIdleFinish | CollectOverride_BackgroundFinishMark,
    FinishConcurrentOnAllocation    = CollectMode_Concurrent | CollectOverride_DisableIdleFinish | CollectOverride_BackgroundFinishMark,
    FinishDispose                   = CollectOverride_AllowDispose,
    FinishDisposeTimed              = CollectOverride_AllowDispose | CollectHeuristic_TimeIfScriptActive,
    ForceFinishCollection           = CollectOverride_ForceFinish | CollectOverride_ForceInThread,

#ifdef RECYCLER_STRESS
    CollectStress                   = CollectNowForceInThread,
#if ENABLE_PARTIAL_GC
    CollectPartialStress            = CollectMode_Partial,
#endif
#if ENABLE_CONCURRENT_GC
    CollectBackgroundStress         = CollectNowDefault,
    CollectConcurrentStress         = CollectNowConcurrent,
#if ENABLE_PARTIAL_GC
    CollectConcurrentPartialStress  = CollectConcurrentStress | CollectPartialStress,
#endif
#endif
#endif

#if defined(CHECK_MEMORY_LEAK) || defined(LEAK_REPORT)
    CollectNowFinalGC                   = CollectNowExhaustive | CollectOverride_ForceInThread | CollectOverride_SkipStack | CollectOverride_Explicit | CollectOverride_AllowDispose,
#endif
#ifdef ENABLE_DEBUG_CONFIG_OPTIONS
    CollectNowExhaustiveSkipStack   = CollectNowExhaustive | CollectOverride_SkipStack, // Used by test
#endif
};

class RecyclerCollectionWrapper
{
public:
    typedef BOOL (Recycler::*CollectionFunction)(CollectionFlags flags);
    virtual void PreCollectionCallBack(CollectionFlags flags) = 0;
    virtual void PreSweepCallback() = 0;
    virtual void PreRescanMarkCallback() = 0;
    virtual size_t RootMarkCallback(RecyclerScanMemoryCallback& scanMemoryCallback, BOOL * stacksScannedByRuntime) = 0;
    virtual void RescanMarkTimeoutCallback() = 0;
    virtual void EndMarkCallback() = 0;
    virtual void ConcurrentCallback() = 0;
    virtual void WaitCollectionCallBack() = 0;
    virtual void PostCollectionCallBack() = 0;
    virtual BOOL ExecuteRecyclerCollectionFunction(Recycler * recycler, CollectionFunction function, CollectionFlags flags) = 0;
    virtual uint GetRandomNumber() = 0;
#ifdef FAULT_INJECTION
    virtual void DisposeScriptContextByFaultInjectionCallBack() = 0;
#endif
    virtual void DisposeObjects(Recycler * recycler) = 0;
#ifdef ENABLE_PROJECTION
    virtual void MarkExternalWeakReferencedObjects(bool inPartialCollect) = 0;
    virtual void ResolveExternalWeakReferencedObjects() = 0;
#endif
#if DBG || defined(PROFILE_EXEC)
    virtual bool AsyncHostOperationStart(void *) = 0;
    virtual void AsyncHostOperationEnd(bool wasInAsync, void *) = 0;
#endif
};

class DefaultRecyclerCollectionWrapper : public RecyclerCollectionWrapper
{
public:
    virtual void PreCollectionCallBack(CollectionFlags flags) override {}
    virtual void PreSweepCallback() override {}
    virtual void PreRescanMarkCallback() override {}
    virtual void RescanMarkTimeoutCallback() override {}
    virtual void EndMarkCallback() override {}
    virtual size_t RootMarkCallback(RecyclerScanMemoryCallback& scanMemoryCallback, BOOL * stacksScannedByRuntime) override { *stacksScannedByRuntime = FALSE; return 0; }
    virtual void ConcurrentCallback() override {}
    virtual void WaitCollectionCallBack() override {}
    virtual void PostCollectionCallBack() override {}
    virtual BOOL ExecuteRecyclerCollectionFunction(Recycler * recycler, CollectionFunction function, CollectionFlags flags) override;
    virtual uint GetRandomNumber() override { return 0; }
#ifdef FAULT_INJECTION
    virtual void DisposeScriptContextByFaultInjectionCallBack() override {};
#endif
    virtual void DisposeObjects(Recycler * recycler) override;

#ifdef ENABLE_PROJECTION
    virtual void MarkExternalWeakReferencedObjects(bool inPartialCollect) override {};
    virtual void ResolveExternalWeakReferencedObjects() override {};
#endif
#if DBG || defined(PROFILE_EXEC)
    virtual bool AsyncHostOperationStart(void *) override { return false; };
    virtual void AsyncHostOperationEnd(bool wasInAsync, void *) override {};
#endif
    static DefaultRecyclerCollectionWrapper Instance;

private:
    static bool IsCollectionDisabled(Recycler * recycler);
};


#ifdef RECYCLER_STATS
struct RecyclerCollectionStats
{
    size_t startCollectAllocBytes;
#if ENABLE_PARTIAL_GC
    size_t startCollectNewPageCount;
#endif
    size_t continueCollectAllocBytes;

    size_t finishCollectTryCount;

    // Heuristic Stats
#if ENABLE_PARTIAL_GC
    size_t rescanRootBytes;
    size_t estimatedPartialReuseBytes;
    size_t uncollectedNewPageCountPartialCollect;
    size_t partialCollectSmallHeapBlockReuseMinFreeBytes;
    double collectEfficacy;
    double collectCost;
#endif

    // Mark stats
    size_t tryMarkCount;        // # of pointer try mark (* pointer size to get total number byte looked at)
    size_t tryMarkNullCount;
    size_t tryMarkUnalignedCount;
    size_t tryMarkNonRecyclerMemoryCount;
    size_t tryMarkInteriorCount;
    size_t tryMarkInteriorNullCount;
    size_t tryMarkInteriorNonRecyclerMemoryCount;
    size_t rootCount;
    size_t stackCount;
    size_t remarkCount;

    size_t scanCount;           // non-leaf objects marked.
    size_t trackCount;
    size_t finalizeCount;
    size_t markThruNewObjCount;
    size_t markThruFalseNewObjCount;

    struct MarkData
    {
        // Rescan stats
        size_t rescanPageCount;
        size_t rescanObjectCount;
        size_t rescanObjectByteCount;
        size_t rescanLargePageCount;
        size_t rescanLargeObjectCount;
        size_t rescanLargeByteCount;
        size_t markCount;           // total number of object marked
        size_t markBytes;           // size of all objects marked.
    } markData;

#if ENABLE_CONCURRENT_GC
    MarkData backgroundMarkData[RecyclerHeuristic::MaxBackgroundRepeatMarkCount];
    size_t trackedObjectCount;
#endif

#if ENABLE_PARTIAL_GC
    size_t clientTrackedObjectCount;
#endif

    // Sweep stats
    size_t heapBlockCount[HeapBlock::BlockTypeCount];                       // number of heap blocks (processed during swept)
    size_t heapBlockFreeCount[HeapBlock::BlockTypeCount];                   // number of heap blocks deleted
    size_t heapBlockConcurrentSweptCount[HeapBlock::SmallBlockTypeCount];
    size_t heapBlockSweptCount[HeapBlock::SmallBlockTypeCount];             // number of heap blocks swept

    size_t objectSweptCount;                // objects freed (free list + whole page freed)
    size_t objectSweptBytes;
    size_t objectSweptFreeListCount;        // objects freed (free list)
    size_t objectSweptFreeListBytes;
    size_t objectSweepScanCount;            // number of objects walked for sweeping (exclude whole page freed)
    size_t finalizeSweepCount;              // number of objects finalizer/dispose called

#if ENABLE_PARTIAL_GC
    size_t smallNonLeafHeapBlockPartialReuseCount[HeapBlock::SmallBlockTypeCount];
    size_t smallNonLeafHeapBlockPartialReuseBytes[HeapBlock::SmallBlockTypeCount];
    size_t smallNonLeafHeapBlockPartialUnusedCount[HeapBlock::SmallBlockTypeCount];
    size_t smallNonLeafHeapBlockPartialUnusedBytes[HeapBlock::SmallBlockTypeCount];
#endif

    // Memory Stats
    size_t heapBlockFreeByteCount[HeapBlock::BlockTypeCount]; // The remaining usable free byte count

    size_t largeHeapBlockUsedByteCount;     // Used byte count
    size_t largeHeapBlockTotalByteCount;    // Total byte count

    // Empty/zero heap block stats
    uint numEmptySmallBlocks[HeapBlock::SmallBlockTypeCount];
    uint numZeroedOutSmallBlocks;
};
#define RECYCLER_STATS_INC_IF(cond, r, f) if (cond) { RECYCLER_STATS_INC(r, f); }
#define RECYCLER_STATS_INC(r, f) ++r->collectionStats.f
#define RECYCLER_STATS_INTERLOCKED_INC(r, f) { InterlockedIncrement((LONG *)&r->collectionStats.f); }
#define RECYCLER_STATS_DEC(r, f) --r->collectionStats.f
#define RECYCLER_STATS_ADD(r, f, v) r->collectionStats.f += (v)
#define RECYCLER_STATS_INTERLOCKED_ADD(r, f, v) { InterlockedAdd((LONG *)&r->collectionStats.f, (LONG)(v)); }
#define RECYCLER_STATS_SUB(r, f, v) r->collectionStats.f -= (v)
#define RECYCLER_STATS_SET(r, f, v) r->collectionStats.f = v
#else
#define RECYCLER_STATS_INC_IF(cond, r, f)
#define RECYCLER_STATS_INC(r, f)
#define RECYCLER_STATS_INTERLOCKED_INC(r, f)
#define RECYCLER_STATS_DEC(r, f)
#define RECYCLER_STATS_ADD(r, f, v)
#define RECYCLER_STATS_INTERLOCKED_ADD(r, f, v)
#define RECYCLER_STATS_SUB(r, f, v)
#define RECYCLER_STATS_SET(r, f, v)
#endif
#ifdef RECYCLER_TRACE
struct CollectionParam
{
    CollectionFlags flags;
    bool finishOnly;
    bool repeat;
    bool priorityBoostConcurrentSweepOverride;
    bool domCollect;
    int timeDiff;
    size_t uncollectedAllocBytes;
    size_t uncollectedPinnedObjects;
#if ENABLE_PARTIAL_GC
    size_t uncollectedNewPageCountPartialCollect;
    size_t uncollectedNewPageCount;
    size_t unusedPartialCollectFreeBytes;
    bool inPartialCollectMode;
#endif
};
#endif

#include "RecyclerObjectGraphDumper.h"

#ifdef RECYCLER_WRITE_BARRIER_ALLOC_SEPARATE_PAGE
// Macro to be used within the recycler
#define ForRecyclerPageAllocator(action) { \
    this->recyclerPageAllocator.##action; \
    this->recyclerLargeBlockPageAllocator.##action; \
    this->recyclerWithBarrierPageAllocator.##action; \
    this->threadPageAllocator->##action; \
}

// Macro that external objects referencing the recycler can use
#define ForEachRecyclerPageAllocatorIn(recycler, action) { \
    recycler->GetRecyclerPageAllocator()->##action; \
    recycler->GetRecyclerLargeBlockPageAllocator()->##action; \
    recycler->GetRecyclerWithBarrierPageAllocator()->##action; \
    recycler->GetRecyclerLeafPageAllocator()->##action; \
}

#else

// Macro to be used within the recycler
#define ForRecyclerPageAllocator(action) { \
    this->recyclerPageAllocator.##action; \
    this->recyclerLargeBlockPageAllocator.##action; \
    this->threadPageAllocator->##action; \
}

// Macro that external objects referencing the recycler can use
#define ForEachRecyclerPageAllocatorIn(recycler, action) { \
    recycler->GetRecyclerPageAllocator()->##action; \
    recycler->GetRecyclerLargeBlockPageAllocator()->##action; \
    recycler->GetRecyclerLeafPageAllocator()->##action; \
}

#endif


#if ENABLE_CONCURRENT_GC
class RecyclerParallelThread
{
public:
    typedef void (Recycler::* WorkFunc)();

    RecyclerParallelThread(Recycler * recycler, WorkFunc workFunc) :
        recycler(recycler),
        workFunc(workFunc),
        concurrentWorkReadyEvent(NULL),
        concurrentWorkDoneEvent(NULL),
        concurrentThread(NULL)
    {
    }

    ~RecyclerParallelThread()
    {
        Assert(concurrentThread == NULL);
        Assert(concurrentWorkReadyEvent == NULL);
        Assert(concurrentWorkDoneEvent == NULL);
    }

    bool StartConcurrent();
    void WaitForConcurrent();
    void Shutdown();
    bool EnableConcurrent(bool synchronizeOnStartup);

private:
    // Static entry point for thread creation
    static unsigned int StaticThreadProc(LPVOID lpParameter);

    // Static entry point for thread service usage
    static void StaticBackgroundWorkCallback(void * callbackData);

private:
    WorkFunc workFunc;
    Recycler * recycler;
    HANDLE concurrentWorkReadyEvent;// main thread uses this event to tell concurrent threads that the work is ready
    HANDLE concurrentWorkDoneEvent;// concurrent threads use this event to tell main thread that the work allocated is done
    HANDLE concurrentThread;
    bool synchronizeOnStartup;
};
#endif

#ifdef ENABLE_DEBUG_CONFIG_OPTIONS
class AutoProtectPages
{
public:
    AutoProtectPages(Recycler* recycler, bool protectEnabled);
    ~AutoProtectPages();
    void Unprotect();

private:
    Recycler* recycler;
    bool isReadOnly;
};
#endif


class Recycler
{
    friend class RecyclerScanMemoryCallback;
    friend class RecyclerSweep;
    friend class MarkContext;
    friend class HeapBlock;
    friend class HeapBlockMap32;
#if ENABLE_CONCURRENT_GC
    friend class RecyclerParallelThread;
#endif
#ifdef ENABLE_DEBUG_CONFIG_OPTIONS
    friend class AutoProtectPages;
#endif

    template <typename T> friend class RecyclerWeakReference;
    template <typename T> friend class WeakReferenceHashTable;
    template <typename TBlockType>
    friend class SmallHeapBlockAllocator;       // Needed for FindHeapBlock
#if defined(RECYCLER_TRACE)
    friend class JavascriptThreadService;
#endif
#ifdef HEAP_ENUMERATION_VALIDATION
    friend class ActiveScriptProfilerHeapEnum;
#endif
    friend class ScriptEngineBase;  // This is for disabling GC for certain Host operations.
    friend class CodeGenNumberThreadAllocator;
public:
    static const uint ConcurrentThreadStackSize = 300000;
    static const bool FakeZeroLengthArray = true;

#ifdef RECYCLER_PAGE_HEAP
    // Keeping as constant in case we want to tweak the value here
    // Set to 0 so that the tool can do the filtering instead of the runtime
    static const int s_numFramesToSkipForPageHeapAlloc = 0;
    static const int s_numFramesToSkipForPageHeapFree = 0;

    static const int s_numFramesToCaptureForPageHeap = 32;
#endif

    uint Cookie;

    class AutoEnterExternalStackSkippingGCMode
    {
    public:
        AutoEnterExternalStackSkippingGCMode(Recycler* recycler):
            _recycler(recycler)
        {
            // Setting this in a re-entrant mode is not allowed
            Assert(!recycler->isExternalStackSkippingGC);

#if DBG
            _recycler->isExternalStackSkippingGC = true;
#endif
        }

        ~AutoEnterExternalStackSkippingGCMode()
        {
#if DBG
            _recycler->isExternalStackSkippingGC = false;
#endif
        }

    private:
        Recycler* _recycler;
    };

private:
    class AutoSwitchCollectionStates
    {
    public:
        AutoSwitchCollectionStates(Recycler* recycler, CollectionState entryState, CollectionState exitState):
            _recycler(recycler),
            _exitState(exitState)
        {
            _recycler->collectionState = entryState;
        }

        ~AutoSwitchCollectionStates()
        {
            _recycler->collectionState = _exitState;
        }

    private:
        Recycler* _recycler;
        CollectionState _exitState;
    };

    CollectionState collectionState;
    IdleDecommitPageAllocator * threadPageAllocator;
#ifdef RECYCLER_WRITE_BARRIER_ALLOC_SEPARATE_PAGE
    RecyclerPageAllocator recyclerWithBarrierPageAllocator;
#endif
    RecyclerPageAllocator recyclerPageAllocator;
    RecyclerPageAllocator recyclerLargeBlockPageAllocator;

    JsUtil::ThreadService *threadService;

    HeapBlockMap heapBlockMap;

#if defined(CHECK_MEMORY_LEAK) || defined(LEAK_REPORT)
    struct PinRecord
    {
#ifdef STACK_BACK_TRACE
        PinRecord() : refCount(0), stackBackTraces(nullptr) {}
#else
        PinRecord() : refCount(0) {}
#endif
        PinRecord& operator=(uint newRefCount)
        {
#ifdef STACK_BACK_TRACE
            Assert(stackBackTraces == nullptr);
#endif
            Assert(newRefCount == 0); refCount = 0; return *this;
        }
        PinRecord& operator++() { ++refCount; return *this; }
        PinRecord& operator--() { --refCount; return *this; }
        operator uint() const { return refCount; }
#ifdef STACK_BACK_TRACE
        StackBackTraceNode * stackBackTraces;
#endif
    private:
        uint refCount;
    };
#else
    typedef uint PinRecord;
#endif

    typedef SimpleHashTable<void *, PinRecord, HeapAllocator, DefaultComparer, true, PrimePolicy> PinnedObjectHashTable;
    PinnedObjectHashTable pinnedObjectMap;

    WeakReferenceHashTable<PrimePolicy> weakReferenceMap;
    uint weakReferenceCleanupId;

    void * transientPinnedObject;
#ifdef STACK_BACK_TRACE
#if defined(CHECK_MEMORY_LEAK) || defined(LEAK_REPORT)
    StackBackTrace * transientPinnedObjectStackBackTrace;
#endif
#endif

    struct GuestArenaAllocator : public ArenaAllocator
    {
        GuestArenaAllocator(__in char16 const*  name, PageAllocator * pageAllocator, void (*outOfMemoryFunc)())
            : ArenaAllocator(name, pageAllocator, outOfMemoryFunc), pendingDelete(false)
        {
        }
        bool pendingDelete;
    };
    DListBase<GuestArenaAllocator> guestArenaList;
    DListBase<ArenaData*> externalGuestArenaList;    // guest arenas are scanned for roots
    HeapInfo autoHeap;
#ifdef RECYCLER_PAGE_HEAP
<<<<<<< HEAD
    inline bool IsPageHeapEnabled() const { return isPageHeapEnabled; }
    inline bool ShouldCapturePageHeapAllocStack() const { return capturePageHeapAllocStack; }
=======
    __inline bool IsPageHeapEnabled() const { return isPageHeapEnabled; }
    template<ObjectInfoBits attributes>
    bool IsPageHeapEnabled(size_t size);
    __inline bool ShouldCapturePageHeapAllocStack() const { return capturePageHeapAllocStack; }
>>>>>>> ecc90555
    bool isPageHeapEnabled;
    bool capturePageHeapAllocStack;
    bool capturePageHeapFreeStack;
#else
    inline const bool IsPageHeapEnabled() const { return false; }
    inline bool ShouldCapturePageHeapAllocStack() const { return false; }
#endif


#ifdef RECYCLER_MARK_TRACK
    MarkMap* markMap;
    CriticalSection markMapCriticalSection;

    void PrintMarkMap();
    void ClearMarkMap();
#endif

    // Number of pages to reserve for the primary mark stack
    // This is the minimum number of pages to guarantee that a single heap block
    // can be rescanned in the worst possible case where every object in a heap block
    // in the smallest bucket needs to be rescanned
    // These many pages being reserved guarantees that in OOM Rescan, we can make progress
    // on every rescan iteration
    // We add one because there is a small amount of the page reserved for page pool metadata
    // so we need to allocate an additional page to be sure
    // Currently, this works out to 2 pages on 32-bit and 5 pages on 64-bit
    static const int PrimaryMarkStackReservedPageCount =
        ((SmallAllocationBlockAttributes::PageCount * MarkContext::MarkCandidateSize) / SmallAllocationBlockAttributes::MinObjectSize) + 1;

    MarkContext markContext;

    // Contexts for parallel marking.
    // We support up to 4 way parallelism, main context + 3 additional parallel contexts.
    MarkContext parallelMarkContext1;
    MarkContext parallelMarkContext2;
    MarkContext parallelMarkContext3;

    // Page pools for above markContexts
    PagePool markPagePool;
    PagePool parallelMarkPagePool1;
    PagePool parallelMarkPagePool2;
    PagePool parallelMarkPagePool3;

    bool IsMarkStackEmpty();
    bool HasPendingMarkObjects() const { return markContext.HasPendingMarkObjects() || parallelMarkContext1.HasPendingMarkObjects() || parallelMarkContext2.HasPendingMarkObjects() || parallelMarkContext3.HasPendingMarkObjects(); }
    bool HasPendingTrackObjects() const { return markContext.HasPendingTrackObjects() || parallelMarkContext1.HasPendingTrackObjects() || parallelMarkContext2.HasPendingTrackObjects() || parallelMarkContext3.HasPendingTrackObjects(); }

    RecyclerCollectionWrapper * collectionWrapper;
    HANDLE mainThreadHandle;
    void * stackBase;
    class SavedRegisterState
    {
    public:
#if _M_IX86
        static const int NumRegistersToSave = 8;
#elif _M_ARM
        static const int NumRegistersToSave = 13;
#elif _M_ARM64
        static const int NumRegistersToSave = 13;
#elif _M_AMD64
        static const int NumRegistersToSave = 16;
#endif

        SavedRegisterState()
        {
            memset(registers, 0, sizeof(void*) * NumRegistersToSave);
        }

        void** GetRegisters()
        {
            return registers;
        }

        void*  GetStackTop()
        {
            // By convention, our register-saving routine will always
            // save the stack pointer as the first item in the array
            return registers[0];
        }

    private:
        void* registers[NumRegistersToSave];
    };

    SavedRegisterState savedThreadContext;

    bool inDispose;

#if DBG
    uint collectionCount;
#endif
#if DBG || defined RECYCLER_TRACE
    bool inResolveExternalWeakReferences;
#endif

    bool allowDispose;
    bool inDisposeWrapper;
    bool needOOMRescan;
    bool hasDisposableObject;
    DWORD tickCountNextDispose;
    bool hasPendingTransferDisposedObjects;
    bool inExhaustiveCollection;
    bool hasExhaustiveCandidate;
    bool inCacheCleanupCollection;
    bool inDecommitNowCollection;
    bool isScriptActive;
    bool isInScript;
    bool isShuttingDown;
    bool scanPinnedObjectMap;
    bool hasScannedInitialImplicitRoots;
    bool hasPendingUnpinnedObject;
    bool hasPendingDeleteGuestArena;
    bool inEndMarkOnLowMemory;
    bool decommitOnFinish;
    bool enableScanInteriorPointers;
    bool enableScanImplicitRoots;
    bool disableCollectOnAllocationHeuristics;
#ifdef ENABLE_DEBUG_CONFIG_OPTIONS
    bool disableCollection;
#endif

#if ENABLE_PARTIAL_GC
    bool enablePartialCollect;
    bool inPartialCollectMode;
#if ENABLE_CONCURRENT_GC
    bool hasBackgroundFinishPartial;
    bool partialConcurrentNextCollection;
#endif
#endif
#ifdef RECYCLER_STRESS
    bool forcePartialScanStack;
    bool recyclerStress;
#if ENABLE_CONCURRENT_GC
    bool recyclerBackgroundStress;
    bool recyclerConcurrentStress;
    bool recyclerConcurrentRepeatStress;
#endif
#if ENABLE_PARTIAL_GC
    bool recyclerPartialStress;
#endif
#endif
#if DBG
    bool isExternalStackSkippingGC;
#endif
    bool skipStack;
#if ENABLE_CONCURRENT_GC
#if DBG
    bool isConcurrentGCOnIdle;
    bool isFinishGCOnIdle;
#endif

    bool queueTrackedObject;
    bool hasPendingConcurrentFindRoot;
    bool priorityBoost;
    bool disableConcurrent;
    bool enableConcurrentMark;
    bool enableParallelMark;
    bool enableConcurrentSweep;

    uint maxParallelism;        // Max # of total threads to run in parallel

    byte backgroundRescanCount;             // for ETW events and stats
    byte backgroundFinishMarkCount;
    size_t backgroundRescanRootBytes;
    HANDLE concurrentWorkReadyEvent; // main thread uses this event to tell concurrent threads that the work is ready
    HANDLE concurrentWorkDoneEvent; // concurrent threads use this event to tell main thread that the work allocated is done
    HANDLE concurrentThread;


    template <uint parallelId>
    void ParallelWorkFunc();

    RecyclerParallelThread parallelThread1;
    RecyclerParallelThread parallelThread2;

#if DBG
    // Variable indicating if the concurrent thread has exited or not
    // If the concurrent thread hasn't started yet, this is set to true
    // Once the concurrent thread starts, it sets this to false,
    // and when the concurrent thread exits, it sets this to true.
    bool concurrentThreadExited;
    bool disableConcurrentThreadExitedCheck;
    bool isProcessingTrackedObjects;
#endif

    uint tickCountStartConcurrent;

    bool isAborting;
#endif

#if DBG
    bool hasIncompleteDoCollect;
    // This is set to true when we begin a Rescan, and set to false when either:
    // (1) We finish the final in-thread Rescan and are about to Mark
    // (2) We do a conditional ResetWriteWatch and are about to Mark
    // When this flag is true, we should not be modifying existing mark-related state,
    // including markBits and rescanState.
    bool isProcessingRescan;
#endif

    Js::ConfigFlagsTable&  recyclerFlagsTable;
    RecyclerSweep recyclerSweepInstance;
    RecyclerSweep * recyclerSweep;

    static const uint tickDiffToNextCollect = 300;

#ifdef IDLE_DECOMMIT_ENABLED
    HANDLE concurrentIdleDecommitEvent;
    DWORD needIdleDecommitSignal;
#endif

#if ENABLE_PARTIAL_GC
    SListBase<void *> clientTrackedObjectList;
    ArenaAllocator clientTrackedObjectAllocator;

    size_t partialUncollectedAllocBytes;

    // Dynamic Heuristics for partial GC
    size_t uncollectedNewPageCountPartialCollect;
#endif

    uint tickCountNextCollection;
    uint tickCountNextFinishCollection;

    void (*outOfMemoryFunc)();
#ifdef RECYCLER_TEST_SUPPORT
    BOOL (*checkFn)(char* addr, size_t size);
#endif
    ExternalRootMarker externalRootMarker;
    void * externalRootMarkerContext;

#ifdef PROFILE_EXEC
    Js::Profiler * profiler;
    Js::Profiler * backgroundProfiler;
    PageAllocator backgroundProfilerPageAllocator;
    DListBase<ArenaAllocator> backgroundProfilerArena;
#endif
#ifdef PROFILE_MEM
    RecyclerMemoryData * memoryData;
#endif
    ThreadContextId mainThreadId;
#ifdef ENABLE_BASIC_TELEMETRY
    Js::GCTelemetry gcTel;
#endif

#if DBG
    uint heapBlockCount;
    bool disableThreadAccessCheck;
#endif
#if DBG || defined(RECYCLER_STATS)
    bool isForceSweeping;
#endif
    RecyclerWatsonTelemetryBlock localTelemetryBlock;
    RecyclerWatsonTelemetryBlock * telemetryBlock;

#ifdef RECYCLER_STATS
    RecyclerCollectionStats collectionStats;
    void PrintHeapBlockStats(char16 const * name, HeapBlock::HeapBlockType type);
    void PrintHeapBlockMemoryStats(char16 const * name, HeapBlock::HeapBlockType type);
    void PrintCollectStats();
    void PrintHeuristicCollectionStats();
    void PrintMarkCollectionStats();
    void PrintBackgroundCollectionStats();
    void PrintMemoryStats();
    void PrintBackgroundCollectionStat(RecyclerCollectionStats::MarkData const& markData);
#endif
#ifdef RECYCLER_TRACE
    CollectionParam collectionParam;
#endif
#ifdef RECYCLER_MEMORY_VERIFY
    uint verifyPad;
    bool verifyEnabled;
#endif

#ifdef RECYCLER_DUMP_OBJECT_GRAPH
    friend class RecyclerObjectGraphDumper;
    RecyclerObjectGraphDumper * objectGraphDumper;
public:
    bool dumpObjectOnceOnCollect;
#endif
public:

    Recycler(AllocationPolicyManager * policyManager, IdleDecommitPageAllocator * pageAllocator, void(*outOfMemoryFunc)(), Js::ConfigFlagsTable& flags);
    ~Recycler();

    void Initialize(const bool forceInThread, JsUtil::ThreadService *threadService, const bool deferThreadStartup = false
#ifdef RECYCLER_PAGE_HEAP
        , PageHeapMode pageheapmode = PageHeapMode::PageHeapModeOff
        , bool captureAllocCallStack = false
        , bool captureFreeCallStack = false
#endif
        );

    Js::ConfigFlagsTable& GetRecyclerFlagsTable() const { return this->recyclerFlagsTable; }
    void SetMemProtectMode();

    bool IsMemProtectMode()
    {
        return this->enableScanImplicitRoots;
    }

    size_t GetUsedBytes()
    {
        size_t usedBytes = threadPageAllocator->usedBytes;
#ifdef RECYCLER_WRITE_BARRIER_ALLOC_SEPARATE_PAGE
        usedBytes += recyclerWithBarrierPageAllocator.usedBytes;
#endif
        usedBytes += recyclerPageAllocator.usedBytes;
        usedBytes += recyclerLargeBlockPageAllocator.usedBytes;
        return usedBytes;
    }

    void LogMemProtectHeapSize(bool fromGC);

    char* Realloc(void* buffer, size_t existingBytes, size_t requestedBytes, bool truncate = true);
    void SetTelemetryBlock(RecyclerWatsonTelemetryBlock * telemetryBlock) { this->telemetryBlock = telemetryBlock; }

    void Prime();

    void* GetOwnerContext() { return (void*) this->collectionWrapper; }
    PageAllocator * GetPageAllocator() { return threadPageAllocator; }

    bool NeedOOMRescan() const
    {
        return this->needOOMRescan;
    }

    void SetNeedOOMRescan()
    {
        this->needOOMRescan = true;
    }

    void ClearNeedOOMRescan()
    {
        this->needOOMRescan = false;
        markContext.GetPageAllocator()->ResetDisableAllocationOutOfMemory();
        parallelMarkContext1.GetPageAllocator()->ResetDisableAllocationOutOfMemory();
        parallelMarkContext2.GetPageAllocator()->ResetDisableAllocationOutOfMemory();
        parallelMarkContext3.GetPageAllocator()->ResetDisableAllocationOutOfMemory();
    }

    BOOL RequestConcurrentWrapperCallback();

    BOOL CollectionInProgress() const
    {
        return collectionState != CollectionStateNotCollecting;
    }

    BOOL IsExiting() const
    {
        return (collectionState == Collection_Exit);
    }

    BOOL IsSweeping() const
    {
        return ((collectionState & Collection_Sweep) == Collection_Sweep);
    }

#ifdef RECYCLER_PAGE_HEAP
    inline bool ShouldCapturePageHeapFreeStack() const { return capturePageHeapFreeStack; }
#else
    inline bool ShouldCapturePageHeapFreeStack() const { return false; }
#endif

    void SetIsThreadBound();
    void SetIsScriptActive(bool isScriptActive)
    {
        Assert(this->isInScript);
        Assert(this->isScriptActive != isScriptActive);
        this->isScriptActive = isScriptActive;
        if (isScriptActive)
        {
            this->tickCountNextDispose = ::GetTickCount() + RecyclerHeuristic::TickCountFinishCollection;
        }
    }
    void SetIsInScript(bool isInScript)
    {
        Assert(this->isInScript != isInScript);
        this->isInScript = isInScript;
    }

    bool ShouldIdleCollectOnExit();
    void ScheduleNextCollection();

    IdleDecommitPageAllocator * GetRecyclerLeafPageAllocator()
    {
        return this->threadPageAllocator;
    }

    IdleDecommitPageAllocator * GetRecyclerPageAllocator()
    {
        return &this->recyclerPageAllocator;
    }

    IdleDecommitPageAllocator * GetRecyclerLargeBlockPageAllocator()
    {
        return &this->recyclerLargeBlockPageAllocator;
    }

#ifdef RECYCLER_WRITE_BARRIER_ALLOC_SEPARATE_PAGE
    IdleDecommitPageAllocator * GetRecyclerWithBarrierPageAllocator()
    {
        return &this->recyclerWithBarrierPageAllocator;
    }
#endif

    BOOL IsShuttingDown() const { return this->isShuttingDown; }
#if ENABLE_CONCURRENT_GC
#if DBG
    BOOL IsConcurrentMarkEnabled() const { return enableConcurrentMark; }
    BOOL IsConcurrentSweepEnabled() const { return enableConcurrentSweep; }
#endif
    template <CollectionFlags flags>
    BOOL FinishConcurrent();
    void ShutdownThread();

    bool EnableConcurrent(JsUtil::ThreadService *threadService, bool startAllThreads);
    void DisableConcurrent();

    void StartQueueTrackedObject();
    bool DoQueueTrackedObject() const;
    void PrepareSweep();
#endif

    template <CollectionFlags flags>
    void SetupPostCollectionFlags();
    void EnsureNotCollecting();

#if ENABLE_CONCURRENT_GC
    bool QueueTrackedObject(FinalizableObject * trackableObject);
#endif

    // FindRoots
    void TryMarkNonInterior(void* candidate, void* parentReference = nullptr);
    void TryMarkInterior(void *candidate, void* parentReference = nullptr);

    bool InCacheCleanupCollection() { return inCacheCleanupCollection; }
    void ClearCacheCleanupCollection() { Assert(inCacheCleanupCollection); inCacheCleanupCollection = false; }

    // Finalizer support
    void SetExternalRootMarker(ExternalRootMarker fn, void * context)
    {
        externalRootMarker = fn;
        externalRootMarkerContext = context;
    }

    HeapInfo* CreateHeap();
    void DestroyHeap(HeapInfo* heapInfo);

    ArenaAllocator * CreateGuestArena(char16 const * name, void (*outOfMemoryFunc)());
    void DeleteGuestArena(ArenaAllocator * arenaAllocator);

    ArenaData ** RegisterExternalGuestArena(ArenaData* guestArena)
    {
        return externalGuestArenaList.PrependNode(&NoThrowHeapAllocator::Instance, guestArena);
    }

    void UnregisterExternalGuestArena(ArenaData* guestArena)
    {
        externalGuestArenaList.Remove(&NoThrowHeapAllocator::Instance, guestArena);
    }

    void UnregisterExternalGuestArena(ArenaData** guestArena)
    {
        externalGuestArenaList.RemoveElement(&NoThrowHeapAllocator::Instance, guestArena);
    }

#ifdef RECYCLER_TEST_SUPPORT
    void SetCheckFn(BOOL(*checkFn)(char* addr, size_t size));
#endif

    void SetCollectionWrapper(RecyclerCollectionWrapper * wrapper)
    {
        this->collectionWrapper = wrapper;
#if LARGEHEAPBLOCK_ENCODING
        this->Cookie = wrapper->GetRandomNumber();
#else
        this->Cookie = 0;
#endif
    }

    static size_t GetAlignedSize(size_t size) { return HeapInfo::GetAlignedSize(size); }

    HeapInfo* GetAutoHeap() { return &autoHeap; }

    template <CollectionFlags flags>
    BOOL CollectNow();

#ifdef ENABLE_DEBUG_CONFIG_OPTIONS
    void DisplayMemStats();
#endif

    void AddExternalMemoryUsage(size_t size);

    bool NeedDispose()
    {
        return this->hasDisposableObject;
    }

    template <CollectionFlags flags>
    bool FinishDisposeObjectsNow();

    BOOL ReportExternalMemoryAllocation(size_t size);
    void ReportExternalMemoryFailure(size_t size);
    void ReportExternalMemoryFree(size_t size);

#ifdef TRACE_OBJECT_LIFETIME
#define DEFINE_RECYCLER_ALLOC_TRACE(AllocFunc, AllocWithAttributesFunc, attributes) \
    inline char* AllocFunc##Trace(size_t size) \
    { \
        return AllocWithAttributesFunc<(ObjectInfoBits)(attributes | TraceBit), /* nothrow = */ false>(size); \
    }
#else
#define DEFINE_RECYCLER_ALLOC_TRACE(AllocFunc, AllocWithAttributeFunc, attributes)
#endif
#define DEFINE_RECYCLER_ALLOC_BASE(AllocFunc, AllocWithAttributesFunc, attributes) \
    inline char * AllocFunc(size_t size) \
    { \
        return AllocWithAttributesFunc<attributes, /* nothrow = */ false>(size); \
    } \
    __forceinline char * AllocFunc##Inlined(size_t size) \
    { \
        return AllocWithAttributesFunc##Inlined<attributes, /* nothrow = */ false>(size);  \
    } \
    DEFINE_RECYCLER_ALLOC_TRACE(AllocFunc, AllocWithAttributesFunc, attributes);

#define DEFINE_RECYCLER_NOTHROW_ALLOC_BASE(AllocFunc, AllocWithAttributesFunc, attributes) \
    inline char * NoThrow##AllocFunc(size_t size) \
    { \
        return AllocWithAttributesFunc<attributes, /* nothrow = */ true>(size); \
    } \
    inline char * NoThrow##AllocFunc##Inlined(size_t size) \
    { \
        return AllocWithAttributesFunc##Inlined<attributes, /* nothrow = */ true>(size);  \
    } \
    DEFINE_RECYCLER_ALLOC_TRACE(AllocFunc, AllocWithAttributesFunc, attributes);

#define DEFINE_RECYCLER_ALLOC(AllocFunc, attributes) DEFINE_RECYCLER_ALLOC_BASE(AllocFunc, AllocWithAttributes, attributes)
#define DEFINE_RECYCLER_ALLOC_ZERO(AllocFunc, attributes) DEFINE_RECYCLER_ALLOC_BASE(AllocFunc, AllocZeroWithAttributes, attributes)

#define DEFINE_RECYCLER_NOTHROW_ALLOC(AllocFunc, attributes) DEFINE_RECYCLER_NOTHROW_ALLOC_BASE(AllocFunc, AllocWithAttributes, attributes)
#define DEFINE_RECYCLER_NOTHROW_ALLOC_ZERO(AllocFunc, attributes) DEFINE_RECYCLER_NOTHROW_ALLOC_BASE(AllocFunc, AllocZeroWithAttributes, attributes)

    DEFINE_RECYCLER_ALLOC(Alloc, NoBit);
#ifdef RECYCLER_WRITE_BARRIER_ALLOC
    DEFINE_RECYCLER_ALLOC(AllocWithBarrier, WithBarrierBit);
    DEFINE_RECYCLER_ALLOC(AllocFinalizedWithBarrier, FinalizableWithBarrierObjectBits);
#endif
    DEFINE_RECYCLER_ALLOC(AllocFinalized, FinalizableObjectBits);
    DEFINE_RECYCLER_ALLOC(AllocFinalizedClientTracked, ClientFinalizableObjectBits);
    // All trackable object are client trackable
    DEFINE_RECYCLER_ALLOC(AllocTracked, ClientTrackableObjectBits);
    DEFINE_RECYCLER_ALLOC(AllocLeaf, LeafBit);
    DEFINE_RECYCLER_ALLOC(AllocFinalizedLeaf, FinalizableLeafBits);
    DEFINE_RECYCLER_ALLOC(AllocTrackedLeaf, ClientTrackableLeafBits);
    DEFINE_RECYCLER_ALLOC_ZERO(AllocZero, NoBit);
#ifdef RECYCLER_WRITE_BARRIER_ALLOC
    DEFINE_RECYCLER_ALLOC_ZERO(AllocZeroWithBarrier, WithBarrierBit);
#endif
    DEFINE_RECYCLER_ALLOC_ZERO(AllocLeafZero, LeafBit);

    DEFINE_RECYCLER_ALLOC_ZERO(AllocZeroTrackedLeaf, ClientTrackableLeafBits);

    DEFINE_RECYCLER_NOTHROW_ALLOC_ZERO(AllocImplicitRootLeaf, ImplicitRootLeafBits);
    DEFINE_RECYCLER_NOTHROW_ALLOC_ZERO(AllocImplicitRoot, ImplicitRootBit);

    template <ObjectInfoBits enumClass>
    char * AllocEnumClass(size_t size)
    {
        Assert((enumClass & EnumClassMask) != 0);
        Assert((enumClass & ~EnumClassMask) == 0);
        return AllocWithAttributes<(ObjectInfoBits)(enumClass), /* nothrow = */ false>(size);
    }

    template <ObjectInfoBits infoBits>
    char * AllocWithInfoBits(size_t size)
    {
        return AllocWithAttributes<infoBits, /* nothrow = */ false>(size);
    }

    template<typename T>
    RecyclerWeakReference<T>* CreateWeakReferenceHandle(T* pStrongReference);
    uint GetWeakReferenceCleanupId() const { return weakReferenceCleanupId; }

    template<typename T>
    bool FindOrCreateWeakReferenceHandle(T* pStrongReference, RecyclerWeakReference<T> **ppWeakRef);

    template<typename T>
    bool TryGetWeakReferenceHandle(T* pStrongReference, RecyclerWeakReference<T> **weakReference);

    template <ObjectInfoBits attributes>
    char* GetAddressOfAllocator(size_t sizeCat)
    {
        Assert(HeapInfo::IsAlignedSmallObjectSize(sizeCat));
        return (char*)this->autoHeap.GetBucket<attributes>(sizeCat).GetAllocator();
    }

    template <ObjectInfoBits attributes>
    uint32 GetEndAddressOffset(size_t sizeCat)
    {
        Assert(HeapInfo::IsAlignedSmallObjectSize(sizeCat));
        return this->autoHeap.GetBucket<attributes>(sizeCat).GetAllocator()->GetEndAddressOffset();
    }

    template <ObjectInfoBits attributes>
    uint32 GetFreeObjectListOffset(size_t sizeCat)
    {
        Assert(HeapInfo::IsAlignedSmallObjectSize(sizeCat));
        return this->autoHeap.GetBucket<attributes>(sizeCat).GetAllocator()->GetFreeObjectListOffset();
    }

    void GetNormalHeapBlockAllocatorInfoForNativeAllocation(size_t sizeCat, void*& allocatorAddress, uint32& endAddressOffset, uint32& freeListOffset);
    bool AllowNativeCodeBumpAllocation();
    static void TrackNativeAllocatedMemoryBlock(Recycler * recycler, void * memBlock, size_t sizeCat);

    void Free(void* buffer, size_t size)
    {
        Assert(false);
    }

    bool ExplicitFreeLeaf(void* buffer, size_t size);
    bool ExplicitFreeNonLeaf(void* buffer, size_t size);

    template <ObjectInfoBits attributes>
    bool ExplicitFreeInternalWrapper(void* buffer, size_t allocSize);

    template <ObjectInfoBits attributes, typename TBlockAttributes>
    bool ExplicitFreeInternal(void* buffer, size_t size, size_t sizeCat);

    size_t GetAllocSize(size_t size);

    template <typename TBlockAttributes>
    void SetExplicitFreeBitOnSmallBlock(HeapBlock* heapBlock, size_t sizeCat, void* buffer, ObjectInfoBits attributes);

    char* HeapAllocR(HeapInfo* eHeap, size_t size)
    {
        return RealAlloc<LeafBit, /* nothrow = */ false>(eHeap, size);
    }

    void HeapFree(HeapInfo* eHeap,void* candidate);

    void EnumerateObjects(ObjectInfoBits infoBits, void (*CallBackFunction)(void * address, size_t size));

    void RootAddRef(void* obj, uint *count = nullptr);
    void RootRelease(void* obj, uint *count = nullptr);

    template <ObjectInfoBits attributes, bool nothrow>
    inline char* RealAlloc(HeapInfo* heap, size_t size);

    template <ObjectInfoBits attributes, bool isSmallAlloc, bool nothrow>
    inline char* RealAllocFromBucket(HeapInfo* heap, size_t size);

    void EnterIdleDecommit();
    void LeaveIdleDecommit();

    void DisposeObjects();
    BOOL IsValidObject(void* candidate, size_t minimumSize = 0);

#if DBG
    void SetDisableThreadAccessCheck();
    void SetDisableConcurrentThreadExitedCheck();
    void CheckAllocExternalMark() const;
    BOOL IsFreeObject(void * candidate);
    BOOL IsReentrantState() const;
#endif
#if DBG_DUMP
    void PrintMarkStack();
#endif

#ifdef PROFILE_EXEC
    Js::Profiler * GetProfiler() const { return this->profiler; }
    ArenaAllocator * AddBackgroundProfilerArena();
    void ReleaseBackgroundProfilerArena(ArenaAllocator * arena);
    void SetProfiler(Js::Profiler * profiler, Js::Profiler * backgroundProfiler);
#endif
#ifdef RECYCLER_MEMORY_VERIFY
    BOOL VerifyEnabled() const { return verifyEnabled; }
    void Verify(Js::Phase phase);

    static void VerifyCheck(BOOL cond, char16 const * msg, void * address, void * corruptedAddress);
    static void VerifyCheckFill(void * address, size_t size);
    void FillCheckPad(void * address, size_t size, size_t alignedAllocSize, bool objectAlreadyInitialized);
    void FillCheckPad(void * address, size_t size, size_t alignedAllocSize)
    {
        FillCheckPad(address, size, alignedAllocSize, false);
    }

    void VerifyCheckPad(void * address, size_t size);
    void VerifyCheckPadExplicitFreeList(void * address, size_t size);
    static const byte VerifyMemFill = 0xCA;
#endif
#ifdef RECYCLER_ZERO_MEM_CHECK
    void VerifyZeroFill(void * address, size_t size);
#endif
#ifdef RECYCLER_DUMP_OBJECT_GRAPH
    bool DumpObjectGraph(RecyclerObjectGraphDumper::Param * param = nullptr);
    void DumpObjectDescription(void *object);
#endif
#ifdef LEAK_REPORT
    void ReportLeaks();
    void ReportLeaksOnProcessDetach();
#endif
#ifdef CHECK_MEMORY_LEAK
    void CheckLeaks(char16 const * header);
    void CheckLeaksOnProcessDetach(char16 const * header);
#endif
#ifdef RECYCLER_TRACE
    void SetDomCollect(bool isDomCollect)
    {
        collectionParam.domCollect = isDomCollect;
    }
    void CaptureCollectionParam(CollectionFlags flags, bool repeat = false);
#endif
#ifdef ENABLE_BASIC_TELEMETRY
    Js::GCPauseStats GetGCPauseStats()
    {
        return gcTel.GetGCPauseStats(); // returns the maxGCpause time in ms
    }

    void ResetGCPauseStats()
    {
        gcTel.Reset();
    }

    void SetIsScriptSiteCloseGC(bool val)
    {
        gcTel.SetIsScriptSiteCloseGC(val);
    }
#endif
private:
    // RecyclerRootPtr has implicit conversion to pointers, prevent it to be
    // passed to RootAddRef/RootRelease directly
    template <typename T>
    void RootAddRef(RecyclerRootPtr<T>& ptr, uint *count = nullptr);
    template <typename T>
    void RootRelease(RecyclerRootPtr<T>& ptr, uint *count = nullptr);

    template <CollectionFlags flags>
    BOOL CollectInternal();
    template <CollectionFlags flags>
    BOOL Collect();
    template <CollectionFlags flags>
    BOOL CollectWithHeuristic();
    template <CollectionFlags flags>
    BOOL CollectWithExhaustiveCandidate();
    template <CollectionFlags flags>
    BOOL GetPartialFlag();

    bool NeedExhaustiveRepeatCollect() const;

#if DBG
    bool ExpectStackSkip() const;
#endif

    static size_t const InvalidScanRootBytes = (size_t)-1;

    // Small Allocator
    template <typename SmallHeapBlockAllocatorType>
    void AddSmallAllocator(SmallHeapBlockAllocatorType * allocator, size_t sizeCat);
    template <typename SmallHeapBlockAllocatorType>
    void RemoveSmallAllocator(SmallHeapBlockAllocatorType * allocator, size_t sizeCat);
    template <ObjectInfoBits attributes, typename SmallHeapBlockAllocatorType>
    char * SmallAllocatorAlloc(SmallHeapBlockAllocatorType * allocator, size_t sizeCat, size_t size);

    // Allocation
    template <ObjectInfoBits attributes, bool nothrow>
    inline char * AllocWithAttributesInlined(size_t size);
    template <ObjectInfoBits attributes, bool nothrow>
    char * AllocWithAttributes(size_t size)
    {
        return AllocWithAttributesInlined<attributes, nothrow>(size);
    }

    template <ObjectInfoBits attributes, bool nothrow>
    inline char* AllocZeroWithAttributesInlined(size_t size);

    template <ObjectInfoBits attributes, bool nothrow>
    char* AllocZeroWithAttributes(size_t size)
    {
        return AllocZeroWithAttributesInlined<attributes, nothrow>(size);
    }

    char* AllocWeakReferenceEntry(size_t size)
    {
        return AllocWithAttributes<WeakReferenceEntryBits, /* nothrow = */ false>(size);
    }
#if DBG
    template <ObjectInfoBits attributes>
    void VerifyPageHeapFillAfterAlloc(char* memBlock, size_t size);
#endif

    bool NeedDisposeTimed()
    {
        DWORD ticks = ::GetTickCount();
        return (ticks > tickCountNextDispose && this->hasDisposableObject);
    }

    char* TryLargeAlloc(HeapInfo* heap, size_t size, ObjectInfoBits attributes, bool nothrow);

    template <bool nothrow>
    char* LargeAlloc(HeapInfo* heap, size_t size, ObjectInfoBits attributes);
    void OutOfMemory();

    // Collection
    BOOL DoCollect(CollectionFlags flags);
    BOOL DoCollectWrapped(CollectionFlags flags);
    BOOL CollectOnAllocatorThread();

#if DBG
    void ResetThreadId();
#endif

    template <bool background>
    size_t ScanPinnedObjects();
    size_t ScanStack();
    size_t ScanArena(ArenaData * alloc, bool background);
    void ScanImplicitRoots();
    void ScanInitialImplicitRoots();
    void ScanNewImplicitRoots();
    size_t FindRoots();
    size_t TryMarkArenaMemoryBlockList(ArenaMemoryBlock * memoryBlocks);
    size_t TryMarkBigBlockList(BigBlock * memoryBlocks);
#if ENABLE_CONCURRENT_GC
    size_t TryMarkBigBlockListWithWriteWatch(BigBlock * memoryBlocks);
#endif

    // Mark
    void ResetMarks(ResetMarkFlags flags);
    void Mark();
    bool EndMark();
    bool EndMarkCheckOOMRescan();
    void EndMarkOnLowMemory();
#if ENABLE_CONCURRENT_GC
    void DoParallelMark();
    void DoBackgroundParallelMark();
#endif

    size_t RootMark(CollectionState markState);

    void ProcessMark(bool background);
    void ProcessParallelMark(bool background, MarkContext * markContext);
    template <bool parallel, bool interior>
    void ProcessMarkContext(MarkContext * markContext);

public:
    bool IsObjectMarked(void* candidate) { return this->heapBlockMap.IsMarked(candidate); }
#ifdef RECYCLER_STRESS
    bool StressCollectNow();
#endif
private:
    HeapBlock* FindHeapBlock(void * candidate);

    struct FindBlockCache
    {
        FindBlockCache():
            heapBlock(nullptr),
            candidate(nullptr)
        {
        }

        HeapBlock* heapBlock;
        void* candidate;
    } blockCache;

    inline void ScanObjectInline(void ** obj, size_t byteCount);
    inline void ScanObjectInlineInterior(void ** obj, size_t byteCount);
    inline void ScanMemoryInline(void ** obj, size_t byteCount);
    void ScanMemory(void ** obj, size_t byteCount) { if (byteCount != 0) { ScanMemoryInline(obj, byteCount); } }
    bool AddMark(void * candidate, size_t byteCount);

    // Sweep
#if ENABLE_PARTIAL_GC
    bool Sweep(size_t rescanRootBytes = (size_t)-1, bool concurrent = false, bool adjustPartialHeuristics = false);
#else
    bool Sweep(bool concurrent = false);
#endif
    void SweepWeakReference();
    void SweepHeap(bool concurrent, RecyclerSweep& recyclerSweep);
    void FinishSweep(RecyclerSweep& recyclerSweep);

    bool FinishDisposeObjects();
    template <CollectionFlags flags>
    bool FinishDisposeObjectsWrapped();

    // end collection
    void FinishCollection();
    void FinishCollection(bool needConcurrentSweep);
    void EndCollection();

    void ResetCollectionState();
    void ResetMarkCollectionState();
    void ResetHeuristicCounters();
    void ResetPartialHeuristicCounters();
    BOOL IsMarkState() const;
    BOOL IsFindRootsState() const;
    BOOL IsInThreadFindRootsState() const;

    template <Js::Phase phase>
    void CollectionBegin();
    template <Js::Phase phase>
    void CollectionEnd();

#if ENABLE_PARTIAL_GC
    void ProcessClientTrackedObjects();
    bool PartialCollect(bool concurrent);
    void FinishPartialCollect(RecyclerSweep * recyclerSweep = nullptr);
    void ClearPartialCollect();
#if ENABLE_CONCURRENT_GC
    void BackgroundFinishPartialCollect(RecyclerSweep * recyclerSweep);
#endif
#endif

    size_t RescanMark(DWORD waitTime);
    size_t FinishMark(DWORD waitTime);
    size_t FinishMarkRescan(bool background);
#if ENABLE_CONCURRENT_GC
    void ProcessTrackedObjects();
#endif

#if ENABLE_CONCURRENT_GC
    // Concurrent GC
    BOOL IsConcurrentEnabled() const { return this->enableConcurrentMark || this->enableParallelMark || this->enableConcurrentSweep; }
    BOOL IsConcurrentMarkState() const;
    BOOL IsConcurrentMarkExecutingState() const;
    BOOL IsConcurrentResetMarksState() const;
    BOOL IsConcurrentFindRootState() const;
    BOOL IsConcurrentExecutingState() const;
    BOOL IsConcurrentSweepExecutingState() const;
    BOOL IsConcurrentState() const;
    BOOL InConcurrentSweep()
    {
        return ((collectionState & Collection_ConcurrentSweep) == Collection_ConcurrentSweep);
    }
#if DBG
    BOOL IsConcurrentFinishedState() const;
#endif // DBG

    bool InitializeConcurrent(JsUtil::ThreadService* threadService);
    bool AbortConcurrent(bool restoreState);
    void FinalizeConcurrent(bool restoreState);

    static unsigned int  StaticThreadProc(LPVOID lpParameter);
    static int ExceptFilter(LPEXCEPTION_POINTERS pEP);
    DWORD ThreadProc();

    void DoBackgroundWork(bool forceForeground = false);
    static void StaticBackgroundWorkCallback(void * callbackData);

    BOOL CollectOnConcurrentThread();
    bool StartConcurrent(CollectionState const state);
    BOOL StartBackgroundMarkCollect();
    BOOL StartSynchronousBackgroundMark();
    BOOL StartAsynchronousBackgroundMark();
    BOOL StartBackgroundMark(bool foregroundResetMark, bool foregroundFindRoots);
    BOOL StartConcurrentSweepCollect();

    template <CollectionFlags flags>
    BOOL TryFinishConcurrentCollect();
    BOOL WaitForConcurrentThread(DWORD waitTime);
    void FlushBackgroundPages();
    BOOL FinishConcurrentCollect(CollectionFlags flags);
    BOOL FinishConcurrentCollectWrapped(CollectionFlags flags);
    void BackgroundMark();
    void BackgroundResetMarks();
    void PrepareBackgroundFindRoots();
    void RevertPrepareBackgroundFindRoots();
    size_t BackgroundFindRoots();
    size_t BackgroundScanStack();
    size_t BackgroundRepeatMark();
    size_t BackgroundRescan(RescanFlags rescanFlags);
    void BackgroundResetWriteWatchAll();
    size_t BackgroundFinishMark();

    char* GetScriptThreadStackTop();

    void SweepPendingObjects(RecyclerSweep& recyclerSweep);
    void ConcurrentTransferSweptObjects(RecyclerSweep& recyclerSweep);
#if ENABLE_PARTIAL_GC
    void ConcurrentPartialTransferSweptObjects(RecyclerSweep& recyclerSweep);
#endif // ENABLE_PARTIAL_GC
#endif // ENABLE_CONCURRENT_GC

    bool ForceSweepObject();
    void NotifyFree(__in char * address, size_t size);
    template <typename T>
    void NotifyFree(T * heapBlock);

    void CleanupPendingUnroot();

#ifdef ENABLE_JS_ETW
    ULONG EventWriteFreeMemoryBlock(HeapBlock* heapBlock);
    void FlushFreeRecord();
    void AppendFreeMemoryETWRecord(__in char *address, size_t size);
    static const uint BulkFreeMemoryCount = 400;
    uint bulkFreeMemoryWrittenCount;
    struct ETWFreeRecord {
        char* memoryAddress;
        uint32 objectSize;
    };
    ETWFreeRecord etwFreeRecords[BulkFreeMemoryCount];
#endif

    template <ObjectInfoBits attributes>
    bool IntegrateBlock(char * blockAddress, PageSegment * segment, size_t allocSize, size_t objectSize);

    template <class TBlockAttributes> friend class SmallHeapBlockT;
    template <class TBlockAttributes> friend class SmallNormalHeapBlockT;
    template <class TBlockAttributes> friend class SmallLeafHeapBlockT;
    template <class TBlockAttributes> friend class SmallFinalizableHeapBlockT;
    friend class LargeHeapBlock;
    friend class HeapInfo;
    friend class LargeHeapBucket;

    template <typename TBlockType>
    friend class HeapBucketT;
    template <typename TBlockType>
    friend class SmallNormalHeapBucketBase;
    template <typename T, ObjectInfoBits attributes>
    friend class RecyclerFastAllocator;

#ifdef RECYCLER_TRACE
    void PrintCollectTrace(Js::Phase phase, bool finish = false, bool noConcurrentWork = false);
#endif
#ifdef RECYCLER_VERIFY_MARK
    void VerifyMark();
    void VerifyMarkRoots();
    void VerifyMarkStack();
    void VerifyMarkArena(ArenaData * arena);
    void VerifyMarkBigBlockList(BigBlock * memoryBlocks);
    void VerifyMarkArenaMemoryBlockList(ArenaMemoryBlock * memoryBlocks);
    void VerifyMark(void * address);
#endif
#if DBG_DUMP
    bool forceTraceMark;
#endif
    bool isHeapEnumInProgress;
#if DBG
    bool allowAllocationDuringHeapEnum;
    bool allowAllocationDuringRenentrance;
#ifdef ENABLE_PROJECTION
    bool isInRefCountTrackingForProjection;
#endif
#endif
    // There are two scenarios we allow limited allocation but disallow GC during those allocations:
    // in heapenum when we allocate PropertyRecord, and
    // in projection ExternalMark allowing allocating VarToDispEx. This is the common flag
    // while we have debug only flag for each of the two scenarios.
    bool isCollectionDisabled;

#ifdef TRACK_ALLOC
public:
    Recycler * TrackAllocInfo(TrackAllocData const& data);
    void ClearTrackAllocInfo(TrackAllocData* data = NULL);

#ifdef PROFILE_RECYCLER_ALLOC
    void PrintAllocStats();
private:
    static bool DoProfileAllocTracker();
    void InitializeProfileAllocTracker();
    void TrackUnallocated(__in  char* address, __in char *endAddress, size_t sizeCat);
    void TrackAllocCore(void * object, size_t size, const TrackAllocData& trackAllocData, bool traceLifetime = false);
    void* TrackAlloc(void * object, size_t size, const TrackAllocData& trackAllocData, bool traceLifetime = false);

    void TrackIntegrate(__in_ecount(blockSize) char * blockAddress, size_t blockSize, size_t allocSize, size_t objectSize, const TrackAllocData& trackAllocData);
    BOOL TrackFree(const char* address, size_t size);

    void TrackAllocWeakRef(RecyclerWeakReferenceBase * weakRef);
    void TrackFreeWeakRef(RecyclerWeakReferenceBase * weakRef);

    struct TrackerData
    {
        TrackerData(type_info const * typeinfo, bool isArray) : typeinfo(typeinfo), isArray(isArray),
            ItemSize(0), ItemCount(0), AllocCount(0), ReqSize(0), AllocSize(0), FreeCount(0), FreeSize(0), TraceLifetime(false)
#ifdef PERF_COUNTERS
            , counter(PerfCounter::RecyclerTrackerCounterSet::GetPerfCounter(typeinfo, isArray))
            , sizeCounter(PerfCounter::RecyclerTrackerCounterSet::GetPerfSizeCounter(typeinfo, isArray))
#endif
        {
        }

        type_info const * typeinfo;
        bool isArray;
#ifdef TRACE_OBJECT_LIFETIME
        bool TraceLifetime;
#endif

        size_t ItemSize;
        size_t ItemCount;
        int AllocCount;
        int64 ReqSize;
        int64 AllocSize;
        int FreeCount;
        int64 FreeSize;
#ifdef PERF_COUNTERS
        PerfCounter::Counter& counter;
        PerfCounter::Counter& sizeCounter;
#endif

        static TrackerData EmptyData;
        static TrackerData ExplicitFreeListObjectData;
    };
    TrackerData * GetTrackerData(void * address);
    void SetTrackerData(void * address, TrackerData * data);

    struct TrackerItem
    {
        TrackerItem(type_info const * typeinfo) : instanceData(typeinfo, false), arrayData(typeinfo, true)
#ifdef PERF_COUNTERS
            , weakRefCounter(PerfCounter::RecyclerTrackerCounterSet::GetWeakRefPerfCounter(typeinfo))
#endif
        {}
        TrackerData instanceData;
        TrackerData arrayData;
#ifdef PERF_COUNTERS
        PerfCounter::Counter& weakRefCounter;
#endif
    };

    typedef JsUtil::BaseDictionary<type_info const *, TrackerItem *, NoCheckHeapAllocator, PrimeSizePolicy, DefaultComparer, JsUtil::SimpleDictionaryEntry, JsUtil::NoResizeLock> TypeInfotoTrackerItemMap;
    typedef JsUtil::BaseDictionary<void *, TrackerData *, NoCheckHeapAllocator, PrimeSizePolicy, RecyclerPointerComparer, JsUtil::SimpleDictionaryEntry, JsUtil::NoResizeLock> PointerToTrackerDataMap;

    TypeInfotoTrackerItemMap * trackerDictionary;
    CRITICAL_SECTION trackerCriticalSection;
#endif
    TrackAllocData nextAllocData;
#endif

public:
    // Enumeration
    class AutoSetupRecyclerForNonCollectingMark
    {
    private:
        Recycler& m_recycler;
        bool m_setupDone;
        CollectionState m_previousCollectionState;
#ifdef RECYCLER_STATS
        RecyclerCollectionStats m_previousCollectionStats;
#endif
    public:
        AutoSetupRecyclerForNonCollectingMark(Recycler& recycler, bool setupForHeapEnumeration = false);
        ~AutoSetupRecyclerForNonCollectingMark();
        void DoCommonSetup();
        void SetupForHeapEnumeration();
    };

    friend class RecyclerHeapObjectInfo;

    bool FindImplicitRootObject(void* candidate, RecyclerHeapObjectInfo& heapObject);
    bool FindHeapObject(void* candidate, FindHeapObjectFlags flags, RecyclerHeapObjectInfo& heapObject);
    bool FindHeapObjectWithClearedAllocators(void* candidate, RecyclerHeapObjectInfo& heapObject);
    bool IsCollectionDisabled() const { return isCollectionDisabled; }
    bool IsHeapEnumInProgress() const { Assert(isHeapEnumInProgress ? isCollectionDisabled : true); return isHeapEnumInProgress; }

#if DBG
    // There are limited cases that we have to allow allocation during heap enumeration. GC is explicitly
    // disabled during heap enumeration for these limited cases. (See DefaultRecyclerCollectionWrapper)
    // The only case of allocation right now is allocating property record for string based type handler
    // so we can use the propertyId as the relation Id.
    // Allocation during enumeration is still frown upon and should still be avoid if possible.
    bool AllowAllocationDuringHeapEnum() const { return allowAllocationDuringHeapEnum; }
    class AutoAllowAllocationDuringHeapEnum : public AutoBooleanToggle
    {
    public:
        AutoAllowAllocationDuringHeapEnum(Recycler * recycler) : AutoBooleanToggle(&recycler->allowAllocationDuringHeapEnum) {};
    };

#ifdef ENABLE_PROJECTION
    bool IsInRefCountTrackingForProjection() const { return isInRefCountTrackingForProjection;}
    class AutoIsInRefCountTrackingForProjection : public AutoBooleanToggle
    {
    public:
        AutoIsInRefCountTrackingForProjection(Recycler * recycler) : AutoBooleanToggle(&recycler->isInRefCountTrackingForProjection) {};
    };
#endif
#endif

    class AutoAllowAllocationDuringReentrance : public AutoBooleanToggle
    {
    public:
        AutoAllowAllocationDuringReentrance(Recycler * recycler) :
            AutoBooleanToggle(&recycler->isCollectionDisabled)
#if DBG
            , allowAllocationDuringRenentrance(&recycler->allowAllocationDuringRenentrance)
#endif
        {};
#if DBG
    private:
        AutoBooleanToggle allowAllocationDuringRenentrance;
#endif
    };
#ifdef HEAP_ENUMERATION_VALIDATION
    typedef void(*PostHeapEnumScanCallback)(const HeapObject& heapObject, void *data);
    PostHeapEnumScanCallback pfPostHeapEnumScanCallback;
    void *postHeapEnunScanData;
    void PostHeapEnumScan(PostHeapEnumScanCallback callback, void*data);
    bool IsPostEnumHeapValidationInProgress() const { return pfPostHeapEnumScanCallback != NULL; }
#endif

private:
    void* GetRealAddressFromInterior(void* candidate);
    void BeginNonCollectingMark();
    void EndNonCollectingMark();

#if defined(RECYCLER_DUMP_OBJECT_GRAPH) || defined(LEAK_REPORT) || defined(CHECK_MEMORY_LEAK)
public:
    bool IsInDllCanUnloadNow() const { return inDllCanUnloadNow; }
    bool IsInDetachProcess() const { return inDetachProcess; }
    void SetInDllCanUnloadNow();
    void SetInDetachProcess();
private:
    bool inDllCanUnloadNow;
    bool inDetachProcess;
    bool isPrimaryMarkContextInitialized;
#endif
#if defined(LEAK_REPORT) || defined(CHECK_MEMORY_LEAK)
    template <class Fn>
    void ReportOnProcessDetach(Fn fn);
    void PrintPinnedObjectStackTraces();
#endif

public:
    typedef void (CALLBACK *ObjectBeforeCollectCallback)(void* object, void* callbackState); // same as jsrt JsObjectBeforeCollectCallback
    // same as jsrt JsObjectBeforeCollectCallbackWrapper
    typedef void (CALLBACK *ObjectBeforeCollectCallbackWrapper)(ObjectBeforeCollectCallback callback, void* object, void* callbackState, void* threadContext);
    void SetObjectBeforeCollectCallback(void* object,
        ObjectBeforeCollectCallback callback,
        void* callbackState,
        ObjectBeforeCollectCallbackWrapper callbackWrapper,
        void* threadContext);
    void ClearObjectBeforeCollectCallbacks();
    bool IsInObjectBeforeCollectCallback() const { return objectBeforeCollectCallbackState != ObjectBeforeCollectCallback_None; }
private:
    struct ObjectBeforeCollectCallbackData
    {
        ObjectBeforeCollectCallback callback;
        void* callbackState;
        void* threadContext;
        ObjectBeforeCollectCallbackWrapper callbackWrapper;

        ObjectBeforeCollectCallbackData() {}
        ObjectBeforeCollectCallbackData(ObjectBeforeCollectCallbackWrapper callbackWrapper, ObjectBeforeCollectCallback callback, void* callbackState, void* threadContext) :
            callbackWrapper(callbackWrapper), callback(callback), callbackState(callbackState), threadContext(threadContext) {}
    };
    typedef JsUtil::BaseDictionary<void*, ObjectBeforeCollectCallbackData, HeapAllocator,
        PrimeSizePolicy, RecyclerPointerComparer, JsUtil::SimpleDictionaryEntry, JsUtil::NoResizeLock> ObjectBeforeCollectCallbackMap;
    ObjectBeforeCollectCallbackMap* objectBeforeCollectCallbackMap;

    enum ObjectBeforeCollectCallbackState
    {
      ObjectBeforeCollectCallback_None,
      ObjectBeforeCollectCallback_Normal,   // Normal GC BeforeCollect callback
      ObjectBeforeCollectCallback_Shutdown, // At shutdown invoke all BeforeCollect callback
    } objectBeforeCollectCallbackState;

    bool ProcessObjectBeforeCollectCallbacks(bool atShutdown = false);
};


class RecyclerHeapObjectInfo
{
    void* m_address;
    Recycler * m_recycler;
    HeapBlock* m_heapBlock;

#if LARGEHEAPBLOCK_ENCODING
    union
    {
        byte * m_attributes;
        LargeObjectHeader * m_largeHeapBlockHeader;
    };
    bool isUsingLargeHeapBlock = false;
#else
    byte * m_attributes;
#endif


public:
    RecyclerHeapObjectInfo() : m_address(NULL), m_recycler(NULL), m_heapBlock(NULL), m_attributes(NULL) {}
    RecyclerHeapObjectInfo(void* address, Recycler * recycler, HeapBlock* heapBlock, byte * attributes) :
        m_address(address), m_recycler(recycler), m_heapBlock(heapBlock), m_attributes(attributes) { }

    void* GetObjectAddress() const { return m_address; }

#ifdef RECYCLER_PAGE_HEAP
    bool IsPageHeapAlloc() 
    {
        return isUsingLargeHeapBlock && ((LargeHeapBlock*)m_heapBlock)->InPageHeapMode();
    }
#endif

    bool IsLeaf() const
    {
#if LARGEHEAPBLOCK_ENCODING
        if (isUsingLargeHeapBlock)
        {
            return (m_largeHeapBlockHeader->GetAttributes(m_recycler->Cookie) & LeafBit) != 0;
        }
#endif
        return ((*m_attributes & LeafBit) != 0 || this->m_heapBlock->IsLeafBlock());
    }

    bool IsImplicitRoot() const
    {
#if LARGEHEAPBLOCK_ENCODING
        if (isUsingLargeHeapBlock)
        {
            return (m_largeHeapBlockHeader->GetAttributes(m_recycler->Cookie) & ImplicitRootBit) != 0;
        }
#endif
        return (*m_attributes & ImplicitRootBit) != 0;
    }
    bool IsObjectMarked() const { Assert(m_recycler); return m_recycler->heapBlockMap.IsMarked(m_address); }
    void SetObjectMarked()  { Assert(m_recycler); m_recycler->heapBlockMap.SetMark(m_address); }
    ObjectInfoBits GetAttributes() const
    {
#if LARGEHEAPBLOCK_ENCODING
        if (isUsingLargeHeapBlock)
        {
            return (ObjectInfoBits)m_largeHeapBlockHeader->GetAttributes(m_recycler->Cookie);
        }
#endif
        return (ObjectInfoBits)*m_attributes;
    }
    size_t GetSize() const;

#if LARGEHEAPBLOCK_ENCODING
    void SetLargeHeapBlockHeader(LargeObjectHeader * largeHeapBlockHeader)
    {
        m_largeHeapBlockHeader = largeHeapBlockHeader;
        isUsingLargeHeapBlock = true;
    }
#endif

    bool SetMemoryProfilerHasEnumerated()
    {
        Assert(m_heapBlock);
#if LARGEHEAPBLOCK_ENCODING
        if (isUsingLargeHeapBlock)
        {
            return SetMemoryProfilerHasEnumeratedForLargeHeapBlock();
        }
#endif
        bool wasMemoryProfilerOldObject = (*m_attributes & MemoryProfilerOldObjectBit) != 0;
        *m_attributes |= MemoryProfilerOldObjectBit;
        return wasMemoryProfilerOldObject;
    }

    bool ClearImplicitRootBit()
    {
        // This can only be called on the main thread for non-finalizable block
        // As finalizable block requires that the bit not be change during concurrent mark
        // since the background thread change the NewTrackBit
        Assert(!m_heapBlock->IsAnyFinalizableBlock());

#ifdef RECYCLER_PAGE_HEAP
        Recycler* recycler = this->m_recycler;
        if (recycler->IsPageHeapEnabled() && recycler->ShouldCapturePageHeapFreeStack())
        {
<<<<<<< HEAD
            Assert(recycler->IsPageHeapEnabled());

#ifdef STACK_BACK_TRACE
            this->m_heapBlock->CapturePageHeapFreeStack();
#endif
=======
            if (this->isUsingLargeHeapBlock)
            {
                LargeHeapBlock* largeHeapBlock = (LargeHeapBlock*)this->m_heapBlock;
                if (largeHeapBlock->InPageHeapMode())
                {
                    largeHeapBlock->CapturePageHeapFreeStack();
                }
            }
>>>>>>> ecc90555
        }
#endif

#if LARGEHEAPBLOCK_ENCODING
        if (isUsingLargeHeapBlock)
        {
            return ClearImplicitRootBitsForLargeHeapBlock();
        }
#endif
        Assert(m_attributes);
        bool wasImplicitRoot = (*m_attributes & ImplicitRootBit) != 0;
        *m_attributes &= ~ImplicitRootBit;

        return wasImplicitRoot;
    }

    void ExplicitFree()
    {
        if (*m_attributes == ObjectInfoBits::LeafBit)
        {
            m_recycler->ExplicitFreeLeaf(m_address, GetSize());
        }
        else
        {
            Assert(*m_attributes == ObjectInfoBits::NoBit);
            m_recycler->ExplicitFreeNonLeaf(m_address, GetSize());
        }
    }

#if LARGEHEAPBLOCK_ENCODING
    bool ClearImplicitRootBitsForLargeHeapBlock()
    {
        Assert(m_largeHeapBlockHeader);
        byte attributes = m_largeHeapBlockHeader->GetAttributes(m_recycler->Cookie);
        bool wasImplicitRoot = (attributes & ImplicitRootBit) != 0;
        m_largeHeapBlockHeader->SetAttributes(m_recycler->Cookie, attributes & ~ImplicitRootBit);
        return wasImplicitRoot;
    }

    bool SetMemoryProfilerHasEnumeratedForLargeHeapBlock()
    {
        Assert(m_largeHeapBlockHeader);
        byte attributes = m_largeHeapBlockHeader->GetAttributes(m_recycler->Cookie);
        bool wasMemoryProfilerOldObject = (attributes & MemoryProfilerOldObjectBit) != 0;
        m_largeHeapBlockHeader->SetAttributes(m_recycler->Cookie, attributes | MemoryProfilerOldObjectBit);
        return wasMemoryProfilerOldObject;
    }

#endif
};
// A fake heap block to replace the original heap block where the strong ref is when it has been collected
// as the original heap block may have been freed
class CollectedRecyclerWeakRefHeapBlock : public HeapBlock
{
public:
#if DBG
    virtual BOOL IsFreeObject(void* objectAddress) override { Assert(false); return false; }
#endif
    virtual BOOL IsValidObject(void* objectAddress) override { Assert(false); return false; }
    virtual byte* GetRealAddressFromInterior(void* interiorAddress) override { Assert(false); return nullptr; }
    virtual size_t GetObjectSize(void* object) override { Assert(false); return 0; }
    virtual bool FindHeapObject(void* objectAddress, Recycler * recycler, FindHeapObjectFlags flags, RecyclerHeapObjectInfo& heapObject) override { Assert(false); return false; }
    virtual bool TestObjectMarkedBit(void* objectAddress) override { Assert(false); return false; }
    virtual void SetObjectMarkedBit(void* objectAddress) override { Assert(false); }

#ifdef RECYCLER_VERIFY_MARK
    virtual void VerifyMark(void * objectAddress) override { Assert(false); }
#endif
#ifdef RECYCLER_PERF_COUNTERS
    virtual void UpdatePerfCountersOnFree() override { Assert(false); }
#endif
#ifdef PROFILE_RECYCLER_ALLOC
    virtual void * GetTrackerData(void * address) override { Assert(false); return nullptr; }
    virtual void SetTrackerData(void * address, void * data) override { Assert(false); }
#endif
    static CollectedRecyclerWeakRefHeapBlock Instance;
private:

    CollectedRecyclerWeakRefHeapBlock() : HeapBlock(BlockTypeCount)
    {
#if ENABLE_CONCURRENT_GC
        isPendingConcurrentSweep = false;
#endif
    }
};

class AutoIdleDecommit
{
public:
    AutoIdleDecommit(Recycler * recycler) : recycler(recycler) { recycler->EnterIdleDecommit(); }
    ~AutoIdleDecommit() { recycler->LeaveIdleDecommit(); }
private:
    Recycler * recycler;
};

template <typename SmallHeapBlockAllocatorType>
void
Recycler::AddSmallAllocator(SmallHeapBlockAllocatorType * allocator, size_t sizeCat)
{
    autoHeap.AddSmallAllocator(allocator, sizeCat);
}

template <typename SmallHeapBlockAllocatorType>
void
Recycler::RemoveSmallAllocator(SmallHeapBlockAllocatorType * allocator, size_t sizeCat)
{
    autoHeap.RemoveSmallAllocator(allocator, sizeCat);
}

template <ObjectInfoBits attributes, typename SmallHeapBlockAllocatorType>
char *
Recycler::SmallAllocatorAlloc(SmallHeapBlockAllocatorType * allocator, size_t sizeCat, size_t size)
{
    return autoHeap.SmallAllocatorAlloc<attributes>(this, allocator, sizeCat, size);
}

// Dummy recycler allocator policy classes to choose the allocation function
class _RecyclerLeafPolicy;
class _RecyclerNonLeafPolicy;

template <typename Policy>
class _RecyclerAllocatorFunc
{};

template <>
class _RecyclerAllocatorFunc<_RecyclerLeafPolicy>
{
public:
    typedef char * (Recycler::*AllocFuncType)(size_t);
    typedef bool (Recycler::*FreeFuncType)(void*, size_t);

    static AllocFuncType GetAllocFunc()
    {
        return &Recycler::AllocLeaf;
    }

    static AllocFuncType GetAllocZeroFunc()
    {
        return &Recycler::AllocLeafZero;
    }

    static FreeFuncType GetFreeFunc()
    {
        return &Recycler::ExplicitFreeLeaf;
    }
};

template <>
class _RecyclerAllocatorFunc<_RecyclerNonLeafPolicy>
{
public:
    typedef char * (Recycler::*AllocFuncType)(size_t);
    typedef bool (Recycler::*FreeFuncType)(void*, size_t);

    static AllocFuncType GetAllocFunc()
    {
        return &Recycler::Alloc;
    }

    static AllocFuncType GetAllocZeroFunc()
    {
        return &Recycler::AllocZero;
    }

    static FreeFuncType GetFreeFunc()
    {
        return &Recycler::ExplicitFreeNonLeaf;
    }
};

// This is used by the compiler; when T is NOT a pointer i.e. a value type - it causes leaf allocation
template <typename T>
class TypeAllocatorFunc<Recycler, T> : public _RecyclerAllocatorFunc<_RecyclerLeafPolicy>
{
};

// Partial template specialization; applies to T when it is a pointer
template <typename T>
class TypeAllocatorFunc<Recycler, T *> : public _RecyclerAllocatorFunc<_RecyclerNonLeafPolicy>
{
};

template <bool isLeaf>
class ListTypeAllocatorFunc<Recycler, isLeaf>
{
public:
    typedef bool (Recycler::*FreeFuncType)(void*, size_t);

    static FreeFuncType GetFreeFunc()
    {
        if (isLeaf)
        {
            return &Recycler::ExplicitFreeLeaf;
        }
        else
        {
            return &Recycler::ExplicitFreeNonLeaf;
        }
    }
};

// Dummy class to choose the allocation function
class RecyclerLeafAllocator;
class RecyclerNonLeafAllocator;

// Partial template specialization to allocate as non leaf
template <typename T>
class TypeAllocatorFunc<RecyclerNonLeafAllocator, T> : public _RecyclerAllocatorFunc<_RecyclerNonLeafPolicy>
{
};

template <typename T>
class TypeAllocatorFunc<RecyclerLeafAllocator, T> : public _RecyclerAllocatorFunc<_RecyclerLeafPolicy>
{
};

template <typename TAllocType>
struct AllocatorInfo<Recycler, TAllocType>
{
    typedef Recycler AllocatorType;
    typedef TypeAllocatorFunc<Recycler, TAllocType> AllocatorFunc;
    typedef _RecyclerAllocatorFunc<_RecyclerNonLeafPolicy> InstAllocatorFunc; // By default any instance considered non-leaf
};

template <typename TAllocType>
struct AllocatorInfo<RecyclerNonLeafAllocator, TAllocType>
{
    typedef Recycler AllocatorType;
    typedef TypeAllocatorFunc<RecyclerNonLeafAllocator, TAllocType> AllocatorFunc;
    typedef TypeAllocatorFunc<RecyclerNonLeafAllocator, TAllocType> InstAllocatorFunc; // Same as TypeAllocatorFunc
};

template <typename TAllocType>
struct AllocatorInfo<RecyclerLeafAllocator, TAllocType>
{
    typedef Recycler AllocatorType;
    typedef TypeAllocatorFunc<RecyclerLeafAllocator, TAllocType> AllocatorFunc;
    typedef TypeAllocatorFunc<RecyclerLeafAllocator, TAllocType> InstAllocatorFunc; // Same as TypeAllocatorFunc
};

template <>
struct ForceNonLeafAllocator<Recycler>
{
    typedef RecyclerNonLeafAllocator AllocatorType;
};

template <>
struct ForceNonLeafAllocator<RecyclerLeafAllocator>
{
    typedef RecyclerNonLeafAllocator AllocatorType;
};

template <>
struct ForceLeafAllocator<Recycler>
{
    typedef RecyclerLeafAllocator AllocatorType;
};

template <>
struct ForceLeafAllocator<RecyclerNonLeafAllocator>
{
    typedef RecyclerLeafAllocator AllocatorType;
};

#ifdef PROFILE_EXEC
#define RECYCLER_PROFILE_EXEC_BEGIN(recycler, phase) if (recycler->profiler != nullptr) { recycler->profiler->Begin(phase); }
#define RECYCLER_PROFILE_EXEC_END(recycler, phase) if (recycler->profiler != nullptr) { recycler->profiler->End(phase); }

#define RECYCLER_PROFILE_EXEC_BEGIN2(recycler, phase1, phase2) if (recycler->profiler != nullptr) { recycler->profiler->Begin(phase1); recycler->profiler->Begin(phase2);}
#define RECYCLER_PROFILE_EXEC_END2(recycler, phase1, phase2) if (recycler->profiler != nullptr) { recycler->profiler->End(phase1); recycler->profiler->End(phase2);}
#define RECYCLER_PROFILE_EXEC_CHANGE(recycler, phase1, phase2) if  (recycler->profiler != nullptr) { recycler->profiler->End(phase1); recycler->profiler->Begin(phase2); }
#define RECYCLER_PROFILE_EXEC_BACKGROUND_BEGIN(recycler, phase) if (recycler->backgroundProfiler != nullptr) { recycler->backgroundProfiler->Begin(phase); }
#define RECYCLER_PROFILE_EXEC_BACKGROUND_END(recycler, phase) if (recycler->backgroundProfiler != nullptr) { recycler->backgroundProfiler->End(phase); }

#define RECYCLER_PROFILE_EXEC_THREAD_BEGIN(background, recycler, phase) if (background) { RECYCLER_PROFILE_EXEC_BACKGROUND_BEGIN(recycler, phase); } else { RECYCLER_PROFILE_EXEC_BEGIN(recycler, phase); }
#define RECYCLER_PROFILE_EXEC_THREAD_END(background, recycler, phase) if (background) { RECYCLER_PROFILE_EXEC_BACKGROUND_END(recycler, phase); } else { RECYCLER_PROFILE_EXEC_END(recycler, phase); }
#else
#define RECYCLER_PROFILE_EXEC_BEGIN(recycler, phase)
#define RECYCLER_PROFILE_EXEC_END(recycler, phase)
#define RECYCLER_PROFILE_EXEC_BEGIN2(recycler, phase1, phase2)
#define RECYCLER_PROFILE_EXEC_END2(recycler, phase1, phase2)
#define RECYCLER_PROFILE_EXEC_CHANGE(recycler, phase1, phase2)
#define RECYCLER_PROFILE_EXEC_BACKGROUND_BEGIN(recycler, phase)
#define RECYCLER_PROFILE_EXEC_BACKGROUND_END(recycler, phase)
#define RECYCLER_PROFILE_EXEC_THREAD_BEGIN(background, recycler, phase)
#define RECYCLER_PROFILE_EXEC_THREAD_END(background, recycler, phase)
#endif
}

_Ret_notnull_ inline void * __cdecl
operator new(size_t byteSize, Recycler * alloc, HeapInfo * heapInfo)
{
    return alloc->HeapAllocR(heapInfo, byteSize);
}

inline void __cdecl
operator delete(void * obj, Recycler * alloc, HeapInfo * heapInfo)
{
    alloc->HeapFree(heapInfo, obj);
}

_Ret_notnull_ inline void * __cdecl
operator new(size_t byteSize, Recycler * recycler, ObjectInfoBits enumClassBits)
{
    AssertCanHandleOutOfMemory();
    Assert(byteSize != 0);
    Assert(enumClassBits == EnumClass_1_Bit);
    void * buffer = recycler->AllocEnumClass<EnumClass_1_Bit>(byteSize);
    // All of our allocation should throw on out of memory
    Assume(buffer != nullptr);
    return buffer;
}

template<ObjectInfoBits infoBits>
_Ret_notnull_ inline void * __cdecl
operator new(size_t byteSize, Recycler * recycler, const InfoBitsWrapper<infoBits>&)
{
    AssertCanHandleOutOfMemory();
    Assert(byteSize != 0);
    void * buffer = recycler->AllocWithInfoBits<infoBits>(byteSize);
    // All of our allocation should throw on out of memory
    Assume(buffer != nullptr);
    return buffer;
}<|MERGE_RESOLUTION|>--- conflicted
+++ resolved
@@ -751,15 +751,10 @@
     DListBase<ArenaData*> externalGuestArenaList;    // guest arenas are scanned for roots
     HeapInfo autoHeap;
 #ifdef RECYCLER_PAGE_HEAP
-<<<<<<< HEAD
     inline bool IsPageHeapEnabled() const { return isPageHeapEnabled; }
-    inline bool ShouldCapturePageHeapAllocStack() const { return capturePageHeapAllocStack; }
-=======
-    __inline bool IsPageHeapEnabled() const { return isPageHeapEnabled; }
     template<ObjectInfoBits attributes>
     bool IsPageHeapEnabled(size_t size);
-    __inline bool ShouldCapturePageHeapAllocStack() const { return capturePageHeapAllocStack; }
->>>>>>> ecc90555
+    inline bool ShouldCapturePageHeapAllocStack() const { return capturePageHeapAllocStack; }
     bool isPageHeapEnabled;
     bool capturePageHeapAllocStack;
     bool capturePageHeapFreeStack;
@@ -2118,13 +2113,7 @@
         Recycler* recycler = this->m_recycler;
         if (recycler->IsPageHeapEnabled() && recycler->ShouldCapturePageHeapFreeStack())
         {
-<<<<<<< HEAD
-            Assert(recycler->IsPageHeapEnabled());
-
 #ifdef STACK_BACK_TRACE
-            this->m_heapBlock->CapturePageHeapFreeStack();
-#endif
-=======
             if (this->isUsingLargeHeapBlock)
             {
                 LargeHeapBlock* largeHeapBlock = (LargeHeapBlock*)this->m_heapBlock;
@@ -2133,7 +2122,7 @@
                     largeHeapBlock->CapturePageHeapFreeStack();
                 }
             }
->>>>>>> ecc90555
+#endif
         }
 #endif
 
