//-------------------------------------------------------------------------------------------------------
// Copyright (C) Microsoft. All rights reserved.
// Licensed under the MIT license. See LICENSE.txt file in the project root for full license information.
//-------------------------------------------------------------------------------------------------------
#include "CommonMemoryPch.h"

// Initialization order
//  AB AutoSystemInfo
//  AD PerfCounter
//  AE PerfCounterSet
//  AM Output/Configuration
//  AN MemProtectHeap
//  AP DbgHelpSymbolManager
//  AQ CFGLogger
//  AR LeakReport
//  AS JavascriptDispatch/RecyclerObjectDumper
//  AT HeapAllocator/RecyclerHeuristic
//  AU RecyclerWriteBarrierManager
#pragma warning(disable:4075)       // initializers put in unrecognized initialization area on purpose
#pragma init_seg(".CRT$XCAU")

#ifdef RECYCLER_WRITE_BARRIER
#if ENABLE_DEBUG_CONFIG_OPTIONS
namespace Memory
{
    FN_VerifyIsNotBarrierAddress* g_verifyIsNotBarrierAddress = nullptr;
}
#endif
#ifdef RECYCLER_WRITE_BARRIER_BYTE
#ifdef _M_X64_OR_ARM64
X64WriteBarrierCardTableManager RecyclerWriteBarrierManager::x64CardTableManager;
X64WriteBarrierCardTableManager::CommittedSectionBitVector X64WriteBarrierCardTableManager::committedSections(&HeapAllocator::Instance);

BYTE* RecyclerWriteBarrierManager::cardTable = RecyclerWriteBarrierManager::x64CardTableManager.Initialize();
#else
// Each byte in the card table covers 4096 bytes so the range covered by the table is 4GB
BYTE RecyclerWriteBarrierManager::cardTable[1 * 1024 * 1024];
#if ENABLE_DEBUG_CONFIG_OPTIONS
bool dummy = RecyclerWriteBarrierManager::Initialize();
#endif
#endif

#else
// Each *bit* in the card table covers 128 bytes. So each DWORD covers 4096 bytes and therefore the cardTable covers 4GB
DWORD RecyclerWriteBarrierManager::cardTable[1 * 1024 * 1024];
#endif

#ifdef RECYCLER_WRITE_BARRIER_BYTE
#ifdef _M_X64_OR_ARM64

bool
X64WriteBarrierCardTableManager::OnThreadInit()
{
    // We page in the card table sections for the current threads stack reservation
    // So any writes to stack allocated vars can also have the write barrier set

    // ToDo (SaAgarwa) __readgsqword is not on ARM64?
    // xplat-todo: Replace this on Windows too with GetCurrentThreadStackBounds
<<<<<<< HEAD
#if defined(_WIN32) && !defined(_M_ARM64)
=======
#if defined(_WIN32) && defined(_M_X64)
>>>>>>> 4c2e0f3d
    // check StackProber.cpp for the stack pages layout information
    NT_TIB* teb = (NT_TIB*) ::NtCurrentTeb();
    char* stackBase = (char*) teb->StackBase;
    char* stackEnd = (char*)__readgsqword(0x1478); // 0x1478 is offset of DeallocationStack field on ntdll!_TEB on x64
                                                   // this is undocumented, verifying with following code
#if DBG
    MEMORY_BASIC_INFORMATION memInfo;
    VirtualQuery((LPCVOID)teb->StackLimit, &memInfo, sizeof(memInfo));
    Assert((char*)memInfo.AllocationBase == stackEnd);
    Assert(memInfo.AllocationProtect == PAGE_READWRITE);
#endif
#else
    ULONG_PTR stackBase = 0;
    ULONG_PTR stackEnd = 0;
    ::GetCurrentThreadStackLimits(&stackEnd, &stackBase);
#endif

#ifdef X64_WB_DIAG
    this->_stackbase = (char*)stackBase;
    this->_stacklimit = (char*)stackEnd;
#endif

    size_t numPages = (stackBase - stackEnd) / AutoSystemInfo::PageSize;
    // stackEnd is the lower boundary
    bool ret = OnSegmentAlloc((char*) stackEnd, numPages);
#if ENABLE_DEBUG_CONFIG_OPTIONS
    RecyclerWriteBarrierManager::ToggleBarrier((char*)stackEnd, (stackBase - stackEnd), true);
#endif
    return ret;
}

bool
X64WriteBarrierCardTableManager::OnSegmentAlloc(_In_ char* segmentAddress, size_t numPages)
{
    Assert(_cardTable);

    SetCommitState(OnSegmentAlloc);

    if (segmentAddress >= AutoSystemInfo::Data.lpMaximumApplicationAddress)
    {
        Assert(false); // How did this happen?
        SetCommitState(FailedMaxAddressExceeded);
        Js::Throw::FatalInternalError();
    }

    AutoCriticalSection critSec(&_cardTableInitCriticalSection);

    size_t  pageSize = AutoSystemInfo::PageSize;

    // First, check if the pages for this segment have already been committed
    // If they have, there is nothing for us to do here.
    void*   segmentEndAddress = segmentAddress + (numPages * pageSize);
    void*   segmentLastWritableAddress = (char*)segmentEndAddress - 1;
    BVIndex sectionStartIndex = GetSectionIndex(segmentAddress);
    BVIndex sectionLastIndex = GetSectionIndex(segmentLastWritableAddress);

#ifdef X64_WB_DIAG
    this->_lastSegmentAddress = segmentAddress;
    this->_lastSegmentNumPages = numPages;
    this->_lastSectionIndexStart = sectionStartIndex;
    this->_lastSectionIndexLast = sectionLastIndex;
#endif

    bool needCommit = false;
    for (BVIndex i = sectionStartIndex; i <= sectionLastIndex; i++)
    {
        if (!committedSections.Test(i))
        {
            needCommit = true;
            break;
        }
    }

    if (!needCommit)
    {
        // The pages for this segment have already been committed.
        // We don't need to do anything more, since write barriers can
        // already be set for writes to this segment
        return true;
    }

    SetCommitState(OnNeedCommit);

    // There are uncommitted pages in this range. We'll commit the full range
    // We might commit some pages that are already committed but that's okay
    const uintptr_t startIndex = RecyclerWriteBarrierManager::GetCardTableIndex(segmentAddress);
    const uintptr_t endIndex   = RecyclerWriteBarrierManager::GetCardTableIndex(segmentEndAddress);

    Assert(startIndex <= endIndex);

    // Section Start is the card table's starting entry aligned *down* to the page boundary
    // Section End is the card table's ending entry aligned *up* to the page boundary
    BYTE* sectionStart = (BYTE*) (((uintptr_t) &_cardTable[startIndex]) & ~(pageSize - 1));
    BYTE* sectionEnd   = (BYTE*) Math::Align<uintptr_t>((uintptr_t)&_cardTable[endIndex], pageSize);
    size_t commitSize  = (sectionEnd - sectionStart);

#ifdef X64_WB_DIAG
    _lastSectionStart = sectionStart;
    _lastSectionEnd = sectionEnd;
#endif

    Assert(commitSize > 0);
    Assert(commitSize % pageSize == 0);
    Assert(commitSize / pageSize == sectionLastIndex - sectionStartIndex + 1);

    LPVOID ret = ::VirtualAlloc((LPVOID) sectionStart, commitSize, MEM_COMMIT, PAGE_READWRITE);
    if (!ret)
    {
        // If this is the error that occurred while trying to commit the page, this likely means
        // that the page we tried to commit is outside out reservation, which means that our reservation
        // was too small. This can happen if Windows increases the maximum process address space size
        // If this happens, X64WriteBarrierCardTableManager::Initialize will have to be updated
        Assert(::GetLastError() != ERROR_INVALID_ADDRESS);
        SetCommitState(FailedVirtualAlloc);
        return false;
    }

    SetCommitState(OnSectionCommitted);
    BVIndex sectionIndex = sectionStartIndex;

    try
    {
#ifdef EXCEPTION_CHECK
        AUTO_NESTED_HANDLED_EXCEPTION_TYPE(ExceptionType_DisableCheck);
#endif

        for (; sectionIndex <= sectionLastIndex; sectionIndex++)
        {
            committedSections.Set(sectionIndex);
        }

        SetCommitState(OnCommitBitSet);
    }
    catch (Js::OutOfMemoryException)
    {
        SetCommitState(FailedCommitBitSet);

        // We ran out of memory allocating a node for the sparse bit vector, so clean up
        // and return false
        // Since setting sectionIndex threw the exception, we don't clear it, we clear until the index before it
        for (BVIndex i = sectionStartIndex; i < sectionIndex; i++)
        {
            BOOLEAN wasSet = committedSections.TestAndClear(i);
            Assert(wasSet == TRUE);
        }

#pragma prefast(suppress:6250, "This method decommits memory")
        BOOL result = ::VirtualFree((LPVOID)sectionStart, commitSize, MEM_DECOMMIT);
        Assert(result != 0);
        return false;
    }

    return true;
}

bool
X64WriteBarrierCardTableManager::OnSegmentFree(_In_ char* segmentAddress, size_t numPages)
{
    Assert(_cardTable);
    return true;
}

X64WriteBarrierCardTableManager::~X64WriteBarrierCardTableManager()
{
    if (_cardTable != nullptr)
    {
        BOOL fSuccess = ::VirtualFree(_cardTable, 0, MEM_RELEASE);
        Assert(fSuccess == TRUE);
    }
}

BVIndex
X64WriteBarrierCardTableManager::GetSectionIndex(void* address)
{
    size_t pageSize = AutoSystemInfo::PageSize;
    size_t sectionSize = (pageSize * pageSize);

    BVIndex sectionIndex = (BVIndex)(((uintptr_t)address) / sectionSize);
    return sectionIndex;
}

BYTE *
X64WriteBarrierCardTableManager::Initialize()
{
    AutoCriticalSection critSec(&_cardTableInitCriticalSection);

#if ENABLE_DEBUG_CONFIG_OPTIONS
    RecyclerWriteBarrierManager::Initialize();
#endif

    if (_cardTable == nullptr)
    {
        // We have two sizes for the card table on 64 bit builds
        // On Win8.1 and later, the process address space size is 128 TB, so we reserve 32 GB for the card table
        // On Win7, the max address space size is 192 GB, so we reserve 48 MB for the card table.
        // On Win8, reserving 32 GB is fine since reservations don't incur a cost. On Win7, the cost
        // of a reservation can be approximated as 2KB per MB of reserved size. In our case, we take
        // an overhead of 96KB for our card table.

#if defined(ENABLE_VALGRIND)
        // this will fail (cardTable) due to stack ptr > 32GB
#error  "Not supported. Disable concurrent GC and try again"
#endif

        // xplat: GetRLimit AS / RSS for ``the maximum size of the process's virtual memory``
        size_t memoryLimit;
        if (!PlatformAgnostic::SystemInfo::GetMaxVirtualMemory(&memoryLimit))
        {
            memoryLimit = (size_t) AutoSystemInfo::Data.lpMaximumApplicationAddress; // try upper limit
        }
        else
        {
            // Safest option : Max RSS can be beyond what we can allocate, aim the smaller one
            memoryLimit = min(memoryLimit, (size_t) AutoSystemInfo::Data.lpMaximumApplicationAddress);
        }
        const unsigned __int64 maxUmProcessAddressSpace = (__int64) memoryLimit;

        _cardTableNumEntries = Math::Align<size_t>(maxUmProcessAddressSpace / AutoSystemInfo::PageSize,
            AutoSystemInfo::PageSize) /* s_writeBarrierPageSize */;

        LPVOID cardTableSpace = ::VirtualAlloc(NULL, _cardTableNumEntries, MEM_RESERVE, PAGE_READWRITE);
        if (!cardTableSpace) // Crash Early with a meaningful message. Otherwise the behavior is undefined.
        {
            fprintf(stderr, "Out of Memory\n"); fflush(stderr);
            abort();
        }

        _cardTable = (BYTE*) cardTableSpace;
    }

    OnThreadInit();

    return _cardTable;
}

bool
RecyclerWriteBarrierManager::OnThreadInit()
{
    return x64CardTableManager.OnThreadInit();
}

bool
RecyclerWriteBarrierManager::OnSegmentAlloc(_In_ char* segmentAddress, size_t numPages)
{
    return x64CardTableManager.OnSegmentAlloc(segmentAddress, numPages);
}

bool
RecyclerWriteBarrierManager::OnSegmentFree(_In_ char* segmentAddress, size_t numPages)
{
    return x64CardTableManager.OnSegmentFree(segmentAddress, numPages);
}
#endif

#else
#error Not implemented for bit-array card table
#endif

void
RecyclerWriteBarrierManager::WriteBarrier(void * address)
{
#ifdef RECYCLER_WRITE_BARRIER_BYTE
#if ENABLE_DEBUG_CONFIG_OPTIONS
    VerifyIsBarrierAddress(address);
#endif
    const uintptr_t index = GetCardTableIndex(address);
    cardTable[index] |= DIRTYBIT;
#else
    uint bitShift = (((uint)address) >> s_BitArrayCardTableShift);
    uint bitMask = 1 << bitShift;
    const uint cardIndex = ((uint) address) / (s_BytesPerCard);
    cardTable[cardIndex] |= bitMask;
#endif
#if DBG_DUMP
    // Global to process, use global configuration here
    if (PHASE_VERBOSE_TRACE1(Js::SWBPhase))
    {
        Output::Print(_u("Writing to 0x%p (CIndex: %u)\n"), address, index);
    }
#endif
}

void
RecyclerWriteBarrierManager::WriteBarrier(void * address, size_t bytes)
{
#if ENABLE_DEBUG_CONFIG_OPTIONS
    VerifyIsBarrierAddress(address, bytes);
#endif
#ifdef RECYCLER_WRITE_BARRIER_BYTE
    uintptr_t startIndex = GetCardTableIndex(address);
    char * endAddress = (char *)Math::Align<INT_PTR>((INT_PTR)((char *)address + bytes), s_WriteBarrierPageSize);
    uintptr_t endIndex = GetCardTableIndex(endAddress);
    Assert(startIndex <= endIndex);
    memset(cardTable + startIndex, WRITE_BARRIER_PAGE_BIT | DIRTYBIT, endIndex - startIndex);
    GlobalSwbVerboseTrace(_u("Writing to 0x%p (CIndex: %u-%u)\n"), address, startIndex, endIndex);

#else
    uint bitShift = (((uint)address) >> s_BitArrayCardTableShift);
    uint bitMask = 0xFFFFFFFF << bitShift;
    uint cardIndex = ((uint)address) / s_BytesPerCard);

    char * endAddress = (char *)Math::Align((INT_PTR)((char *)address + bytes), s_BytesPerCardBit);
    char * alignedAddress = (char *)Math::Align((INT_PTR)address, s_WriteBarrierPageSize);
    if (alignedAddress > endAddress)
    {
        uint endAddressShift = (((uint)endAddress) >> s_BitArrayCardTableShift);
        uint endAddressBitMask = 0xFFFFFFFF << endAddressShift;
        bitMask &= ~endAddressBitMask;
        cardTable[cardIndex] |= bitMask;
        return;
    }
    cardTable[cardIndex] |= bitMask;

    size_t remainingBytes = endAddress - alignedAddress;
    size_t fullMaskCount = remainingBytes  / g_WriteBarrierPageSize;
    memset(&cardTable[cardIndex + 1], 0xFFFFFFFF, fullMaskCount * sizeof(DWORD));

    uint endAddressShift = (((uint)endAddress) >> s_BitArrayCardTableShift);
    uint endAddressBitMask = 0xFFFFFFFF << endAddressShift;
    cardTable[cardIndex + 1 + fullMaskCount] |= ~endAddressBitMask;
#endif
}

#if ENABLE_DEBUG_CONFIG_OPTIONS
void
RecyclerWriteBarrierManager::ToggleBarrier(void * address, size_t bytes, bool enable)
{
    if (CONFIG_FLAG(StrictWriteBarrierCheck))
    {
        uintptr_t startIndex = GetCardTableIndex(address);
        char * endAddress = (char *)Math::Align<INT_PTR>((INT_PTR)((char *)address + bytes), s_WriteBarrierPageSize);
        uintptr_t endIndex = GetCardTableIndex(endAddress);
        if (enable)
        {
            for (uintptr_t i = startIndex; i < endIndex; i++)
            {
                cardTable[i] |= WRITE_BARRIER_PAGE_BIT;
            }
        }
        else
        {
            for (uintptr_t i = startIndex; i < endIndex; i++)
            {
                cardTable[i] &= ~WRITE_BARRIER_PAGE_BIT;
            }
        }

        GlobalSwbVerboseTrace(_u("Enabling 0x%p (CIndex: %u-%u)\n"), address, startIndex, endIndex);
    }
}

bool
RecyclerWriteBarrierManager::IsBarrierAddress(void * address)
{
    return IsBarrierAddress(GetCardTableIndex(address));
}

bool
RecyclerWriteBarrierManager::IsBarrierAddress(uintptr_t index)
{
    return (cardTable[index] & WRITE_BARRIER_PAGE_BIT) == WRITE_BARRIER_PAGE_BIT;
}

// TODO: SWB, looks we didn't initialize card table for heap allocation.
// we didn't hit such issue because we are not allocating write barrier
// annotated struct with heap today.
// after SWB is widely enabled and if an annotated structure can be allocated
// with both Heap and Recycler/Arena we'll capture the issue

void
RecyclerWriteBarrierManager::VerifyIsBarrierAddress(void * address)
{
    if (CONFIG_FLAG(StrictWriteBarrierCheck))
    {
        if (!IsBarrierAddress(GetCardTableIndex(address)))
        {
            Js::Throw::FatalInternalError();
        }
    }
}

void
RecyclerWriteBarrierManager::VerifyIsBarrierAddress(void * address, size_t bytes)
{
    if (CONFIG_FLAG(StrictWriteBarrierCheck))
    {
        uintptr_t startIndex = GetCardTableIndex(address);
        char * endAddress = (char *)Math::Align<INT_PTR>((INT_PTR)((char *)address + bytes), s_WriteBarrierPageSize);
        uintptr_t endIndex = GetCardTableIndex(endAddress);
        do
        {
            // no need to check if cardTable is commited or not, if it's not commited it'll AV instead of assertion
            if (!IsBarrierAddress(startIndex))
            {
                Js::Throw::FatalInternalError();
            }
        } while (startIndex++ < endIndex);
    }
}

void
RecyclerWriteBarrierManager::VerifyIsNotBarrierAddress(void * address, size_t bytes)
{
    if (CONFIG_FLAG(StrictWriteBarrierCheck))
    {
        uintptr_t startIndex = GetCardTableIndex(address);
        char * endAddress = (char *)Math::Align<INT_PTR>((INT_PTR)((char *)address + bytes), s_WriteBarrierPageSize);
        uintptr_t endIndex = GetCardTableIndex(endAddress);
        do
        {
            if(IsCardTableCommited(startIndex))
            {
                if (IsBarrierAddress(startIndex))
                {
                    Js::Throw::FatalInternalError();
                }
            }

        } while (++startIndex < endIndex);
    }
}

bool
RecyclerWriteBarrierManager::Initialize()
{
    g_verifyIsNotBarrierAddress = RecyclerWriteBarrierManager::VerifyIsNotBarrierAddress;
    return true;
}
#endif

uintptr_t
RecyclerWriteBarrierManager::GetCardTableIndex(void *address)
{
    return ((uintptr_t)address) / s_BytesPerCard;
}

void
RecyclerWriteBarrierManager::ResetWriteBarrier(void * address, size_t pageCount)
{
    uintptr_t cardIndex = GetCardTableIndex(address);

#if DBG
    for (size_t i = 0; i < pageCount; i++)
    {
        if (cardTable[cardIndex + i] & DIRTYBIT)
        {
            cardTable[cardIndex + i] = WRITE_BARRIER_CLEAR_MARK | (cardTable[cardIndex + i] & ~DIRTYBIT);
        }
    }
#else
    if (pageCount == 1)
    {
        cardTable[cardIndex] = WRITE_BARRIER_PAGE_BIT;
    }
    else
    {
#ifdef RECYCLER_WRITE_BARRIER_BYTE
        memset(&cardTable[cardIndex], WRITE_BARRIER_PAGE_BIT, pageCount);
#else
        memset(&cardTable[cardIndex], 0, sizeof(DWORD) * pageCount);
#endif
    }
#endif

#if DBG_DUMP
    // Global to process, use global configuration here
    if (PHASE_VERBOSE_TRACE1(Js::SWBPhase))
    {
        Output::Print(_u("Resetting %u pages at CIndex: %u\n"), address, pageCount, cardIndex);
    }
#endif
}

#ifdef RECYCLER_WRITE_BARRIER_BYTE
BYTE
#else
DWORD
#endif
RecyclerWriteBarrierManager::GetWriteBarrier(void * address)
{
    // TODO: SWB remove after all write barrier annotation, this is in order to test the recycler change
    if (CONFIG_FLAG(WriteBarrierTest))
    {
        return WRITE_BARRIER_PAGE_BIT | DIRTYBIT;
    }
    else
    {
        return cardTable[GetCardTableIndex(address)];
    }
}

#endif<|MERGE_RESOLUTION|>--- conflicted
+++ resolved
@@ -56,11 +56,7 @@
 
     // ToDo (SaAgarwa) __readgsqword is not on ARM64?
     // xplat-todo: Replace this on Windows too with GetCurrentThreadStackBounds
-<<<<<<< HEAD
-#if defined(_WIN32) && !defined(_M_ARM64)
-=======
-#if defined(_WIN32) && defined(_M_X64)
->>>>>>> 4c2e0f3d
+#if defined(_WIN32) && defined(_M_X64) && !defined(_M_ARM64)
     // check StackProber.cpp for the stack pages layout information
     NT_TIB* teb = (NT_TIB*) ::NtCurrentTeb();
     char* stackBase = (char*) teb->StackBase;
