//-------------------------------------------------------------------------------------------------------
// Copyright (C) Microsoft. All rights reserved.
// Licensed under the MIT license. See LICENSE.txt file in the project root for full license information.
//-------------------------------------------------------------------------------------------------------
#pragma once
#include "PageAllocatorDefines.h"

#ifdef PROFILE_MEM
struct PageMemoryData;
#endif

class CodeGenNumberThreadAllocator;

namespace Memory
{
typedef void* FunctionTableHandle;

#if DBG_DUMP && !defined(JD_PRIVATE)

#define GUARD_PAGE_TRACE(...) \
    if (Js::Configuration::Global.flags.PrintGuardPageBounds) \
{ \
    Output::Print(__VA_ARGS__); \
}

#define PAGE_ALLOC_TRACE(format, ...) PAGE_ALLOC_TRACE_EX(false, false, format, __VA_ARGS__)
#define PAGE_ALLOC_VERBOSE_TRACE(format, ...) PAGE_ALLOC_TRACE_EX(true, false, format, __VA_ARGS__)
#define PAGE_ALLOC_VERBOSE_TRACE_0(format) PAGE_ALLOC_TRACE_EX(true, false, format, "")

#define PAGE_ALLOC_TRACE_AND_STATS(format, ...) PAGE_ALLOC_TRACE_EX(false, true, format, __VA_ARGS__)
#define PAGE_ALLOC_TRACE_AND_STATS_0(format) PAGE_ALLOC_TRACE_EX(false, true, format, "")
#define PAGE_ALLOC_VERBOSE_TRACE_AND_STATS(format, ...) PAGE_ALLOC_TRACE_EX(true, true, format, __VA_ARGS__)
#define PAGE_ALLOC_VERBOSE_TRACE_AND_STATS_0(format) PAGE_ALLOC_TRACE_EX(true, true, format, "")

#define PAGE_ALLOC_TRACE_EX(verbose, stats, format, ...)                \
    if (this->pageAllocatorFlagTable.Trace.IsEnabled(Js::PageAllocatorPhase)) \
    { \
        if (!verbose || this->pageAllocatorFlagTable.Verbose) \
        {   \
            Output::Print(_u("%p : %p> PageAllocator(%p): "), GetCurrentThreadContextId(), ::GetCurrentThreadId(), this); \
            if (debugName != nullptr) \
            { \
                Output::Print(_u("[%s] "), this->debugName); \
            } \
            Output::Print(format, __VA_ARGS__);         \
            Output::Print(_u("\n")); \
            if (stats && this->pageAllocatorFlagTable.Stats.IsEnabled(Js::PageAllocatorPhase)) \
            { \
                this->DumpStats();         \
            }  \
            Output::Flush(); \
        } \
    }
#else
#define PAGE_ALLOC_TRACE(format, ...)
#define PAGE_ALLOC_VERBOSE_TRACE(format, ...)
#define PAGE_ALLOC_VERBOSE_TRACE_0(format)

#define PAGE_ALLOC_TRACE_AND_STATS(format, ...)
#define PAGE_ALLOC_VERBOSE_TRACE_AND_STATS(format, ...)
#define PAGE_ALLOC_TRACE_AND_STATS_0(format)
#define PAGE_ALLOC_VERBOSE_TRACE_AND_STATS_0(format)

#endif

#ifdef _M_X64
#define XDATA_RESERVE_PAGE_COUNT   (2)       // Number of pages per page segment (32 pages) reserved for xdata.
#else
#define XDATA_RESERVE_PAGE_COUNT   (0)       // ARM uses the heap, so it's not required.
#endif

//
// Allocation done by the secondary allocator
//
struct SecondaryAllocation
{
    BYTE* address;   // address of the allocation by the secondary allocator

    SecondaryAllocation() : address(nullptr)
    {
    }
};


//
// For every page segment a page allocator can create a secondary allocator which can have a specified
// number of pages reserved for secondary allocations. These pages are always reserved at the end of the
// segment. The PageAllocator itself cannot allocate from the region demarcated for the secondary allocator.
// Currently this is used for xdata allocations.
//
class SecondaryAllocator
{
public:
    virtual bool Alloc(ULONG_PTR functionStart, DWORD functionSize, DECLSPEC_GUARD_OVERFLOW ushort pdataCount, DECLSPEC_GUARD_OVERFLOW ushort xdataSize, SecondaryAllocation* xdata) = 0;
    virtual void Release(const SecondaryAllocation& allocation) = 0;
    virtual void Delete() = 0;
    virtual bool CanAllocate() = 0;
    virtual ~SecondaryAllocator() {};
};

/*
 * A segment is a collection of pages. A page corresponds to the concept of an
 * OS memory page. Segments allocate memory using the OS VirtualAlloc call.
 * It'll allocate the pageCount * page size number of bytes, the latter being
 * a system-wide constant.
 */
template<typename TVirtualAlloc>
class SegmentBase
{
public:
    SegmentBase(PageAllocatorBase<TVirtualAlloc> * allocator, DECLSPEC_GUARD_OVERFLOW size_t pageCount);
    virtual ~SegmentBase();

    size_t GetPageCount() const { return segmentPageCount; }

    // Some pages are reserved upfront for secondary allocations
    // which are done by a secondary allocator as opposed to the PageAllocator
    size_t GetAvailablePageCount() const { return segmentPageCount - secondaryAllocPageCount; }

    char* GetSecondaryAllocStartAddress() const { return (this->address + GetAvailablePageCount() * AutoSystemInfo::PageSize); }
    uint GetSecondaryAllocSize() const { return this->secondaryAllocPageCount * AutoSystemInfo::PageSize; }

    char* GetAddress() const { return address; }
    char* GetEndAddress() const { return GetSecondaryAllocStartAddress(); }

    bool CanAllocSecondary() { Assert(secondaryAllocator); return secondaryAllocator->CanAllocate(); }

    PageAllocatorBase<TVirtualAlloc>* GetAllocator() const { return allocator; }
    bool IsInPreReservedHeapPageAllocator() const;

    bool Initialize(DWORD allocFlags, bool excludeGuardPages);

#if DBG
    virtual bool IsPageSegment() const
    {
        return false;
    }
#endif

    bool IsInSegment(void* address) const
    {
        void* start = static_cast<void*>(GetAddress());
        void* end = static_cast<void*>(GetEndAddress());
        return (address >= start && address < end);
    }

    bool IsInCustomHeapAllocator() const
    {
        return this->allocator->type == PageAllocatorType::PageAllocatorType_CustomHeap;
    }

    SecondaryAllocator* GetSecondaryAllocator() { return secondaryAllocator; }

#if defined(_M_X64_OR_ARM64) && defined(RECYCLER_WRITE_BARRIER)
    bool IsWriteBarrierAllowed()
    {
        return isWriteBarrierAllowed;
    }

#endif

protected:
#if _M_IX86_OR_ARM32
    static const uint VirtualAllocThreshold =  524288; // 512kb As per spec
#else // _M_X64_OR_ARM64
    static const uint VirtualAllocThreshold = 1048576; // 1MB As per spec : when we cross this threshold of bytes, we should add guard pages
#endif
    static const uint maxGuardPages = 15;
    static const uint minGuardPages =  1;

    SecondaryAllocator* secondaryAllocator;
    char * address;
    PageAllocatorBase<TVirtualAlloc> * allocator;
    size_t segmentPageCount;
    uint trailingGuardPageCount;
    uint leadingGuardPageCount;
    uint   secondaryAllocPageCount;
#if defined(_M_X64_OR_ARM64) && defined(RECYCLER_WRITE_BARRIER)
    bool   isWriteBarrierAllowed;
#endif
};

/*
 * Page Segments allows a client to deal with virtual memory on a page level
 * unlike Segment, which gives you access on a segment basis. Pages managed
 * by the page segment are initially in a "free list", and have the no access
 * bit set on them. When a client wants pages, we get them from the free list
 * and commit them into memory. When the client no longer needs those pages,
 * we simply decommit them- this means that the pages are still reserved for
 * the process but are not a part of its working set and has no physical
 * storage associated with it.
 */

template<typename TVirtualAlloc>
class PageSegmentBase : public SegmentBase<TVirtualAlloc>
{
    typedef SegmentBase<TVirtualAlloc> Base;
public:
    PageSegmentBase(PageAllocatorBase<TVirtualAlloc> * allocator, bool committed, bool allocated);
    // Maximum possible size of a PageSegment; may be smaller.
    static const uint MaxDataPageCount = 256;     // 1 MB
    static const uint MaxGuardPageCount = 16;
    static const uint MaxPageCount = MaxDataPageCount + MaxGuardPageCount;  // 272 Pages

    typedef BVStatic<MaxPageCount> PageBitVector;

    uint GetAvailablePageCount() const
    {
        size_t availablePageCount = Base::GetAvailablePageCount();
        Assert(availablePageCount < MAXUINT32);
        return static_cast<uint>(availablePageCount);
    }

    void Prime();
#ifdef PAGEALLOCATOR_PROTECT_FREEPAGE
    bool Initialize(DWORD allocFlags, bool excludeGuardPages);
#endif
    uint GetFreePageCount() const { return freePageCount; }
    uint GetDecommitPageCount() const { return decommitPageCount; }

    static bool IsAllocationPageAligned(__in char* address, size_t pageCount);

    template <typename T, bool notPageAligned>
    char * AllocDecommitPages(DECLSPEC_GUARD_OVERFLOW uint pageCount, T freePages, T decommitPages);

    template <bool notPageAligned>
    char * AllocPages(DECLSPEC_GUARD_OVERFLOW uint pageCount);

    void ReleasePages(__in void * address, uint pageCount);
    template <bool onlyUpdateState>
    void DecommitPages(__in void * address, uint pageCount);

    uint GetCountOfFreePages() const;
    uint GetNextBitInFreePagesBitVector(uint index) const;
    BOOLEAN TestRangeInFreePagesBitVector(uint index, uint pageCount) const;
    BOOLEAN TestInFreePagesBitVector(uint index) const;
    void ClearAllInFreePagesBitVector();
    void ClearRangeInFreePagesBitVector(uint index, uint pageCount);
    void SetRangeInFreePagesBitVector(uint index, uint pageCount);
    void ClearBitInFreePagesBitVector(uint index);

    uint GetCountOfDecommitPages() const;
    BOOLEAN TestInDecommitPagesBitVector(uint index) const;
    BOOLEAN TestRangeInDecommitPagesBitVector(uint index, uint pageCount) const;
    void SetRangeInDecommitPagesBitVector(uint index, uint pageCount);
    void SetBitInDecommitPagesBitVector(uint index);
    void ClearRangeInDecommitPagesBitVector(uint index, uint pageCount);

    template <bool notPageAligned>
    char * DoAllocDecommitPages(DECLSPEC_GUARD_OVERFLOW uint pageCount);
    uint GetMaxPageCount();

    size_t DecommitFreePages(size_t pageToDecommit);

    bool IsEmpty() const
    {
        return this->freePageCount == this->GetAvailablePageCount();
    }

    //
    // If a segment has decommitted pages - then it's not considered full as allocations can take place from it
    // However, if secondary allocations cannot be made from it - it's considered full nonetheless
    //
    bool IsFull() const
    {
        return (this->freePageCount == 0 && !ShouldBeInDecommittedList()) ||
            (this->secondaryAllocator != nullptr && !this->secondaryAllocator->CanAllocate());
    }

    bool IsAllDecommitted() const
    {
        return this->GetAvailablePageCount() == this->decommitPageCount;
    }

    bool ShouldBeInDecommittedList() const
    {
        return this->decommitPageCount != 0;
    }

    bool IsFreeOrDecommitted(void* address, uint pageCount) const
    {
        Assert(this->IsInSegment(address));

        uint base = GetBitRangeBase(address);
        return this->TestRangeInDecommitPagesBitVector(base, pageCount) || this->TestRangeInFreePagesBitVector(base, pageCount);
    }

    bool IsFreeOrDecommitted(void* address) const
    {
        Assert(this->IsInSegment(address));

        uint base = GetBitRangeBase(address);
        return this->TestInDecommitPagesBitVector(base) || this->TestInFreePagesBitVector(base);
    }

    PageBitVector GetUnAllocatedPages() const
    {
        PageBitVector unallocPages = freePages;
        unallocPages.Or(&decommitPages);
        return unallocPages;
    }

    void ChangeSegmentProtection(DWORD protectFlags, DWORD expectedOldProtectFlags);

#if DBG
    bool IsPageSegment() const override
    {
        return true;
    }
#endif

//---------- Private members ---------------/
private:
    uint GetBitRangeBase(void* address) const
    {
        uint base = ((uint)(((char *)address) - this->address)) / AutoSystemInfo::PageSize;
        return base;
    }

    PageBitVector freePages;
    PageBitVector decommitPages;

    uint     freePageCount;
    uint     decommitPageCount;
};

template<typename TVirtualAlloc = VirtualAllocWrapper>
class HeapPageAllocator;

/*
 * A Page Allocation is an allocation made by a page allocator
 * This has a base address, and tracks the number of pages that
 * were allocated from the segment
 */
class PageAllocation
{
public:
    char * GetAddress() const { return ((char *)this) + sizeof(PageAllocation); }
    size_t GetSize() const { return pageCount * AutoSystemInfo::PageSize - sizeof(PageAllocation); }
    size_t GetPageCount() const { return pageCount; }
    void* GetSegment() const { return segment; }

private:
    size_t pageCount;
    void * segment;

    friend class PageAllocatorBase<VirtualAllocWrapper>;
    friend class PageAllocatorBase<PreReservedVirtualAllocWrapper>;
    friend class HeapPageAllocator<>;
};

/*
 * This allocator is responsible for allocating and freeing pages. It does
 * so by virtue of allocating segments for groups of pages, and then handing
 * out memory in these segments. It's also responsible for free segments.
 * This class also controls the idle decommit thread, which decommits pages
 * when they're no longer needed
 */

template<typename TVirtualAlloc>
class PageAllocatorBase
{
    friend class CodeGenNumberThreadAllocator;
    // Allowing recycler to report external memory allocation.
    friend class Recycler;
public:
    static uint const DefaultMaxFreePageCount = 0x400;       // 4 MB
    static uint const DefaultLowMaxFreePageCount = 0x100;    // 1 MB for low-memory process

    static uint const MinPartialDecommitFreePageCount = 0x1000;  // 16 MB

    static uint const DefaultMaxAllocPageCount = 32;        // 128K
    static uint const DefaultSecondaryAllocPageCount = 0;

    static size_t GetProcessUsedBytes();

    static size_t GetAndResetMaxUsedBytes();

#if ENABLE_BACKGROUND_PAGE_FREEING
    struct BackgroundPageQueue
    {
        BackgroundPageQueue();

        SLIST_HEADER freePageList;

        CriticalSection backgroundPageQueueCriticalSection;
#if DBG
        bool isZeroPageQueue;
#endif
    };

#if ENABLE_BACKGROUND_PAGE_ZEROING
    struct ZeroPageQueue : BackgroundPageQueue
    {
        ZeroPageQueue();

        SLIST_HEADER pendingZeroPageList;
    };
#endif
#endif

    PageAllocatorBase(AllocationPolicyManager * policyManager,
#ifndef JD_PRIVATE
        Js::ConfigFlagsTable& flags = Js::Configuration::Global.flags,
#endif
        PageAllocatorType type = PageAllocatorType_Max,
        uint maxFreePageCount = DefaultMaxFreePageCount,
        bool zeroPages = false,
#if ENABLE_BACKGROUND_PAGE_FREEING
        BackgroundPageQueue * backgroundPageQueue = nullptr,
#endif
        uint maxAllocPageCount = DefaultMaxAllocPageCount,
        uint secondaryAllocPageCount = DefaultSecondaryAllocPageCount,
        bool stopAllocationOnOutOfMemory = false,
        bool excludeGuardPages = false);

    virtual ~PageAllocatorBase();

    bool IsClosed() const { return isClosed; }
    void Close() { Assert(!isClosed); isClosed = true; }

    AllocationPolicyManager * GetAllocationPolicyManager() { return policyManager; }

    uint GetMaxAllocPageCount();

    //VirtualAllocator APIs
    TVirtualAlloc * GetVirtualAllocator() { return virtualAllocator; }
    bool IsPreReservedPageAllocator() { return virtualAllocator != nullptr; }


    PageAllocation * AllocPagesForBytes(DECLSPEC_GUARD_OVERFLOW size_t requestedBytes);
    PageAllocation * AllocAllocation(DECLSPEC_GUARD_OVERFLOW size_t pageCount);

    void ReleaseAllocation(PageAllocation * allocation);
    void ReleaseAllocationNoSuspend(PageAllocation * allocation);

    char * Alloc(size_t * pageCount, SegmentBase<TVirtualAlloc> ** segment);

    void Release(void * address, size_t pageCount, void * segment);

    char * AllocPages(DECLSPEC_GUARD_OVERFLOW uint pageCount, PageSegmentBase<TVirtualAlloc> ** pageSegment);
    char * AllocPagesPageAligned(DECLSPEC_GUARD_OVERFLOW uint pageCount, PageSegmentBase<TVirtualAlloc> ** pageSegment);

    void ReleasePages(__in void * address, uint pageCount, __in void * pageSegment);
#if ENABLE_BACKGROUND_PAGE_FREEING
    void BackgroundReleasePages(void * address, uint pageCount, PageSegmentBase<TVirtualAlloc> * pageSegment);
#endif

    // Decommit
    void DecommitNow(bool all = true);
    void SuspendIdleDecommit();
    void ResumeIdleDecommit();

#if ENABLE_BACKGROUND_PAGE_ZEROING
    void StartQueueZeroPage();
    void StopQueueZeroPage();
    void ZeroQueuedPages();
    void BackgroundZeroQueuedPages();
#endif
#if ENABLE_BACKGROUND_PAGE_FREEING
    void FlushBackgroundPages();
#endif

    bool DisableAllocationOutOfMemory() const { return disableAllocationOutOfMemory; }
    void ResetDisableAllocationOutOfMemory() { disableAllocationOutOfMemory = false; }

#ifdef RECYCLER_MEMORY_VERIFY
    void EnableVerify() { verifyEnabled = true; }
#endif
#if defined(RECYCLER_NO_PAGE_REUSE) || defined(ARENA_MEMORY_VERIFY)
    void ReenablePageReuse() { Assert(disablePageReuse); disablePageReuse = false; }
    bool DisablePageReuse() { bool wasDisablePageReuse = disablePageReuse; disablePageReuse = true; return wasDisablePageReuse; }
#endif

#if DBG
    bool HasZeroQueuedPages() const;
    virtual void SetDisableThreadAccessCheck() { disableThreadAccessCheck = true;}
    virtual void SetEnableThreadAccessCheck() { disableThreadAccessCheck = false; }

    virtual bool IsIdleDecommitPageAllocator() const { return false; }
    virtual bool HasMultiThreadAccess() const { return false; }
    bool ValidThreadAccess()
    {
        DWORD currentThreadId = ::GetCurrentThreadId();
        return disableThreadAccessCheck ||
            (this->concurrentThreadId == -1 && this->threadContextHandle == NULL) ||  // JIT thread after close
            (this->concurrentThreadId != -1 && this->concurrentThreadId == currentThreadId) ||
            this->threadContextHandle == GetCurrentThreadContextId();
    }
    virtual void UpdateThreadContextHandle(ThreadContextId updatedThreadContextHandle) { threadContextHandle = updatedThreadContextHandle; }
    void SetConcurrentThreadId(DWORD threadId) { this->concurrentThreadId = threadId; }
    void ClearConcurrentThreadId() { this->concurrentThreadId = (DWORD)-1; }
    DWORD GetConcurrentThreadId() { return this->concurrentThreadId;  }
    DWORD HasConcurrentThreadId() { return this->concurrentThreadId != -1; }

#endif

#if DBG_DUMP
    char16 const * debugName;
#endif
protected:
    SegmentBase<TVirtualAlloc> * AllocSegment(DECLSPEC_GUARD_OVERFLOW size_t pageCount);
    void ReleaseSegment(SegmentBase<TVirtualAlloc> * segment);

    template <bool doPageAlign>
    char * AllocInternal(size_t * pageCount, SegmentBase<TVirtualAlloc> ** segment);

    template <bool notPageAligned>
    char * SnailAllocPages(DECLSPEC_GUARD_OVERFLOW uint pageCount, PageSegmentBase<TVirtualAlloc> ** pageSegment);
    void OnAllocFromNewSegment(DECLSPEC_GUARD_OVERFLOW uint pageCount, __in void* pages, SegmentBase<TVirtualAlloc>* segment);

    template <bool notPageAligned>
    char * TryAllocFreePages(DECLSPEC_GUARD_OVERFLOW uint pageCount, PageSegmentBase<TVirtualAlloc> ** pageSegment);
    char * TryAllocFromZeroPagesList(DECLSPEC_GUARD_OVERFLOW uint pageCount, PageSegmentBase<TVirtualAlloc> ** pageSegment, SLIST_HEADER& zeroPagesList, bool isPendingZeroList);
    char * TryAllocFromZeroPages(DECLSPEC_GUARD_OVERFLOW uint pageCount, PageSegmentBase<TVirtualAlloc> ** pageSegment);

    template <bool notPageAligned>
    char * TryAllocDecommittedPages(DECLSPEC_GUARD_OVERFLOW uint pageCount, PageSegmentBase<TVirtualAlloc> ** pageSegment);

    DListBase<PageSegmentBase<TVirtualAlloc>> * GetSegmentList(PageSegmentBase<TVirtualAlloc> * segment);
    void TransferSegment(PageSegmentBase<TVirtualAlloc> * segment, DListBase<PageSegmentBase<TVirtualAlloc>> * fromSegmentList);

    void FillAllocPages(__in void * address, uint pageCount);
    void FillFreePages(__in void * address, uint pageCount);

    struct FreePageEntry : public SLIST_ENTRY
    {
        PageSegmentBase<TVirtualAlloc> * segment;
        uint pageCount;
    };

    bool IsPageSegment(SegmentBase<TVirtualAlloc>* segment)
    {
        return segment->GetAvailablePageCount() <= maxAllocPageCount;
    }

#if DBG_DUMP
    virtual void DumpStats() const;
#endif
<<<<<<< HEAD
    virtual PageSegmentBase<TVirtualAlloc> * AddPageSegment(DListBase<PageSegmentBase<TVirtualAlloc>>& segmentList);
    static PageSegmentBase<TVirtualAlloc> * AllocPageSegment(DListBase<PageSegmentBase<TVirtualAlloc>>& segmentList, 
        PageAllocatorBase<TVirtualAlloc> * pageAllocator, bool committed, bool allocated);
=======
    PageSegmentBase<TVirtualAlloc> * AddPageSegment(DListBase<PageSegmentBase<TVirtualAlloc>>& segmentList);
    static PageSegmentBase<TVirtualAlloc> * AllocPageSegment(DListBase<PageSegmentBase<TVirtualAlloc>>& segmentList,
    PageAllocatorBase<TVirtualAlloc> * pageAllocator, bool committed, bool allocated);
>>>>>>> 24c4d7df

    // Zero Pages
#if ENABLE_BACKGROUND_PAGE_ZEROING
    void AddPageToZeroQueue(__in void * address, uint pageCount, __in PageSegmentBase<TVirtualAlloc> * pageSegment);
    bool HasZeroPageQueue() const;
#endif

    bool ZeroPages() const { return zeroPages; }
#if ENABLE_BACKGROUND_PAGE_ZEROING
    bool QueueZeroPages() const { return queueZeroPages; }
#endif

    FreePageEntry * PopPendingZeroPage();
#if DBG
    void Check();
    bool disableThreadAccessCheck;
#endif

protected:
    // Data
    DListBase<PageSegmentBase<TVirtualAlloc>> segments;
    DListBase<PageSegmentBase<TVirtualAlloc>> fullSegments;
    DListBase<PageSegmentBase<TVirtualAlloc>> emptySegments;
    DListBase<PageSegmentBase<TVirtualAlloc>> decommitSegments;

    DListBase<SegmentBase<TVirtualAlloc>> largeSegments;

    uint maxAllocPageCount;
    DWORD allocFlags;
    uint maxFreePageCount;
    size_t freePageCount;
    uint secondaryAllocPageCount;
    bool isClosed;
    bool stopAllocationOnOutOfMemory;
    bool disableAllocationOutOfMemory;
    bool excludeGuardPages;
    AllocationPolicyManager * policyManager;
    TVirtualAlloc * virtualAllocator;

#ifndef JD_PRIVATE
    Js::ConfigFlagsTable& pageAllocatorFlagTable;
#endif

    // zero pages
    bool zeroPages;
#if ENABLE_BACKGROUND_PAGE_FREEING
    BackgroundPageQueue * backgroundPageQueue;
#if ENABLE_BACKGROUND_PAGE_ZEROING
    bool queueZeroPages;
    bool hasZeroQueuedPages;
#endif
#endif

    // Idle Decommit
    bool isUsed;
    size_t minFreePageCount;
    uint idleDecommitEnterCount;

    void UpdateMinFreePageCount();
    void ResetMinFreePageCount();
    void ClearMinFreePageCount();
    void AddFreePageCount(uint pageCount);

    static uint GetFreePageLimit() { return 0; }

#if DBG
    size_t debugMinFreePageCount;
    ThreadContextId threadContextHandle;
    DWORD concurrentThreadId;
#endif
#if DBG_DUMP
    size_t decommitPageCount;
#endif
#ifdef RECYCLER_MEMORY_VERIFY
    bool verifyEnabled;
#endif
#if defined(RECYCLER_NO_PAGE_REUSE) || defined(ARENA_MEMORY_VERIFY)
    bool disablePageReuse;
#endif

    friend class SegmentBase<TVirtualAlloc>;
    friend class PageSegmentBase<TVirtualAlloc>;
    friend class IdleDecommit;

protected:
    virtual bool CreateSecondaryAllocator(SegmentBase<TVirtualAlloc>* segment, bool committed, SecondaryAllocator** allocator)
    {
        *allocator = nullptr;
        return true;
    }

    bool IsAddressInSegment(__in void* address, const PageSegmentBase<TVirtualAlloc>& segment);
    bool IsAddressInSegment(__in void* address, const SegmentBase<TVirtualAlloc>& segment);

private:
    uint GetSecondaryAllocPageCount() const { return this->secondaryAllocPageCount; }
    void IntegrateSegments(DListBase<PageSegmentBase<TVirtualAlloc>>& segmentList, uint segmentCount, size_t pageCount);
#if ENABLE_BACKGROUND_PAGE_FREEING
    void QueuePages(void * address, uint pageCount, PageSegmentBase<TVirtualAlloc> * pageSegment);
#endif

    template <bool notPageAligned>
    char* AllocPagesInternal(DECLSPEC_GUARD_OVERFLOW uint pageCount, PageSegmentBase<TVirtualAlloc> ** pageSegment);

#ifdef PROFILE_MEM
    PageMemoryData * memoryData;
#endif

    size_t usedBytes;
    PageAllocatorType type;

    size_t reservedBytes;
    size_t committedBytes;
    size_t numberOfSegments;

#ifdef PERF_COUNTERS
    PerfCounter::Counter& GetReservedSizeCounter() const
    {
        return PerfCounter::PageAllocatorCounterSet::GetReservedSizeCounter(type);
    }
    PerfCounter::Counter& GetCommittedSizeCounter() const
    {
        return PerfCounter::PageAllocatorCounterSet::GetCommittedSizeCounter(type);
    }
    PerfCounter::Counter& GetUsedSizeCounter() const
    {
        return PerfCounter::PageAllocatorCounterSet::GetUsedSizeCounter(type);
    }
    PerfCounter::Counter& GetTotalReservedSizeCounter() const
    {
        return PerfCounter::PageAllocatorCounterSet::GetTotalReservedSizeCounter();
    }
    PerfCounter::Counter& GetTotalCommittedSizeCounter() const
    {
        return PerfCounter::PageAllocatorCounterSet::GetTotalCommittedSizeCounter();
    }
    PerfCounter::Counter& GetTotalUsedSizeCounter() const
    {
        return PerfCounter::PageAllocatorCounterSet::GetTotalUsedSizeCounter();
    }
#endif
    void AddReservedBytes(size_t bytes);
    void SubReservedBytes(size_t bytes);
    void AddCommittedBytes(size_t bytes);
    void SubCommittedBytes(size_t bytes);
    void AddUsedBytes(size_t bytes);
    void SubUsedBytes(size_t bytes);
    void AddNumberOfSegments(size_t segmentCount);
    void SubNumberOfSegments(size_t segmentCount);

    bool RequestAlloc(size_t byteCount)
    {
        if (disableAllocationOutOfMemory)
        {
            return false;
        }

        if (policyManager != nullptr)
        {
            return policyManager->RequestAlloc(byteCount);
        }

        return true;
    }

    void ReportFree(size_t byteCount)
    {
        if (policyManager != nullptr)
        {
            policyManager->ReportFree(byteCount);
        }
    }

    template <typename T>
    void ReleaseSegmentList(DListBase<T> * segmentList);

protected:
    // Instrumentation
    void LogAllocSegment(SegmentBase<TVirtualAlloc> * segment);
    void LogAllocSegment(uint segmentCount, size_t pageCount);
    void LogFreeSegment(SegmentBase<TVirtualAlloc> * segment);
    void LogFreeDecommittedSegment(SegmentBase<TVirtualAlloc> * segment);
    void LogFreePartiallyDecommittedPageSegment(PageSegmentBase<TVirtualAlloc> * pageSegment);

    void LogAllocPages(size_t pageCount);
    void LogFreePages(size_t pageCount);
    void LogCommitPages(size_t pageCount);
    void LogRecommitPages(size_t pageCount);
    void LogDecommitPages(size_t pageCount);

    void ReportFailure(size_t byteCount)
    {
        if (this->stopAllocationOnOutOfMemory)
        {
            this->disableAllocationOutOfMemory = true;
        }

        if (policyManager != nullptr)
        {
            policyManager->ReportFailure(byteCount);
        }
    }
};

template <>
char *
PageAllocatorBase<VirtualAllocWrapper>::AllocPages(uint pageCount, PageSegmentBase<VirtualAllocWrapper> ** pageSegment);

template<typename TVirtualAlloc>
class HeapPageAllocator : public PageAllocatorBase<TVirtualAlloc>
{
    typedef PageAllocatorBase<TVirtualAlloc> Base;
public:
    HeapPageAllocator(AllocationPolicyManager * policyManager, bool allocXdata, bool excludeGuardPages, TVirtualAlloc * virtualAllocator);

    BOOL ProtectPages(__in char* address, size_t pageCount, __in void* segment, DWORD dwVirtualProtectFlags, DWORD desiredOldProtectFlag);
    bool AllocSecondary(void* segment, ULONG_PTR functionStart, DWORD functionSize, DECLSPEC_GUARD_OVERFLOW ushort pdataCount, DECLSPEC_GUARD_OVERFLOW ushort xdataSize, SecondaryAllocation* allocation);
    bool ReleaseSecondary(const SecondaryAllocation& allocation, void* segment);
    void TrackDecommittedPages(void * address, uint pageCount, __in void* segment);
    void DecommitPages(__in char* address, size_t pageCount = 1);

    // Release pages that has already been decommitted
    void ReleaseDecommitted(void * address, size_t pageCount, __in void * segment);
    bool IsAddressFromAllocator(__in void* address);

    bool AllocXdata() { return allocXdata; }
private:
    bool         allocXdata;
    void         ReleaseDecommittedSegment(__in SegmentBase<TVirtualAlloc>* segment);
#if PDATA_ENABLED
    virtual bool CreateSecondaryAllocator(SegmentBase<TVirtualAlloc>* segment, bool committed, SecondaryAllocator** allocator) override;
#endif

};

}<|MERGE_RESOLUTION|>--- conflicted
+++ resolved
@@ -537,15 +537,9 @@
 #if DBG_DUMP
     virtual void DumpStats() const;
 #endif
-<<<<<<< HEAD
-    virtual PageSegmentBase<TVirtualAlloc> * AddPageSegment(DListBase<PageSegmentBase<TVirtualAlloc>>& segmentList);
-    static PageSegmentBase<TVirtualAlloc> * AllocPageSegment(DListBase<PageSegmentBase<TVirtualAlloc>>& segmentList, 
-        PageAllocatorBase<TVirtualAlloc> * pageAllocator, bool committed, bool allocated);
-=======
     PageSegmentBase<TVirtualAlloc> * AddPageSegment(DListBase<PageSegmentBase<TVirtualAlloc>>& segmentList);
     static PageSegmentBase<TVirtualAlloc> * AllocPageSegment(DListBase<PageSegmentBase<TVirtualAlloc>>& segmentList,
-    PageAllocatorBase<TVirtualAlloc> * pageAllocator, bool committed, bool allocated);
->>>>>>> 24c4d7df
+        PageAllocatorBase<TVirtualAlloc> * pageAllocator, bool committed, bool allocated);
 
     // Zero Pages
 #if ENABLE_BACKGROUND_PAGE_ZEROING
