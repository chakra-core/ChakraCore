//-------------------------------------------------------------------------------------------------------
// Copyright (C) Microsoft. All rights reserved.
// Licensed under the MIT license. See LICENSE.txt file in the project root for full license information.
//-------------------------------------------------------------------------------------------------------
#include "CommonMemoryPch.h"

template <typename TBlockAttributes>
SmallNormalHeapBlockT<TBlockAttributes> *
HeapBlock::AsNormalBlock()
{
    Assert(this == nullptr || IsAnyNormalBlock());
    return static_cast<SmallNormalHeapBlockT<TBlockAttributes> *>(this);
}

template <typename TBlockAttributes>
SmallLeafHeapBlockT<TBlockAttributes> *
HeapBlock::AsLeafBlock()
{
    Assert(this == nullptr || IsLeafBlock());
    return static_cast<SmallLeafHeapBlockT<TBlockAttributes> *>(this);
}

template <typename TBlockAttributes>
SmallFinalizableHeapBlockT<TBlockAttributes> *
HeapBlock::AsFinalizableBlock()
{
    Assert(this == nullptr || IsAnyFinalizableBlock());
    return static_cast<SmallFinalizableHeapBlockT<TBlockAttributes> *>(this);
}

#ifdef RECYCLER_WRITE_BARRIER
template <typename TBlockAttributes>
SmallNormalWithBarrierHeapBlockT<TBlockAttributes> *
HeapBlock::AsNormalWriteBarrierBlock()
{
    Assert(this == nullptr || IsNormalWriteBarrierBlock());
    return static_cast<SmallNormalWithBarrierHeapBlockT<TBlockAttributes> *>(this);
}

template <typename TBlockAttributes>
SmallFinalizableWithBarrierHeapBlockT<TBlockAttributes> *
HeapBlock::AsFinalizableWriteBarrierBlock()
{
    Assert(this == nullptr || IsFinalizableWriteBarrierBlock());
    return static_cast<SmallFinalizableWithBarrierHeapBlockT<TBlockAttributes> *>(this);
}
#endif

void
HeapBlock::SetNeedOOMRescan(Recycler * recycler)
{
    Assert(!this->IsLeafBlock());
    this->needOOMRescan = true;
    recycler->SetNeedOOMRescan();
}
<<<<<<< HEAD

#ifdef RECYCLER_PAGE_HEAP
void
HeapBlock::CapturePageHeapAllocStack()
{
    if (this->InPageHeapMode()) // pageheap can be enabled only for some of the buckets
    {

        // These asserts are true because explicit free is disallowed in
        // page heap mode. If they weren't, we'd have to modify the asserts
        Assert(this->pageHeapFreeStack == nullptr);
        Assert(this->pageHeapAllocStack == nullptr);

        // Note: NoCheckHeapAllocator will fail fast if we can't allocate the stack to capture
        // REVIEW: Should we have a flag to configure the number of frames captured?
        if (pageHeapAllocStack != nullptr)
        {
            this->pageHeapAllocStack->Capture(Recycler::s_numFramesToSkipForPageHeapAlloc);
        }
        else
        {
            this->pageHeapAllocStack = StackBackTrace::Capture(&NoCheckHeapAllocator::Instance, Recycler::s_numFramesToSkipForPageHeapAlloc, Recycler::s_numFramesToCaptureForPageHeap);
        }
    }
}

void
HeapBlock::CapturePageHeapFreeStack()
{
    if (this->InPageHeapMode()) // pageheap can be enabled only for some of the buckets
    {
        // These asserts are true because explicit free is disallowed in
        // page heap mode. If they weren't, we'd have to modify the asserts
        Assert(this->pageHeapFreeStack == nullptr);
        Assert(this->pageHeapAllocStack != nullptr);

        if (this->pageHeapFreeStack != nullptr)
        {
            this->pageHeapFreeStack->Capture(Recycler::s_numFramesToSkipForPageHeapFree);
        }
        else
        {
            this->pageHeapFreeStack = StackBackTrace::Capture(&NoCheckHeapAllocator::Instance, Recycler::s_numFramesToSkipForPageHeapFree, Recycler::s_numFramesToCaptureForPageHeap);
        }
    }
}
#endif

=======
>>>>>>> cb7af5ef
//========================================================================================================
// SmallHeapBlock
//========================================================================================================
template <class TBlockAttributes>
size_t
SmallHeapBlockT<TBlockAttributes>::GetAllocPlusSize(uint objectCount)
{
    // Small Heap Block Layout:
    //      TrackerData * [objectCount]  (Optional)
    //      ObjectInfo    [objectCount]  (In reverse index order)
    //      <Small*HeapBlock>

    size_t allocPlusSize = Math::Align<size_t>(sizeof(unsigned char) * objectCount, sizeof(size_t));
#ifdef PROFILE_RECYCLER_ALLOC
    if (Recycler::DoProfileAllocTracker())
    {
        allocPlusSize += objectCount * sizeof(void *);
    }
#endif
    return allocPlusSize;
}


template <class TBlockAttributes>
void
SmallHeapBlockT<TBlockAttributes>::ConstructorCommon(HeapBucket * bucket, ushort objectSize, ushort objectCount, HeapBlockType heapBlockType)
{
    this->heapBucket = bucket;
    this->Init(objectSize, objectCount);
    Assert(heapBlockType < HeapBlock::HeapBlockType::SmallAllocBlockTypeCount + HeapBlock::HeapBlockType::MediumAllocBlockTypeCount);
    Assert(objectCount > 1 && objectCount == (this->GetPageCount() * AutoSystemInfo::PageSize) / objectSize);
#ifdef RECYCLER_SLOW_CHECK_ENABLED
    heapBucket->heapInfo->heapBlockCount[heapBlockType]++;
#endif

    if (TBlockAttributes::IsSmallBlock)
    {
        Assert(heapBlockType < HeapBlockType::SmallAllocBlockTypeCount);
    }
    else
    {
        Assert(heapBlockType >= HeapBlockType::SmallAllocBlockTypeCount && heapBlockType < HeapBlockType::SmallBlockTypeCount);
    }

    DebugOnly(lastUncollectedAllocBytes = 0);
}

template <class TBlockAttributes>
SmallHeapBlockT<TBlockAttributes>::SmallHeapBlockT(HeapBucket * bucket, ushort objectSize, ushort objectCount, HeapBlockType heapBlockType)
    : HeapBlock(heapBlockType),
    bucketIndex(HeapInfo::GetBucketIndex(objectSize)),
    validPointers(HeapInfo::smallAllocValidPointersMap.GetValidPointersForIndex(HeapInfo::GetBucketIndex(objectSize))),
    objectSize(objectSize), objectCount(objectCount)
{
    ConstructorCommon(bucket, objectSize, objectCount, heapBlockType);
}

template <>
SmallHeapBlockT<MediumAllocationBlockAttributes>::SmallHeapBlockT(HeapBucket * bucket, ushort objectSize, ushort objectCount, HeapBlockType heapBlockType)
    : HeapBlock((HeapBlockType)(heapBlockType)),
    bucketIndex(HeapInfo::GetMediumBucketIndex(objectSize)),
    validPointers(HeapInfo::mediumAllocValidPointersMap.GetValidPointersForIndex(HeapInfo::GetMediumBucketIndex(objectSize))),
    objectSize(objectSize), objectCount(objectCount)
{
    ConstructorCommon(bucket, objectSize, objectCount, heapBlockType);
}

template <class TBlockAttributes>
SmallHeapBlockT<TBlockAttributes>::~SmallHeapBlockT()
{
    Assert((this->segment == nullptr && this->address == nullptr) ||
        (this->IsLeafBlock()) ||
        this->GetPageAllocator(heapBucket->heapInfo->recycler)->IsClosed());

#ifdef RECYCLER_SLOW_CHECK_ENABLED
    heapBucket->heapInfo->heapBlockCount[this->GetHeapBlockType()]--;
    heapBucket->heapBlockCount--;
#endif
}

template <class TBlockAttributes>
uint
SmallHeapBlockT<TBlockAttributes>::GetObjectBitDeltaForBucketIndex(uint bucketIndex)
{
    return bucketIndex + 1;
}

template <>
uint
SmallHeapBlockT<MediumAllocationBlockAttributes>::GetObjectBitDeltaForBucketIndex(uint bucketIndex)
{
    return HeapInfo::GetObjectSizeForBucketIndex<MediumAllocationBlockAttributes>(bucketIndex) / HeapConstants::ObjectGranularity;
}

template <class TBlockAttributes>
uint
SmallHeapBlockT<TBlockAttributes>::GetPageCount() const
{
    return TBlockAttributes::PageCount;
}

template <class TBlockAttributes>
void
SmallHeapBlockT<TBlockAttributes>::ClearObjectInfoList()
{
    ushort count = this->objectCount;
    // the object info list is prefix to the object
    memset(((byte *)this) - count, 0, count);
}

template <class TBlockAttributes>
byte&
SmallHeapBlockT<TBlockAttributes>::ObjectInfo(uint index)
{
    // See SmallHeapBlockT<TBlockAttributes>::GetAllocPlusSize for layout description
    // the object info list is prefix to the object and in reverse index order
    Assert(index < this->objectCount);
    return *(((byte *)this) - index - 1);
}

template <class TBlockAttributes>
ushort
SmallHeapBlockT<TBlockAttributes>::GetExpectedFreeObjectCount() const
{
    Assert(this->GetRecycler()->IsSweeping());
    return objectCount - markCount;
}
template <class TBlockAttributes>
uint
SmallHeapBlockT<TBlockAttributes>::GetExpectedFreeBytes() const
{
    return GetExpectedFreeObjectCount() * objectSize;
}

template <class TBlockAttributes>
ushort
SmallHeapBlockT<TBlockAttributes>::GetExpectedSweepObjectCount() const
{
    return GetExpectedFreeObjectCount() - freeCount;
}

template <class TBlockAttributes>
void
SmallHeapBlockT<TBlockAttributes>::Init(ushort objectSize, ushort objectCount)
{
    Assert(objectCount != 0);
    Assert(TBlockAttributes::IsAlignedObjectSize(objectSize));

    Assert(this->next == nullptr);

    Assert(this->freeObjectList == nullptr);

    Assert(this->freeCount == 0);
#if ENABLE_PARTIAL_GC
    this->oldFreeCount = this->lastFreeCount = this->objectCount;
#else
    this->lastFreeCount = this->objectCount;
#endif
#if ENABLE_CONCURRENT_GC
    this->isPendingConcurrentSweep = false;
#endif

    Assert(!this->isInAllocator);
    Assert(!this->isClearedFromAllocator);
    Assert(!this->isIntegratedBlock);
}

template <class TBlockAttributes>
BOOL
SmallHeapBlockT<TBlockAttributes>::ReassignPages(Recycler * recycler)
{
    Assert(this->address == nullptr);
    Assert(this->segment == nullptr);

    PageSegment * segment;

    auto pageAllocator = this->GetPageAllocator(recycler);
    uint pagecount = this->GetPageCount();
    char * address = pageAllocator->AllocPagesPageAligned(pagecount, &segment);

    if (address == NULL)
    {
        return FALSE;
    }

#if ENABLE_PARTIAL_GC
    recycler->autoHeap.uncollectedNewPageCount += this->GetPageCount();
#endif
#ifdef RECYCLER_ZERO_MEM_CHECK
    if (!this->IsLeafBlock()
#ifdef RECYCLER_WRITE_BARRIER_ALLOC_THREAD_PAGE
        && !this->IsWithBarrier()
#endif
        )
    {
        recycler->VerifyZeroFill(address, AutoSystemInfo::PageSize * this->GetPageCount());
    }
#endif

    if (!this->SetPage(address, segment, recycler))
    {
        this->GetPageAllocator(recycler)->SuspendIdleDecommit();
        this->ReleasePages(recycler);
        this->GetPageAllocator(recycler)->ResumeIdleDecommit();
        return FALSE;
    }

    RECYCLER_PERF_COUNTER_ADD(FreeObjectSize, this->GetPageCount() * AutoSystemInfo::PageSize);
    RECYCLER_PERF_COUNTER_ADD(SmallHeapBlockFreeObjectSize, this->GetPageCount() * AutoSystemInfo::PageSize);
    return TRUE;
}

template <class TBlockAttributes>
BOOL
SmallHeapBlockT<TBlockAttributes>::SetPage(__in_ecount_pagesize char * baseAddress, PageSegment * pageSegment, Recycler * recycler)
{
    char* address = baseAddress;

    Assert(HeapBlockMap32::GetLevel2Id(address) + (TBlockAttributes::PageCount - 1) < 256);

    this->segment = pageSegment;
    this->address = address;

    // Set up the page to have nothing is free
    Assert(this->freeObjectList == nullptr);
    Assert(this->IsFreeBitsValid());
    Assert(this->freeCount == 0);
    Assert(this->freeCount == this->GetFreeBitVector()->Count());
    Assert(this->objectCount == this->lastFreeCount);

    Assert(this->explicitFreeBits.Count() == 0);

#if ENABLE_CONCURRENT_GC
    Assert(recycler->IsConcurrentMarkState() || !recycler->IsMarkState() || recycler->IsCollectionDisabled());
#else
    Assert(!recycler->IsMarkState() || recycler->IsCollectionDisabled());
#endif

    Assert(this->bucketIndex <= 0xFF);

    // We use the block type directly here, without the getter so that we can tell on the heap block map,
    // whether the block is a medium block or not
    if (!recycler->heapBlockMap.SetHeapBlock(this->address, this->GetPageCount(), this, this->heapBlockType, (byte)this->bucketIndex))
    {
        return FALSE;
    }

    // Retrieve pointer to mark bits for this block and store it locally.
    // Note, mark bits aren't guaranteed to exist until after we register with HBM.
    this->markBits = recycler->heapBlockMap.GetMarkBitVectorForPages<TBlockAttributes::BitVectorCount>(this->address);
    Assert(this->markBits);

#if defined(_M_ARM32_OR_ARM64)
    // We need to ensure that the above writes to the SmallHeapBlock are visible to the background GC thread.
    // In particular, see Threshold 331596 -- we were seeing an old value for SmallHeapBlockT<TBlockAttributes>::markBits in ResetMarks.
    // which caused the bit vector Copy operation there to AV.
    // See also SmallHeapBlockT<TBlockAttributes>::ResetMarks.
    MemoryBarrier();
#endif

    return TRUE;
}

template <class TBlockAttributes>
void
SmallHeapBlockT<TBlockAttributes>::ReleasePages(Recycler * recycler)
{
    Assert(recycler->collectionState != CollectionStateMark);
    Assert(segment != nullptr);
    Assert(address != nullptr);

#if DBG
    if (this->IsLeafBlock())
    {
        RecyclerVerboseTrace(recycler->GetRecyclerFlagsTable(), _u("Releasing leaf block pages at address 0x%p\n"), address);
    }
#endif

    char* address = this->address;

#ifdef RECYCLER_FREE_MEM_FILL
    memset(address, DbgMemFill, AutoSystemInfo::PageSize * this->GetPageCount());
#endif

    this->GetPageAllocator(recycler)->ReleasePages(address, this->GetPageCount(), this->GetPageSegment());

    this->segment = nullptr;
    this->address = nullptr;

}

template <class TBlockAttributes>
void
SmallHeapBlockT<TBlockAttributes>::BackgroundReleasePagesSweep(Recycler* recycler)
{
    recycler->heapBlockMap.ClearHeapBlock(address, this->GetPageCount());
    char* address = this->address;

    this->GetPageAllocator(recycler)->BackgroundReleasePages(address, this->GetPageCount(), this->GetPageSegment());

    this->address = nullptr;
    this->segment = nullptr;
    this->Reset();
}

template <class TBlockAttributes>
void
SmallHeapBlockT<TBlockAttributes>::ReleasePagesShutdown(Recycler * recycler)
{
#if DBG
    if (this->IsLeafBlock())
    {
        RecyclerVerboseTrace(recycler->GetRecyclerFlagsTable(), _u("Releasing leaf block pages at address 0x%p\n"), address);
    }

    RemoveFromHeapBlockMap(recycler);

    // Don't release the page in shut down, the page allocator will release them faster
    // Leaf block's allocator need not be closed
    Assert(this->IsLeafBlock() || this->GetPageAllocator(recycler)->IsClosed());
#endif

}

template <class TBlockAttributes>
void
SmallHeapBlockT<TBlockAttributes>::RemoveFromHeapBlockMap(Recycler* recycler)
{
    recycler->heapBlockMap.ClearHeapBlock(address, this->GetPageCount());
}

template <class TBlockAttributes>
void
SmallHeapBlockT<TBlockAttributes>::ReleasePagesSweep(Recycler * recycler)
{
    RemoveFromHeapBlockMap(recycler);
    ReleasePages(recycler);
}

template <class TBlockAttributes>
void
SmallHeapBlockT<TBlockAttributes>::Reset()
{
    this->GetFreeBitVector()->ClearAll();

    this->freeCount = 0;
    this->markCount = 0;
#if ENABLE_PARTIAL_GC
    this->oldFreeCount = this->lastFreeCount = this->objectCount;
#else
    this->lastFreeCount = this->objectCount;
#endif
    this->freeObjectList = nullptr;
    this->lastFreeObjectHead = nullptr;
    this->ClearObjectInfoList();

    this->isInAllocator = false;

#if DBG || defined(RECYCLER_STATS)
    this->GetDebugFreeBitVector()->ClearAll();
#endif

#if DBG
    this->isClearedFromAllocator = false;
    this->isIntegratedBlock = false;
#endif

    // There is no page associated with this heap block,
    // and therefore we should have no mark bits either
    this->markBits = nullptr;

    Assert(this->explicitFreeBits.Count() == 0);
}

// Map any object address to it's object index within the heap block
template <class TBlockAttributes>
ushort
SmallHeapBlockT<TBlockAttributes>::GetAddressIndex(void * objectAddress)
{
    Assert(objectAddress >= address && objectAddress < this->GetEndAddress());
    Assert(HeapInfo::IsAlignedAddress(objectAddress));
    Assert(HeapInfo::IsAlignedAddress(address));

    unsigned int offset = (unsigned int)((char*)objectAddress - address);
    offset = offset >> HeapConstants::ObjectAllocationShift;

    ushort index = validPointers.GetAddressIndex(offset);
    Assert(index == SmallHeapBlockT<TBlockAttributes>::InvalidAddressBit ||
        index <= TBlockAttributes::MaxAddressBit);
    return index;
}

template <class TBlockAttributes>
typename SmallHeapBlockT<TBlockAttributes>::SmallHeapBlockBitVector const*
SmallHeapBlockT<TBlockAttributes>::GetInvalidBitVector()
{
    return HeapInfo::GetInvalidBitVector<TBlockAttributes>(objectSize);
}

template <class TBlockAttributes>
typename SmallHeapBlockT<TBlockAttributes>::BlockInfo const*
SmallHeapBlockT<TBlockAttributes>::GetBlockInfo()
{
    return HeapInfo::GetBlockInfo<TBlockAttributes>(objectSize);
}

template <class TBlockAttributes>
ushort
SmallHeapBlockT<TBlockAttributes>::GetInteriorAddressIndex(void * interiorAddress)
{
    Assert(interiorAddress >= address && interiorAddress < this->GetEndAddress());
    Assert(HeapInfo::IsAlignedAddress(address));

    unsigned int offset = (unsigned int)((char*)interiorAddress - address);
    offset = offset >> HeapConstants::ObjectAllocationShift;

    ushort index = validPointers.GetInteriorAddressIndex(offset);
    Assert(index == SmallHeapBlockT<TBlockAttributes>::InvalidAddressBit ||
        index <= TBlockAttributes::MaxAddressBit);
    return index;
}


template <class TBlockAttributes>
BOOL
SmallHeapBlockT<TBlockAttributes>::IsInFreeObjectList(void * objectAddress)
{
    FreeObject * freeObject = this->freeObjectList;
    while (freeObject != nullptr)
    {
        if (freeObject == objectAddress)
        {
            return true;
        }
        freeObject = freeObject->GetNext();
    }
    return false;
}

template <class TBlockAttributes>
template <typename TBlockType>
bool
SmallHeapBlockT<TBlockAttributes>::FindHeapObjectImpl(void* objectAddress, Recycler * recycler, FindHeapObjectFlags flags, RecyclerHeapObjectInfo& heapObject)
{
    if (flags & FindHeapObjectFlags_AllowInterior)
    {
        objectAddress = (void*) this->GetRealAddressFromInterior(objectAddress);
        if (objectAddress == nullptr)
        {
            return false;
        }
    }

    ushort index = GetAddressIndex(objectAddress);
    Assert(index != SmallHeapBlockT<TBlockAttributes>::InvalidAddressBit);

    if (index == SmallHeapBlockT<TBlockAttributes>::InvalidAddressBit)
    {
        return false;
    }

    // If we have pending object, we still need to check the free bit if the caller requested the attribute to be correct
    bool const disableCheck = ((flags & FindHeapObjectFlags_NoFreeBitVerify) != 0) ||
        ((flags & FindHeapObjectFlags_VerifyFreeBitForAttribute) != 0 && !this->HasPendingDisposeObjects());
    if (!disableCheck)
    {
        // REVIEW: Checking if an object if free is strictly not necessary
        // In all case, we should have a valid object, For memory protect heap, this is just to make sure we don't
        // free pointers that are invalid.
#if ENABLE_CONCURRENT_GC
        if (recycler->IsConcurrentSweepExecutingState())
        {
            // TODO: unless we know the state of the heap block, we don't know.
            // skip the check for now.
        }
        else
#endif
        {
            if (flags & FindHeapObjectFlags_ClearedAllocators)
            {
                // Heap enum has some case where it allocates, so we can't assert
                Assert(((HeapBucketT<TBlockType> *)this->heapBucket)->AllocatorsAreEmpty() || recycler->isHeapEnumInProgress);
            }
            else if (this->IsInAllocator())
            {
                ((HeapBucketT<TBlockType> *)this->heapBucket)->UpdateAllocators();
            }

            // REVIEW allocation heuristics
            if (this->EnsureFreeBitVector()->Test(this->GetObjectBitDelta() * index))
            {
                return false;
            }
        }
    }

    byte& attributes = ObjectInfo(index);
    heapObject = RecyclerHeapObjectInfo(objectAddress, recycler, this, &attributes);
    return true;
}

template <class TBlockAttributes>
BOOL
SmallHeapBlockT<TBlockAttributes>::IsValidObject(void* objectAddress)
{
    if (objectAddress < this->GetAddress() || objectAddress >= this->GetEndAddress())
    {
        return false;
    }
    ushort index = GetAddressIndex(objectAddress);
    if (index == SmallHeapBlockT<TBlockAttributes>::InvalidAddressBit)
    {
        return false;
    }
#if DBG
    return !this->GetDebugFreeBitVector()->Test(GetAddressBitIndex(objectAddress));
#else
    return true;
#endif
}

template <class TBlockAttributes>
bool
SmallHeapBlockT<TBlockAttributes>::IsInAllocator() const
{
    return isInAllocator;
}

template <class TBlockAttributes>
bool
SmallHeapBlockT<TBlockAttributes>::HasPendingDisposeObjects()
{
    return this->IsAnyFinalizableBlock() && this->AsFinalizableBlock<TBlockAttributes>()->HasPendingDisposeObjects();
}

template <class TBlockAttributes>
bool
SmallHeapBlockT<TBlockAttributes>::HasAnyDisposeObjects()
{
    return this->IsAnyFinalizableBlock() && this->AsFinalizableBlock<TBlockAttributes>()->HasAnyDisposeObjects();
}

template <class TBlockAttributes>
Recycler *
SmallHeapBlockT<TBlockAttributes>::GetRecycler() const
{
#if DBG
    return this->heapBucket->heapInfo->recycler;
#else
    return nullptr;
#endif
}

#if DBG
template <class TBlockAttributes>
BOOL
SmallHeapBlockT<TBlockAttributes>::IsFreeObject(void * objectAddress)
{
    if (objectAddress < this->GetAddress() || objectAddress >= this->GetEndAddress())
    {
        return false;
    }
    ushort index = GetAddressIndex(objectAddress);
    if (index == SmallHeapBlockT<TBlockAttributes>::InvalidAddressBit)
    {
        return false;
    }

    return this->GetDebugFreeBitVector()->Test(GetAddressBitIndex(objectAddress));
}

template <class TBlockAttributes>
void
SmallHeapBlockT<TBlockAttributes>::VerifyMarkBitVector()
{
    this->GetRecycler()->heapBlockMap.VerifyMarkCountForPages<TBlockAttributes::BitVectorCount>(this->address, TBlockAttributes::PageCount);
}

template <class TBlockAttributes>
bool
SmallHeapBlockT<TBlockAttributes>::IsClearedFromAllocator() const
{
    return isClearedFromAllocator;
}

template <class TBlockAttributes>
void
SmallHeapBlockT<TBlockAttributes>::SetIsClearedFromAllocator(bool value)
{
    isClearedFromAllocator = value;
}
#endif

template <class TBlockAttributes>
byte *
SmallHeapBlockT<TBlockAttributes>::GetRealAddressFromInterior(void * interiorAddress)
{
    Assert(interiorAddress >= this->address && interiorAddress < this->address + AutoSystemInfo::PageSize * this->GetPageCount());
    ushort index = GetInteriorAddressIndex(interiorAddress);
    if (index != SmallHeapBlockT<TBlockAttributes>::InvalidAddressBit)
    {
        return (byte *)this->address + index * this->GetObjectSize();
    }
    return nullptr;
}

template <class TBlockAttributes>
bool
SmallHeapBlockT<TBlockAttributes>::TestObjectMarkedBit(void* objectAddress)
{
    Assert(this->address != nullptr);
    Assert(this->segment != nullptr);

    uint bitIndex = GetAddressBitIndex(objectAddress);
    Assert(IsValidBitIndex(bitIndex));

    return this->GetMarkedBitVector()->Test(bitIndex) != 0;
}

template <class TBlockAttributes>
void
SmallHeapBlockT<TBlockAttributes>::SetObjectMarkedBit(void* objectAddress)
{
    Assert(this->address != nullptr);
    Assert(this->segment != nullptr);

    uint bitIndex = GetAddressBitIndex(objectAddress);
    Assert(IsValidBitIndex(bitIndex));

    this->GetMarkedBitVector()->Set(bitIndex);
}

#ifdef RECYCLER_MEMORY_VERIFY
template <class TBlockAttributes>
void
SmallHeapBlockT<TBlockAttributes>::SetExplicitFreeBitForObject(void* objectAddress)
{
    Assert(this->address != nullptr);
    Assert(this->segment != nullptr);

    uint bitIndex = GetAddressBitIndex(objectAddress);
    Assert(IsValidBitIndex(bitIndex));

    BOOLEAN wasSet = this->explicitFreeBits.TestAndSet(bitIndex);
    Assert(!wasSet);
}

template <class TBlockAttributes>
void
SmallHeapBlockT<TBlockAttributes>::ClearExplicitFreeBitForObject(void* objectAddress)
{
    Assert(this->address != nullptr);
    Assert(this->segment != nullptr);

    uint bitIndex = GetAddressBitIndex(objectAddress);
    Assert(IsValidBitIndex(bitIndex));
    BOOLEAN wasSet = this->explicitFreeBits.TestAndClear(bitIndex);
    Assert(wasSet);
}

#endif

#ifdef RECYCLER_VERIFY_MARK

template <class TBlockAttributes>
void
SmallHeapBlockT<TBlockAttributes>::VerifyMark()
{
    Assert(!this->needOOMRescan);

    SmallHeapBlockBitVector * marked = this->GetMarkedBitVector();
    SmallHeapBlockBitVector tempFreeBits;
    this->BuildFreeBitVector(&tempFreeBits);
    SmallHeapBlockBitVector * free = &tempFreeBits;
    SmallHeapBlockBitVector const * invalid = this->GetInvalidBitVector();
    uint objectWordCount = this->GetObjectWordCount();
    Recycler * recycler = this->heapBucket->heapInfo->recycler;

    FOREACH_BITSET_IN_FIXEDBV(bitIndex, marked)
    {
        if (!free->Test(bitIndex) && !invalid->Test(bitIndex))
        {
            Assert(IsValidBitIndex(bitIndex));
            uint objectIndex = GetObjectIndexFromBitIndex((ushort)bitIndex);

            Assert((this->ObjectInfo(objectIndex) & NewTrackBit) == 0);

            // NOTE: We can't verify mark for software write barrier blocks, because they may have
            // non-pointer updates that don't trigger the write barrier, but still look like a false reference.
            // Thus, when we get here, we'll see a false reference that isn't marked.
            // Since this situation is hard to detect, just don't verify mark for write barrier blocks.
            // We could fix this if we had object layout info.

            if (!this->IsLeafBlock()
#ifdef RECYCLER_WRITE_BARRIER
                && !this->IsWithBarrier()
#endif
                )
            {
                if ((ObjectInfo(objectIndex) & LeafBit) == 0)
                {
                    char * objectAddress = this->address + objectIndex * objectSize;
                    for (uint i = 0; i < objectWordCount; i++)
                    {
                        void* target = *(void**) objectAddress;
                        recycler->VerifyMark(target);

                        objectAddress += sizeof(void *);
                    }
                }
            }
        }
    }
    NEXT_BITSET_IN_FIXEDBV;
}

template <class TBlockAttributes>
void
SmallHeapBlockT<TBlockAttributes>::VerifyMark(void * objectAddress)
{
    // Because we mark through new object, we might have a false reference
    // somewhere that we have scanned before this new block is allocated
    // so the object will not be marked even though it looks like a reference
    // Can't verify when the block is new
    if (this->heapBucket->GetRecycler()->heapBlockMap.IsAddressInNewChunk(objectAddress))
    {
        return;
    }

    ushort bitIndex = GetAddressBitIndex(objectAddress);

#if DBG
    Assert(this->GetMarkedBitVector()->Test(bitIndex));
#else
    if (!this->GetMarkedBitVector()->Test(bitIndex))
    {
        DebugBreak();
    }
#endif
}

#endif

#ifdef RECYCLER_STRESS
template <class TBlockAttributes>
void
SmallHeapBlockT<TBlockAttributes>::InduceFalsePositive(Recycler * recycler)
{
    // Induce a false positive mark by marking the first object on the free list, if any.
    // Note that if the block is in the allocator, freeObjectList is not up to date.
    // So we may be marking an already-allocated block, but that's okay --
    // we call TryMark so that normal processing (including tracked object processing, etc)
    // will occur just as if we had a false reference to this object previously.

    void * falsePositive = this->freeObjectList;
    if (falsePositive != nullptr)
    {
        recycler->TryMarkNonInterior(falsePositive, nullptr);
    }
}
#endif

template <class TBlockAttributes>
void
SmallHeapBlockT<TBlockAttributes>::ClearAllAllocBytes()
{
#if ENABLE_PARTIAL_GC
    this->oldFreeCount = this->lastFreeCount = this->freeCount;
#else
    this->lastFreeCount = this->freeCount;
#endif
}

#if ENABLE_PARTIAL_GC
template <class TBlockAttributes>
bool
SmallHeapBlockT<TBlockAttributes>::DoPartialReusePage(RecyclerSweep const& recyclerSweep, uint& expectFreeByteCount)
{
    // Partial GC page reuse heuristic

    Assert(recyclerSweep.InPartialCollectMode());
    expectFreeByteCount = GetExpectedFreeBytes();
    // PartialCollectSmallHeapBlockReuseMinFreeBytes is calculated by dwPageSize* efficacy. If efficacy is
    // high (== 1), and dwPageSize % objectSize != 0, all the pages in the bucket will be partial, and that
    // could increase in thread sweep time.
    // OTOH, if the object size is really large, the calculation below will reduce the chance for a page to be
    // partial. we might need to watch out for that.
    return (expectFreeByteCount + objectSize >= recyclerSweep.GetPartialCollectSmallHeapBlockReuseMinFreeBytes());
}

#if DBG
// do debug assert for partial block that we are not going to sweep
template <class TBlockAttributes>
void
SmallHeapBlockT<TBlockAttributes>::SweepVerifyPartialBlock(Recycler * recycler)
{
    Assert(!this->IsLeafBlock());
    // nothing in the partialHeapBlockList is sweepable
    Assert(GetExpectedSweepObjectCount() == 0);
}
#endif

template <class TBlockAttributes>
uint
SmallHeapBlockT<TBlockAttributes>::GetAndClearUnaccountedAllocBytes()
{
    Assert(this->lastFreeCount >= this->freeCount);
    const ushort currentFreeCount = this->freeCount;
    uint unaccountedAllocBytes = (this->lastFreeCount - currentFreeCount) * this->objectSize;
    this->lastFreeCount = currentFreeCount;
    return unaccountedAllocBytes;
}

template <class TBlockAttributes>
void
SmallHeapBlockT<TBlockAttributes>::AdjustPartialUncollectedAllocBytes(RecyclerSweep& recyclerSweep, uint const expectSweepCount)
{
    const uint allObjectCount = this->objectCount;
    const ushort currentFreeCount = this->freeCount;
    Assert(this->lastFreeCount == currentFreeCount);

    uint newAllocatedCount = this->oldFreeCount - currentFreeCount;
    this->oldFreeCount = currentFreeCount;

    uint newObjectExpectSweepCount = expectSweepCount;
#if ENABLE_CONCURRENT_GC
    if (expectSweepCount != 0 && !recyclerSweep.InPartialCollect())
    {
        // We don't know which objects that we are going sweep are old and which object are new
        // So just assume one way or the other by the amount of old vs. new object in the block
        const uint allocatedObjectCount = allObjectCount - currentFreeCount;
        Assert(allocatedObjectCount >= newAllocatedCount);
        const uint oldObjectCount = allocatedObjectCount - newAllocatedCount;
        if (oldObjectCount < newAllocatedCount)
        {
            // count all of the swept object as new, but don't exceed the amount we allocated
            if (newObjectExpectSweepCount > newAllocatedCount)
            {
                newObjectExpectSweepCount = newAllocatedCount;
            }
        }
        else
        {
            // count all of the swept object as old
            newObjectExpectSweepCount = 0;
        }
    }
#endif

    // The page can be old, or it is full (where we set lastFreeCount to 0)
    // Otherwise, the newly allocated count must be bigger then the expect sweep count
    Assert(newAllocatedCount >= newObjectExpectSweepCount);
    Assert(this->lastUncollectedAllocBytes >= newObjectExpectSweepCount * this->objectSize);

    recyclerSweep.SubtractSweepNewObjectAllocBytes(newObjectExpectSweepCount * this->objectSize);
}
#endif

template <class TBlockAttributes>
uint
SmallHeapBlockT<TBlockAttributes>::GetMarkCountForSweep()
{
    Assert(IsFreeBitsValid());

    // Make a local copy of mark bits, so we don't modify the actual mark bits.
    SmallHeapBlockBitVector temp;
    temp.Copy(this->GetMarkedBitVector());

    // Remove any invalid bits that may have been set
    temp.Minus(this->GetInvalidBitVector());

    // Remove the mark bit for things that are still free
    if (this->freeCount != 0)
    {
        temp.Minus(this->GetFreeBitVector());
    }

    return temp.Count();
}

template <class TBlockAttributes>
SweepState
SmallHeapBlockT<TBlockAttributes>::Sweep(RecyclerSweep& recyclerSweep, bool queuePendingSweep, bool allocable, ushort finalizeCount, bool hasPendingDispose)
{
    Assert(this->address != nullptr);
    Assert(this->segment != nullptr);
#if ENABLE_CONCURRENT_GC
    Assert(!this->isPendingConcurrentSweep);
#endif
    DebugOnly(VerifyMarkBitVector());

    if (allocable)
    {
        // This block has been allocated from since the last GC.
        // We need to update its free bit vector so we can use it below.
        Assert(freeCount == this->GetFreeBitVector()->Count());
#if ENABLE_PARTIAL_GC
        Assert(this->lastFreeCount == 0 || this->oldFreeCount == this->lastFreeCount);
#endif
        this->EnsureFreeBitVector();
        Assert(this->lastFreeCount >= this->freeCount);
#if ENABLE_PARTIAL_GC
        Assert(this->oldFreeCount >= this->freeCount);
#endif

#if ENABLE_PARTIAL_GC
        // Accounting for partial heuristics
        recyclerSweep.AddUnaccountedNewObjectAllocBytes(this);
#endif
    }

    Assert(this->freeCount == this->GetFreeBitVector()->Count());
    RECYCLER_SLOW_CHECK(CheckFreeBitVector(true));

    const uint localMarkCount = this->GetMarkCountForSweep();
    this->markCount = (ushort)localMarkCount;
    Assert(markCount <= objectCount - this->freeCount);

    const uint expectFreeCount = objectCount - localMarkCount;
    Assert(expectFreeCount >= this->freeCount);

    const uint expectSweepCount = expectFreeCount - this->freeCount;
    Assert(!this->IsLeafBlock() || finalizeCount == 0);

    Recycler * recycler = recyclerSweep.GetRecycler();
    RECYCLER_STATS_INC(recycler, heapBlockCount[this->GetHeapBlockType()]);

#if ENABLE_PARTIAL_GC
    if (recyclerSweep.DoAdjustPartialHeuristics() && allocable)
    {
        this->AdjustPartialUncollectedAllocBytes(recyclerSweep, expectSweepCount);
    }
#endif
    DebugOnly(this->lastUncollectedAllocBytes = 0);

    bool noRealObjectsMarked = (localMarkCount == 0);

    const bool isAllFreed = (finalizeCount == 0 && noRealObjectsMarked && !hasPendingDispose);
    if (isAllFreed)
    {
        recycler->NotifyFree(this);

        Assert(!this->HasPendingDisposeObjects());

        return SweepStateEmpty;
    }

    RECYCLER_STATS_ADD(recycler, heapBlockFreeByteCount[this->GetHeapBlockType()], expectFreeCount * this->objectSize);

    Assert(!hasPendingDispose || (this->freeCount != 0));
    SweepState state = SweepStateSwept;

    if (hasPendingDispose)
    {
        state = SweepStatePendingDispose;
    }

    if (expectSweepCount == 0)
    {
        // nothing has been freed
        return (this->freeCount == 0) ? SweepStateFull : state;
    }

    RECYCLER_STATS_INC(recycler, heapBlockSweptCount[this->GetHeapBlockType()]);

    // We need to sweep in thread if there are any finalizable object.
    // So that the PrepareFinalize() can be called before concurrent sweep
    // and other finalizer.  This gives the object an opportunity before any
    // other script can be ran to clean up their references/states that are not
    // valid since we determine the object is not live any more.
    //
    // An example is the ITrackable's tracking alias.  The reference to the alias
    // object needs to be clear so that the reference will not be given out again
    // in other script during concurrent sweep or finalizer called before.

#if ENABLE_CONCURRENT_GC
    if (queuePendingSweep)
    {
        Assert(finalizeCount == 0);
        Assert(!this->HasPendingDisposeObjects());

        recyclerSweep.SetHasPendingSweepSmallHeapBlocks();
        RECYCLER_STATS_INC(recycler, heapBlockConcurrentSweptCount[this->GetHeapBlockType()]);
        // This heap block has objects that need to be swept concurrently.
        this->isPendingConcurrentSweep = true;
        return SweepStatePendingSweep;
    }
#else
    Assert(!recyclerSweep.IsBackground());
#endif

    SweepObjects<SweepMode_InThread>(recycler);
    if (HasPendingDisposeObjects())
    {
        Assert(finalizeCount != 0);
        return SweepStatePendingDispose;
    }

    // Already swept, no more work to be done.  Put it back to the queue
    return state;
}

#if DBG
template <class TBlockAttributes>
uint
SmallHeapBlockT<TBlockAttributes>::GetMarkCountOnHeapBlockMap() const
{
    uint heapBlockMapMarkCount = 0;
    char* startPage = this->GetAddress();
    char* endPage = this->GetEndAddress();
    const HeapBlockMap& blockMap = this->GetRecycler()->heapBlockMap;
    for (char* page = startPage; page < endPage; page += AutoSystemInfo::PageSize)
    {
        heapBlockMapMarkCount += blockMap.GetPageMarkCount(page);
    }
    return heapBlockMapMarkCount;
}
#endif

template <class TBlockAttributes>
template <SweepMode mode>
void
SmallHeapBlockT<TBlockAttributes>::SweepObjects(Recycler * recycler)
{
#if ENABLE_CONCURRENT_GC
    Assert(mode == SweepMode_InThread || this->isPendingConcurrentSweep);
    Assert(mode == SweepMode_InThread || !this->IsAnyFinalizableBlock());
#else
    Assert(mode == SweepMode_InThread);
#endif
    Assert(this->IsFreeBitsValid());
    Assert(this->markCount != 0 || this->isForceSweeping || this->IsAnyFinalizableBlock());
    Assert(this->markCount == this->GetMarkCountForSweep());

    DebugOnly(VerifyMarkBitVector());

    SmallHeapBlockBitVector * marked = this->GetMarkedBitVector();

    DebugOnly(const uint expectedSweepCount = objectCount - freeCount - markCount);
    Assert(expectedSweepCount != 0 || this->isForceSweeping);
    DebugOnly(uint sweepCount = 0);

    const uint localSize = objectSize;
    const uint localObjectCount = objectCount;
    const char* objectAddress = address;
    uint objectBitDelta = this->GetObjectBitDelta();

    for (uint objectIndex = 0, bitIndex = 0; objectIndex < localObjectCount; objectIndex++, bitIndex += objectBitDelta)
    {
        Assert(IsValidBitIndex(bitIndex));

        RECYCLER_STATS_ADD(recycler, objectSweepScanCount, !isForceSweeping);
        if (!marked->Test(bitIndex))
        {
            if (!this->GetFreeBitVector()->Test(bitIndex))
            {
                Assert((this->ObjectInfo(objectIndex) & ImplicitRootBit) == 0);
                FreeObject* addr = (FreeObject*)objectAddress;

#if ENABLE_PARTIAL_GC && ENABLE_CONCURRENT_GC
                if (mode != SweepMode_ConcurrentPartial)
#endif
                {
                    // Don't call NotifyFree if we are doing a partial sweep.
                    // Since we are not actually collecting the object, we will do the NotifyFree later
                    // when the object is actually collected in a future Sweep.
                    recycler->NotifyFree((char *)addr, this->objectSize);
                }
#if DBG
                sweepCount++;
#endif
                SweepObject<mode>(recycler, objectIndex, addr);
            }
        }

#if DBG
        if (marked->Test(bitIndex))
        {
            Assert((ObjectInfo(objectIndex) & NewTrackBit) == 0);
        }
#endif

        objectAddress += localSize;
    }

    Assert(sweepCount == expectedSweepCount);
#if ENABLE_CONCURRENT_GC
    this->isPendingConcurrentSweep = false;
#endif

#if ENABLE_PARTIAL_GC && ENABLE_CONCURRENT_GC
    if (mode == SweepMode_ConcurrentPartial)
    {
        Assert(recycler->inPartialCollectMode);

        // We didn't actually collect anything, so the free bit vector should still be valid.
        Assert(IsFreeBitsValid());
    }
    else
#endif
    {
        // Update the free bit vector
        // Need to update even if there are not swept object because finalizable object are
        // consider freed but not on the free list.
        ushort currentFreeCount = GetExpectedFreeObjectCount();
        this->GetFreeBitVector()->OrComplimented(marked);
        this->GetFreeBitVector()->Minus(this->GetInvalidBitVector());
#if ENABLE_PARTIAL_GC
        this->oldFreeCount = this->lastFreeCount = this->freeCount = currentFreeCount;
#else
        this->lastFreeCount = this->freeCount = currentFreeCount;
#endif

        this->lastFreeObjectHead = this->freeObjectList;
    }

    RECYCLER_SLOW_CHECK(CheckFreeBitVector(true));

    // The count of marked, non-free objects should still be the same
    Assert(this->markCount == this->GetMarkCountForSweep());
}

template <class TBlockAttributes>
void
SmallHeapBlockT<TBlockAttributes>::EnqueueProcessedObject(FreeObject ** list, void* objectAddress, uint index)
{
    Assert(GetAddressIndex(objectAddress) == index);

    Assert(index != SmallHeapBlockT<TBlockAttributes>::InvalidAddressBit);
    Assert(this->objectCount != 1);

#if DBG || defined(RECYCLER_STATS)
    if (list == &this->freeObjectList)
    {
        BOOL isSet = this->GetDebugFreeBitVector()->TestAndSet(GetAddressBitIndex(objectAddress));
        Assert(!isSet);
    }
#endif
    FillFreeMemory(objectAddress, objectSize);

    FreeObject * freeObject = (FreeObject *)objectAddress;
    freeObject->SetNext(*list);
    *list = freeObject;

    // clear the attributes so that when we are allocating a leaf, we don't have to set the attribute
    this->ObjectInfo(index) = 0;
}

template <class TBlockAttributes>
void
SmallHeapBlockT<TBlockAttributes>::EnqueueProcessedObject(FreeObject ** list, FreeObject ** tail, void* objectAddress, uint index)
{
    if (*tail == nullptr)
    {
        Assert(*list == nullptr);
        *tail = (FreeObject *)objectAddress;
    }
    EnqueueProcessedObject(list, objectAddress, index);
}

//
// This method transfers the list of objects starting at list and ending
// at tail to the free list.
// In debug mode, it also makes sure that none of the objects that are
// being prepended to the free list are already free
//
template <class TBlockAttributes>
void
SmallHeapBlockT<TBlockAttributes>::TransferProcessedObjects(FreeObject * list, FreeObject * tail)
{
    Assert(tail != nullptr);
    Assert(list);
#if DBG || defined(RECYCLER_STATS)
    // make sure that object we are transferred to the free list are not freed yet
    tail->SetNext(nullptr);
    FreeObject * freeObject = list;
    while (freeObject != nullptr)
    {
        Assert(!this->IsInFreeObjectList(freeObject));
        BOOL isSet = this->GetDebugFreeBitVector()->TestAndSet(GetAddressBitIndex(freeObject));
        Assert(!isSet);
        freeObject = freeObject->GetNext();
    }
#endif
    tail->SetNext(this->freeObjectList);
    this->freeObjectList = list;

    RECYCLER_SLOW_CHECK(this->CheckDebugFreeBitVector(true));
}

template <class TBlockAttributes>
uint
SmallHeapBlockT<TBlockAttributes>::GetAndClearLastFreeCount()
{
    uint lastFreeCount = this->lastFreeCount;
    this->lastFreeCount = 0;
    return lastFreeCount;
}

#ifdef RECYCLER_SLOW_CHECK_ENABLED

template <class TBlockAttributes>
void
SmallHeapBlockT<TBlockAttributes>::Check(bool expectFull, bool expectPending)
{
    if (this->IsFreeBitsValid())
    {
        CheckFreeBitVector(false);
    }
    else
    {
        CheckDebugFreeBitVector(false);
    }

    Assert(expectPending == HasAnyDisposeObjects());

    if (this->isInAllocator || this->isClearedFromAllocator)
    {
        Assert(expectFull && !expectPending);
    }
    else
    {
        Assert(expectFull == (!this->HasFreeObject() && !HasAnyDisposeObjects()));
    }
}


template <class TBlockAttributes>
template <typename TBlockType>
bool
SmallHeapBlockT<TBlockAttributes>::GetFreeObjectListOnAllocatorImpl(FreeObject ** freeObjectList)
{
    // not during collection, the allocator has the current info
    SmallHeapBlockAllocator<TBlockType> * head =
        &((HeapBucketT<TBlockType> *)this->heapBucket)->allocatorHead;
    SmallHeapBlockAllocator<TBlockType> * current = head;
    do
    {
        if (current->GetHeapBlock() == this)
        {
            if (current->IsFreeListAllocMode())
            {
                *freeObjectList = current->freeObjectList;
                return true;
            }
            return false;
        }
        current = current->GetNext();
    }
    while (current != head);
    return false;
}

template <class TBlockAttributes>
void
SmallHeapBlockT<TBlockAttributes>::CheckDebugFreeBitVector(bool isCollecting)
{
    FreeObject * freeObject = this->freeObjectList;

    if (!isCollecting)
    {
        this->GetFreeObjectListOnAllocator(&freeObject);
    }

    uint verifyFreeCount = 0;
    while (freeObject != nullptr)
    {
        uint index = this->GetAddressIndex(freeObject);
        Assert(index != SmallHeapBlockT<TBlockAttributes>::InvalidAddressBit);
        Assert(this->GetDebugFreeBitVector()->Test(GetAddressBitIndex(freeObject)));
        verifyFreeCount++;
        freeObject = freeObject->GetNext();
    }
    Assert(this->GetDebugFreeBitVector()->Count() == verifyFreeCount);
    Assert(verifyFreeCount <= this->lastFreeCount);
}

template <class TBlockAttributes>
void
SmallHeapBlockT<TBlockAttributes>::CheckFreeBitVector(bool isCollecting)
{
    // during collection, the heap block has the current info when we are verifying
    if (!isCollecting)
    {
        FreeObject * freeObjectList;
        this->GetFreeObjectListOnAllocator(&freeObjectList);
        if (freeObjectList != this->freeObjectList)
        {
            // allocator has the current info and if we have already allocated some memory,
            // the free bit vector isn't really correct, so we can't verify it.
            // Just verify the debug free bit vector
            this->CheckDebugFreeBitVector(false);
            return;
        }
    }

    SmallHeapBlockBitVector * free = this->GetFreeBitVector();

    // Shouldn't be any invalid bits set in the free bit vector
    SmallHeapBlockBitVector temp;
    temp.Copy(free);
    temp.And(this->GetInvalidBitVector());
    Assert(temp.IsAllClear());

    uint verifyFreeCount = 0;
    FreeObject * freeObject = this->freeObjectList;
    while (freeObject != nullptr)
    {
        uint bitIndex = GetAddressBitIndex(freeObject);
        Assert(IsValidBitIndex(bitIndex));
        Assert(this->GetDebugFreeBitVector()->Test(bitIndex));
        Assert(free->Test(bitIndex));
        verifyFreeCount++;

        freeObject = freeObject->GetNext();
    }
    Assert(this->GetDebugFreeBitVector()->Count() == verifyFreeCount);
    Assert(this->freeCount == this->GetFreeBitVector()->Count());

    if (this->IsAnyFinalizableBlock())
    {
        auto finalizableBlock = this->AsFinalizableBlock<TBlockAttributes>();

        // Include pending dispose objects
        finalizableBlock->ForEachPendingDisposeObject([&] (uint index) {
            uint bitIndex = ((uint)index) * this->GetObjectBitDelta();
            Assert(IsValidBitIndex(bitIndex));
            Assert(!this->GetDebugFreeBitVector()->Test(bitIndex));
            Assert(free->Test(bitIndex));
            verifyFreeCount++;
        });

        // Include disposed objects
        verifyFreeCount += finalizableBlock->CheckDisposedObjectFreeBitVector();
    }

    Assert(verifyFreeCount == this->freeCount);
    Assert(verifyFreeCount <= this->lastFreeCount);
    Assert(this->IsFreeBitsValid());
}
#endif

template <class TBlockAttributes>
typename SmallHeapBlockT<TBlockAttributes>::SmallHeapBlockBitVector *
SmallHeapBlockT<TBlockAttributes>::EnsureFreeBitVector()
{
    if (this->IsFreeBitsValid())
    {
        // the free object list hasn't change, so the free vector should be valid
        RECYCLER_SLOW_CHECK(CheckFreeBitVector(true));
        return this->GetFreeBitVector();
    }
    return BuildFreeBitVector();
}

template <class TBlockAttributes>
typename SmallHeapBlockT<TBlockAttributes>::SmallHeapBlockBitVector *
SmallHeapBlockT<TBlockAttributes>::BuildFreeBitVector()
{
    SmallHeapBlockBitVector * free = this->GetFreeBitVector();
    this->freeCount = this->BuildFreeBitVector(free);
    this->lastFreeObjectHead = this->freeObjectList;
    return free;
}

template <class TBlockAttributes>
ushort
SmallHeapBlockT<TBlockAttributes>::BuildFreeBitVector(SmallHeapBlockBitVector * free)
{
    free->ClearAll();
    ushort freeCount = 0;
    FreeObject * freeObject = this->freeObjectList;
    while (freeObject != nullptr)
    {
        uint bitIndex = GetAddressBitIndex(freeObject);
        Assert(IsValidBitIndex(bitIndex));
        Assert(this->GetDebugFreeBitVector()->Test(bitIndex));
        free->Set(bitIndex);
        freeCount++;
        freeObject = freeObject->GetNext();
    }
    Assert(this->GetDebugFreeBitVector()->Count() == freeCount);

    if (this->IsAnyFinalizableBlock())
    {
        auto finalizableBlock = this->AsFinalizableBlock<TBlockAttributes>();

        // Include pending dispose objects
        finalizableBlock->ForEachPendingDisposeObject([&] (uint index) {
            uint bitIndex = ((uint)index) * this->GetObjectBitDelta();
            Assert(IsValidBitIndex(bitIndex));
            Assert(!this->GetDebugFreeBitVector()->Test(bitIndex));
            free->Set(bitIndex);
            freeCount++;
        });

        // Include disposed objects
        freeCount += finalizableBlock->AddDisposedObjectFreeBitVector(free);
    }

    Assert(freeCount <= this->lastFreeCount);
    return freeCount;
}

template <class TBlockAttributes>
void
SmallHeapBlockT<TBlockAttributes>::MarkImplicitRoots()
{
    uint localObjectCount = this->GetObjectCount();
    uint localObjectBitDelta = this->GetObjectBitDelta();
    uint localMarkCount = 0;
    SmallHeapBlockBitVector * mark = this->GetMarkedBitVector();

#if DBG
    uint localObjectSize = this->GetObjectSize();
    Assert(localObjectSize <= HeapConstants::MaxMediumObjectSize);

    ushort markCountPerPage[TBlockAttributes::PageCount];
    for (uint i = 0; i < TBlockAttributes::PageCount; i++)
    {
        markCountPerPage[i] = 0;
    }
#endif

    for (uint i = 0; i < localObjectCount; i++)
    {
        // REVIEW: This may include free object.  It is okay to mark them and scan them
        // But kind inefficient.
        if (this->ObjectInfo(i) & ImplicitRootBit)
        {
#if DBG
            {
                int index = (i * localObjectSize) / AutoSystemInfo::PageSize;
                Assert(index < TBlockAttributes::PageCount);
                markCountPerPage[index]++;
            }
#endif

            mark->Set(localObjectBitDelta * i);
            localMarkCount++;
        }
    }
    Assert(mark->Count() == localMarkCount);
    this->markCount = (ushort)localMarkCount;
#if DBG
    HeapBlockMap& map = this->GetRecycler()->heapBlockMap;

    for (uint i = 0; i < TBlockAttributes::PageCount; i++)
    {
        map.SetPageMarkCount(this->address + (i * AutoSystemInfo::PageSize), markCountPerPage[i]);
    }
#endif
}

template <class TBlockAttributes>
void
SmallHeapBlockT<TBlockAttributes>::EnumerateObjects(ObjectInfoBits infoBits, void (*CallBackFunction)(void * address, size_t size))
{
    ForEachAllocatedObject(infoBits, [=](uint index, void * objectAddress)
    {
        CallBackFunction(objectAddress, this->objectSize);
    });
}

template <class TBlockAttributes>
__inline
void SmallHeapBlockT<TBlockAttributes>::FillFreeMemory(__in_bcount(size) void * address, size_t size)
{
#ifdef RECYCLER_MEMORY_VERIFY
    if (this->heapBucket->heapInfo->recycler->VerifyEnabled())
    {
        memset(address, Recycler::VerifyMemFill, size);
        return;
    }
#endif

    if (this->IsLeafBlock()
#ifdef RECYCLER_WRITE_BARRIER_ALLOC_THREAD_PAGE
        || this->IsWithBarrier()
#endif
        )
    {
        return;
    }

    // REVIEW: Do DbgMemFill on debug build?
#if defined(_M_IX86)
    uint qwordCount = size / sizeof(uint64) ;
    switch (qwordCount)
    {
    case 2:
        ((uint64*)address)[0] = 0;
        ((uint64*)address)[1] = 0;
        break;
    case 4:
        ((uint64*)address)[0] = 0;
        ((uint64*)address)[1] = 0;
        ((uint64*)address)[2] = 0;
        ((uint64*)address)[3] = 0;
        break;
    case 6:
        ((uint64*)address)[0] = 0;
        ((uint64*)address)[1] = 0;
        ((uint64*)address)[2] = 0;
        ((uint64*)address)[3] = 0;
        ((uint64*)address)[4] = 0;
        ((uint64*)address)[5] = 0;
        break;
    default:
        memset(address, 0, size);
    }
#else
    memset(address, 0, size);
#endif
}


#ifdef RECYCLER_MEMORY_VERIFY
template <class TBlockAttributes>
void SmallHeapBlockT<TBlockAttributes>::VerifyBumpAllocated(_In_ char * bumpAllocateAddress)
{
    ushort verifyFinalizeCount = 0;
    Recycler * recycler = this->heapBucket->heapInfo->recycler;
    char * memBlock = this->GetAddress();
    for (uint i = 0; i < objectCount; i++)
    {
        if (memBlock >= bumpAllocateAddress)
        {
            Recycler::VerifyCheckFill(memBlock + sizeof(FreeObject), this->GetObjectSize() - sizeof(FreeObject));
        }
        else
        {
            recycler->VerifyCheckPad(memBlock, this->GetObjectSize());
            if ((this->ObjectInfo(i) & FinalizeBit) != 0)
            {
                if (this->IsAnyFinalizableBlock())
                {
                    verifyFinalizeCount++;
                }
                else
                {
                    Recycler::VerifyCheck(false, _u("Non-Finalizable block should not have finalizable objects"),
                        this->GetAddress(), &this->ObjectInfo(i));
                }
            }
        }
        memBlock += this->GetObjectSize();
    }
}
template <class TBlockAttributes>
void SmallHeapBlockT<TBlockAttributes>::Verify(bool pendingDispose)
{
    ushort verifyFinalizeCount = 0;
    SmallHeapBlockBitVector tempFree;
    SmallHeapBlockBitVector *free = &tempFree;
    SmallHeapBlockBitVector tempPending;
    this->BuildFreeBitVector(free);
    Recycler * recycler = this->heapBucket->heapInfo->recycler;
    char * memBlock = this->GetAddress();
    uint objectBitDelta = this->GetObjectBitDelta();
    Recycler::VerifyCheck(!pendingDispose || this->IsAnyFinalizableBlock(),
        _u("Non-finalizable block shouldn't be disposing. May have corrupted block type."),
        this->GetAddress(), (void *)&this->heapBlockType);

    if (HasPendingDisposeObjects())
    {
        Assert(pendingDispose);

        // Pending object are not free yet, they don't have memory cleared.
        this->AsFinalizableBlock<TBlockAttributes>()->ForEachPendingDisposeObject([&](uint index) {

            uint bitIndex = ((uint)index) * this->GetObjectBitDelta();
            Assert(IsValidBitIndex(bitIndex));
            Assert(!this->GetDebugFreeBitVector()->Test(bitIndex));
            Assert(free->Test(bitIndex));

            tempPending.Set(bitIndex);

            // We are a pending dispose block, so the finalize count hasn't been update yet.
            // Including the pending objects in the finalize count
            verifyFinalizeCount++;
        });
    }

    for (uint i = 0; i < objectCount; i++)
    {
        if (free->Test(i * objectBitDelta))
        {
            if (!tempPending.Test(i * objectBitDelta))
            {
                char * nextFree = (char *)((FreeObject *)memBlock)->GetNext();
                Recycler::VerifyCheck(nextFree == nullptr
                    || (nextFree >= address && nextFree < this->GetEndAddress()
                    && free->Test(GetAddressBitIndex(nextFree))),
                    _u("SmallHeapBlock memory written to after freed"), memBlock, memBlock);
                Recycler::VerifyCheckFill(memBlock + sizeof(FreeObject), this->GetObjectSize() - sizeof(FreeObject));
            }
        }
        else
        {
            if (explicitFreeBits.Test(i * objectBitDelta))
            {
                char * nextFree = (char *)((FreeObject *)memBlock)->GetNext();

                HeapBlock* nextFreeHeapBlock = this;

                if (nextFree != nullptr)
                {
                    nextFreeHeapBlock = recycler->FindHeapBlock(nextFree);
                }

                Recycler::VerifyCheck(nextFree == nullptr
                    || (nextFree >= address && nextFree < this->GetEndAddress()
                    && explicitFreeBits.Test(GetAddressBitIndex(nextFree)))
                    || nextFreeHeapBlock->GetObjectSize(nextFree) == this->objectSize,
                    _u("SmallHeapBlock memory written to after freed"), memBlock, memBlock);
                recycler->VerifyCheckPadExplicitFreeList(memBlock, this->GetObjectSize());
            }
            else
            {
                recycler->VerifyCheckPad(memBlock, this->GetObjectSize());
            }

            if ((this->ObjectInfo(i) & FinalizeBit) != 0)
            {
                if (this->IsAnyFinalizableBlock())
                {
                    verifyFinalizeCount++;
                }
                else
                {
                    Recycler::VerifyCheck(false, _u("Non-Finalizable block should not have finalizable objects"),
                        this->GetAddress(), &this->ObjectInfo(i));
                }
            }

        }
        memBlock += this->GetObjectSize();
    }

    if (this->IsAnyFinalizableBlock())
    {
        Recycler::VerifyCheck(this->AsFinalizableBlock<TBlockAttributes>()->finalizeCount == verifyFinalizeCount,
            _u("SmallHeapBlock finalize count mismatch"), this->GetAddress(), &this->AsFinalizableBlock<TBlockAttributes>()->finalizeCount);
    }
    else
    {
        Assert(verifyFinalizeCount == 0);
    }
}
#endif

#ifdef DUMP_FRAGMENTATION_STATS
template <class TBlockAttributes>
void
SmallHeapBlockT<TBlockAttributes>::AggregateBlockStats(HeapBucketStats& stats, bool isAllocatorBlock, FreeObject* freeObjectList, bool isBumpAllocated)
{
    stats.totalBlockCount++;

    ushort blockObjectCount = this->objectCount;
    BVIndex blockFreeCount = this->GetFreeBitVector()->Count();
    ushort blockObjectSize = this->objectSize;

    if (this->segment == nullptr)
    {
        stats.emptyBlockCount++;
        blockObjectCount = 0;
        blockFreeCount = 0;
    }

    int objectCount = 0;
    if (isBumpAllocated)
    {
        objectCount = ((char*) freeObjectList - this->address) / blockObjectSize;
    }
    else
    {
        objectCount = blockObjectCount;

        // If this is an allocator block, remove the free objects on the allocator
        // from this count. Otherwise, remove the free objects found in the free bit vector
        if (freeObjectList)
        {
            Assert(isAllocatorBlock);
            FreeObject* next = freeObjectList->GetNext();
            while (next != nullptr && next != freeObjectList)
            {
                objectCount--;
                next = next->GetNext();
            }
        }
        else
        {
            objectCount -= blockFreeCount;
        }
    }

    // If we have a block that's on the allocator, it could also be on the heap block list
    // In that case, we need to make sure we don't double-count this. To do that, we take out
    // the block's allocatorCount/freeCount and adjust it later when we see the block
    if (isAllocatorBlock)
    {
        objectCount -= blockObjectCount;
        objectCount += blockFreeCount;
    }

    // Don't count empty blocks as allocable
    if (this->segment != nullptr)
    {
        stats.totalByteCount += AutoSystemInfo::PageSize;
    }

    stats.objectCount += objectCount;
    stats.objectByteCount += (objectCount * blockObjectSize);

    if (!isAllocatorBlock)
    {
        if (this->IsAnyFinalizableBlock())
        {
            SmallFinalizableHeapBlock* finalizableBlock = this->AsFinalizableBlock<TBlockAttributes>();

            stats.finalizeBlockCount++;
            stats.finalizeCount += (finalizableBlock->GetFinalizeCount());
        }
    }
}
#endif

#ifdef RECYCLER_PERF_COUNTERS
template <class TBlockAttributes>
void
SmallHeapBlockT<TBlockAttributes>::UpdatePerfCountersOnFree()
{
    Assert(markCount == 0);
    Assert(this->IsFreeBitsValid());

    size_t usedCount = (objectCount - freeCount);
    size_t usedBytes = usedCount * objectSize;

    RECYCLER_PERF_COUNTER_SUB(SmallHeapBlockLiveObject, usedCount);
    RECYCLER_PERF_COUNTER_SUB(SmallHeapBlockLiveObjectSize, usedBytes);
    RECYCLER_PERF_COUNTER_SUB(SmallHeapBlockFreeObjectSize, this->GetPageCount() * AutoSystemInfo::PageSize - usedBytes);

    RECYCLER_PERF_COUNTER_SUB(LiveObject, usedCount);
    RECYCLER_PERF_COUNTER_SUB(LiveObjectSize, usedBytes);
    RECYCLER_PERF_COUNTER_SUB(FreeObjectSize, this->GetPageCount() * AutoSystemInfo::PageSize - usedBytes);
}
#endif
#ifdef PROFILE_RECYCLER_ALLOC
template <class TBlockAttributes>
void *
SmallHeapBlockT<TBlockAttributes>::GetTrackerData(void * address)
{
    Assert(Recycler::DoProfileAllocTracker());
    ushort index = this->GetAddressIndex(address);
    Assert(index != SmallHeapBlockT<TBlockAttributes>::InvalidAddressBit);
    return this->GetTrackerDataArray()[index];
}

template <class TBlockAttributes>
void
SmallHeapBlockT<TBlockAttributes>::SetTrackerData(void * address, void * data)
{
    Assert(Recycler::DoProfileAllocTracker());
    ushort index = this->GetAddressIndex(address);
    Assert(index != SmallHeapBlockT<TBlockAttributes>::InvalidAddressBit);

    void* existingTrackerData = this->GetTrackerDataArray()[index];
    Assert((existingTrackerData == nullptr || data == nullptr) ||
        (existingTrackerData == &Recycler::TrackerData::ExplicitFreeListObjectData || data == &Recycler::TrackerData::ExplicitFreeListObjectData));
    this->GetTrackerDataArray()[index] = data;
}

template <class TBlockAttributes>
void **
SmallHeapBlockT<TBlockAttributes>::GetTrackerDataArray()
{
    // See SmallHeapBlockT<TBlockAttributes>::GetAllocPlusSize for layout description
    return (void **)((char *)this - SmallHeapBlockT<TBlockAttributes>::GetAllocPlusSize(this->objectCount));
}
#endif

#ifdef RECYCLER_WRITE_BARRIER
template <class TBlockAttributes>
bool
SmallHeapBlockT<TBlockAttributes>::IsWithBarrier() const
{
    return IsNormalWriteBarrierBlock() || IsFinalizableWriteBarrierBlock();
}
#endif

// Instantiate the template
template class SmallHeapBlockT<SmallAllocationBlockAttributes>;
template class SmallHeapBlockT<MediumAllocationBlockAttributes>;

#define TBlockTypeAttributes SmallAllocationBlockAttributes
#include "SmallBlockDeclarations.inl"
#undef TBlockTypeAttributes

#define TBlockTypeAttributes MediumAllocationBlockAttributes
#include "SmallBlockDeclarations.inl"
#undef TBlockTypeAttributes<|MERGE_RESOLUTION|>--- conflicted
+++ resolved
@@ -53,57 +53,6 @@
     this->needOOMRescan = true;
     recycler->SetNeedOOMRescan();
 }
-<<<<<<< HEAD
-
-#ifdef RECYCLER_PAGE_HEAP
-void
-HeapBlock::CapturePageHeapAllocStack()
-{
-    if (this->InPageHeapMode()) // pageheap can be enabled only for some of the buckets
-    {
-
-        // These asserts are true because explicit free is disallowed in
-        // page heap mode. If they weren't, we'd have to modify the asserts
-        Assert(this->pageHeapFreeStack == nullptr);
-        Assert(this->pageHeapAllocStack == nullptr);
-
-        // Note: NoCheckHeapAllocator will fail fast if we can't allocate the stack to capture
-        // REVIEW: Should we have a flag to configure the number of frames captured?
-        if (pageHeapAllocStack != nullptr)
-        {
-            this->pageHeapAllocStack->Capture(Recycler::s_numFramesToSkipForPageHeapAlloc);
-        }
-        else
-        {
-            this->pageHeapAllocStack = StackBackTrace::Capture(&NoCheckHeapAllocator::Instance, Recycler::s_numFramesToSkipForPageHeapAlloc, Recycler::s_numFramesToCaptureForPageHeap);
-        }
-    }
-}
-
-void
-HeapBlock::CapturePageHeapFreeStack()
-{
-    if (this->InPageHeapMode()) // pageheap can be enabled only for some of the buckets
-    {
-        // These asserts are true because explicit free is disallowed in
-        // page heap mode. If they weren't, we'd have to modify the asserts
-        Assert(this->pageHeapFreeStack == nullptr);
-        Assert(this->pageHeapAllocStack != nullptr);
-
-        if (this->pageHeapFreeStack != nullptr)
-        {
-            this->pageHeapFreeStack->Capture(Recycler::s_numFramesToSkipForPageHeapFree);
-        }
-        else
-        {
-            this->pageHeapFreeStack = StackBackTrace::Capture(&NoCheckHeapAllocator::Instance, Recycler::s_numFramesToSkipForPageHeapFree, Recycler::s_numFramesToCaptureForPageHeap);
-        }
-    }
-}
-#endif
-
-=======
->>>>>>> cb7af5ef
 //========================================================================================================
 // SmallHeapBlock
 //========================================================================================================
