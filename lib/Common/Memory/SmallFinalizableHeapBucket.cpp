--- conflicted
+++ resolved
@@ -116,11 +116,7 @@
     TBlockType * currentDisposeList = pendingDisposeList;
     this->pendingDisposeList = nullptr;
 
-<<<<<<< HEAD
-    BaseT::template SweepBucket<pageheap>(recyclerSweep, [=](RecyclerSweep& recyclerSweep)
-=======
     BaseT::SweepBucket(recyclerSweep, [=](RecyclerSweep& recyclerSweep)
->>>>>>> ecc90555
     {
 #if DBG
         if (TBlockType::HeapBlockAttributes::IsSmallBlock)
@@ -137,11 +133,7 @@
         }
 #endif
 
-<<<<<<< HEAD
-        HeapBucketT<TBlockType>::template SweepHeapBlockList<pageheap>(recyclerSweep, currentDisposeList, false);
-=======
         HeapBucketT<TBlockType>::SweepHeapBlockList(recyclerSweep, currentDisposeList, false);
->>>>>>> ecc90555
 
 #if DBG || defined(RECYCLER_SLOW_CHECK_ENABLED)
         Assert(this->tempPendingDisposeList == currentDisposeList);
