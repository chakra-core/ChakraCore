--- conflicted
+++ resolved
@@ -528,11 +528,7 @@
         this->isForceSweeping = true;
         heapBlock->isForceSweeping = true;
 #endif
-<<<<<<< HEAD
-        heapBlock->template SweepObjects<pageheap, SweepMode_InThread>(this);
-=======
-        heapBlock->SweepObjects<SweepMode_InThread>(this);
->>>>>>> f70638af
+        heapBlock->template SweepObjects<SweepMode_InThread>(this);
 #if DBG || defined(RECYCLER_STATS)
         heapBlock->isForceSweeping = false;
         this->isForceSweeping = false;
