--- conflicted
+++ resolved
@@ -17,13 +17,8 @@
     public:
         void * scriptEngine;
     private:
-<<<<<<< HEAD
-        wchar_t const * url;
+        char16 const * url;
         time_t time;
-=======
-        char16 const * url;
-        __time64_t time;
->>>>>>> f4b2ce70
         DWORD tid;
         UrlRecord * next;
 
