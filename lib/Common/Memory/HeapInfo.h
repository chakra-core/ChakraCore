--- conflicted
+++ resolved
@@ -264,12 +264,7 @@
         return heapBucket->heapBlockList;
     }
 #endif
-<<<<<<< HEAD
-
-    template<bool pageheap>
-=======
- 
->>>>>>> f70638af
+
     void SweepSmallNonFinalizable(RecyclerSweep& recyclerSweep);
     void SweepLargeNonFinalizable(RecyclerSweep& recyclerSweep);
 
@@ -476,41 +471,23 @@
 #endif
 
 template <ObjectInfoBits attributes, bool nothrow>
-<<<<<<< HEAD
 inline char *
-HeapInfo::RealAlloc(Recycler * recycler, size_t sizeCat)
-{
-    Assert(HeapInfo::IsAlignedSmallObjectSize(sizeCat));
-    auto& bucket = this->GetBucket<(ObjectInfoBits)(attributes & GetBlockTypeBitMask)>(sizeCat);
-    return bucket.template RealAlloc<attributes, nothrow>(recycler, sizeCat);
-=======
-__inline char *
 HeapInfo::RealAlloc(Recycler * recycler, size_t sizeCat, size_t size)
 {
     Assert(HeapInfo::IsAlignedSmallObjectSize(sizeCat));
     auto& bucket = this->GetBucket<(ObjectInfoBits)(attributes & GetBlockTypeBitMask)>(sizeCat);
     return bucket.RealAlloc<attributes, nothrow>(recycler, sizeCat, size);
->>>>>>> f70638af
 }
 
 #if defined(BUCKETIZE_MEDIUM_ALLOCATIONS)
 #if SMALLBLOCK_MEDIUM_ALLOC
 template <ObjectInfoBits attributes, bool nothrow>
-<<<<<<< HEAD
 inline char *
-HeapInfo::MediumAlloc(Recycler * recycler, size_t sizeCat)
+HeapInfo::MediumAlloc(Recycler * recycler, size_t sizeCat, size_t size)
 {
     auto& bucket = this->GetMediumBucket<(ObjectInfoBits)(attributes & GetBlockTypeBitMask)>(sizeCat);
 
-    return bucket.template RealAlloc<attributes, nothrow>(recycler, sizeCat);
-=======
-__inline char *
-HeapInfo::MediumAlloc(Recycler * recycler, size_t sizeCat, size_t size)
-{
-    auto& bucket = this->GetMediumBucket<(ObjectInfoBits)(attributes & GetBlockTypeBitMask)>(sizeCat);
-
     return bucket.RealAlloc<attributes, nothrow>(recycler, sizeCat, size);
->>>>>>> f70638af
 }
 
 #else
