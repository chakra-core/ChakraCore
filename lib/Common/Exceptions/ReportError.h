--- conflicted
+++ resolved
@@ -20,12 +20,9 @@
     EnterScript_FromDOM_NoScriptScope = 12,
     Fatal_FailedToBox_OUTOFMEMORY = 13,
     Fatal_Recycler_MemoryCorruption = 14,
-<<<<<<< HEAD
     Fatal_Debugger_AttachDetach_Failure = 15
-=======
-    Fatal_EntryExitRecordCorruption = 15,
-    Fatal_UnexpectedExceptionHandling = 16
->>>>>>> c78fcf61
+    Fatal_EntryExitRecordCorruption = 16,
+    Fatal_UnexpectedExceptionHandling = 17
 };
 
 extern "C" void ReportFatalException(
