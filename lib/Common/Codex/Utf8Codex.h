--- conflicted
+++ resolved
@@ -3,21 +3,19 @@
 // Licensed under the MIT license. See LICENSE.txt file in the project root for full license information.
 //-------------------------------------------------------------------------------------------------------
 #pragma once
+
 #ifdef _WIN32
 #include <windows.h>
 #include <wtypes.h>
-<<<<<<< HEAD
-typedef wchar_t char16;
 #else
-typedef char16_t char16;
-=======
-#include "../Core/CommonTypedefs.h"
->>>>>>> f4b2ce70
-
 // TODO: Abstract out into it's own file
 #include "pal.h"
 #include "inc/rt/palrt.h"
-
+#endif
+
+#include "../Core/CommonTypedefs.h"
+
+#ifndef _WIN32
 // Templates are defined here in order to avoid a dependency on C++
 // <type_traits> header file,
 // or on compiler-specific contructs.
