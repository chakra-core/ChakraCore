--- conflicted
+++ resolved
@@ -522,11 +522,7 @@
         if (GetEnvironmentVariable(_u("temp"), fileName, _MAX_PATH) != 0)
         {
             wcscat_s(fileName, _MAX_PATH, _u("\\"));
-<<<<<<< HEAD
-            const char16* fileNameOnly = wcsrchr(outputFile, _u('\\'));
-=======
             const char16 * fileNameOnly = wcsrchr(outputFile, _u('\\'));
->>>>>>> 1725372a
             // if outputFile is full path we just need filename, discard the path
             wcscat_s(fileName, _MAX_PATH, fileNameOnly == nullptr ? outputFile : fileNameOnly);
         }
