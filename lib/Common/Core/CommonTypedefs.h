//-------------------------------------------------------------------------------------------------------
// Copyright (C) Microsoft. All rights reserved.
// Licensed under the MIT license. See LICENSE.txt file in the project root for full license information.
//-------------------------------------------------------------------------------------------------------
<<<<<<< HEAD
=======
#pragma once

#ifdef _WIN32
typedef WCHAR char16;
#define _u(s) L##s
#else
typedef char16_t char16;
#define _u(s) u##s
#endif

>>>>>>> f4b2ce70
typedef char16 wchar;
typedef unsigned int uint;
typedef unsigned short ushort;
typedef unsigned long ulong;

typedef signed char sbyte;

typedef __int8 int8;
typedef __int16 int16;
typedef __int32 int32;
typedef __int64 int64;

typedef unsigned char byte;

typedef unsigned __int8 uint8;
typedef unsigned __int16 uint16;
typedef unsigned __int32 uint32;
typedef unsigned __int64 uint64;

// charcount_t represents a count of characters in a JavascriptString
// It is unsigned and the maximum value is (INT_MAX-1)
typedef uint32 charcount_t;

//A Unicode code point
typedef uint32 codepoint_t;
const codepoint_t INVALID_CODEPOINT = (codepoint_t)-1;

// Synonym for above, 2^31-1 is used as the limit to protect against addition overflow
typedef uint32 CharCount;
const CharCount MaxCharCount = INT_MAX-1;
// As above, but 2^32-1 is used to signal a 'flag' condition (e.g. undefined)
typedef uint32 CharCountOrFlag;
const CharCountOrFlag CharCountFlag = (CharCountOrFlag)-1;

#define QUOTE(s) #s
#define STRINGIZE(s) QUOTE(s)
#define STRINGIZEW(s) TEXT(QUOTE(s))

namespace Js
{
    typedef uint32 LocalFunctionId;
};
<|MERGE_RESOLUTION|>--- conflicted
+++ resolved
@@ -2,8 +2,6 @@
 // Copyright (C) Microsoft. All rights reserved.
 // Licensed under the MIT license. See LICENSE.txt file in the project root for full license information.
 //-------------------------------------------------------------------------------------------------------
-<<<<<<< HEAD
-=======
 #pragma once
 
 #ifdef _WIN32
@@ -14,7 +12,6 @@
 #define _u(s) u##s
 #endif
 
->>>>>>> f4b2ce70
 typedef char16 wchar;
 typedef unsigned int uint;
 typedef unsigned short ushort;
