//-------------------------------------------------------------------------------------------------------
// Copyright (C) Microsoft. All rights reserved.
// Licensed under the MIT license. See LICENSE.txt file in the project root for full license information.
//-------------------------------------------------------------------------------------------------------
#include "CommonCorePch.h"

#ifndef USING_PAL_STDLIB
#include <string.h>
#include <stdarg.h>
#endif

// Initialization order
//  AB AutoSystemInfo
//  AD PerfCounter
//  AE PerfCounterSet
//  AM Output/Configuration
//  AN MemProtectHeap
//  AP DbgHelpSymbolManager
//  AQ CFGLogger
//  AR LeakReport
//  AS JavascriptDispatch/RecyclerObjectDumper
//  AT HeapAllocator/RecyclerHeuristic
//  AU RecyclerWriteBarrierManager
#pragma warning(disable:4075)       // initializers put in unrecognized initialization area on purpose
#pragma init_seg(".CRT$XCAM")

bool                Output::s_useDebuggerWindow = false;
CriticalSection     Output::s_critsect;
AutoFILE            Output::s_outputFile; // Create a separate output file that is not thread-local.
#ifdef ENABLE_TRACE
Js::ILogger*        Output::s_inMemoryLogger = nullptr;
#ifdef STACK_BACK_TRACE
Js::IStackTraceHelper* Output::s_stackTraceHelper = nullptr;
#endif
unsigned int Output::s_traceEntryId = 0;
#endif

THREAD_ST FILE*    Output::s_file = nullptr;
THREAD_ST char16* Output::buffer = nullptr;
THREAD_ST size_t   Output::bufferAllocSize = 0;
THREAD_ST size_t   Output::bufferFreeSize = 0;
THREAD_ST size_t   Output::s_Column  = 0;
THREAD_ST WORD     Output::s_color = 0;
THREAD_ST bool     Output::s_hasColor = false;
THREAD_ST bool     Output::s_capture = false;

#define MAX_OUTPUT_BUFFER_SIZE 10 * 1024 * 1024  // 10 MB maximum before we force a flush

size_t __cdecl
Output::VerboseNote(const char16 * format, ...)
{
#ifdef ENABLE_TRACE
    if (Js::Configuration::Global.flags.Verbose)
    {
        AutoCriticalSection autocs(&s_critsect);
        va_list argptr;
        va_start(argptr, format);
        size_t size = vfwprintf(stdout, format, argptr);
        va_end(argptr);
        return size;
    }
#endif
    return 0;
}

#ifdef ENABLE_TRACE
size_t __cdecl
Output::Trace(Js::Phase phase, const char16 *form, ...)
{
    size_t retValue = 0;

    if(Js::Configuration::Global.flags.Trace.IsEnabled(phase))
    {
        va_list argptr;
        va_start(argptr, form);
        retValue += Output::VTrace(_u("%s: "), Js::PhaseNames[static_cast<int>(phase)], form, argptr);
    }

    return retValue;
}

size_t __cdecl
Output::Trace2(Js::Phase phase, const char16 *form, ...)
{
    size_t retValue = 0;

    if (Js::Configuration::Global.flags.Trace.IsEnabled(phase))
    {
        va_list argptr;
        va_start(argptr, form);
        retValue += Output::VPrint(form, argptr);
    }

    return retValue;
}

size_t __cdecl
Output::TraceWithPrefix(Js::Phase phase, const char16 prefix[], const char16 *form, ...)
{
    size_t retValue = 0;

    if (Js::Configuration::Global.flags.Trace.IsEnabled(phase))
    {
        va_list argptr;
        va_start(argptr, form);
        WCHAR prefixValue[512];
<<<<<<< HEAD
        _snwprintf_s(prefixValue, _countof(prefixValue), _TRUNCATE, _u("%s: %s: "), Js::PhaseNames[static_cast<int>(phase)], prefix);
=======
        swprintf_s(prefixValue, _u("%s: %s: "), Js::PhaseNames[static_cast<int>(phase)], prefix);
>>>>>>> f4b2ce70
        retValue += Output::VTrace(_u("%s"), prefixValue, form, argptr);
    }

    return retValue;
}

size_t __cdecl
Output::TraceWithFlush(Js::Phase phase, const char16 *form, ...)
{
    size_t retValue = 0;

    if(Js::Configuration::Global.flags.Trace.IsEnabled(phase))
    {
        va_list argptr;
        va_start(argptr, form);
        retValue += Output::VTrace(_u("%s:"), Js::PhaseNames[static_cast<int>(phase)], form, argptr);
        Output::Flush();
    }

    return retValue;
}

size_t __cdecl
Output::TraceWithFlush(Js::Flag flag, const char16 *form, ...)
{
    size_t retValue = 0;

    if (Js::Configuration::Global.flags.IsEnabled(flag))
    {
        va_list argptr;
        va_start(argptr, form);
        retValue += Output::VTrace(_u("[-%s]::"), Js::FlagNames[static_cast<int>(flag)], form, argptr);
        Output::Flush();
    }

    return retValue;
}

size_t
Output::VTrace(const char16* shortPrefixFormat, const char16* prefix, const char16 *form, va_list argptr)
{
    size_t retValue = 0;

#if CONFIG_RICH_TRACE_FORMAT
    if (CONFIG_FLAG(RichTraceFormat))
    {
        InterlockedIncrement(&s_traceEntryId);
        retValue += Output::Print(_u("[%d ~%d %s] "), s_traceEntryId, ::GetCurrentThreadId(), prefix);
    }
    else
#endif
    {
        retValue += Output::Print(shortPrefixFormat, prefix);
    }
    retValue += Output::VPrint(form, argptr);

#ifdef STACK_BACK_TRACE
    // Print stack trace.
    if (s_stackTraceHelper)
    {
        const ULONG c_framesToSkip = 2; // Skip 2 frames -- Output::VTrace and Output::Trace.
        const ULONG c_frameCount = 10;  // TODO: make it configurable.
        const char16 callStackPrefix[] = _u("call stack:");
        if (s_inMemoryLogger)
        {
            // Trace just addresses of functions, avoid symbol info as it takes too much memory.
            // One line for whole stack trace for easier parsing on the jd side.
            const size_t c_msgCharCount = _countof(callStackPrefix) + (1 + sizeof(void*) * 2) * c_frameCount; // 2 hexadecimal digits per byte + 1 for space.
            char16 callStackMsg[c_msgCharCount];
            void* frames[c_frameCount];
            size_t start = 0;
            size_t temp;

            temp = _snwprintf_s(callStackMsg, _countof(callStackMsg), _TRUNCATE, _u("%s"), callStackPrefix);
            Assert(temp != -1);
            start += temp;

            ULONG framesObtained = s_stackTraceHelper->GetStackTrace(c_framesToSkip, c_frameCount, frames);
            Assert(framesObtained <= c_frameCount);
            for (ULONG i = 0; i < framesObtained && i < c_frameCount; ++i)
            {
                Assert(_countof(callStackMsg) >= start);
                temp = _snwprintf_s(callStackMsg + start, _countof(callStackMsg) - start, _TRUNCATE, _u(" %p"), frames[i]);
                Assert(temp != -1);
                start += temp;
            }

            retValue += Output::Print(_u("%s\n"), callStackMsg);
        }
        else
        {
            // Trace with full symbol info.
            retValue += Output::Print(_u("%s\n"), callStackPrefix);
            retValue += s_stackTraceHelper->PrintStackTrace(c_framesToSkip, c_frameCount);
        }
    }
#endif
    
    return retValue;
}

#ifdef BGJIT_STATS
size_t __cdecl
Output::TraceStats(Js::Phase phase, const char16 *form, ...)
{
    if(PHASE_STATS1(phase))
    {
        va_list argptr;
        va_start(argptr, form);
        return Output::VPrint(form, argptr);
    }
    return 0;
}
#endif
#endif // ENABLE_TRACE

///----------------------------------------------------------------------------
///
/// Output::Print
///
///     Print the given format string.
///
///
///----------------------------------------------------------------------------

size_t __cdecl
Output::Print(const char16 *form, ...)
{
    va_list argptr;
    va_start(argptr, form);
    return Output::VPrint(form, argptr);
}

size_t __cdecl
Output::Print(int column, const char16 *form, ...)
{
    Output::SkipToColumn(column);
    va_list argptr;
    va_start(argptr, form);
    return Output::VPrint(form, argptr);
}

size_t __cdecl
Output::VPrint(const char16 *form, va_list argptr)
{
    char16 buf[2048];
    size_t size;

    size = _vsnwprintf_s(buf, _countof(buf), _TRUNCATE, form, argptr);
    if(size == -1)
    {
        size = 2048;
    }
    return Output::PrintBuffer(buf, size);
}

size_t __cdecl
Output::PrintBuffer(const char16 * buf, size_t size)
{
    Output::s_Column += size;
    const char16 * endbuf = wcschr(buf, '\n');
    while (endbuf != nullptr)
    {
        Output::s_Column = size - (endbuf - buf) - 1;
        endbuf = wcschr(endbuf + 1, '\n');
    }

    bool useConsoleOrFile = true;
    if (!Output::s_capture)
    {
        if (Output::s_useDebuggerWindow)
        {
            OutputDebugStringW(buf);
            useConsoleOrFile = false;
        }
#ifdef ENABLE_TRACE
        if (Output::s_inMemoryLogger)
        {
            s_inMemoryLogger->Write(buf);
            useConsoleOrFile = false;
        }
#endif
    }

    if (useConsoleOrFile)
    {
        if (s_file == nullptr || Output::s_capture)
        {
            bool addToBuffer = true;
            if (Output::bufferFreeSize < size + 1)
            {
                if (Output::bufferAllocSize > MAX_OUTPUT_BUFFER_SIZE && !Output::s_capture)
                {
                    Output::Flush();
                    if (Output::bufferFreeSize < size + 1)
                    {
                        DirectPrint(buf);
                        addToBuffer = false;
                    }
                }
                else
                {
                    size_t oldBufferSize = bufferAllocSize - bufferFreeSize;
                    size_t newBufferAllocSize = (bufferAllocSize + size + 1) * 4 / 3;
                    char16 * newBuffer = (char16 *)realloc(buffer, (newBufferAllocSize * sizeof(char16)));
                    if (newBuffer == nullptr)
                    {
                        // See if I can just flush it and print directly
                        Output::Flush();

                        // Reset the buffer
                        free(Output::buffer);
                        Output::buffer = nullptr;
                        Output::bufferAllocSize = 0;
                        Output::bufferFreeSize = 0;

                        // Print it directly
                        DirectPrint(buf);
                        addToBuffer = false;
                    }
                    else
                    {
                        bufferAllocSize = newBufferAllocSize;
                        buffer = newBuffer;
                        bufferFreeSize = bufferAllocSize - oldBufferSize;
                    }
                }
            }
            if (addToBuffer)
            {
                Assert(Output::bufferFreeSize >= size + 1);
                memcpy_s(Output::buffer + Output::bufferAllocSize - Output::bufferFreeSize, Output::bufferFreeSize * sizeof(char16),
                    buf, (size + 1) * sizeof(char16));
                bufferFreeSize -= size;
            }
        }
        else
        {
            fwprintf_s(Output::s_file, _u("%s"), buf);
        }

        if(s_outputFile != nullptr && !Output::s_capture)
        {
            fwprintf_s(s_outputFile, _u("%s"), buf);
        }
    }

    if (IsDebuggerPresent())
    {
        Output::Flush();
    }

    return size;
}

void Output::Flush()
{
    if (s_capture)
    {
        return;
    }
    if (bufferFreeSize != bufferAllocSize)
    {
        DirectPrint(Output::buffer);
        bufferFreeSize = bufferAllocSize;
    }
    if(s_outputFile != nullptr)
    {
        fflush(s_outputFile);
    }
    _flushall();
}

void Output::DirectPrint(char16 const * string)
{
    AutoCriticalSection autocs(&s_critsect);

    // xplat-todo: support console color
#ifdef _WIN32
    WORD oldValue = 0;
    BOOL restoreColor = FALSE;
    HANDLE hConsole = NULL;
    if (Output::s_hasColor)
    {
        _CONSOLE_SCREEN_BUFFER_INFO info;
        hConsole = GetStdHandle(STD_OUTPUT_HANDLE);

        if (hConsole && GetConsoleScreenBufferInfo(hConsole, &info))
        {
            oldValue = info.wAttributes;
            restoreColor = SetConsoleTextAttribute(hConsole, Output::s_color);
        }
    }
<<<<<<< HEAD
#endif // _WIN32
=======
    fwprintf(stdout, _u("%s"), string);
>>>>>>> f4b2ce70

    fwprintf(stdout, _u("%s"), string);

    // xplat-todo: support console color
#ifdef _WIN32
    if (restoreColor)
    {
        SetConsoleTextAttribute(hConsole, oldValue);
    }
#endif // _WIN32
}
///----------------------------------------------------------------------------
///
/// Output::SkipToColumn
///
///     Inserts spaces up to the column passed in.
///
///----------------------------------------------------------------------------

void
Output::SkipToColumn(size_t column)
{
    if (column <= Output::s_Column)
    {
        Output::Print(_u(" "));
        return;
    }

    // compute distance to our destination

    size_t dist = column - Output::s_Column;

    // Print at least one space
    while (dist > 0)
    {
        Output::Print(_u(" "));
        dist--;
    }
}

FILE*
Output::GetFile()
{
    return Output::s_file;
}

FILE*
Output::SetFile(FILE *file)
{
    Output::Flush();
    FILE *oldfile = Output::s_file;
    Output::s_file = file;
    return oldfile;
}

void
Output::SetOutputFile(FILE* file)
{
    if(s_outputFile != nullptr)
    {
        AssertMsg(false, "Output file is being set twice.");
    }
    else
    {
        s_outputFile = file;
    }
}

FILE*
Output::GetOutputFile()
{
    return s_outputFile;
}

#ifdef ENABLE_TRACE
void
Output::SetInMemoryLogger(Js::ILogger* logger)
{
    AssertMsg(s_inMemoryLogger == nullptr, "This cannot be called more than once.");
    s_inMemoryLogger = logger;
}

#ifdef STACK_BACK_TRACE
void
Output::SetStackTraceHelper(Js::IStackTraceHelper* helper)
{
    AssertMsg(s_stackTraceHelper == nullptr, "This cannot be called more than once.");
    s_stackTraceHelper = helper;
}
#endif

#endif // ENABLE_TRACE

//
// Sets the foreground color and returns the old color. Returns 0 on failure
//

WORD
Output::SetConsoleForeground(WORD color)
{
    AutoCriticalSection autocs(&s_critsect);

    // xplat-todo: support console color
#ifdef _WIN32
    _CONSOLE_SCREEN_BUFFER_INFO info;
    HANDLE hConsole = GetStdHandle(STD_OUTPUT_HANDLE);

    if (hConsole && GetConsoleScreenBufferInfo(hConsole, &info))
    {
        Output::Flush();
        Output::s_color = color | (info.wAttributes & ~15);
        Output::s_hasColor = Output::s_color != info.wAttributes;
        return info.wAttributes;
    }
#endif // _WIN32

    return 0;
}

void
Output::CaptureStart()
{
    Assert(!s_capture);
    Output::Flush();
    s_capture = true;
}

char16 *
Output::CaptureEnd()
{
    Assert(s_capture);
    s_capture = false;
    bufferFreeSize = 0;
    bufferAllocSize = 0;
    char16 * returnBuffer = buffer;
    buffer = nullptr;
    return returnBuffer;
}<|MERGE_RESOLUTION|>--- conflicted
+++ resolved
@@ -104,11 +104,7 @@
         va_list argptr;
         va_start(argptr, form);
         WCHAR prefixValue[512];
-<<<<<<< HEAD
         _snwprintf_s(prefixValue, _countof(prefixValue), _TRUNCATE, _u("%s: %s: "), Js::PhaseNames[static_cast<int>(phase)], prefix);
-=======
-        swprintf_s(prefixValue, _u("%s: %s: "), Js::PhaseNames[static_cast<int>(phase)], prefix);
->>>>>>> f4b2ce70
         retValue += Output::VTrace(_u("%s"), prefixValue, form, argptr);
     }
 
@@ -206,7 +202,7 @@
         }
     }
 #endif
-    
+
     return retValue;
 }
 
@@ -402,11 +398,7 @@
             restoreColor = SetConsoleTextAttribute(hConsole, Output::s_color);
         }
     }
-<<<<<<< HEAD
 #endif // _WIN32
-=======
-    fwprintf(stdout, _u("%s"), string);
->>>>>>> f4b2ce70
 
     fwprintf(stdout, _u("%s"), string);
 
