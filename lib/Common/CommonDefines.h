--- conflicted
+++ resolved
@@ -677,13 +677,9 @@
 // xplat-todo: once all the wasm tests are passing on xplat, enable it for release builds
 #if defined(_WIN32) || (defined(__clang__) && defined(ENABLE_DEBUG_CONFIG_OPTIONS))
 #define ENABLE_WASM
-<<<<<<< HEAD
 #define ENABLE_WASM_SIMD
-#ifdef ENABLE_DEBUG_CONFIG_OPTIONS
-=======
 
 #ifdef CAN_BUILD_WABT
->>>>>>> ff70da67
 #define ENABLE_WABT
 #endif
 
