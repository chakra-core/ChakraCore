--- conflicted
+++ resolved
@@ -40,13 +40,8 @@
 #ifdef ENABLE_DOM_FAST_PATH
     IR::Instr * InlineDOMGetterSetterFunction(IR::Instr *ldFldInstr, const FunctionJITTimeInfo *const inlineeData, const FunctionJITTimeInfo *const inlinerData);
 #endif
-<<<<<<< HEAD
-    IR::Instr * InlineGetterSetterFunction(IR::Instr *accessorInstr, const FunctionJITTimeInfo *const inlineeData, const StackSym *symCallerThis, const uint inlineCacheIndex, bool isGetter, uint recursiveInlineDepth);
+    IR::Instr * InlineGetterSetterFunction(IR::Instr *accessorInstr, const FunctionJITTimeInfo *const inlineeData, const StackSym *symCallerThis, const uint inlineCacheIndex, bool isGetter, bool *pIsInlined, uint recursiveInlineDepth);
     IR::Instr * InlineFunctionCommon(IR::Instr *callInstr, StackSym* originalCallTargetStackSym, const FunctionJITTimeInfo *funcInfo, Func *inlinee, IR::Instr *instrNext,
-=======
-    IR::Instr * InlineGetterSetterFunction(IR::Instr *accessorInstr, const Js::FunctionCodeGenJitTimeData *const inlineeData, const StackSym *symCallerThis, const uint inlineCacheIndex, bool isGetter, bool *pIsInlined, uint recursiveInlineDepth);
-    IR::Instr * InlineFunctionCommon(IR::Instr *callInstr, StackSym* originalCallTargetStackSym, Js::FunctionBody *funcBody, Func *inlinee, IR::Instr *instrNext,
->>>>>>> 66904137
                                 IR::RegOpnd * returnValueOpnd, IR::Instr *inlineBailoutChecksBeforeInstr, const StackSym *symCallerThis, uint recursiveInlineDepth, bool safeThis = false, bool isApplyTarget = false);
     IR::Instr * SimulateCallForGetterSetter(IR::Instr *accessorInstr, IR::Instr* insertInstr, IR::PropertySymOpnd* methodOpnd, bool isGetter);
 
