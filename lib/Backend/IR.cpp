--- conflicted
+++ resolved
@@ -3931,24 +3931,15 @@
     case Js::OpCode::ScopedLdMethodFld:
     case Js::OpCode::TypeofElem:
 
-<<<<<<< HEAD
-        wchar_t debugStringBuffer[MAX_FUNCTION_BODY_DEBUG_STRING_SIZE];
-        Output::Print(L"TestTrace fieldcopyprop: function %s (%s) ",
+        char16 debugStringBuffer[MAX_FUNCTION_BODY_DEBUG_STRING_SIZE];
+        Output::Print(_u("TestTrace fieldcopyprop: function %s (%s) "),
             this->m_func->GetJITFunctionBody()->GetDisplayName(),
             this->m_func->GetDebugNumberSet(debugStringBuffer));
         if (this->IsInlined())
         {
-            Output::Print(L"inlined caller function %s (%s) ",
+            Output::Print(_u("inlined caller function %s (%s) "),
                 this->m_func->GetTopFunc()->GetJITFunctionBody()->GetDisplayName(),
                 this->m_func->GetTopFunc()->GetDebugNumberSet(debugStringBuffer));
-=======
-        char16 debugStringBuffer[MAX_FUNCTION_BODY_DEBUG_STRING_SIZE];
-        Output::Print(_u("TestTrace fieldcopyprop: function %s (%s) "), this->m_func->GetJnFunction()->GetDisplayName(), this->m_func->GetJnFunction()->GetDebugNumberSet(debugStringBuffer));
-        if (this->IsInlined())
-        {
-            Js::FunctionBody* topFunctionBody = this->m_func->GetTopFunc()->GetJnFunction();
-            Output::Print(_u("inlined caller function %s (%s) "), topFunctionBody->GetDisplayName(), topFunctionBody->GetDebugNumberSet(debugStringBuffer));
->>>>>>> 1334e38d
         }
         this->DumpTestTrace();
     default:
@@ -3999,13 +3990,8 @@
     if (!this->m_func->IsTopFunc())
     {
         Output::SkipToColumn(78);
-<<<<<<< HEAD
-        wchar_t debugStringBuffer[MAX_FUNCTION_BODY_DEBUG_STRING_SIZE];
-        Output::Print(L" Func #%s", this->m_func->GetDebugNumberSet(debugStringBuffer));
-=======
         char16 debugStringBuffer[MAX_FUNCTION_BODY_DEBUG_STRING_SIZE];
-        Output::Print(_u(" Func #%s"), this->m_func->GetJnFunction()->GetDebugNumberSet(debugStringBuffer));
->>>>>>> 1334e38d
+        Output::Print(_u(" Func #%s"), this->m_func->GetDebugNumberSet(debugStringBuffer));
     }
 #ifdef BAILOUT_INJECTION
     if (this->bailOutByteCodeLocation != (uint)-1)
@@ -4016,11 +4002,7 @@
 #endif
     if (this->m_opcode == Js::OpCode::InlineeStart)
     {
-<<<<<<< HEAD
-        Output::Print(L" %s", this->m_func->GetJITFunctionBody()->GetDisplayName());
-=======
-        Output::Print(_u(" %s"), this->m_func->GetJnFunction()->GetDisplayName());
->>>>>>> 1334e38d
+        Output::Print(_u(" %s"), this->m_func->GetJITFunctionBody()->GetDisplayName());
     }
 }
 
@@ -4297,13 +4279,8 @@
             }
             if (!bailOutInfo->bailOutFunc->IsTopFunc())
             {
-<<<<<<< HEAD
-                wchar_t debugStringBuffer[MAX_FUNCTION_BODY_DEBUG_STRING_SIZE];
-                Output::Print(L" Func %s", bailOutInfo->bailOutFunc->GetDebugNumberSet(debugStringBuffer));
-=======
                 char16 debugStringBuffer[MAX_FUNCTION_BODY_DEBUG_STRING_SIZE];
-                Output::Print(_u(" Func %s"), bailOutInfo->bailOutFunc->GetJnFunction()->GetDebugNumberSet(debugStringBuffer));
->>>>>>> 1334e38d
+                Output::Print(_u(" Func %s"), bailOutInfo->bailOutFunc->GetDebugNumberSet(debugStringBuffer));
             }
             Output::Print(_u(" (%S)"), this->GetBailOutKindName());
         }
