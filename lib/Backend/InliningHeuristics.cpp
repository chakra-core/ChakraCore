//-------------------------------------------------------------------------------------------------------
// Copyright (C) Microsoft. All rights reserved.
// Licensed under the MIT license. See LICENSE.txt file in the project root for full license information.
//-------------------------------------------------------------------------------------------------------
#include "Backend.h"

InliningThreshold::InliningThreshold(uint nonLoadByteCodeCount, bool aggressive) : nonLoadByteCodeCount(nonLoadByteCodeCount)
{
    if (aggressive)
    {
        SetAggressiveHeuristics();
    }
    else
    {
        SetHeuristics();
    }
}
void InliningThreshold::SetAggressiveHeuristics()
{
    int limit = CONFIG_FLAG(AggressiveInlineThreshold);

    inlineThreshold = limit;
    constructorInlineThreshold = limit;
    outsideLoopInlineThreshold = limit;
    leafInlineThreshold = limit;
    loopInlineThreshold = limit;
    polymorphicInlineThreshold = limit;
    maxNumberOfInlineesWithLoop = CONFIG_FLAG(MaxNumberOfInlineesWithLoop);

    inlineCountMax = CONFIG_FLAG(AggressiveInlineCountMax);
}

void InliningThreshold::Reset()
{
    SetHeuristics();
}

void InliningThreshold::SetHeuristics()
{
    inlineThreshold = CONFIG_FLAG(InlineThreshold);
    // Inline less aggressively in large functions since the register pressure is likely high.
    // Small functions shouldn't be a problem.
    if (nonLoadByteCodeCount > 800)
    {
        inlineThreshold -= CONFIG_FLAG(InlineThresholdAdjustCountInLargeFunction);
    }
    else if (nonLoadByteCodeCount > 200)
    {
        inlineThreshold -= CONFIG_FLAG(InlineThresholdAdjustCountInMediumSizedFunction);
    }
    else if (nonLoadByteCodeCount < 50)
    {
        inlineThreshold += CONFIG_FLAG(InlineThresholdAdjustCountInSmallFunction);
    }

    constructorInlineThreshold = CONFIG_FLAG(ConstructorInlineThreshold);
    outsideLoopInlineThreshold = CONFIG_FLAG(OutsideLoopInlineThreshold);
    leafInlineThreshold = CONFIG_FLAG(LeafInlineThreshold);
    loopInlineThreshold = CONFIG_FLAG(LoopInlineThreshold);
    polymorphicInlineThreshold = CONFIG_FLAG(PolymorphicInlineThreshold);
    maxNumberOfInlineesWithLoop = CONFIG_FLAG(MaxNumberOfInlineesWithLoop);
    constantArgumentInlineThreshold = CONFIG_FLAG(ConstantArgumentInlineThreshold);
    inlineCountMax = CONFIG_FLAG(InlineCountMax);
}

<<<<<<< HEAD
=======
bool InliningHeuristics::CanRecursivelyInline(Js::FunctionBody* inlinee, Js::FunctionBody *inliner, bool allowRecursiveInlining, uint recursiveInlineDepth)
{
#if defined(DBG_DUMP) || defined(ENABLE_DEBUG_CONFIG_OPTIONS)
    char16 debugStringBuffer[MAX_FUNCTION_BODY_DEBUG_STRING_SIZE];
    char16 debugStringBuffer2[MAX_FUNCTION_BODY_DEBUG_STRING_SIZE];
#endif


    if (!PHASE_OFF(Js::InlineRecursivePhase, inliner)
        && allowRecursiveInlining
        &&  inlinee == inliner
        &&  inlinee->CanInlineRecursively(recursiveInlineDepth) )
    {
        INLINE_TESTTRACE(_u("INLINING: Inlined recursively\tInlinee: %s (%s)\tCaller: %s (%s)\tDepth: %d\n"),
            inlinee->GetDisplayName(), inlinee->GetDebugNumberSet(debugStringBuffer), inliner->GetDisplayName(),
            inliner->GetDebugNumberSet(debugStringBuffer2), recursiveInlineDepth);
        return true;
    }

    if (!inlinee->CanInlineAgain())
    {
        INLINE_TESTTRACE(_u("INLINING: Skip Inline: Do not inline recursive functions\tInlinee: %s (%s)\tCaller: %s (%s)\n"),
            inlinee->GetDisplayName(), inlinee->GetDebugNumberSet(debugStringBuffer), inliner->GetDisplayName(),
            inliner->GetDebugNumberSet(debugStringBuffer2));
        return false;
    }

    return true;
}

// This function is called from Inlining decider, this only enables collection of the inlinee data, we are much more aggressive here.
// Actual decision of whether something is inlined or not is taken in CommitInlineIntoInliner
bool InliningHeuristics::DeciderInlineIntoInliner(Js::FunctionBody* inlinee, Js::FunctionBody *inliner, bool isConstructorCall, bool isPolymorphicCall, InliningDecider* inliningDecider, uint16 constantArgInfo, uint recursiveInlineDepth, bool allowRecursiveInlining)
{

    if (!CanRecursivelyInline(inlinee, inliner, allowRecursiveInlining, recursiveInlineDepth))
    {
        return false;
    }

    if (PHASE_FORCE(Js::InlinePhase, this->topFunc) ||
        PHASE_FORCE(Js::InlinePhase, inliner) ||
        PHASE_FORCE(Js::InlinePhase, inlinee))
    {
        return true;
    }

    if (PHASE_OFF(Js::InlinePhase, this->topFunc) ||
        PHASE_OFF(Js::InlinePhase, inliner) ||
        PHASE_OFF(Js::InlinePhase, inlinee))
    {
        return false;
    }

    if (PHASE_FORCE(Js::InlineTreePhase, this->topFunc) ||
        PHASE_FORCE(Js::InlineTreePhase, inliner))
    {
        return true;
    }

    if (PHASE_FORCE(Js::InlineAtEveryCallerPhase, inlinee))
    {
        return true;
    }

    if (inlinee->GetIsAsmjsMode() || inliner->GetIsAsmjsMode())
    {
        return false;
    }

    uint inlineeByteCodeCount = inlinee->GetByteCodeWithoutLDACount();

    // Heuristics are hit in the following order (Note *order* is important)
    // 1. Leaf function:  If the inlinee is a leaf (but not a constructor or a polymorphic call) inline threshold is LeafInlineThreshold (60). Also it can have max 1 loop
    // 2. Constant Function Argument: If the inlinee candidate has a constant argument and that argument is used for branching, then the inline threshold is ConstantArgumentInlineThreshold (157)
    // 3. InlineThreshold: If an inlinee candidate exceeds InlineThreshold just don't inline no matter what.

    // Following are additional constraint for an inlinee which meets InlineThreshold (Rule no 3)
    // 4. Rule for inlinee with loops:
    //      4a. Only single loop in inlinee is permitted.
    //      4b. Should not have polymorphic field access.
    //      4c. Should not be a constructor.
    //      4d. Should meet LoopInlineThreshold (25)
    // 5. Rule for polymorphic inlinee:
    //      4a. Should meet PolymorphicInlineThreshold (32)
    // 6. Rule for constructors:
    //       5a. Always inline if inlinee has polymorphic field access (as we have cloned runtime data).
    //       5b. If inlinee is monomorphic, inline only small constructors. They are governed by ConstructorInlineThreshold (21)
    // 7. Rule for inlinee which is not interpreted enough (as we might not have all the profile data):
    //       7a. As of now it is still governed by the InlineThreshold. Plan to play with this in future.
    // 8. Rest should be inlined.

    if (!isPolymorphicCall && !isConstructorCall && IsInlineeLeaf(inlinee) && (inlinee->GetLoopCount() <= 2))
    {
        // Inlinee is a leaf function
        if (inliningDecider->getNumberOfInlineesWithLoop() <= (uint)threshold.maxNumberOfInlineesWithLoop) // Don't inlinee too many inlinees with loops.
        {
            // Negative LeafInlineThreshold disable the threshold
            if (threshold.leafInlineThreshold >= 0 && inlineeByteCodeCount < (uint)threshold.leafInlineThreshold)
            {
                if (inlinee->GetLoopCount())
                {
                    inliningDecider->incrementNumberOfInlineesWithLoop();
                }
                return true;
            }
        }

    }


    uint16 mask = constantArgInfo &  inlinee->m_argUsedForBranch;
    if (mask && inlineeByteCodeCount <  (uint)CONFIG_FLAG(ConstantArgumentInlineThreshold))
    {
        return true;
    }

#if ENABLE_DEBUG_CONFIG_OPTIONS
    char16 debugStringBuffer[MAX_FUNCTION_BODY_DEBUG_STRING_SIZE];
    char16 debugStringBuffer2[MAX_FUNCTION_BODY_DEBUG_STRING_SIZE];
    char16 debugStringBuffer3[MAX_FUNCTION_BODY_DEBUG_STRING_SIZE];
#endif

    if (inlineeByteCodeCount > (uint)this->threshold.inlineThreshold)         // Don't inline function too big to inline
    {
        INLINE_TESTTRACE(_u("INLINING: Skip Inline: Bytecode greater than threshold\tInlinee: %s (%s)\tByteCodeCount: %d\tByteCodeInlinedThreshold: %d\tCaller: %s (%s) \tRoot: %s (%s)\n"),
            inlinee->GetDisplayName(), inlinee->GetDebugNumberSet(debugStringBuffer), inlinee->GetByteCodeCount(), this->threshold.inlineThreshold,
            inliner->GetDisplayName(), inliner->GetDebugNumberSet(debugStringBuffer2),
            topFunc->GetDisplayName(), topFunc->GetDebugNumberSet(debugStringBuffer3));
        return false;
    }

    if (inlinee->GetHasLoops())
    {
        // Small function with a single loop, go ahead and inline that.
        if (threshold.loopInlineThreshold < 0 ||                                     // Negative LoopInlineThreshold disable inlining with loop
            inlineeByteCodeCount >(uint)threshold.loopInlineThreshold ||
            inliningDecider->getNumberOfInlineesWithLoop()  > (uint)threshold.maxNumberOfInlineesWithLoop || // See if we are inlining too many inlinees with loops.
            (inlinee->GetLoopCount() > 2) ||                                         // Allow at most 2 loops.
            inlinee->GetHasNestedLoop() ||                                           // Nested loops are not a good inlinee candidate
            isConstructorCall ||                                                        // If the function is constructor or has polymorphic fields don't inline.
            PHASE_OFF(Js::InlineFunctionsWithLoopsPhase,this->topFunc))
        {
            INLINE_TESTTRACE(_u("INLINING: Skip Inline: Has loops \tBytecode size: %d \tgetNumberOfInlineesWithLoop: %d\tloopCount: %d\thasNestedLoop: %B\tisConstructorCall:%B\tInlinee: %s (%s)\tCaller: %s (%s) \tRoot: %s (%s)\n"),
                inlinee->GetByteCodeCount(),
                inliningDecider->getNumberOfInlineesWithLoop(),
                inlinee->GetLoopCount(),
                inlinee->GetHasNestedLoop(),
                isConstructorCall,
                inlinee->GetDisplayName(), inlinee->GetDebugNumberSet(debugStringBuffer),
                inliner->GetDisplayName(), inliner->GetDebugNumberSet(debugStringBuffer2),
                topFunc->GetDisplayName(), topFunc->GetDebugNumberSet(debugStringBuffer3));
            // Don't inline function with loops
            return false;
        }
        inliningDecider->incrementNumberOfInlineesWithLoop();
        return true;
    }

    if (isPolymorphicCall)
    {
        if (threshold.polymorphicInlineThreshold < 0 ||                              // Negative PolymorphicInlineThreshold disable inlining
            inlineeByteCodeCount > (uint)threshold.polymorphicInlineThreshold ||     // This is second level check to ensure we don't inline huge polymorphic functions.
            isConstructorCall)
        {
            INLINE_TESTTRACE(_u("INLINING: Skip Inline: Polymorphic call under PolymorphicInlineThreshold: %d \tBytecode size: %d\tInlinee: %s (%s)\tCaller: %s (%s) \tRoot: %s (%s)\n"),
                threshold.polymorphicInlineThreshold,
                inlinee->GetByteCodeCount(),
                inlinee->GetDisplayName(), inlinee->GetDebugNumberSet(debugStringBuffer),
                inliner->GetDisplayName(), inliner->GetDebugNumberSet(debugStringBuffer2),
                topFunc->GetDisplayName(), topFunc->GetDebugNumberSet(debugStringBuffer3));
            return false;
        }
        return true;
    }

    if(isConstructorCall)
    {
#pragma prefast(suppress: 6285, "logical-or of constants is by design")
        if(PHASE_OFF(Js::InlineConstructorsPhase, this->topFunc) ||
            PHASE_OFF(Js::InlineConstructorsPhase, inliner) ||
            PHASE_OFF(Js::InlineConstructorsPhase, inlinee) ||
            !CONFIG_FLAG(CloneInlinedPolymorphicCaches))
        {
            return false;
        }

        if(PHASE_FORCE(Js::InlineConstructorsPhase, this->topFunc) ||
           PHASE_FORCE(Js::InlineConstructorsPhase, inliner) ||
           PHASE_FORCE(Js::InlineConstructorsPhase, inlinee))
        {
            return true;
        }

        if (inlinee->HasDynamicProfileInfo() && inlinee->GetAnyDynamicProfileInfo()->HasPolymorphicFldAccess())
        {
            // As of now this is dependent on bytecodeInlinedThreshold.
            return true;
        }

        // Negative ConstructorInlineThreshold always disable constructor inlining
        if (threshold.constructorInlineThreshold < 0 || inlineeByteCodeCount >(uint)threshold.constructorInlineThreshold)
        {
            INLINE_TESTTRACE(_u("INLINING: Skip Inline: Constructor with no polymorphic field access \tBytecode size: %d\tInlinee: %s (%s)\tCaller: %s (%s) \tRoot: %s (%s)\n"),
                inlinee->GetByteCodeCount(),
                inlinee->GetDisplayName(), inlinee->GetDebugNumberSet(debugStringBuffer),
                inliner->GetDisplayName(), inliner->GetDebugNumberSet(debugStringBuffer2),
                topFunc->GetDisplayName(), topFunc->GetDebugNumberSet(debugStringBuffer3));
            // Don't inline constructor that does not have a polymorphic field access, or if cloning polymorphic inline
            // caches is disabled
            return false;
        }
        return true;
    }

    return true;
}

>>>>>>> 1334e38d
// Called from background thread to commit inlining.
bool InliningHeuristics::BackendInlineIntoInliner(const FunctionJITTimeInfo * inlinee,
                                Func * inliner,
                                Func *topFunction,
                                Js::ProfileId callSiteId,
                                bool isConstructorCall,
                                bool isFixedMethodCall,                     // Reserved
                                bool isCallOutsideLoopInTopFunc,            // There is a loop for sure and this call is outside loop
                                bool isCallInsideLoop,
                                uint recursiveInlineDepth,
                                uint16 constantArguments
                                )
{
    // We have one piece of additional data in backend, whether  we are outside loop or inside
    // This function decides to inline or not based on that additional data. Most of the filtering is already done by DeciderInlineIntoInliner which is called
    // during work item creation.
    // This is additional filtering during actual inlining phase.

    // Note *order* is important
    // Following are
    // 1. Constructor is always inlined (irrespective of inside or outside)
    // 2. If the inlinee candidate has constant argument and that argument is used for a branch and the inlinee size is within ConstantArgumentInlineThreshold(157) we inline
    // 3. Inside loops:
    //     3a. Leaf function will always get inlined (irrespective of leaf has loop or not)
    //     3b. If the inlinee has loops, don't inline it (Basically avoiding inlining a loop within another loop unless its leaf).
    // 4. Outside loop (inliner has loops):
    //     4a. Only inline small inlinees. Governed by OutsideLoopInlineThreshold (16)
    // 5. Rest are inlined.
#if ENABLE_DEBUG_CONFIG_OPTIONS
    char16 debugStringBuffer[MAX_FUNCTION_BODY_DEBUG_STRING_SIZE];
    char16 debugStringBuffer2[MAX_FUNCTION_BODY_DEBUG_STRING_SIZE];
    char16 debugStringBuffer3[MAX_FUNCTION_BODY_DEBUG_STRING_SIZE];
#endif

    // TODO: OOP JIT, somehow need to track across functions
    bool doBackEndAggressiveInline = (constantArguments & inlinee->GetBody()->GetArgUsedForBranch()) != 0;

    if (!PHASE_OFF(Js::InlineRecursivePhase, inliner)
        && inlinee->GetBody()->GetAddr() == inliner->GetJITFunctionBody()->GetAddr()
        && (!inlinee->GetBody()->CanInlineRecursively(recursiveInlineDepth, doBackEndAggressiveInline)))
    {
<<<<<<< HEAD
        INLINE_TESTTRACE(L"INLINING: Skip Inline (backend): Recursive inlining\tInlinee: %s (#%s)\tCaller: %s (#%s) \tRoot: %s (#%s) Depth: %d\n",
            inlinee->GetBody()->GetDisplayName(), inlinee->GetDebugNumberSet(debugStringBuffer),
            inliner->GetJITFunctionBody()->GetDisplayName(), inliner->GetDebugNumberSet(debugStringBuffer2),
            topFunc->GetBody()->GetDisplayName(), topFunc->GetDebugNumberSet(debugStringBuffer3),
=======
        INLINE_TESTTRACE(_u("INLINING: Skip Inline (backend): Recursive inlining\tInlinee: %s (#%s)\tCaller: %s (#%s) \tRoot: %s (#%s) Depth: %d\n"),
            inlinee->GetDisplayName(), inlinee->GetDebugNumberSet(debugStringBuffer),
            inliner->GetDisplayName(), inliner->GetDebugNumberSet(debugStringBuffer2),
            topFunc->GetDisplayName(), topFunc->GetDebugNumberSet(debugStringBuffer3),
>>>>>>> 1334e38d
            recursiveInlineDepth);
        return false;
    }

    if(PHASE_FORCE(Js::InlinePhase, this->topFunc) ||
        PHASE_FORCE(Js::InlinePhase, inliner) ||
        PHASE_FORCE(Js::InlinePhase, inlinee))
    {
        return true;
    }

    if (PHASE_FORCE(Js::InlineTreePhase, this->topFunc) ||
        PHASE_FORCE(Js::InlineTreePhase, inliner))
    {
        return true;
    }

    if (PHASE_FORCE(Js::InlineAtEveryCallerPhase, inlinee))
    {
        return true;
    }

    const JITTimeProfileInfo *dynamicProfile = inliner->GetProfileInfo();

    bool doConstantArgumentInlining = (dynamicProfile && dynamicProfile->GetConstantArgInfo(callSiteId) & inlinee->GetBody()->GetArgUsedForBranch()) != 0;
    if (doConstantArgumentInlining && inlinee->GetBody()->GetNonLoadByteCodeCount() <  (uint)threshold.constantArgumentInlineThreshold)
    {
        return true;
    }


    if (topFunction->GetWorkItem()->GetJITTimeInfo()->IsAggressiveInliningEnabled())
    {
        return true;
    }

    if (isConstructorCall)
    {
        return true;
    }


    if (isCallInsideLoop && IsInlineeLeaf(inlinee))
    {
        return true;
    }

    if (isCallInsideLoop && inlinee->GetBody()->HasLoops() )                            // Don't inline function with loops inside another loop unless it is a leaf
    {
<<<<<<< HEAD
        INLINE_TESTTRACE(L"INLINING: Skip Inline (backend): Recursive loop inlining\tInlinee: %s (#%s)\tCaller: %s (#%s) \tRoot: %s (#%s)\n",
            inlinee->GetBody()->GetDisplayName(), inlinee->GetDebugNumberSet(debugStringBuffer),
            inliner->GetJITFunctionBody()->GetDisplayName(), inliner->GetDebugNumberSet(debugStringBuffer2),
            topFunc->GetBody()->GetDisplayName(), topFunc->GetDebugNumberSet(debugStringBuffer3));
=======
        INLINE_TESTTRACE(_u("INLINING: Skip Inline (backend): Recursive loop inlining\tInlinee: %s (#%s)\tCaller: %s (#%s) \tRoot: %s (#%s)\n"),
            inlinee->GetDisplayName(), inlinee->GetDebugNumberSet(debugStringBuffer),
            inliner->GetDisplayName(), inliner->GetDebugNumberSet(debugStringBuffer2),
            topFunc->GetDisplayName(), topFunc->GetDebugNumberSet(debugStringBuffer3));
>>>>>>> 1334e38d
        return false;
    }
    byte scale = 1;

    if (doBackEndAggressiveInline)
    {
        scale = 2;
    }

    if (isCallOutsideLoopInTopFunc &&
        (threshold.outsideLoopInlineThreshold < 0 ||
        inlinee->GetBody()->GetNonLoadByteCodeCount() > (uint)threshold.outsideLoopInlineThreshold * scale))
    {
        Assert(!isCallInsideLoop);
        INLINE_TESTTRACE(_u("INLINING: Skip Inline (backend): Inlining outside loop doesn't meet OutsideLoopInlineThreshold: %d \tBytecode size: %d\tInlinee: %s (#%s)\tCaller: %s (#%s) \tRoot: %s (#%s)\n"),
            threshold.outsideLoopInlineThreshold,
            inlinee->GetBody()->GetByteCodeCount(),
            inlinee->GetBody()->GetDisplayName(), inlinee->GetDebugNumberSet(debugStringBuffer),
            inliner->GetJITFunctionBody()->GetDisplayName(), inliner->GetDebugNumberSet(debugStringBuffer2),
            topFunc->GetBody()->GetDisplayName(), topFunc->GetDebugNumberSet(debugStringBuffer3));
        return false;
    }
    return true;
<<<<<<< HEAD
=======
}

bool InliningHeuristics::ContinueInliningUserDefinedFunctions(uint32 bytecodeInlinedCount) const
{
#if ENABLE_DEBUG_CONFIG_OPTIONS
    char16 debugStringBuffer[MAX_FUNCTION_BODY_DEBUG_STRING_SIZE];
#endif
    if (PHASE_FORCE(Js::InlinePhase, this->topFunc) || bytecodeInlinedCount <= (uint)threshold.inlineCountMax)
    {
        return true;
    }

    INLINE_TESTTRACE(_u("INLINING: Skip Inline: InlineCountMax threshold %d, reached: %s (#%s)\n"),
        (uint)threshold.inlineCountMax,
        this->topFunc->GetDisplayName(), this->topFunc->GetDebugNumberSet(debugStringBuffer));

    return false;
>>>>>>> 1334e38d
}<|MERGE_RESOLUTION|>--- conflicted
+++ resolved
@@ -63,227 +63,6 @@
     inlineCountMax = CONFIG_FLAG(InlineCountMax);
 }
 
-<<<<<<< HEAD
-=======
-bool InliningHeuristics::CanRecursivelyInline(Js::FunctionBody* inlinee, Js::FunctionBody *inliner, bool allowRecursiveInlining, uint recursiveInlineDepth)
-{
-#if defined(DBG_DUMP) || defined(ENABLE_DEBUG_CONFIG_OPTIONS)
-    char16 debugStringBuffer[MAX_FUNCTION_BODY_DEBUG_STRING_SIZE];
-    char16 debugStringBuffer2[MAX_FUNCTION_BODY_DEBUG_STRING_SIZE];
-#endif
-
-
-    if (!PHASE_OFF(Js::InlineRecursivePhase, inliner)
-        && allowRecursiveInlining
-        &&  inlinee == inliner
-        &&  inlinee->CanInlineRecursively(recursiveInlineDepth) )
-    {
-        INLINE_TESTTRACE(_u("INLINING: Inlined recursively\tInlinee: %s (%s)\tCaller: %s (%s)\tDepth: %d\n"),
-            inlinee->GetDisplayName(), inlinee->GetDebugNumberSet(debugStringBuffer), inliner->GetDisplayName(),
-            inliner->GetDebugNumberSet(debugStringBuffer2), recursiveInlineDepth);
-        return true;
-    }
-
-    if (!inlinee->CanInlineAgain())
-    {
-        INLINE_TESTTRACE(_u("INLINING: Skip Inline: Do not inline recursive functions\tInlinee: %s (%s)\tCaller: %s (%s)\n"),
-            inlinee->GetDisplayName(), inlinee->GetDebugNumberSet(debugStringBuffer), inliner->GetDisplayName(),
-            inliner->GetDebugNumberSet(debugStringBuffer2));
-        return false;
-    }
-
-    return true;
-}
-
-// This function is called from Inlining decider, this only enables collection of the inlinee data, we are much more aggressive here.
-// Actual decision of whether something is inlined or not is taken in CommitInlineIntoInliner
-bool InliningHeuristics::DeciderInlineIntoInliner(Js::FunctionBody* inlinee, Js::FunctionBody *inliner, bool isConstructorCall, bool isPolymorphicCall, InliningDecider* inliningDecider, uint16 constantArgInfo, uint recursiveInlineDepth, bool allowRecursiveInlining)
-{
-
-    if (!CanRecursivelyInline(inlinee, inliner, allowRecursiveInlining, recursiveInlineDepth))
-    {
-        return false;
-    }
-
-    if (PHASE_FORCE(Js::InlinePhase, this->topFunc) ||
-        PHASE_FORCE(Js::InlinePhase, inliner) ||
-        PHASE_FORCE(Js::InlinePhase, inlinee))
-    {
-        return true;
-    }
-
-    if (PHASE_OFF(Js::InlinePhase, this->topFunc) ||
-        PHASE_OFF(Js::InlinePhase, inliner) ||
-        PHASE_OFF(Js::InlinePhase, inlinee))
-    {
-        return false;
-    }
-
-    if (PHASE_FORCE(Js::InlineTreePhase, this->topFunc) ||
-        PHASE_FORCE(Js::InlineTreePhase, inliner))
-    {
-        return true;
-    }
-
-    if (PHASE_FORCE(Js::InlineAtEveryCallerPhase, inlinee))
-    {
-        return true;
-    }
-
-    if (inlinee->GetIsAsmjsMode() || inliner->GetIsAsmjsMode())
-    {
-        return false;
-    }
-
-    uint inlineeByteCodeCount = inlinee->GetByteCodeWithoutLDACount();
-
-    // Heuristics are hit in the following order (Note *order* is important)
-    // 1. Leaf function:  If the inlinee is a leaf (but not a constructor or a polymorphic call) inline threshold is LeafInlineThreshold (60). Also it can have max 1 loop
-    // 2. Constant Function Argument: If the inlinee candidate has a constant argument and that argument is used for branching, then the inline threshold is ConstantArgumentInlineThreshold (157)
-    // 3. InlineThreshold: If an inlinee candidate exceeds InlineThreshold just don't inline no matter what.
-
-    // Following are additional constraint for an inlinee which meets InlineThreshold (Rule no 3)
-    // 4. Rule for inlinee with loops:
-    //      4a. Only single loop in inlinee is permitted.
-    //      4b. Should not have polymorphic field access.
-    //      4c. Should not be a constructor.
-    //      4d. Should meet LoopInlineThreshold (25)
-    // 5. Rule for polymorphic inlinee:
-    //      4a. Should meet PolymorphicInlineThreshold (32)
-    // 6. Rule for constructors:
-    //       5a. Always inline if inlinee has polymorphic field access (as we have cloned runtime data).
-    //       5b. If inlinee is monomorphic, inline only small constructors. They are governed by ConstructorInlineThreshold (21)
-    // 7. Rule for inlinee which is not interpreted enough (as we might not have all the profile data):
-    //       7a. As of now it is still governed by the InlineThreshold. Plan to play with this in future.
-    // 8. Rest should be inlined.
-
-    if (!isPolymorphicCall && !isConstructorCall && IsInlineeLeaf(inlinee) && (inlinee->GetLoopCount() <= 2))
-    {
-        // Inlinee is a leaf function
-        if (inliningDecider->getNumberOfInlineesWithLoop() <= (uint)threshold.maxNumberOfInlineesWithLoop) // Don't inlinee too many inlinees with loops.
-        {
-            // Negative LeafInlineThreshold disable the threshold
-            if (threshold.leafInlineThreshold >= 0 && inlineeByteCodeCount < (uint)threshold.leafInlineThreshold)
-            {
-                if (inlinee->GetLoopCount())
-                {
-                    inliningDecider->incrementNumberOfInlineesWithLoop();
-                }
-                return true;
-            }
-        }
-
-    }
-
-
-    uint16 mask = constantArgInfo &  inlinee->m_argUsedForBranch;
-    if (mask && inlineeByteCodeCount <  (uint)CONFIG_FLAG(ConstantArgumentInlineThreshold))
-    {
-        return true;
-    }
-
-#if ENABLE_DEBUG_CONFIG_OPTIONS
-    char16 debugStringBuffer[MAX_FUNCTION_BODY_DEBUG_STRING_SIZE];
-    char16 debugStringBuffer2[MAX_FUNCTION_BODY_DEBUG_STRING_SIZE];
-    char16 debugStringBuffer3[MAX_FUNCTION_BODY_DEBUG_STRING_SIZE];
-#endif
-
-    if (inlineeByteCodeCount > (uint)this->threshold.inlineThreshold)         // Don't inline function too big to inline
-    {
-        INLINE_TESTTRACE(_u("INLINING: Skip Inline: Bytecode greater than threshold\tInlinee: %s (%s)\tByteCodeCount: %d\tByteCodeInlinedThreshold: %d\tCaller: %s (%s) \tRoot: %s (%s)\n"),
-            inlinee->GetDisplayName(), inlinee->GetDebugNumberSet(debugStringBuffer), inlinee->GetByteCodeCount(), this->threshold.inlineThreshold,
-            inliner->GetDisplayName(), inliner->GetDebugNumberSet(debugStringBuffer2),
-            topFunc->GetDisplayName(), topFunc->GetDebugNumberSet(debugStringBuffer3));
-        return false;
-    }
-
-    if (inlinee->GetHasLoops())
-    {
-        // Small function with a single loop, go ahead and inline that.
-        if (threshold.loopInlineThreshold < 0 ||                                     // Negative LoopInlineThreshold disable inlining with loop
-            inlineeByteCodeCount >(uint)threshold.loopInlineThreshold ||
-            inliningDecider->getNumberOfInlineesWithLoop()  > (uint)threshold.maxNumberOfInlineesWithLoop || // See if we are inlining too many inlinees with loops.
-            (inlinee->GetLoopCount() > 2) ||                                         // Allow at most 2 loops.
-            inlinee->GetHasNestedLoop() ||                                           // Nested loops are not a good inlinee candidate
-            isConstructorCall ||                                                        // If the function is constructor or has polymorphic fields don't inline.
-            PHASE_OFF(Js::InlineFunctionsWithLoopsPhase,this->topFunc))
-        {
-            INLINE_TESTTRACE(_u("INLINING: Skip Inline: Has loops \tBytecode size: %d \tgetNumberOfInlineesWithLoop: %d\tloopCount: %d\thasNestedLoop: %B\tisConstructorCall:%B\tInlinee: %s (%s)\tCaller: %s (%s) \tRoot: %s (%s)\n"),
-                inlinee->GetByteCodeCount(),
-                inliningDecider->getNumberOfInlineesWithLoop(),
-                inlinee->GetLoopCount(),
-                inlinee->GetHasNestedLoop(),
-                isConstructorCall,
-                inlinee->GetDisplayName(), inlinee->GetDebugNumberSet(debugStringBuffer),
-                inliner->GetDisplayName(), inliner->GetDebugNumberSet(debugStringBuffer2),
-                topFunc->GetDisplayName(), topFunc->GetDebugNumberSet(debugStringBuffer3));
-            // Don't inline function with loops
-            return false;
-        }
-        inliningDecider->incrementNumberOfInlineesWithLoop();
-        return true;
-    }
-
-    if (isPolymorphicCall)
-    {
-        if (threshold.polymorphicInlineThreshold < 0 ||                              // Negative PolymorphicInlineThreshold disable inlining
-            inlineeByteCodeCount > (uint)threshold.polymorphicInlineThreshold ||     // This is second level check to ensure we don't inline huge polymorphic functions.
-            isConstructorCall)
-        {
-            INLINE_TESTTRACE(_u("INLINING: Skip Inline: Polymorphic call under PolymorphicInlineThreshold: %d \tBytecode size: %d\tInlinee: %s (%s)\tCaller: %s (%s) \tRoot: %s (%s)\n"),
-                threshold.polymorphicInlineThreshold,
-                inlinee->GetByteCodeCount(),
-                inlinee->GetDisplayName(), inlinee->GetDebugNumberSet(debugStringBuffer),
-                inliner->GetDisplayName(), inliner->GetDebugNumberSet(debugStringBuffer2),
-                topFunc->GetDisplayName(), topFunc->GetDebugNumberSet(debugStringBuffer3));
-            return false;
-        }
-        return true;
-    }
-
-    if(isConstructorCall)
-    {
-#pragma prefast(suppress: 6285, "logical-or of constants is by design")
-        if(PHASE_OFF(Js::InlineConstructorsPhase, this->topFunc) ||
-            PHASE_OFF(Js::InlineConstructorsPhase, inliner) ||
-            PHASE_OFF(Js::InlineConstructorsPhase, inlinee) ||
-            !CONFIG_FLAG(CloneInlinedPolymorphicCaches))
-        {
-            return false;
-        }
-
-        if(PHASE_FORCE(Js::InlineConstructorsPhase, this->topFunc) ||
-           PHASE_FORCE(Js::InlineConstructorsPhase, inliner) ||
-           PHASE_FORCE(Js::InlineConstructorsPhase, inlinee))
-        {
-            return true;
-        }
-
-        if (inlinee->HasDynamicProfileInfo() && inlinee->GetAnyDynamicProfileInfo()->HasPolymorphicFldAccess())
-        {
-            // As of now this is dependent on bytecodeInlinedThreshold.
-            return true;
-        }
-
-        // Negative ConstructorInlineThreshold always disable constructor inlining
-        if (threshold.constructorInlineThreshold < 0 || inlineeByteCodeCount >(uint)threshold.constructorInlineThreshold)
-        {
-            INLINE_TESTTRACE(_u("INLINING: Skip Inline: Constructor with no polymorphic field access \tBytecode size: %d\tInlinee: %s (%s)\tCaller: %s (%s) \tRoot: %s (%s)\n"),
-                inlinee->GetByteCodeCount(),
-                inlinee->GetDisplayName(), inlinee->GetDebugNumberSet(debugStringBuffer),
-                inliner->GetDisplayName(), inliner->GetDebugNumberSet(debugStringBuffer2),
-                topFunc->GetDisplayName(), topFunc->GetDebugNumberSet(debugStringBuffer3));
-            // Don't inline constructor that does not have a polymorphic field access, or if cloning polymorphic inline
-            // caches is disabled
-            return false;
-        }
-        return true;
-    }
-
-    return true;
-}
-
->>>>>>> 1334e38d
 // Called from background thread to commit inlining.
 bool InliningHeuristics::BackendInlineIntoInliner(const FunctionJITTimeInfo * inlinee,
                                 Func * inliner,
@@ -325,17 +104,10 @@
         && inlinee->GetBody()->GetAddr() == inliner->GetJITFunctionBody()->GetAddr()
         && (!inlinee->GetBody()->CanInlineRecursively(recursiveInlineDepth, doBackEndAggressiveInline)))
     {
-<<<<<<< HEAD
-        INLINE_TESTTRACE(L"INLINING: Skip Inline (backend): Recursive inlining\tInlinee: %s (#%s)\tCaller: %s (#%s) \tRoot: %s (#%s) Depth: %d\n",
+        INLINE_TESTTRACE(_u("INLINING: Skip Inline (backend): Recursive inlining\tInlinee: %s (#%s)\tCaller: %s (#%s) \tRoot: %s (#%s) Depth: %d\n"),
             inlinee->GetBody()->GetDisplayName(), inlinee->GetDebugNumberSet(debugStringBuffer),
             inliner->GetJITFunctionBody()->GetDisplayName(), inliner->GetDebugNumberSet(debugStringBuffer2),
             topFunc->GetBody()->GetDisplayName(), topFunc->GetDebugNumberSet(debugStringBuffer3),
-=======
-        INLINE_TESTTRACE(_u("INLINING: Skip Inline (backend): Recursive inlining\tInlinee: %s (#%s)\tCaller: %s (#%s) \tRoot: %s (#%s) Depth: %d\n"),
-            inlinee->GetDisplayName(), inlinee->GetDebugNumberSet(debugStringBuffer),
-            inliner->GetDisplayName(), inliner->GetDebugNumberSet(debugStringBuffer2),
-            topFunc->GetDisplayName(), topFunc->GetDebugNumberSet(debugStringBuffer3),
->>>>>>> 1334e38d
             recursiveInlineDepth);
         return false;
     }
@@ -385,17 +157,10 @@
 
     if (isCallInsideLoop && inlinee->GetBody()->HasLoops() )                            // Don't inline function with loops inside another loop unless it is a leaf
     {
-<<<<<<< HEAD
-        INLINE_TESTTRACE(L"INLINING: Skip Inline (backend): Recursive loop inlining\tInlinee: %s (#%s)\tCaller: %s (#%s) \tRoot: %s (#%s)\n",
+        INLINE_TESTTRACE(_u("INLINING: Skip Inline (backend): Recursive loop inlining\tInlinee: %s (#%s)\tCaller: %s (#%s) \tRoot: %s (#%s)\n"),
             inlinee->GetBody()->GetDisplayName(), inlinee->GetDebugNumberSet(debugStringBuffer),
             inliner->GetJITFunctionBody()->GetDisplayName(), inliner->GetDebugNumberSet(debugStringBuffer2),
             topFunc->GetBody()->GetDisplayName(), topFunc->GetDebugNumberSet(debugStringBuffer3));
-=======
-        INLINE_TESTTRACE(_u("INLINING: Skip Inline (backend): Recursive loop inlining\tInlinee: %s (#%s)\tCaller: %s (#%s) \tRoot: %s (#%s)\n"),
-            inlinee->GetDisplayName(), inlinee->GetDebugNumberSet(debugStringBuffer),
-            inliner->GetDisplayName(), inliner->GetDebugNumberSet(debugStringBuffer2),
-            topFunc->GetDisplayName(), topFunc->GetDebugNumberSet(debugStringBuffer3));
->>>>>>> 1334e38d
         return false;
     }
     byte scale = 1;
@@ -419,24 +184,4 @@
         return false;
     }
     return true;
-<<<<<<< HEAD
-=======
-}
-
-bool InliningHeuristics::ContinueInliningUserDefinedFunctions(uint32 bytecodeInlinedCount) const
-{
-#if ENABLE_DEBUG_CONFIG_OPTIONS
-    char16 debugStringBuffer[MAX_FUNCTION_BODY_DEBUG_STRING_SIZE];
-#endif
-    if (PHASE_FORCE(Js::InlinePhase, this->topFunc) || bytecodeInlinedCount <= (uint)threshold.inlineCountMax)
-    {
-        return true;
-    }
-
-    INLINE_TESTTRACE(_u("INLINING: Skip Inline: InlineCountMax threshold %d, reached: %s (#%s)\n"),
-        (uint)threshold.inlineCountMax,
-        this->topFunc->GetDisplayName(), this->topFunc->GetDebugNumberSet(debugStringBuffer));
-
-    return false;
->>>>>>> 1334e38d
 }