--- conflicted
+++ resolved
@@ -530,25 +530,6 @@
     Value *                 ValueNumberTransferDst(IR::Instr *const instr, Value *src1Val);
     bool                    IsSafeToTransferInPrePass(IR::Opnd *src, Value *srcValue);
     Value *                 ValueNumberTransferDstInPrepass(IR::Instr *const instr, Value *const src1Val);
-<<<<<<< HEAD
-=======
-    Value *                 FindValue(Sym *sym);
-    Value *                 FindValue(GlobHashTable *valueNumberMap, Sym *sym);
-    ValueNumber             FindValueNumber(GlobHashTable *valueNumberMap, Sym *sym);
-    Value *                 FindValueFromHashTable(GlobHashTable *valueNumberMap, SymID symId);
-    ValueNumber             FindPropertyValueNumber(GlobHashTable *valueNumberMap, SymID symId);
-    Value *                 FindPropertyValue(GlobHashTable *valueNumberMap, SymID symId);
-    Value *                 FindObjectTypeValue(StackSym* typeSym);
-    Value *                 FindObjectTypeValue(StackSym* typeSym, GlobHashTable *valueNumberMap);
-    Value *                 FindObjectTypeValue(SymID typeSymId, GlobHashTable *valueNumberMap);
-    Value *                 FindObjectTypeValue(StackSym* typeSym, BasicBlock* block);
-    Value*                  FindObjectTypeValue(SymID typeSymId, BasicBlock* block);
-    Value *                 FindObjectTypeValue(StackSym* typeSym, GlobHashTable *valueNumberMap, BVSparse<JitArenaAllocator>* liveFields);
-    Value *                 FindObjectTypeValue(SymID typeSymId, GlobHashTable *valueNumberMap, BVSparse<JitArenaAllocator>* liveFields);
-    Value *                 FindObjectTypeValueNoLivenessCheck(StackSym* typeSym, BasicBlock* block);
-    Value *                 FindObjectTypeValueNoLivenessCheck(SymID typeSymId, GlobHashTable *valueNumberMap);
-    Value *                 FindFuturePropertyValue(PropertySym *const propertySym);
->>>>>>> bd1dba2d
     IR::Opnd *              CopyProp(IR::Opnd *opnd, IR::Instr *instr, Value *val, IR::IndirOpnd *parentIndirOpnd = nullptr);
     IR::Opnd *              CopyPropReplaceOpnd(IR::Instr * instr, IR::Opnd * opnd, StackSym * copySym, IR::IndirOpnd *parentIndirOpnd = nullptr);
 
