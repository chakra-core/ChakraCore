--- conflicted
+++ resolved
@@ -773,10 +773,7 @@
     void                    HoistInvariantValueInfo(ValueInfo *const invariantValueInfoToHoist, Value *const valueToUpdate, BasicBlock *const targetBlock);
     void                    OptHoistUpdateValueType(Loop* loop, IR::Instr* instr, IR::Opnd** srcOpndPtr, Value *const srcVal);
     bool                    IsNonNumericRegOpnd(IR::RegOpnd *opnd, bool inGlobOpt) const;
-<<<<<<< HEAD
-=======
-
->>>>>>> 3d6226cc
+
 public:
     static bool             IsTypeSpecPhaseOff(Func const * func);
     static bool             DoAggressiveIntTypeSpec(Func const * func);
