--- conflicted
+++ resolved
@@ -2832,12 +2832,8 @@
             }
             if (propertySymOpnd->GetGuardedPropOps() != nullptr)
             {
-<<<<<<< HEAD
-                Output::Print(L",{");
+                Output::Print(_u(",{"));
 #if 0 // TODO: OOP JIT, fix this
-=======
-                Output::Print(_u(",{"));
->>>>>>> 1334e38d
                 if (func != nullptr)
                 {
                     int i = 0;
@@ -2848,13 +2844,8 @@
                         {
                             Output::Print(_u(","));
                         }
-<<<<<<< HEAD
                         const JITObjTypeSpecFldInfo* propertyOpInfo = func->GetTopFunc()->GetGlobalObjTypeSpecFldInfo(propertyOpId);
-                        Output::Print(L"%s(%u)", func->GetScriptContext()->GetPropertyNameLocked(propertyOpInfo->GetPropertyId())->GetBuffer(), propertyOpId);
-=======
-                        const Js::ObjTypeSpecFldInfo* propertyOpInfo = func->GetTopFunc()->GetGlobalObjTypeSpecFldInfo(propertyOpId);
                         Output::Print(_u("%s(%u)"), func->GetScriptContext()->GetPropertyNameLocked(propertyOpInfo->GetPropertyId())->GetBuffer(), propertyOpId);
->>>>>>> 1334e38d
                         if (propertyOpInfo->IsLoadedFromProto())
                         {
                             Output::Print(_u("~"));
@@ -2874,12 +2865,8 @@
                 {
                     Output::Print(_u("(no func)"));
                 }
-<<<<<<< HEAD
-#endif
-                Output::Print(L"}");
-=======
+#endif
                 Output::Print(_u("}"));
->>>>>>> 1334e38d
             }
             if (propertySymOpnd->GetWriteGuards() != nullptr)
             {
@@ -3164,18 +3151,11 @@
     MemRefOpnd *memRefOpnd = this->AsMemRefOpnd();
     Output::Print(_u("["));
     const size_t BUFFER_LEN = 128;
-<<<<<<< HEAD
-    wchar_t buffer[BUFFER_LEN];
+    char16 buffer[BUFFER_LEN];
     // TODO: michhol, make this intptr_t
     GetAddrDescription(buffer, BUFFER_LEN, (void*)memRefOpnd->GetMemLoc(), memRefOpnd->GetAddrKind(), AsmDumpMode, true, func);
-    Output::Print(L"%s", buffer);
-    Output::Print(L"]");
-=======
-    char16 buffer[BUFFER_LEN];
-    GetAddrDescription(buffer, BUFFER_LEN, memRefOpnd->GetMemLoc(), memRefOpnd->GetAddrKind(), AsmDumpMode, true, func);
     Output::Print(_u("%s"), buffer);
     Output::Print(_u("]"));
->>>>>>> 1334e38d
 }
 
 /**
@@ -3388,12 +3368,8 @@
 
         case IR::AddrOpndKindDynamicFunctionBodyWeakRef:
             DumpAddress(address, printToConsole, skipMaskedAddress);
-<<<<<<< HEAD
             // TODO: OOP JIT
-            //DumpFunctionInfo(&buffer, &n, ((RecyclerWeakReference<Js::FunctionBody> *)address)->FastGet(), printToConsole, L"FunctionBodyWeakRef");
-=======
-            DumpFunctionInfo(&buffer, &n, ((RecyclerWeakReference<Js::FunctionBody> *)address)->FastGet(), printToConsole, _u("FunctionBodyWeakRef"));
->>>>>>> 1334e38d
+            // DumpFunctionInfo(&buffer, &n, ((RecyclerWeakReference<Js::FunctionBody> *)address)->FastGet(), printToConsole, _u("FunctionBodyWeakRef"));
             break;
 
         case IR::AddrOpndKindDynamicFunctionEnvironmentRef:
@@ -3492,7 +3468,7 @@
             break;
         case AddrOpndKindDynamicNativeCodeDataRef:
             DumpAddress(address, printToConsole, skipMaskedAddress);
-            WriteToBuffer(&buffer, &n, L" (&NativeCodeData)");
+            WriteToBuffer(&buffer, &n, _u(" (&NativeCodeData)"));
             break;
         default:
             DumpAddress(address, printToConsole, skipMaskedAddress);
@@ -3504,75 +3480,52 @@
             {
                 WriteToBuffer(&buffer, &n, _u(" (StrictNullFrameDisplay)"));
             }
-<<<<<<< HEAD
             else if ((intptr_t)address == func->GetThreadContextInfo()->GetImplicitCallFlagsAddr())
-=======
-            else if (address == func->GetScriptContext()->GetNumberAllocator())
+            {
+                WriteToBuffer(&buffer, &n, _u(" (&ImplicitCallFlags)"));
+            }
+            else if ((intptr_t)address == func->GetThreadContextInfo()->GetDisableImplicitFlagsAddr())
+            {
+                WriteToBuffer(&buffer, &n, _u(" (&DisableImplicitCallFlags)"));
+            }
+            else if ((intptr_t)address == func->GetThreadContextInfo()->GetThreadStackLimitAddr())
+            {
+                WriteToBuffer(&buffer, &n, _u(" (&StackLimit)"));
+            }
+            else if (func->GetWorkItem()->Type() == JsFunctionType && (intptr_t)address == func->GetWorkItem()->GetCallsCountAddress())
+            {
+                WriteToBuffer(&buffer, &n, _u(" (&CallCount)"));
+            }
+            else if ((intptr_t)address == func->GetScriptContextInfo()->GetSideEffectsAddr())
+            {
+                WriteToBuffer(&buffer, &n, _u(" (&OptimizationOverrides_SideEffects)"));
+            }
+            else if ((intptr_t)address == func->GetScriptContextInfo()->GetArraySetElementFastPathVtableAddr())
+            {
+                WriteToBuffer(&buffer, &n, _u(" (&OptimizationOverrides_ArraySetElementFastPathVtable)"));
+            }
+            else if ((intptr_t)address == func->GetScriptContextInfo()->GetIntArraySetElementFastPathVtableAddr())
+            {
+                WriteToBuffer(&buffer, &n, _u(" (&OptimizationOverrides_IntArraySetElementFastPathVtable)"));
+            }
+            else if ((intptr_t)address == func->GetScriptContextInfo()->GetFloatArraySetElementFastPathVtableAddr())
+            {
+                WriteToBuffer(&buffer, &n, _u(" (&OptimizationOverrides_FloatArraySetElementFastPathVtable)"));
+            }
+            else if ((intptr_t)address == func->GetScriptContextInfo()->GetNumberAllocatorAddr())
             {
                 WriteToBuffer(&buffer, &n, _u(" (NumberAllocator)"));
             }
-            else if (address == func->GetScriptContext()->GetRecycler())
+            else if ((intptr_t)address == func->GetScriptContextInfo()->GetRecyclerAddr())
             {
                 WriteToBuffer(&buffer, &n, _u(" (Recycler)"));
-            }
-            else if (func->m_workItem->Type() == JsFunctionType && address == func->GetCallsCountAddress())
-            {
-                WriteToBuffer(&buffer, &n, _u(" (&CallCount)"));
-            }
-            else if (address == func->GetScriptContext()->GetThreadContext()->GetAddressOfImplicitCallFlags())
->>>>>>> 1334e38d
-            {
-                WriteToBuffer(&buffer, &n, _u(" (&ImplicitCallFlags)"));
-            }
-            else if ((intptr_t)address == func->GetThreadContextInfo()->GetDisableImplicitFlagsAddr())
-            {
-                WriteToBuffer(&buffer, &n, _u(" (&DisableImplicitCallFlags)"));
-            }
-            else if ((intptr_t)address == func->GetThreadContextInfo()->GetThreadStackLimitAddr())
-            {
-                WriteToBuffer(&buffer, &n, _u(" (&StackLimit)"));
-            }
-<<<<<<< HEAD
-            else if (func->GetWorkItem()->Type() == JsFunctionType && (intptr_t)address == func->GetWorkItem()->GetCallsCountAddress())
-            {
-                WriteToBuffer(&buffer, &n, L" (&CallCount)");
-=======
-            else if (func->CanAllocInPreReservedHeapPageSegment() &&
-                func->GetScriptContext()->GetThreadContext()->GetPreReservedVirtualAllocator()->IsPreReservedEndAddress(address))
-            {
-                WriteToBuffer(&buffer, &n, _u(" (PreReservedCodeSegmentEnd)"));
->>>>>>> 1334e38d
-            }
-            else if ((intptr_t)address == func->GetScriptContextInfo()->GetSideEffectsAddr())
-            {
-                WriteToBuffer(&buffer, &n, _u(" (&OptimizationOverrides_SideEffects)"));
-            }
-            else if ((intptr_t)address == func->GetScriptContextInfo()->GetArraySetElementFastPathVtableAddr())
-            {
-                WriteToBuffer(&buffer, &n, _u(" (&OptimizationOverrides_ArraySetElementFastPathVtable)"));
-            }
-            else if ((intptr_t)address == func->GetScriptContextInfo()->GetIntArraySetElementFastPathVtableAddr())
-            {
-                WriteToBuffer(&buffer, &n, _u(" (&OptimizationOverrides_IntArraySetElementFastPathVtable)"));
-            }
-            else if ((intptr_t)address == func->GetScriptContextInfo()->GetFloatArraySetElementFastPathVtableAddr())
-            {
-                WriteToBuffer(&buffer, &n, _u(" (&OptimizationOverrides_FloatArraySetElementFastPathVtable)"));
-            }
-            else if ((intptr_t)address == func->GetScriptContextInfo()->GetNumberAllocatorAddr())
-            {
-                WriteToBuffer(&buffer, &n, L" (NumberAllocator)");
-            }
-            else if ((intptr_t)address == func->GetScriptContextInfo()->GetRecyclerAddr())
-            {
-                WriteToBuffer(&buffer, &n, L" (Recycler)");
             }
 #if 0 // TODO: michhol reenable dump of addresses
             else if (func->CanAllocInPreReservedHeapPageSegment() &&
                 func->GetScriptContext()->GetThreadContext()->GetPreReservedVirtualAllocator()->IsPreReservedRegionPresent() &&
                 address == func->GetScriptContext()->GetThreadContext()->GetPreReservedVirtualAllocator()->GetPreReservedEndAddress())
             {
-                WriteToBuffer(&buffer, &n, L" (PreReservedCodeSegmentEnd)");
+                WriteToBuffer(&buffer, &n, L" (&OptimizationOverrides_FloatArraySetElementFastPathVtable)");
             }
 #endif
             else
