//-------------------------------------------------------------------------------------------------------
// Copyright (C) Microsoft. All rights reserved.
// Licensed under the MIT license. See LICENSE.txt file in the project root for full license information.
//-------------------------------------------------------------------------------------------------------
#include "Backend.h"

void
Inline::Optimize()
{
    this->Optimize(this->topFunc);
}

void
Inline::Optimize(Func *func, __in_ecount_opt(callerArgOutCount) IR::Instr *callerArgOuts[], Js::ArgSlot callerArgOutCount, uint recursiveInlineDepth)
{
    if (!func->DoInline() || !topFunc->DoInline() || func->GetJITFunctionBody()->IsAsmJsMode()) // disable inlining for asm
    {
        return;
    }

    bool doFixedMethods = !PHASE_OFF(Js::FixedMethodsPhase, func);
    const FunctionJITTimeInfo * inlinerData = func->GetWorkItem()->GetJITTimeInfo();

    bool doInline = (inlinerData->GetInlineeCount() > 0 || inlinerData->IsLdFldInlineePresent());
    if (PHASE_OFF(Js::InlinePhase, this->topFunc) ||
        PHASE_OFF(Js::InlinePhase, func) ||
        func->IsJitInDebugMode())
    {
        doInline = false;
    }

    func->actualCount = callerArgOutCount;

    // Keep the caller's "this" symbol (if any).
    StackSym *symThis = nullptr;
    lastStatementBoundary = nullptr;
    IR::LabelInstr* loopTop = nullptr;
    int32 backEdgeCount = 0;

    // Profile data already filter call site outside of loops if the function has loops, so we don't need to detect that here.
    FOREACH_INSTR_EDITING(instr, instrNext, func->m_headInstr)
    {
        bool isInlined = false;
        bool isPolymorphic = false;
        bool isBuiltIn = false;
        bool isCtor = false;
        if (doInline)
        {
            switch (instr->m_opcode)
            {
            case Js::OpCode::StatementBoundary:
                lastStatementBoundary = instr->AsPragmaInstr();
                break;

            case Js::OpCode::Label:
                {
                    if (!loopTop && instr->AsLabelInstr()->m_isLoopTop)
                    {
                        // We only need to know if we are inside loop or not, it doesn't matter how many nested levels we are in.
                        // This is the cheap way of doing so.
                        loopTop = instr->AsLabelInstr();
                        AnalysisAssert(loopTop);
                        this->isInLoop++;
                        backEdgeCount = loopTop->labelRefs.Count();
                    }
                }
                break;

            case Js::OpCode::StFld:
            case Js::OpCode::LdFld:
                {
                    // Try inlining of getter setter
                    if (!inlinerData->IsLdFldInlineePresent())
                    {
                        break;
                    }

                    if (!instr->IsProfiledInstr())
                    {
                        break;
                    }

                    if (!(instr->AsProfiledInstr()->u.FldInfo().flags & Js::FldInfoFlags::FldInfo_FromAccessor))
                    {
                        break;
                    }

                    bool getter = instr->m_opcode == Js::OpCode::LdFld;

                    IR::Opnd *opnd = getter ? instr->GetSrc1() : instr->GetDst();
                    if (!(opnd && opnd->IsSymOpnd()))
                    {
                        break;
                    }

                    IR::SymOpnd* symOpnd = opnd->AsSymOpnd();
                    if (!symOpnd->m_sym->IsPropertySym())
                    {
                        break;
                    }
                    Assert(symOpnd->AsSymOpnd()->IsPropertySymOpnd());

                    const auto inlineCacheIndex = symOpnd->AsPropertySymOpnd()->m_inlineCacheIndex;
                    const FunctionJITTimeInfo * inlineeData = inlinerData->GetLdFldInlinee(inlineCacheIndex);
                    if (!inlineeData)
                    {
                        break;
                    }

                    JITTimeFunctionBody * body = inlineeData->GetBody();
                    if (!body)
                    {
#ifdef ENABLE_DOM_FAST_PATH
                        Assert(inlineeData->GetLocalFunctionId() == Js::JavascriptBuiltInFunction::DOMFastPathGetter ||
                            inlineeData->GetLocalFunctionId() == Js::JavascriptBuiltInFunction::DOMFastPathSetter);
                        if (PHASE_OFF1(Js::InlineHostCandidatePhase))
                        {
                            break;
                        }
                        this->InlineDOMGetterSetterFunction(instr, inlineeData, inlinerData);
#endif
                        break;
                    }

                    bool isInlinePhaseOff = PHASE_OFF(Js::InlineCandidatePhase, inlineeData) ||
                                            PHASE_OFF(Js::InlineAccessorsPhase, inlineeData) ||
                                            (getter && PHASE_OFF(Js::InlineGettersPhase, inlineeData)) ||
                                            (!getter && PHASE_OFF(Js::InlineSettersPhase, inlineeData));

                    if (isInlinePhaseOff)
                    {
                        break;
                    }

                    this->InlineGetterSetterFunction(instr, inlineeData, symThis, inlineCacheIndex, getter /*isGetter*/, recursiveInlineDepth);

                    break;
                }

            case Js::OpCode::NewScObjArray:
                // We know we're not going to inline these. Just break out and try to do a fixed function check.
                isCtor = true;
                isBuiltIn = true;
                break;

            case Js::OpCode::NewScObject:
                isCtor = true;
                if (PHASE_OFF(Js::InlineConstructorsPhase, this->topFunc))
                {
                    break;
                }
                // fall-through

            case Js::OpCode::CallI:
                {

                    IR::PropertySymOpnd* methodValueOpnd = GetMethodLdOpndForCallInstr(instr);

                    if (this->inlineesProcessed == inlinerData->GetInlineeCount())
                    {
                        TryResetObjTypeSpecFldInfoOn(methodValueOpnd);
                        TryDisableRuntimePolymorphicCacheOn(methodValueOpnd);
                        break;
                    }

                    if(!instr->IsProfiledInstr())
                    {
                        TryResetObjTypeSpecFldInfoOn(methodValueOpnd);
                        TryDisableRuntimePolymorphicCacheOn(methodValueOpnd);
                        break;
                    }

                    const auto profileId = static_cast<Js::ProfileId>(instr->AsProfiledInstr()->u.profileId);
                    if(profileId >= func->GetJITFunctionBody()->GetProfiledCallSiteCount())
                    {
                        TryResetObjTypeSpecFldInfoOn(methodValueOpnd);
                        TryDisableRuntimePolymorphicCacheOn(methodValueOpnd);
                        break;
                    }

                    const auto inlineeData = inlinerData->GetInlinee(profileId);
                    if(!inlineeData)
                    {
                        TryResetObjTypeSpecFldInfoOn(methodValueOpnd);
                        TryDisableRuntimePolymorphicCacheOn(methodValueOpnd);
                        break;
                    }

                    if(inlinerData->IsPolymorphicCallSite(profileId))
                    {
                        isPolymorphic = true;
                        if (isCtor ||
                            (PHASE_OFF(Js::PolymorphicInlinePhase, this->topFunc) || PHASE_OFF(Js::PolymorphicInlinePhase, func)) ||
                            (this->IsInliningOutSideLoops() && !PHASE_FORCE(Js::InlinePhase, this->topFunc) && !PHASE_FORCE(Js::InlinePhase, func)))
                        {
#if defined(DBG_DUMP) || defined(ENABLE_DEBUG_CONFIG_OPTIONS)
                            char16 debugStringBuffer[MAX_FUNCTION_BODY_DEBUG_STRING_SIZE];
#endif
<<<<<<< HEAD
                            POLYMORPHIC_INLINE_TESTTRACE(L"INLINING (Polymorphic): Skip Inline: Inlining polymorphic call site outside loop\tIsConstructorCall: %s \tisTopFunc: %s\tCaller: %s (%s)\n",
                                     (isCtor? L"true": L"false"), (this->topFunc != func? L"true":L"false"),
                                     inlinerData->GetBody()->GetDisplayName(), inlinerData->GetDebugNumberSet(debugStringBuffer));
=======
                            POLYMORPHIC_INLINE_TESTTRACE(_u("INLINING (Polymorphic): Skip Inline: Inlining polymorphic call site outside loop\tIsConstructorCall: %s \tisTopFunc: %s\tCaller: %s (%s)\n"),
                                     (isCtor? _u("true"): _u("false")), (this->topFunc != func? _u("true"):_u("false")),
                                     inlinerData->GetFunctionBody()->GetDisplayName(), inlinerData->GetFunctionBody()->GetDebugNumberSet(debugStringBuffer));
>>>>>>> 1334e38d

                            // TODO: Constructor polymorphic inlining

                            TryResetObjTypeSpecFldInfoOn(methodValueOpnd);
                            TryDisableRuntimePolymorphicCacheOn(methodValueOpnd);
                            break;
                        }
                        if (!PHASE_OFF(Js::FixedMethodsPhase, this->topFunc) && !PHASE_OFF(Js::PolymorphicInlineFixedMethodsPhase, this->topFunc))
                        {
                            instrNext = InlinePolymorphicFunctionUsingFixedMethods(instr, inlinerData, symThis, profileId, methodValueOpnd, &isInlined, recursiveInlineDepth);
                        }
                        else
                        {
                            TryResetObjTypeSpecFldInfoOn(methodValueOpnd);
                            TryDisableRuntimePolymorphicCacheOn(methodValueOpnd);
                            instrNext = InlinePolymorphicFunction(instr, inlinerData, symThis, profileId, &isInlined, recursiveInlineDepth);
                        }
                    }
                    else
                    {
                        TryResetObjTypeSpecFldInfoOn(methodValueOpnd);
                        TryDisableRuntimePolymorphicCacheOn(methodValueOpnd);
                        Js::OpCode builtInInlineCandidateOpCode;
                        ValueType builtInReturnType;

                        // If the inlinee info is the array constructor, just change the opcode to NewScObjArray
                        // so that we will inline the array allocation in lower
                        if (isCtor && inlineeData->GetLocalFunctionId() == Js::JavascriptBuiltInFunction::JavascriptArray_NewInstance)
                        {
                            isBuiltIn = true;
                            instr->m_opcode = Js::OpCode::NewScObjArray;
                            instr->AsProfiledInstr()->u.profileId = Js::Constants::NoProfileId;
                            break;
                        }

                        isBuiltIn = InliningDecider::GetBuiltInInfo(inlineeData, &builtInInlineCandidateOpCode, &builtInReturnType);

                        if(!builtInReturnType.IsUninitialized() && instr->GetDst())
                        {
                            Assert(!inlineeData->HasBody());
                            AssertMsg(instr->m_opcode != Js::OpCode::NewScObjArray, "We should have broken out of the switch statement earlier on this opcode.");
                            // Value types for the array built-in calls are pulled from the profile; don't change them here.
                            if ((instr->m_opcode != Js::OpCode::NewScObjArray) ||
                                !instr->GetDst()->GetValueType().IsLikelyNativeArray())
                            {
                                // Assume that this built-in function is not going to be inlined, so the return type cannot be definite
                                instr->GetDst()->SetValueType(builtInReturnType.ToLikely());
                            }
                        }

                        bool isInlinePhaseOff = inlineeData->HasBody() ?
                            PHASE_OFF(Js::InlineCandidatePhase, inlineeData) :
                            PHASE_OFF1(Js::InlineBuiltInPhase);
                        if (isInlinePhaseOff)
                        {
                            break;
                        }

                        if(!inlineeData->HasBody() && builtInInlineCandidateOpCode == 0)
                        {
                            // This built-in function is not going to be inlined
                            break;
                        }

                        if(!inlineeData->HasBody())
                        {
                            Assert(builtInInlineCandidateOpCode != 0);
                            if(isCtor)
                            {
                                // Inlining a built-in function called as a constructor is currently not supported. Although InliningDecider
                                // already checks for this, profile data matching with a function does not take into account the difference
                                // between a constructor call and a regular function call, so need to check it again.
                                break;
                            }

                            // This built-in function is going to be inlined, so reset the destination's value type
                            if(!builtInReturnType.IsUninitialized())
                            {
                                if(instr->GetDst())
                                {
                                    instr->GetDst()->SetValueType(builtInReturnType);
                                    if(builtInReturnType.IsDefinite())
                                    {
                                        instr->GetDst()->SetValueTypeFixed();
                                    }
                                }
                            }
                        }
                        else
                        {

                            if (!inlineeData->GetBody()->HasProfileInfo())        // Don't try to inline a function if it doesn't have profile data
                            {
                                break;
                            }

                            uint16 constantArguments = 0;
                            if (!PHASE_OFF(Js::InlineRecursivePhase, func))
                            {
                                instr->IterateArgInstrs([&](IR::Instr* argInstr) {
                                    IR::Opnd *src1 = argInstr->GetSrc1();
                                    if (!src1->IsRegOpnd())
                                    {
                                        return false;
                                    }
                                    StackSym *sym = src1->AsRegOpnd()->m_sym;
                                    if (sym->IsIntConst())
                                    {
                                        if (argInstr->GetSrc2() && argInstr->GetSrc2()->IsSymOpnd())
                                        {
                                            StackSym *dstSym = argInstr->GetDst()->AsSymOpnd()->m_sym->AsStackSym();
                                            Assert(dstSym->IsSingleDef());
                                            Assert(dstSym->IsArgSlotSym());
                                            Js::ArgSlot argCount = dstSym->GetArgSlotNum() - 1;

                                            if (argCount == Js::Constants::MaximumArgumentCountForConstantArgumentInlining)
                                            {
                                                return true;
                                            }
                                            constantArguments |= (1 << argCount);
                                        }
                                    }
                                    return false;
                                });
                            }

                            if (!inliningHeuristics.BackendInlineIntoInliner(inlineeData,
                                func, this->topFunc, profileId, isCtor, true /*isFixedMethodCall*/,
                                this->IsInliningOutSideLoops(), this->isInLoop != 0, recursiveInlineDepth, constantArguments))
                            {
                                break;
                            }

                        }


                        instrNext = builtInInlineCandidateOpCode != 0 ?
                            this->InlineBuiltInFunction(instr, inlineeData, builtInInlineCandidateOpCode, inlinerData, symThis, &isInlined, profileId, recursiveInlineDepth) :
                            this->InlineScriptFunction(instr, inlineeData, symThis, profileId, &isInlined, recursiveInlineDepth);

                    }
                    if(++this->inlineesProcessed == inlinerData->GetInlineeCount())
                    {
                        // getterSetter inline caches are shared and we have no way of knowing how many more are present
                        if (!inlinerData->IsLdFldInlineePresent() && !doFixedMethods)
                        {
                            return ;
                        }
                    }
                    break;
                }

            case Js::OpCode::CallIExtended:
            {
                if (this->inlineesProcessed == inlinerData->GetInlineeCount())
                {
                    break;
                }

                if (!instr->IsProfiledInstr())
                {
                    break;
                }

                const auto profileId = static_cast<Js::ProfileId>(instr->AsProfiledInstr()->u.profileId);
                if (profileId >= func->GetJITFunctionBody()->GetProfiledCallSiteCount())
                {
                    break;
                }

                const auto inlineeData = inlinerData->GetInlinee(profileId);
                if (!inlineeData)
                {
                    break;
                }

                if (Lowerer::IsSpreadCall(instr))
                {
                    InlineSpread(instr);
                }
                break;
            }

            case Js::OpCode::ArgOut_A:
                InlConstFoldArg(instr, callerArgOuts, callerArgOutCount);
                break;

            case Js::OpCode::LdThis:
                Assert(instr->GetDst() && instr->GetDst()->IsRegOpnd());
                Assert(symThis == nullptr);

                symThis = instr->GetDst()->AsRegOpnd()->m_sym;
                break;

            case Js::OpCode::CheckThis:
                // Is this possible? Can we be walking an inlinee here? Doesn't hurt to support this case...
                Assert(instr->GetSrc1() && instr->GetSrc1()->IsRegOpnd());
                Assert(symThis == nullptr);

                symThis = instr->GetSrc1()->AsRegOpnd()->m_sym;
                break;

            default:
                {
                    if (loopTop && instr->IsBranchInstr())
                    {
                        // Look for the back edge to loopTop.
                        IR::BranchInstr *branch = instr->AsBranchInstr();
                        IR::LabelInstr *labelDestination = branch->GetTarget();
                        if (labelDestination == loopTop) // We found the back edge
                        {
                            backEdgeCount--;
                            if (backEdgeCount == 0) // We have seen all the back edges, hence we are outside loop now.
                            {
                                Assert(this->isInLoop > 0);
                                --this->isInLoop;
                                loopTop = nullptr;
                            }
                        }
                    }
                }

            }
        }

        // If we chose not to inline, let's try to optimize this call if it uses a fixed method
        if (!isInlined)
        {
            switch (instr->m_opcode)
            {
            case Js::OpCode::NewScObject:
            case Js::OpCode::NewScObjArray:
                isCtor = true;
                // intentionally fall through.
            case Js::OpCode::CallI:
                {
                    IR::PropertySymOpnd* methodValueOpnd = GetMethodLdOpndForCallInstr(instr);

                    TryResetObjTypeSpecFldInfoOn(methodValueOpnd);
                    TryDisableRuntimePolymorphicCacheOn(methodValueOpnd);
                    StackSym* originalCallTargetStackSym = instr->GetSrc1()->GetStackSym();
                    bool safeThis = false;
                    if (TryOptimizeCallInstrWithFixedMethod(instr, nullptr, isPolymorphic /*isPolymorphic*/, isBuiltIn /*isBuiltIn*/, isCtor /*isCtor*/, false /*isInlined*/, safeThis /*unused here*/))
                    {
                        Assert(originalCallTargetStackSym != nullptr);

                        // Insert a ByteCodeUsesInstr to make sure the methodValueDstOpnd's constant value is captured by any
                        // bailout that occurs between CheckFixedMethodField and CallI.
                        IR::ByteCodeUsesInstr * useCallTargetInstr = IR::ByteCodeUsesInstr::New(instr, originalCallTargetStackSym->m_id);
                        instr->InsertBefore(useCallTargetInstr);

                        // Split NewScObject into NewScObjectNoCtor and CallI, but don't touch NewScObjectArray.
                        if (instr->m_opcode == Js::OpCode::NewScObject && !PHASE_OFF(Js::SplitNewScObjectPhase, this->topFunc))
                        {
                            SplitConstructorCall(instr, false, true);
                        }
                    }
                    else if (instr->m_opcode == Js::OpCode::NewScObjArray)
                    {
                        if (instr->GetDst() && instr->GetDst()->GetValueType().IsLikelyNativeArray())
                        {
                            // We expect to create a native array here, so we'll insert a check against the
                            // expected call target, which requires a bailout.
                            instr = instr->ConvertToBailOutInstr(instr, IR::BailOutOnNotNativeArray);
                        }
                    }
                }
                break;
            }
        }
    } NEXT_INSTR_EDITING;

    INLINE_FLUSH();
}

uint Inline::FillInlineesDataArray(
        const FunctionJITTimeInfo* inlineeJitTimeData,
        _Out_writes_to_(inlineesDataArrayLength, (return >= inlineesDataArrayLength ? inlineesDataArrayLength : return)) const FunctionJITTimeInfo ** inlineesDataArray,
        uint inlineesDataArrayLength
        )
{
    uint inlineeCount = 0;
    while(inlineeJitTimeData)
    {
        if (inlineeCount >= inlineesDataArrayLength)
        {
            // Count the actual number of inlinees for logging.
            while (inlineeJitTimeData)
            {
                inlineeCount++;
                inlineeJitTimeData = inlineeJitTimeData->GetNext();
            }
            return inlineeCount;
        }

        intptr_t inlineeFunctionInfoAddr = inlineeJitTimeData->GetFunctionInfoAddr();
        if (!PHASE_OFF(Js::PolymorphicInlinePhase, inlineeJitTimeData))
        {
            const FunctionJITTimeInfo* rightInlineeJitTimeData = inlineeJitTimeData->GetJitTimeDataFromFunctionInfoAddr(inlineeFunctionInfoAddr);

            if (rightInlineeJitTimeData)
            {
                inlineesDataArray[inlineeCount] = rightInlineeJitTimeData;
                Assert(rightInlineeJitTimeData->GetBody() == inlineeJitTimeData->GetBody());
#ifdef DBG
                for (uint k = 0; k < inlineeCount; k++)
                {
                    if (inlineesDataArray[k]->GetBody()  == inlineeJitTimeData->GetBody())
                    {
                        AssertMsg(false, "We should never see duplicate function body here");
                    }
                }
#endif
                inlineeCount++;
            }
            else
            {
#if defined(DBG_DUMP) || defined(ENABLE_DEBUG_CONFIG_OPTIONS)
                char16 debugStringBuffer[MAX_FUNCTION_BODY_DEBUG_STRING_SIZE];
#endif
<<<<<<< HEAD
                POLYMORPHIC_INLINE_TESTTRACE(L"INLINING (Polymorphic): Missing jit time data skipped inlinee\tInlinee: %s (%s)\n",
                    inlineeJitTimeData->GetBody()->GetDisplayName(), inlineeJitTimeData->GetDebugNumberSet(debugStringBuffer));
=======
                POLYMORPHIC_INLINE_TESTTRACE(_u("INLINING (Polymorphic): Missing jit time data skipped inlinee\tInlinee: %s (%s)\n"),
                            inlineeFunctionBody->GetDisplayName(), inlineeFunctionBody->GetDebugNumberSet(debugStringBuffer));
>>>>>>> 1334e38d
            }
        }
        inlineeJitTimeData = inlineeJitTimeData->GetNext();
    }

    return inlineeCount;
}

void Inline::FillInlineesDataArrayUsingFixedMethods(
    const FunctionJITTimeInfo* inlineeJitTimeData,
        __inout_ecount(inlineesDataArrayLength) const FunctionJITTimeInfo ** inlineesDataArray,
        uint inlineesDataArrayLength,
        __inout_ecount(cachedFixedInlineeCount) Js::FixedFieldInfo* fixedFieldInfoArray,
        uint16 cachedFixedInlineeCount
        )
{
    AnalysisAssert(cachedFixedInlineeCount <= inlineesDataArrayLength);

    JITTimeFunctionBody* inlineeFuncBody = nullptr;
    while (inlineeJitTimeData)
    {
        inlineeFuncBody = inlineeJitTimeData->GetBody();
        if (!PHASE_OFF(Js::PolymorphicInlinePhase, inlineeJitTimeData) && !PHASE_OFF(Js::PolymorphicInlineFixedMethodsPhase, inlineeJitTimeData))
        {
            const FunctionJITTimeInfo * jitTimeData = inlineeJitTimeData->GetJitTimeDataFromFunctionInfoAddr(inlineeJitTimeData->GetFunctionInfoAddr());
            if (jitTimeData)
            {
                for (uint16 i = 0; i < cachedFixedInlineeCount; i++)
                {
                    // TODO: OOP JIT, fixed field
                    if (inlineeFuncBody->GetAddr() == (intptr_t)((Js::JavascriptFunction*)(fixedFieldInfoArray[i].fieldValue))->GetFunctionBody())
                    {
                        inlineesDataArray[i] = inlineeJitTimeData->GetJitTimeDataFromFunctionInfoAddr(inlineeJitTimeData->GetFunctionInfoAddr());
                        break;
                    }
                }
            }
            else
            {
#if defined(DBG_DUMP) || defined(ENABLE_DEBUG_CONFIG_OPTIONS)
                char16 debugStringBuffer[MAX_FUNCTION_BODY_DEBUG_STRING_SIZE];
#endif
<<<<<<< HEAD
                POLYMORPHIC_INLINE_TESTTRACE(L"INLINING (Polymorphic): Missing jit time data skipped inlinee\tInlinee: %s (%s)\n",
                            inlineeFuncBody->GetDisplayName(), inlineeJitTimeData->GetDebugNumberSet(debugStringBuffer));
=======
                POLYMORPHIC_INLINE_TESTTRACE(_u("INLINING (Polymorphic): Missing jit time data skipped inlinee\tInlinee: %s (%s)\n"),
                            inlineeFuncBody->GetDisplayName(), inlineeFuncBody->GetDebugNumberSet(debugStringBuffer));
>>>>>>> 1334e38d
            }
        }
        inlineeJitTimeData = inlineeJitTimeData->GetNext();
    }
}

IR::Instr *
Inline::InlinePolymorphicFunctionUsingFixedMethods(IR::Instr *callInstr, const FunctionJITTimeInfo * inlinerData, const StackSym *symCallerThis, const Js::ProfileId profileId, IR::PropertySymOpnd* methodValueOpnd, bool* pIsInlined, uint recursiveInlineDepth)
{
    IR::Instr* instrNext = callInstr->m_next;
    *pIsInlined = false;

    const FunctionJITTimeInfo* inlineeJitTimeData = inlinerData->GetInlinee(profileId);
    AnalysisAssert(inlineeJitTimeData);

#if defined(DBG_DUMP) || defined(ENABLE_DEBUG_CONFIG_OPTIONS)
    char16 debugStringBuffer[MAX_FUNCTION_BODY_DEBUG_STRING_SIZE];
    char16 debugStringBuffer2[MAX_FUNCTION_BODY_DEBUG_STRING_SIZE];
#endif

    // Abort conditions:
    if(!inlineeJitTimeData->GetNext())
    {
<<<<<<< HEAD
        POLYMORPHIC_INLINE_TESTTRACE(L"INLINING (Polymorphic): Skip Inline: Missing JitTime data \tInlinee: %s (%s):\tCaller: %s (%s)\n",
                 inlineeJitTimeData->GetBody()->GetDisplayName(), inlineeJitTimeData->GetDebugNumberSet(debugStringBuffer),
                 inlinerData->GetBody()->GetDisplayName(), inlinerData->GetDebugNumberSet(debugStringBuffer2));
=======
        POLYMORPHIC_INLINE_TESTTRACE(_u("INLINING (Polymorphic): Skip Inline: Missing JitTime data \tInlinee: %s (%s):\tCaller: %s (%s)\n"),
                 inlineeJitTimeData->GetFunctionBody()->GetDisplayName(), inlineeJitTimeData->GetFunctionBody()->GetDebugNumberSet(debugStringBuffer),
                 inlinerData->GetFunctionBody()->GetDisplayName(), inlinerData->GetFunctionBody()->GetDebugNumberSet(debugStringBuffer2));
>>>>>>> 1334e38d

        // There are no multiple codegen jit-time data allocated for this call site, not sure how is this possible, abort
        TryResetObjTypeSpecFldInfoOn(methodValueOpnd);
        TryDisableRuntimePolymorphicCacheOn(methodValueOpnd);
        return instrNext;
    }

    // arguments exceed MaxInlineeArgoutCount
    if (callInstr->GetSrc2() &&
        callInstr->GetSrc2()->IsSymOpnd() &&
        callInstr->GetSrc2()->AsSymOpnd()->m_sym->AsStackSym()->GetArgSlotNum() > Js::InlineeCallInfo::MaxInlineeArgoutCount)
    {
        // This is a hard limit as we only use 4 bits to encode the actual count in the InlineeCallInfo. Although
        // InliningDecider already checks for this, the check is against profile data that may not be accurate since profile
        // data matching does not take into account some types of changes to source code. Need to check this again with current
        // information.
<<<<<<< HEAD
        POLYMORPHIC_INLINE_TESTTRACE(L"INLINING (Polymorphic): Skip Inline: ArgSlot > MaxInlineeArgoutCount\tInlinee: %s (%s)\tArgSlotNum: %d\tMaxInlineeArgoutCount: %d\tCaller: %s (%s)\n",
            inlineeJitTimeData->GetBody()->GetDisplayName(), inlineeJitTimeData->GetDebugNumberSet(debugStringBuffer) , callInstr->GetSrc2()->AsSymOpnd()->m_sym->AsStackSym()->GetArgSlotNum(),
            Js::InlineeCallInfo::MaxInlineeArgoutCount, inlinerData->GetBody()->GetDisplayName(), inlinerData->GetDebugNumberSet(debugStringBuffer2));
=======
        POLYMORPHIC_INLINE_TESTTRACE(_u("INLINING (Polymorphic): Skip Inline: ArgSlot > MaxInlineeArgoutCount\tInlinee: %s (%s)\tArgSlotNum: %d\tMaxInlineeArgoutCount: %d\tCaller: %s (%s)\n"),
            inlineeJitTimeData->GetFunctionBody()->GetDisplayName(), inlineeJitTimeData->GetFunctionBody()->GetDebugNumberSet(debugStringBuffer) , callInstr->GetSrc2()->AsSymOpnd()->m_sym->AsStackSym()->GetArgSlotNum(),
            Js::InlineeCallInfo::MaxInlineeArgoutCount, inlinerData->GetFunctionBody()->GetDisplayName(), inlinerData->GetFunctionBody()->GetDebugNumberSet(debugStringBuffer2));
>>>>>>> 1334e38d

        TryResetObjTypeSpecFldInfoOn(methodValueOpnd);
        TryDisableRuntimePolymorphicCacheOn(methodValueOpnd);
        return instrNext;
    }

    uint inlineeCount = 0;
    const FunctionJITTimeInfo * tmpInlineeJitTimeData = inlineeJitTimeData;
    while(tmpInlineeJitTimeData)
    {
        inlineeCount++;
        tmpInlineeJitTimeData = tmpInlineeJitTimeData->GetNext();
    }

    // Inlinee count too small (<2) or too large (>4)
    if (inlineeCount < 2 || inlineeCount > Js::DynamicProfileInfo::maxPolymorphicInliningSize)
    {
        POLYMORPHIC_INLINE_TESTTRACE(_u("INLINING (Polymorphic): Skip Inline: Inlinee count either too small or too large: InlineeCount %d (Max: %d)\tInlinee: %s (%s):\tCaller: %s (%s)\n"),
                    inlineeCount, Js::DynamicProfileInfo::maxPolymorphicInliningSize,
                    inlineeJitTimeData->GetBody()->GetDisplayName(), inlineeJitTimeData->GetDebugNumberSet(debugStringBuffer),
                    inlinerData->GetBody()->GetDisplayName(), inlinerData->GetDebugNumberSet(debugStringBuffer2));

        TryResetObjTypeSpecFldInfoOn(methodValueOpnd);
        TryDisableRuntimePolymorphicCacheOn(methodValueOpnd);
        return instrNext;
    }

    *pIsInlined = true;

    IR::Instr* tmpInstr = callInstr->m_prev;
    while (tmpInstr->m_opcode != Js::OpCode::StartCall)
    {
        if ((tmpInstr->m_opcode != Js::OpCode::ArgOut_A) && (tmpInstr->m_opcode != Js::OpCode::Ld_A))
        {
<<<<<<< HEAD
            POLYMORPHIC_INLINE_TESTTRACE(L"INLINING (Polymorphic; Using Fixed Methods): Skip Inline: ArgOuts may have side effects Inlinee: %s (%s):\tCaller: %s (%s)\n",
                    inlineeJitTimeData->GetBody()->GetDisplayName(), inlineeJitTimeData->GetDebugNumberSet(debugStringBuffer),
                    inlinerData->GetBody()->GetDisplayName(), inlinerData->GetDebugNumberSet(debugStringBuffer2));
=======
            POLYMORPHIC_INLINE_TESTTRACE(_u("INLINING (Polymorphic; Using Fixed Methods): Skip Inline: ArgOuts may have side effects Inlinee: %s (%s):\tCaller: %s (%s)\n"),
                    inlineeJitTimeData->GetFunctionBody()->GetDisplayName(), inlineeJitTimeData->GetFunctionBody()->GetDebugNumberSet(debugStringBuffer),
                    inlinerData->GetFunctionBody()->GetDisplayName(), inlinerData->GetFunctionBody()->GetDebugNumberSet(debugStringBuffer2));
>>>>>>> 1334e38d
            return InlinePolymorphicFunction(callInstr, inlinerData, symCallerThis, profileId, pIsInlined, recursiveInlineDepth, true);
        }
        tmpInstr = tmpInstr->m_prev;
    }

    StackSym* methodValueSym = callInstr->GetSrc1()->AsRegOpnd()->m_sym->AsStackSym();
    if (!methodValueSym->IsSingleDef())
    {
        return InlinePolymorphicFunction(callInstr, inlinerData, symCallerThis, profileId, pIsInlined, recursiveInlineDepth, true);
    }

    IR::Instr* ldMethodFldInstr = methodValueSym->GetInstrDef();
    if (!(ldMethodFldInstr->GetSrc1()->IsSymOpnd() && ldMethodFldInstr->GetSrc1()->AsSymOpnd()->IsPropertySymOpnd()))
    {
<<<<<<< HEAD
        POLYMORPHIC_INLINE_TESTTRACE(L"INLINING (Polymorphic; Using Fixed Methods): Skip Inline: Did not find property sym operand for the method load Inlinee: %s (%s):\tCaller: %s (%s)\n",
                    inlineeJitTimeData->GetBody()->GetDisplayName(), inlineeJitTimeData->GetDebugNumberSet(debugStringBuffer),
                    inlinerData->GetBody()->GetDisplayName(), inlinerData->GetDebugNumberSet(debugStringBuffer2));
=======
        POLYMORPHIC_INLINE_TESTTRACE(_u("INLINING (Polymorphic; Using Fixed Methods): Skip Inline: Did not find property sym operand for the method load Inlinee: %s (%s):\tCaller: %s (%s)\n"),
                    inlineeJitTimeData->GetFunctionBody()->GetDisplayName(), inlineeJitTimeData->GetFunctionBody()->GetDebugNumberSet(debugStringBuffer),
                    inlinerData->GetFunctionBody()->GetDisplayName(), inlinerData->GetFunctionBody()->GetDebugNumberSet(debugStringBuffer2));
>>>>>>> 1334e38d
        return InlinePolymorphicFunction(callInstr, inlinerData, symCallerThis, profileId, pIsInlined, recursiveInlineDepth, true);
    }

    IR::PropertySymOpnd* methodPropertyOpnd = ldMethodFldInstr->GetSrc1()->AsPropertySymOpnd();
    if (!methodPropertyOpnd->HasObjTypeSpecFldInfo())
    {
<<<<<<< HEAD
        POLYMORPHIC_INLINE_TESTTRACE(L"INLINING (Polymorphic; Using Fixed Methods): Skip Inline: no ObjTypeSpecFldInfo to get Fixed Methods from Inlinee: %s (%s):\tCaller: %s (%s)\n",
                    inlineeJitTimeData->GetBody()->GetDisplayName(), inlineeJitTimeData->GetDebugNumberSet(debugStringBuffer),
                    inlinerData->GetBody()->GetDisplayName(), inlinerData->GetDebugNumberSet(debugStringBuffer2));
=======
        POLYMORPHIC_INLINE_TESTTRACE(_u("INLINING (Polymorphic; Using Fixed Methods): Skip Inline: no ObjTypeSpecFldInfo to get Fixed Methods from Inlinee: %s (%s):\tCaller: %s (%s)\n"),
                    inlineeJitTimeData->GetFunctionBody()->GetDisplayName(), inlineeJitTimeData->GetFunctionBody()->GetDebugNumberSet(debugStringBuffer),
                    inlinerData->GetFunctionBody()->GetDisplayName(), inlinerData->GetFunctionBody()->GetDebugNumberSet(debugStringBuffer2));
>>>>>>> 1334e38d
        return InlinePolymorphicFunction(callInstr, inlinerData, symCallerThis, profileId, pIsInlined, recursiveInlineDepth, true);
    }

    if (!methodPropertyOpnd->HasFixedValue())
    {
        POLYMORPHIC_INLINE_TESTTRACE(_u("INLINING (Polymorphic; Using Fixed Methods): Skip Inline: ObjTypeSpecFldInfo doesn't have Fixed Methods for one or some of the inlinees Inlinee: %s (%s):\tCaller: %s (%s)\n"),

                    inlineeJitTimeData->GetBody()->GetDisplayName(), inlineeJitTimeData->GetDebugNumberSet(debugStringBuffer),
                    inlinerData->GetBody()->GetDisplayName(), inlinerData->GetDebugNumberSet(debugStringBuffer2));
        return InlinePolymorphicFunction(callInstr, inlinerData, symCallerThis, profileId, pIsInlined, recursiveInlineDepth, true);
    }

    uint16 cachedFixedInlineeCount = methodPropertyOpnd->GetFixedFieldCount();
    if (cachedFixedInlineeCount < 2)
    {
        POLYMORPHIC_INLINE_TESTTRACE(_u("INLINING (Polymorphic; Using Fixed Methods): Skip Inline: fixed function count too less %d (Max: %d)\tInlinee: %s (%s):\tCaller: %s (%s)\n"),
                    cachedFixedInlineeCount, Js::DynamicProfileInfo::maxPolymorphicInliningSize,
                    inlineeJitTimeData->GetBody()->GetDisplayName(), inlineeJitTimeData->GetDebugNumberSet(debugStringBuffer),
                    inlinerData->GetBody()->GetDisplayName(), inlinerData->GetDebugNumberSet(debugStringBuffer2));
        return InlinePolymorphicFunction(callInstr, inlinerData, symCallerThis, profileId, pIsInlined, recursiveInlineDepth, true);
    }

    Js::FixedFieldInfo* fixedFunctionInfoArray = methodPropertyOpnd->GetFixedFieldInfoArray();

    // It might so be the case that two objects of different types call the same function (body), for e.g., if they share the prototype on which the function is defined.
    uint uniqueFixedFunctionCount = HandleDifferentTypesSameFunction(fixedFunctionInfoArray, cachedFixedInlineeCount);

    if (uniqueFixedFunctionCount != inlineeCount)
    {
        // inlineeCount obtained from the inlineeJitTimeData is more accurate than cached number of fixed methods for inlinees.
        POLYMORPHIC_INLINE_TESTTRACE(_u("INLINING (Polymorphic; Using Fixed Methods): Skip Inline: cached fixed function count (%d) doesn't match inlinee count (%d); (Max: %d)\tInlinee: %s (%s):\tCaller: %s (%s)\n"),
                    uniqueFixedFunctionCount, inlineeCount, Js::DynamicProfileInfo::maxPolymorphicInliningSize,
                    inlineeJitTimeData->GetBody()->GetDisplayName(), inlineeJitTimeData->GetDebugNumberSet(debugStringBuffer),
                    inlinerData->GetBody()->GetDisplayName(), inlinerData->GetDebugNumberSet(debugStringBuffer2));
        return InlinePolymorphicFunction(callInstr, inlinerData, symCallerThis, profileId, pIsInlined, recursiveInlineDepth, true);
    }

    Assert(cachedFixedInlineeCount <= Js::DynamicProfileInfo::maxPolymorphicInliningSize);
    const FunctionJITTimeInfo* inlineesDataArray[Js::DynamicProfileInfo::maxPolymorphicInliningSize] = {};

    FillInlineesDataArrayUsingFixedMethods(inlineeJitTimeData, inlineesDataArray, Js::DynamicProfileInfo::maxPolymorphicInliningSize, fixedFunctionInfoArray, cachedFixedInlineeCount);

    for (uint i = 0; i < cachedFixedInlineeCount; i++)
    {
        if(!inlineesDataArray[i]->HasBody())
        {
<<<<<<< HEAD
            POLYMORPHIC_INLINE_TESTTRACE(L"INLINING (Polymorphic; Using Fixed Methods): Skip Inline: One of the inlinees doesn't have the corresponding object/prototype's type cached\tCaller: %s (%s)\n",
                    inlinerData->GetBody()->GetDisplayName(), inlinerData->GetDebugNumberSet(debugStringBuffer));
=======
            POLYMORPHIC_INLINE_TESTTRACE(_u("INLINING (Polymorphic; Using Fixed Methods): Skip Inline: One of the inlinees doesn't have the corresponding object/prototype's type cached\tCaller: %s (%s)\n"),
                    inlinerData->GetFunctionBody()->GetDisplayName(), inlinerData->GetFunctionBody()->GetDebugNumberSet(debugStringBuffer));
>>>>>>> 1334e38d
            return InlinePolymorphicFunction(callInstr, inlinerData, symCallerThis, profileId, pIsInlined, recursiveInlineDepth, true);
        }
#if DBG
        // TODO: OOP JIT, fixed function
        if(inlineesDataArray[i]->GetBody() && inlineesDataArray[i]->GetBody()->GetAddr() != (intptr_t)methodPropertyOpnd->GetFieldValueAsFixedFunction(i)->GetFunctionBody())
        {
            AssertMsg(false, "inlineesDataArray and fixedfunctionInfoArray should be aligned with each other at this point");
        }
#endif
        while (fixedFunctionInfoArray[i].nextHasSameFixedField)
        {
            i++;
        }
    }

    bool safeThis = true; // Eliminate CheckThis for inlining.
    for (uint i = 0; i < cachedFixedInlineeCount; i++)
    {
        if (!methodPropertyOpnd->GetFieldValue(i))
        {
<<<<<<< HEAD
            POLYMORPHIC_INLINE_TESTTRACE(L"INLINING (Polymorphic; Using Fixed Methods): Skip Inline: no fixed method for one of the inlinees; Inlinee: %s (%s):\tCaller: %s (%s)\n",
                    inlineesDataArray[i]->GetBody()->GetDisplayName(), inlineesDataArray[i]->GetDebugNumberSet(debugStringBuffer),
                    inlinerData->GetBody()->GetDisplayName(), inlinerData->GetDebugNumberSet(debugStringBuffer2));
=======
            POLYMORPHIC_INLINE_TESTTRACE(_u("INLINING (Polymorphic; Using Fixed Methods): Skip Inline: no fixed method for one of the inlinees; Inlinee: %s (%s):\tCaller: %s (%s)\n"),
                    inlineesDataArray[i].functionBody->GetDisplayName(), inlineesDataArray[i].functionBody->GetDebugNumberSet(debugStringBuffer),
                    inlinerData->GetFunctionBody()->GetDisplayName(), inlinerData->GetFunctionBody()->GetDebugNumberSet(debugStringBuffer2));
>>>>>>> 1334e38d
            return InlinePolymorphicFunction(callInstr, inlinerData, symCallerThis, profileId, pIsInlined, recursiveInlineDepth, true);
        }
        if (i == 0)
        {
            // Do all the general, non-function-object-specific checks just once.
            if (!TryOptimizeCallInstrWithFixedMethod(callInstr, inlineesDataArray[i], true, false, false, true /*isInlined*/, safeThis, true /*dontOptimizeJustCheck*/, i))
            {
                POLYMORPHIC_INLINE_TESTTRACE(_u("INLINING (Polymorphic; Using Fixed Methods): Skip Inline: can't optimize using Fixed Methods %d (Max: %d)\tInlinee: %s (%s):\tCaller: %s (%s)\n"),
                    inlineeCount, Js::DynamicProfileInfo::maxPolymorphicInliningSize,
                    inlineeJitTimeData->GetBody()->GetDisplayName(), inlineeJitTimeData->GetDebugNumberSet(debugStringBuffer),
                    inlinerData->GetBody()->GetDisplayName(), inlinerData->GetDebugNumberSet(debugStringBuffer2));
                return InlinePolymorphicFunction(callInstr, inlinerData, symCallerThis, profileId, pIsInlined, recursiveInlineDepth, true);
            }
        }
        else
        {
            if (methodPropertyOpnd->GetFieldValueAsFixedFunction(i) &&
                (intptr_t)methodPropertyOpnd->GetFieldValueAsFixedFunction(i)->GetFunctionInfo() != inlineesDataArray[i]->GetFunctionInfoAddr())
            {
                POLYMORPHIC_INLINE_TESTTRACE(_u("INLINING (Polymorphic; Using Fixed Methods): Skip Inline: can't optimize using Fixed Methods %d (Max: %d)\tInlinee: %s (%s):\tCaller: %s (%s)\n"),
                    inlineeCount, Js::DynamicProfileInfo::maxPolymorphicInliningSize,
                    inlineeJitTimeData->GetBody()->GetDisplayName(), inlineeJitTimeData->GetDebugNumberSet(debugStringBuffer),
                    inlinerData->GetBody()->GetDisplayName(), inlinerData->GetDebugNumberSet(debugStringBuffer2));
                return InlinePolymorphicFunction(callInstr, inlinerData, symCallerThis, profileId, pIsInlined, recursiveInlineDepth,  true);
            }
        }
        Js::TypeId typeId = methodPropertyOpnd->GetTypeId(i);
        if(!(typeId > Js::TypeIds_LastJavascriptPrimitiveType && typeId <= Js::TypeIds_LastTrueJavascriptObjectType))
        {
            // Don't eliminate CheckThis if it cannot be done for any one of the inlinees
            safeThis = false;
        }
        while (fixedFunctionInfoArray[i].nextHasSameFixedField)
        {
            i++;
        }
    }

    Assert(methodPropertyOpnd->IsPoly());

    // emit property guard check for the method load, and load type
    IR::RegOpnd *typeOpnd = IR::RegOpnd::New(TyVar, callInstr->m_func);
    IR::Instr* propertyGuardCheckInstr = IR::Instr::New(Js::OpCode::CheckPropertyGuardAndLoadType, typeOpnd, ldMethodFldInstr->GetSrc1(), callInstr->m_func);
    ldMethodFldInstr->InsertBefore(propertyGuardCheckInstr);
    propertyGuardCheckInstr->SetByteCodeOffset(ldMethodFldInstr);
    propertyGuardCheckInstr = propertyGuardCheckInstr->ConvertToBailOutInstr(ldMethodFldInstr, IR::BailOutFailedFixedFieldCheck);

    POLYMORPHIC_INLINE_TESTTRACE(_u("------------------------------------------------\n"));
    for (uint i = 0; i < cachedFixedInlineeCount; i++)
    {
<<<<<<< HEAD
        JITTimeFunctionBody *inlineeFunctionBody = inlineesDataArray[i]->GetBody();
        POLYMORPHIC_INLINE_TESTTRACE(L"INLINING (Polymorphic; Using Fixed Methods): Start inlining: \tInlinee: %s (%s):\tCaller: %s (%s)\n",
                    inlineeFunctionBody->GetDisplayName(), inlineesDataArray[i]->GetDebugNumberSet(debugStringBuffer),
                    inlinerData->GetBody()->GetDisplayName(), inlinerData->GetDebugNumberSet(debugStringBuffer2));
=======
        Js::FunctionBody *inlineeFunctionBody = inlineesDataArray[i].functionBody;
        POLYMORPHIC_INLINE_TESTTRACE(_u("INLINING (Polymorphic; Using Fixed Methods): Start inlining: \tInlinee: %s (%s):\tCaller: %s (%s)\n"),
                    inlineeFunctionBody->GetDisplayName(), inlineeFunctionBody->GetDebugNumberSet(debugStringBuffer),
                    inlinerData->GetFunctionBody()->GetDisplayName(), inlinerData->GetFunctionBody()->GetDebugNumberSet(debugStringBuffer2));
>>>>>>> 1334e38d

        while (fixedFunctionInfoArray[i].nextHasSameFixedField)
        {
            i++;
        }
    }
    POLYMORPHIC_INLINE_TESTTRACE(_u("------------------------------------------------\n"));

    IR::RegOpnd * returnValueOpnd;
    if (callInstr->GetDst())
    {
        returnValueOpnd = callInstr->UnlinkDst()->AsRegOpnd();
    }
    else
    {
        returnValueOpnd = nullptr;
    }

    callInstr->MoveArgs(/*generateByteCodeCapture*/ true);

    callInstr->m_opcode = Js::OpCode::CallIFixed;

    // iterate over inlineesDataArray to emit each inlinee
    IR::LabelInstr * doneLabel = IR::LabelInstr::New(Js::OpCode::Label, callInstr->m_func, false);
    IR::Instr* dispatchStartLabel = IR::LabelInstr::New(Js::OpCode::Label, callInstr->m_func, false);
    callInstr->InsertBefore(dispatchStartLabel);
    for(uint i=0; i < cachedFixedInlineeCount; i++)
    {
        IR::LabelInstr* inlineeStartLabel = IR::LabelInstr::New(Js::OpCode::Label, callInstr->m_func);
        callInstr->InsertBefore(inlineeStartLabel);

        IR::AddrOpnd * constMethodValueOpnd = IR::AddrOpnd::New(methodPropertyOpnd->GetFieldValue(i), IR::AddrOpndKind::AddrOpndKindDynamicVar, callInstr->m_func);
        constMethodValueOpnd->m_isFunction = true;

        InsertOneInlinee(callInstr, returnValueOpnd, constMethodValueOpnd, inlineesDataArray[i], doneLabel, symCallerThis, safeThis, recursiveInlineDepth);
        while (fixedFunctionInfoArray[i].nextHasSameFixedField)
        {
            dispatchStartLabel->InsertBefore(IR::BranchInstr::New(Js::OpCode::BrAddr_A, inlineeStartLabel, typeOpnd, IR::AddrOpnd::New(methodPropertyOpnd->GetType(i)->GetAddr(),
                IR::AddrOpndKindDynamicType, dispatchStartLabel->m_func), dispatchStartLabel->m_func));
            this->topFunc->PinTypeRef(methodPropertyOpnd->GetType(i)); // Keep the types alive as the types may not be equivalent and, hence, won't be kept alive by EquivalentTypeCache
            i++;
        }

        dispatchStartLabel->InsertBefore(IR::BranchInstr::New(Js::OpCode::BrAddr_A, inlineeStartLabel,
            typeOpnd, IR::AddrOpnd::New(methodPropertyOpnd->GetType(i)->GetAddr(), IR::AddrOpndKindDynamicType, dispatchStartLabel->m_func), dispatchStartLabel->m_func));
        this->topFunc->PinTypeRef(methodPropertyOpnd->GetType(i)); // Keep the types alive as the types may not be equivalent and, hence, won't be kept alive by EquivalentTypeCache
    }

    ldMethodFldInstr->Unlink();
    ldMethodFldInstr->m_opcode = Js::OpCode::LdMethodFldPolyInlineMiss;
    Assert(cachedFixedInlineeCount > 0);
    CompletePolymorphicInlining(callInstr, returnValueOpnd, doneLabel, dispatchStartLabel, ldMethodFldInstr, IR::BailOutOnFailedPolymorphicInlineTypeCheck);

    this->topFunc->SetHasInlinee();
    InsertStatementBoundary(instrNext);

    return instrNext;
}

void Inline::CloneCallSequence(IR::Instr* callInstr, IR::Instr* clonedCallInstr)
{
    IR::Instr* previousArg = nullptr;
    IR::Instr* previousClonedArg = clonedCallInstr;
    callInstr->IterateArgInstrs([&](IR::Instr* argInstr){
        IR::Instr* cloneArg = IR::Instr::New(argInstr->m_opcode,
            IR::SymOpnd::New(callInstr->m_func->m_symTable->GetArgSlotSym(argInstr->GetDst()->GetStackSym()->GetArgSlotNum()), 0, TyMachPtr, callInstr->m_func),
            argInstr->GetSrc1(), callInstr->m_func);
        cloneArg->SetByteCodeOffset(callInstr);
        cloneArg->GetDst()->GetStackSym()->m_isArgCaptured = true;
        previousClonedArg->SetSrc2(cloneArg->GetDst());
        previousClonedArg->InsertBefore(cloneArg);
        previousArg = argInstr;
        previousClonedArg = cloneArg;
        return false;
    });
    IR::Instr* startCall = previousArg->GetSrc2()->GetStackSym()->GetInstrDef();
    previousClonedArg->SetSrc2(startCall->GetDst());

}

IR::Instr *
Inline::InlinePolymorphicFunction(IR::Instr *callInstr, const FunctionJITTimeInfo * inlinerData, const StackSym *symCallerThis, const Js::ProfileId profileId, bool* pIsInlined, uint recursiveInlineDepth, bool triedUsingFixedMethods)
{
    IR::Instr* instrNext = callInstr->m_next;
    *pIsInlined = false;


    if (triedUsingFixedMethods)
    {
        if (callInstr->GetSrc1()->AsRegOpnd()->m_sym->AsStackSym()->IsSingleDef())
        {
            IR::Instr* ldMethodFldInstr = callInstr->GetSrc1()->AsRegOpnd()->m_sym->AsStackSym()->GetInstrDef();
            if (ldMethodFldInstr->GetSrc1()->IsSymOpnd() && ldMethodFldInstr->GetSrc1()->AsSymOpnd()->IsPropertySymOpnd())
            {
                TryResetObjTypeSpecFldInfoOn(ldMethodFldInstr->GetSrc1()->AsPropertySymOpnd());
                TryDisableRuntimePolymorphicCacheOn(ldMethodFldInstr->GetSrc1()->AsPropertySymOpnd());
            }
        }
    }

    const FunctionJITTimeInfo * inlineeJitTimeData = inlinerData->GetInlinee(profileId);
#if defined(DBG_DUMP) || defined(ENABLE_DEBUG_CONFIG_OPTIONS)
    char16 debugStringBuffer[MAX_FUNCTION_BODY_DEBUG_STRING_SIZE];
    char16 debugStringBuffer2[MAX_FUNCTION_BODY_DEBUG_STRING_SIZE];
#endif

    if (!triedUsingFixedMethods) // We would have done the following two checks when we tried to inline using fixed methods
    {
        if(!inlineeJitTimeData->GetNext())
        {
<<<<<<< HEAD
            POLYMORPHIC_INLINE_TESTTRACE(L"INLINING (Polymorphic): Skip Inline: Missing JitTime data \tInlinee: %s (%s):\tCaller: %s (%s)\n",
                    inlineeJitTimeData->GetBody()->GetDisplayName(), inlineeJitTimeData->GetDebugNumberSet(debugStringBuffer),
                     inlinerData->GetBody()->GetDisplayName(), inlinerData->GetDebugNumberSet(debugStringBuffer2));
=======
            POLYMORPHIC_INLINE_TESTTRACE(_u("INLINING (Polymorphic): Skip Inline: Missing JitTime data \tInlinee: %s (%s):\tCaller: %s (%s)\n"),
                    inlineeJitTimeData->GetFunctionBody()->GetDisplayName(), inlineeJitTimeData->GetFunctionBody()->GetDebugNumberSet(debugStringBuffer),
                     inlinerData->GetFunctionBody()->GetDisplayName(), inlinerData->GetFunctionBody()->GetDebugNumberSet(debugStringBuffer2));
>>>>>>> 1334e38d

            //There are no multiple codegen jit-time data allocated for this call site, not sure how is this possible, abort
            return instrNext;
        }

        if (callInstr->GetSrc2() &&
            callInstr->GetSrc2()->IsSymOpnd() &&
            callInstr->GetSrc2()->AsSymOpnd()->m_sym->AsStackSym()->GetArgSlotNum() > Js::InlineeCallInfo::MaxInlineeArgoutCount)
        {
            // This is a hard limit as we only use 4 bits to encode the actual count in the InlineeCallInfo. Although
            // InliningDecider already checks for this, the check is against profile data that may not be accurate since profile
            // data matching does not take into account some types of changes to source code. Need to check this again with current
            // information.
<<<<<<< HEAD
            POLYMORPHIC_INLINE_TESTTRACE(L"INLINING (Polymorphic): Skip Inline: ArgSlot > MaxInlineeArgoutCount\tInlinee: %s (%s)\tArgSlotNum: %d\tMaxInlineeArgoutCount: %d\tCaller: %s (%s)\n",
                inlineeJitTimeData->GetBody()->GetDisplayName(), inlineeJitTimeData->GetDebugNumberSet(debugStringBuffer) , callInstr->GetSrc2()->AsSymOpnd()->m_sym->AsStackSym()->GetArgSlotNum(),
                Js::InlineeCallInfo::MaxInlineeArgoutCount, inlinerData->GetBody()->GetDisplayName(), inlinerData->GetDebugNumberSet(debugStringBuffer2));
=======
            POLYMORPHIC_INLINE_TESTTRACE(_u("INLINING (Polymorphic): Skip Inline: ArgSlot > MaxInlineeArgoutCount\tInlinee: %s (%s)\tArgSlotNum: %d\tMaxInlineeArgoutCount: %d\tCaller: %s (%s)\n"),
                inlineeJitTimeData->GetFunctionBody()->GetDisplayName(), inlineeJitTimeData->GetFunctionBody()->GetDebugNumberSet(debugStringBuffer) , callInstr->GetSrc2()->AsSymOpnd()->m_sym->AsStackSym()->GetArgSlotNum(),
                Js::InlineeCallInfo::MaxInlineeArgoutCount, inlinerData->GetFunctionBody()->GetDisplayName(), inlinerData->GetFunctionBody()->GetDebugNumberSet(debugStringBuffer2));
>>>>>>> 1334e38d

            return instrNext;
        }
    }

    const FunctionJITTimeInfo * inlineesDataArray[Js::DynamicProfileInfo::maxPolymorphicInliningSize] = {};

    uint inlineeCount = FillInlineesDataArray(inlineeJitTimeData, inlineesDataArray, Js::DynamicProfileInfo::maxPolymorphicInliningSize);
    if (inlineeCount < 2 || inlineeCount > Js::DynamicProfileInfo::maxPolymorphicInliningSize)
    {
        POLYMORPHIC_INLINE_TESTTRACE(_u("INLINING (Polymorphic): Skip Inline: Inlinee count either too small or too large %d (Max: %d)\tInlinee: %s (%s):\tCaller: %s (%s)\n"),
                    inlineeCount, Js::DynamicProfileInfo::maxPolymorphicInliningSize,
                    inlineeJitTimeData->GetBody()->GetDisplayName(), inlineeJitTimeData->GetDebugNumberSet(debugStringBuffer),
                    inlinerData->GetBody()->GetDisplayName(), inlinerData->GetDebugNumberSet(debugStringBuffer2));

        return instrNext;
    }

    // Begin inlining.
    POLYMORPHIC_INLINE_TESTTRACE(_u("------------------------------------------------\n"));
    for (uint i = 0; i < inlineeCount; i++)
    {
<<<<<<< HEAD
        JITTimeFunctionBody *inlineeFunctionBody = inlineesDataArray[i]->GetBody();
        POLYMORPHIC_INLINE_TESTTRACE(L"INLINING (Polymorphic): Start inlining: \tInlinee: %s (%s):\tCaller: %s (%s)\n",
                    inlineeFunctionBody->GetDisplayName(), inlineesDataArray[i]->GetDebugNumberSet(debugStringBuffer),
                    inlinerData->GetBody()->GetDisplayName(), inlinerData->GetDebugNumberSet(debugStringBuffer2));
=======
        Js::FunctionBody *inlineeFunctionBody = inlineesDataArray[i].functionBody;
        POLYMORPHIC_INLINE_TESTTRACE(_u("INLINING (Polymorphic): Start inlining: \tInlinee: %s (%s):\tCaller: %s (%s)\n"),
                    inlineeFunctionBody->GetDisplayName(), inlineeFunctionBody->GetDebugNumberSet(debugStringBuffer),
                    inlinerData->GetFunctionBody()->GetDisplayName(), inlinerData->GetFunctionBody()->GetDebugNumberSet(debugStringBuffer2));
>>>>>>> 1334e38d
    }
    POLYMORPHIC_INLINE_TESTTRACE(_u("------------------------------------------------\n"));

    *pIsInlined = true;

    // This function is recursive, so when jitting in the foreground, probe the stack
    if (!this->topFunc->IsBackgroundJIT())
    {
        PROBE_STACK(this->topFunc->GetScriptContext(), Js::Constants::MinStackDefault);
    }

    IR::RegOpnd * returnValueOpnd;
    Js::RegSlot returnRegSlot;
    if (callInstr->GetDst())
    {
        returnValueOpnd = callInstr->UnlinkDst()->AsRegOpnd();
        returnRegSlot = returnValueOpnd->m_sym->GetByteCodeRegSlot();
    }
    else
    {
        returnValueOpnd = nullptr;
        returnRegSlot = Js::Constants::NoRegister;
    }

    Assert(inlineeCount >= 2);

    // Shared bailout point for all the guard check bailouts.
    InsertJsFunctionCheck(callInstr, callInstr, IR::BailOutOnPolymorphicInlineFunction);

    callInstr->MoveArgs(/*generateByteCodeCapture*/ true);

    IR::LabelInstr * doneLabel = IR::LabelInstr::New(Js::OpCode::Label, callInstr->m_func, false);
    IR::Instr* dispatchStartLabel = IR::LabelInstr::New(Js::OpCode::Label, callInstr->m_func, false);
    callInstr->InsertBefore(dispatchStartLabel);
    for (uint i = 0; i < inlineeCount; i++)
    {
        IR::LabelInstr* inlineeStartLabel = IR::LabelInstr::New(Js::OpCode::Label, callInstr->m_func);
        callInstr->InsertBefore(inlineeStartLabel);

        InsertOneInlinee(callInstr, returnValueOpnd, callInstr->GetSrc1(), inlineesDataArray[i], doneLabel, symCallerThis, /*fixedFunctionSafeThis*/ false, recursiveInlineDepth);

        IR::RegOpnd* functionObject = callInstr->GetSrc1()->AsRegOpnd();
        dispatchStartLabel->InsertBefore(IR::BranchInstr::New(Js::OpCode::BrAddr_A, inlineeStartLabel,
            IR::IndirOpnd::New(functionObject, Js::JavascriptFunction::GetOffsetOfFunctionInfo(), TyMachPtr, dispatchStartLabel->m_func),
            IR::AddrOpnd::New(inlineesDataArray[i]->GetBody()->GetAddr(), IR::AddrOpndKindDynamicFunctionBody, dispatchStartLabel->m_func), dispatchStartLabel->m_func));
    }

    CompletePolymorphicInlining(callInstr, returnValueOpnd, doneLabel, dispatchStartLabel, /*ldMethodFldInstr*/nullptr, IR::BailOutOnPolymorphicInlineFunction);

    this->topFunc->SetHasInlinee();
    InsertStatementBoundary(instrNext);

    return instrNext;

}

void Inline::CompletePolymorphicInlining(IR::Instr* callInstr, IR::RegOpnd* returnValueOpnd, IR::LabelInstr* doneLabel, IR::Instr* dispatchStartLabel, IR::Instr* ldMethodFldInstr, IR::BailOutKind bailoutKind)
{
    // Label $bailout:
    // LdMethodFldPolyInlineMiss
    // BailOnNotPolymorphicInlinee $callOutBytecodeOffset - BailOutOnFailedPolymorphicInlineTypeCheck
    // ByteCoudeUses
    // BytecodeArgoutUses
    // returnValueOpnd = EndCallForPolymorphicInlinee actualsCount
    IR::LabelInstr* bailOutLabel = IR::LabelInstr::New(Js::OpCode::Label, callInstr->m_func, /*helperLabel*/ true);
    callInstr->InsertBefore(bailOutLabel);
    dispatchStartLabel->InsertBefore(IR::BranchInstr::New(Js::OpCode::Br, bailOutLabel, callInstr->m_func));

    // Only fixed function inlining requires a ldMethodFldInstr
    if (ldMethodFldInstr)
    {
        callInstr->InsertBefore(ldMethodFldInstr);
    }

    callInstr->InsertBefore(IR::BailOutInstr::New(Js::OpCode::BailOnNotPolymorphicInlinee, bailoutKind, callInstr, callInstr->m_func));

    uint actualsCount = 0;
    callInstr->IterateArgInstrs([&](IR::Instr* argInstr) {
        IR::Instr* bytecodeArgOutUse = IR::Instr::New(Js::OpCode::BytecodeArgOutUse, callInstr->m_func);
        bytecodeArgOutUse->SetByteCodeOffset(callInstr);
        bytecodeArgOutUse->SetSrc1(argInstr->GetSrc1());
        callInstr->InsertBefore(bytecodeArgOutUse);
        actualsCount++;
        // Remove the original args
        argInstr->Remove();
        return false;
    });

    callInstr->InsertBefore(IR::ByteCodeUsesInstr::New(callInstr, callInstr->GetSrc1()->GetStackSym()->m_id));

    IR::Instr* endCallInstr = IR::Instr::New(Js::OpCode::EndCallForPolymorphicInlinee, callInstr->m_func);
    endCallInstr->SetSrc1(IR::IntConstOpnd::New(actualsCount + Js::Constants::InlineeMetaArgCount, TyInt32, callInstr->m_func, /*dontEncode*/ true));
    if (returnValueOpnd)
    {
        StackSym* returnValueSym = returnValueOpnd->m_sym->AsStackSym();
        IR::Opnd* dstOpnd = IR::RegOpnd::New(returnValueSym, returnValueSym->GetType(), callInstr->m_func);
        dstOpnd->SetValueType(returnValueOpnd->GetValueType());
        endCallInstr->SetDst(dstOpnd);
    }
    callInstr->InsertBefore(endCallInstr);
    callInstr->InsertBefore(doneLabel);
    callInstr->Remove(); // We don't need callInstr anymore.
}

//
// Inlines a function if it is a polymorphic inlining candidate.
// otherwise introduces a call to it.
// The IR for the args & calls is cloned to do this
//
void Inline::InsertOneInlinee(IR::Instr* callInstr, IR::RegOpnd* returnValueOpnd, IR::Opnd* methodOpnd,
    const FunctionJITTimeInfo * inlineeData, IR::LabelInstr* doneLabel, const StackSym* symCallerThis, bool fixedFunctionSafeThis, uint recursiveInlineDepth)
{
    bool isInlined = inlineeData->IsInlined();

    IR::Instr* currentCallInstr;
    if (isInlined)
    {
        currentCallInstr = IR::Instr::New(Js::OpCode::InlineeStart, IR::RegOpnd::New(TyVar, callInstr->m_func), methodOpnd, callInstr->m_func);
    }
    else
    {
        currentCallInstr = IR::Instr::New(callInstr->m_opcode, callInstr->m_func);
        currentCallInstr->SetSrc1(methodOpnd);
        if (returnValueOpnd)
        {
            currentCallInstr->SetDst(returnValueOpnd);
        }
    }
    currentCallInstr->SetIsCloned(true);
    callInstr->InsertBefore(currentCallInstr);
    this->CloneCallSequence(callInstr, currentCallInstr);

    if (isInlined)
    {
        JITTimeFunctionBody *funcBody = inlineeData->GetBody();
        Func *inlinee = BuildInlinee(funcBody, inlineeData, returnValueOpnd ? returnValueOpnd->m_sym->GetByteCodeRegSlot() : Js::Constants::NoRegister, callInstr, recursiveInlineDepth);

        IR::Instr *argOuts[Js::InlineeCallInfo::MaxInlineeArgoutCount];
#if DBG
        memset(argOuts, 0xFE, sizeof(argOuts));
#endif
        bool stackArgsArgOutExpanded = false;
        Js::ArgSlot actualCount = MapActuals(currentCallInstr, argOuts, Js::InlineeCallInfo::MaxInlineeArgoutCount, inlinee, (Js::ProfileId)callInstr->AsProfiledInstr()->u.profileId, &stackArgsArgOutExpanded);
        Assert(actualCount > 0);
        MapFormals(inlinee, argOuts, funcBody->GetInParamsCount(), actualCount, returnValueOpnd, currentCallInstr->GetSrc1(), symCallerThis, stackArgsArgOutExpanded, fixedFunctionSafeThis, argOuts);
        currentCallInstr->m_func = inlinee;

        // Put the meta arguments that the stack walker expects to find on the stack.
        // As all the argouts are shared among the inlinees, do this only once.
        SetupInlineeFrame(inlinee, currentCallInstr, actualCount, currentCallInstr->GetSrc1());

        IR::Instr* inlineeEndInstr = IR::Instr::New(Js::OpCode::InlineeEnd, inlinee);
        inlineeEndInstr->SetByteCodeOffset(inlinee->m_tailInstr->GetPrevRealInstr());
        inlineeEndInstr->SetSrc1(IR::IntConstOpnd::New(actualCount + Js::Constants::InlineeMetaArgCount, TyInt32, inlinee));
        inlineeEndInstr->SetSrc2(currentCallInstr->GetDst());
        inlinee->m_tailInstr->InsertBefore(inlineeEndInstr);

        // JMP to done at the end
        IR::Instr* doneInstr = IR::BranchInstr::New(Js::OpCode::Br, doneLabel, currentCallInstr->m_func);
        inlinee->m_tailInstr->InsertBefore(doneInstr);
        currentCallInstr->InsertRangeAfter(inlinee->m_headInstr->m_next, inlinee->m_tailInstr->m_prev);

        inlinee->m_headInstr->Free();
        inlinee->m_tailInstr->Free();
    }
    else
    {
        callInstr->InsertBefore(IR::BranchInstr::New(Js::OpCode::Br, doneLabel, callInstr->m_func));
    }
}

uint
Inline::HandleDifferentTypesSameFunction(__inout_ecount(cachedFixedInlineeCount) Js::FixedFieldInfo* fixedFunctionInfoArray, uint16 cachedFixedInlineeCount)
{
    uint16 uniqueCount = cachedFixedInlineeCount;
    uint16 swapIndex;
    for (uint16 i = 0; i < cachedFixedInlineeCount; i++)
    {
        swapIndex = i+1;
        for (uint16 j = i+1; j < cachedFixedInlineeCount; j++)
        {
            if (fixedFunctionInfoArray[i].fieldValue == fixedFunctionInfoArray[j].fieldValue)
            {
                Js::FixedFieldInfo tmpInfo = fixedFunctionInfoArray[j];
                fixedFunctionInfoArray[j] = fixedFunctionInfoArray[swapIndex];
                fixedFunctionInfoArray[swapIndex] = tmpInfo;
                fixedFunctionInfoArray[swapIndex - 1].nextHasSameFixedField = true;
                swapIndex++;
                uniqueCount--;
            }
        }
        i = swapIndex-1;
    }
    return uniqueCount;
}

void
Inline::SetInlineeFrameStartSym(Func *inlinee, uint actualCount)
{
    StackSym    *stackSym = inlinee->m_symTable->GetArgSlotSym((Js::ArgSlot)actualCount + 1);
    stackSym->m_isInlinedArgSlot = true;
    this->topFunc->SetArgOffset(stackSym, (currentInlineeFrameSlot) * MachPtr);
    inlinee->SetInlineeFrameStartSym(stackSym);
}

Func *
Inline::BuildInlinee(JITTimeFunctionBody* funcBody, const FunctionJITTimeInfo * inlineeData, Js::RegSlot returnRegSlot, IR::Instr *callInstr, uint recursiveInlineDepth)
{
    Assert(callInstr->IsProfiledInstr());
    Js::ProfileId callSiteId = static_cast<Js::ProfileId>(callInstr->AsProfiledInstr()->u.profileId);

    CodeGenWorkItemIDL * workItemData = JitAnewStruct(this->topFunc->m_alloc, CodeGenWorkItemIDL);

    workItemData->isJitInDebugMode = this->topFunc->IsJitInDebugMode();
    workItemData->type = JsFunctionType;
    workItemData->jitMode = static_cast<char>(this->topFunc->GetWorkItem()->GetJitMode());
    workItemData->nativeDataAddr = this->topFunc->GetWorkItem()->GetWorkItemData()->nativeDataAddr;
    workItemData->loopNumber = Js::LoopHeader::NoLoop;

    workItemData->jitData = (FunctionJITTimeDataIDL*)(inlineeData);
    JITTimeWorkItem * jitWorkItem = JitAnew(this->topFunc->m_alloc, JITTimeWorkItem, workItemData);

    //Js::EntryPointPolymorphicInlineCacheInfo * entryPointPolymorphicInlineCacheInfo = this->topFunc->GetWorkItem()->GetEntryPoint()->GetPolymorphicInlineCacheInfo();
    Func * inlinee = JitAnew(this->topFunc->m_alloc,
                            Func,
                            this->topFunc->m_alloc,
                            jitWorkItem,
                            this->topFunc->GetThreadContextInfo(),
                            this->topFunc->GetScriptContextInfo(),
                            this->topFunc->GetJITOutput()->GetOutputData(),
                            inlineeData->GetBody()->GetInlineeRuntimeData(callSiteId),
                            // TODO: OOP JIT, polymorphic inline cache info
                            //entryPointPolymorphicInlineCacheInfo ? entryPointPolymorphicInlineCacheInfo->GetInlineeInfo(funcBody) : nullptr,
                            nullptr,
                            this->topFunc->GetCodeGenAllocators(),
                            this->topFunc->GetNumberAllocator(),
                            this->topFunc->GetCodeGenProfiler(),
                            this->topFunc->IsBackgroundJIT(),
                            callInstr->m_func,
                            callInstr->m_next->GetByteCodeOffset(),
                            returnRegSlot,
                            false,
                            callSiteId,
                            false);

    BuildIRForInlinee(inlinee, funcBody, callInstr, false, recursiveInlineDepth);
    return inlinee;
}

void
Inline::BuildIRForInlinee(Func *inlinee, JITTimeFunctionBody *funcBody, IR::Instr *callInstr, bool isApplyTarget, uint recursiveInlineDepth)
{
    Js::ArgSlot actualsCount = 0;
    IR::Instr *argOuts[Js::InlineeCallInfo::MaxInlineeArgoutCount];
#if DBG
    memset(argOuts, 0xFE, sizeof(argOuts));
#endif

    callInstr->IterateArgInstrs([&](IR::Instr* argInstr){
        StackSym *argSym = argInstr->GetDst()->AsSymOpnd()->m_sym->AsStackSym();
        argOuts[argSym->GetArgSlotNum() - 1] = argInstr;
        actualsCount++;
        return false;
    });

    inlinee->actualCount = actualsCount;

    inlinee->m_symTable = this->topFunc->m_symTable;

    inlinee->m_symTable->SetIDAdjustment();
    inlinee->m_symTable->IncreaseStartingID(funcBody->GetLocalsCount());

    BEGIN_CODEGEN_PHASE(this->topFunc, Js::IRBuilderPhase);

    IRBuilder irBuilder(inlinee);
    irBuilder.Build();

    END_CODEGEN_PHASE_NO_DUMP(this->topFunc, Js::IRBuilderPhase);

    inlinee->m_symTable->ClearIDAdjustment();

    Inline recursiveInliner(this->topFunc, this->inliningHeuristics, this->isInLoop, currentInlineeFrameSlot + Js::Constants::InlineeMetaArgCount + actualsCount, isApplyTarget);
    recursiveInliner.Optimize(inlinee, argOuts, actualsCount, inlinee->GetJITFunctionBody()->GetAddr() == callInstr->m_func->GetJITFunctionBody()->GetAddr() ? recursiveInlineDepth + 1 : 0);

#ifdef DBG
    Js::ArgSlot formalCount = funcBody->GetInParamsCount();

    if (formalCount > Js::InlineeCallInfo::MaxInlineeArgoutCount)
    {
        Fatal();
    }
#endif
}

bool
Inline::TryOptimizeCallInstrWithFixedMethod(IR::Instr *callInstr, const FunctionJITTimeInfo * inlineeInfo, bool isPolymorphic, bool isBuiltIn, bool isCtor, bool isInlined, bool &safeThis,
                                            bool dontOptimizeJustCheck, uint i /*i-th inlinee at a polymorphic call site*/)
{
    Assert(!callInstr->m_func->GetJITFunctionBody()->HasTry());

    if (PHASE_OFF(Js::FixedMethodsPhase, callInstr->m_func))
    {
        return false;
    }

#ifdef ENABLE_DEBUG_CONFIG_OPTIONS
#define TRACE_FIXED_FIELDS 1
#endif

#if TRACE_FIXED_FIELDS
    char16 debugStringBuffer[MAX_FUNCTION_BODY_DEBUG_STRING_SIZE];
    char16 debugStringBuffer2[MAX_FUNCTION_BODY_DEBUG_STRING_SIZE];
    bool printFixedFieldsTrace =
        ((PHASE_TRACE(Js::FixedMethodsPhase, callInstr->m_func) || PHASE_TESTTRACE(Js::FixedMethodsPhase, callInstr->m_func) ||
        (isCtor && PHASE_TRACE(Js::FixedNewObjPhase, callInstr->m_func) || PHASE_TESTTRACE(Js::FixedNewObjPhase, callInstr->m_func))) && !dontOptimizeJustCheck);

    if (printFixedFieldsTrace)
    {
<<<<<<< HEAD
        JITTimeFunctionBody * calleeFunctionBody = inlineeInfo != nullptr && inlineeInfo->HasBody() ? inlineeInfo->GetBody() : nullptr;
        const wchar_t* calleeName = calleeFunctionBody != nullptr ? calleeFunctionBody->GetDisplayName() : L"<unknown>";

        Output::Print(L"FixedFields: function %s (%s): considering method <unknown> (%s %s): polymorphic = %d, built-in = %d, ctor = %d, inlined = %d, functionInfo = %p.\n",
            callInstr->m_func->GetJITFunctionBody()->GetDisplayName(), callInstr->m_func->GetDebugNumberSet(debugStringBuffer), calleeName,
            calleeFunctionBody ? inlineeInfo->GetDebugNumberSet(debugStringBuffer2) : L"(null)",
            isPolymorphic, isBuiltIn, isCtor, isInlined, inlineeInfo->GetFunctionInfoAddr());
=======
        Js::FunctionBody* callerFunctionBody = callInstr->m_func->GetJnFunction();
        Js::FunctionBody* calleeFunctionBody = functionInfo != nullptr && functionInfo->HasBody() ? functionInfo->GetFunctionBody() : nullptr;
        const char16* calleeName = calleeFunctionBody != nullptr ? calleeFunctionBody->GetDisplayName() : _u("<unknown>");

        Output::Print(_u("FixedFields: function %s (%s): considering method <unknown> (%s %s): polymorphic = %d, built-in = %d, ctor = %d, inlined = %d, functionInfo = %p.\n"),
            callerFunctionBody->GetDisplayName(), callerFunctionBody->GetDebugNumberSet(debugStringBuffer), calleeName,
            calleeFunctionBody ? calleeFunctionBody->GetDebugNumberSet(debugStringBuffer2) : _u("(null)"),
            isPolymorphic, isBuiltIn, isCtor, isInlined, functionInfo);
>>>>>>> 1334e38d
        Output::Flush();
    }
#endif

    if (isPolymorphic && isInlined)
    {
        Assert(dontOptimizeJustCheck);
    }

    StackSym* methodValueSym = callInstr->GetSrc1()->AsRegOpnd()->m_sym->AsStackSym();
    if (!methodValueSym->IsSingleDef())
    {
#if TRACE_FIXED_FIELDS
        if (printFixedFieldsTrace)
        {
<<<<<<< HEAD
            JITTimeFunctionBody* calleeFunctionBody = inlineeInfo != nullptr && inlineeInfo->HasBody() ? inlineeInfo->GetBody() : nullptr;
            const wchar_t* calleeName = calleeFunctionBody != nullptr ? calleeFunctionBody->GetDisplayName() : L"<unknown>";

            Output::Print(L"FixedFields: function %s (%s): %s non-fixed method <unknown> (%s %s), because callee is not single def.\n",
                callInstr->m_func->GetJITFunctionBody()->GetDisplayName(), callInstr->m_func->GetDebugNumberSet(debugStringBuffer),
                inlineeInfo != nullptr ? L"inlining" : L"calling", calleeName,
                calleeFunctionBody ? inlineeInfo->GetDebugNumberSet(debugStringBuffer2) : L"(null)");
=======
            Js::FunctionBody* callerFunctionBody = callInstr->m_func->GetJnFunction();
            Js::FunctionBody* calleeFunctionBody = functionInfo != nullptr && functionInfo->HasBody() ? functionInfo->GetFunctionBody() : nullptr;
            const char16* calleeName = calleeFunctionBody != nullptr ? calleeFunctionBody->GetDisplayName() : _u("<unknown>");

            Output::Print(_u("FixedFields: function %s (%s): %s non-fixed method <unknown> (%s %s), because callee is not single def.\n"),
                callerFunctionBody->GetDisplayName(), callerFunctionBody->GetDebugNumberSet(debugStringBuffer),
                functionInfo != nullptr ? _u("inlining") : _u("calling"), calleeName,
                calleeFunctionBody ? calleeFunctionBody->GetDebugNumberSet(debugStringBuffer2) : _u("(null)"));
>>>>>>> 1334e38d
            Output::Flush();
        }
#endif
        return false;
    }

    IR::Instr* ldMethodFldInstr = methodValueSym->GetInstrDef();
    if (ldMethodFldInstr->m_opcode != Js::OpCode::ScopedLdMethodFld
        && ldMethodFldInstr->m_opcode != Js::OpCode::LdRootMethodFld
        && ldMethodFldInstr->m_opcode != Js::OpCode::LdMethodFld
        && ldMethodFldInstr->m_opcode != Js::OpCode::LdRootFld
        && ldMethodFldInstr->m_opcode != Js::OpCode::LdFld
        && ldMethodFldInstr->m_opcode != Js::OpCode::LdFldForCallApplyTarget
        && ldMethodFldInstr->m_opcode != Js::OpCode::LdMethodFromFlags)
    {
#if TRACE_FIXED_FIELDS
        if (printFixedFieldsTrace)
        {
<<<<<<< HEAD
            JITTimeFunctionBody* calleeFunctionBody = inlineeInfo != nullptr && inlineeInfo->HasBody() ? inlineeInfo->GetBody() : nullptr;
            const wchar_t* calleeName = calleeFunctionBody != nullptr ? calleeFunctionBody->GetDisplayName() : L"<unknown>";

            Output::Print(L"FixedFields: function %s (%s): %s non-fixed method <unknown> (%s %s), because callee does not come from LdMethodFld.\n",
                callInstr->m_func->GetJITFunctionBody()->GetDisplayName(), callInstr->m_func->GetDebugNumberSet(debugStringBuffer),
                inlineeInfo != nullptr ? L"inlining" : L"calling", calleeName,
                calleeFunctionBody ? inlineeInfo->GetDebugNumberSet(debugStringBuffer2) : L"(null)");
=======
            Js::FunctionBody* callerFunctionBody = callInstr->m_func->GetJnFunction();
            Js::FunctionBody* calleeFunctionBody = functionInfo != nullptr && functionInfo->HasBody() ? functionInfo->GetFunctionBody() : nullptr;
            const char16* calleeName = calleeFunctionBody != nullptr ? calleeFunctionBody->GetDisplayName() : _u("<unknown>");

            Output::Print(_u("FixedFields: function %s (%s): %s non-fixed method <unknown> (%s %s), because callee does not come from LdMethodFld.\n"),
                callerFunctionBody->GetDisplayName(), callerFunctionBody->GetDebugNumberSet(debugStringBuffer),
                functionInfo != nullptr ? _u("inlining") : _u("calling"), calleeName,
                calleeFunctionBody ? calleeFunctionBody->GetDebugNumberSet(debugStringBuffer2) : _u("(null)"));
>>>>>>> 1334e38d
            Output::Flush();
        }
#endif
        return false;
    }

    IR::PropertySymOpnd* methodPropertyOpnd = ldMethodFldInstr->GetSrc1()->AsPropertySymOpnd();

    if ((isCtor &&
            ((isInlined && PHASE_OFF(Js::FixedCtorInliningPhase, callInstr->m_func)) ||
            (!isInlined && PHASE_OFF(Js::FixedCtorCallsPhase, callInstr->m_func)) ||
            (methodPropertyOpnd->UsesAccessor()))) ||
        (!isCtor &&
            ((isBuiltIn &&
                ((isInlined && PHASE_OFF(Js::FixedBuiltInMethodInliningPhase, callInstr->m_func)) ||
                (!isInlined && PHASE_OFF(Js::FixedBuiltInMethodCallsPhase, callInstr->m_func)))) ||
            (!isBuiltIn &&
                ((isInlined && PHASE_OFF(Js::FixedScriptMethodInliningPhase, callInstr->m_func)) ||
                (!isInlined && !PHASE_ON(Js::FixedScriptMethodCallsPhase, callInstr->m_func))))))
       )
    {
#if TRACE_FIXED_FIELDS
        if (printFixedFieldsTrace)
        {
            Js::FunctionBody* callerFunctionBody = callInstr->m_func->GetJnFunction();
<<<<<<< HEAD
            JITTimeFunctionBody* calleeFunctionBody = inlineeInfo != nullptr && inlineeInfo->HasBody() ? inlineeInfo->GetBody() : nullptr;
            const wchar_t* calleeName = calleeFunctionBody != nullptr ? calleeFunctionBody->GetDisplayName() : L"<unknown>";
=======
            Js::FunctionBody* calleeFunctionBody = functionInfo != nullptr && functionInfo->HasBody() ? functionInfo->GetFunctionBody() : nullptr;
            const char16* calleeName = calleeFunctionBody != nullptr ? calleeFunctionBody->GetDisplayName() : _u("<unknown>");
>>>>>>> 1334e38d

            Js::PropertyId methodPropertyId = callerFunctionBody->GetPropertyIdFromCacheId(methodPropertyOpnd->m_inlineCacheIndex);
            Js::PropertyRecord const * const methodPropertyRecord = callerFunctionBody->GetScriptContext()->GetPropertyNameLocked(methodPropertyId);

            Output::Print(_u("FixedFields: function %s (#%u): %s non-fixed method %s (%s #%u) (cache id: %d), because %s fixed %s %s is disabled.\n"),
                callerFunctionBody->GetDisplayName(), callerFunctionBody->GetDebugNumberSet(debugStringBuffer),
<<<<<<< HEAD
                inlineeInfo != nullptr ? L"inlining" : L"calling", methodPropertyRecord->GetBuffer(), calleeName,
                calleeFunctionBody ? inlineeInfo->GetDebugNumberSet(debugStringBuffer2) : L"(null)",
                methodPropertyOpnd->m_inlineCacheIndex, isInlined ? L"inlining" : L"calling", isBuiltIn ? L"built-in" : L"script",
                isCtor ? L"ctors" : L"methods");
=======
                functionInfo != nullptr ? _u("inlining") : _u("calling"), methodPropertyRecord->GetBuffer(), calleeName,
                calleeFunctionBody ? calleeFunctionBody->GetDebugNumberSet(debugStringBuffer2) : _u("(null)"),
                methodPropertyOpnd->m_inlineCacheIndex, isInlined ? _u("inlining") : _u("calling"), isBuiltIn ? _u("built-in") : _u("script"),
                isCtor ? _u("ctors") : _u("methods"));
>>>>>>> 1334e38d
            Output::Flush();
        }
#endif
        return false;
    }

    if (!methodPropertyOpnd->IsObjTypeSpecCandidate() && !methodPropertyOpnd->IsRootObjectNonConfigurableFieldLoad())
    {
#if TRACE_FIXED_FIELDS
        if (printFixedFieldsTrace)
        {
            Js::FunctionBody* callerFunctionBody = callInstr->m_func->GetJnFunction();
<<<<<<< HEAD
            JITTimeFunctionBody* calleeFunctionBody = inlineeInfo != nullptr && inlineeInfo->HasBody() ? inlineeInfo->GetBody() : nullptr;
            const wchar_t* calleeName = calleeFunctionBody != nullptr ? calleeFunctionBody->GetDisplayName() : L"<unknown>";
=======
            Js::FunctionBody* calleeFunctionBody = functionInfo != nullptr && functionInfo->HasBody() ? functionInfo->GetFunctionBody() : nullptr;
            const char16* calleeName = calleeFunctionBody != nullptr ? calleeFunctionBody->GetDisplayName() : _u("<unknown>");
>>>>>>> 1334e38d
            Js::PropertyId methodPropertyId = callerFunctionBody->GetPropertyIdFromCacheId(methodPropertyOpnd->m_inlineCacheIndex);
            Js::PropertyRecord const * const methodPropertyRecord = callerFunctionBody->GetScriptContext()->GetPropertyNameLocked(methodPropertyId);

            Output::Print(_u("FixedFields: function %s (%s): %s non-fixed method %s (%s %s) (cache id: %d), because inline cache has no cached type.\n"),
                callerFunctionBody->GetDisplayName(), callerFunctionBody->GetDebugNumberSet(debugStringBuffer),
<<<<<<< HEAD
                inlineeInfo != nullptr ? L"inlining" : L"calling", methodPropertyRecord->GetBuffer(), calleeName,
                calleeFunctionBody ? inlineeInfo->GetDebugNumberSet(debugStringBuffer2) : L"(null)",
=======
                functionInfo != nullptr ? _u("inlining") : _u("calling"), methodPropertyRecord->GetBuffer(), calleeName,
                calleeFunctionBody ? calleeFunctionBody->GetDebugNumberSet(debugStringBuffer2) : _u("(null)"),
>>>>>>> 1334e38d
                methodPropertyOpnd->m_inlineCacheIndex);
            Output::Flush();
        }
#endif
        return false;
    }

    Js::JavascriptFunction const * functionObject = nullptr;
    if (!isPolymorphic)
    {
        functionObject = methodPropertyOpnd->HasFixedValue() ? methodPropertyOpnd->GetFieldValueAsFixedFunction() : nullptr;
    }
    else if (isPolymorphic && isInlined)
    {
        functionObject = methodPropertyOpnd->HasFixedValue() ? methodPropertyOpnd->GetFieldValueAsFixedFunction(i) : nullptr;
    }

    if (!functionObject)
    {
#if TRACE_FIXED_FIELDS
        if (printFixedFieldsTrace)
        {
            Js::FunctionBody* callerFunctionBody = callInstr->m_func->GetJnFunction();
<<<<<<< HEAD
            JITTimeFunctionBody* calleeFunctionBody = inlineeInfo != nullptr && inlineeInfo->HasBody() ? inlineeInfo->GetBody() : nullptr;
            const wchar_t* calleeName = calleeFunctionBody != nullptr ? calleeFunctionBody->GetDisplayName() : L"<unknown>";
=======
            Js::FunctionBody* calleeFunctionBody = functionInfo != nullptr && functionInfo->HasBody() ? functionInfo->GetFunctionBody() : nullptr;
            const char16* calleeName = calleeFunctionBody != nullptr ? calleeFunctionBody->GetDisplayName() : _u("<unknown>");
>>>>>>> 1334e38d

            Js::PropertyId methodPropertyId = callerFunctionBody->GetPropertyIdFromCacheId(methodPropertyOpnd->m_inlineCacheIndex);
            Js::PropertyRecord const * const methodPropertyRecord = callerFunctionBody->GetScriptContext()->GetPropertyNameLocked(methodPropertyId);

            Output::Print(_u("FixedFields: function %s (%s): %s non-fixed method %s (%s %s) (cache id: %d, layout: %s), because inline cache has no fixed function object.\n"),
                callerFunctionBody->GetDisplayName(), callerFunctionBody->GetDebugNumberSet(debugStringBuffer),
<<<<<<< HEAD
                inlineeInfo != nullptr ? L"inlining" : L"calling", methodPropertyRecord->GetBuffer(), calleeName,
                calleeFunctionBody ? inlineeInfo->GetDebugNumberSet(debugStringBuffer2) : L"(null)",
=======
                functionInfo != nullptr ? _u("inlining") : _u("calling"), methodPropertyRecord->GetBuffer(), calleeName,
                calleeFunctionBody ? calleeFunctionBody->GetDebugNumberSet(debugStringBuffer2) : _u("(null)"),
>>>>>>> 1334e38d
                methodPropertyOpnd->m_inlineCacheIndex,
                methodPropertyOpnd->IsLoadedFromProto() ? _u("proto") : methodPropertyOpnd->UsesAccessor() ? _u("accessor") : _u("local"));
            Output::Flush();
        }
#endif
        return false;
    }

    // Certain built-ins that we decide not to inline will get a fast path emitted by the lowerer.
    // The lowering code cannot handle a call with a fixed function target, because it needs access to
    // the original property sym. Turn off fixed method calls for these cases.
    if (inlineeInfo == nullptr && Func::IsBuiltInInlinedInLowerer(callInstr->GetSrc1()))
    {
#if TRACE_FIXED_FIELDS
        if (printFixedFieldsTrace)
        {
            Js::FunctionBody* callerFunctionBody = callInstr->m_func->GetJnFunction();
<<<<<<< HEAD
            JITTimeFunctionBody* calleeFunctionBody = inlineeInfo != nullptr && inlineeInfo->HasBody() ? inlineeInfo->GetBody() : nullptr;
            const wchar_t* calleeName = calleeFunctionBody != nullptr ? calleeFunctionBody->GetDisplayName() : L"<unknown>";
=======
            Js::FunctionBody* calleeFunctionBody = functionInfo != nullptr && functionInfo->HasBody() ? functionInfo->GetFunctionBody() : nullptr;
            const char16* calleeName = calleeFunctionBody != nullptr ? calleeFunctionBody->GetDisplayName() : _u("<unknown>");
>>>>>>> 1334e38d

            Js::PropertyId methodPropertyId = callerFunctionBody->GetPropertyIdFromCacheId(methodPropertyOpnd->m_inlineCacheIndex);
            Js::PropertyRecord const * const methodPropertyRecord = callerFunctionBody->GetScriptContext()->GetPropertyNameLocked(methodPropertyId);

            Output::Print(_u("FixedFields: function %s (%s): %s non-fixed method %s (%s %s) (cache id: %d, layout: %s), because callee is a built-in with fast path in lowerer.\n"),
                callerFunctionBody->GetDisplayName(), callerFunctionBody->GetDebugNumberSet(debugStringBuffer),
<<<<<<< HEAD
                inlineeInfo != nullptr ? L"inlining" : L"calling", methodPropertyRecord->GetBuffer(), calleeName,
                calleeFunctionBody ? inlineeInfo->GetDebugNumberSet(debugStringBuffer2) : L"(null)",
=======
                functionInfo != nullptr ? _u("inlining") : _u("calling"), methodPropertyRecord->GetBuffer(), calleeName,
                calleeFunctionBody ? calleeFunctionBody->GetDebugNumberSet(debugStringBuffer2) : _u("(null)"),
>>>>>>> 1334e38d
                methodPropertyOpnd->m_inlineCacheIndex,
                methodPropertyOpnd->IsLoadedFromProto() ? _u("proto") : methodPropertyOpnd->UsesAccessor() ? _u("accessor") : _u("local"));
            Output::Flush();
        }
#endif
        return false;
    }

    // TODO: OOP JIT, fixed fields?
    if (inlineeInfo != nullptr && (intptr_t)functionObject->GetFunctionInfo() != inlineeInfo->GetFunctionInfoAddr())
    {
#if TRACE_FIXED_FIELDS
        if (printFixedFieldsTrace)
        {
            char16 debugStringBuffer3[MAX_FUNCTION_BODY_DEBUG_STRING_SIZE];
            Js::FunctionBody* callerFunctionBody = callInstr->m_func->GetJnFunction();
            Js::PropertyId methodPropertyId = callerFunctionBody->GetPropertyIdFromCacheId(methodPropertyOpnd->m_inlineCacheIndex);
            Js::PropertyRecord const * const methodPropertyRecord = callerFunctionBody->GetScriptContext()->GetPropertyNameLocked(methodPropertyId);
            bool isProto = methodPropertyOpnd->IsLoadedFromProto();
            bool isAccessor = methodPropertyOpnd->UsesAccessor();
            Js::FunctionBody* fixedFunctionBody   = functionObject->GetFunctionInfo()->GetFunctionBody();
<<<<<<< HEAD
            const wchar_t* fixedFunctionNumbers   = fixedFunctionBody ? fixedFunctionBody->GetDebugNumberSet(debugStringBuffer2) : L"(null)";
            JITTimeFunctionBody* profileFunctionBody = inlineeInfo->GetBody();
            const wchar_t* profileFunctionName    = profileFunctionBody != nullptr ? profileFunctionBody->GetDisplayName() : L"<unknown>";
            const wchar_t* profileFunctionNumbers = profileFunctionBody ? inlineeInfo->GetDebugNumberSet(debugStringBuffer3) : L"(null)";
=======
            const char16* fixedFunctionNumbers   = fixedFunctionBody ? fixedFunctionBody->GetDebugNumberSet(debugStringBuffer2) : _u("(null)");
            Js::FunctionBody* profileFunctionBody = functionInfo->GetFunctionBody();
            const char16* profileFunctionName    = profileFunctionBody != nullptr ? profileFunctionBody->GetDisplayName() : _u("<unknown>");
            const char16* profileFunctionNumbers = profileFunctionBody ? profileFunctionBody->GetDebugNumberSet(debugStringBuffer3) : _u("(null)");
>>>>>>> 1334e38d

#if 0 // TODO: OOP JIT, protoObject->GetType() ReadProcessMemory?
            if (PHASE_TRACE(Js::FixedMethodsPhase, callInstr->m_func))
            {
<<<<<<< HEAD
                intptr_t protoObject = isProto ? methodPropertyOpnd->GetProtoObject() : 0;
                Output::Print(L"FixedFields: function %s (#%s): function body mismatch for inlinee: %s (%s) 0x%p->0x%p != %s (%s) 0x%p (cache id: %d, layout: %s, type: 0x%p, proto: 0x%p, proto type: 0x%p).\n",
                    callerFunctionBody->GetDisplayName(), callerFunctionBody->GetDebugNumberSet(debugStringBuffer),
                    methodPropertyRecord->GetBuffer(), fixedFunctionNumbers, functionObject, functionObject->GetFunctionInfo(),
                    profileFunctionName, profileFunctionNumbers, inlineeInfo->GetFunctionInfoAddr(),
                    methodPropertyOpnd->m_inlineCacheIndex, isProto ? L"proto" : isAccessor ? L"accessor" : L"local",
=======
                Output::Print(_u("FixedFields: function %s (#%s): function body mismatch for inlinee: %s (%s) 0x%p->0x%p != %s (%s) 0x%p (cache id: %d, layout: %s, type: 0x%p, proto: 0x%p, proto type: 0x%p).\n"),
                    callerFunctionBody->GetDisplayName(), callerFunctionBody->GetDebugNumberSet(debugStringBuffer),
                    methodPropertyRecord->GetBuffer(), fixedFunctionNumbers, functionObject, functionObject->GetFunctionInfo(),
                    profileFunctionName, profileFunctionNumbers, functionInfo,
                    methodPropertyOpnd->m_inlineCacheIndex, isProto ? _u("proto") : isAccessor ? _u("accessor") : _u("local"),
>>>>>>> 1334e38d
                    methodPropertyOpnd->GetType(), protoObject, protoObject != nullptr ? protoObject->GetType() : nullptr);
            }
#endif
            if (PHASE_TESTTRACE(Js::FixedMethodsPhase, callInstr->m_func))
            {
                Output::Print(_u("FixedFields: function %s (%s): function body mismatch for inlinee: %s (%s) != %s (%s) (cache id: %d, layout: %s).\n"),
                    callerFunctionBody->GetDisplayName(), callerFunctionBody->GetDebugNumberSet(debugStringBuffer),
                    methodPropertyRecord->GetBuffer(), fixedFunctionNumbers, profileFunctionName, profileFunctionNumbers,
                    methodPropertyOpnd->m_inlineCacheIndex, isProto ? _u("proto") : isAccessor ? _u("accessor") : _u("local"));
            }
            Output::Flush();
        }
#endif
        // It appears that under certain bailout and re-JIT conditions we may end up with an updated
        // inline cache pointing to a new function object, while the call site profile info still
        // holds the old function body.  If the two don't match, let's fall back on the regular LdMethodFld.
        return false;
    }
    else
    {
#if TRACE_FIXED_FIELDS
        if (printFixedFieldsTrace)
        {
            Js::FunctionBody* callerFunctionBody = callInstr->m_func->GetJnFunction();
            JITTimeFunctionBody* calleeFunctionBody = inlineeInfo != nullptr && inlineeInfo->HasBody() ? inlineeInfo->GetBody() : nullptr;
            Js::PropertyId methodPropertyId = callerFunctionBody->GetPropertyIdFromCacheId(methodPropertyOpnd->m_inlineCacheIndex);
            Js::PropertyRecord const * const methodPropertyRecord = callerFunctionBody->GetScriptContext()->GetPropertyNameLocked(methodPropertyId);
            const char16* fixedFunctionName = calleeFunctionBody != nullptr ? calleeFunctionBody->GetDisplayName() : _u("<unknown>");
            Js::FunctionBody* fixedFunctionBody = functionObject->GetFunctionInfo()->GetFunctionBody();
            const char16* fixedFunctionNumbers = fixedFunctionBody ? fixedFunctionBody->GetDebugNumberSet(debugStringBuffer2) : _u("(null)");

            Output::Print(_u("FixedFields: function %s (%s): %s fixed method %s (%s %s) (cache id: %d, layout: %s).\n"),
                callerFunctionBody->GetDisplayName(), callerFunctionBody->GetDebugNumberSet(debugStringBuffer),
<<<<<<< HEAD
                inlineeInfo != nullptr ? L"inlining" : L"calling",
=======
                functionInfo != nullptr ? _u("inlining") : _u("calling"),
>>>>>>> 1334e38d
                methodPropertyRecord->GetBuffer(), fixedFunctionName, fixedFunctionNumbers,
                methodPropertyOpnd->m_inlineCacheIndex,
                methodPropertyOpnd->IsLoadedFromProto() ? _u("proto") : methodPropertyOpnd->UsesAccessor() ? _u("accessor") : _u("local"));
            Output::Flush();
        }
#endif
    }

#undef TRACE_FIXED_FIELDS

    if (dontOptimizeJustCheck)
    {
        return true;
    }

    // Change Ld[Root]MethodFld, LdMethodFromFlags to CheckFixedFld, which doesn't need a dst.
    if(ldMethodFldInstr->m_opcode == Js::OpCode::LdMethodFromFlags)
    {
        Assert(ldMethodFldInstr->HasBailOutInfo());
        ldMethodFldInstr->ClearBailOutInfo();
    }
    ldMethodFldInstr->m_opcode = Js::OpCode::CheckFixedFld;
    IR::Opnd * methodValueDstOpnd = ldMethodFldInstr->UnlinkDst();
    IR::Instr * chkMethodFldInstr = ldMethodFldInstr->ConvertToBailOutInstr(ldMethodFldInstr,
        !methodPropertyOpnd->HasEquivalentTypeSet() ? IR::BailOutFailedFixedFieldTypeCheck : IR::BailOutFailedEquivalentFixedFieldTypeCheck);
    chkMethodFldInstr->GetBailOutInfo()->polymorphicCacheIndex = methodPropertyOpnd->m_inlineCacheIndex;

    Assert(chkMethodFldInstr->GetSrc1()->IsSymOpnd());
    if (chkMethodFldInstr->GetSrc1()->AsSymOpnd()->IsPropertySymOpnd())
    {
        Assert(chkMethodFldInstr->m_opcode == Js::OpCode::CheckFixedFld);
        IR::PropertySymOpnd* chkMethodFldOpnd = chkMethodFldInstr->GetSrc1()->AsPropertySymOpnd();
        // For polymorphic field loads we only support fixed functions on prototypes. This helps keep the equivalence check helper simple.
        Assert(chkMethodFldOpnd->IsMono() || chkMethodFldOpnd->IsLoadedFromProto() || chkMethodFldOpnd->UsesAccessor());
        chkMethodFldOpnd->SetUsesFixedValue(true);
    }

    if (isCtor)
    {
        JITTimeConstructorCache* constructorCache = methodPropertyOpnd->GetCtorCache();
        if (constructorCache != nullptr && callInstr->IsProfiledInstr())
        {

#if ENABLE_DEBUG_CONFIG_OPTIONS
            if (PHASE_TRACE(Js::FixedNewObjPhase, callInstr->m_func) || PHASE_TESTTRACE(Js::FixedNewObjPhase, callInstr->m_func))
            {
                Js::FunctionBody* callerFunctionBody = callInstr->m_func->GetJnFunction();
                JITTimeFunctionBody* calleeFunctionBody = inlineeInfo != nullptr && inlineeInfo->HasBody() ? inlineeInfo->GetBody() : nullptr;
                Js::PropertyId methodPropertyId = callerFunctionBody->GetPropertyIdFromCacheId(methodPropertyOpnd->m_inlineCacheIndex);
                Js::PropertyRecord const * const methodPropertyRecord = callerFunctionBody->GetScriptContext()->GetPropertyNameLocked(methodPropertyId);
                const char16* fixedFunctionName = calleeFunctionBody != nullptr ? calleeFunctionBody->GetDisplayName() : _u("<unknown>");
                Js::FunctionBody* fixedFunctionBody = functionObject->GetFunctionInfo()->GetFunctionBody();
                const char16* fixedFunctionNumbers = fixedFunctionBody ? fixedFunctionBody->GetDebugNumberSet(debugStringBuffer2) : _u("(null)");

                Output::Print(_u("FixedNewObj: function %s (%s): fixed new object for %s with %s ctor %s (%s %s)%s\n"),
                    callerFunctionBody->GetDisplayName(), callerFunctionBody->GetDebugNumberSet(debugStringBuffer), Js::OpCodeUtil::GetOpCodeName(callInstr->m_opcode),
<<<<<<< HEAD
                    inlineeInfo != nullptr ? L"inlined" : L"called",
                    methodPropertyRecord->GetBuffer(), fixedFunctionName, fixedFunctionNumbers,
                    constructorCache->SkipNewScObject() ? L" skip default object" : L"");
=======
                    functionInfo != nullptr ? _u("inlined") : _u("called"),
                    methodPropertyRecord->GetBuffer(), fixedFunctionName, fixedFunctionNumbers,
                    constructorCache->skipNewScObject ? _u(" skip default object") : _u(""));
>>>>>>> 1334e38d
                Output::Flush();
            }
#endif

            // The profile ID's hung from array ctor opcodes don't match up with normal profiled call sites.
            if (callInstr->m_opcode != Js::OpCode::NewScObjArray)
            {
                // Because we are storing flow sensitive info in the cache (guarded property operations),
                // we must make sure the same cache cannot be used multiple times in the flow.
                if (constructorCache->IsUsed())
                {
                    // It's okay to allocate a JitTimeConstructorCache from the func's allocator (rather than recycler),
                    // because we only use these during JIT. We use the underlying runtime cache as a guard that must
                    // live after JIT, and these are added to the EntryPointInfo during work item creation and thus kept alive.
                    constructorCache = constructorCache->Clone(this->topFunc->m_alloc);
                }
                Assert(!constructorCache->IsUsed());
                constructorCache->SetUsed(true);
                callInstr->m_func->SetConstructorCache(static_cast<Js::ProfileId>(callInstr->AsProfiledInstr()->u.profileId), constructorCache);
            }
        }
        else
        {
#if ENABLE_DEBUG_CONFIG_OPTIONS
            if (PHASE_TRACE(Js::FixedNewObjPhase, callInstr->m_func) || PHASE_TESTTRACE(Js::FixedNewObjPhase, callInstr->m_func))
            {
                Js::FunctionBody* callerFunctionBody = callInstr->m_func->GetJnFunction();
                JITTimeFunctionBody* calleeFunctionBody = inlineeInfo != nullptr && inlineeInfo->HasBody() ? inlineeInfo->GetBody() : nullptr;
                Js::PropertyId methodPropertyId = callerFunctionBody->GetPropertyIdFromCacheId(methodPropertyOpnd->m_inlineCacheIndex);
                Js::PropertyRecord const * const methodPropertyRecord = callerFunctionBody->GetScriptContext()->GetPropertyNameLocked(methodPropertyId);
                const char16* fixedFunctionName = calleeFunctionBody != nullptr ? calleeFunctionBody->GetDisplayName() : _u("<unknown>");
                Js::FunctionBody* fixedFunctionBody = functionObject->GetFunctionInfo()->GetFunctionBody();
                const char16* fixedFunctionNumbers = fixedFunctionBody ? fixedFunctionBody->GetDebugNumberSet(debugStringBuffer2) : _u("(null)");

                Output::Print(_u("FixedNewObj: function %s (%s): non-fixed new object for %s with %s ctor %s (%s %s), because %s.\n"),
                    callerFunctionBody->GetDisplayName(), callerFunctionBody->GetDebugNumberSet(debugStringBuffer), Js::OpCodeUtil::GetOpCodeName(callInstr->m_opcode),
<<<<<<< HEAD
                    inlineeInfo != nullptr ? L"inlined" : L"called",
=======
                    functionInfo != nullptr ? _u("inlined") : _u("called"),
>>>>>>> 1334e38d
                    methodPropertyRecord->GetBuffer(), fixedFunctionName, fixedFunctionNumbers,
                    constructorCache == nullptr ? _u("constructor cache hasn't been cloned") : _u("instruction isn't profiled"));
                Output::Flush();
            }
#endif
        }
    }

    // Insert a load instruction to place the constant address in methodOpnd (the Ld[Root]MethodFld's original dst).
    IR::AddrOpnd * constMethodValueOpnd = IR::AddrOpnd::New((Js::Var)functionObject, IR::AddrOpndKind::AddrOpndKindDynamicVar, callInstr->m_func);
    constMethodValueOpnd->m_isFunction = true;
    IR::Instr * ldMethodValueInstr = IR::Instr::New(Js::OpCode::Ld_A, methodValueDstOpnd, constMethodValueOpnd, callInstr->m_func);
    StackSym* methodSym = methodValueDstOpnd->AsRegOpnd()->m_sym;
    if (methodSym->IsSingleDef())
    {
        methodSym->SetIsConst();
    }
    methodValueDstOpnd->SetValueType(ValueType::FromObject((Js::RecyclableObject* const)functionObject));
    chkMethodFldInstr->InsertAfter(ldMethodValueInstr);
    callInstr->ReplaceSrc1(constMethodValueOpnd);
    if (callInstr->m_opcode == Js::OpCode::CallI || callInstr->CallsAccessor(methodPropertyOpnd))
    {
        callInstr->m_opcode = Js::OpCode::CallIFixed;
    }
    else
    {
        // We patch later for constructor inlining.
        Assert(
            callInstr->m_opcode == Js::OpCode::NewScObject ||
            callInstr->m_opcode == Js::OpCode::NewScObjArray);
    }

    if (!isBuiltIn && isInlined)
    {
        // We eliminate CheckThis for fixed method inlining. Assert here that our assumption is true.
        Js::TypeId typeId = methodPropertyOpnd->IsRootObjectNonConfigurableField() ?
            Js::TypeIds_GlobalObject : methodPropertyOpnd->GetTypeId();
        if(typeId > Js::TypeIds_LastJavascriptPrimitiveType && typeId <= Js::TypeIds_LastTrueJavascriptObjectType)
        {
            // Eliminate CheckThis for inlining.
            safeThis = true;
        }
    }
    return true;
}

intptr_t
Inline::TryOptimizeInstrWithFixedDataProperty(IR::Instr *&instr)
{
    if (PHASE_OFF(Js::UseFixedDataPropsPhase, instr->m_func) ||
        PHASE_OFF(Js::UseFixedDataPropsInInlinerPhase, instr->m_func))
    {
        return 0;
    }
    if (!instr->IsProfiledInstr() ||
        !instr->GetSrc1()->IsSymOpnd() || !instr->GetSrc1()->AsSymOpnd()->IsPropertySymOpnd())
    {
        return 0;
    }
    if (!OpCodeAttr::CanLoadFixedFields(instr->m_opcode))
    {
        return 0;
    }
    return instr->TryOptimizeInstrWithFixedDataProperty(&instr, nullptr);
}

// Inline a built-in/math function call, such as Math.sin(x).
// Main idea on what happens with IR during different stages.
// 1) Copy args from ArgOuts into inline instr.
// 2) Change opcode: ArgOut_A -> ArgOut_A_InlineBuiltIn (aka BIA).
// 3) Notes:
//    - General logic is similar to inlining regular functions, except that:
//      - There are no inner instructions to inline.
//      - We don't need to support arguments object inside the inlinee - don't need inlinee meta frame, etc.
//    - ArgOuts are linked through src2->m_sym->m_instrDef.
//    - ArgOuts are not needed for the inlined call itself, but we can't remove them because they are needed for bailout.
//      We convert them to ArgOut_A_InlineBuiltIn.
// Example for Math.pow(x, y), x86 case.
// Original:
//     instrS: dstS = StartCall <N=count>, NULL -- N is actual number of parameters, including "this".
//     instr0: arg0 = ArgOut t, link(->instrS)  -- "this" arg
//     instr1: arg1 = ArgOut x, link(->instr0)  -- src1
//     instr2: arg2 = ArgOut y, link(->instr1)  -- src2
//     instr3: dstC = CallI fn, link(->instr2)  -- links to instr2, etc.
// After Inline:
//     instrS: dstS = StartCall <N=count>, NULL -- N is actual number of parameters, including "this".
//             tmpt = BytecodeArgOutCapture t                                     -- create assigns to temps to snapshot argout values in case they are modified later before the call
//             tmpx = BytecodeArgOutCapture x
//             tmpy = BytecodeArgOutCapture y
//     instr1: arg1 = ArgOut_InlineBuiltIn tmpx, link(->instr0)  -- src1
//     instr0: arg0 = ArgOut_InlineBuiltIn tmpt, link(->instrS)  -- "this" arg    -- Change ArgOut_a to ArgOut_A_InlineBuiltIn
//     instr2: arg2 = ArgOut_InlineBuiltIn tmpy, link(->instr1)  -- src2
//             NULL = InlineBuiltInStart fn, link(->instr2)
//             dstC = InlineMathPow, tmpx, tmpy       -- actual native math call.
//             NULL = InlineBuiltInEnd <N=count>, link(->instr2)
// After Globopt:
//     instrS: dstS = StartCall <N=count>, NULL -- N is actual number of parameters, including "this".
//             tmpt = BytecodeArgOutCapture t                                     -- create assigns to temps to snapshot argout values in case they are modified later before the call
//             tmpx = BytecodeArgOutCapture x
//             Bailout 1
//             tmpy = BytecodeArgOutCapture y
//             Bailout 2
//     instr1: arg1 = ArgOut_InlineBuiltIn tmpx, link(->instr0)  -- src1
//     instr0: arg0 = ArgOut_InlineBuiltIn tmpt, link(->instrS)  -- "this" arg    -- Change ArgOut_a to ArgOut_A_InlineBuiltIn
//     instr2: arg2 = ArgOut_InlineBuiltIn tmpy, link(->instr1)  -- src2
//                    ...
//             NULL = InlineBuiltInStart fn, link(->instr2) -- Note that InlineBuiltInStart is after last bailout.
//                                                             This is important so that fn used for bailout is after last bailout.
//             dstC = InlineMathPow, tmpx, tmpy       -- actual native math call.
//             NULL = InlineBuiltInEnd <N=count>, link(->instr2)
// After Lowerer:
//                    ...
//         s1(XMM0) = MOVSD tmpx
//         s2(XMM1) = MOVSD tmpy
//         s1(XMM0) = CALL pow                  -- actual native math call.
//             dstC = MOVSD s1(XMM0)

IR::Instr *
Inline::InlineBuiltInFunction(IR::Instr *callInstr, const FunctionJITTimeInfo * inlineeData, Js::OpCode inlineCallOpCode, const FunctionJITTimeInfo * inlinerData, const StackSym *symCallerThis, bool* pIsInlined, uint profileId, uint recursiveInlineDepth)
{
    Assert(callInstr);
    Assert(inlinerData);
    Assert(inlineCallOpCode != 0);

    // We may still decide not to inline.
    *pIsInlined = false;

    // Inlining is profile-based, so get the built-in function from profile rather than from the callInstr's opnd.
    Js::BuiltinFunction builtInId = Js::JavascriptLibrary::GetBuiltinFunctionForFuncId(inlineeData->GetLocalFunctionId());

#if defined(DBG_DUMP) || defined(ENABLE_DEBUG_CONFIG_OPTIONS)
    char16 debugStringBuffer[MAX_FUNCTION_BODY_DEBUG_STRING_SIZE];
#endif
    if(inlineCallOpCode == Js::OpCode::InlineMathFloor || inlineCallOpCode == Js::OpCode::InlineMathCeil || inlineCallOpCode == Js::OpCode::InlineMathRound)
    {
#if defined(_M_IX86) || defined(_M_X64)
        if (!AutoSystemInfo::Data.SSE4_1Available())
        {
<<<<<<< HEAD
            INLINE_TESTTRACE(L"INLINING: Skip Inline: SSE4.1 not available\tInlinee: %s (#%d)\tCaller: %s\n", Js::JavascriptLibrary::GetNameForBuiltIn(builtInId), (int)builtInId, inlinerData->GetBody()->GetDisplayName());
=======
            INLINE_TESTTRACE(_u("INLINING: Skip Inline: SSE4.1 not available\tInlinee: %s (#%d)\tCaller: %s\n"), Js::JavascriptLibrary::GetNameForBuiltIn(builtInId), (int)builtInId, inlinerData->GetFunctionBody()->GetDisplayName());
>>>>>>> 1334e38d
            return callInstr->m_next;
        }
#endif
        if(callInstr->m_func->GetTopFunc()->HasProfileInfo() && callInstr->m_func->GetTopFunc()->GetProfileInfo()->IsFloorInliningDisabled())
        {
<<<<<<< HEAD
            INLINE_TESTTRACE(L"INLINING: Skip Inline: Floor Inlining Disabled\tInlinee: %s (#%d)\tCaller: %s\n", Js::JavascriptLibrary::GetNameForBuiltIn(builtInId), (int)builtInId, inlinerData->GetBody()->GetDisplayName());
=======
            INLINE_TESTTRACE(_u("INLINING: Skip Inline: Floor Inlining Disabled\tInlinee: %s (#%d)\tCaller: %s\n"), Js::JavascriptLibrary::GetNameForBuiltIn(builtInId), (int)builtInId, inlinerData->GetFunctionBody()->GetDisplayName());
>>>>>>> 1334e38d
            return callInstr->m_next;
        }
    }

    if (callInstr->GetSrc2() &&
        callInstr->GetSrc2()->IsSymOpnd() &&
        callInstr->GetSrc2()->AsSymOpnd()->m_sym->AsStackSym()->GetArgSlotNum() > Js::InlineeCallInfo::MaxInlineeArgoutCount)
    {
        // This is a hard limit as we only use 4 bits to encode the actual count in the InlineeCallInfo. Although
        // InliningDecider already checks for this, the check is against profile data that may not be accurate since profile
        // data matching does not take into account some types of changes to source code. Need to check this again with current
        // information.
        INLINE_TESTTRACE(_u("INLINING: Skip Inline: ArgSlot > MaxInlineeArgoutCount\tInlinee: %s (#%d)\tArgSlotNum: %d\tMaxInlineeArgoutCount: %d\tCaller: %s (#%d)\n"),
            Js::JavascriptLibrary::GetNameForBuiltIn(builtInId), (int)builtInId, callInstr->GetSrc2()->AsSymOpnd()->m_sym->AsStackSym()->GetArgSlotNum(),
            Js::InlineeCallInfo::MaxInlineeArgoutCount, inlinerData->GetBody()->GetDisplayName(), inlinerData->GetDebugNumberSet(debugStringBuffer));
        return callInstr->m_next;
    }

    Js::BuiltInFlags builtInFlags = Js::JavascriptLibrary::GetFlagsForBuiltIn(builtInId);

    bool isAnyArgFloat = (builtInFlags & Js::BuiltInFlags::BIF_TypeSpecAllToFloat) != 0;
    if (isAnyArgFloat && !GlobOpt::DoFloatTypeSpec(this->topFunc))
    {
        INLINE_TESTTRACE(_u("INLINING: Skip Inline: float type spec is off\tInlinee: %s (#%d)\tCaller: %s (%s)\n"),
            Js::JavascriptLibrary::GetNameForBuiltIn(builtInId), (int)builtInId,
            inlinerData->GetBody()->GetDisplayName(), inlinerData->GetDebugNumberSet(debugStringBuffer));
        return callInstr->m_next;
    }

    bool canDstBeFloat = (builtInFlags & Js::BuiltInFlags::BIF_TypeSpecDstToFloat) != 0;
    if (canDstBeFloat && !Js::JavascriptLibrary::CanFloatPreferenceFunc(builtInId) && inlineCallOpCode != Js::OpCode::InlineArrayPop)
    {
        // Note that for Math.abs that means that even though it can potentially be type-spec'd to int, we won't inline it.
        // Some built-in functions, such as atan2, are disabled for float-pref.
        INLINE_TESTTRACE(_u("INLINING: Skip Inline: Cannot float-type-spec the inlinee\tInlinee: %s (#%d)\tCaller: %s (%s)\n"),
            Js::JavascriptLibrary::GetNameForBuiltIn(builtInId), (int)builtInId, // Get the _value (cause operator _E) to avoid using struct directly.
            inlinerData->GetBody()->GetDisplayName(), inlinerData->GetDebugNumberSet(debugStringBuffer));
        return callInstr->m_next;
    }

    bool isAnyArgInt = (builtInFlags & (Js::BuiltInFlags::BIF_TypeSpecDstToInt | Js::BuiltInFlags::BIF_TypeSpecSrc1ToInt | Js::BuiltInFlags::BIF_TypeSpecSrc2ToInt)) != 0;
    if (isAnyArgInt && !GlobOpt::DoAggressiveIntTypeSpec(this->topFunc))
    {
        // Note that for Math.abs that means that even though it can potentially be type-spec'd to float, we won't inline it.
        INLINE_TESTTRACE(_u("INLINING: Skip Inline: int type spec is off\tInlinee: %s (#%d)\tCaller: %s (%s)\n"),
            Js::JavascriptLibrary::GetNameForBuiltIn(builtInId), (int)builtInId,
            inlinerData->GetBody()->GetDisplayName(), inlinerData->GetDebugNumberSet(debugStringBuffer));
        return callInstr->m_next;
    }

    if(inlineCallOpCode == Js::OpCode::InlineMathImul && !GlobOpt::DoLossyIntTypeSpec(topFunc))
    {
        INLINE_TESTTRACE(_u("INLINING: Skip Inline: lossy int type spec is off, it's required for Math.imul to do | 0 on src opnds\tInlinee: %s (#%d)\tCaller: %s (%s)\n"),
            Js::JavascriptLibrary::GetNameForBuiltIn(builtInId), (int)builtInId,
            inlinerData->GetBody()->GetDisplayName(), inlinerData->GetDebugNumberSet(debugStringBuffer));
        return callInstr->m_next;
    }

    if(inlineCallOpCode == Js::OpCode::InlineMathClz32 && !GlobOpt::DoLossyIntTypeSpec(topFunc))
    {
        INLINE_TESTTRACE(_u("INLINING: Skip Inline: lossy int type spec is off, it's required for Math.clz32 to do | 0 on src opnds\tInlinee: %s (#%d)\tCaller: %s (%s)\n"),
            Js::JavascriptLibrary::GetNameForBuiltIn(builtInId), (int)builtInId,
            inlinerData->GetBody()->GetDisplayName(), inlinerData->GetDebugNumberSet(debugStringBuffer));
        return callInstr->m_next;
    }

<<<<<<< HEAD
    if (inlineCallOpCode == Js::OpCode::InlineFunctionApply && (!callInstr->m_func->GetHasStackArgs() || this->topFunc->GetJITFunctionBody()->IsInlineApplyDisabled()))
=======
    if (inlineCallOpCode == Js::OpCode::InlineFunctionApply && (!callInstr->m_func->IsStackArgsEnabled() || this->topFunc->GetJnFunction()->IsInlineApplyDisabled()))
>>>>>>> 1334e38d
    {
        INLINE_TESTTRACE(_u("INLINING: Skip Inline: stack args of inlining is off\tInlinee: %s (#%d)\tCaller: %s (%s)\n"),
            Js::JavascriptLibrary::GetNameForBuiltIn(builtInId), (int)builtInId,
            inlinerData->GetBody()->GetDisplayName(), inlinerData->GetDebugNumberSet(debugStringBuffer));
        return callInstr->m_next;
    }

    // TODO: when adding support for other type spec args (array, string) do appropriate check as well.

    Assert(callInstr->GetSrc1());
    Assert(callInstr->GetSrc1()->IsRegOpnd());
    Assert(callInstr->GetSrc1()->AsRegOpnd()->m_sym);

    if (!(builtInFlags & Js::BuiltInFlags::BIF_IgnoreDst) && callInstr->GetDst() == nullptr && inlineCallOpCode != Js::OpCode::InlineArrayPop)
    {
        // Is seems that it's not worth optimizing odd cases where the result is unused.
        INLINE_TESTTRACE(_u("INLINING: Skip Inline: inlinee's return value is not assigned to anything\tInlinee: %s (#%d)\tCaller: %s (%s)\n"),
            Js::JavascriptLibrary::GetNameForBuiltIn(builtInId), (int)builtInId,
            inlinerData->GetBody()->GetDisplayName(), inlinerData->GetDebugNumberSet(debugStringBuffer));
        return callInstr->m_next;
    }

    // Number of arguments, not including "this".
    IntConstType requiredInlineCallArgCount = (IntConstType)Js::JavascriptLibrary::GetArgCForBuiltIn(builtInId);

    IR::Opnd* linkOpnd = callInstr->GetSrc2();
    Js::ArgSlot actualCount = linkOpnd->AsSymOpnd()->m_sym->AsStackSym()->GetArgSlotNum();

    // Check for missing actuals:
    // if number of passed params to built-in function is not what it needs, don't inline.
    int inlineCallArgCount = (int)((builtInFlags & Js::BuiltInFlags::BIF_UseSrc0) != 0 ? actualCount : actualCount - 1);
    Assert(inlineCallArgCount >= 0);

    if (linkOpnd->IsSymOpnd())
    {
        if((builtInFlags & Js::BuiltInFlags::BIF_VariableArgsNumber) != 0)
        {
            if(inlineCallArgCount > requiredInlineCallArgCount)
            {
                INLINE_TESTTRACE(_u("INLINING: Skip Inline: parameter count exceeds the maximum number of parameters allowed\tInlinee: %s (#%d)\tCaller: %s (%s)\n"),
                    Js::JavascriptLibrary::GetNameForBuiltIn(builtInId), (int)builtInId,
                    inlinerData->GetBody()->GetDisplayName(), inlinerData->GetDebugNumberSet(debugStringBuffer));
                return callInstr->m_next;
            }
        }
        else if(inlineCallArgCount != requiredInlineCallArgCount)
        {
            INLINE_TESTTRACE(_u("INLINING: Skip Inline: parameter count doesn't match dynamic profile\tInlinee: %s (#%d)\tCaller: %s (%s)\n"),
                Js::JavascriptLibrary::GetNameForBuiltIn(builtInId), (int)builtInId,
                inlinerData->GetBody()->GetDisplayName(), inlinerData->GetDebugNumberSet(debugStringBuffer));
            return callInstr->m_next;
        }
    }

    IR::Instr *inlineBuiltInEndInstr = nullptr;
    if (inlineCallOpCode ==  Js::OpCode::InlineFunctionApply)
    {
       inlineBuiltInEndInstr = InlineApply(callInstr, inlineeData, inlinerData, symCallerThis, pIsInlined, profileId, recursiveInlineDepth);
       return inlineBuiltInEndInstr->m_next;
    }

    if (inlineCallOpCode ==  Js::OpCode::InlineFunctionCall)
    {
       inlineBuiltInEndInstr = InlineCall(callInstr, inlineeData, inlinerData, symCallerThis, pIsInlined, profileId, recursiveInlineDepth);
       return inlineBuiltInEndInstr->m_next;
    }


#if defined(ENABLE_DEBUG_CONFIG_OPTIONS)
    TraceInlining(inlinerData, Js::JavascriptLibrary::GetNameForBuiltIn(builtInId),
        nullptr, 0, this->topFunc->GetWorkItem()->GetJITTimeInfo(), 0, nullptr, profileId, builtInId);
#endif

    // From now on we are committed to inlining.
    *pIsInlined = true;

    // Save off the call target operand (function object) so we can extend its lifetime as needed, even if
    // the call instruction gets transformed to CallIFixed.
    StackSym* originalCallTargetStackSym = callInstr->GetSrc1()->GetStackSym();

    // We are committed to inlining, optimize the call instruction for fixed fields now and don't attempt it later.
    bool safeThis = false;
    if (TryOptimizeCallInstrWithFixedMethod(callInstr, inlineeData, false /*isPolymorphic*/, true /*isBuiltIn*/, false /*isCtor*/, true /*isInlined*/, safeThis /*unused here*/))
    {
        Assert(callInstr->m_opcode == Js::OpCode::CallIFixed);
        Assert((intptr_t)callInstr->GetFixedFunction()->GetFunctionInfo() == inlineeData->GetFunctionInfoAddr());
    }
    else
    {
        // FunctionObject check for built-ins
        IR::BailOutInstr * bailOutInstr = IR::BailOutInstr::New(Js::OpCode::BailOnNotBuiltIn, IR::BailOutOnInlineFunction, callInstr, callInstr->m_func);
        InsertFunctionObjectCheck(callInstr, callInstr, bailOutInstr, inlineeData);
    }

    // To push function object for cases when we have to make calls to helper method to assist in inlining
    if(inlineCallOpCode == Js::OpCode::CallDirect)
    {
        IR::Instr* argoutInstr;
        StackSym *dstSym = callInstr->m_func->m_symTable->GetArgSlotSym((uint16)(1));
        argoutInstr = IR::Instr::New(Js::OpCode::ArgOut_A_InlineSpecialized, IR::SymOpnd::New(dstSym, 0, TyMachPtr, callInstr->m_func), callInstr->UnlinkSrc1(), callInstr->UnlinkSrc2(), callInstr->m_func);
        argoutInstr->SetByteCodeOffset(callInstr);
        callInstr->GetInsertBeforeByteCodeUsesInstr()->InsertBefore(argoutInstr);

<<<<<<< HEAD
        Js::BuiltinFunction builtInId = Js::JavascriptLibrary::GetBuiltinFunctionForFuncId(inlineeData->GetLocalFunctionId());
=======
        Js::BuiltinFunction builtInFunctionId = Js::JavascriptLibrary::GetBuiltInForFuncInfo(funcInfo, callInstr->m_func->GetScriptContext());
>>>>>>> 1334e38d


        callInstr->m_opcode = inlineCallOpCode;
        SetupInlineInstrForCallDirect(builtInFunctionId, callInstr, argoutInstr);

        // Generate ByteCodeArgOutCaptures and move the ArgOut_A/ArgOut_A_Inline close to the call instruction
        callInstr->MoveArgs(/*generateByteCodeCapture*/ true);

        WrapArgsOutWithCoerse(builtInFunctionId, callInstr);

        inlineBuiltInEndInstr = callInstr;
    }
    else
    {
        inlineBuiltInEndInstr = InsertInlineeBuiltInStartEndTags(callInstr, actualCount);

        // InlineArrayPop - TrackCalls Need to be done at InlineArrayPop and not at the InlineBuiltInEnd
        // Hence we use a new opcode, to detect that it is an InlineArrayPop and we don't track the call during End of inlineBuiltInCall sequence
        if(inlineCallOpCode == Js::OpCode::InlineArrayPop)
        {
            inlineBuiltInEndInstr->m_opcode = Js::OpCode::InlineNonTrackingBuiltInEnd;
        }
    }

    // Insert a byteCodeUsesInstr to make sure the function object's lifetime is extended beyond the last bailout point
    // at which we may need to call the inlinee again in the interpreter.
    {
        IR::ByteCodeUsesInstr * useCallTargetInstr = IR::ByteCodeUsesInstr::New(callInstr, originalCallTargetStackSym->m_id);
        callInstr->InsertBefore(useCallTargetInstr);
    }

    if(Js::JavascriptLibrary::IsTypeSpecRequired(builtInFlags)
// SIMD_JS
        || IsSimd128Opcode(inlineCallOpCode)
//
        )
    {
        // Emit byteCodeUses for function object
        IR::Instr * inlineBuiltInStartInstr = inlineBuiltInEndInstr;
        while(inlineBuiltInStartInstr->m_opcode != Js::OpCode::InlineBuiltInStart)
        {
            inlineBuiltInStartInstr = inlineBuiltInStartInstr->m_prev;
        }

        IR::Opnd * tmpDst = nullptr;
        IR::Opnd * callInstrDst = callInstr->GetDst();

        if(callInstrDst && inlineCallOpCode != Js::OpCode::InlineArrayPop)
        {
            StackSym * tmpSym = StackSym::New(callInstr->GetDst()->GetType(), callInstr->m_func);
            tmpDst = IR::RegOpnd::New(tmpSym, tmpSym->GetType(), callInstr->m_func);

            callInstrDst = callInstr->UnlinkDst();
            callInstr->SetDst(tmpDst);
        }
        else
        {
            AssertMsg(inlineCallOpCode == Js::OpCode::InlineArrayPush || inlineCallOpCode == Js::OpCode::InlineArrayPop || Js::IsSimd128Opcode(inlineCallOpCode),
                "Currently Dst can be null only for InlineArrayPush/InlineArrayPop");
        }

        // Insert a byteCodeUsesInstr to make sure the function object's lifetime is extended beyond the last bailout point
        // at which we may need to call the inlinee again in the interpreter.
        IR::ByteCodeUsesInstr * useCallTargetInstr = IR::ByteCodeUsesInstr::New(callInstr->GetPrevRealInstrOrLabel(), originalCallTargetStackSym->m_id);

        if(inlineCallOpCode == Js::OpCode::InlineArrayPop)
        {
           callInstr->InsertBefore(useCallTargetInstr);
        }
        else
        {
            inlineBuiltInEndInstr->InsertBefore(useCallTargetInstr);
        }

        if(tmpDst)
        {
            IR::Instr * ldInstr = IR::Instr::New(Js::OpCode::Ld_A, callInstrDst, tmpDst, callInstr->m_func);
            inlineBuiltInEndInstr->InsertBefore(ldInstr);
        }

        // Set srcs of the callInstr, and process ArgOuts.
        callInstr->UnlinkSrc1();
        callInstr->UnlinkSrc2();
        callInstr->m_opcode = inlineCallOpCode;

        int argIndex = inlineCallArgCount;    // We'll use it to fill call instr srcs from upper to lower.


        IR::ByteCodeUsesInstr * byteCodeUsesInstr = IR::ByteCodeUsesInstr::New(callInstr->m_func);
        byteCodeUsesInstr->SetByteCodeOffset(callInstr);
        byteCodeUsesInstr->byteCodeUpwardExposedUsed = JitAnew(callInstr->m_func->m_alloc, BVSparse<JitArenaAllocator>, callInstr->m_func->m_alloc);
        IR::Instr *argInsertInstr = inlineBuiltInStartInstr;

// SIMD_JS
        IR::Instr *eaInsertInstr = callInstr;
        IR::Opnd *eaLinkOpnd = nullptr;
        ThreadContext::SimdFuncSignature simdFuncSignature;
        if (IsSimd128Opcode(callInstr->m_opcode))
        {
            callInstr->m_func->GetScriptContext()->GetThreadContext()->GetSimdFuncSignatureFromOpcode(callInstr->m_opcode, simdFuncSignature);
            Assert(simdFuncSignature.valid);
            // if we have decided to inline, then actual arg count == signature arg count == required arg count from inlinee list (LibraryFunction.h)
            Assert(simdFuncSignature.argCount == (uint)inlineCallArgCount);
            Assert(simdFuncSignature.argCount == (uint)requiredInlineCallArgCount);
        }
//
        inlineBuiltInEndInstr->IterateArgInstrs([&](IR::Instr* argInstr) {
            StackSym *linkSym = linkOpnd->GetStackSym();
            linkSym->m_isInlinedArgSlot = true;
            linkSym->m_allocated = true;

            // We are going to replace the use on the call (below), insert byte code use if necessary
            if (OpCodeAttr::BailOutRec(inlineCallOpCode) || Js::IsSimd128Opcode(inlineCallOpCode))
            {
                StackSym * sym = argInstr->GetSrc1()->GetStackSym();
                if (!sym->m_isSingleDef || !sym->m_instrDef->GetSrc1() || !sym->m_instrDef->GetSrc1()->IsConstOpnd())
                {
                    if (!sym->IsFromByteCodeConstantTable())
                    {
                        byteCodeUsesInstr->byteCodeUpwardExposedUsed->Set(sym->m_id);
                    }
                }
            }

            // Convert the arg out to built in arg out, and get the src of the arg out
            IR::Opnd * argOpnd = ConvertToInlineBuiltInArgOut(argInstr);

            // SIMD_JS
            if (inlineCallArgCount > 2 && argIndex != 0 /* don't include 'this' */)
            {
                Assert(IsSimd128Opcode(callInstr->m_opcode));
                // Insert ExtendedArgs

                IR::Instr *eaInstr;

                // inliner sets the dst type of the ExtendedArg to the expected arg type for the operation. The globOpt uses this info to know the type-spec target for each ExtendedArg.
                eaInstr = IR::Instr::New(Js::OpCode::ExtendArg_A, callInstr->m_func);
                eaInstr->SetByteCodeOffset(callInstr);
                if (argIndex == inlineCallArgCount)
                {
                    // fix callInstr
                    eaLinkOpnd = IR::RegOpnd::New(TyVar, callInstr->m_func);
                    eaLinkOpnd->GetStackSym()->m_isInlinedArgSlot = true;
                    eaLinkOpnd->GetStackSym()->m_allocated = true;

                    Assert(callInstr->GetSrc1() == nullptr && callInstr->GetSrc2() == nullptr);
                    callInstr->SetSrc1(eaLinkOpnd);
                }
                Assert(eaLinkOpnd);
                eaInstr->SetDst(eaLinkOpnd);
                eaInstr->SetSrc1(argInstr->GetSrc1());

                // insert link opnd, except for first ExtendedArg
                if (argIndex > 1)
                {
                    eaInstr->SetSrc2(IR::RegOpnd::New(TyVar, callInstr->m_func));
                    eaLinkOpnd = eaInstr->GetSrc2();
                    eaLinkOpnd->GetStackSym()->m_isInlinedArgSlot = true;
                    eaLinkOpnd->GetStackSym()->m_allocated = true;
                }

                eaInstr->GetDst()->SetValueType(simdFuncSignature.args[argIndex - 1]);

                eaInsertInstr->InsertBefore(eaInstr);
                eaInsertInstr = eaInstr;
            }
            else
            {
                // Use parameter to the inline call to tempDst.
                if (argIndex == 2)
                {
                    callInstr->SetSrc2(argOpnd);
                    // Prevent inserting ByteCodeUses instr during globopt, as we already track the src in ArgOut.
                    callInstr->GetSrc2()->SetIsJITOptimizedReg(true);
                }
                else if (argIndex == 1)
                {
                    callInstr->SetSrc1(argOpnd);
                    // Prevent inserting ByteCodeUses instr during globopt, as we already track the src in ArgOut.
                    callInstr->GetSrc1()->SetIsJITOptimizedReg(true);
                }
            }


            argIndex--;

            linkOpnd = argInstr->GetSrc2();

            // Move the arguments next to the call.
            argInstr->Move(argInsertInstr);
            argInsertInstr = argInstr;
            return false;
        });

        //SIMD_JS
        Simd128FixLoadStoreInstr(builtInId, callInstr);

        if(inlineCallOpCode == Js::OpCode::InlineMathImul || inlineCallOpCode == Js::OpCode::InlineMathClz32)
        {
            // Convert:
            //     s1 = InlineMathImul s2, s3
            // Into:
            //     s4 = Or_A s2, 0
            //     s5 = Or_A s3, 0
            //     s1 = InlineMathImul s4, s5

            Func *const func = callInstr->m_func;
            IR::AddrOpnd *const zeroOpnd = IR::AddrOpnd::NewFromNumber(0, func, true);

            IR::RegOpnd *const s4 = IR::RegOpnd::New(TyVar, func);
            s4->SetIsJITOptimizedReg(true);
            IR::Instr *orInstr = IR::Instr::New(Js::OpCode::Or_A, s4, callInstr->UnlinkSrc1(), zeroOpnd, func);
            orInstr->SetByteCodeOffset(callInstr);
            callInstr->InsertBefore(orInstr);
            callInstr->SetSrc1(s4);
            if (inlineCallOpCode == Js::OpCode::InlineMathImul)
            {
                if (callInstr->GetSrc2()->IsEqual(callInstr->GetSrc1()))
                {
                    callInstr->ReplaceSrc2(s4);
                }
                else
                {
                    IR::RegOpnd *const s5 = IR::RegOpnd::New(TyVar, func);
                    s5->SetIsJITOptimizedReg(true);
                    orInstr = IR::Instr::New(Js::OpCode::Or_A, s5, callInstr->UnlinkSrc2(), zeroOpnd, func);
                    orInstr->SetByteCodeOffset(callInstr);
                    callInstr->InsertBefore(orInstr);
                    callInstr->SetSrc2(s5);
                }
            }
        }

        if(OpCodeAttr::BailOutRec(inlineCallOpCode))
        {
            inlineBuiltInEndInstr->InsertBefore(byteCodeUsesInstr);
        }

        Assert(linkOpnd->AsRegOpnd()->m_sym->GetInstrDef()->m_opcode == Js::OpCode::StartCall);
        Assert(linkOpnd->AsRegOpnd()->m_sym->GetInstrDef()->GetArgOutCount(/*getInterpreterArgOutCount*/ false) == actualCount);

        // Mark the StartCall's dst as an inlined arg slot as well so we know this is an inlined start call
        // and not adjust the stack height on x86
        linkOpnd->AsRegOpnd()->m_sym->m_isInlinedArgSlot = true;

        if(OpCodeAttr::BailOutRec(inlineCallOpCode))
        {
            callInstr = callInstr->ConvertToBailOutInstr(callInstr, IR::BailOutOnFloor);
        }
    }
    return inlineBuiltInEndInstr->m_next;
}

IR::Instr* Inline::InsertInlineeBuiltInStartEndTags(IR::Instr* callInstr, uint actualCount, IR::Instr** builtinStartInstr)
{
    IR::Instr* inlineBuiltInStartInstr = IR::Instr::New(Js::OpCode::InlineBuiltInStart, callInstr->m_func);
    inlineBuiltInStartInstr->SetSrc1(callInstr->GetSrc1());
    inlineBuiltInStartInstr->SetSrc2(callInstr->GetSrc2());
    inlineBuiltInStartInstr->SetByteCodeOffset(callInstr);
    callInstr->InsertBefore(inlineBuiltInStartInstr);
    if (builtinStartInstr)
    {
        *builtinStartInstr = inlineBuiltInStartInstr;
    }

    IR::Instr* inlineBuiltInEndInstr = IR::Instr::New(Js::OpCode::InlineBuiltInEnd, callInstr->m_func);
    inlineBuiltInEndInstr->SetSrc1(IR::IntConstOpnd::New(actualCount, TyInt32, callInstr->m_func));
    inlineBuiltInEndInstr->SetSrc2(callInstr->GetSrc2());
    inlineBuiltInEndInstr->SetByteCodeOffset(callInstr->GetNextRealInstrOrLabel());
    callInstr->InsertAfter(inlineBuiltInEndInstr);
    return inlineBuiltInEndInstr;
}

IR::Instr* Inline::GetDefInstr(IR::Opnd* linkOpnd)
{
    StackSym *linkSym = linkOpnd->AsSymOpnd()->m_sym->AsStackSym();
    Assert(linkSym->m_isSingleDef);
    Assert(linkSym->IsArgSlotSym());

    return linkSym->m_instrDef;
}

IR::Instr* Inline::InlineApply(IR::Instr *callInstr, const FunctionJITTimeInfo *applyData, const FunctionJITTimeInfo * inlinerData, const StackSym *symCallerThis, bool* pIsInlined, uint callSiteId, uint recursiveInlineDepth)
{
    // We may still decide not to inline.
    *pIsInlined = false;

    Js::BuiltinFunction builtInId = Js::JavascriptLibrary::GetBuiltinFunctionForFuncId(applyData->GetLocalFunctionId());
    const FunctionJITTimeInfo * inlineeData = nullptr;

    IR::SymOpnd* linkOpnd = callInstr->GetSrc2()->AsSymOpnd();
    StackSym *arrayArgsym = linkOpnd->AsSymOpnd()->m_sym->AsStackSym();
    Assert(arrayArgsym->m_isSingleDef);
    Assert(arrayArgsym->IsArgSlotSym());

    IR::Instr* arrayArgInstr = arrayArgsym->m_instrDef;
    IR::Opnd *arrayArgOpnd = arrayArgInstr->GetSrc1();

    // if isArrayOpndArgumentsObject == false, the array opnd can still be the arguments object; we just can't say that for sure
    bool isArrayOpndArgumentsObject = arrayArgOpnd->IsArgumentsObject();

    IR::Instr * returnInstr = nullptr;
    if (!PHASE_OFF(Js::InlineApplyTargetPhase, this->topFunc))
    {
<<<<<<< HEAD
        if (isArrayOpndArgumentsObject && InlineApplyTarget(callInstr, inlinerData, &inlineeData, applyData, symCallerThis, &returnInstr, recursiveInlineDepth))
=======
        if (InlineApplyTarget(callInstr, inlinerData, &inlineeData, funcInfo, symCallerThis, &returnInstr, recursiveInlineDepth, isArrayOpndArgumentsObject))
>>>>>>> 1334e38d
        {
            *pIsInlined = true;
            Assert(returnInstr);
            return returnInstr;
        }
    }

#if defined(ENABLE_DEBUG_CONFIG_OPTIONS)
<<<<<<< HEAD
    TraceInlining(inlinerData, Js::JavascriptLibrary::GetNameForBuiltIn(builtInId),
        nullptr, 0, this->topFunc->GetWorkItem()->GetJITTimeInfo(), 0, nullptr, callSiteId, builtInId);
    wchar_t debugStringBuffer[MAX_FUNCTION_BODY_DEBUG_STRING_SIZE];
=======
    InliningDecider::TraceInlining(inlinerData->GetFunctionBody(), Js::JavascriptLibrary::GetNameForBuiltIn(builtInId),
        nullptr, 0, this->topFunc->m_workItem->GetFunctionBody(), 0, nullptr, callSiteId, builtInId);
    char16 debugStringBuffer[MAX_FUNCTION_BODY_DEBUG_STRING_SIZE];
>>>>>>> 1334e38d
#endif

    if (!isArrayOpndArgumentsObject)
    {
        if (inlineeData && inlineeData->GetBody() == nullptr)
        {
            *pIsInlined = true;
            // TODO: OOP JIT enable assert (readprocessmemory?)
            //Assert((inlineeData->GetFunctionInfo()->GetAttributes() & Js::FunctionInfo::Attributes::BuiltInInlinableAsLdFldInlinee) != 0);
            return InlineApplyWithArray(callInstr, applyData, Js::JavascriptLibrary::GetBuiltinFunctionForFuncId(inlineeData->GetLocalFunctionId()));
        }
        else
        {
<<<<<<< HEAD
            INLINE_TESTTRACE(L"INLINING: Skip Inline: Supporting inlining func.apply(this, array) or func.apply(this, arguments) with formals in the parent function only when func is a built-in inlinable as apply target \tCaller: %s (%s)\n",
                inlinerData->GetBody()->GetDisplayName(), inlinerData->GetDebugNumberSet(debugStringBuffer));
=======
            INLINE_TESTTRACE(_u("INLINING: Skip Inline: Supporting inlining func.apply(this, array) or func.apply(this, arguments) with formals in the parent function only when func is a built-in inlinable as apply target \tCaller: %s (%s)\n"),
                inlinerData->GetFunctionBody()->GetDisplayName(), inlinerData->GetFunctionBody()->GetDebugNumberSet(debugStringBuffer));
>>>>>>> 1334e38d
            return callInstr;
        }
    }

    *pIsInlined = true;
    return InlineApplyWithArgumentsObject(callInstr, arrayArgInstr, applyData);
}

IR::Instr * Inline::InlineApplyWithArgumentsObject(IR::Instr * callInstr, IR::Instr * argsObjectArgInstr, const FunctionJITTimeInfo * funcInfo)
{
    IR::Instr* ldHeapArguments = argsObjectArgInstr->GetSrc1()->GetStackSym()->GetInstrDef();
    IR::RegOpnd* argumentsObj = IR::RegOpnd::New(TyVar, callInstr->m_func);
    IR::Instr *assignInstr = IR::Instr::New(Js::OpCode::LdArgumentsFromStack, argumentsObj, ldHeapArguments->GetDst(), callInstr->m_func);
    assignInstr->SetByteCodeOffset(argsObjectArgInstr);
    argsObjectArgInstr->InsertBefore(assignInstr);
    argsObjectArgInstr->ReplaceSrc1(ldHeapArguments->GetDst());

    IR::Opnd * linkOpnd = callInstr->GetSrc2()->AsSymOpnd();
    IR::Instr * explicitThisArgOut = nullptr;
    IR::Instr * implicitThisArgOut = nullptr;
    callInstr->IterateArgInstrs([&](IR::Instr* argInstr) {
        explicitThisArgOut = implicitThisArgOut;
        implicitThisArgOut = argInstr;

        linkOpnd->AsSymOpnd()->m_sym->AsStackSym()->m_isInlinedArgSlot = true;
        linkOpnd->AsSymOpnd()->m_sym->AsStackSym()->m_allocated = true;
        ConvertToInlineBuiltInArgOut(argInstr);

        linkOpnd = argInstr->GetSrc2();
        return false;
    });

    //      BailOnNotEqual  s4.var                  ---------------New additional BAILOUT if not stack args or actuals exceed 16 at runtime.
    //      Bailout: #004e (BailOutOnInlineFunction)
    //      linkOpnd      Argout_FromStackArgs s4.var
    //      linkOpnd1     ArgOut_A_Dynamic  s3.var, linkOpnd
    //                    CallI_Dynamic     s6.var,  linkOpnd1

    IR::Instr* bailOutOnNotStackArgs;
    IR::Instr* bailOutOnNotStackArgsInsertionPoint = callInstr;

    // Save off the call target operand (function object) so we can extend its lifetime as needed, even if
    // the call instruction gets transformed to CallIFixed.
    StackSym* originalCallTargetStackSym = callInstr->GetSrc1()->GetStackSym();

    // If we optimized the call instruction for a fixed function we will have bailed out earlier if the function
    // wasn't what we expected or was not a function at all.  However, we must still check and bail out on heap arguments.
    bool safeThis = false;
    if (TryOptimizeCallInstrWithFixedMethod(callInstr, funcInfo, false /*isPolymorphic*/, true /*isBuiltIn*/, false /*isCtor*/, true /*isInlined*/, safeThis /*unused here*/))
    {
        Assert(callInstr->m_opcode == Js::OpCode::CallIFixed);
        bailOutOnNotStackArgs = IR::BailOutInstr::New(Js::OpCode::BailOnNotStackArgs, IR::BailOutOnInlineFunction, callInstr, callInstr->m_func);
    }
    else
    {
        IR::Instr *primaryBailoutInstr = PrepareInsertionPoint(callInstr, funcInfo, callInstr);
        bailOutOnNotStackArgs = IR::BailOutInstr::New(Js::OpCode::BailOnNotStackArgs, IR::BailOutOnInlineFunction, primaryBailoutInstr->GetBailOutInfo(), callInstr->m_func);
        bailOutOnNotStackArgsInsertionPoint = primaryBailoutInstr;
    }

    bailOutOnNotStackArgs->SetSrc1(argumentsObj);
    bailOutOnNotStackArgs->SetSrc2(IR::AddrOpnd::NewNull(callInstr->m_func));
    bailOutOnNotStackArgsInsertionPoint->InsertBefore(bailOutOnNotStackArgs);

    // If we optimized the call instruction for a fixed function, we must extend the function object's lifetime until after
    // the bailout on non-stack arguments.
    if (callInstr->m_opcode == Js::OpCode::CallIFixed)
    {
        IR::ByteCodeUsesInstr * useCallTargetInstr = IR::ByteCodeUsesInstr::New(callInstr, originalCallTargetStackSym->m_id);
        callInstr->InsertBefore(useCallTargetInstr);
    }

    // Optimize .init.apply(this, arguments);
    IR::Instr* builtInStartInstr;
    InsertInlineeBuiltInStartEndTags(callInstr, 3, &builtInStartInstr); //3 args (implicit this + explicit this + arguments = 3)

    // Move argouts close to call
    IR::Instr* argInsertInstr = builtInStartInstr;
    builtInStartInstr->IterateArgInstrs([&](IR::Instr* argInstr) {
        argInstr->Move(argInsertInstr);
        argInsertInstr = argInstr;
        return false;
    });

    IR::Instr *startCall = IR::Instr::New(Js::OpCode::StartCall, callInstr->m_func);
    startCall->SetDst(IR::RegOpnd::New(TyVar, callInstr->m_func));
    startCall->SetSrc1(IR::IntConstOpnd::New(2, TyInt32, callInstr->m_func)); //2 args (this pointer & ArgOut_A_From_StackArgs for this direct call to init

    callInstr->InsertBefore(startCall);

    StackSym *symDst = callInstr->m_func->m_symTable->GetArgSlotSym((uint16)(2));
    IR::SymOpnd* linkOpnd1 = IR::SymOpnd::New(symDst, 0, TyMachPtr, callInstr->m_func);

    symDst = callInstr->m_func->m_symTable->GetArgSlotSym((uint16)(1));
    IR::Opnd *linkOpnd2 = IR::SymOpnd::New(symDst, 0, TyMachPtr, callInstr->m_func);

    // This keeps the stack args alive for bailout to recover
    IR::Instr* argout = IR::Instr::New(Js::OpCode::ArgOut_A_FromStackArgs, linkOpnd1, ldHeapArguments->GetDst(), startCall->GetDst(), callInstr->m_func);
    callInstr->InsertBefore(argout);

    callInstr->ReplaceSrc1(implicitThisArgOut->GetSrc1());
    callInstr->ReplaceSrc2(linkOpnd2);
    callInstr->m_opcode = Js::OpCode::CallIDynamic;

    argout = IR::Instr::New(Js::OpCode::ArgOut_A_Dynamic, linkOpnd2, explicitThisArgOut->GetSrc1(), linkOpnd1, callInstr->m_func); // push explicit this as this pointer
    callInstr->InsertBefore(argout);
    return callInstr;
}

IR::Instr * Inline::InlineApplyWithArray(IR::Instr * callInstr, const FunctionJITTimeInfo * funcInfo, Js::BuiltinFunction builtInId)
{
    IR::Opnd * linkOpnd = callInstr->GetSrc2()->AsSymOpnd();
    IR::Instr * argInsertInstr = callInstr;
    IR::Instr * arrayArgOut = nullptr;
    IR::Instr * explicitThisArgOut = nullptr;
    IR::Instr * implicitThisArgOut = nullptr;
    callInstr->IterateArgInstrs([&](IR::Instr* argInstr) {
        arrayArgOut = explicitThisArgOut;
        explicitThisArgOut = implicitThisArgOut;
        implicitThisArgOut = argInstr;

        linkOpnd->AsSymOpnd()->m_sym->AsStackSym()->m_isInlinedArgSlot = true;
        linkOpnd->AsSymOpnd()->m_sym->AsStackSym()->m_allocated = true;
        ConvertToInlineBuiltInArgOut(argInstr);

        argInstr->Move(argInsertInstr);
        argInsertInstr = argInstr;

        linkOpnd = argInstr->GetSrc2();
        return false;
    });

    StackSym* originalCallTargetStackSym = callInstr->GetSrc1()->GetStackSym();

    // If we optimized the call instruction for a fixed function we will have bailed out earlier if the function
    // wasn't what we expected or was not a function at all.  However, we must still check and bail out on heap arguments.
    bool safeThis = false;
    if (TryOptimizeCallInstrWithFixedMethod(callInstr, funcInfo, false /*isPolymorphic*/, true /*isBuiltIn*/, false /*isCtor*/, true /*isInlined*/, safeThis /*unused here*/))
    {
        Assert(callInstr->m_opcode == Js::OpCode::CallIFixed);
    }
    else
    {
        PrepareInsertionPoint(callInstr, funcInfo, callInstr);
    }

    // If we optimized the call instruction for a fixed function, we must extend the function object's lifetime until after the last bailout before the call.
    if (callInstr->m_opcode == Js::OpCode::CallIFixed)
    {
        IR::ByteCodeUsesInstr * useCallTargetInstr = IR::ByteCodeUsesInstr::New(callInstr, originalCallTargetStackSym->m_id);
        callInstr->InsertBefore(useCallTargetInstr);
    }

    IR::Instr* builtInEndInstr = InsertInlineeBuiltInStartEndTags(callInstr, 3); // 3 args (implicit this + explicit this + array = 3)
    builtInEndInstr->m_opcode = Js::OpCode::InlineNonTrackingBuiltInEnd; // We will call EndTrackCall when we see CallDirect for reasons explained in GlobOpt::TrackCalls

    IR::Instr * startCall = IR::Instr::New(Js::OpCode::StartCall,
                                           IR::RegOpnd::New(TyVar, callInstr->m_func),
                                           IR::IntConstOpnd::New(2, TyInt32, callInstr->m_func),
                                           callInstr->m_func);
    callInstr->InsertBefore(startCall);

    StackSym * sym = callInstr->m_func->m_symTable->GetArgSlotSym((uint16)(1));
    linkOpnd = IR::SymOpnd::New(sym, 0, TyMachPtr, callInstr->m_func);
    IR::Instr * argOut = IR::Instr::New(Js::OpCode::ArgOut_A, linkOpnd, explicitThisArgOut->GetSrc1(), startCall->GetDst(), callInstr->m_func);
    callInstr->InsertBefore(argOut);

    sym = callInstr->m_func->m_symTable->GetArgSlotSym((uint16)(2));
    linkOpnd = IR::SymOpnd::New(sym, 0, TyMachPtr, callInstr->m_func);
    argOut = IR::Instr::New(Js::OpCode::ArgOut_A, linkOpnd, arrayArgOut->GetSrc1(), argOut->GetDst(), callInstr->m_func);
    callInstr->InsertBefore(argOut);

    linkOpnd = IR::SymOpnd::New(callInstr->m_func->m_symTable->GetArgSlotSym((uint16)(1)), 0, TyMachPtr, callInstr->m_func);
    argOut = IR::Instr::New(Js::OpCode::ArgOut_A_InlineSpecialized, linkOpnd, implicitThisArgOut->GetSrc1(), argOut->GetDst(), callInstr->m_func);
    callInstr->InsertBefore(argOut);

    IR::HelperCallOpnd * helperCallOpnd = nullptr;
    switch (builtInId)
    {
    case Js::BuiltinFunction::Math_Max:
        helperCallOpnd = IR::HelperCallOpnd::New(IR::HelperOp_MaxInAnArray, callInstr->m_func);
        break;

    case Js::BuiltinFunction::Math_Min:
        helperCallOpnd = IR::HelperCallOpnd::New(IR::HelperOp_MinInAnArray, callInstr->m_func);
        break;

    default:
        Assert(false);
        __assume(UNREACHED);
    }
    callInstr->m_opcode = Js::OpCode::CallDirect;
    callInstr->ReplaceSrc1(helperCallOpnd);
    callInstr->ReplaceSrc2(argOut->GetDst());

    return callInstr;
}

<<<<<<< HEAD
bool Inline::InlineApplyTarget(IR::Instr *callInstr, const FunctionJITTimeInfo* inlinerData, const FunctionJITTimeInfo** pInlineeData, const FunctionJITTimeInfo *applyFuncInfo,
                            const StackSym *symCallerThis, IR::Instr ** returnInstr, uint recursiveInlineDepth)
=======
bool Inline::InlineApplyTarget(IR::Instr *callInstr, const Js::FunctionCodeGenJitTimeData* inlinerData, const Js::FunctionCodeGenJitTimeData** pInlineeData, Js::FunctionInfo *applyFuncInfo,
                            const StackSym *symCallerThis, IR::Instr ** returnInstr, uint recursiveInlineDepth, bool isArrayOpndArgumentsObject)
>>>>>>> 1334e38d
{
#if ENABLE_DEBUG_CONFIG_OPTIONS
    char16 debugStringBuffer[MAX_FUNCTION_BODY_DEBUG_STRING_SIZE];
    char16 debugStringBuffer2[MAX_FUNCTION_BODY_DEBUG_STRING_SIZE];
#endif

    if (this->isApplyTargetInliningInProgress)
    {
<<<<<<< HEAD
        INLINE_TESTTRACE(L"INLINING: Skip Inline: Skipping apply target inlining, Recursive apply inlining is not supported \tCaller: %s\t(%s) \tTop Func:%s\t(%s)\n", inlinerData->GetBody()->GetDisplayName(),
                                inlinerData->GetDebugNumberSet(debugStringBuffer), this->topFunc->GetJITFunctionBody()->GetDisplayName(), this->topFunc->GetDebugNumberSet(debugStringBuffer2));
=======
        INLINE_TESTTRACE(_u("INLINING: Skip Inline: Skipping apply target inlining, Recursive apply inlining is not supported \tCaller: %s\t(%s) \tTop Func:%s\t(%s)\n"), inlinerData->GetFunctionBody()->GetDisplayName(),
                                inlinerData->GetFunctionBody()->GetDebugNumberSet(debugStringBuffer), this->topFunc->GetJnFunction()->GetDisplayName(), this->topFunc->GetJnFunction()->GetDebugNumberSet(debugStringBuffer2));
>>>>>>> 1334e38d
        return false;
    }

    // Begin inlining apply target

    IR::Opnd* applyOpnd = callInstr->GetSrc1();
    Assert(applyOpnd->IsRegOpnd());
    StackSym* applySym = applyOpnd->AsRegOpnd()->m_sym->AsStackSym();
    if (!applySym->IsSingleDef())
    {
        return false;
    }
    IR::Instr* applyLdInstr = applySym->GetInstrDef();
    IR::Instr* applyTargetLdInstr = applyLdInstr->m_prev;

    if(applyTargetLdInstr->m_opcode != Js::OpCode::LdFldForCallApplyTarget)
    {
        return false;
    }

    IR::Opnd *applyTargetLdOpnd = applyTargetLdInstr->GetSrc1();
    if (!applyTargetLdOpnd->IsSymOpnd() || !applyTargetLdOpnd->AsSymOpnd()->IsPropertySymOpnd())
    {
        return false;
    }

    const auto inlineCacheIndex = applyTargetLdOpnd->AsPropertySymOpnd()->m_inlineCacheIndex;
    const auto inlineeData = inlinerData->GetLdFldInlinee(inlineCacheIndex);

    if (!isArrayOpndArgumentsObject || SkipCallApplyTargetInlining_Shared(callInstr, inlinerData, inlineeData, /*isApplyTarget*/ true, /*isCallTarget*/ false))
    {
        *pInlineeData = inlineeData;
        return false;
    }

    if (callInstr->m_func->IsTopFunc())
    {
<<<<<<< HEAD
        INLINE_TESTTRACE(L"INLINING: Skip Inline: Skipping apply target inlining in top func\tCaller: %s\t(%s) \tTop Func:%s\t(%s)\n", inlinerData->GetBody()->GetDisplayName(),
            inlinerData->GetDebugNumberSet(debugStringBuffer), this->topFunc->GetJITFunctionBody()->GetDisplayName(), this->topFunc->GetDebugNumberSet(debugStringBuffer2));
=======
        INLINE_TESTTRACE(_u("INLINING: Skip Inline: Skipping apply target inlining in top func\tCaller: %s\t(%s) \tTop Func:%s\t(%s)\n"), inlinerData->GetFunctionBody()->GetDisplayName(),
            inlinerData->GetFunctionBody()->GetDebugNumberSet(debugStringBuffer), this->topFunc->GetJnFunction()->GetDisplayName(), this->topFunc->GetJnFunction()->GetDebugNumberSet(debugStringBuffer2));
>>>>>>> 1334e38d
        return false;
    }

    StackSym* originalCallTargetStackSym = callInstr->GetSrc1()->GetStackSym();
    bool safeThis = false;
    if (!TryGetFixedMethodsForBuiltInAndTarget(callInstr, inlinerData, inlineeData, applyFuncInfo, applyLdInstr, applyTargetLdInstr, safeThis, /*isApplyTarget*/ true))
    {
        return false;
    }

    // o.foo.apply(obj, arguments)
    //
    // StartCall
    // ArgOut_A         <-- implicit "this" (foo) argout
    // ArgOut_A         <-- explicit "this" (obj) argout
    // ArgOut_A         <-- arguments object argout
    // CallIFixed

    IR::Instr* implicitThisArgOut = nullptr;
    IR::Instr* explicitThisArgOut = nullptr;
    IR::Instr* argumentsObjArgOut = nullptr;
    callInstr->IterateArgInstrs([&](IR::Instr* argInstr)
    {
        argumentsObjArgOut = explicitThisArgOut;
        explicitThisArgOut = implicitThisArgOut;
        implicitThisArgOut = argInstr;

        argInstr->GenerateBytecodeArgOutCapture(); // Generate BytecodeArgOutCapture here to capture the implicit "this" (to be removed) and arguments object (to be expanded) argouts,
                                                   // so that any bailout in the call sequence restores the argouts stack as the interpreter would expect it to be.
        argInstr->GetDst()->AsSymOpnd()->GetStackSym()->DecrementArgSlotNum(); // We will be removing implicit "this" argout
        return false;
    });

    if (safeThis)
    {
        IR::Instr * byteCodeArgOutCapture = explicitThisArgOut->GetBytecodeArgOutCapture();
        Assert(byteCodeArgOutCapture->GetSrc1()->IsRegOpnd());

        if (byteCodeArgOutCapture->GetSrc1()->AsRegOpnd()->GetStackSym() != symCallerThis)
        {
            safeThis = false;
        }
    }

    IR::Opnd *src1 = argumentsObjArgOut->GetSrc1();
    IR::Instr* ldHeapArguments = src1->AsRegOpnd()->m_sym->m_instrDef;

    IR::RegOpnd* argumentsObj = IR::RegOpnd::New(TyVar, callInstr->m_func);
    IR::Instr *assignInstr = IR::Instr::New(Js::OpCode::LdArgumentsFromStack, argumentsObj, ldHeapArguments->GetDst(), callInstr->m_func);
    assignInstr->SetByteCodeOffset(argumentsObjArgOut);
    argumentsObjArgOut->InsertBefore(assignInstr);

    IR::Instr* argObjByteCodeArgoutCapture = argumentsObjArgOut->GetBytecodeArgOutCapture();
    argObjByteCodeArgoutCapture->GetDst()->GetStackSym()->m_nonEscapingArgObjAlias = true;

    argumentsObjArgOut->m_opcode = Js::OpCode::ArgOut_A_FromStackArgs;

    Assert(implicitThisArgOut->GetSrc2()->IsRegOpnd());
    IR::Instr * startCall = implicitThisArgOut->GetSrc2()->AsRegOpnd()->m_sym->AsStackSym()->GetInstrDef();
    Assert(startCall->m_opcode == Js::OpCode::StartCall);

    IR::Instr *  bailOutOnNotStackArgs = IR::BailOutInstr::New(Js::OpCode::BailOnNotStackArgs, IR::BailOutOnInlineFunction,
        callInstr, callInstr->m_func);
    bailOutOnNotStackArgs->SetSrc1(argumentsObj);
    bailOutOnNotStackArgs->SetSrc2(IR::AddrOpnd::NewNull(callInstr->m_func));
    argumentsObjArgOut->InsertBefore(bailOutOnNotStackArgs);

    IR::Instr* byteCodeArgOutUse = IR::Instr::New(Js::OpCode::BytecodeArgOutUse, callInstr->m_func);
    byteCodeArgOutUse->SetSrc1(implicitThisArgOut->GetSrc1());
    byteCodeArgOutUse->SetSrc2(argumentsObjArgOut->GetSrc1());
    callInstr->InsertBefore(byteCodeArgOutUse);

    // don't need the implicit "this" anymore
    explicitThisArgOut->ReplaceSrc2(startCall->GetDst());
    implicitThisArgOut->Remove();

    startCall->SetSrc2(IR::IntConstOpnd::New(startCall->GetArgOutCount(/*getInterpreterArgOutCount*/ false), TyUint32, startCall->m_func));
    startCall->GetSrc1()->AsIntConstOpnd()->IncrValue(-1); // update the count of argouts as seen by JIT, in the start call instruction

    *returnInstr = InlineCallApplyTarget_Shared(callInstr, originalCallTargetStackSym, inlineeData, inlineCacheIndex,
                                                safeThis, /*isApplyTarget*/ true, /*isCallTarget*/ false, recursiveInlineDepth);
    return true;
}

IR::Instr *
Inline::InlineCallApplyTarget_Shared(IR::Instr *callInstr, StackSym* originalCallTargetStackSym, const FunctionJITTimeInfo *const inlineeData,
                                        uint inlineCacheIndex, bool safeThis, bool isApplyTarget, bool isCallTarget, uint recursiveInlineDepth)
{
    Assert(isApplyTarget ^ isCallTarget);

    // returnValueOpnd
    IR::RegOpnd * returnValueOpnd;
    Js::RegSlot returnRegSlot;
    if (callInstr->GetDst())
    {
        returnValueOpnd = callInstr->UnlinkDst()->AsRegOpnd();
        returnRegSlot = returnValueOpnd->m_sym->GetByteCodeRegSlot();
    }
    else
    {
        returnValueOpnd = nullptr;
        returnRegSlot = Js::Constants::NoRegister;
    }

    Assert(callInstr->IsProfiledInstr());
    Js::ProfileId callSiteId = static_cast<Js::ProfileId>(callInstr->AsProfiledInstr()->u.profileId);

    // inlinee
    CodeGenWorkItemIDL * workItemData = JitAnewStruct(this->topFunc->m_alloc, CodeGenWorkItemIDL);

    workItemData->isJitInDebugMode = this->topFunc->IsJitInDebugMode();
    workItemData->type = JsFunctionType;
    workItemData->jitMode = static_cast<char>(this->topFunc->GetWorkItem()->GetJitMode());
    workItemData->nativeDataAddr = this->topFunc->GetWorkItem()->GetWorkItemData()->nativeDataAddr;
    workItemData->loopNumber = Js::LoopHeader::NoLoop;

    workItemData->jitData = (FunctionJITTimeDataIDL*)(inlineeData);
    JITTimeWorkItem * jitWorkItem = JitAnew(this->topFunc->m_alloc, JITTimeWorkItem, workItemData);

    //Js::EntryPointPolymorphicInlineCacheInfo * entryPointPolymorphicInlineCacheInfo = this->topFunc->GetWorkItem()->GetEntryPoint()->GetPolymorphicInlineCacheInfo();
    Func * inlinee = JitAnew(this->topFunc->m_alloc,
        Func,
        this->topFunc->m_alloc,
        jitWorkItem,
        this->topFunc->GetThreadContextInfo(),
        this->topFunc->GetScriptContextInfo(),
        this->topFunc->GetJITOutput()->GetOutputData(),
        inlineeData->GetBody()->GetLdFldInlineeRuntimeData(callSiteId), // TODO: OOP JIT, find correct function to inline
        // TODO: OOP JIT, polymorphic inline cache info
        //entryPointPolymorphicInlineCacheInfo ? entryPointPolymorphicInlineCacheInfo->GetInlineeInfo(funcBody) : nullptr,
        nullptr,
        this->topFunc->GetCodeGenAllocators(),
        this->topFunc->GetNumberAllocator(),
        this->topFunc->GetCodeGenProfiler(),
        this->topFunc->IsBackgroundJIT(),
        callInstr->m_func,
        callInstr->m_next->GetByteCodeOffset(),
        returnRegSlot,
        false,
        callSiteId,
        false);

    // instrNext
    IR::Instr* instrNext = callInstr->m_next;

    return InlineFunctionCommon(callInstr, originalCallTargetStackSym, inlineeData, inlinee, instrNext, returnValueOpnd, callInstr, nullptr, recursiveInlineDepth, safeThis, isApplyTarget);
}

IR::Opnd *
Inline::ConvertToInlineBuiltInArgOut(IR::Instr * argInstr)
{
    argInstr->m_opcode = Js::OpCode::ArgOut_A_InlineBuiltIn;
    argInstr->GenerateBytecodeArgOutCapture();
    return argInstr->GetSrc1();
}

IR::Instr*
Inline::InlineCall(IR::Instr *callInstr, const FunctionJITTimeInfo *funcInfo, const FunctionJITTimeInfo * inlinerData, const StackSym *symCallerThis, bool* pIsInlined, uint callSiteId, uint recursiveInlineDepth)
{
    Js::BuiltinFunction builtInId = Js::JavascriptLibrary::GetBuiltinFunctionForFuncId(funcInfo->GetLocalFunctionId());
    Func *func = callInstr->m_func;

    *pIsInlined = false;
    if (PHASE_OFF(Js::InlineCallPhase, this->topFunc) || PHASE_OFF(Js::InlineCallPhase, func)
        || !this->topFunc->GetJITFunctionBody()->GetInParamsCount())
    {
        return callInstr;
    }

    // Convert all the current ARG_OUT to  ArgOut_A_InlineBuiltIn
    IR::Opnd *linkOpnd = callInstr->GetSrc2();

    if (!GetDefInstr(linkOpnd)->GetSrc2()->IsSymOpnd())
    {
        // There is no benefit of inlining.call() with no arguments.
        return callInstr;
    }

    *pIsInlined = true;
    const FunctionJITTimeInfo * inlineeData = nullptr;

    IR::Instr * returnInstr = nullptr;
    if (!PHASE_OFF(Js::InlineCallTargetPhase, this->topFunc))
    {
        if (InlineCallTarget(callInstr, inlinerData, &inlineeData, funcInfo, symCallerThis, &returnInstr, recursiveInlineDepth))
        {
            Assert(returnInstr);
            return returnInstr;
        }
    }

#if defined(ENABLE_DEBUG_CONFIG_OPTIONS)
    TraceInlining(inlinerData, Js::JavascriptLibrary::GetNameForBuiltIn(builtInId),
        nullptr, 0, this->topFunc->GetWorkItem()->GetJITTimeInfo(), 0, nullptr, callSiteId, builtInId);
#endif

    uint actualCount = 0;
    Assert(linkOpnd->IsSymOpnd());

    // We are trying to optimize this.superConstructor.call(this, a, b,c);
    // argImplicitInstr represents this.superConstructor which we need to call directly.
    IR::Instr *argImplicitInstr;
    IR::Instr* argInsertInstr = callInstr;
    callInstr->IterateArgInstrs([&](IR::Instr* argInstr) {
        argImplicitInstr = argInstr;
        ++actualCount;
        linkOpnd->AsSymOpnd()->m_sym->AsStackSym()->m_isInlinedArgSlot = true;
        linkOpnd->AsSymOpnd()->m_sym->AsStackSym()->m_allocated = true;
        ConvertToInlineBuiltInArgOut(argInstr);
        // Move the arguments next to the call.
        argInstr->Move(argInsertInstr);
        argInsertInstr = argInstr;
        linkOpnd = argInstr->GetSrc2();
        return false;
    });
    linkOpnd->AsRegOpnd()->m_sym->m_isInlinedArgSlot = true;

    IR::SymOpnd* orgLinkOpnd = callInstr->GetSrc2()->AsSymOpnd();

    // Save off the call target operand (function object) so we can extend its lifetime as needed, even if
    // the call instruction gets transformed to CallIFixed.
    StackSym* originalCallTargetStackSym = callInstr->GetSrc1()->GetStackSym();
    bool safeThis = false;
    if (!TryOptimizeCallInstrWithFixedMethod(callInstr, funcInfo, false /*isPolymorphic*/, true /*isBuiltIn*/, false /*isCtor*/, true /*isInlined*/, safeThis))
    {
        PrepareInsertionPoint(callInstr, funcInfo, callInstr);
    }
    else
    {
        Assert(callInstr->m_opcode == Js::OpCode::CallIFixed);
        // If we optimized the call instruction for a fixed function, we must extend the function object's lifetime until after
        // the bailout on non-stack arguments.
        IR::ByteCodeUsesInstr * useCallTargetInstr = IR::ByteCodeUsesInstr::New(callInstr, originalCallTargetStackSym->m_id);
        callInstr->InsertBefore(useCallTargetInstr);
    }

    InsertInlineeBuiltInStartEndTags(callInstr, actualCount);

    uint actualCountToInlinedCall = actualCount - 1;

    IR::Instr *startCall = IR::Instr::New(Js::OpCode::StartCall, func);
    startCall->SetDst(IR::RegOpnd::New(TyVar, func));
    startCall->SetSrc1(IR::IntConstOpnd::New(actualCountToInlinedCall, TyInt32, func)); // New call will have one less parameter.

    callInstr->InsertBefore(startCall);

    callInstr->ReplaceSrc1(argImplicitInstr->GetSrc1());
    callInstr->UnlinkSrc2();
    callInstr->m_opcode = Js::OpCode::CallI;

    IR::Instr* insertBeforeInstr = callInstr;
    IR::Instr* clonedArgout = nullptr;
    IR::Instr* orgArgout = nullptr;

    for (uint i = actualCountToInlinedCall ; i > 0; i--)
    {
        orgArgout = GetDefInstr(orgLinkOpnd);
        orgLinkOpnd = orgArgout->GetSrc2()->AsSymOpnd();
        IR::Opnd *orgSrc1 = orgArgout->GetSrc1();

        // Change ArgOut to use temp as src1.
        StackSym * stackSym = StackSym::New(orgSrc1->GetStackSym()->GetType(), argImplicitInstr->m_func);
        IR::Opnd* tempDst = IR::RegOpnd::New(stackSym, orgSrc1->GetType(), argImplicitInstr->m_func);
        IR::Instr *assignInstr = IR::Instr::New(Js::OpCode::Ld_A, tempDst, orgSrc1, argImplicitInstr->m_func);
        assignInstr->SetByteCodeOffset(orgArgout);
        tempDst->SetIsJITOptimizedReg(true);
        orgArgout->InsertBefore(assignInstr);

        StackSym *symDst = callInstr->m_func->m_symTable->GetArgSlotSym((uint16)(i));
        IR::SymOpnd* newLinkOpnd = IR::SymOpnd::New(symDst, 0, TyMachPtr, func);

        clonedArgout = IR::Instr::New(Js::OpCode::ArgOut_A, newLinkOpnd, tempDst, func);
        insertBeforeInstr->SetSrc2(newLinkOpnd);

        insertBeforeInstr->InsertBefore(clonedArgout);
        insertBeforeInstr = clonedArgout;
    }
    clonedArgout->SetSrc2(startCall->GetDst());
    Assert(GetDefInstr(orgLinkOpnd) == argImplicitInstr);
    return callInstr;
}

bool
Inline::InlineCallTarget(IR::Instr *callInstr, const FunctionJITTimeInfo* inlinerData, const FunctionJITTimeInfo** pInlineeData, const FunctionJITTimeInfo *callFuncInfo,
                            const StackSym *symCallerThis, IR::Instr ** returnInstr, uint recursiveInlineDepth)
{
    IR::Opnd* src1 = callInstr->GetSrc1();
    Assert(src1->IsRegOpnd());
    StackSym* sym = src1->AsRegOpnd()->GetStackSym();
    if (!sym->IsSingleDef())
    {
        return false;
    }
    IR::Instr* callLdInstr = sym->GetInstrDef();
    Assert(callLdInstr);

    IR::Instr* callTargetLdInstr = callLdInstr->m_prev;
    if (callTargetLdInstr->m_opcode != Js::OpCode::LdFldForCallApplyTarget)
    {
        return false;
    }

    IR::Opnd* callTargetLdOpnd = callTargetLdInstr->GetSrc1();
    if (!callTargetLdOpnd->IsSymOpnd() || !callTargetLdOpnd->AsSymOpnd()->IsPropertySymOpnd())
    {
        return false;
    }

    const auto inlineCacheIndex = callTargetLdOpnd->AsPropertySymOpnd()->m_inlineCacheIndex;
    const auto inlineeData = inlinerData->GetLdFldInlinee(inlineCacheIndex);

    if (SkipCallApplyTargetInlining_Shared(callInstr, inlinerData, inlineeData, /*isApplyTarget*/ false, /*isCallTarget*/ true))
    {
        *pInlineeData = inlineeData;
        return false;
    }

    StackSym* originalCallTargetStackSym = callInstr->GetSrc1()->GetStackSym();
    bool safeThis = false;
    if (!TryGetFixedMethodsForBuiltInAndTarget(callInstr, inlinerData, inlineeData, callFuncInfo, callLdInstr, callTargetLdInstr, safeThis, /*isApplyTarget*/ false))
    {
        return false;
    }

    IR::Instr* implicitThisArgOut = nullptr;
    IR::Instr* explicitThisArgOut = nullptr;

    callInstr->IterateArgInstrs([&] (IR::Instr* argInstr)
    {
        explicitThisArgOut = implicitThisArgOut;
        implicitThisArgOut = argInstr;

        argInstr->GenerateBytecodeArgOutCapture(); // Generate BytecodeArgOutCapture here to capture the implicit "this" argout (which will be removed) as well,
                                                   // so that any bailout in the call sequence restores the argouts stack as the interpreter would expect it to be.
        argInstr->GetDst()->AsSymOpnd()->GetStackSym()->DecrementArgSlotNum(); // We will be removing implicit "this" argout
        return false;
    });

    Assert(explicitThisArgOut);
    Assert(explicitThisArgOut->HasByteCodeArgOutCapture());
    if (safeThis)
    {
        IR::Instr * byteCodeArgOutCapture = explicitThisArgOut->GetBytecodeArgOutCapture();
        Assert(byteCodeArgOutCapture->GetSrc1()->IsRegOpnd());

        if (byteCodeArgOutCapture->GetSrc1()->AsRegOpnd()->GetStackSym() != symCallerThis)
        {
            safeThis = false;
        }
    }

    IR::Opnd* linkOpnd = implicitThisArgOut->GetSrc2();
    Assert(linkOpnd->IsRegOpnd() && linkOpnd->AsRegOpnd()->GetStackSym()->IsSingleDef());
    Assert(linkOpnd->AsRegOpnd()->GetStackSym()->GetInstrDef()->m_opcode == Js::OpCode::StartCall);

    IR::Instr* startCall = linkOpnd->AsRegOpnd()->GetStackSym()->GetInstrDef();

    explicitThisArgOut->ReplaceSrc2(startCall->GetDst());

    IR::Instr * bytecodeArgOutUse = IR::Instr::New(Js::OpCode::BytecodeArgOutUse, callInstr->m_func);
    bytecodeArgOutUse->SetSrc1(implicitThisArgOut->GetSrc1());
    callInstr->InsertBefore(bytecodeArgOutUse); // Need to keep the implicit "this" argout live till the call instruction for it to be captured by any bailout in the call sequence.
    implicitThisArgOut->Remove();

    startCall->SetSrc2(IR::IntConstOpnd::New(startCall->GetArgOutCount(/*getInterpreterArgOutCount*/ false), TyUint32, startCall->m_func));
    startCall->GetSrc1()->AsIntConstOpnd()->SetValue(startCall->GetSrc1()->AsIntConstOpnd()->GetValue() - 1);

    *returnInstr = InlineCallApplyTarget_Shared(callInstr, originalCallTargetStackSym, inlineeData, inlineCacheIndex,
                                                safeThis, /*isApplyTarget*/ false, /*isCallTarget*/ true, recursiveInlineDepth);

    return true;
}

bool
Inline::SkipCallApplyTargetInlining_Shared(IR::Instr *callInstr, const FunctionJITTimeInfo* inlinerData, const FunctionJITTimeInfo* inlineeData, bool isApplyTarget, bool isCallTarget)
{
#if ENABLE_DEBUG_CONFIG_OPTIONS
    char16 debugStringBuffer[MAX_FUNCTION_BODY_DEBUG_STRING_SIZE];
    char16 debugStringBuffer2[MAX_FUNCTION_BODY_DEBUG_STRING_SIZE];
    char16 debugStringBuffer3[MAX_FUNCTION_BODY_DEBUG_STRING_SIZE];
#endif

    Assert(isApplyTarget ^ isCallTarget);

    if (PHASE_OFF(Js::FixedMethodsPhase, callInstr->m_func))
    {
<<<<<<< HEAD
        INLINE_TESTTRACE(L"INLINING: Skip Inline: Skipping %s target inlining, Fixed Methods turned off\tCaller: %s\t(#%d) \tTop Func:%s\t(#%d)\n", isApplyTarget ? L"apply" : L"call" ,
            inlinerData->GetBody()->GetDisplayName(), inlinerData->GetDebugNumberSet(debugStringBuffer),
            this->topFunc->GetJITFunctionBody()->GetDisplayName(), this->topFunc->GetDebugNumberSet(debugStringBuffer2));
=======
        INLINE_TESTTRACE(_u("INLINING: Skip Inline: Skipping %s target inlining, Fixed Methods turned off\tCaller: %s\t(#%d) \tTop Func:%s\t(#%d)\n"), isApplyTarget ? _u("apply") : _u("call") ,
            inlinerData->GetFunctionBody()->GetDisplayName(), inlinerData->GetFunctionBody()->GetDebugNumberSet(debugStringBuffer),
            this->topFunc->GetJnFunction()->GetDisplayName(), this->topFunc->GetJnFunction()->GetDebugNumberSet(debugStringBuffer2));
>>>>>>> 1334e38d
        return true;
    }

    if (!inlineeData)
    {
<<<<<<< HEAD
        INLINE_TESTTRACE(L"INLINING: Skip Inline: Skipping %s target inlining, inlineeData not present\tCaller: %s\t(#%d) \tTop Func:%s\t(#%d)\n", isApplyTarget ? L"apply" : L"call",
            inlinerData->GetBody()->GetDisplayName(), inlinerData->GetDebugNumberSet(debugStringBuffer),
            this->topFunc->GetJITFunctionBody()->GetDisplayName(), this->topFunc->GetDebugNumberSet(debugStringBuffer2));
=======
        INLINE_TESTTRACE(_u("INLINING: Skip Inline: Skipping %s target inlining, inlineeData not present\tCaller: %s\t(#%d) \tTop Func:%s\t(#%d)\n"), isApplyTarget ? _u("apply") : _u("call"),
            inlinerData->GetFunctionBody()->GetDisplayName(), inlinerData->GetFunctionBody()->GetDebugNumberSet(debugStringBuffer),
            this->topFunc->GetJnFunction()->GetDisplayName(), this->topFunc->GetJnFunction()->GetDebugNumberSet(debugStringBuffer2));
>>>>>>> 1334e38d
        return true;
    }

    if (!inlineeData->GetBody())
    {
        if (isCallTarget)
        {
<<<<<<< HEAD
            INLINE_TESTTRACE(L"INLINING: Skip Inline: Skipping .call inlining, target is a built-in\tCaller: %s\t(#%d) \tTop Func:%s\t(#%d)\n",
                inlinerData->GetBody()->GetDisplayName(), inlinerData->GetDebugNumberSet(debugStringBuffer),
                this->topFunc->GetJITFunctionBody()->GetDisplayName(), this->topFunc->GetDebugNumberSet(debugStringBuffer2));
=======
            INLINE_TESTTRACE(_u("INLINING: Skip Inline: Skipping .call inlining, target is a built-in\tCaller: %s\t(#%d) \tTop Func:%s\t(#%d)\n"),
                inlinerData->GetFunctionBody()->GetDisplayName(), inlinerData->GetFunctionBody()->GetDebugNumberSet(debugStringBuffer),
                this->topFunc->GetJnFunction()->GetDisplayName(), this->topFunc->GetJnFunction()->GetDebugNumberSet(debugStringBuffer2));
>>>>>>> 1334e38d
        }
        return true;
    }

    if (!inlinerData->IsLdFldInlineePresent())
    {
<<<<<<< HEAD
        INLINE_TESTTRACE(L"INLINING: Skip Inline: Skipping %s target inlining, not registered as a LdFld inlinee \tInlinee: %s (#%d)\tCaller: %s\t(#%d) \tTop Func:%s\t(#%d)\n", isApplyTarget ? L"apply" : L"call",
            inlineeData->GetBody()->GetDisplayName(), inlineeData->GetDebugNumberSet(debugStringBuffer),
            inlinerData->GetBody()->GetDisplayName(), inlinerData->GetDebugNumberSet(debugStringBuffer2),
            this->topFunc->GetJITFunctionBody()->GetDisplayName(), this->topFunc->GetDebugNumberSet(debugStringBuffer3));
=======
        INLINE_TESTTRACE(_u("INLINING: Skip Inline: Skipping %s target inlining, not registered as a LdFld inlinee \tInlinee: %s (#%d)\tCaller: %s\t(#%d) \tTop Func:%s\t(#%d)\n"), isApplyTarget ? _u("apply") : _u("call"),
            inlineeData->GetFunctionBody()->GetDisplayName(), inlineeData->GetFunctionBody()->GetDebugNumberSet(debugStringBuffer),
            inlinerData->GetFunctionBody()->GetDisplayName(), inlinerData->GetFunctionBody()->GetDebugNumberSet(debugStringBuffer2),
            this->topFunc->GetJnFunction()->GetDisplayName(), this->topFunc->GetJnFunction()->GetDebugNumberSet(debugStringBuffer3));
>>>>>>> 1334e38d
        return true;
    }

    return false;
}

bool
Inline::TryGetFixedMethodsForBuiltInAndTarget(IR::Instr *callInstr, const FunctionJITTimeInfo* inlinerData, const FunctionJITTimeInfo* inlineeData, const FunctionJITTimeInfo *builtInFuncInfo,
                                              IR::Instr* builtInLdInstr, IR::Instr* targetLdInstr, bool& safeThis, bool isApplyTarget)
{
#if ENABLE_DEBUG_CONFIG_OPTIONS
    char16 debugStringBuffer[MAX_FUNCTION_BODY_DEBUG_STRING_SIZE];
    char16 debugStringBuffer2[MAX_FUNCTION_BODY_DEBUG_STRING_SIZE];
    char16 debugStringBuffer3[MAX_FUNCTION_BODY_DEBUG_STRING_SIZE];
#endif



    Assert(isApplyTarget || (Js::JavascriptLibrary::GetBuiltinFunctionForFuncId(builtInFuncInfo->GetLocalFunctionId())));

    Js::OpCode originalCallOpCode = callInstr->m_opcode;
    StackSym* originalCallTargetStackSym = callInstr->GetSrc1()->GetStackSym();

    IR::ByteCodeUsesInstr * useCallTargetInstr = IR::ByteCodeUsesInstr::New(callInstr->m_func);
    useCallTargetInstr->SetByteCodeOffset(callInstr);
    useCallTargetInstr->byteCodeUpwardExposedUsed = JitAnew(callInstr->m_func->m_alloc, BVSparse<JitArenaAllocator>, callInstr->m_func->m_alloc);

    safeThis = false;
    // Check if we can get fixed method for call
    if (TryOptimizeCallInstrWithFixedMethod(callInstr, builtInFuncInfo/*funcinfo for call*/, false /*isPolymorphic*/, false /*isBuiltIn*/, false /*isCtor*/, true /*isInlined*/,
        safeThis /*unused here*/, true /*dontOptimizeJustCheck*/))
    {
        Assert(callInstr->m_opcode == originalCallOpCode); // check that we didn't change the opcode to CallIFixed.
        callInstr->ReplaceSrc1(targetLdInstr->GetDst());
        safeThis = false;
        // Check if we can get fixed method for call target
        if (!TryOptimizeCallInstrWithFixedMethod(callInstr, inlineeData, false /*isPolymorphic*/, false /*isBuiltIn*/, false /*isCtor*/, true /*isInlined*/,
            safeThis /*unused here*/, true /*dontOptimizeJustCheck*/))
        {
            callInstr->ReplaceSrc1(builtInLdInstr->GetDst());
<<<<<<< HEAD
            INLINE_TESTTRACE(L"INLINING: Skip Inline: Skipping %s target inlining, did not get fixed method for %s target \tInlinee: %s (#%d)\tCaller: %s\t(#%d) \tTop Func:%s\t(#%d)\n", isApplyTarget ? L"apply" : L"call", isApplyTarget ? L"apply" : L"call",
                inlineeData->GetBody()->GetDisplayName(), inlineeData->GetDebugNumberSet(debugStringBuffer),
                inlinerData->GetBody()->GetDisplayName(), inlinerData->GetDebugNumberSet(debugStringBuffer2),
                this->topFunc->GetJITFunctionBody()->GetDisplayName(), this->topFunc->GetDebugNumberSet(debugStringBuffer3));
=======
            INLINE_TESTTRACE(_u("INLINING: Skip Inline: Skipping %s target inlining, did not get fixed method for %s target \tInlinee: %s (#%d)\tCaller: %s\t(#%d) \tTop Func:%s\t(#%d)\n"), isApplyTarget ? _u("apply") : _u("call"), isApplyTarget ? _u("apply") : _u("call"),
                inlineeData->GetFunctionBody()->GetDisplayName(), inlineeData->GetFunctionBody()->GetDebugNumberSet(debugStringBuffer),
                inlinerData->GetFunctionBody()->GetDisplayName(), inlinerData->GetFunctionBody()->GetDebugNumberSet(debugStringBuffer2),
                this->topFunc->GetJnFunction()->GetDisplayName(), this->topFunc->GetJnFunction()->GetDebugNumberSet(debugStringBuffer3));
>>>>>>> 1334e38d
            return false;
        }
    }
    else
    {
<<<<<<< HEAD
        INLINE_TESTTRACE(L"INLINING: Skip Inline: Skipping %s target inlining, did not get fixed method for %s \tInlinee: %s (#%d)\tCaller: %s\t(#%d) \tTop Func:%s\t(#%d)\n", isApplyTarget ? L"apply" : L"call", isApplyTarget ? L"apply" : L"call",
            inlineeData->GetBody()->GetDisplayName(), inlineeData->GetDebugNumberSet(debugStringBuffer),
            inlinerData->GetBody()->GetDisplayName(), inlinerData->GetDebugNumberSet(debugStringBuffer2),
            this->topFunc->GetJITFunctionBody()->GetDisplayName(), this->topFunc->GetDebugNumberSet(debugStringBuffer3));
=======
        INLINE_TESTTRACE(_u("INLINING: Skip Inline: Skipping %s target inlining, did not get fixed method for %s \tInlinee: %s (#%d)\tCaller: %s\t(#%d) \tTop Func:%s\t(#%d)\n"), isApplyTarget ? _u("apply") : _u("call"), isApplyTarget ? _u("apply") : _u("call"),
            inlineeData->GetFunctionBody()->GetDisplayName(), inlineeData->GetFunctionBody()->GetDebugNumberSet(debugStringBuffer),
            inlinerData->GetFunctionBody()->GetDisplayName(), inlinerData->GetFunctionBody()->GetDebugNumberSet(debugStringBuffer2),
            this->topFunc->GetJnFunction()->GetDisplayName(), this->topFunc->GetJnFunction()->GetDebugNumberSet(debugStringBuffer3));
>>>>>>> 1334e38d
        return false;
    }

    if (isApplyTarget)
    {
        callInstr->m_func->SetHasApplyTargetInlining();
    }

    Assert(callInstr->m_opcode == originalCallOpCode);
    callInstr->ReplaceSrc1(builtInLdInstr->GetDst());

    // Emit Fixed Method check for apply/call
    safeThis = false;
    TryOptimizeCallInstrWithFixedMethod(callInstr, builtInFuncInfo/*funcinfo for apply/call */, false /*isPolymorphic*/, false /*isBuiltIn*/, false /*isCtor*/, true /*isInlined*/, safeThis /*unused here*/);

    // If we optimized the call instruction for a fixed function, we must extend the function object's lifetime until after
    // the bailout on non-stack arguments.
    Assert(callInstr->m_opcode == Js::OpCode::CallIFixed);
    useCallTargetInstr->byteCodeUpwardExposedUsed->Set(originalCallTargetStackSym->m_id);

    // Make the target of apply/call as the target of the call instruction
    callInstr->ReplaceSrc1(targetLdInstr->GetDst());
    callInstr->m_opcode = originalCallOpCode;

    //Emit Fixed Method check for apply/call target
    originalCallTargetStackSym = callInstr->GetSrc1()->GetStackSym();
    safeThis = false;
    TryOptimizeCallInstrWithFixedMethod(callInstr, inlineeData, false /*isPolymorphic*/, false /*isBuiltIn*/, false /*isCtor*/, true /*isInlined*/, safeThis /*unused here*/);

    // If we optimized the call instruction for a fixed function, we must extend the function object's lifetime until after
    // the bailout on non-stack arguments.
    Assert(callInstr->m_opcode == Js::OpCode::CallIFixed);
    useCallTargetInstr->byteCodeUpwardExposedUsed->Set(originalCallTargetStackSym->m_id);

    callInstr->InsertBefore(useCallTargetInstr);

    return true;
}

void
Inline::SetupInlineInstrForCallDirect(Js::BuiltinFunction builtInId, IR::Instr* callInstr, IR::Instr* argoutInstr)
{
    switch(builtInId)
    {
    case Js::BuiltinFunction::JavascriptArray_Concat:
        callInstr->SetSrc1(IR::HelperCallOpnd::New(IR::JnHelperMethod::HelperArray_Concat, callInstr->m_func));
        break;

    case Js::BuiltinFunction::JavascriptArray_IndexOf:
        callInstr->SetSrc1(IR::HelperCallOpnd::New(IR::JnHelperMethod::HelperArray_IndexOf, callInstr->m_func));
        break;

    case Js::BuiltinFunction::JavascriptArray_Includes:
        callInstr->SetSrc1(IR::HelperCallOpnd::New(IR::JnHelperMethod::HelperArray_Includes, callInstr->m_func));
        break;

    case Js::BuiltinFunction::JavascriptArray_Join:
        callInstr->SetSrc1(IR::HelperCallOpnd::New(IR::JnHelperMethod::HelperArray_Join, callInstr->m_func));
        break;

    case Js::BuiltinFunction::JavascriptArray_LastIndexOf:
        callInstr->SetSrc1(IR::HelperCallOpnd::New(IR::JnHelperMethod::HelperArray_LastIndexOf, callInstr->m_func));
        break;

    case Js::BuiltinFunction::JavascriptArray_Reverse:
        callInstr->SetSrc1(IR::HelperCallOpnd::New(IR::JnHelperMethod::HelperArray_Reverse, callInstr->m_func));
        break;

    case Js::BuiltinFunction::JavascriptArray_Shift:
        callInstr->SetSrc1(IR::HelperCallOpnd::New(IR::JnHelperMethod::HelperArray_Shift, callInstr->m_func));
        break;

    case Js::BuiltinFunction::JavascriptArray_Slice:
        callInstr->SetSrc1(IR::HelperCallOpnd::New(IR::JnHelperMethod::HelperArray_Slice, callInstr->m_func));
        break;

    case Js::BuiltinFunction::JavascriptArray_Splice:
        callInstr->SetSrc1(IR::HelperCallOpnd::New(IR::JnHelperMethod::HelperArray_Splice, callInstr->m_func));
        break;

    case Js::BuiltinFunction::JavascriptArray_Unshift:
        callInstr->SetSrc1(IR::HelperCallOpnd::New(IR::JnHelperMethod::HelperArray_Unshift, callInstr->m_func));
        break;

    case Js::BuiltinFunction::JavascriptString_Concat:
        callInstr->SetSrc1(IR::HelperCallOpnd::New(IR::JnHelperMethod::HelperString_Concat, callInstr->m_func));
        break;

    case Js::BuiltinFunction::JavascriptString_CharCodeAt:
        callInstr->SetSrc1(IR::HelperCallOpnd::New(IR::JnHelperMethod::HelperString_CharCodeAt, callInstr->m_func));
        break;

    case Js::BuiltinFunction::JavascriptString_CharAt:
        callInstr->SetSrc1(IR::HelperCallOpnd::New(IR::JnHelperMethod::HelperString_CharAt, callInstr->m_func));
        break;

    case Js::BuiltinFunction::JavascriptString_FromCharCode:
        callInstr->SetSrc1(IR::HelperCallOpnd::New(IR::JnHelperMethod::HelperString_FromCharCode, callInstr->m_func));
        break;

    case Js::BuiltinFunction::JavascriptString_FromCodePoint:
        callInstr->SetSrc1(IR::HelperCallOpnd::New(IR::JnHelperMethod::HelperString_FromCodePoint, callInstr->m_func));
        break;

    case Js::BuiltinFunction::JavascriptString_IndexOf:
        callInstr->SetSrc1(IR::HelperCallOpnd::New(IR::JnHelperMethod::HelperString_IndexOf, callInstr->m_func));
        break;

    case Js::BuiltinFunction::JavascriptString_LastIndexOf:
        callInstr->SetSrc1(IR::HelperCallOpnd::New(IR::JnHelperMethod::HelperString_LastIndexOf, callInstr->m_func));
        break;

    case Js::BuiltinFunction::JavascriptString_Link:
        callInstr->SetSrc1(IR::HelperCallOpnd::New(IR::JnHelperMethod::HelperString_Link, callInstr->m_func));
        break;

    case Js::BuiltinFunction::JavascriptString_LocaleCompare:
        callInstr->SetSrc1(IR::HelperCallOpnd::New(IR::JnHelperMethod::HelperString_LocaleCompare, callInstr->m_func));
        break;

    case Js::BuiltinFunction::JavascriptString_Match:
        callInstr->SetSrc1(IR::HelperCallOpnd::New(IR::JnHelperMethod::HelperString_Match, callInstr->m_func));
        break;

    case Js::BuiltinFunction::JavascriptString_Replace:
        callInstr->SetSrc1(IR::HelperCallOpnd::New(IR::JnHelperMethod::HelperString_Replace, callInstr->m_func));
        break;

    case Js::BuiltinFunction::JavascriptString_Search:
        callInstr->SetSrc1(IR::HelperCallOpnd::New(IR::JnHelperMethod::HelperString_Search, callInstr->m_func));
        break;

    case Js::BuiltinFunction::JavascriptString_Slice:
        callInstr->SetSrc1(IR::HelperCallOpnd::New(IR::JnHelperMethod::HelperString_Slice, callInstr->m_func));
        break;

    case Js::BuiltinFunction::JavascriptString_Split:
        callInstr->SetSrc1(IR::HelperCallOpnd::New(IR::JnHelperMethod::HelperString_Split, callInstr->m_func));
        break;

    case Js::BuiltinFunction::JavascriptString_Substr:
        callInstr->SetSrc1(IR::HelperCallOpnd::New(IR::JnHelperMethod::HelperString_Substr, callInstr->m_func));
        break;

    case Js::BuiltinFunction::JavascriptString_Substring:
        callInstr->SetSrc1(IR::HelperCallOpnd::New(IR::JnHelperMethod::HelperString_Substring, callInstr->m_func));
        break;

    case Js::BuiltinFunction::JavascriptString_ToLocaleLowerCase:
        callInstr->SetSrc1(IR::HelperCallOpnd::New(IR::JnHelperMethod::HelperString_ToLocaleLowerCase, callInstr->m_func));
        break;

    case Js::BuiltinFunction::JavascriptString_ToLocaleUpperCase:
        callInstr->SetSrc1(IR::HelperCallOpnd::New(IR::JnHelperMethod::HelperString_ToLocaleUpperCase, callInstr->m_func));
        break;

    case Js::BuiltinFunction::JavascriptString_ToLowerCase:
        callInstr->SetSrc1(IR::HelperCallOpnd::New(IR::JnHelperMethod::HelperString_ToLowerCase, callInstr->m_func));
        break;

    case Js::BuiltinFunction::JavascriptString_ToUpperCase:
        callInstr->SetSrc1(IR::HelperCallOpnd::New(IR::JnHelperMethod::HelperString_ToUpperCase, callInstr->m_func));
        break;

    case Js::BuiltinFunction::JavascriptString_Trim:
        callInstr->SetSrc1(IR::HelperCallOpnd::New(IR::JnHelperMethod::HelperString_Trim, callInstr->m_func));
        break;

    case Js::BuiltinFunction::JavascriptString_TrimLeft:
        callInstr->SetSrc1(IR::HelperCallOpnd::New(IR::JnHelperMethod::HelperString_TrimLeft, callInstr->m_func));
        break;

    case Js::BuiltinFunction::JavascriptString_TrimRight:
        callInstr->SetSrc1(IR::HelperCallOpnd::New(IR::JnHelperMethod::HelperString_TrimRight, callInstr->m_func));
        break;

    case Js::BuiltinFunction::JavascriptString_PadStart:
        callInstr->SetSrc1(IR::HelperCallOpnd::New(IR::JnHelperMethod::HelperString_PadStart, callInstr->m_func));
        break;

    case Js::BuiltinFunction::JavascriptString_PadEnd:
        callInstr->SetSrc1(IR::HelperCallOpnd::New(IR::JnHelperMethod::HelperString_PadEnd, callInstr->m_func));
        break;

    case Js::BuiltinFunction::GlobalObject_ParseInt:
        callInstr->SetSrc1(IR::HelperCallOpnd::New(IR::JnHelperMethod::HelperGlobalObject_ParseInt, callInstr->m_func));
        break;

    case Js::BuiltinFunction::JavascriptRegExp_Exec:
        callInstr->SetSrc1(IR::HelperCallOpnd::New(IR::JnHelperMethod::HelperRegExp_Exec, callInstr->m_func));
        break;

    case Js::BuiltinFunction::JavascriptRegExp_SymbolSearch:
        callInstr->SetSrc1(IR::HelperCallOpnd::New(IR::JnHelperMethod::HelperRegExp_SymbolSearch, callInstr->m_func));
        break;

    };
    callInstr->SetSrc2(argoutInstr->GetDst());
    return;
}

void
Inline::WrapArgsOutWithCoerse(Js::BuiltinFunction builtInId, IR::Instr* callInstr)
{
    switch (builtInId)
    {
    case Js::BuiltinFunction::JavascriptString_Match:
        callInstr->ForEachCallDirectArgOutInstrBackward([&](IR::Instr *argOutInstr, uint argNum)
        {
            IR::Instr * newInstr = nullptr;
            bool isPreOpBailOutNeeded = false;
            if (argNum == 0)
            {
                newInstr = argOutInstr->HoistSrc1(Js::OpCode::Coerce_Str);
                isPreOpBailOutNeeded = true;
                newInstr->GetDst()->SetValueType(ValueType::String);
<<<<<<< HEAD
                newInstr->SetSrc2(IR::AddrOpnd::New(newInstr->m_func->GetThreadContextInfo()->GetStringMatchNameAddr(), IR::AddrOpndKindSz, newInstr->m_func));
=======
                newInstr->SetSrc2(IR::AddrOpnd::New(_u("String.prototype.match"), IR::AddrOpndKindSz, newInstr->m_func));
>>>>>>> 1334e38d
                argOutInstr->GetSrc1()->SetValueType(ValueType::String);
            }
            else if (argNum == 1)
            {
                newInstr = argOutInstr->HoistSrc1(Js::OpCode::Coerce_Regex);
                isPreOpBailOutNeeded = true;
            }
            if (isPreOpBailOutNeeded)
            {
                newInstr->SetByteCodeOffset(argOutInstr);
                newInstr->forcePreOpBailOutIfNeeded = true;
            }
            return false;
        }, 2);
        break;

    case Js::BuiltinFunction::JavascriptString_Replace:
        callInstr->ForEachCallDirectArgOutInstrBackward([&](IR::Instr *argOutInstr, uint argNum)
        {
            IR::Instr * newInstr = nullptr;
            bool isPreOpBailOutNeeded = false;
            if (argNum == 0)
            {
                newInstr = argOutInstr->HoistSrc1(Js::OpCode::Coerce_Str);
                isPreOpBailOutNeeded = true;
                newInstr->GetDst()->SetValueType(ValueType::String);
<<<<<<< HEAD
                newInstr->SetSrc2(IR::AddrOpnd::New(newInstr->m_func->GetThreadContextInfo()->GetStringReplaceNameAddr(), IR::AddrOpndKindSz, newInstr->m_func));
=======
                newInstr->SetSrc2(IR::AddrOpnd::New(_u("String.prototype.replace"), IR::AddrOpndKindSz, newInstr->m_func));
>>>>>>> 1334e38d
                argOutInstr->GetSrc1()->SetValueType(ValueType::String);
            }
            if (argNum == 1)
            {
                newInstr = argOutInstr->HoistSrc1(Js::OpCode::Coerce_StrOrRegex);
                isPreOpBailOutNeeded = true;
            }
            if (isPreOpBailOutNeeded)
            {
                newInstr->SetByteCodeOffset(argOutInstr);
                newInstr->forcePreOpBailOutIfNeeded = true;
            }
            return false;
        }, 3);
        break;
    case Js::BuiltinFunction::JavascriptRegExp_Exec:
        callInstr->ForEachCallDirectArgOutInstrBackward([&](IR::Instr *argOutInstr, uint argNum)
        {
            IR::Instr * newInstr = nullptr;
            bool isPreOpBailOutNeeded = false;
            if (argNum == 0)
            {
                newInstr = argOutInstr->HoistSrc1(Js::OpCode::Coerce_Regex);
                isPreOpBailOutNeeded = true;
            }
            else if (argNum == 1)
            {
                newInstr = argOutInstr->HoistSrc1(Js::OpCode::Conv_Str);
                newInstr->GetDst()->SetValueType(ValueType::String);
                argOutInstr->GetSrc1()->SetValueType(ValueType::String);
                isPreOpBailOutNeeded = true;
            }
            if (isPreOpBailOutNeeded)
            {
                newInstr->SetByteCodeOffset(argOutInstr);
                newInstr->forcePreOpBailOutIfNeeded = true;
            }
            return false;
        }, 2);
        break;
    }
}

IR::Instr *
Inline::SimulateCallForGetterSetter(IR::Instr *accessorInstr, IR::Instr* insertInstr, IR::PropertySymOpnd* methodOpnd, bool isGetter)
{
    Assert(methodOpnd->UsesAccessor());

    IntConstType argOutCount = isGetter ? 1 : 2; // A setter would have an additional ArgOut in the form of the value being set.

    IR::Instr *ldMethodFld = IR::Instr::New(Js::OpCode::LdMethodFromFlags, IR::RegOpnd::New(TyVar, accessorInstr->m_func), methodOpnd, accessorInstr->m_func);
    insertInstr->InsertBefore(ldMethodFld);
    ldMethodFld = ldMethodFld->ConvertToBailOutInstr(accessorInstr, IR::BailOutFailedInlineTypeCheck);
    ldMethodFld->SetByteCodeOffset(accessorInstr);

    IR::Instr *startCall = IR::Instr::New(Js::OpCode::StartCall, accessorInstr->m_func);
    startCall->SetDst(IR::RegOpnd::New(TyVar, accessorInstr->m_func));
    startCall->SetSrc1(IR::IntConstOpnd::New(argOutCount, TyInt32, accessorInstr->m_func));
    insertInstr->InsertBefore(startCall);
    startCall->SetByteCodeOffset(accessorInstr);

    PropertySym * fieldSym = methodOpnd->AsSymOpnd()->m_sym->AsPropertySym();
    IR::RegOpnd * instanceOpnd = IR::RegOpnd::New(fieldSym->m_stackSym, TyVar, accessorInstr->m_func);

    IR::Instr *argOutThis = IR::Instr::New(Js::OpCode::ArgOut_A, accessorInstr->m_func);

    StackSym *symDst = accessorInstr->m_func->m_symTable->GetArgSlotSym((uint16)(1));
    argOutThis->SetDst(IR::SymOpnd::New(symDst, 0, TyVar, accessorInstr->m_func));

    argOutThis->SetSrc1(instanceOpnd);
    argOutThis->SetSrc2(startCall->GetDst());
    insertInstr->InsertBefore(argOutThis);

    IR::Instr * argOut = nullptr;
    if(!isGetter)
    {
        // Set the src1 of the StFld to be the second ArgOut.
        argOut = IR::Instr::New(Js::OpCode::ArgOut_A, accessorInstr->m_func);
        symDst = accessorInstr->m_func->m_symTable->GetArgSlotSym((uint16)(2));

        argOut->SetDst(IR::SymOpnd::New(symDst, 0, TyVar, accessorInstr->m_func));
        argOut->SetSrc1(accessorInstr->GetSrc1());
        argOut->SetSrc2(argOutThis->GetDst());

        insertInstr->InsertBefore(argOut);
    }

    accessorInstr->ReplaceSrc1(ldMethodFld->GetDst());
    isGetter ? accessorInstr->SetSrc2(argOutThis->GetDst()) : accessorInstr->SetSrc2(argOut->GetDst());

    if(!isGetter)
    {
        accessorInstr->UnlinkDst();
    }

    return startCall;
}

IR::Instr *
Inline::InlineGetterSetterFunction(IR::Instr *accessorInstr, const FunctionJITTimeInfo *const inlineeData, const StackSym *symCallerThis, const uint inlineCacheIndex, bool isGetter, uint recursiveInlineDepth)
{
    // This function is recursive, so when jitting in the foreground, probe the stack
    if (!this->topFunc->IsBackgroundJIT())
    {
        PROBE_STACK(this->topFunc->GetScriptContext(), Js::Constants::MinStackDefault);
    }

    IR::Instr *instrNext = accessorInstr->m_next;

    const JITTimeFunctionBody *funcCaller = accessorInstr->m_func->GetJITFunctionBody();
    JITTimeFunctionBody *funcBody = inlineeData->GetBody();

    Assert(!accessorInstr->GetSrc2());

    JS_ETW(EventWriteJSCRIPT_BACKEND_INLINE(
        funcCaller->GetFunctionNumber(), funcBody->GetFunctionNumber(),
        funcCaller->GetDisplayName(), funcBody->GetDisplayName()));

    IR::Instr *inlineBailoutChecksBeforeInstr = accessorInstr;


    IR::RegOpnd * returnValueOpnd;
    Js::RegSlot returnRegSlot;
    if (isGetter && accessorInstr->GetDst())
    {
        returnValueOpnd = accessorInstr->UnlinkDst()->AsRegOpnd();
        returnRegSlot = returnValueOpnd->m_sym->GetByteCodeRegSlot();
    }
    else
    {
        returnValueOpnd = nullptr;
        returnRegSlot = Js::Constants::NoRegister;
    }

    // inlinee
    CodeGenWorkItemIDL * workItemData = JitAnewStruct(this->topFunc->m_alloc, CodeGenWorkItemIDL);

    workItemData->isJitInDebugMode = this->topFunc->IsJitInDebugMode();
    workItemData->type = JsFunctionType;
    workItemData->jitMode = static_cast<char>(this->topFunc->GetWorkItem()->GetJitMode());
    workItemData->nativeDataAddr = this->topFunc->GetWorkItem()->GetWorkItemData()->nativeDataAddr;
    workItemData->loopNumber = Js::LoopHeader::NoLoop;

    workItemData->jitData = (FunctionJITTimeDataIDL*)(inlineeData);
    JITTimeWorkItem * jitWorkItem = JitAnew(this->topFunc->m_alloc, JITTimeWorkItem, workItemData);

    //Js::EntryPointPolymorphicInlineCacheInfo * entryPointPolymorphicInlineCacheInfo = this->topFunc->GetWorkItem()->GetEntryPoint()->GetPolymorphicInlineCacheInfo();
    Func * inlinee = JitAnew(this->topFunc->m_alloc,
        Func,
        this->topFunc->m_alloc,
        jitWorkItem,
        this->topFunc->GetThreadContextInfo(),
        this->topFunc->GetScriptContextInfo(),
        this->topFunc->GetJITOutput()->GetOutputData(),
        funcCaller->GetLdFldInlineeRuntimeData(inlineCacheIndex),
        // TODO: OOP JIT, polymorphic inline cache info
        //entryPointPolymorphicInlineCacheInfo ? entryPointPolymorphicInlineCacheInfo->GetInlineeInfo(funcBody) : nullptr,
        nullptr,
        this->topFunc->GetCodeGenAllocators(),
        this->topFunc->GetNumberAllocator(),
        this->topFunc->GetCodeGenProfiler(),
        this->topFunc->IsBackgroundJIT(),
        accessorInstr->m_func,
        accessorInstr->m_next->GetByteCodeOffset(),
        returnRegSlot,
        false,
        UINT16_MAX,
        true);

    // funcBody->GetInParamsCount() can be greater than one even if it is all undefined. Example defineProperty(a,"foo", {get:function(a,b,c){}});

#ifdef ENABLE_DEBUG_CONFIG_OPTIONS
    if (Js::Configuration::Global.flags.TestTrace.IsEnabled(Js::InlinePhase) ||
        Js::Configuration::Global.flags.TestTrace.IsEnabled(Js::InlineAccessorsPhase) || Js::Configuration::Global.flags.Trace.IsEnabled(Js::InlineAccessorsPhase))
    {
        char16 debugStringBuffer [MAX_FUNCTION_BODY_DEBUG_STRING_SIZE];
        char16 debugStringBuffer2[MAX_FUNCTION_BODY_DEBUG_STRING_SIZE];
        PropertySym *propertySym = isGetter ? accessorInstr->GetSrc1()->AsSymOpnd()->m_sym->AsPropertySym() : accessorInstr->GetDst()->AsSymOpnd()->m_sym->AsPropertySym();
        Js::ScriptContext* scriptContext = propertySym->GetFunc()->GetScriptContext();

<<<<<<< HEAD
        Output::Print(L"INLINING: %s: \tInlinee: %s (%s)\tCaller: %s (%s)\t fieldName: %s\n", isGetter ? L"Getter" : L"Setter",
        funcBody->GetDisplayName(), inlineeData->GetDebugNumberSet(debugStringBuffer), funcCaller->GetDisplayName(), accessorInstr->m_func->GetWorkItem()->GetJITTimeInfo()->GetDebugNumberSet(debugStringBuffer2),
=======
        Output::Print(_u("INLINING: %s: \tInlinee: %s (%s)\tCaller: %s (%s)\t fieldName: %s\n"), isGetter ? _u("Getter") : _u("Setter"),
        funcBody->GetDisplayName(), funcBody->GetDebugNumberSet(debugStringBuffer), funcCaller->GetDisplayName(), funcCaller->GetDebugNumberSet(debugStringBuffer2),
>>>>>>> 1334e38d
                scriptContext->GetPropertyNameLocked(propertySym->m_propertyId)->GetBuffer());
        Output::Flush();
    }
#endif
    IR::Opnd * methodOpnd = isGetter ? accessorInstr->GetSrc1() : accessorInstr->GetDst();
    Assert(methodOpnd->IsSymOpnd() && methodOpnd->AsSymOpnd()->IsPropertySymOpnd());

    inlineBailoutChecksBeforeInstr = SimulateCallForGetterSetter(accessorInstr, accessorInstr, methodOpnd->AsPropertySymOpnd(), isGetter);

    bool safeThis = false;
    TryOptimizeCallInstrWithFixedMethod(accessorInstr, inlineeData, false, false, false, true, safeThis);

    return InlineFunctionCommon(accessorInstr, nullptr, inlineeData, inlinee, instrNext, returnValueOpnd, inlineBailoutChecksBeforeInstr, symCallerThis, recursiveInlineDepth, safeThis);
}

IR::Instr *
Inline::InlineFunctionCommon(IR::Instr *callInstr, StackSym* originalCallTargetStackSym, const FunctionJITTimeInfo *funcInfo, Func *inlinee, IR::Instr *instrNext,
                                IR::RegOpnd * returnValueOpnd, IR::Instr *inlineBailoutChecksBeforeInstr, const StackSym *symCallerThis, uint recursiveInlineDepth, bool safeThis, bool isApplyTarget)
{
    BuildIRForInlinee(inlinee, funcInfo->GetBody(), callInstr, isApplyTarget, recursiveInlineDepth);

    Js::ArgSlot formalCount = funcInfo->GetBody()->GetInParamsCount();
    IR::Instr *argOuts[Js::InlineeCallInfo::MaxInlineeArgoutCount];
#if DBG
    memset(argOuts, 0xFE, sizeof(argOuts));
#endif
    if (callInstr->m_opcode == Js::OpCode::CallIFixed)
    {
        // TODO: OOP JIT, fixed methods
        Assert((intptr_t)callInstr->GetFixedFunction()->GetFunctionInfo() == funcInfo->GetFunctionInfoAddr());
    }
    else
    {
        PrepareInsertionPoint(callInstr, funcInfo, inlineBailoutChecksBeforeInstr);
    }

    Assert(formalCount <= Js::InlineeCallInfo::MaxInlineeArgoutCount);
    __analysis_assume(formalCount <= Js::InlineeCallInfo::MaxInlineeArgoutCount);

    IR::Instr *argOutsExtra[Js::InlineeCallInfo::MaxInlineeArgoutCount];
#if DBG
    memset(argOutsExtra, 0xFE, sizeof(argOutsExtra));
#endif

    bool stackArgsArgOutExpanded = false;
    Js::ArgSlot actualCount = MapActuals(callInstr, argOuts, formalCount, inlinee, (Js::ProfileId)callInstr->AsProfiledInstr()->u.profileId, &stackArgsArgOutExpanded, argOutsExtra);
    inlinee->actualCount = actualCount;
    Assert(actualCount > 0);

#if DBG
    if(safeThis)
    {
        Assert(callInstr->m_opcode == Js::OpCode::CallIFixed);
    }
#endif

    MapFormals(inlinee, argOuts, formalCount, actualCount, returnValueOpnd, callInstr->GetSrc1(), symCallerThis, stackArgsArgOutExpanded, safeThis, argOutsExtra);

    if (callInstr->m_opcode == Js::OpCode::CallIFixed && !inlinee->isGetterSetter)
    {
        Assert(originalCallTargetStackSym != nullptr);

        // Insert a ByteCodeUsesInstr to make sure the function object's lifetimes is extended beyond the last bailout point
        // at which we may have to call the function again in the interpreter.
        // Don't need to do this for a getter/setter inlinee as, upon bailout, the execution will start in the interpreter at the LdFld/StFld itself.
        callInstr->InsertBefore(IR::ByteCodeUsesInstr::New(callInstr, originalCallTargetStackSym->m_id));
    }

    // InlineeStart indicate the beginning of the inlinee, and we need the stack arg for the inlinee until InlineeEnd
    callInstr->m_opcode = Js::OpCode::InlineeStart;

    // Set it to belong to the inlinee, so that we can use the actual count when lowering InlineeStart
    callInstr->m_func = inlinee;
    callInstr->SetDst(IR::RegOpnd::New(TyVar, inlinee));
    // Put the meta arguments that the stack walker expects to find on the stack.
    SetupInlineeFrame(inlinee, callInstr, actualCount, callInstr->GetSrc1());

    // actualCount + MetaArgCount to include the meta arguments to pop from the inlinee argout stack.
    IR::Instr *inlineeEndInstr = IR::Instr::New(Js::OpCode::InlineeEnd, inlinee);
    inlineeEndInstr->SetByteCodeOffset(inlinee->m_tailInstr->GetPrevRealInstr());
    inlineeEndInstr->SetSrc1(IR::IntConstOpnd::New(actualCount + Js::Constants::InlineeMetaArgCount, TyInt32, callInstr->m_func));
    inlineeEndInstr->SetSrc2(callInstr->GetDst()); // Link the inlinee end to the inlinee Start
    callInstr->InsertAfter(inlineeEndInstr);

    // Move the ArgOut_A_Inlines close to the InlineeStart
    callInstr->MoveArgs();

    inlineeEndInstr->InsertRangeBefore(inlinee->m_headInstr->m_next, inlinee->m_tailInstr->m_prev);
    inlinee->m_headInstr->Free();
    inlinee->m_tailInstr->Free();

    this->topFunc->SetHasInlinee();

    InsertStatementBoundary(instrNext);

    return instrNext;
}

#ifdef ENABLE_DOM_FAST_PATH
// we have LdFld, src1 obj, src2: null; dest: return value
// We need to convert it to inlined method call.
// We cannot do CallDirect as it requires ArgOut and that cannot be hoisted/copyprop'd
// Create a new OpCode, DOMFastPathGetter. The OpCode takes three arguments:
// The function object, the "this" instance object, and the helper routine as we have one for each index
// A functionInfo->Index# table is created in scriptContext (and potentially movable to threadContext if WS is not a concern).
// we use the table to identify the helper that needs to be lowered.
// At lower time we create the call to helper, which is function entrypoint at this time.
IR::Instr * Inline::InlineDOMGetterSetterFunction(IR::Instr *ldFldInstr, const FunctionJITTimeInfo *const inlineeData, const FunctionJITTimeInfo *const inlinerData)
{
    intptr_t functionInfo = inlineeData->GetFunctionInfoAddr();

    Assert(ldFldInstr->GetSrc1()->IsSymOpnd() && ldFldInstr->GetSrc1()->AsSymOpnd()->IsPropertySymOpnd());

    Assert(ldFldInstr->GetSrc1()->AsPropertySymOpnd()->HasObjTypeSpecFldInfo());
    Assert(ldFldInstr->GetSrc1()->AsPropertySymOpnd()->GetObjTypeSpecInfo()->UsesAccessor());

    // Find the helper routine for this functionInfo.
    IR::JnHelperMethod helperMethod;
    bool found = this->topFunc->GetScriptContextInfo()->EnsureDOMFastPathHelperMap()->TryGetValue(functionInfo, &helperMethod);
    Assert(found);

    // Find the instance object (External object).
    PropertySym * fieldSym = ldFldInstr->GetSrc1()->AsSymOpnd()->m_sym->AsPropertySym();
    IR::RegOpnd * instanceOpnd = IR::RegOpnd::New(fieldSym->m_stackSym, TyMachPtr, ldFldInstr->m_func);

    // Find the function object from getter inline cache. Need bailout to verify.
    IR::Instr *ldMethodFld = IR::Instr::New(Js::OpCode::LdMethodFromFlags, IR::RegOpnd::New(TyVar, ldFldInstr->m_func), ldFldInstr->GetSrc1(), ldFldInstr->m_func);
    ldFldInstr->InsertBefore(ldMethodFld);
    ldMethodFld = ldMethodFld->ConvertToBailOutInstr(ldFldInstr, IR::BailOutFailedInlineTypeCheck);

    ldFldInstr->ReplaceSrc1(ldMethodFld->GetDst());
    ldMethodFld->SetByteCodeOffset(ldFldInstr);

    // generate further object/type bailout
    PrepareInsertionPoint(ldFldInstr, inlineeData, ldFldInstr);

    // We have three arguments to pass to the OpCode. Create a new ExtendArg_A opcode to chain up the argument. It is similar to ArgOut chain
    // except that it is not argout.
    // The Opcode sequence is like:
    // (dst)helpArg1: ExtendArg_A (src1)thisObject (src2)null
    // (dst)helpArg2: ExtendArg_A (src1)funcObject (src2)helpArg1
    // method: DOMFastPathGetter (src1)HelperCall (src2)helpArg2
    IR::Instr* extendArg0 = IR::Instr::New(Js::OpCode::ExtendArg_A, IR::RegOpnd::New(TyVar, ldFldInstr->m_func), instanceOpnd, ldFldInstr->m_func);
    ldFldInstr->InsertBefore(extendArg0);
    IR::Instr* extendArg1 = IR::Instr::New(Js::OpCode::ExtendArg_A, IR::RegOpnd::New(TyVar, ldFldInstr->m_func), ldMethodFld->GetDst(), extendArg0->GetDst(), ldFldInstr->m_func);
    ldFldInstr->InsertBefore(extendArg1);
    ldFldInstr->ReplaceSrc1(IR::HelperCallOpnd::New(helperMethod, ldFldInstr->m_func));
    ldFldInstr->SetSrc2(extendArg1->GetDst());
    ldFldInstr->m_opcode = Js::OpCode::DOMFastPathGetter;

    StackSym * tmpSym = StackSym::New(ldFldInstr->GetDst()->GetType(), ldFldInstr->m_func);
    IR::Opnd * tmpDst = IR::RegOpnd::New(tmpSym, tmpSym->GetType(), ldFldInstr->m_func);

    IR::Opnd * callInstrDst = ldFldInstr->UnlinkDst();
    ldFldInstr->SetDst(tmpDst);

    IR::Instr * ldInstr = IR::Instr::New(Js::OpCode::Ld_A, callInstrDst, tmpDst, ldFldInstr->m_func);
    ldFldInstr->InsertAfter(ldInstr);

    this->topFunc->SetHasInlinee();

    InsertStatementBoundary(ldInstr->m_next);

    return ldInstr->m_next;
}
#endif
void
Inline::InsertStatementBoundary(IR::Instr * instrNext)
{
    if (lastStatementBoundary)
    {
        Assert(lastStatementBoundary->m_func == instrNext->m_func);
        IR::PragmaInstr * pragmaInstr = IR::PragmaInstr::New(Js::OpCode::StatementBoundary,
            lastStatementBoundary->m_statementIndex,
            lastStatementBoundary->m_func);
        pragmaInstr->SetByteCodeOffset(instrNext);
        instrNext->InsertBefore(pragmaInstr);
    }
}

IR::Instr *
Inline::InlineScriptFunction(IR::Instr *callInstr, const FunctionJITTimeInfo *const inlineeData, const StackSym *symCallerThis, const Js::ProfileId profileId, bool* pIsInlined, uint recursiveInlineDepth)
{
    *pIsInlined = false;

    // This function is recursive, so when jitting in the foreground, probe the stack
    if (!this->topFunc->IsBackgroundJIT())
    {
        PROBE_STACK(this->topFunc->GetScriptContext(), Js::Constants::MinStackDefault);
    }

    IR::Instr *instrNext = callInstr->m_next;

    Func *funcCaller = callInstr->m_func;
    JITTimeFunctionBody *funcBody = inlineeData->GetBody();
    
    if (callInstr->GetSrc2() &&
        callInstr->GetSrc2()->IsSymOpnd() &&
        callInstr->GetSrc2()->AsSymOpnd()->m_sym->AsStackSym()->GetArgSlotNum() > Js::InlineeCallInfo::MaxInlineeArgoutCount)
    {
#if ENABLE_DEBUG_CONFIG_OPTIONS
        char16 debugStringBuffer[MAX_FUNCTION_BODY_DEBUG_STRING_SIZE];
        char16 debugStringBuffer2[MAX_FUNCTION_BODY_DEBUG_STRING_SIZE];
#endif
        // This is a hard limit as we only use 4 bits to encode the actual count in the InlineeCallInfo. Although
        // InliningDecider already checks for this, the check is against profile data that may not be accurate since profile
        // data matching does not take into account some types of changes to source code. Need to check this again with current
        // information.
<<<<<<< HEAD
        INLINE_TESTTRACE(L"INLINING: Skip Inline: ArgSlot > MaxInlineeArgoutCount\tInlinee: %s (%s)\tArgSlotNum: %d\tMaxInlineeArgoutCount: %d\tCaller: %s (%s)\n",
            funcBody->GetDisplayName(), inlineeData->GetDebugNumberSet(debugStringBuffer), callInstr->GetSrc2()->AsSymOpnd()->m_sym->AsStackSym()->GetArgSlotNum(),
            Js::InlineeCallInfo::MaxInlineeArgoutCount, funcCaller->GetJITFunctionBody()->GetDisplayName(), funcCaller->GetDebugNumberSet(debugStringBuffer2));
=======
        INLINE_TESTTRACE(_u("INLINING: Skip Inline: ArgSlot > MaxInlineeArgoutCount\tInlinee: %s (%s)\tArgSlotNum: %d\tMaxInlineeArgoutCount: %d\tCaller: %s (%s)\n"),
            funcBody->GetDisplayName(), funcBody->GetDebugNumberSet(debugStringBuffer), callInstr->GetSrc2()->AsSymOpnd()->m_sym->AsStackSym()->GetArgSlotNum(),
            Js::InlineeCallInfo::MaxInlineeArgoutCount, funcCaller->GetDisplayName(), funcCaller->GetDebugNumberSet(debugStringBuffer2));
>>>>>>> 1334e38d
        return instrNext;
    }

    *pIsInlined = true;

    // Save off the call target operand (function object) so we can extend its lifetime as needed, even if
    // the call instruction gets transformed to CallIFixed.
    StackSym* originalCallTargetStackSym = callInstr->GetSrc1()->GetStackSym();

    // We are committed to inlining, optimize the call instruction for fixed fields now and don't attempt it later.
    bool isFixed = false;

    JS_ETW(EventWriteJSCRIPT_BACKEND_INLINE(
        funcCaller->GetFunctionNumber(), funcBody->GetFunctionNumber(),
        funcCaller->GetJITFunctionBody()->GetDisplayName(), funcBody->GetDisplayName()));// REVIEW: OOP JIT, was GetExternalDisplayName, does this matter?

    bool isCtor = false;
    bool safeThis = false;
    IR::Instr *inlineBailoutChecksBeforeInstr;
    if (callInstr->m_opcode == Js::OpCode::NewScObject || callInstr->m_opcode == Js::OpCode::NewScObjArray)
    {
        isCtor = true;
        isFixed = TryOptimizeCallInstrWithFixedMethod(callInstr, inlineeData,
            false /*isPolymorphic*/, false /*isBuiltIn*/, isCtor /*isCtor*/, true /*isInlined*/, safeThis /*&safeThis*/);
        bool split = SplitConstructorCall(callInstr, true, isFixed, &inlineBailoutChecksBeforeInstr);
        Assert(split && inlineBailoutChecksBeforeInstr != nullptr);
    }
    else
    {
        isFixed = TryOptimizeCallInstrWithFixedMethod(callInstr, inlineeData,
            false /*isPolymorphic*/, false /*isBuiltIn*/, isCtor /*isCtor*/, true /*isInlined*/, safeThis /*&safeThis*/);
        inlineBailoutChecksBeforeInstr = callInstr;
    }

    Assert(callInstr->IsProfiledInstr());
    Js::ProfileId callSiteId = static_cast<Js::ProfileId>(callInstr->AsProfiledInstr()->u.profileId);

    IR::RegOpnd * returnValueOpnd;
    Js::RegSlot returnRegSlot;
    if (callInstr->GetDst())
    {
        returnValueOpnd = callInstr->UnlinkDst()->AsRegOpnd();
        returnRegSlot = returnValueOpnd->m_sym->GetByteCodeRegSlot();
    }
    else
    {
        returnValueOpnd = nullptr;
        returnRegSlot = Js::Constants::NoRegister;
    }

    CodeGenWorkItemIDL * workItemData = JitAnewStruct(this->topFunc->m_alloc, CodeGenWorkItemIDL);

    workItemData->isJitInDebugMode = this->topFunc->IsJitInDebugMode();
    workItemData->type = JsFunctionType;
    workItemData->jitMode = static_cast<char>(this->topFunc->GetWorkItem()->GetJitMode());
    workItemData->nativeDataAddr = this->topFunc->GetWorkItem()->GetWorkItemData()->nativeDataAddr;
    workItemData->loopNumber = Js::LoopHeader::NoLoop;

    workItemData->jitData = (FunctionJITTimeDataIDL*)(inlineeData);
    JITTimeWorkItem * jitWorkItem = JitAnew(this->topFunc->m_alloc, JITTimeWorkItem, workItemData);

    //Js::EntryPointPolymorphicInlineCacheInfo * entryPointPolymorphicInlineCacheInfo = this->topFunc->GetWorkItem()->GetEntryPoint()->GetPolymorphicInlineCacheInfo();
    Func * inlinee = JitAnew(this->topFunc->m_alloc,
        Func,
        this->topFunc->m_alloc,
        jitWorkItem,
        this->topFunc->GetThreadContextInfo(),
        this->topFunc->GetScriptContextInfo(),
        this->topFunc->GetJITOutput()->GetOutputData(),
        funcCaller->GetJITFunctionBody()->GetInlineeRuntimeData(profileId),
        // TODO: OOP JIT, polymorphic inline cache info
        //entryPointPolymorphicInlineCacheInfo ? entryPointPolymorphicInlineCacheInfo->GetInlineeInfo(funcBody) : nullptr,
        nullptr,
        this->topFunc->GetCodeGenAllocators(),
        this->topFunc->GetNumberAllocator(),
        this->topFunc->GetCodeGenProfiler(),
        this->topFunc->IsBackgroundJIT(),
        callInstr->m_func,
        callInstr->m_next->GetByteCodeOffset(),
        returnRegSlot,
        isCtor,
        callSiteId,
        false);

    return InlineFunctionCommon(callInstr, originalCallTargetStackSym, inlineeData, inlinee, instrNext, returnValueOpnd, inlineBailoutChecksBeforeInstr, symCallerThis, recursiveInlineDepth, safeThis);
}

bool
Inline::SplitConstructorCall(IR::Instr *const newObjInstr, const bool isInlined, const bool isFixed, IR::Instr** createObjInstrOut, IR::Instr** callCtorInstrOut) const
{
    Assert(newObjInstr);
    Assert(newObjInstr->m_opcode == Js::OpCode::NewScObject);
    Assert(newObjInstr->GetSrc1());
    Assert(newObjInstr->GetSrc2());

    this->topFunc->SetHasTempObjectProducingInstr(true);

    return
        SplitConstructorCallCommon(
            newObjInstr,
            newObjInstr->GetSrc2(),
            Js::OpCode::NewScObjectNoCtor,
            isInlined,
            isFixed,
            createObjInstrOut,
            callCtorInstrOut);
}

bool
Inline::SplitConstructorCallCommon(
    IR::Instr *const newObjInstr,
    IR::Opnd *const lastArgOpnd,
    const Js::OpCode newObjOpCode,
    const bool isInlined,
    const bool isFixed,
    IR::Instr** createObjInstrOut,
    IR::Instr** callCtorInstrOut) const
{
    Assert(newObjInstr);
    Assert(newObjInstr->GetSrc1());
    Assert(lastArgOpnd);
    Assert(isInlined || isFixed);

    const auto callerFunc = newObjInstr->m_func;

    // Call the NoCtor version of NewScObject

    // Use a temporary register for the newly allocated object (before the call to ctor) - even if we know we'll return this
    // object from the whole operation.  That's so that we don't trash the bytecode register if we need to bail out at
    // object allocation (bytecode instruction has the form [Profiled]NewScObject R6 = R6).
    IR::RegOpnd* createObjDst = nullptr;
    IR::Instr* createObjInstr = nullptr;
    const JITTimeConstructorCache* constructorCache;
    bool returnCreatedObject = false;
    bool skipNewScObj = false;

    if (newObjInstr->IsProfiledInstr())
    {
        Js::ProfileId profiledCallSiteId = static_cast<Js::ProfileId>(newObjInstr->AsProfiledInstr()->u.profileId);
        constructorCache = newObjInstr->m_func->GetConstructorCache(profiledCallSiteId);
        returnCreatedObject = constructorCache != nullptr && constructorCache->CtorHasNoExplicitReturnValue();
        skipNewScObj = constructorCache != nullptr && constructorCache->SkipNewScObject();
        if (!skipNewScObj)
        {
            createObjDst = IR::RegOpnd::New(TyVar, callerFunc);
            createObjInstr = IR::ProfiledInstr::New(newObjOpCode, createObjDst, newObjInstr->GetSrc1(), callerFunc);
            createObjInstr->AsProfiledInstr()->u.profileId = profiledCallSiteId;
        }
    }
    else
    {
        constructorCache = nullptr;
        createObjDst = IR::RegOpnd::New(TyVar, callerFunc);
        createObjInstr = IR::Instr::New(newObjOpCode, createObjDst, newObjInstr->GetSrc1(), callerFunc);
    }

    Assert(!isInlined || !skipNewScObj);
    Assert(isFixed || !skipNewScObj);

    // For new Object() and new Array() we have special fast helpers.  We'll let the lowerer convert this instruction directly
    // into a call to one of these helpers.
    if (skipNewScObj)
    {
        Js::JavascriptFunction* ctor = newObjInstr->GetFixedFunction();
        Js::FunctionInfo* ctorInfo = ctor->GetFunctionInfo();
        if ((ctorInfo == &Js::JavascriptObject::EntryInfo::NewInstance || ctorInfo == &Js::JavascriptArray::EntryInfo::NewInstance) &&
            newObjInstr->HasEmptyArgOutChain())
        {
            return false;
        }
    }

    IR::Opnd* thisPtrOpnd;
    if (createObjInstr != nullptr)
    {
        createObjInstr->SetByteCodeOffset(newObjInstr);
        createObjInstr->GetSrc1()->SetIsJITOptimizedReg(true);
        newObjInstr->InsertBefore(createObjInstr);

        createObjDst->SetValueType(ValueType::GetObject(ObjectType::UninitializedObject));
        thisPtrOpnd = createObjDst;
    }
    else
    {
        thisPtrOpnd = IR::AddrOpnd::NewNull(newObjInstr->m_func);
    }

    // Pass the new object to the constructor function with an ArgOut
    const auto thisArgOpnd = IR::SymOpnd::New(callerFunc->m_symTable->GetArgSlotSym(1), TyVar, callerFunc);
    auto instr = IR::Instr::New(Js::OpCode::ArgOut_A, thisArgOpnd, thisPtrOpnd, lastArgOpnd, callerFunc);
    instr->SetByteCodeOffset(newObjInstr);
    instr->GetDst()->SetIsJITOptimizedReg(true);
    instr->GetSrc2()->SetIsJITOptimizedReg(true);
    newObjInstr->InsertBefore(instr);

    // Call the constructor using CallI with isCtorCall set.  If we inline the constructor, and the inlined constructor
    // bails out, the interpreter would be entered with CallFlags_Value as well. If the interpreter starts using the
    // call flags, the proper call flags will need to be specified here by using a different op code specific to constructors.
    if (isFixed)
    {
        newObjInstr->m_opcode = Js::OpCode::CallIFixed;
    }
    else
    {
        newObjInstr->m_opcode = Js::OpCode::CallI;
    }

    newObjInstr->isCtorCall = true;

    if(newObjInstr->GetSrc2())
    {
        newObjInstr->FreeSrc2();
    }
    newObjInstr->SetSrc2(thisArgOpnd);

    const auto insertBeforeInstr = newObjInstr->m_next;
    Assert(insertBeforeInstr);
    const auto nextByteCodeOffsetInstr = newObjInstr->GetNextRealInstrOrLabel();

    // Determine which object to use as the final result of NewScObject, the object passed into the constructor as 'this', or
    // the object returned by the constructor.  We only need this if we don't have a hard-coded constructor cache, or if the
    // constructor returns something explicitly.  Otherwise, we simply return the object we allocated and passed to the constructor.
    if (returnCreatedObject)
    {
        instr = IR::Instr::New(Js::OpCode::Ld_A, newObjInstr->GetDst(), createObjDst, callerFunc);
        instr->SetByteCodeOffset(nextByteCodeOffsetInstr);
        instr->GetDst()->SetIsJITOptimizedReg(true);
        instr->GetSrc1()->SetIsJITOptimizedReg(true);
        insertBeforeInstr->InsertBefore(instr);
    }
    else if (!skipNewScObj)
    {
        Assert(createObjDst != newObjInstr->GetDst());

        // Since we're not returning the default new object, the constructor must be returning something explicitly.  We don't
        // know at this point whether it's an object or not.  If the constructor is later inlined, the value type will be determined
        // from the flow in glob opt.  Otherwise, we'll need to emit an object check.
        newObjInstr->GetDst()->SetValueType(ValueType::Uninitialized);

        instr = IR::Instr::New(Js::OpCode::GetNewScObject, newObjInstr->GetDst(), newObjInstr->GetDst(), createObjDst, callerFunc);
        instr->SetByteCodeOffset(nextByteCodeOffsetInstr);
        instr->GetDst()->SetIsJITOptimizedReg(true);
        instr->GetSrc1()->SetIsJITOptimizedReg(true);
        insertBeforeInstr->InsertBefore(instr);
    }

    // Update the NewScObject cache, but only if we don't have a hard-coded constructor cache.  We only clone caches that
    // don't require update, and once updated a cache never requires an update again.
    if (constructorCache == nullptr)
    {
        instr = IR::Instr::New(Js::OpCode::UpdateNewScObjectCache, callerFunc);
        instr->SetSrc1(newObjInstr->GetSrc1()); // constructor function
        instr->SetSrc2(newObjInstr->GetDst());  // the new object
        instr->SetByteCodeOffset(nextByteCodeOffsetInstr);
        instr->GetSrc1()->SetIsJITOptimizedReg(true);
        instr->GetSrc2()->SetIsJITOptimizedReg(true);
        insertBeforeInstr->InsertBefore(instr);
    }

    if (createObjInstrOut != nullptr)
    {
        *createObjInstrOut = createObjInstr;
    }

    if (callCtorInstrOut != nullptr)
    {
        *callCtorInstrOut = newObjInstr;
    }

    return true;
}

void
Inline::InsertObjectCheck(IR::Instr *callInstr, IR::Instr* insertBeforeInstr, IR::Instr*bailOutIfNotObject)
{
    // Bailout if 'functionRegOpnd' is not an object.
    bailOutIfNotObject->SetSrc1(callInstr->GetSrc1()->AsRegOpnd());
    bailOutIfNotObject->SetByteCodeOffset(insertBeforeInstr);
    insertBeforeInstr->InsertBefore(bailOutIfNotObject);
}

void
Inline::InsertFunctionTypeIdCheck(IR::Instr *callInstr, IR::Instr* insertBeforeInstr, IR::Instr* bailOutIfNotJsFunction)
{
    // functionTypeRegOpnd = Ld functionRegOpnd->type
    IR::IndirOpnd *functionTypeIndirOpnd = IR::IndirOpnd::New(callInstr->GetSrc1()->AsRegOpnd(), Js::RecyclableObject::GetOffsetOfType(), TyMachPtr, callInstr->m_func);
    IR::RegOpnd *functionTypeRegOpnd = IR::RegOpnd::New(TyVar, this->topFunc);
    IR::Instr *instr = IR::Instr::New(Js::OpCode::Ld_A, functionTypeRegOpnd, functionTypeIndirOpnd, callInstr->m_func);
    if(instr->m_func->HasByteCodeOffset())
    {
        instr->SetByteCodeOffset(insertBeforeInstr);
    }
    insertBeforeInstr->InsertBefore(instr);

    CompileAssert(sizeof(Js::TypeId) == sizeof(int32));
    // if (functionTypeRegOpnd->typeId != TypeIds_Function) goto $noInlineLabel
    // BrNeq_I4 $noInlineLabel, functionTypeRegOpnd->typeId, TypeIds_Function
    IR::IndirOpnd *functionTypeIdIndirOpnd = IR::IndirOpnd::New(functionTypeRegOpnd, Js::Type::GetOffsetOfTypeId(), TyInt32, callInstr->m_func);
    IR::IntConstOpnd *typeIdFunctionConstOpnd = IR::IntConstOpnd::New(Js::TypeIds_Function, TyInt32, callInstr->m_func);
    bailOutIfNotJsFunction->SetSrc1(functionTypeIdIndirOpnd);
    bailOutIfNotJsFunction->SetSrc2(typeIdFunctionConstOpnd);
    insertBeforeInstr->InsertBefore(bailOutIfNotJsFunction);
}

void
Inline::InsertJsFunctionCheck(IR::Instr *callInstr, IR::Instr *insertBeforeInstr, IR::BailOutKind bailOutKind)
{
    // This function only inserts bailout for tagged int & TypeIds_Function.
    // As of now this is only used for polymorphic inlining.
    Assert(bailOutKind == IR::BailOutOnPolymorphicInlineFunction);

    Assert(insertBeforeInstr);
    Assert(insertBeforeInstr->m_func == callInstr->m_func);

    // bailOutIfNotFunction is primary bailout instruction
    IR::Instr* bailOutIfNotFunction = IR::BailOutInstr::New(Js::OpCode::BailOnNotEqual, bailOutKind, insertBeforeInstr, callInstr->m_func);

    IR::Instr *bailOutIfNotObject = IR::BailOutInstr::New(Js::OpCode::BailOnNotObject, bailOutKind, bailOutIfNotFunction->GetBailOutInfo(),callInstr->m_func);
    InsertObjectCheck(callInstr, insertBeforeInstr, bailOutIfNotObject);

    InsertFunctionTypeIdCheck(callInstr, insertBeforeInstr, bailOutIfNotFunction);

}

void
Inline::InsertFunctionBodyCheck(IR::Instr *callInstr, IR::Instr *insertBeforeInstr, IR::Instr* bailoutInstr, const FunctionJITTimeInfo *funcInfo)
{
    // if (JavascriptFunction::FromVar(r1)->functionInfo != funcInfo) goto noInlineLabel
    // BrNeq_I4 noInlineLabel, r1->functionInfo, funcInfo
    IR::IndirOpnd* funcBody = IR::IndirOpnd::New(callInstr->GetSrc1()->AsRegOpnd(), Js::JavascriptFunction::GetOffsetOfFunctionInfo(), TyMachPtr, callInstr->m_func);
    IR::AddrOpnd* inlinedFuncBody = IR::AddrOpnd::New(funcInfo->GetFunctionInfoAddr(), IR::AddrOpndKindDynamicFunctionBody, callInstr->m_func);
    bailoutInstr->SetSrc1(funcBody);
    bailoutInstr->SetSrc2(inlinedFuncBody);

    insertBeforeInstr->InsertBefore(bailoutInstr);
}

void
Inline::InsertFunctionObjectCheck(IR::Instr *callInstr, IR::Instr *insertBeforeInstr, IR::Instr *bailOutInstr, const FunctionJITTimeInfo *funcInfo)
{
     Js::BuiltinFunction index = Js::JavascriptLibrary::GetBuiltinFunctionForFuncId(funcInfo->GetLocalFunctionId());
    AssertMsg(index < Js::BuiltinFunction::Count, "Invalid built-in index on a call target marked as built-in");

    bailOutInstr->SetSrc1(callInstr->GetSrc1()->AsRegOpnd());
    bailOutInstr->SetSrc2(IR::IntConstOpnd::New(index, TyInt32, callInstr->m_func));
    insertBeforeInstr->InsertBefore(bailOutInstr);
}

IR::Instr *
Inline::PrepareInsertionPoint(IR::Instr *callInstr, const FunctionJITTimeInfo *funcInfo, IR::Instr *insertBeforeInstr, IR::BailOutKind bailOutKind)
{
    Assert(insertBeforeInstr);
    Assert(insertBeforeInstr->m_func == callInstr->m_func);
    Assert(bailOutKind == IR::BailOutOnInlineFunction);

    // FunctionBody check is the primary bailout instruction, create it first
    IR::BailOutInstr* primaryBailOutInstr = IR::BailOutInstr::New(Js::OpCode::BailOnNotEqual, bailOutKind, insertBeforeInstr, callInstr->m_func);

    // 1. Bailout if function object is not an object.
    IR::Instr *bailOutIfNotObject = IR::BailOutInstr::New(Js::OpCode::BailOnNotObject,
                                                          bailOutKind,
                                                          primaryBailOutInstr->GetBailOutInfo(),
                                                          callInstr->m_func);
    InsertObjectCheck(callInstr, insertBeforeInstr, bailOutIfNotObject);

    // 2. Bailout if function object is not a TypeId_Function
    IR::Instr* bailOutIfNotJsFunction = IR::BailOutInstr::New(Js::OpCode::BailOnNotEqual, bailOutKind, primaryBailOutInstr->GetBailOutInfo(), callInstr->m_func);
    InsertFunctionTypeIdCheck(callInstr, insertBeforeInstr, bailOutIfNotJsFunction);

    // 3. Bailout if function body doesn't match funcInfo
    InsertFunctionBodyCheck(callInstr, insertBeforeInstr, primaryBailOutInstr, funcInfo);

    return primaryBailOutInstr;
}

uint Inline::CountActuals(IR::Instr *callInstr)
{
    IR::Opnd *linkOpnd = callInstr->GetSrc2();
    uint actualCount = 0;
    if (linkOpnd->IsSymOpnd())
    {
        IR::Instr *argInstr;
        do
        {
            Assert(linkOpnd->IsSymOpnd());
            StackSym *sym = linkOpnd->AsSymOpnd()->m_sym->AsStackSym();
            Assert(sym->m_isSingleDef);
            Assert(sym->IsArgSlotSym());
            argInstr = sym->m_instrDef;
            ++actualCount;
            linkOpnd = argInstr->GetSrc2();
        }
        while (linkOpnd->IsSymOpnd());
    }
    return actualCount;
}

bool Inline::InlConstFoldArg(IR::Instr *instr, __in_ecount_opt(callerArgOutCount) IR::Instr *callerArgOuts[], Js::ArgSlot callerArgOutCount)
{
    Assert(instr->m_opcode == Js::OpCode::ArgOut_A);

    if (PHASE_OFF(Js::InlinerConstFoldPhase, instr->m_func->GetTopFunc()))
    {
        return false;
    }

    IR::Opnd *src1 = instr->GetSrc1();
    IntConstType value;

    if (!src1->IsRegOpnd())
    {
        return false;
    }

    StackSym *sym = instr->GetSrc1()->AsRegOpnd()->m_sym;

    if (!sym->IsSingleDef())
    {
        return false;
    }

    IR::Instr *instrDef = sym->GetInstrDef();
    if (!this->InlConstFold(instrDef, &value, callerArgOuts, callerArgOutCount))
    {
        return false;
    }
    return true;
}

bool Inline::InlConstFold(IR::Instr *instr, IntConstType *pValue, __in_ecount_opt(callerArgOutCount) IR::Instr *callerArgOuts[], Js::ArgSlot callerArgOutCount)
{
    IR::Opnd *src1 = instr->GetSrc1();

    if (!src1)
    {
        return false;
    }

    switch (src1->GetKind())
    {
    case IR::OpndKindReg:
        // Walk the tree below
        break;

    case IR::OpndKindIntConst:
        if (instr->m_opcode == Js::OpCode::LdC_A_I4)
        {
            // Found a constant
            *pValue = src1->AsIntConstOpnd()->GetValue();
            return true;
        }
        return false;

    case IR::OpndKindSym:
        if (callerArgOuts && instr->m_opcode == Js::OpCode::ArgIn_A)
        {
            // We have an ArgIn.  Walk the caller's ArgOut tree to see if a constant
            // is passed in to the inlinee.

            Assert(callerArgOuts && callerArgOutCount != (Js::ArgSlot) - 1);
            Assert(src1->AsSymOpnd()->m_sym->AsStackSym()->IsParamSlotSym());
            Js::ArgSlot paramSlot = src1->AsSymOpnd()->m_sym->AsStackSym()->GetParamSlotNum();
            if (paramSlot <= callerArgOutCount)
            {
                IR::Instr *argOut = callerArgOuts[paramSlot - 1];
                IR::Opnd *argOutSrc1 = argOut->GetSrc1();

                if (!argOutSrc1->IsRegOpnd())
                {
                    return false;
                }

                StackSym *sym = argOutSrc1->AsRegOpnd()->m_sym;

                if (!sym->IsSingleDef())
                {
                    return false;
                }

                IR::Instr *instrDef = sym->GetInstrDef();
                // Walk the caller
                return InlConstFold(instrDef, pValue, nullptr, (Js::ArgSlot) - 1);
            }
        }
        else if (src1->AsSymOpnd()->IsPropertySymOpnd())
        {
            // See if we have a LdFld of a fixed field.
            intptr_t var = TryOptimizeInstrWithFixedDataProperty(instr);
            if (!Js::TaggedInt::Is(var))
            {
                return false;
            }
            else
            {
                *pValue = Js::TaggedInt::ToInt32(var);
                return true;
            }
        }
        return false;

    default:
        return false;
    }

    // All that is left is RegOpnds
    Assert(src1->IsRegOpnd());

    StackSym *sym = instr->GetSrc1()->AsRegOpnd()->m_sym;

    if (!sym->IsSingleDef())
    {
        return false;
    }

    if (!src1 || !src1->IsRegOpnd() || !src1->AsRegOpnd()->m_sym->IsSingleDef())
    {
        return false;
    }

    IR::Opnd *src2 = instr->GetSrc2();

    if (src2)
    {
        if (!src2->IsRegOpnd() || !src2->AsRegOpnd()->m_sym->IsSingleDef())
        {
            return false;
        }
    }

    // See if src1 can be folded to a constant
    if (!InlConstFold(src1->AsRegOpnd()->m_sym->GetInstrDef(), pValue, callerArgOuts, callerArgOutCount))
    {
        return false;
    }
    IntConstType src1Constant = *pValue;

    // See if src2 (unless it is unary) can be folded to a constant
    if (src2 && !InlConstFold(src2->AsRegOpnd()->m_sym->GetInstrDef(), pValue, callerArgOuts, callerArgOutCount))
    {
        return false;
    }

    // Now let's try to constant fold the current instruction
    if (src2)
    {
        IntConstType src2Constant = *pValue;

        if (!instr->BinaryCalculator(src1Constant, src2Constant, pValue)
            || !Math::FitsInDWord(*pValue))
        {
            return false;
        }

        // Success
        IR::ByteCodeUsesInstr * byteCodeInstr = IR::ByteCodeUsesInstr::New(instr->m_func);
        byteCodeInstr->SetByteCodeOffset(instr);
        StackSym *src1Sym = src1->AsRegOpnd()->m_sym;
        StackSym *src2Sym = src2->AsRegOpnd()->m_sym;

        if (src1Sym->HasByteCodeRegSlot() || src2Sym->HasByteCodeRegSlot())
        {
            if (src1Sym->HasByteCodeRegSlot())
            {
                byteCodeInstr->Set(src1Sym->m_id);
            }
            if (src2Sym->HasByteCodeRegSlot())
            {
                byteCodeInstr->Set(src2Sym->m_id);
            }
            instr->InsertBefore(byteCodeInstr);
        }

#if DBG_DUMP
        if (Js::Configuration::Global.flags.Trace.IsEnabled(Js::InlinerConstFoldPhase, this->topFunc->GetSourceContextId(), this->topFunc->GetLocalFunctionId()))
        {
            Output::Print(_u("Constant folding to %d\n"), *pValue);
            instr->Dump();
        }
#endif
        instr->m_opcode = Js::OpCode::LdC_A_I4;
        instr->ReplaceSrc1(IR::IntConstOpnd::New(*pValue, TyInt32, instr->m_func));
        instr->GetDst()->AsRegOpnd()->m_sym->SetIsConst();
        instr->FreeSrc2();
    }
    else
    {
        if (!instr->UnaryCalculator(src1Constant, pValue)
            || !Math::FitsInDWord(*pValue))
        {
            // Skip over BytecodeArgOutCapture
            if (instr->m_opcode == Js::OpCode::BytecodeArgOutCapture)
            {
                return true;
            }
            return false;
        }
        // Success
        StackSym *src1Sym = src1->AsRegOpnd()->m_sym;
        if (src1Sym->HasByteCodeRegSlot())
        {
            IR::ByteCodeUsesInstr * byteCodeInstr = IR::ByteCodeUsesInstr::New(instr->m_func);
            byteCodeInstr->SetByteCodeOffset(instr);
            byteCodeInstr->Set(src1Sym->m_id);
            instr->InsertBefore(byteCodeInstr);
        }

#if DBG_DUMP
        if (Js::Configuration::Global.flags.Trace.IsEnabled(Js::InlinerConstFoldPhase, this->topFunc->GetSourceContextId(), this->topFunc->GetLocalFunctionId()))
        {
            Output::Print(_u("Constant folding to %d\n"), *pValue);
            instr->Dump();
        }
#endif
        instr->m_opcode = Js::OpCode::LdC_A_I4;
        instr->ReplaceSrc1(IR::IntConstOpnd::New(*pValue, TyInt32, instr->m_func));
        instr->GetDst()->AsRegOpnd()->m_sym->SetIsConst();
    }

    return true;
}


Js::ArgSlot
Inline::MapActuals(IR::Instr *callInstr, __out_ecount(maxParamCount) IR::Instr *argOuts[],
    Js::ArgSlot formalCount,
    Func* inlinee,
    Js::ProfileId callSiteId,
    bool *stackArgsArgOutExpanded,
    IR::Instr *argOutsExtra[],
    Js::ArgSlot maxParamCount /* = Js::InlineeCallInfo::MaxInlineeArgoutCount*/)
{
    AnalysisAssert(formalCount <= maxParamCount);

    IR::Opnd *linkOpnd = callInstr->GetSrc2();
    Js::ArgSlot actualCount = 0;

    *stackArgsArgOutExpanded = false;
    uint inlineeFrameSlot = currentInlineeFrameSlot + (Js::Constants::InlineeMetaArgCount - 1);
    uint fixupArgoutCount = 0;

    if (inlinee)
    {
        bool hasArgumentsAccess = this->GetInlineeHasArgumentObject(inlinee);
        inlinee->SetHasUnoptimizedArgumentsAccess(hasArgumentsAccess);
    }

    if (linkOpnd->IsSymOpnd())
    {
        IR::Instr *argInstr;
        do
        {
            Assert(linkOpnd->IsSymOpnd());
            StackSym *sym = linkOpnd->AsSymOpnd()->m_sym->AsStackSym();

            Assert(sym->m_isSingleDef);
            Assert(sym->IsArgSlotSym());
            sym->m_isInlinedArgSlot = true;
            this->topFunc->SetArgOffset(sym, (inlineeFrameSlot + sym->GetArgSlotNum()) * MachPtr);
            argInstr = sym->m_instrDef;
            if (argInstr->m_opcode == Js::OpCode::ArgOut_A)
            {
                if(inlinee)
                {
                    if (!inlinee->GetHasUnoptimizedArgumentsAcccess())
                    {
                        // This allows us to markTemp the argOut source.
                        argInstr->m_opcode = Js::OpCode::ArgOut_A_Inline;
                    }
                }
                argInstr->GenerateBytecodeArgOutCapture();
            }

            // Expand
            //
            // s31 ArgOut_A s32
            // s30 ArgOut_A_FromStackArgs s31
            //
            // to
            //
            // s31 ArgOut_A(_Inline) s32
            // sXX ArgOut_A_FixupForStackArgs s31
            // .
            // .
            // s34 ArgOut_A_FixupForStackArgs sXX
            // s30 ArgOut_A_FromStackArgs s34

            if (inlinee && argInstr->m_opcode == Js::OpCode::ArgOut_A_FromStackArgs)
            {
                IR::Instr * argFixupInstr;
                for(uint currentFormal = 1; currentFormal < formalCount; currentFormal++)
                {
                    StackSym* newStackSym = StackSym::NewArgSlotSym(sym->GetArgSlotNum(), argInstr->m_func);
                    newStackSym->m_isInlinedArgSlot = true;

<<<<<<< HEAD
                    IR::SymOpnd * linkOpnd = IR::SymOpnd::New(newStackSym, sym->GetType(), argInstr->m_func);
                    IR::Opnd * undefined = IR::AddrOpnd::New(this->topFunc->GetScriptContextInfo()->GetUndefinedAddr(),
=======
                    IR::SymOpnd * newLinkOpnd = IR::SymOpnd::New(newStackSym, sym->GetType(), argInstr->m_func);
                    IR::Opnd * undefined = IR::AddrOpnd::New(this->topFunc->GetScriptContext()->GetLibrary()->GetUndefined(),
>>>>>>> 1334e38d
                                                IR::AddrOpndKindDynamicVar, this->topFunc, true);
                    undefined->SetValueType(ValueType::Undefined);

                    argFixupInstr = IR::Instr::New(Js::OpCode::ArgOut_A_FixupForStackArgs, newLinkOpnd, undefined, argInstr->GetSrc2(), argInstr->m_func);
                    argInstr->InsertBefore(argFixupInstr);
                    argInstr->ReplaceSrc2(argFixupInstr->GetDst());
                    sym->IncrementArgSlotNum();
                    argInstr->m_func->SetArgOffset(sym, (inlineeFrameSlot + sym->GetArgSlotNum()) * MachPtr);

                    argFixupInstr->GenerateArgOutSnapshot();
                    fixupArgoutCount++;
                }
                // Now that the arguments object has been expanded, we don't require the sym corresponding to it.
                IR::IntConstOpnd* callSiteIdOpnd = IR::IntConstOpnd::New(callSiteId, TyUint16, argInstr->m_func);
                argInstr->ReplaceSrc1(callSiteIdOpnd);
                // Don't count ArgOut_A_FromStackArgs as an actual, when it has been expanded
                --actualCount;
                *stackArgsArgOutExpanded = true;
            }
            ++actualCount;
            const Js::ArgSlot currentActual = sym->GetArgSlotNum() - 1;
            if (currentActual < formalCount)
            {
                Assert(currentActual < Js::InlineeCallInfo::MaxInlineeArgoutCount);
                argOuts[currentActual] = argInstr;
            }

            // We don't want to treat ArgOut_A_FromStackArgs as an actual arg.
            else if (argInstr->m_opcode != Js::OpCode::ArgOut_A_FromStackArgs)
            {
                Assert(currentActual <= Js::InlineeCallInfo::MaxInlineeArgoutCount);
                if(argOutsExtra)
                {
                    argOutsExtra[currentActual] = argInstr;
                    if (currentActual < maxParamCount)
                    {
                        __analysis_assume(currentActual < Js::InlineeCallInfo::MaxInlineeArgoutCount);
                        argOuts[currentActual] = nullptr;
                    }
                }
            }
            linkOpnd = argInstr->GetSrc2();
        }
        while (linkOpnd->IsSymOpnd());
#if DBG
        Assert(actualCount <= Js::InlineeCallInfo::MaxInlineeArgoutCount);
        for(Js::ArgSlot i = 0; i < min(actualCount, formalCount); ++i)
        {
#pragma prefast(suppress:6001)
            Assert(argOuts[i]);
        }
#endif
    }

    Assert(linkOpnd->IsRegOpnd());
    Assert(linkOpnd->AsRegOpnd()->m_sym->m_isSingleDef);
    Js::OpCode startCallOpCode = linkOpnd->AsRegOpnd()->m_sym->m_instrDef->m_opcode;
    Assert(startCallOpCode == Js::OpCode::StartCall);

    // Update the count in StartCall to reflect
    //  1. ArgOut_A_FromStackArgs is not an actual once it has been expanded.
    //  2. The expanded argouts (from ArgOut_A_FromStackArgs).
    //
    // Note that the StartCall will reflect the formal count only as of now; the actual count would be set during MapFormals
    if(*stackArgsArgOutExpanded)
    {
        // TODO: Is an underflow here intended, it triggers on test\inlining\OS_2733280.js
        IR::IntConstOpnd * countOpnd = linkOpnd->AsRegOpnd()->m_sym->m_instrDef->GetSrc1()->AsIntConstOpnd();
        int32 count = countOpnd->AsInt32();
        count += fixupArgoutCount - 1;
        countOpnd->SetValue(count);

        callInstr->m_func->EnsureCallSiteToArgumentsOffsetFixupMap();
        Assert(!(callInstr->m_func->callSiteToArgumentsOffsetFixupMap->ContainsKey(callSiteId)));
        callInstr->m_func->callSiteToArgumentsOffsetFixupMap->Add(callSiteId, fixupArgoutCount - 1);
    }

    Assert(linkOpnd->AsRegOpnd()->m_sym->m_instrDef->GetArgOutCount(/*getInterpreterArgOutCount*/ false) == actualCount);

    // Mark the StartCall's dst as an inlined arg slot as well so we know this is an inlined start call
    // and not adjust the stack height on x86
    linkOpnd->AsRegOpnd()->m_sym->m_isInlinedArgSlot = true;

    // Missing arguments...
    for (Js::ArgSlot i = actualCount; i < formalCount; i++)
    {
        argOuts[i] = nullptr;
    }

    // We may not know the exact number of actuals that "b" gets in a.b.apply just yet, since we have expanded the ArgOut_A_FromStackArgs based on the number of formals "b" accepts.
    // So, return the actualCount stored on the func if the ArgOut_A_FromStackArgs was expanded (and thus, the expanded argouts were accounted for in calculating the local actualCount)
    return *stackArgsArgOutExpanded ? callInstr->m_func->actualCount : actualCount;
}

void
Inline::MapFormals(Func *inlinee,
    __in_ecount(formalCount) IR::Instr *argOuts[],
    uint formalCount,
    uint actualCount,
    IR::RegOpnd *retOpnd,
    IR::Opnd * funcObjOpnd,
    const StackSym *symCallerThis,
    bool stackArgsArgOutExpanded,
    bool fixedFunctionSafeThis,
    IR::Instr *argOutsExtra[])
{
    IR::SymOpnd *formalOpnd;
    uint argIndex;
    uint formalCountForInlinee;
    IR::Instr * argInstr;
    IR::Opnd * linkOpnd;

    bool fUsesSafeThis = false;
    bool fUsesConstThis = false;
    StackSym *symThis = nullptr;
    Js::Var thisConstVar = nullptr;

    FOREACH_INSTR_EDITING(instr, instrNext, inlinee->m_headInstr)
    {
        switch (instr->m_opcode)
        {
        case Js::OpCode::ArgIn_Rest:
        {
            // We only currently support a statically known number of actuals.
            if (stackArgsArgOutExpanded)
            {
                break;
            }

            IR::Opnd *restDst = instr->GetDst();

            Assert(actualCount < 1 << 24 && formalCount < 1 << 24); // 24 bits for arg count (see CallInfo.h)
            int excess = actualCount - formalCount;

            if (excess < 0)
            {
                excess = 0;
            }

            // Set the type info about the destination so the array offsets get calculated properly.
            restDst->SetValueType(
                ValueType::GetObject(ObjectType::Array)
                .SetHasNoMissingValues(true)
                .SetArrayTypeId(Js::TypeIds_Array));
            restDst->SetValueTypeFixed();

            // Create the array and assign the elements.
            IR::Instr *newArrInstr = IR::Instr::New(Js::OpCode::NewScArray, restDst, IR::IntConstOpnd::New(excess, TyUint32, inlinee), inlinee);
            instr->InsertBefore(newArrInstr);

            for (uint i = formalCount; i < actualCount; ++i)
            {
                IR::IndirOpnd *arrayLocOpnd = IR::IndirOpnd::New(restDst->AsRegOpnd(), i - formalCount, TyVar, inlinee);
                IR::Instr *stElemInstr = IR::Instr::New(Js::OpCode::StElemC, arrayLocOpnd, argOutsExtra[i]->GetBytecodeArgOutCapture()->GetDst(), inlinee);
                instr->InsertBefore(stElemInstr);
            }

            instr->Remove();

            break;
        }

        case Js::OpCode::ArgIn_A:
            formalOpnd = instr->UnlinkSrc1()->AsSymOpnd();
            argIndex = formalOpnd->m_sym->AsStackSym()->GetParamSlotNum() - 1;
            if (argIndex >= formalCount)
            {
                Fatal();
            }
            formalOpnd->Free(this->topFunc);
            if (argOuts[argIndex])
            {
                IR::Instr *argOut = argOuts[argIndex];
                IR::Instr* instrDef;
                if (argOut->HasByteCodeArgOutCapture())
                {
                    instrDef = argOut->GetBytecodeArgOutCapture();
                }
                else
                {
                    Assert(argOut->m_opcode == Js::OpCode::ArgOut_A_FixupForStackArgs);
                    instrDef = argOut->GetArgOutSnapshot();
                }

                instr->SetSrc1(instrDef->GetDst());
                instr->m_opcode = Js::OpCode::Ld_A;
                IR::Opnd* dst = instr->GetDst();
                IR::Opnd* src = instrDef->GetSrc1();

                if (argIndex == 0)
                {
                    // Look at the "this" argument source.
                    // If it's known to be a normal object (the caller has already guaranteed that, or
                    // it was defined by an instruction that produces normal objects), we'll omit CheckThis.
                    // If it's a constant value, we'll do the mapping at jit time and copy the final value.
                    if (src->IsRegOpnd())
                    {
                        symThis = dst->AsRegOpnd()->m_sym;

                        StackSym *symSrc = src->AsRegOpnd()->m_sym;
                        if (symSrc == symCallerThis ||
                            symSrc->m_isSafeThis ||
                            inlinee->IsInlinedConstructor())
                        {
                            fUsesSafeThis = true;
                        }
                        else if (symSrc->m_isSingleDef && symSrc->IsConst() && !symSrc->IsIntConst() && !symSrc->IsFloatConst())
                        {
                            thisConstVar = symSrc->GetConstAddress();
                            fUsesConstThis = true;
                        }
                        else if(fixedFunctionSafeThis)
                        {
                            // Note this need to come after we determined that this pointer is not const (undefined/null)
                            fUsesSafeThis = true;
                        }
                    }
                }
            }
            else
            {
                instr->SetSrc1(IR::AddrOpnd::New(this->topFunc->GetScriptContextInfo()->GetUndefinedAddr(),
                    IR::AddrOpndKindDynamicVar, this->topFunc, true));
                instr->GetSrc1()->SetValueType(ValueType::Undefined);
                instr->m_opcode = Js::OpCode::Ld_A;
            }
            break;

        case Js::OpCode::ArgOut_A_FromStackArgs:
            {
                linkOpnd = instr->GetSrc2();
                if(!linkOpnd->IsSymOpnd())
                {
                    break;
                }

                Assert(instr->GetSrc1()->IsIntConstOpnd());
                Js::ProfileId callSiteId = static_cast<Js::ProfileId>(instr->GetSrc1()->AsIntConstOpnd()->GetValue());

                argInstr = linkOpnd->AsSymOpnd()->m_sym->AsStackSym()->GetInstrDef();
                while(linkOpnd->IsSymOpnd())
                {
                    argInstr = linkOpnd->AsSymOpnd()->m_sym->AsStackSym()->GetInstrDef();
                    linkOpnd = argInstr->GetSrc2();
                }

                Assert(linkOpnd->IsRegOpnd());
                Js::OpCode startCallOpCode = linkOpnd->AsRegOpnd()->m_sym->AsStackSym()->GetInstrDef()->m_opcode;
                Assert(startCallOpCode == Js::OpCode::StartCall);
                IR::Instr* startCallForInlinee = linkOpnd->AsRegOpnd()->m_sym->AsStackSym()->GetInstrDef();
                formalCountForInlinee = startCallForInlinee->GetArgOutCount(false); // As of now, StartCall has the formal count

                if(actualCount < formalCountForInlinee)
                {
                    RemoveExtraFixupArgouts(instr, formalCountForInlinee - actualCount, callSiteId);
                    startCallForInlinee->GetSrc1()->AsIntConstOpnd()->DecrValue(formalCountForInlinee - actualCount); //account for the extra formals
                }

                linkOpnd = instr->GetSrc2();
                argInstr = linkOpnd->AsSymOpnd()->m_sym->AsStackSym()->GetInstrDef();
                argIndex = ((actualCount < formalCountForInlinee) ? actualCount : formalCountForInlinee) - 1;
                for ( ; argIndex > 0; argIndex--)
                {
                    if(argInstr->m_opcode != Js::OpCode::ArgOut_A_FixupForStackArgs)
                    {
                        break;
                    }

                    Assert(!argInstr->HasByteCodeArgOutCapture()); // ArgOut_A_FixupForStackArgs should not be restored on bailout, so we don't generate ByteCodeArgOutCapture for these argouts.

                    IR::Instr* currentArgOutInstr = nullptr;
                    if(argOuts[argIndex])
                    {
                        currentArgOutInstr = argOuts[argIndex];
                    }
                    else if(argOutsExtra && argOutsExtra[argIndex])
                    {
                        currentArgOutInstr = argOutsExtra[argIndex];
                    }
                    if(currentArgOutInstr)
                    {
                        Assert(currentArgOutInstr->m_opcode == Js::OpCode::ArgOut_A || currentArgOutInstr->m_opcode == Js::OpCode::ArgOut_A_Inline);

                        IR::Instr* bytecodeArgoutCapture = currentArgOutInstr->GetBytecodeArgOutCapture();
                        IR::Instr* formalArgOutUse = argInstr->GetArgOutSnapshot();

                        Assert(formalArgOutUse->m_opcode == Js::OpCode::Ld_A);
                        Assert((intptr_t)formalArgOutUse->GetSrc1()->AsAddrOpnd()->m_address == this->topFunc->GetScriptContextInfo()->GetUndefinedAddr());

                        formalArgOutUse->ReplaceSrc1(bytecodeArgoutCapture->GetDst());

                        linkOpnd = argInstr->GetSrc2();
                        argInstr = linkOpnd->AsSymOpnd()->m_sym->AsStackSym()->GetInstrDef();
                    }
                }

                if (formalCountForInlinee < actualCount)
                {
                    FixupExtraActualParams(instr, argOuts, argOutsExtra, formalCountForInlinee, actualCount, callSiteId);
                    startCallForInlinee->GetSrc1()->AsIntConstOpnd()->IncrValue(actualCount - formalCountForInlinee); //account for the extra actuals
                }

                break;
            }

        case Js::OpCode::InlineeStart:
            {
                linkOpnd = instr->GetSrc2();
                if(!linkOpnd->IsSymOpnd())
                {
                    break;
                }
                IR::Instr* stackArgsInstr = linkOpnd->AsSymOpnd()->m_sym->AsStackSym()->GetInstrDef();
                if (stackArgsInstr->m_opcode == Js::OpCode::ArgOut_A_FromStackArgs)
                {
                    linkOpnd = stackArgsInstr->GetSrc2();
                    argInstr = linkOpnd->AsSymOpnd()->m_sym->AsStackSym()->GetInstrDef();
                    Assert(argInstr->m_opcode == Js::OpCode::ArgOut_A_Inline || argInstr->m_opcode == Js::OpCode::ArgOut_A_FixupForStackArgs || argInstr->m_opcode == Js::OpCode::ArgOut_A);
                    stackArgsInstr->Remove();
                    Assert(argInstr->GetDst()->IsSymOpnd());
                    instr->ReplaceSrc2(argInstr->GetDst());
                }
                break;
            }

        case Js::OpCode::LdEnv:
            if (instr->m_func == inlinee)
            {
                // Need to give the inlinee's function to load the environment
                if (funcObjOpnd->IsAddrOpnd())
                {
                    instr->m_opcode = Js::OpCode::Ld_A;
                    instr->SetSrc1(IR::AddrOpnd::New(Js::ScriptFunction::FromVar(funcObjOpnd->AsAddrOpnd()->m_address)->GetEnvironment(),
                        IR::AddrOpndKindDynamicFrameDisplay, instr->m_func));
                }
                else
                {
                    instr->SetSrc1(funcObjOpnd);
                }
            }
            else
            {
                Assert(instr->GetSrc1() != nullptr);
            }
            break;

        case Js::OpCode::LdNewTarget:
            if (instr->m_func == inlinee)
            {
                if (instr->m_func->IsInlinedConstructor())
                {
                    instr->SetSrc1(funcObjOpnd);
                }
                else
                {
                    instr->SetSrc1(IR::AddrOpnd::New(this->topFunc->GetScriptContextInfo()->GetUndefinedAddr(),
                        IR::AddrOpndKindDynamicVar, this->topFunc, true));
                    instr->GetSrc1()->SetValueType(ValueType::Undefined);
                }
                instr->m_opcode = Js::OpCode::Ld_A;
            }
            break;

        case Js::OpCode::ChkNewCallFlag:
            if (instr->m_func == inlinee)
            {
                if (instr->m_func->IsInlinedConstructor())
                {
                    instr->Remove();
                }
                else
                {
                    // InliningDecider::Inline should have decided not to inline this since we are going to end up throwing anyway
                    Assert(false);
                }
            }
            break;

        case Js::OpCode::LdSuper:
        case Js::OpCode::LdSuperCtor:
            if (instr->m_func == inlinee)
            {
                instr->SetSrc1(funcObjOpnd);
            }
            else
            {
                Assert(instr->GetSrc1() != nullptr);
            }
            break;


        case Js::OpCode::LdThis:
        case Js::OpCode::StrictLdThis:
            // Optimization of LdThis may be possible.
            // Verify that this is a use of the "this" passed by the caller (not a nested function).
            if (instr->GetSrc1()->AsRegOpnd()->m_sym == symThis)
            {
                if (fUsesSafeThis)
                {
                    // No need for any "this" mapping.
                    instrNext = this->RemoveLdThis(instr);
                    break;
                }
                else if (fUsesConstThis)
                {
                    // "this" is a constant, so map it now.
                    // Don't bother mapping if it's not an object, though, since we'd have to create a
                    // boxed value at JIT time, and that case doesn't seem worth it.
                    Js::TypeId typeId = Js::JavascriptOperators::GetTypeId(thisConstVar);
                    if (Js::JavascriptOperators::IsObjectType(typeId) ||
                        Js::JavascriptOperators::IsUndefinedOrNullType(typeId))
                    {
                        Js::ScriptContext *scriptContext = inlinee->GetScriptContext();
                        if (instr->m_opcode == Js::OpCode::LdThis)
                        {
                            thisConstVar = Js::JavascriptOperators::OP_GetThis(
                                thisConstVar, instr->GetSrc2()->AsIntConstOpnd()->AsInt32(), scriptContext);
                            instr->FreeSrc2();
                        }
                        else
                        {
                            thisConstVar = Js::JavascriptOperators::OP_StrictGetThis(thisConstVar, scriptContext);
                        }
                        IR::Opnd *thisOpnd = IR::AddrOpnd::New(thisConstVar, IR::AddrOpndKindDynamicVar, inlinee, true);

                        instr->m_opcode = Js::OpCode::Ld_A;
                        instr->ReplaceSrc1(thisOpnd);
                        break;
                    }
                }
            }

            // Couldn't eliminate the execution-time "this" mapping. Try to change it to a check.
            instrNext = this->DoCheckThisOpt(instr);
            break;

        case Js::OpCode::Throw:
            instr->m_opcode = Js::OpCode::InlineThrow;
            instr->m_func->SetHasImplicitCallsOnSelfAndParents();
            break;

        case Js::OpCode::RuntimeTypeError:
            instr->m_opcode = Js::OpCode::InlineRuntimeTypeError;
            instr->m_func->SetHasImplicitCallsOnSelfAndParents();
            break;

        case Js::OpCode::RuntimeReferenceError:
            instr->m_opcode = Js::OpCode::InlineRuntimeReferenceError;
            instr->m_func->SetHasImplicitCallsOnSelfAndParents();
            break;

        case Js::OpCode::Ret:
            if (!retOpnd)
            {
                instr->Remove();
            }
            else
            {
                instr->m_opcode = Js::OpCode::Ld_A;
                instr->SetDst(retOpnd);
            }
            break;
        }
    } NEXT_INSTR_EDITING;
}

void
Inline::SetupInlineeFrame(Func *inlinee, IR::Instr *inlineeStart, Js::ArgSlot actualCount, IR::Opnd *functionObject)
{
    Js::ArgSlot argSlots[Js::Constants::InlineeMetaArgCount] = {
        actualCount + 1u, /* argc */
        actualCount + 2u, /* function object */
        actualCount + 3u  /* arguments object slot */
    };

    IR::Opnd *srcs[Js::Constants::InlineeMetaArgCount] = {
        IR::AddrOpnd::New((Js::Var)actualCount, IR::AddrOpndKindConstant, inlinee, true /*dontEncode*/),

        /*
         * Don't initialize this slot with the function object yet. In compat mode we evaluate
         * the target only after evaluating all arguments. Having this SymOpnd here ensures it gets
         * the correct slot in the frame. Lowerer fills this slot with the function object just
         * before entering the inlinee when we're sure we've evaluated the target in all modes.
         */
        nullptr,

        IR::AddrOpnd::NewNull(inlinee)
    };

    const IRType types[Js::Constants::InlineeMetaArgCount] = {
        TyMachReg,
        TyVar,
        TyMachReg
    };

    for (unsigned instrIndex = 0; instrIndex < Js::Constants::InlineeMetaArgCount; instrIndex++)
    {
        StackSym    *stackSym = inlinee->m_symTable->GetArgSlotSym(argSlots[instrIndex]);
        stackSym->m_isInlinedArgSlot = true;
        this->topFunc->SetArgOffset(stackSym, (currentInlineeFrameSlot + instrIndex) * MachPtr);
        IR::SymOpnd *symOpnd  = IR::SymOpnd::New(stackSym, 0, types[instrIndex], inlinee);

        IR::Instr   *instr    = IR::Instr::New(Js::OpCode::InlineeMetaArg, inlinee);
        instr->SetDst(symOpnd);
        if (srcs[instrIndex])
        {
            instr->SetSrc1(srcs[instrIndex]);
        }
        inlineeStart->InsertBefore(instr);

        if (instrIndex == 0)
        {
            inlinee->SetInlineeFrameStartSym(stackSym);
        }
    }
}

void
Inline::FixupExtraActualParams(IR::Instr * instr, IR::Instr *argOuts[], IR::Instr *argOutsExtra[], uint index, uint actualCount, Js::ProfileId callSiteId)
{
    Assert(instr->m_opcode == Js::OpCode::ArgOut_A_FromStackArgs);

    int offsetFixup;
    Assert(instr->m_func->callSiteToArgumentsOffsetFixupMap->ContainsKey(callSiteId));
    instr->m_func->callSiteToArgumentsOffsetFixupMap->TryGetValue(callSiteId, &offsetFixup);

    StackSym *sym = instr->GetDst()->AsSymOpnd()->m_sym->AsStackSym();
    while (index < actualCount)
    {
        IR::Instr* argOutToMapTo = argOuts[index] ? argOuts[index] : argOutsExtra[index];
        StackSym* newStackSym = StackSym::NewArgSlotSym(sym->GetArgSlotNum(), instr->m_func);
        newStackSym->m_isInlinedArgSlot = true;
        this->topFunc->SetArgOffset(newStackSym, sym->m_offset);
        sym->IncrementArgSlotNum();
        this->topFunc->SetArgOffset(sym, sym->m_offset + MachPtr);

        IR::SymOpnd * linkOpnd = IR::SymOpnd::New(newStackSym, sym->GetType(), instr->m_func);

        IR::Instr * extraActualParamInstr = IR::Instr::New(Js::OpCode::ArgOut_A_FixupForStackArgs, linkOpnd, argOutToMapTo->GetSrc1(), instr->GetSrc2(), instr->m_func);
        instr->InsertBefore(extraActualParamInstr);
        extraActualParamInstr->GenerateArgOutSnapshot();

        instr->m_func->callSiteToArgumentsOffsetFixupMap->Item(callSiteId, ++offsetFixup);

        instr->ReplaceSrc2(extraActualParamInstr->GetDst());

        index++;
    }
}

void
Inline::RemoveExtraFixupArgouts(IR::Instr* instr, uint argoutRemoveCount, Js::ProfileId callSiteId)
{
    Assert(instr->m_opcode == Js::OpCode::ArgOut_A_FromStackArgs);

    int offsetFixup;
    Assert(instr->m_func->callSiteToArgumentsOffsetFixupMap->ContainsKey(callSiteId));
    instr->m_func->callSiteToArgumentsOffsetFixupMap->TryGetValue(callSiteId, &offsetFixup);

    StackSym* argSym = instr->GetDst()->AsSymOpnd()->m_sym->AsStackSym();
    IR::Instr* argInstr = instr->GetSrc2()->AsSymOpnd()->m_sym->AsStackSym()->GetInstrDef();
    for(uint argIndex = 0; argIndex < argoutRemoveCount; argIndex++)
    {
        Assert(argInstr->m_opcode == Js::OpCode::ArgOut_A_FixupForStackArgs);
        Assert(!argInstr->HasByteCodeArgOutCapture()); // ArgOut_A_FixupForStackArgs should not be restored on bailout, so we don't generate ByteCodeArgOutCapture for these argouts.

        instr->ReplaceSrc2(argInstr->GetSrc2());
        argSym->DecrementArgSlotNum();
        argSym->m_offset -= MachPtr;
        argSym->m_allocated = true;
        argInstr->Remove();

        instr->m_func->callSiteToArgumentsOffsetFixupMap->Item(callSiteId, --offsetFixup);

        argInstr = instr->GetSrc2()->AsSymOpnd()->m_sym->AsStackSym()->GetInstrDef();
    }
}

IR::Instr *
Inline::DoCheckThisOpt(IR::Instr * instr)
{
    IR::Instr * instrNext = instr->m_next;

    if (PHASE_OFF(Js::CheckThisPhase, instr->m_func->GetTopFunc()))
    {
        return instrNext;
    }

    if (!PHASE_FORCE(Js::CheckThisPhase, instr->m_func->GetTopFunc()))
    {
        if (!instr->m_func->HasProfileInfo())
        {
            return instrNext;
        }

        if (instr->m_func->GetProfileInfo()->GetThisInfo().thisType != Js::ThisType_Simple)
        {
            return instrNext;
        }

        if (instr->m_func->GetProfileInfo()->IsCheckThisDisabled())
        {
            return instrNext;
        }
    }

    // If the instr is an inlined LdThis, try to replace it with a CheckThis
    // that will bail out if a helper call is required to get the real "this" pointer.

    Assert(instr->m_opcode == Js::OpCode::LdThis || instr->m_opcode == Js::OpCode::StrictLdThis);
    Assert(instr->IsInlined());

    // Create the CheckThis. The target is the original offset, i.e., the LdThis still has to be executed.
    if(instr->m_opcode == Js::OpCode::LdThis)
    {
        instr->FreeSrc2();
    }
    IR::Instr *newInstr =
        IR::BailOutInstr::New( instr->m_opcode == Js::OpCode::LdThis ? Js::OpCode::CheckThis : Js::OpCode::StrictCheckThis, IR::BailOutCheckThis, instr, instr->m_func);
    // Just re-use the original src1 since the LdThis will usually be deleted.
    newInstr->SetSrc1(instr->GetSrc1());
    newInstr->SetByteCodeOffset(instr);
    instr->InsertBefore(newInstr);

    return this->RemoveLdThis(instr);
}

IR::Instr *
Inline::RemoveLdThis(IR::Instr *instr)
{
    // Replace the original instr with a copy, if needed.
    if (instr->GetDst()->IsEqual(instr->GetSrc1()))
    {
        // The copy would be a nop, so just delete.
        IR::Instr *instrNext = instr->m_next;
        instr->Remove();
        return instrNext;
    }
    else
    {
        instr->m_opcode = Js::OpCode::Ld_A;
        return instr;
    }
}

bool
Inline::IsArgumentsOpnd(IR::Opnd* opnd, SymID argumentsSymId)
{
    if (opnd->IsRegOpnd())
    {
        return argumentsSymId ==  opnd->AsRegOpnd()->m_sym->m_id;
    }
    else if (opnd->IsSymOpnd())
    {
        Sym *sym = opnd->AsSymOpnd()->m_sym;
        if (sym && sym->IsPropertySym())
        {
            PropertySym *propertySym = sym->AsPropertySym();
            return argumentsSymId == propertySym->m_stackSym->m_id;
        }
        return false;
    }
    else if (opnd->IsIndirOpnd())
    {
        IR::RegOpnd *indexOpnd = opnd->AsIndirOpnd()->GetIndexOpnd();
        IR::RegOpnd *baseOpnd = opnd->AsIndirOpnd()->GetBaseOpnd();
        return  (argumentsSymId == baseOpnd->m_sym->m_id) || (indexOpnd && indexOpnd->m_sym->m_id == argumentsSymId);
    }
    AssertMsg(false, "Unknown type");
    return false;
}


bool
Inline::HasArgumentsAccess(IR::Opnd *opnd, SymID argumentsSymId)
{
    // We should look at dst last to correctly handle cases where it's the same as one of the src operands.
    if (opnd)
    {
        if (opnd->IsRegOpnd() || opnd->IsSymOpnd() || opnd->IsIndirOpnd())
        {
            if (IsArgumentsOpnd(opnd, argumentsSymId))
            {
                return true;
            }
        }
    }
    return false;
}

bool
Inline::HasArgumentsAccess(IR::Instr * instr, SymID argumentsSymId)
{
    IR::Opnd* dst = instr->GetDst();
    IR::Opnd* src1 = instr->GetSrc1();
    IR::Opnd* src2 = instr->GetSrc2();

    // Super conservative here, if we see the arguments or any of its alias being used in any
    // other opcode just don't do this optimization.
    if (HasArgumentsAccess(src1, argumentsSymId) || HasArgumentsAccess(src2, argumentsSymId))
    {
        return true;
    }

    if (dst)
    {
        // For dst no need to check for RegOpnd
        if (dst->IsSymOpnd() || dst->IsIndirOpnd())
        {
            if (IsArgumentsOpnd(dst, argumentsSymId))
            {
                return true;
            }
        }
    }

    return false;
}

bool
Inline::GetInlineeHasArgumentObject(Func * inlinee)
{
    if (!inlinee->GetHasArgumentObject())
    {
        // If inlinee has no arguments access return false
        return false;
    }

    // Inlinee has arguments access

    if (!inlinee->GetHasApplyTargetInlining())
    {
        // There is no apply target inlining (this.init.apply(this, arguments))
        // So arguments access continues to exist
        return true;
    }

    // Its possible there is no more arguments access after we inline apply target validate the same.
    // This sounds expensive, but we are only walking inlinee which has apply target inlining optimization enabled.
    // Also we walk only instruction in that inlinee and not nested inlinees. So it is not expensive.
    SymID argumentsSymId = 0;
    FOREACH_INSTR_IN_FUNC(instr, inlinee)
    {
        if (instr->m_func != inlinee)
        {
            // Skip nested inlinees
            continue;
        }

        if (instr->m_opcode == Js::OpCode::LdHeapArguments || instr->m_opcode == Js::OpCode::LdLetHeapArguments)
        {
            argumentsSymId = instr->GetDst()->AsRegOpnd()->m_sym->m_id;
        }
        else if (argumentsSymId != 0)
        {
            // Once we find the arguments object i.e. argumentsSymId is set
            // Make sure no one refers to it.
            switch (instr->m_opcode)
            {
                case Js::OpCode::InlineBuiltInStart:
                    {
                        IR::Opnd* builtInOpnd = instr->GetSrc1();
                        if (builtInOpnd->IsAddrOpnd())
                        {
                            Assert(builtInOpnd->AsAddrOpnd()->m_isFunction);
                            Js::BuiltinFunction builtinFunction = Js::JavascriptLibrary::GetBuiltInForFuncInfo(((Js::JavascriptFunction*)builtInOpnd->AsAddrOpnd()->m_address)->GetFunctionInfo(), inlinee->GetScriptContext());
                            if (builtinFunction == Js::BuiltinFunction::JavascriptFunction_Apply)
                            {
                                this->SetIsInInlinedApplyCall(true);
                            }
                        }
                        else if (builtInOpnd->IsRegOpnd())
                        {
                            if (builtInOpnd->AsRegOpnd()->m_sym->m_builtInIndex == Js::BuiltinFunction::JavascriptFunction_Apply)
                            {
                                this->SetIsInInlinedApplyCall(true);
                            }
                        }
                        break;
                    }

                case Js::OpCode::InlineBuiltInEnd:
                    {
                        if(this->GetIsInInlinedApplyCall())
                        {
                            this->SetIsInInlinedApplyCall(false);
                        }
                        break;
                    }

                case Js::OpCode::BailOnNotStackArgs:
                case Js::OpCode::LdArgumentsFromStack:
                case Js::OpCode::ArgOut_A_InlineBuiltIn:
                case Js::OpCode::BytecodeArgOutCapture:
                case Js::OpCode::BytecodeArgOutUse:
                    // These are part of arguments optimization and we are fine if they access stack args.
                    break;

                case Js::OpCode::ArgOut_A_FromStackArgs:
                    {
                        // If ArgOut_A_FromStackArgs is part of the call sequence for apply built-in inlining (as opposed to apply target inlining),
                        // then arguments access continues to exist.
                        if (this->GetIsInInlinedApplyCall() && HasArgumentsAccess(instr, argumentsSymId))
                        {
                            return true;
                        }
                        break;
                    }

                default:
                    {
                        if (HasArgumentsAccess(instr, argumentsSymId))
                        {
                            return true;
                        }
                    }
            }
        }
    }
    NEXT_INSTR_IN_FUNC;
    return false;
}

IR::Instr *
Inline::InlineSpread(IR::Instr *spreadCall)
{
    Assert(Lowerer::IsSpreadCall(spreadCall));

    if (spreadCall->m_func->GetJITFunctionBody()->IsInlineSpreadDisabled()
        || this->topFunc->GetJITFunctionBody()->IsInlineSpreadDisabled())
    {
        return spreadCall;
    }

    IR::Instr *spreadIndicesInstr = Lowerer::GetLdSpreadIndicesInstr(spreadCall);

    IR::Opnd *spreadIndicesOpnd = spreadIndicesInstr->GetSrc1();
    Js::AuxArray<uint32>* spreadIndices = static_cast<Js::AuxArray<uint32>*>(spreadIndicesOpnd->AsAddrOpnd()->m_address);

    Assert(spreadIndices->count > 0);
    IR::Instr *argInstr = spreadIndicesInstr;

    IR::SymOpnd *argLinkOpnd = argInstr->GetSrc2()->AsSymOpnd();
    StackSym *argLinkSym  = argLinkOpnd->m_sym->AsStackSym();
    argInstr = argLinkSym->m_instrDef;

    // We only support one spread argument for inlining.
    if (argLinkSym->GetArgSlotNum() > 2)
    {
        return spreadCall;
    }

    // We are now committed to inlining spread. Remove the LdSpreadIndices instr
    // and convert the spread and 'this' ArgOuts.
    spreadCall->ReplaceSrc2(argLinkOpnd);
    spreadIndicesInstr->Remove();

    // Insert the bailout before the array ArgOut
    IR::Opnd *arrayOpnd = argInstr->GetSrc1();
    argInstr->m_opcode = Js::OpCode::ArgOut_A_SpreadArg;
    IR::Instr *bailoutInstr = IR::BailOutInstr::New(Js::OpCode::BailOnNotSpreadable, IR::BailOutOnInlineFunction, argInstr, argInstr->m_func);
    bailoutInstr->SetSrc1(arrayOpnd);
    argInstr->InsertBefore(bailoutInstr);

    argLinkOpnd = argInstr->GetSrc2()->AsSymOpnd();
    argLinkSym  = argLinkOpnd->m_sym->AsStackSym();
    argInstr = argLinkSym->m_instrDef;
    argInstr->m_opcode = Js::OpCode::ArgOut_A_Dynamic;

    IR::RegOpnd *startCallDstOpnd = argInstr->GetSrc2()->AsRegOpnd();
    argLinkSym = startCallDstOpnd->m_sym->AsStackSym();
    argInstr = argLinkSym->m_instrDef;
    Assert(argInstr->m_opcode == Js::OpCode::StartCall);

    spreadCall->m_opcode = Js::OpCode::CallIDynamicSpread;

    return spreadCall;
}

void
Inline::TryResetObjTypeSpecFldInfoOn(IR::PropertySymOpnd* propertySymOpnd)
{
    // if an objTypeSpecFldInfo was created just for the purpose of polymorphic inlining but didn't get used for the same (for some reason or the other), and the polymorphic cache it was created from, wasn't equivalent,
    // we should null out this info on the propertySymOpnd so that assumptions downstream around equivalent object type spec still hold.
    if (propertySymOpnd)
    {
        propertySymOpnd->TryResetObjTypeSpecFldInfo();
    }
}

void
Inline::TryDisableRuntimePolymorphicCacheOn(IR::PropertySymOpnd* propertySymOpnd)
{
    if (propertySymOpnd)
    {
        propertySymOpnd->TryDisableRuntimePolymorphicCache();
    }
}

IR::PropertySymOpnd*
Inline::GetMethodLdOpndForCallInstr(IR::Instr* callInstr)
{
    IR::Opnd* methodOpnd = callInstr->GetSrc1();
    if (methodOpnd->IsRegOpnd())
    {
        if (methodOpnd->AsRegOpnd()->m_sym->IsStackSym())
        {
            if (methodOpnd->AsRegOpnd()->m_sym->AsStackSym()->IsSingleDef())
            {
                IR::Instr* defInstr = methodOpnd->AsRegOpnd()->m_sym->AsStackSym()->GetInstrDef();
                if (defInstr->GetSrc1() && defInstr->GetSrc1()->IsSymOpnd() && defInstr->GetSrc1()->AsSymOpnd()->IsPropertySymOpnd())
                {
                    return defInstr->GetSrc1()->AsSymOpnd()->AsPropertySymOpnd();
                }
                return nullptr;
            }
            return nullptr;
        }
        return nullptr;
    }
    return nullptr;
}

// SIMD_JS
/*
Fixes the format of a SIMD load/store to match format expected by globOpt. Namely:
Load:
    dst = Simd128LdArr arr, index
    becomes
    dst = Simd128LdArr [arr, indx]

Store:
    t3 =    EA arr
    t2 =    EA index, t3
    t1 =    EA value, t2
            Simd128StArr t1
    becomes
    [arr, index] = Simd128StArr value

It also sets width in bytes of data to be loaded. Needed for bound check generation in GlobOpt.
*/
void
Inline::Simd128FixLoadStoreInstr(Js::BuiltinFunction builtInId, IR::Instr * callInstr)
{
    bool isStore = false;
    callInstr->dataWidth = 0;
    switch (builtInId)
    {
        case Js::BuiltinFunction::SIMDFloat32x4Lib_Store:
        case Js::BuiltinFunction::SIMDInt32x4Lib_Store:
            isStore = true;
            // fall through
        case Js::BuiltinFunction::SIMDFloat32x4Lib_Load:
        case Js::BuiltinFunction::SIMDInt32x4Lib_Load:
            callInstr->dataWidth = 16;
            break;

        case Js::BuiltinFunction::SIMDFloat32x4Lib_Store3:
        case Js::BuiltinFunction::SIMDInt32x4Lib_Store3:
            isStore = true;
            // fall through
        case Js::BuiltinFunction::SIMDFloat32x4Lib_Load3:
        case Js::BuiltinFunction::SIMDInt32x4Lib_Load3:
            callInstr->dataWidth = 12;
            break;

        case Js::BuiltinFunction::SIMDFloat32x4Lib_Store2:
        case Js::BuiltinFunction::SIMDInt32x4Lib_Store2:
            isStore = true;
            // fall through
        case Js::BuiltinFunction::SIMDFloat32x4Lib_Load2:
        case Js::BuiltinFunction::SIMDInt32x4Lib_Load2:
            callInstr->dataWidth = 8;
            break;

        case Js::BuiltinFunction::SIMDFloat32x4Lib_Store1:
        case Js::BuiltinFunction::SIMDInt32x4Lib_Store1:
            isStore = true;
            // fall through
        case Js::BuiltinFunction::SIMDFloat32x4Lib_Load1:
        case Js::BuiltinFunction::SIMDInt32x4Lib_Load1:
            callInstr->dataWidth = 4;
            break;
        default:
            // nothing to do
            return;
    }

    IR::IndirOpnd *indirOpnd;
    if (!isStore)
    {
        // load
        indirOpnd = IR::IndirOpnd::New(callInstr->GetSrc1()->AsRegOpnd(), callInstr->GetSrc2()->AsRegOpnd(), TyVar, callInstr->m_func);
        callInstr->ReplaceSrc1(indirOpnd);
        callInstr->FreeSrc2();
    }
    else
    {
        IR::Opnd *linkOpnd = callInstr->GetSrc1();
        IR::Instr *eaInstr1, *eaInstr2, *eaInstr3;
        IR::Opnd *value, *index, *arr;
        IR::Opnd *dst = callInstr->GetDst();

        eaInstr1 = linkOpnd->GetStackSym()->m_instrDef;
        value = eaInstr1->GetSrc1();
        linkOpnd = eaInstr1->GetSrc2();

        eaInstr2 = linkOpnd->GetStackSym()->m_instrDef;
        index = eaInstr2->GetSrc1();
        linkOpnd = eaInstr2->GetSrc2();

        eaInstr3 = linkOpnd->GetStackSym()->m_instrDef;
        Assert(!eaInstr3->GetSrc2()); // end of args list
        arr = eaInstr3->GetSrc1();

        indirOpnd = IR::IndirOpnd::New(arr->AsRegOpnd(), index->AsRegOpnd(), TyVar, callInstr->m_func);
        if (dst)
        {
            //Load value to be stored to dst. Store returns the value being stored.
            IR::Instr * ldInstr = IR::Instr::New(Js::OpCode::Ld_A, dst, value, callInstr->m_func);
            callInstr->InsertBefore(ldInstr);

            //Replace dst
            callInstr->ReplaceDst(indirOpnd);
        }
        else
        {
            callInstr->SetDst(indirOpnd);
        }

        callInstr->ReplaceSrc1(value);

        // remove ea instructions
        eaInstr1->Remove(); eaInstr2->Remove(); eaInstr3->Remove();

    }
}

#if defined(ENABLE_DEBUG_CONFIG_OPTIONS)
// static
void Inline::TraceInlining(const FunctionJITTimeInfo *const inliner, const wchar_t* inlineeName, const wchar_t* inlineeFunctionIdandNumberString, uint inlineeByteCodeCount,
    const FunctionJITTimeInfo* topFunc, uint inlinedByteCodeCount, const FunctionJITTimeInfo *const inlinee, uint callSiteId, uint builtIn)
{
    wchar_t debugStringBuffer[MAX_FUNCTION_BODY_DEBUG_STRING_SIZE];
    wchar_t debugStringBuffer2[MAX_FUNCTION_BODY_DEBUG_STRING_SIZE];
    wchar_t debugStringBuffer3[MAX_FUNCTION_BODY_DEBUG_STRING_SIZE];
    if (inlineeName == nullptr)
    {

        int len = swprintf_s(debugStringBuffer3, MAX_FUNCTION_BODY_DEBUG_STRING_SIZE, L"built In Id: %u", builtIn);
        Assert(len > 14);
        inlineeName = debugStringBuffer3;
    }
    INLINE_TESTTRACE(L"INLINING: Inlinee: %s (%s)\tSize: %d\tCaller: %s (%s)\tSize: %d\tInlineCount: %d\tRoot: %s (%s)\tSize: %d\tCallSiteId: %d\n",
        inlineeName, inlineeFunctionIdandNumberString, inlineeByteCodeCount,
        inliner->GetBody()->GetDisplayName(), inliner->GetDebugNumberSet(debugStringBuffer), inliner->GetBody()->GetByteCodeCount(), inlinedByteCodeCount,
        topFunc->GetBody()->GetDisplayName(),
        topFunc->GetDebugNumberSet(debugStringBuffer2), topFunc->GetBody()->GetByteCodeCount(),
        callSiteId
    );

    INLINE_TRACE(L"INLINING:\n\tInlinee: size: %4d  %s\n\tCaller: size: %4d  %-25s (%s)  InlineCount: %d\tRoot:  size: %4d  %s  (%s) CallSiteId %d\n",
        inlineeByteCodeCount, inlineeName,
        inliner->GetBody()->GetByteCodeCount(), inliner->GetBody()->GetDisplayName(),
        inliner->GetDebugNumberSet(debugStringBuffer), inlinedByteCodeCount,
        topFunc->GetBody()->GetByteCodeCount(),
        topFunc->GetBody()->GetDisplayName(), topFunc->GetDebugNumberSet(debugStringBuffer2),
        callSiteId
    );

    // Now Trace inlining across files cases

    if (builtIn != -1)  // built-in functions
    {
        return;
    }

    Assert(inliner && inlinee);

    if (inliner->GetSourceContextId() != inlinee->GetSourceContextId())
    {
        INLINE_TESTTRACE(L"INLINING_ACROSS_FILES: Inlinee: %s (%s)\tSize: %d\tCaller: %s (%s)\tSize: %d\tInlineCount: %d\tRoot: %s (%s)\tSize: %d\n",
            inlinee->GetDisplayName(), inlinee->GetDebugNumberSet(debugStringBuffer), inlinee->GetBody()->GetByteCodeCount(),
            inliner->GetDisplayName(), inliner->GetDebugNumberSet(debugStringBuffer2), inliner->GetBody()->GetByteCodeCount(), inlinedByteCodeCount,
            topFunc->GetBody()->GetDisplayName(), topFunc->GetDebugNumberSet(debugStringBuffer3), topFunc->GetBody()->GetByteCodeCount()
        );

        INLINE_TRACE(L"INLINING_ACROSS_FILES: Inlinee: %s (%s)\tSize: %d\tCaller: %s (%s)\tSize: %d\tInlineCount: %d\tRoot: %s (%s)\tSize: %d\n",
            inlinee->GetDisplayName(), inlinee->GetDebugNumberSet(debugStringBuffer), inlinee->GetBody()->GetByteCodeCount(),
            inliner->GetDisplayName(), inliner->GetDebugNumberSet(debugStringBuffer2), inliner->GetBody()->GetByteCodeCount(), inlinedByteCodeCount,
            topFunc->GetBody()->GetDisplayName(), topFunc->GetDebugNumberSet(debugStringBuffer3), topFunc->GetBody()->GetByteCodeCount()
        );
    }

}
#endif<|MERGE_RESOLUTION|>--- conflicted
+++ resolved
@@ -196,15 +196,9 @@
 #if defined(DBG_DUMP) || defined(ENABLE_DEBUG_CONFIG_OPTIONS)
                             char16 debugStringBuffer[MAX_FUNCTION_BODY_DEBUG_STRING_SIZE];
 #endif
-<<<<<<< HEAD
-                            POLYMORPHIC_INLINE_TESTTRACE(L"INLINING (Polymorphic): Skip Inline: Inlining polymorphic call site outside loop\tIsConstructorCall: %s \tisTopFunc: %s\tCaller: %s (%s)\n",
-                                     (isCtor? L"true": L"false"), (this->topFunc != func? L"true":L"false"),
-                                     inlinerData->GetBody()->GetDisplayName(), inlinerData->GetDebugNumberSet(debugStringBuffer));
-=======
                             POLYMORPHIC_INLINE_TESTTRACE(_u("INLINING (Polymorphic): Skip Inline: Inlining polymorphic call site outside loop\tIsConstructorCall: %s \tisTopFunc: %s\tCaller: %s (%s)\n"),
                                      (isCtor? _u("true"): _u("false")), (this->topFunc != func? _u("true"):_u("false")),
-                                     inlinerData->GetFunctionBody()->GetDisplayName(), inlinerData->GetFunctionBody()->GetDebugNumberSet(debugStringBuffer));
->>>>>>> 1334e38d
+                                     inlinerData->GetBody()->GetDisplayName(), inlinerData->GetDebugNumberSet(debugStringBuffer));
 
                             // TODO: Constructor polymorphic inlining
 
@@ -525,13 +519,8 @@
 #if defined(DBG_DUMP) || defined(ENABLE_DEBUG_CONFIG_OPTIONS)
                 char16 debugStringBuffer[MAX_FUNCTION_BODY_DEBUG_STRING_SIZE];
 #endif
-<<<<<<< HEAD
-                POLYMORPHIC_INLINE_TESTTRACE(L"INLINING (Polymorphic): Missing jit time data skipped inlinee\tInlinee: %s (%s)\n",
+                POLYMORPHIC_INLINE_TESTTRACE(_u("INLINING (Polymorphic): Missing jit time data skipped inlinee\tInlinee: %s (%s)\n"),
                     inlineeJitTimeData->GetBody()->GetDisplayName(), inlineeJitTimeData->GetDebugNumberSet(debugStringBuffer));
-=======
-                POLYMORPHIC_INLINE_TESTTRACE(_u("INLINING (Polymorphic): Missing jit time data skipped inlinee\tInlinee: %s (%s)\n"),
-                            inlineeFunctionBody->GetDisplayName(), inlineeFunctionBody->GetDebugNumberSet(debugStringBuffer));
->>>>>>> 1334e38d
             }
         }
         inlineeJitTimeData = inlineeJitTimeData->GetNext();
@@ -574,13 +563,8 @@
 #if defined(DBG_DUMP) || defined(ENABLE_DEBUG_CONFIG_OPTIONS)
                 char16 debugStringBuffer[MAX_FUNCTION_BODY_DEBUG_STRING_SIZE];
 #endif
-<<<<<<< HEAD
-                POLYMORPHIC_INLINE_TESTTRACE(L"INLINING (Polymorphic): Missing jit time data skipped inlinee\tInlinee: %s (%s)\n",
+                POLYMORPHIC_INLINE_TESTTRACE(_u("INLINING (Polymorphic): Missing jit time data skipped inlinee\tInlinee: %s (%s)\n"),
                             inlineeFuncBody->GetDisplayName(), inlineeJitTimeData->GetDebugNumberSet(debugStringBuffer));
-=======
-                POLYMORPHIC_INLINE_TESTTRACE(_u("INLINING (Polymorphic): Missing jit time data skipped inlinee\tInlinee: %s (%s)\n"),
-                            inlineeFuncBody->GetDisplayName(), inlineeFuncBody->GetDebugNumberSet(debugStringBuffer));
->>>>>>> 1334e38d
             }
         }
         inlineeJitTimeData = inlineeJitTimeData->GetNext();
@@ -604,15 +588,9 @@
     // Abort conditions:
     if(!inlineeJitTimeData->GetNext())
     {
-<<<<<<< HEAD
-        POLYMORPHIC_INLINE_TESTTRACE(L"INLINING (Polymorphic): Skip Inline: Missing JitTime data \tInlinee: %s (%s):\tCaller: %s (%s)\n",
+        POLYMORPHIC_INLINE_TESTTRACE(_u("INLINING (Polymorphic): Skip Inline: Missing JitTime data \tInlinee: %s (%s):\tCaller: %s (%s)\n"),
                  inlineeJitTimeData->GetBody()->GetDisplayName(), inlineeJitTimeData->GetDebugNumberSet(debugStringBuffer),
                  inlinerData->GetBody()->GetDisplayName(), inlinerData->GetDebugNumberSet(debugStringBuffer2));
-=======
-        POLYMORPHIC_INLINE_TESTTRACE(_u("INLINING (Polymorphic): Skip Inline: Missing JitTime data \tInlinee: %s (%s):\tCaller: %s (%s)\n"),
-                 inlineeJitTimeData->GetFunctionBody()->GetDisplayName(), inlineeJitTimeData->GetFunctionBody()->GetDebugNumberSet(debugStringBuffer),
-                 inlinerData->GetFunctionBody()->GetDisplayName(), inlinerData->GetFunctionBody()->GetDebugNumberSet(debugStringBuffer2));
->>>>>>> 1334e38d
 
         // There are no multiple codegen jit-time data allocated for this call site, not sure how is this possible, abort
         TryResetObjTypeSpecFldInfoOn(methodValueOpnd);
@@ -629,15 +607,9 @@
         // InliningDecider already checks for this, the check is against profile data that may not be accurate since profile
         // data matching does not take into account some types of changes to source code. Need to check this again with current
         // information.
-<<<<<<< HEAD
-        POLYMORPHIC_INLINE_TESTTRACE(L"INLINING (Polymorphic): Skip Inline: ArgSlot > MaxInlineeArgoutCount\tInlinee: %s (%s)\tArgSlotNum: %d\tMaxInlineeArgoutCount: %d\tCaller: %s (%s)\n",
+        POLYMORPHIC_INLINE_TESTTRACE(_u("INLINING (Polymorphic): Skip Inline: ArgSlot > MaxInlineeArgoutCount\tInlinee: %s (%s)\tArgSlotNum: %d\tMaxInlineeArgoutCount: %d\tCaller: %s (%s)\n"),
             inlineeJitTimeData->GetBody()->GetDisplayName(), inlineeJitTimeData->GetDebugNumberSet(debugStringBuffer) , callInstr->GetSrc2()->AsSymOpnd()->m_sym->AsStackSym()->GetArgSlotNum(),
             Js::InlineeCallInfo::MaxInlineeArgoutCount, inlinerData->GetBody()->GetDisplayName(), inlinerData->GetDebugNumberSet(debugStringBuffer2));
-=======
-        POLYMORPHIC_INLINE_TESTTRACE(_u("INLINING (Polymorphic): Skip Inline: ArgSlot > MaxInlineeArgoutCount\tInlinee: %s (%s)\tArgSlotNum: %d\tMaxInlineeArgoutCount: %d\tCaller: %s (%s)\n"),
-            inlineeJitTimeData->GetFunctionBody()->GetDisplayName(), inlineeJitTimeData->GetFunctionBody()->GetDebugNumberSet(debugStringBuffer) , callInstr->GetSrc2()->AsSymOpnd()->m_sym->AsStackSym()->GetArgSlotNum(),
-            Js::InlineeCallInfo::MaxInlineeArgoutCount, inlinerData->GetFunctionBody()->GetDisplayName(), inlinerData->GetFunctionBody()->GetDebugNumberSet(debugStringBuffer2));
->>>>>>> 1334e38d
 
         TryResetObjTypeSpecFldInfoOn(methodValueOpnd);
         TryDisableRuntimePolymorphicCacheOn(methodValueOpnd);
@@ -672,15 +644,9 @@
     {
         if ((tmpInstr->m_opcode != Js::OpCode::ArgOut_A) && (tmpInstr->m_opcode != Js::OpCode::Ld_A))
         {
-<<<<<<< HEAD
-            POLYMORPHIC_INLINE_TESTTRACE(L"INLINING (Polymorphic; Using Fixed Methods): Skip Inline: ArgOuts may have side effects Inlinee: %s (%s):\tCaller: %s (%s)\n",
+            POLYMORPHIC_INLINE_TESTTRACE(_u("INLINING (Polymorphic; Using Fixed Methods): Skip Inline: ArgOuts may have side effects Inlinee: %s (%s):\tCaller: %s (%s)\n"),
                     inlineeJitTimeData->GetBody()->GetDisplayName(), inlineeJitTimeData->GetDebugNumberSet(debugStringBuffer),
                     inlinerData->GetBody()->GetDisplayName(), inlinerData->GetDebugNumberSet(debugStringBuffer2));
-=======
-            POLYMORPHIC_INLINE_TESTTRACE(_u("INLINING (Polymorphic; Using Fixed Methods): Skip Inline: ArgOuts may have side effects Inlinee: %s (%s):\tCaller: %s (%s)\n"),
-                    inlineeJitTimeData->GetFunctionBody()->GetDisplayName(), inlineeJitTimeData->GetFunctionBody()->GetDebugNumberSet(debugStringBuffer),
-                    inlinerData->GetFunctionBody()->GetDisplayName(), inlinerData->GetFunctionBody()->GetDebugNumberSet(debugStringBuffer2));
->>>>>>> 1334e38d
             return InlinePolymorphicFunction(callInstr, inlinerData, symCallerThis, profileId, pIsInlined, recursiveInlineDepth, true);
         }
         tmpInstr = tmpInstr->m_prev;
@@ -695,30 +661,18 @@
     IR::Instr* ldMethodFldInstr = methodValueSym->GetInstrDef();
     if (!(ldMethodFldInstr->GetSrc1()->IsSymOpnd() && ldMethodFldInstr->GetSrc1()->AsSymOpnd()->IsPropertySymOpnd()))
     {
-<<<<<<< HEAD
-        POLYMORPHIC_INLINE_TESTTRACE(L"INLINING (Polymorphic; Using Fixed Methods): Skip Inline: Did not find property sym operand for the method load Inlinee: %s (%s):\tCaller: %s (%s)\n",
+        POLYMORPHIC_INLINE_TESTTRACE(_u("INLINING (Polymorphic; Using Fixed Methods): Skip Inline: Did not find property sym operand for the method load Inlinee: %s (%s):\tCaller: %s (%s)\n"),
                     inlineeJitTimeData->GetBody()->GetDisplayName(), inlineeJitTimeData->GetDebugNumberSet(debugStringBuffer),
                     inlinerData->GetBody()->GetDisplayName(), inlinerData->GetDebugNumberSet(debugStringBuffer2));
-=======
-        POLYMORPHIC_INLINE_TESTTRACE(_u("INLINING (Polymorphic; Using Fixed Methods): Skip Inline: Did not find property sym operand for the method load Inlinee: %s (%s):\tCaller: %s (%s)\n"),
-                    inlineeJitTimeData->GetFunctionBody()->GetDisplayName(), inlineeJitTimeData->GetFunctionBody()->GetDebugNumberSet(debugStringBuffer),
-                    inlinerData->GetFunctionBody()->GetDisplayName(), inlinerData->GetFunctionBody()->GetDebugNumberSet(debugStringBuffer2));
->>>>>>> 1334e38d
         return InlinePolymorphicFunction(callInstr, inlinerData, symCallerThis, profileId, pIsInlined, recursiveInlineDepth, true);
     }
 
     IR::PropertySymOpnd* methodPropertyOpnd = ldMethodFldInstr->GetSrc1()->AsPropertySymOpnd();
     if (!methodPropertyOpnd->HasObjTypeSpecFldInfo())
     {
-<<<<<<< HEAD
-        POLYMORPHIC_INLINE_TESTTRACE(L"INLINING (Polymorphic; Using Fixed Methods): Skip Inline: no ObjTypeSpecFldInfo to get Fixed Methods from Inlinee: %s (%s):\tCaller: %s (%s)\n",
+        POLYMORPHIC_INLINE_TESTTRACE(_u("INLINING (Polymorphic; Using Fixed Methods): Skip Inline: no ObjTypeSpecFldInfo to get Fixed Methods from Inlinee: %s (%s):\tCaller: %s (%s)\n"),
                     inlineeJitTimeData->GetBody()->GetDisplayName(), inlineeJitTimeData->GetDebugNumberSet(debugStringBuffer),
                     inlinerData->GetBody()->GetDisplayName(), inlinerData->GetDebugNumberSet(debugStringBuffer2));
-=======
-        POLYMORPHIC_INLINE_TESTTRACE(_u("INLINING (Polymorphic; Using Fixed Methods): Skip Inline: no ObjTypeSpecFldInfo to get Fixed Methods from Inlinee: %s (%s):\tCaller: %s (%s)\n"),
-                    inlineeJitTimeData->GetFunctionBody()->GetDisplayName(), inlineeJitTimeData->GetFunctionBody()->GetDebugNumberSet(debugStringBuffer),
-                    inlinerData->GetFunctionBody()->GetDisplayName(), inlinerData->GetFunctionBody()->GetDebugNumberSet(debugStringBuffer2));
->>>>>>> 1334e38d
         return InlinePolymorphicFunction(callInstr, inlinerData, symCallerThis, profileId, pIsInlined, recursiveInlineDepth, true);
     }
 
@@ -765,13 +719,8 @@
     {
         if(!inlineesDataArray[i]->HasBody())
         {
-<<<<<<< HEAD
-            POLYMORPHIC_INLINE_TESTTRACE(L"INLINING (Polymorphic; Using Fixed Methods): Skip Inline: One of the inlinees doesn't have the corresponding object/prototype's type cached\tCaller: %s (%s)\n",
+            POLYMORPHIC_INLINE_TESTTRACE(_u("INLINING (Polymorphic; Using Fixed Methods): Skip Inline: One of the inlinees doesn't have the corresponding object/prototype's type cached\tCaller: %s (%s)\n"),
                     inlinerData->GetBody()->GetDisplayName(), inlinerData->GetDebugNumberSet(debugStringBuffer));
-=======
-            POLYMORPHIC_INLINE_TESTTRACE(_u("INLINING (Polymorphic; Using Fixed Methods): Skip Inline: One of the inlinees doesn't have the corresponding object/prototype's type cached\tCaller: %s (%s)\n"),
-                    inlinerData->GetFunctionBody()->GetDisplayName(), inlinerData->GetFunctionBody()->GetDebugNumberSet(debugStringBuffer));
->>>>>>> 1334e38d
             return InlinePolymorphicFunction(callInstr, inlinerData, symCallerThis, profileId, pIsInlined, recursiveInlineDepth, true);
         }
 #if DBG
@@ -792,15 +741,9 @@
     {
         if (!methodPropertyOpnd->GetFieldValue(i))
         {
-<<<<<<< HEAD
-            POLYMORPHIC_INLINE_TESTTRACE(L"INLINING (Polymorphic; Using Fixed Methods): Skip Inline: no fixed method for one of the inlinees; Inlinee: %s (%s):\tCaller: %s (%s)\n",
+            POLYMORPHIC_INLINE_TESTTRACE(_u("INLINING (Polymorphic; Using Fixed Methods): Skip Inline: no fixed method for one of the inlinees; Inlinee: %s (%s):\tCaller: %s (%s)\n"),
                     inlineesDataArray[i]->GetBody()->GetDisplayName(), inlineesDataArray[i]->GetDebugNumberSet(debugStringBuffer),
                     inlinerData->GetBody()->GetDisplayName(), inlinerData->GetDebugNumberSet(debugStringBuffer2));
-=======
-            POLYMORPHIC_INLINE_TESTTRACE(_u("INLINING (Polymorphic; Using Fixed Methods): Skip Inline: no fixed method for one of the inlinees; Inlinee: %s (%s):\tCaller: %s (%s)\n"),
-                    inlineesDataArray[i].functionBody->GetDisplayName(), inlineesDataArray[i].functionBody->GetDebugNumberSet(debugStringBuffer),
-                    inlinerData->GetFunctionBody()->GetDisplayName(), inlinerData->GetFunctionBody()->GetDebugNumberSet(debugStringBuffer2));
->>>>>>> 1334e38d
             return InlinePolymorphicFunction(callInstr, inlinerData, symCallerThis, profileId, pIsInlined, recursiveInlineDepth, true);
         }
         if (i == 0)
@@ -851,17 +794,10 @@
     POLYMORPHIC_INLINE_TESTTRACE(_u("------------------------------------------------\n"));
     for (uint i = 0; i < cachedFixedInlineeCount; i++)
     {
-<<<<<<< HEAD
         JITTimeFunctionBody *inlineeFunctionBody = inlineesDataArray[i]->GetBody();
-        POLYMORPHIC_INLINE_TESTTRACE(L"INLINING (Polymorphic; Using Fixed Methods): Start inlining: \tInlinee: %s (%s):\tCaller: %s (%s)\n",
+        POLYMORPHIC_INLINE_TESTTRACE(_u("INLINING (Polymorphic; Using Fixed Methods): Start inlining: \tInlinee: %s (%s):\tCaller: %s (%s)\n"),
                     inlineeFunctionBody->GetDisplayName(), inlineesDataArray[i]->GetDebugNumberSet(debugStringBuffer),
                     inlinerData->GetBody()->GetDisplayName(), inlinerData->GetDebugNumberSet(debugStringBuffer2));
-=======
-        Js::FunctionBody *inlineeFunctionBody = inlineesDataArray[i].functionBody;
-        POLYMORPHIC_INLINE_TESTTRACE(_u("INLINING (Polymorphic; Using Fixed Methods): Start inlining: \tInlinee: %s (%s):\tCaller: %s (%s)\n"),
-                    inlineeFunctionBody->GetDisplayName(), inlineeFunctionBody->GetDebugNumberSet(debugStringBuffer),
-                    inlinerData->GetFunctionBody()->GetDisplayName(), inlinerData->GetFunctionBody()->GetDebugNumberSet(debugStringBuffer2));
->>>>>>> 1334e38d
 
         while (fixedFunctionInfoArray[i].nextHasSameFixedField)
         {
@@ -972,15 +908,9 @@
     {
         if(!inlineeJitTimeData->GetNext())
         {
-<<<<<<< HEAD
-            POLYMORPHIC_INLINE_TESTTRACE(L"INLINING (Polymorphic): Skip Inline: Missing JitTime data \tInlinee: %s (%s):\tCaller: %s (%s)\n",
+            POLYMORPHIC_INLINE_TESTTRACE(_u("INLINING (Polymorphic): Skip Inline: Missing JitTime data \tInlinee: %s (%s):\tCaller: %s (%s)\n"),
                     inlineeJitTimeData->GetBody()->GetDisplayName(), inlineeJitTimeData->GetDebugNumberSet(debugStringBuffer),
                      inlinerData->GetBody()->GetDisplayName(), inlinerData->GetDebugNumberSet(debugStringBuffer2));
-=======
-            POLYMORPHIC_INLINE_TESTTRACE(_u("INLINING (Polymorphic): Skip Inline: Missing JitTime data \tInlinee: %s (%s):\tCaller: %s (%s)\n"),
-                    inlineeJitTimeData->GetFunctionBody()->GetDisplayName(), inlineeJitTimeData->GetFunctionBody()->GetDebugNumberSet(debugStringBuffer),
-                     inlinerData->GetFunctionBody()->GetDisplayName(), inlinerData->GetFunctionBody()->GetDebugNumberSet(debugStringBuffer2));
->>>>>>> 1334e38d
 
             //There are no multiple codegen jit-time data allocated for this call site, not sure how is this possible, abort
             return instrNext;
@@ -994,15 +924,9 @@
             // InliningDecider already checks for this, the check is against profile data that may not be accurate since profile
             // data matching does not take into account some types of changes to source code. Need to check this again with current
             // information.
-<<<<<<< HEAD
-            POLYMORPHIC_INLINE_TESTTRACE(L"INLINING (Polymorphic): Skip Inline: ArgSlot > MaxInlineeArgoutCount\tInlinee: %s (%s)\tArgSlotNum: %d\tMaxInlineeArgoutCount: %d\tCaller: %s (%s)\n",
+            POLYMORPHIC_INLINE_TESTTRACE(_u("INLINING (Polymorphic): Skip Inline: ArgSlot > MaxInlineeArgoutCount\tInlinee: %s (%s)\tArgSlotNum: %d\tMaxInlineeArgoutCount: %d\tCaller: %s (%s)\n"),
                 inlineeJitTimeData->GetBody()->GetDisplayName(), inlineeJitTimeData->GetDebugNumberSet(debugStringBuffer) , callInstr->GetSrc2()->AsSymOpnd()->m_sym->AsStackSym()->GetArgSlotNum(),
                 Js::InlineeCallInfo::MaxInlineeArgoutCount, inlinerData->GetBody()->GetDisplayName(), inlinerData->GetDebugNumberSet(debugStringBuffer2));
-=======
-            POLYMORPHIC_INLINE_TESTTRACE(_u("INLINING (Polymorphic): Skip Inline: ArgSlot > MaxInlineeArgoutCount\tInlinee: %s (%s)\tArgSlotNum: %d\tMaxInlineeArgoutCount: %d\tCaller: %s (%s)\n"),
-                inlineeJitTimeData->GetFunctionBody()->GetDisplayName(), inlineeJitTimeData->GetFunctionBody()->GetDebugNumberSet(debugStringBuffer) , callInstr->GetSrc2()->AsSymOpnd()->m_sym->AsStackSym()->GetArgSlotNum(),
-                Js::InlineeCallInfo::MaxInlineeArgoutCount, inlinerData->GetFunctionBody()->GetDisplayName(), inlinerData->GetFunctionBody()->GetDebugNumberSet(debugStringBuffer2));
->>>>>>> 1334e38d
 
             return instrNext;
         }
@@ -1025,17 +949,10 @@
     POLYMORPHIC_INLINE_TESTTRACE(_u("------------------------------------------------\n"));
     for (uint i = 0; i < inlineeCount; i++)
     {
-<<<<<<< HEAD
         JITTimeFunctionBody *inlineeFunctionBody = inlineesDataArray[i]->GetBody();
-        POLYMORPHIC_INLINE_TESTTRACE(L"INLINING (Polymorphic): Start inlining: \tInlinee: %s (%s):\tCaller: %s (%s)\n",
+        POLYMORPHIC_INLINE_TESTTRACE(_u("INLINING (Polymorphic): Start inlining: \tInlinee: %s (%s):\tCaller: %s (%s)\n"),
                     inlineeFunctionBody->GetDisplayName(), inlineesDataArray[i]->GetDebugNumberSet(debugStringBuffer),
                     inlinerData->GetBody()->GetDisplayName(), inlinerData->GetDebugNumberSet(debugStringBuffer2));
-=======
-        Js::FunctionBody *inlineeFunctionBody = inlineesDataArray[i].functionBody;
-        POLYMORPHIC_INLINE_TESTTRACE(_u("INLINING (Polymorphic): Start inlining: \tInlinee: %s (%s):\tCaller: %s (%s)\n"),
-                    inlineeFunctionBody->GetDisplayName(), inlineeFunctionBody->GetDebugNumberSet(debugStringBuffer),
-                    inlinerData->GetFunctionBody()->GetDisplayName(), inlinerData->GetFunctionBody()->GetDebugNumberSet(debugStringBuffer2));
->>>>>>> 1334e38d
     }
     POLYMORPHIC_INLINE_TESTTRACE(_u("------------------------------------------------\n"));
 
@@ -1354,24 +1271,13 @@
 
     if (printFixedFieldsTrace)
     {
-<<<<<<< HEAD
         JITTimeFunctionBody * calleeFunctionBody = inlineeInfo != nullptr && inlineeInfo->HasBody() ? inlineeInfo->GetBody() : nullptr;
-        const wchar_t* calleeName = calleeFunctionBody != nullptr ? calleeFunctionBody->GetDisplayName() : L"<unknown>";
-
-        Output::Print(L"FixedFields: function %s (%s): considering method <unknown> (%s %s): polymorphic = %d, built-in = %d, ctor = %d, inlined = %d, functionInfo = %p.\n",
+        const char16* calleeName = calleeFunctionBody != nullptr ? calleeFunctionBody->GetDisplayName() : _u("<unknown>");
+
+        Output::Print(_u("FixedFields: function %s (%s): considering method <unknown> (%s %s): polymorphic = %d, built-in = %d, ctor = %d, inlined = %d, functionInfo = %p.\n"),
             callInstr->m_func->GetJITFunctionBody()->GetDisplayName(), callInstr->m_func->GetDebugNumberSet(debugStringBuffer), calleeName,
             calleeFunctionBody ? inlineeInfo->GetDebugNumberSet(debugStringBuffer2) : L"(null)",
             isPolymorphic, isBuiltIn, isCtor, isInlined, inlineeInfo->GetFunctionInfoAddr());
-=======
-        Js::FunctionBody* callerFunctionBody = callInstr->m_func->GetJnFunction();
-        Js::FunctionBody* calleeFunctionBody = functionInfo != nullptr && functionInfo->HasBody() ? functionInfo->GetFunctionBody() : nullptr;
-        const char16* calleeName = calleeFunctionBody != nullptr ? calleeFunctionBody->GetDisplayName() : _u("<unknown>");
-
-        Output::Print(_u("FixedFields: function %s (%s): considering method <unknown> (%s %s): polymorphic = %d, built-in = %d, ctor = %d, inlined = %d, functionInfo = %p.\n"),
-            callerFunctionBody->GetDisplayName(), callerFunctionBody->GetDebugNumberSet(debugStringBuffer), calleeName,
-            calleeFunctionBody ? calleeFunctionBody->GetDebugNumberSet(debugStringBuffer2) : _u("(null)"),
-            isPolymorphic, isBuiltIn, isCtor, isInlined, functionInfo);
->>>>>>> 1334e38d
         Output::Flush();
     }
 #endif
@@ -1387,24 +1293,13 @@
 #if TRACE_FIXED_FIELDS
         if (printFixedFieldsTrace)
         {
-<<<<<<< HEAD
             JITTimeFunctionBody* calleeFunctionBody = inlineeInfo != nullptr && inlineeInfo->HasBody() ? inlineeInfo->GetBody() : nullptr;
-            const wchar_t* calleeName = calleeFunctionBody != nullptr ? calleeFunctionBody->GetDisplayName() : L"<unknown>";
-
-            Output::Print(L"FixedFields: function %s (%s): %s non-fixed method <unknown> (%s %s), because callee is not single def.\n",
+            const char16* calleeName = calleeFunctionBody != nullptr ? calleeFunctionBody->GetDisplayName() : _u("<unknown>");
+
+            Output::Print(_u("FixedFields: function %s (%s): %s non-fixed method <unknown> (%s %s), because callee is not single def.\n"),
                 callInstr->m_func->GetJITFunctionBody()->GetDisplayName(), callInstr->m_func->GetDebugNumberSet(debugStringBuffer),
                 inlineeInfo != nullptr ? L"inlining" : L"calling", calleeName,
                 calleeFunctionBody ? inlineeInfo->GetDebugNumberSet(debugStringBuffer2) : L"(null)");
-=======
-            Js::FunctionBody* callerFunctionBody = callInstr->m_func->GetJnFunction();
-            Js::FunctionBody* calleeFunctionBody = functionInfo != nullptr && functionInfo->HasBody() ? functionInfo->GetFunctionBody() : nullptr;
-            const char16* calleeName = calleeFunctionBody != nullptr ? calleeFunctionBody->GetDisplayName() : _u("<unknown>");
-
-            Output::Print(_u("FixedFields: function %s (%s): %s non-fixed method <unknown> (%s %s), because callee is not single def.\n"),
-                callerFunctionBody->GetDisplayName(), callerFunctionBody->GetDebugNumberSet(debugStringBuffer),
-                functionInfo != nullptr ? _u("inlining") : _u("calling"), calleeName,
-                calleeFunctionBody ? calleeFunctionBody->GetDebugNumberSet(debugStringBuffer2) : _u("(null)"));
->>>>>>> 1334e38d
             Output::Flush();
         }
 #endif
@@ -1423,24 +1318,13 @@
 #if TRACE_FIXED_FIELDS
         if (printFixedFieldsTrace)
         {
-<<<<<<< HEAD
             JITTimeFunctionBody* calleeFunctionBody = inlineeInfo != nullptr && inlineeInfo->HasBody() ? inlineeInfo->GetBody() : nullptr;
-            const wchar_t* calleeName = calleeFunctionBody != nullptr ? calleeFunctionBody->GetDisplayName() : L"<unknown>";
-
-            Output::Print(L"FixedFields: function %s (%s): %s non-fixed method <unknown> (%s %s), because callee does not come from LdMethodFld.\n",
+            const char16* calleeName = calleeFunctionBody != nullptr ? calleeFunctionBody->GetDisplayName() : _u("<unknown>");
+
+            Output::Print(_u("FixedFields: function %s (%s): %s non-fixed method <unknown> (%s %s), because callee does not come from LdMethodFld.\n"),
                 callInstr->m_func->GetJITFunctionBody()->GetDisplayName(), callInstr->m_func->GetDebugNumberSet(debugStringBuffer),
                 inlineeInfo != nullptr ? L"inlining" : L"calling", calleeName,
                 calleeFunctionBody ? inlineeInfo->GetDebugNumberSet(debugStringBuffer2) : L"(null)");
-=======
-            Js::FunctionBody* callerFunctionBody = callInstr->m_func->GetJnFunction();
-            Js::FunctionBody* calleeFunctionBody = functionInfo != nullptr && functionInfo->HasBody() ? functionInfo->GetFunctionBody() : nullptr;
-            const char16* calleeName = calleeFunctionBody != nullptr ? calleeFunctionBody->GetDisplayName() : _u("<unknown>");
-
-            Output::Print(_u("FixedFields: function %s (%s): %s non-fixed method <unknown> (%s %s), because callee does not come from LdMethodFld.\n"),
-                callerFunctionBody->GetDisplayName(), callerFunctionBody->GetDebugNumberSet(debugStringBuffer),
-                functionInfo != nullptr ? _u("inlining") : _u("calling"), calleeName,
-                calleeFunctionBody ? calleeFunctionBody->GetDebugNumberSet(debugStringBuffer2) : _u("(null)"));
->>>>>>> 1334e38d
             Output::Flush();
         }
 #endif
@@ -1466,30 +1350,18 @@
         if (printFixedFieldsTrace)
         {
             Js::FunctionBody* callerFunctionBody = callInstr->m_func->GetJnFunction();
-<<<<<<< HEAD
             JITTimeFunctionBody* calleeFunctionBody = inlineeInfo != nullptr && inlineeInfo->HasBody() ? inlineeInfo->GetBody() : nullptr;
-            const wchar_t* calleeName = calleeFunctionBody != nullptr ? calleeFunctionBody->GetDisplayName() : L"<unknown>";
-=======
-            Js::FunctionBody* calleeFunctionBody = functionInfo != nullptr && functionInfo->HasBody() ? functionInfo->GetFunctionBody() : nullptr;
             const char16* calleeName = calleeFunctionBody != nullptr ? calleeFunctionBody->GetDisplayName() : _u("<unknown>");
->>>>>>> 1334e38d
 
             Js::PropertyId methodPropertyId = callerFunctionBody->GetPropertyIdFromCacheId(methodPropertyOpnd->m_inlineCacheIndex);
             Js::PropertyRecord const * const methodPropertyRecord = callerFunctionBody->GetScriptContext()->GetPropertyNameLocked(methodPropertyId);
 
             Output::Print(_u("FixedFields: function %s (#%u): %s non-fixed method %s (%s #%u) (cache id: %d), because %s fixed %s %s is disabled.\n"),
                 callerFunctionBody->GetDisplayName(), callerFunctionBody->GetDebugNumberSet(debugStringBuffer),
-<<<<<<< HEAD
                 inlineeInfo != nullptr ? L"inlining" : L"calling", methodPropertyRecord->GetBuffer(), calleeName,
                 calleeFunctionBody ? inlineeInfo->GetDebugNumberSet(debugStringBuffer2) : L"(null)",
-                methodPropertyOpnd->m_inlineCacheIndex, isInlined ? L"inlining" : L"calling", isBuiltIn ? L"built-in" : L"script",
-                isCtor ? L"ctors" : L"methods");
-=======
-                functionInfo != nullptr ? _u("inlining") : _u("calling"), methodPropertyRecord->GetBuffer(), calleeName,
-                calleeFunctionBody ? calleeFunctionBody->GetDebugNumberSet(debugStringBuffer2) : _u("(null)"),
                 methodPropertyOpnd->m_inlineCacheIndex, isInlined ? _u("inlining") : _u("calling"), isBuiltIn ? _u("built-in") : _u("script"),
                 isCtor ? _u("ctors") : _u("methods"));
->>>>>>> 1334e38d
             Output::Flush();
         }
 #endif
@@ -1502,25 +1374,15 @@
         if (printFixedFieldsTrace)
         {
             Js::FunctionBody* callerFunctionBody = callInstr->m_func->GetJnFunction();
-<<<<<<< HEAD
             JITTimeFunctionBody* calleeFunctionBody = inlineeInfo != nullptr && inlineeInfo->HasBody() ? inlineeInfo->GetBody() : nullptr;
-            const wchar_t* calleeName = calleeFunctionBody != nullptr ? calleeFunctionBody->GetDisplayName() : L"<unknown>";
-=======
-            Js::FunctionBody* calleeFunctionBody = functionInfo != nullptr && functionInfo->HasBody() ? functionInfo->GetFunctionBody() : nullptr;
             const char16* calleeName = calleeFunctionBody != nullptr ? calleeFunctionBody->GetDisplayName() : _u("<unknown>");
->>>>>>> 1334e38d
             Js::PropertyId methodPropertyId = callerFunctionBody->GetPropertyIdFromCacheId(methodPropertyOpnd->m_inlineCacheIndex);
             Js::PropertyRecord const * const methodPropertyRecord = callerFunctionBody->GetScriptContext()->GetPropertyNameLocked(methodPropertyId);
 
             Output::Print(_u("FixedFields: function %s (%s): %s non-fixed method %s (%s %s) (cache id: %d), because inline cache has no cached type.\n"),
                 callerFunctionBody->GetDisplayName(), callerFunctionBody->GetDebugNumberSet(debugStringBuffer),
-<<<<<<< HEAD
-                inlineeInfo != nullptr ? L"inlining" : L"calling", methodPropertyRecord->GetBuffer(), calleeName,
-                calleeFunctionBody ? inlineeInfo->GetDebugNumberSet(debugStringBuffer2) : L"(null)",
-=======
-                functionInfo != nullptr ? _u("inlining") : _u("calling"), methodPropertyRecord->GetBuffer(), calleeName,
-                calleeFunctionBody ? calleeFunctionBody->GetDebugNumberSet(debugStringBuffer2) : _u("(null)"),
->>>>>>> 1334e38d
+                inlineeInfo != nullptr ? _u("inlining") : _u("calling"), methodPropertyRecord->GetBuffer(), calleeName,
+                calleeFunctionBody ? inlineeInfo->GetDebugNumberSet(debugStringBuffer2) : _u("(null)"),
                 methodPropertyOpnd->m_inlineCacheIndex);
             Output::Flush();
         }
@@ -1544,26 +1406,16 @@
         if (printFixedFieldsTrace)
         {
             Js::FunctionBody* callerFunctionBody = callInstr->m_func->GetJnFunction();
-<<<<<<< HEAD
             JITTimeFunctionBody* calleeFunctionBody = inlineeInfo != nullptr && inlineeInfo->HasBody() ? inlineeInfo->GetBody() : nullptr;
-            const wchar_t* calleeName = calleeFunctionBody != nullptr ? calleeFunctionBody->GetDisplayName() : L"<unknown>";
-=======
-            Js::FunctionBody* calleeFunctionBody = functionInfo != nullptr && functionInfo->HasBody() ? functionInfo->GetFunctionBody() : nullptr;
             const char16* calleeName = calleeFunctionBody != nullptr ? calleeFunctionBody->GetDisplayName() : _u("<unknown>");
->>>>>>> 1334e38d
 
             Js::PropertyId methodPropertyId = callerFunctionBody->GetPropertyIdFromCacheId(methodPropertyOpnd->m_inlineCacheIndex);
             Js::PropertyRecord const * const methodPropertyRecord = callerFunctionBody->GetScriptContext()->GetPropertyNameLocked(methodPropertyId);
 
             Output::Print(_u("FixedFields: function %s (%s): %s non-fixed method %s (%s %s) (cache id: %d, layout: %s), because inline cache has no fixed function object.\n"),
                 callerFunctionBody->GetDisplayName(), callerFunctionBody->GetDebugNumberSet(debugStringBuffer),
-<<<<<<< HEAD
-                inlineeInfo != nullptr ? L"inlining" : L"calling", methodPropertyRecord->GetBuffer(), calleeName,
-                calleeFunctionBody ? inlineeInfo->GetDebugNumberSet(debugStringBuffer2) : L"(null)",
-=======
-                functionInfo != nullptr ? _u("inlining") : _u("calling"), methodPropertyRecord->GetBuffer(), calleeName,
-                calleeFunctionBody ? calleeFunctionBody->GetDebugNumberSet(debugStringBuffer2) : _u("(null)"),
->>>>>>> 1334e38d
+                inlineeInfo != nullptr ? _u("inlining") : _u("calling"), methodPropertyRecord->GetBuffer(), calleeName,
+                calleeFunctionBody ? inlineeInfo->GetDebugNumberSet(debugStringBuffer2) : _u("(null)"),
                 methodPropertyOpnd->m_inlineCacheIndex,
                 methodPropertyOpnd->IsLoadedFromProto() ? _u("proto") : methodPropertyOpnd->UsesAccessor() ? _u("accessor") : _u("local"));
             Output::Flush();
@@ -1581,26 +1433,16 @@
         if (printFixedFieldsTrace)
         {
             Js::FunctionBody* callerFunctionBody = callInstr->m_func->GetJnFunction();
-<<<<<<< HEAD
             JITTimeFunctionBody* calleeFunctionBody = inlineeInfo != nullptr && inlineeInfo->HasBody() ? inlineeInfo->GetBody() : nullptr;
-            const wchar_t* calleeName = calleeFunctionBody != nullptr ? calleeFunctionBody->GetDisplayName() : L"<unknown>";
-=======
-            Js::FunctionBody* calleeFunctionBody = functionInfo != nullptr && functionInfo->HasBody() ? functionInfo->GetFunctionBody() : nullptr;
             const char16* calleeName = calleeFunctionBody != nullptr ? calleeFunctionBody->GetDisplayName() : _u("<unknown>");
->>>>>>> 1334e38d
 
             Js::PropertyId methodPropertyId = callerFunctionBody->GetPropertyIdFromCacheId(methodPropertyOpnd->m_inlineCacheIndex);
             Js::PropertyRecord const * const methodPropertyRecord = callerFunctionBody->GetScriptContext()->GetPropertyNameLocked(methodPropertyId);
 
             Output::Print(_u("FixedFields: function %s (%s): %s non-fixed method %s (%s %s) (cache id: %d, layout: %s), because callee is a built-in with fast path in lowerer.\n"),
                 callerFunctionBody->GetDisplayName(), callerFunctionBody->GetDebugNumberSet(debugStringBuffer),
-<<<<<<< HEAD
-                inlineeInfo != nullptr ? L"inlining" : L"calling", methodPropertyRecord->GetBuffer(), calleeName,
-                calleeFunctionBody ? inlineeInfo->GetDebugNumberSet(debugStringBuffer2) : L"(null)",
-=======
-                functionInfo != nullptr ? _u("inlining") : _u("calling"), methodPropertyRecord->GetBuffer(), calleeName,
-                calleeFunctionBody ? calleeFunctionBody->GetDebugNumberSet(debugStringBuffer2) : _u("(null)"),
->>>>>>> 1334e38d
+                inlineeInfo != nullptr ? _u("inlining") : _u("calling"), methodPropertyRecord->GetBuffer(), calleeName,
+                calleeFunctionBody ? inlineeInfo->GetDebugNumberSet(debugStringBuffer2) : _u("(null)"),
                 methodPropertyOpnd->m_inlineCacheIndex,
                 methodPropertyOpnd->IsLoadedFromProto() ? _u("proto") : methodPropertyOpnd->UsesAccessor() ? _u("accessor") : _u("local"));
             Output::Flush();
@@ -1622,35 +1464,20 @@
             bool isProto = methodPropertyOpnd->IsLoadedFromProto();
             bool isAccessor = methodPropertyOpnd->UsesAccessor();
             Js::FunctionBody* fixedFunctionBody   = functionObject->GetFunctionInfo()->GetFunctionBody();
-<<<<<<< HEAD
-            const wchar_t* fixedFunctionNumbers   = fixedFunctionBody ? fixedFunctionBody->GetDebugNumberSet(debugStringBuffer2) : L"(null)";
+            const char16* fixedFunctionNumbers   = fixedFunctionBody ? fixedFunctionBody->GetDebugNumberSet(debugStringBuffer2) : _u("(null)");
             JITTimeFunctionBody* profileFunctionBody = inlineeInfo->GetBody();
-            const wchar_t* profileFunctionName    = profileFunctionBody != nullptr ? profileFunctionBody->GetDisplayName() : L"<unknown>";
+            const char16* profileFunctionName    = profileFunctionBody != nullptr ? profileFunctionBody->GetDisplayName() : _u("<unknown>");
             const wchar_t* profileFunctionNumbers = profileFunctionBody ? inlineeInfo->GetDebugNumberSet(debugStringBuffer3) : L"(null)";
-=======
-            const char16* fixedFunctionNumbers   = fixedFunctionBody ? fixedFunctionBody->GetDebugNumberSet(debugStringBuffer2) : _u("(null)");
-            Js::FunctionBody* profileFunctionBody = functionInfo->GetFunctionBody();
-            const char16* profileFunctionName    = profileFunctionBody != nullptr ? profileFunctionBody->GetDisplayName() : _u("<unknown>");
-            const char16* profileFunctionNumbers = profileFunctionBody ? profileFunctionBody->GetDebugNumberSet(debugStringBuffer3) : _u("(null)");
->>>>>>> 1334e38d
 
 #if 0 // TODO: OOP JIT, protoObject->GetType() ReadProcessMemory?
             if (PHASE_TRACE(Js::FixedMethodsPhase, callInstr->m_func))
             {
-<<<<<<< HEAD
                 intptr_t protoObject = isProto ? methodPropertyOpnd->GetProtoObject() : 0;
-                Output::Print(L"FixedFields: function %s (#%s): function body mismatch for inlinee: %s (%s) 0x%p->0x%p != %s (%s) 0x%p (cache id: %d, layout: %s, type: 0x%p, proto: 0x%p, proto type: 0x%p).\n",
+                Output::Print(_u("FixedFields: function %s (#%s): function body mismatch for inlinee: %s (%s) 0x%p->0x%p != %s (%s) 0x%p (cache id: %d, layout: %s, type: 0x%p, proto: 0x%p, proto type: 0x%p).\n"),
                     callerFunctionBody->GetDisplayName(), callerFunctionBody->GetDebugNumberSet(debugStringBuffer),
                     methodPropertyRecord->GetBuffer(), fixedFunctionNumbers, functionObject, functionObject->GetFunctionInfo(),
                     profileFunctionName, profileFunctionNumbers, inlineeInfo->GetFunctionInfoAddr(),
-                    methodPropertyOpnd->m_inlineCacheIndex, isProto ? L"proto" : isAccessor ? L"accessor" : L"local",
-=======
-                Output::Print(_u("FixedFields: function %s (#%s): function body mismatch for inlinee: %s (%s) 0x%p->0x%p != %s (%s) 0x%p (cache id: %d, layout: %s, type: 0x%p, proto: 0x%p, proto type: 0x%p).\n"),
-                    callerFunctionBody->GetDisplayName(), callerFunctionBody->GetDebugNumberSet(debugStringBuffer),
-                    methodPropertyRecord->GetBuffer(), fixedFunctionNumbers, functionObject, functionObject->GetFunctionInfo(),
-                    profileFunctionName, profileFunctionNumbers, functionInfo,
                     methodPropertyOpnd->m_inlineCacheIndex, isProto ? _u("proto") : isAccessor ? _u("accessor") : _u("local"),
->>>>>>> 1334e38d
                     methodPropertyOpnd->GetType(), protoObject, protoObject != nullptr ? protoObject->GetType() : nullptr);
             }
 #endif
@@ -1684,11 +1511,7 @@
 
             Output::Print(_u("FixedFields: function %s (%s): %s fixed method %s (%s %s) (cache id: %d, layout: %s).\n"),
                 callerFunctionBody->GetDisplayName(), callerFunctionBody->GetDebugNumberSet(debugStringBuffer),
-<<<<<<< HEAD
-                inlineeInfo != nullptr ? L"inlining" : L"calling",
-=======
-                functionInfo != nullptr ? _u("inlining") : _u("calling"),
->>>>>>> 1334e38d
+                inlineeInfo != nullptr ? _u("inlining") : _u("calling"),
                 methodPropertyRecord->GetBuffer(), fixedFunctionName, fixedFunctionNumbers,
                 methodPropertyOpnd->m_inlineCacheIndex,
                 methodPropertyOpnd->IsLoadedFromProto() ? _u("proto") : methodPropertyOpnd->UsesAccessor() ? _u("accessor") : _u("local"));
@@ -1745,15 +1568,9 @@
 
                 Output::Print(_u("FixedNewObj: function %s (%s): fixed new object for %s with %s ctor %s (%s %s)%s\n"),
                     callerFunctionBody->GetDisplayName(), callerFunctionBody->GetDebugNumberSet(debugStringBuffer), Js::OpCodeUtil::GetOpCodeName(callInstr->m_opcode),
-<<<<<<< HEAD
                     inlineeInfo != nullptr ? L"inlined" : L"called",
                     methodPropertyRecord->GetBuffer(), fixedFunctionName, fixedFunctionNumbers,
                     constructorCache->SkipNewScObject() ? L" skip default object" : L"");
-=======
-                    functionInfo != nullptr ? _u("inlined") : _u("called"),
-                    methodPropertyRecord->GetBuffer(), fixedFunctionName, fixedFunctionNumbers,
-                    constructorCache->skipNewScObject ? _u(" skip default object") : _u(""));
->>>>>>> 1334e38d
                 Output::Flush();
             }
 #endif
@@ -1790,11 +1607,7 @@
 
                 Output::Print(_u("FixedNewObj: function %s (%s): non-fixed new object for %s with %s ctor %s (%s %s), because %s.\n"),
                     callerFunctionBody->GetDisplayName(), callerFunctionBody->GetDebugNumberSet(debugStringBuffer), Js::OpCodeUtil::GetOpCodeName(callInstr->m_opcode),
-<<<<<<< HEAD
-                    inlineeInfo != nullptr ? L"inlined" : L"called",
-=======
-                    functionInfo != nullptr ? _u("inlined") : _u("called"),
->>>>>>> 1334e38d
+                    inlineeInfo != nullptr ? _u("inlined") : _u("called"),
                     methodPropertyRecord->GetBuffer(), fixedFunctionName, fixedFunctionNumbers,
                     constructorCache == nullptr ? _u("constructor cache hasn't been cloned") : _u("instruction isn't profiled"));
                 Output::Flush();
@@ -1933,21 +1746,13 @@
 #if defined(_M_IX86) || defined(_M_X64)
         if (!AutoSystemInfo::Data.SSE4_1Available())
         {
-<<<<<<< HEAD
-            INLINE_TESTTRACE(L"INLINING: Skip Inline: SSE4.1 not available\tInlinee: %s (#%d)\tCaller: %s\n", Js::JavascriptLibrary::GetNameForBuiltIn(builtInId), (int)builtInId, inlinerData->GetBody()->GetDisplayName());
-=======
-            INLINE_TESTTRACE(_u("INLINING: Skip Inline: SSE4.1 not available\tInlinee: %s (#%d)\tCaller: %s\n"), Js::JavascriptLibrary::GetNameForBuiltIn(builtInId), (int)builtInId, inlinerData->GetFunctionBody()->GetDisplayName());
->>>>>>> 1334e38d
+            INLINE_TESTTRACE(_u("INLINING: Skip Inline: SSE4.1 not available\tInlinee: %s (#%d)\tCaller: %s\n"), Js::JavascriptLibrary::GetNameForBuiltIn(builtInId), (int)builtInId, inlinerData->GetBody()->GetDisplayName());
             return callInstr->m_next;
         }
 #endif
         if(callInstr->m_func->GetTopFunc()->HasProfileInfo() && callInstr->m_func->GetTopFunc()->GetProfileInfo()->IsFloorInliningDisabled())
         {
-<<<<<<< HEAD
-            INLINE_TESTTRACE(L"INLINING: Skip Inline: Floor Inlining Disabled\tInlinee: %s (#%d)\tCaller: %s\n", Js::JavascriptLibrary::GetNameForBuiltIn(builtInId), (int)builtInId, inlinerData->GetBody()->GetDisplayName());
-=======
-            INLINE_TESTTRACE(_u("INLINING: Skip Inline: Floor Inlining Disabled\tInlinee: %s (#%d)\tCaller: %s\n"), Js::JavascriptLibrary::GetNameForBuiltIn(builtInId), (int)builtInId, inlinerData->GetFunctionBody()->GetDisplayName());
->>>>>>> 1334e38d
+            INLINE_TESTTRACE(_u("INLINING: Skip Inline: Floor Inlining Disabled\tInlinee: %s (#%d)\tCaller: %s\n"), Js::JavascriptLibrary::GetNameForBuiltIn(builtInId), (int)builtInId, inlinerData->GetBody()->GetDisplayName());
             return callInstr->m_next;
         }
     }
@@ -2014,11 +1819,7 @@
         return callInstr->m_next;
     }
 
-<<<<<<< HEAD
-    if (inlineCallOpCode == Js::OpCode::InlineFunctionApply && (!callInstr->m_func->GetHasStackArgs() || this->topFunc->GetJITFunctionBody()->IsInlineApplyDisabled()))
-=======
-    if (inlineCallOpCode == Js::OpCode::InlineFunctionApply && (!callInstr->m_func->IsStackArgsEnabled() || this->topFunc->GetJnFunction()->IsInlineApplyDisabled()))
->>>>>>> 1334e38d
+    if (inlineCallOpCode == Js::OpCode::InlineFunctionApply && (!callInstr->m_func->GetHasStackArgs() || this->topFunc->GetJnFunction()->IsInlineApplyDisabled()))
     {
         INLINE_TESTTRACE(_u("INLINING: Skip Inline: stack args of inlining is off\tInlinee: %s (#%d)\tCaller: %s (%s)\n"),
             Js::JavascriptLibrary::GetNameForBuiltIn(builtInId), (int)builtInId,
@@ -2122,11 +1923,7 @@
         argoutInstr->SetByteCodeOffset(callInstr);
         callInstr->GetInsertBeforeByteCodeUsesInstr()->InsertBefore(argoutInstr);
 
-<<<<<<< HEAD
-        Js::BuiltinFunction builtInId = Js::JavascriptLibrary::GetBuiltinFunctionForFuncId(inlineeData->GetLocalFunctionId());
-=======
-        Js::BuiltinFunction builtInFunctionId = Js::JavascriptLibrary::GetBuiltInForFuncInfo(funcInfo, callInstr->m_func->GetScriptContext());
->>>>>>> 1334e38d
+        Js::BuiltinFunction builtInFunctionId = Js::JavascriptLibrary::GetBuiltinFunctionForFuncId(inlineeData->GetLocalFunctionId());
 
 
         callInstr->m_opcode = inlineCallOpCode;
@@ -2431,11 +2228,7 @@
     IR::Instr * returnInstr = nullptr;
     if (!PHASE_OFF(Js::InlineApplyTargetPhase, this->topFunc))
     {
-<<<<<<< HEAD
-        if (isArrayOpndArgumentsObject && InlineApplyTarget(callInstr, inlinerData, &inlineeData, applyData, symCallerThis, &returnInstr, recursiveInlineDepth))
-=======
-        if (InlineApplyTarget(callInstr, inlinerData, &inlineeData, funcInfo, symCallerThis, &returnInstr, recursiveInlineDepth, isArrayOpndArgumentsObject))
->>>>>>> 1334e38d
+        if (InlineApplyTarget(callInstr, inlinerData, &inlineeData, applyData, symCallerThis, &returnInstr, recursiveInlineDepth, isArrayOpndArgumentsObject))
         {
             *pIsInlined = true;
             Assert(returnInstr);
@@ -2444,15 +2237,9 @@
     }
 
 #if defined(ENABLE_DEBUG_CONFIG_OPTIONS)
-<<<<<<< HEAD
     TraceInlining(inlinerData, Js::JavascriptLibrary::GetNameForBuiltIn(builtInId),
         nullptr, 0, this->topFunc->GetWorkItem()->GetJITTimeInfo(), 0, nullptr, callSiteId, builtInId);
-    wchar_t debugStringBuffer[MAX_FUNCTION_BODY_DEBUG_STRING_SIZE];
-=======
-    InliningDecider::TraceInlining(inlinerData->GetFunctionBody(), Js::JavascriptLibrary::GetNameForBuiltIn(builtInId),
-        nullptr, 0, this->topFunc->m_workItem->GetFunctionBody(), 0, nullptr, callSiteId, builtInId);
     char16 debugStringBuffer[MAX_FUNCTION_BODY_DEBUG_STRING_SIZE];
->>>>>>> 1334e38d
 #endif
 
     if (!isArrayOpndArgumentsObject)
@@ -2466,13 +2253,8 @@
         }
         else
         {
-<<<<<<< HEAD
-            INLINE_TESTTRACE(L"INLINING: Skip Inline: Supporting inlining func.apply(this, array) or func.apply(this, arguments) with formals in the parent function only when func is a built-in inlinable as apply target \tCaller: %s (%s)\n",
+            INLINE_TESTTRACE(_u("INLINING: Skip Inline: Supporting inlining func.apply(this, array) or func.apply(this, arguments) with formals in the parent function only when func is a built-in inlinable as apply target \tCaller: %s (%s)\n"),
                 inlinerData->GetBody()->GetDisplayName(), inlinerData->GetDebugNumberSet(debugStringBuffer));
-=======
-            INLINE_TESTTRACE(_u("INLINING: Skip Inline: Supporting inlining func.apply(this, array) or func.apply(this, arguments) with formals in the parent function only when func is a built-in inlinable as apply target \tCaller: %s (%s)\n"),
-                inlinerData->GetFunctionBody()->GetDisplayName(), inlinerData->GetFunctionBody()->GetDebugNumberSet(debugStringBuffer));
->>>>>>> 1334e38d
             return callInstr;
         }
     }
@@ -2671,13 +2453,8 @@
     return callInstr;
 }
 
-<<<<<<< HEAD
 bool Inline::InlineApplyTarget(IR::Instr *callInstr, const FunctionJITTimeInfo* inlinerData, const FunctionJITTimeInfo** pInlineeData, const FunctionJITTimeInfo *applyFuncInfo,
-                            const StackSym *symCallerThis, IR::Instr ** returnInstr, uint recursiveInlineDepth)
-=======
-bool Inline::InlineApplyTarget(IR::Instr *callInstr, const Js::FunctionCodeGenJitTimeData* inlinerData, const Js::FunctionCodeGenJitTimeData** pInlineeData, Js::FunctionInfo *applyFuncInfo,
                             const StackSym *symCallerThis, IR::Instr ** returnInstr, uint recursiveInlineDepth, bool isArrayOpndArgumentsObject)
->>>>>>> 1334e38d
 {
 #if ENABLE_DEBUG_CONFIG_OPTIONS
     char16 debugStringBuffer[MAX_FUNCTION_BODY_DEBUG_STRING_SIZE];
@@ -2686,13 +2463,8 @@
 
     if (this->isApplyTargetInliningInProgress)
     {
-<<<<<<< HEAD
-        INLINE_TESTTRACE(L"INLINING: Skip Inline: Skipping apply target inlining, Recursive apply inlining is not supported \tCaller: %s\t(%s) \tTop Func:%s\t(%s)\n", inlinerData->GetBody()->GetDisplayName(),
+        INLINE_TESTTRACE(_u("INLINING: Skip Inline: Skipping apply target inlining, Recursive apply inlining is not supported \tCaller: %s\t(%s) \tTop Func:%s\t(%s)\n"), inlinerData->GetBody()->GetDisplayName(),
                                 inlinerData->GetDebugNumberSet(debugStringBuffer), this->topFunc->GetJITFunctionBody()->GetDisplayName(), this->topFunc->GetDebugNumberSet(debugStringBuffer2));
-=======
-        INLINE_TESTTRACE(_u("INLINING: Skip Inline: Skipping apply target inlining, Recursive apply inlining is not supported \tCaller: %s\t(%s) \tTop Func:%s\t(%s)\n"), inlinerData->GetFunctionBody()->GetDisplayName(),
-                                inlinerData->GetFunctionBody()->GetDebugNumberSet(debugStringBuffer), this->topFunc->GetJnFunction()->GetDisplayName(), this->topFunc->GetJnFunction()->GetDebugNumberSet(debugStringBuffer2));
->>>>>>> 1334e38d
         return false;
     }
 
@@ -2730,13 +2502,8 @@
 
     if (callInstr->m_func->IsTopFunc())
     {
-<<<<<<< HEAD
-        INLINE_TESTTRACE(L"INLINING: Skip Inline: Skipping apply target inlining in top func\tCaller: %s\t(%s) \tTop Func:%s\t(%s)\n", inlinerData->GetBody()->GetDisplayName(),
+        INLINE_TESTTRACE(_u("INLINING: Skip Inline: Skipping apply target inlining in top func\tCaller: %s\t(%s) \tTop Func:%s\t(%s)\n"), inlinerData->GetBody()->GetDisplayName(),
             inlinerData->GetDebugNumberSet(debugStringBuffer), this->topFunc->GetJITFunctionBody()->GetDisplayName(), this->topFunc->GetDebugNumberSet(debugStringBuffer2));
-=======
-        INLINE_TESTTRACE(_u("INLINING: Skip Inline: Skipping apply target inlining in top func\tCaller: %s\t(%s) \tTop Func:%s\t(%s)\n"), inlinerData->GetFunctionBody()->GetDisplayName(),
-            inlinerData->GetFunctionBody()->GetDebugNumberSet(debugStringBuffer), this->topFunc->GetJnFunction()->GetDisplayName(), this->topFunc->GetJnFunction()->GetDebugNumberSet(debugStringBuffer2));
->>>>>>> 1334e38d
         return false;
     }
 
@@ -3123,29 +2890,17 @@
 
     if (PHASE_OFF(Js::FixedMethodsPhase, callInstr->m_func))
     {
-<<<<<<< HEAD
-        INLINE_TESTTRACE(L"INLINING: Skip Inline: Skipping %s target inlining, Fixed Methods turned off\tCaller: %s\t(#%d) \tTop Func:%s\t(#%d)\n", isApplyTarget ? L"apply" : L"call" ,
+        INLINE_TESTTRACE(_u("INLINING: Skip Inline: Skipping %s target inlining, Fixed Methods turned off\tCaller: %s\t(#%d) \tTop Func:%s\t(#%d)\n"), isApplyTarget ? _u("apply") : _u("call") ,
             inlinerData->GetBody()->GetDisplayName(), inlinerData->GetDebugNumberSet(debugStringBuffer),
             this->topFunc->GetJITFunctionBody()->GetDisplayName(), this->topFunc->GetDebugNumberSet(debugStringBuffer2));
-=======
-        INLINE_TESTTRACE(_u("INLINING: Skip Inline: Skipping %s target inlining, Fixed Methods turned off\tCaller: %s\t(#%d) \tTop Func:%s\t(#%d)\n"), isApplyTarget ? _u("apply") : _u("call") ,
-            inlinerData->GetFunctionBody()->GetDisplayName(), inlinerData->GetFunctionBody()->GetDebugNumberSet(debugStringBuffer),
-            this->topFunc->GetJnFunction()->GetDisplayName(), this->topFunc->GetJnFunction()->GetDebugNumberSet(debugStringBuffer2));
->>>>>>> 1334e38d
         return true;
     }
 
     if (!inlineeData)
     {
-<<<<<<< HEAD
-        INLINE_TESTTRACE(L"INLINING: Skip Inline: Skipping %s target inlining, inlineeData not present\tCaller: %s\t(#%d) \tTop Func:%s\t(#%d)\n", isApplyTarget ? L"apply" : L"call",
+        INLINE_TESTTRACE(_u("INLINING: Skip Inline: Skipping %s target inlining, inlineeData not present\tCaller: %s\t(#%d) \tTop Func:%s\t(#%d)\n"), isApplyTarget ? _u("apply") : _u("call"),
             inlinerData->GetBody()->GetDisplayName(), inlinerData->GetDebugNumberSet(debugStringBuffer),
             this->topFunc->GetJITFunctionBody()->GetDisplayName(), this->topFunc->GetDebugNumberSet(debugStringBuffer2));
-=======
-        INLINE_TESTTRACE(_u("INLINING: Skip Inline: Skipping %s target inlining, inlineeData not present\tCaller: %s\t(#%d) \tTop Func:%s\t(#%d)\n"), isApplyTarget ? _u("apply") : _u("call"),
-            inlinerData->GetFunctionBody()->GetDisplayName(), inlinerData->GetFunctionBody()->GetDebugNumberSet(debugStringBuffer),
-            this->topFunc->GetJnFunction()->GetDisplayName(), this->topFunc->GetJnFunction()->GetDebugNumberSet(debugStringBuffer2));
->>>>>>> 1334e38d
         return true;
     }
 
@@ -3153,32 +2908,19 @@
     {
         if (isCallTarget)
         {
-<<<<<<< HEAD
-            INLINE_TESTTRACE(L"INLINING: Skip Inline: Skipping .call inlining, target is a built-in\tCaller: %s\t(#%d) \tTop Func:%s\t(#%d)\n",
+            INLINE_TESTTRACE(_u("INLINING: Skip Inline: Skipping .call inlining, target is a built-in\tCaller: %s\t(#%d) \tTop Func:%s\t(#%d)\n"),
                 inlinerData->GetBody()->GetDisplayName(), inlinerData->GetDebugNumberSet(debugStringBuffer),
                 this->topFunc->GetJITFunctionBody()->GetDisplayName(), this->topFunc->GetDebugNumberSet(debugStringBuffer2));
-=======
-            INLINE_TESTTRACE(_u("INLINING: Skip Inline: Skipping .call inlining, target is a built-in\tCaller: %s\t(#%d) \tTop Func:%s\t(#%d)\n"),
-                inlinerData->GetFunctionBody()->GetDisplayName(), inlinerData->GetFunctionBody()->GetDebugNumberSet(debugStringBuffer),
-                this->topFunc->GetJnFunction()->GetDisplayName(), this->topFunc->GetJnFunction()->GetDebugNumberSet(debugStringBuffer2));
->>>>>>> 1334e38d
         }
         return true;
     }
 
     if (!inlinerData->IsLdFldInlineePresent())
     {
-<<<<<<< HEAD
-        INLINE_TESTTRACE(L"INLINING: Skip Inline: Skipping %s target inlining, not registered as a LdFld inlinee \tInlinee: %s (#%d)\tCaller: %s\t(#%d) \tTop Func:%s\t(#%d)\n", isApplyTarget ? L"apply" : L"call",
+        INLINE_TESTTRACE(_u("INLINING: Skip Inline: Skipping %s target inlining, not registered as a LdFld inlinee \tInlinee: %s (#%d)\tCaller: %s\t(#%d) \tTop Func:%s\t(#%d)\n"), isApplyTarget ? _u("apply") : _u("call"),
             inlineeData->GetBody()->GetDisplayName(), inlineeData->GetDebugNumberSet(debugStringBuffer),
             inlinerData->GetBody()->GetDisplayName(), inlinerData->GetDebugNumberSet(debugStringBuffer2),
             this->topFunc->GetJITFunctionBody()->GetDisplayName(), this->topFunc->GetDebugNumberSet(debugStringBuffer3));
-=======
-        INLINE_TESTTRACE(_u("INLINING: Skip Inline: Skipping %s target inlining, not registered as a LdFld inlinee \tInlinee: %s (#%d)\tCaller: %s\t(#%d) \tTop Func:%s\t(#%d)\n"), isApplyTarget ? _u("apply") : _u("call"),
-            inlineeData->GetFunctionBody()->GetDisplayName(), inlineeData->GetFunctionBody()->GetDebugNumberSet(debugStringBuffer),
-            inlinerData->GetFunctionBody()->GetDisplayName(), inlinerData->GetFunctionBody()->GetDebugNumberSet(debugStringBuffer2),
-            this->topFunc->GetJnFunction()->GetDisplayName(), this->topFunc->GetJnFunction()->GetDebugNumberSet(debugStringBuffer3));
->>>>>>> 1334e38d
         return true;
     }
 
@@ -3219,33 +2961,19 @@
             safeThis /*unused here*/, true /*dontOptimizeJustCheck*/))
         {
             callInstr->ReplaceSrc1(builtInLdInstr->GetDst());
-<<<<<<< HEAD
-            INLINE_TESTTRACE(L"INLINING: Skip Inline: Skipping %s target inlining, did not get fixed method for %s target \tInlinee: %s (#%d)\tCaller: %s\t(#%d) \tTop Func:%s\t(#%d)\n", isApplyTarget ? L"apply" : L"call", isApplyTarget ? L"apply" : L"call",
+            INLINE_TESTTRACE(_u("INLINING: Skip Inline: Skipping %s target inlining, did not get fixed method for %s target \tInlinee: %s (#%d)\tCaller: %s\t(#%d) \tTop Func:%s\t(#%d)\n"), isApplyTarget ? _u("apply") : _u("call"), isApplyTarget ? _u("apply") : _u("call"),
                 inlineeData->GetBody()->GetDisplayName(), inlineeData->GetDebugNumberSet(debugStringBuffer),
                 inlinerData->GetBody()->GetDisplayName(), inlinerData->GetDebugNumberSet(debugStringBuffer2),
                 this->topFunc->GetJITFunctionBody()->GetDisplayName(), this->topFunc->GetDebugNumberSet(debugStringBuffer3));
-=======
-            INLINE_TESTTRACE(_u("INLINING: Skip Inline: Skipping %s target inlining, did not get fixed method for %s target \tInlinee: %s (#%d)\tCaller: %s\t(#%d) \tTop Func:%s\t(#%d)\n"), isApplyTarget ? _u("apply") : _u("call"), isApplyTarget ? _u("apply") : _u("call"),
-                inlineeData->GetFunctionBody()->GetDisplayName(), inlineeData->GetFunctionBody()->GetDebugNumberSet(debugStringBuffer),
-                inlinerData->GetFunctionBody()->GetDisplayName(), inlinerData->GetFunctionBody()->GetDebugNumberSet(debugStringBuffer2),
-                this->topFunc->GetJnFunction()->GetDisplayName(), this->topFunc->GetJnFunction()->GetDebugNumberSet(debugStringBuffer3));
->>>>>>> 1334e38d
             return false;
         }
     }
     else
     {
-<<<<<<< HEAD
-        INLINE_TESTTRACE(L"INLINING: Skip Inline: Skipping %s target inlining, did not get fixed method for %s \tInlinee: %s (#%d)\tCaller: %s\t(#%d) \tTop Func:%s\t(#%d)\n", isApplyTarget ? L"apply" : L"call", isApplyTarget ? L"apply" : L"call",
+        INLINE_TESTTRACE(_u("INLINING: Skip Inline: Skipping %s target inlining, did not get fixed method for %s \tInlinee: %s (#%d)\tCaller: %s\t(#%d) \tTop Func:%s\t(#%d)\n"), isApplyTarget ? _u("apply") : _u("call"), isApplyTarget ? _u("apply") : _u("call"),
             inlineeData->GetBody()->GetDisplayName(), inlineeData->GetDebugNumberSet(debugStringBuffer),
             inlinerData->GetBody()->GetDisplayName(), inlinerData->GetDebugNumberSet(debugStringBuffer2),
             this->topFunc->GetJITFunctionBody()->GetDisplayName(), this->topFunc->GetDebugNumberSet(debugStringBuffer3));
-=======
-        INLINE_TESTTRACE(_u("INLINING: Skip Inline: Skipping %s target inlining, did not get fixed method for %s \tInlinee: %s (#%d)\tCaller: %s\t(#%d) \tTop Func:%s\t(#%d)\n"), isApplyTarget ? _u("apply") : _u("call"), isApplyTarget ? _u("apply") : _u("call"),
-            inlineeData->GetFunctionBody()->GetDisplayName(), inlineeData->GetFunctionBody()->GetDebugNumberSet(debugStringBuffer),
-            inlinerData->GetFunctionBody()->GetDisplayName(), inlinerData->GetFunctionBody()->GetDebugNumberSet(debugStringBuffer2),
-            this->topFunc->GetJnFunction()->GetDisplayName(), this->topFunc->GetJnFunction()->GetDebugNumberSet(debugStringBuffer3));
->>>>>>> 1334e38d
         return false;
     }
 
@@ -3462,11 +3190,7 @@
                 newInstr = argOutInstr->HoistSrc1(Js::OpCode::Coerce_Str);
                 isPreOpBailOutNeeded = true;
                 newInstr->GetDst()->SetValueType(ValueType::String);
-<<<<<<< HEAD
                 newInstr->SetSrc2(IR::AddrOpnd::New(newInstr->m_func->GetThreadContextInfo()->GetStringMatchNameAddr(), IR::AddrOpndKindSz, newInstr->m_func));
-=======
-                newInstr->SetSrc2(IR::AddrOpnd::New(_u("String.prototype.match"), IR::AddrOpndKindSz, newInstr->m_func));
->>>>>>> 1334e38d
                 argOutInstr->GetSrc1()->SetValueType(ValueType::String);
             }
             else if (argNum == 1)
@@ -3493,11 +3217,7 @@
                 newInstr = argOutInstr->HoistSrc1(Js::OpCode::Coerce_Str);
                 isPreOpBailOutNeeded = true;
                 newInstr->GetDst()->SetValueType(ValueType::String);
-<<<<<<< HEAD
                 newInstr->SetSrc2(IR::AddrOpnd::New(newInstr->m_func->GetThreadContextInfo()->GetStringReplaceNameAddr(), IR::AddrOpndKindSz, newInstr->m_func));
-=======
-                newInstr->SetSrc2(IR::AddrOpnd::New(_u("String.prototype.replace"), IR::AddrOpndKindSz, newInstr->m_func));
->>>>>>> 1334e38d
                 argOutInstr->GetSrc1()->SetValueType(ValueType::String);
             }
             if (argNum == 1)
@@ -3678,13 +3398,8 @@
         PropertySym *propertySym = isGetter ? accessorInstr->GetSrc1()->AsSymOpnd()->m_sym->AsPropertySym() : accessorInstr->GetDst()->AsSymOpnd()->m_sym->AsPropertySym();
         Js::ScriptContext* scriptContext = propertySym->GetFunc()->GetScriptContext();
 
-<<<<<<< HEAD
-        Output::Print(L"INLINING: %s: \tInlinee: %s (%s)\tCaller: %s (%s)\t fieldName: %s\n", isGetter ? L"Getter" : L"Setter",
+        Output::Print(_u("INLINING: %s: \tInlinee: %s (%s)\tCaller: %s (%s)\t fieldName: %s\n"), isGetter ? _u("Getter") : _u("Setter"),
         funcBody->GetDisplayName(), inlineeData->GetDebugNumberSet(debugStringBuffer), funcCaller->GetDisplayName(), accessorInstr->m_func->GetWorkItem()->GetJITTimeInfo()->GetDebugNumberSet(debugStringBuffer2),
-=======
-        Output::Print(_u("INLINING: %s: \tInlinee: %s (%s)\tCaller: %s (%s)\t fieldName: %s\n"), isGetter ? _u("Getter") : _u("Setter"),
-        funcBody->GetDisplayName(), funcBody->GetDebugNumberSet(debugStringBuffer), funcCaller->GetDisplayName(), funcCaller->GetDebugNumberSet(debugStringBuffer2),
->>>>>>> 1334e38d
                 scriptContext->GetPropertyNameLocked(propertySym->m_propertyId)->GetBuffer());
         Output::Flush();
     }
@@ -3893,15 +3608,9 @@
         // InliningDecider already checks for this, the check is against profile data that may not be accurate since profile
         // data matching does not take into account some types of changes to source code. Need to check this again with current
         // information.
-<<<<<<< HEAD
-        INLINE_TESTTRACE(L"INLINING: Skip Inline: ArgSlot > MaxInlineeArgoutCount\tInlinee: %s (%s)\tArgSlotNum: %d\tMaxInlineeArgoutCount: %d\tCaller: %s (%s)\n",
+        INLINE_TESTTRACE(_u("INLINING: Skip Inline: ArgSlot > MaxInlineeArgoutCount\tInlinee: %s (%s)\tArgSlotNum: %d\tMaxInlineeArgoutCount: %d\tCaller: %s (%s)\n"),
             funcBody->GetDisplayName(), inlineeData->GetDebugNumberSet(debugStringBuffer), callInstr->GetSrc2()->AsSymOpnd()->m_sym->AsStackSym()->GetArgSlotNum(),
             Js::InlineeCallInfo::MaxInlineeArgoutCount, funcCaller->GetJITFunctionBody()->GetDisplayName(), funcCaller->GetDebugNumberSet(debugStringBuffer2));
-=======
-        INLINE_TESTTRACE(_u("INLINING: Skip Inline: ArgSlot > MaxInlineeArgoutCount\tInlinee: %s (%s)\tArgSlotNum: %d\tMaxInlineeArgoutCount: %d\tCaller: %s (%s)\n"),
-            funcBody->GetDisplayName(), funcBody->GetDebugNumberSet(debugStringBuffer), callInstr->GetSrc2()->AsSymOpnd()->m_sym->AsStackSym()->GetArgSlotNum(),
-            Js::InlineeCallInfo::MaxInlineeArgoutCount, funcCaller->GetDisplayName(), funcCaller->GetDebugNumberSet(debugStringBuffer2));
->>>>>>> 1334e38d
         return instrNext;
     }
 
@@ -4596,13 +4305,8 @@
                     StackSym* newStackSym = StackSym::NewArgSlotSym(sym->GetArgSlotNum(), argInstr->m_func);
                     newStackSym->m_isInlinedArgSlot = true;
 
-<<<<<<< HEAD
-                    IR::SymOpnd * linkOpnd = IR::SymOpnd::New(newStackSym, sym->GetType(), argInstr->m_func);
+                    IR::SymOpnd * newLinkOpnd = IR::SymOpnd::New(newStackSym, sym->GetType(), argInstr->m_func);
                     IR::Opnd * undefined = IR::AddrOpnd::New(this->topFunc->GetScriptContextInfo()->GetUndefinedAddr(),
-=======
-                    IR::SymOpnd * newLinkOpnd = IR::SymOpnd::New(newStackSym, sym->GetType(), argInstr->m_func);
-                    IR::Opnd * undefined = IR::AddrOpnd::New(this->topFunc->GetScriptContext()->GetLibrary()->GetUndefined(),
->>>>>>> 1334e38d
                                                 IR::AddrOpndKindDynamicVar, this->topFunc, true);
                     undefined->SetValueType(ValueType::Undefined);
 
