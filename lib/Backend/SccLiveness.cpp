--- conflicted
+++ resolved
@@ -476,15 +476,9 @@
     if (lifetime == nullptr)
     {
 #if DBG
-<<<<<<< HEAD
-        wchar_t debugStringBuffer[MAX_FUNCTION_BODY_DEBUG_STRING_SIZE];
-        Output::Print(L"Function: %s (%s)       ", this->func->GetJITFunctionBody()->GetDisplayName(), this->func->GetDebugNumberSet(debugStringBuffer));
-        Output::Print(L"Reg: ");
-=======
         char16 debugStringBuffer[MAX_FUNCTION_BODY_DEBUG_STRING_SIZE];
-        Output::Print(_u("Function: %s (%s)       "), this->func->GetJnFunction()->GetDisplayName(), this->func->GetJnFunction()->GetDebugNumberSet(debugStringBuffer));
+        Output::Print(_u("Function: %s (%s)       "), this->func->GetJITFunctionBody()->GetDisplayName(), this->func->GetDebugNumberSet(debugStringBuffer));
         Output::Print(_u("Reg: "));
->>>>>>> 1334e38d
         stackSym->Dump();
         Output::Print(_u("\n"));
         Output::Flush();
