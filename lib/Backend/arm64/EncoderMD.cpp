--- conflicted
+++ resolved
@@ -482,36 +482,20 @@
 {
     IR::Opnd* dst = instr->GetDst();
     IR::Opnd* src1 = instr->GetSrc1();
-    IR::Opnd* src2 = instr->GetSrc2();
     Assert(dst->IsRegOpnd());
-    Assert(src1->IsImmediateOpnd() || src1->IsLabelOpnd());
-    Assert(src2->IsIntConstOpnd());
+    Assert(src1->IsImmediateOpnd());
 
     int size = dst->GetSize();
     Assert(size == 4 || size == 8);
 
-    uint32 shift = src2->AsIntConstOpnd()->AsUint32();
+    IntConstType immediate = src1->GetImmediateValue(instr->m_func);
+    int shift = 0;
+    while ((immediate & 0xFFFF) != immediate)
+    {
+        immediate = ULONG64(immediate) >> 16;
+        shift += 16;
+    }
     Assert(shift < 32 || size == 8);
-    Assert(shift == 0 || shift == 16 || (size == 8 && (shift == 32 || shift == 48)));
-
-    IntConstType immediate = 0;
-    if (src1->IsImmediateOpnd())
-    {
-        immediate = src1->GetImmediateValue(instr->m_func);
-    }
-    else
-    {
-        Assert(src1->IsLabelOpnd());
-        IR::LabelInstr* labelInstr = src1->AsLabelOpnd()->GetLabel();
-
-        // Here the LabelOpnd's offset is a post-lower immediate value; we need
-        // to mask in just the part indicated by our own shift amount, and send
-        // that along as our immediate load value.
-        uintptr_t fullvalue = labelInstr->GetOffset();
-        immediate = (fullvalue & (0xffff << shift)) >> shift;
-    }
-
-    Assert((immediate & 0xFFFF) == immediate);
 
     if (size == 8)
     {
@@ -741,10 +725,6 @@
         Assert(src1->IsLabelOpnd());
 
         Assert(dst->GetSize() == 8);
-<<<<<<< HEAD
-        Assert(!src1->AsLabelOpnd()->GetLabel()->isInlineeEntryInstr);
-=======
->>>>>>> 85f0e11a
         EncodeReloc::New(&m_relocList, RelocTypeLabelAdr, m_pc, src1->AsLabelOpnd()->GetLabel(), m_encoder->m_tempAlloc);
         bytes = EmitAdr(Emitter, this->GetRegEncode(dst->AsRegOpnd()), 0);
         break;
@@ -908,12 +888,10 @@
         break;
 
     case Js::OpCode::LDR:
-        Assert(instr->GetDst()->GetSize() <= instr->GetSrc1()->GetSize() || instr->GetSrc1()->IsUnsigned());
         bytes = this->EmitLoadStore(Emitter, instr, instr->GetSrc1(), instr->GetDst(), EmitLdrbRegister, EmitLdrhRegister, EmitLdrRegister, EmitLdrRegister64, EmitLdrbOffset, EmitLdrhOffset, EmitLdrOffset, EmitLdrOffset64);
         break;
 
     case Js::OpCode::LDRS:
-        Assert(instr->GetDst()->GetSize() <= instr->GetSrc1()->GetSize() || instr->GetSrc1()->IsSigned());
         bytes = this->EmitLoadStore(Emitter, instr, instr->GetSrc1(), instr->GetDst(), EmitLdrsbRegister, EmitLdrshRegister, EmitLdrswRegister64, EmitLdrRegister64, EmitLdrsbOffset, EmitLdrshOffset, EmitLdrswOffset64, EmitLdrOffset64);
         break;
 
@@ -1325,7 +1303,7 @@
                 Assert(encodeResult);
                 //We are re-using offset to save the inlineeCallInfo which will be patched in ApplyRelocs
                 //This is a cleaner way to patch MOVW\MOVT pair with the right inlineeCallInfo
-                instr->AsLabelInstr()->ResetOffset((uintptr_t)inlineeCallInfo);
+                instr->AsLabelInstr()->ResetOffset((uint32)inlineeCallInfo);
             }
             else
             {
@@ -1435,7 +1413,7 @@
         if (func->HasInlinee())
         {
             // TODO (megupta): BaseReg will be a pre-reserved non SP register when we start supporting try
-            Assert(baseReg == RegSP || baseReg == ALT_LOCALS_PTR);
+            Assert(baseReg == RegSP);
             if (stackSym->IsArgSlotSym() && !stackSym->m_isOrphanedArg)
             {
                 Assert(stackSym->m_isInlinedArgSlot);
@@ -1481,23 +1459,12 @@
             break;
 
         case RelocTypeLabelAdr:
-<<<<<<< HEAD
-            Assert(!reloc->m_relocInstr->isInlineeEntryInstr);
-=======
->>>>>>> 85f0e11a
             immediate = ULONG_PTR(targetAddress) - ULONG_PTR(relocAddress);
             Assert(IS_CONST_INT21(immediate));
             *relocAddress = (*relocAddress & ~(3 << 29)) | ULONG((immediate & 3) << 29);
             *relocAddress = (*relocAddress & ~(0x7ffff << 5)) | ULONG(((immediate >> 2) & 0x7ffff) << 5);
             break;
 
-<<<<<<< HEAD
-        case RelocTypeLabel:
-            *(ULONG_PTR*)relocAddress = ULONG_PTR(targetAddress) - ULONG_PTR(m_encoder->m_encodeBuffer) + ULONG_PTR(codeBufferAddress);
-            break;
-
-=======
->>>>>>> 85f0e11a
         default:
             // unexpected/unimplemented type
             Assert(false);
