//-------------------------------------------------------------------------------------------------------
// Copyright (C) Microsoft. All rights reserved.
// Licensed under the MIT license. See LICENSE.txt file in the project root for full license information.
//-------------------------------------------------------------------------------------------------------
// Instruction encoding macros.  Used by ARM instruction encoder.
//
#define UNUSED 0

//            opcode
//           /           layout
//          /           /          attrib          byte2
//         /           /          /               /         form
//        /           /          /               /         /               unused
//       /           /          /               /         /               /
//      /           /          /               /         /               /         dope
//     /           /          /               /         /               /         /

MACRO(ADD,        Reg3,       0,              UNUSED,   LEGAL_ADDSUB,   UNUSED,   D___)
MACRO(ADDS,       Reg3,       OpSideEffect,   UNUSED,   LEGAL_ADDSUB,   UNUSED,   D__S)
MACRO(ADR,        Reg3,       0,              UNUSED,   LEGAL_LABEL,    UNUSED,   D___)
MACRO(AND,        Reg3,       0,              UNUSED,   LEGAL_ALU3,     UNUSED,   D___)
MACRO(ANDS,       Reg3,       0,              UNUSED,   LEGAL_ALU3,     UNUSED,   D__S)
MACRO(ASR,        Reg3,       0,              UNUSED,   LEGAL_SHIFT,    UNUSED,   D___)
MACRO(B,          Br,         OpSideEffect,   UNUSED,   LEGAL_BLAB,     UNUSED,   D___)
MACRO(BEQ,        BrReg2,     OpSideEffect,   UNUSED,   LEGAL_BLAB,     UNUSED,   D___)
MACRO(BNE,        BrReg2,     OpSideEffect,   UNUSED,   LEGAL_BLAB,     UNUSED,   D___)
MACRO(BLT,        BrReg2,     OpSideEffect,   UNUSED,   LEGAL_BLAB,     UNUSED,   D___)
MACRO(BLE,        BrReg2,     OpSideEffect,   UNUSED,   LEGAL_BLAB,     UNUSED,   D___)
MACRO(BGT,        BrReg2,     OpSideEffect,   UNUSED,   LEGAL_BLAB,     UNUSED,   D___)
MACRO(BGE,        BrReg2,     OpSideEffect,   UNUSED,   LEGAL_BLAB,     UNUSED,   D___)
MACRO(BCS,        BrReg2,     OpSideEffect,   UNUSED,   LEGAL_BLAB,     UNUSED,   D___)
MACRO(BCC,        BrReg2,     OpSideEffect,   UNUSED,   LEGAL_BLAB,     UNUSED,   D___)
MACRO(BHI,        BrReg2,     OpSideEffect,   UNUSED,   LEGAL_BLAB,     UNUSED,   D___)
MACRO(BLS,        BrReg2,     OpSideEffect,   UNUSED,   LEGAL_BLAB,     UNUSED,   D___)
MACRO(BMI,        BrReg2,     OpSideEffect,   UNUSED,   LEGAL_BLAB,     UNUSED,   D___)
MACRO(BPL,        BrReg2,     OpSideEffect,   UNUSED,   LEGAL_BLAB,     UNUSED,   D___)
MACRO(BVS,        BrReg2,     OpSideEffect,   UNUSED,   LEGAL_BLAB,     UNUSED,   D___)
MACRO(BVC,        BrReg2,     OpSideEffect,   UNUSED,   LEGAL_BLAB,     UNUSED,   D___)
MACRO(BFI,        Reg3,       0,              UNUSED,   LEGAL_BITFIELD, UNUSED,   D___)
MACRO(BFXIL,      Reg3,       0,              UNUSED,   LEGAL_BITFIELD, UNUSED,   D___)
MACRO(BIC,        Reg3,       OpSideEffect,   UNUSED,   LEGAL_ALU3,     UNUSED,   D___)
MACRO(BL,         CallI,      OpSideEffect,   UNUSED,   LEGAL_CALL,     UNUSED,   D___)
MACRO(BLR,        CallI,      OpSideEffect,   UNUSED,   LEGAL_REG2_ND,  UNUSED,   D___)
MACRO(BR,         Br,         OpSideEffect,   UNUSED,   LEGAL_REG2_ND,  UNUSED,   D___)
MACRO(CBZ,        BrReg2,     OpSideEffect,   UNUSED,   LEGAL_CBZ,      UNUSED,   D___)
MACRO(CBNZ,       BrReg2,     OpSideEffect,   UNUSED,   LEGAL_CBZ,      UNUSED,   D___)
MACRO(CLZ,        Reg2,       0,              UNUSED,   LEGAL_REG2,     UNUSED,   D___)
MACRO(CMP,        Reg1,       OpSideEffect,   UNUSED,   LEGAL_PSEUDO,   UNUSED,   D__S)
MACRO(CMN,        Reg1,       OpSideEffect,   UNUSED,   LEGAL_PSEUDO,   UNUSED,   D__S)
// CMP src1, src2, SXTW -- used in multiply overflow checks
MACRO(CMP_SXTW,   Reg1,       OpSideEffect,   UNUSED,   LEGAL_REG3_ND,  UNUSED,   D__S)
// CSELLT src1, src2 -- select src1 if LT or src2 if not; used in integer min/max
MACRO(CSELLT,     Reg3,       0,              UNUSED,   LEGAL_REG3,     UNUSED,   D___)
// CSNEGPL src1, src2 -- select src1 if PL or -src1 if not; used in integer absolute value
MACRO(CSNEGPL,    Reg3,       0,              UNUSED,   LEGAL_REG3,     UNUSED,   D___)
MACRO(DEBUGBREAK, Reg1,       OpSideEffect,   UNUSED,   LEGAL_NONE,     UNUSED,   D___)
MACRO(EOR,        Reg3,       0,              UNUSED,   LEGAL_ALU3,     UNUSED,   D___)
// EOR src1, src2, ASR #31/63 -- used in floating-point-to-integer overflow checks
MACRO(EOR_ASR31,  Reg3,       0,              UNUSED,   LEGAL_REG3,     UNUSED,   D___)
MACRO(LDIMM,      Reg2,       0,              UNUSED,   LEGAL_LDIMM,    UNUSED,   DM__)
MACRO(LDP,        Reg3,       0,              UNUSED,   LEGAL_LOADP,    UNUSED,   DL__)
MACRO(LDP_POST,   Reg3,       0,              UNUSED,   LEGAL_LOADP,    UNUSED,   DL__)
MACRO(LDR,        Reg2,       0,              UNUSED,   LEGAL_LOAD,     UNUSED,   DL__)
MACRO(LDRS,       Reg2,       0,              UNUSED,   LEGAL_LOAD,     UNUSED,   DL__)
MACRO(LEA,        Reg3,       0,              UNUSED,   LEGAL_LOAD,     UNUSED,   D___)
MACRO(LSL,        Reg2,       0,              UNUSED,   LEGAL_SHIFT,    UNUSED,   D___)
MACRO(LSR,        Reg2,       0,              UNUSED,   LEGAL_SHIFT,    UNUSED,   D___)
MACRO(MOV,        Reg2,       0,              UNUSED,   LEGAL_REG2,     UNUSED,   DM__)
// Alias of MOV that won't get optimized out when src and dst are the same.
MACRO(MOV_TRUNC,  Reg2,       0,              UNUSED,   LEGAL_REG2,     UNUSED,   DM__)
<<<<<<< HEAD
MACRO(MOVK,       Reg2,       0,              UNUSED,   LEGAL_LDIMM_S,    UNUSED,   DM__)
MACRO(MOVN,       Reg2,       0,              UNUSED,   LEGAL_LDIMM_S,    UNUSED,   DM__)
MACRO(MOVZ,       Reg2,       0,              UNUSED,   LEGAL_LDIMM_S,    UNUSED,   DM__)
=======
MACRO(MOVK,       Reg2,       0,              UNUSED,   LEGAL_LDIMM,    UNUSED,   DM__)
// Alias of MOVK where we know the shift, but don't know the value yet
MACRO(MOVK_SHIFT, Reg2,       0,              UNUSED,   LEGAL_LDIMM_S,  UNUSED,   DM__)
MACRO(MOVN,       Reg2,       0,              UNUSED,   LEGAL_LDIMM,    UNUSED,   DM__)
MACRO(MOVZ,       Reg2,       0,              UNUSED,   LEGAL_LDIMM,    UNUSED,   DM__)
// Alias of MOVZ where we know the shift, but don't know the value yet
MACRO(MOVZ_SHIFT, Reg2,       0,              UNUSED,   LEGAL_LDIMM_S,  UNUSED,   DM__)
>>>>>>> 09cb1442
MACRO(MRS_FPCR,   Reg1,       0,              UNUSED,   LEGAL_REG1,     UNUSED,   D___)
MACRO(MRS_FPSR,   Reg1,       0,              UNUSED,   LEGAL_REG1,     UNUSED,   D___)
MACRO(MSR_FPCR,   Reg2,       0,              UNUSED,   LEGAL_REG2_ND,  UNUSED,   D___)
MACRO(MSR_FPSR,   Reg2,       0,              UNUSED,   LEGAL_REG2_ND,  UNUSED,   D___)
MACRO(MSUB,       Reg3,       0,              UNUSED,   LEGAL_REG3,     UNUSED,   D___)
MACRO(MUL,        Reg3,       0,              UNUSED,   LEGAL_REG3,     UNUSED,   D___)
MACRO(MVN,        Reg2,       0,              UNUSED,   LEGAL_REG2,     UNUSED,   D___)
MACRO(NOP,        Empty,      0,              UNUSED,   LEGAL_NONE,     UNUSED,   D___)
MACRO(ORR,        Reg3,       0,              UNUSED,   LEGAL_ALU3,     UNUSED,   D___)
MACRO(PLD,        Reg2,       0,              UNUSED,   LEGAL_PLD,      UNUSED,   DL__)
MACRO(REM,        Reg3,       OpSideEffect,   UNUSED,   LEGAL_REG3,     UNUSED,   D___)
MACRO(RET,        Reg2,       OpSideEffect,   UNUSED,   LEGAL_REG2_ND,  UNUSED,   D___)
MACRO(SBFX,       Reg3,       0,              UNUSED,   LEGAL_BITFIELD, UNUSED,   D___)
MACRO(SDIV,       Reg3,       0,              UNUSED,   LEGAL_REG3,     UNUSED,   D___)
MACRO(SMADDL,     Reg3,       0,              UNUSED,   LEGAL_REG3,     UNUSED,   D___)
MACRO(SMULL,      Reg3,       0,              UNUSED,   LEGAL_REG3,     UNUSED,   D___)
MACRO(STP,        Reg3,       0,              UNUSED,   LEGAL_STOREP,   UNUSED,   DL__)
MACRO(STP_PRE,    Reg3,       0,              UNUSED,   LEGAL_STOREP,   UNUSED,   DL__)
MACRO(STR,        Reg2,       0,              UNUSED,   LEGAL_STORE,    UNUSED,   DS__)
MACRO(SUB,        Reg3,       0,              UNUSED,   LEGAL_ADDSUB,   UNUSED,   D___)
// SUB dst, src1, src2 LSL #4 -- used in prologs with _chkstk calls
MACRO(SUB_LSL4,   Reg3,       0,              UNUSED,   LEGAL_REG3,     UNUSED,   D___)
MACRO(SUBS,       Reg3,       OpSideEffect,   UNUSED,   LEGAL_ADDSUB,   UNUSED,   D__S)
MACRO(TBNZ,       BrReg2,     OpSideEffect,   UNUSED,   LEGAL_TBZ,      UNUSED,   D___)
MACRO(TBZ,        BrReg2,     OpSideEffect,   UNUSED,   LEGAL_TBZ,      UNUSED,   D___)
MACRO(TST,        Reg2,       OpSideEffect,   UNUSED,   LEGAL_PSEUDO,   UNUSED,   D__S)
MACRO(UBFX,       Reg3,       0,              UNUSED,   LEGAL_BITFIELD, UNUSED,   D___)

// Pseudo-op that loads the size of the arg out area. A special op with no src is used so that the
// actual arg out size can be fixed up by the encoder.
MACRO(LDARGOUTSZ, Reg1,       0,              UNUSED,   LEGAL_REG1,     UNUSED,   D___)

//VFP instructions:
MACRO(FABS,        Reg2,      0,              UNUSED,   LEGAL_REG2,     UNUSED,   D___)
MACRO(FADD,        Reg3,      0,              UNUSED,   LEGAL_REG3,     UNUSED,   D___)
MACRO(FCMP,        Reg1,      OpSideEffect,   UNUSED,   LEGAL_REG3_ND,  UNUSED,   D___)
MACRO(FCVT,        Reg2,      0,              UNUSED,   LEGAL_REG2,     UNUSED,   D___)
MACRO(FCVTM,       Reg2,      0,              UNUSED,   LEGAL_REG2,     UNUSED,   D___)
MACRO(FCVTN,       Reg2,      0,              UNUSED,   LEGAL_REG2,     UNUSED,   D___)
MACRO(FCVTP,       Reg2,      0,              UNUSED,   LEGAL_REG2,     UNUSED,   D___)
MACRO(FCVTZ,       Reg2,      0,              UNUSED,   LEGAL_REG2,     UNUSED,   D___)
MACRO(FDIV,        Reg3,      0,              UNUSED,   LEGAL_REG3,     UNUSED,   D___)
MACRO(FLDR,        Reg2,      0,              UNUSED,   LEGAL_LOAD,     UNUSED,   DL__)
MACRO(FLDP,        Reg2,      0,              UNUSED,   LEGAL_LOADP,    UNUSED,   DL__)
MACRO(FMIN,        Reg2,      0,              UNUSED,   LEGAL_REG3,     UNUSED,   D___)
MACRO(FMAX,        Reg2,      0,              UNUSED,   LEGAL_REG3,     UNUSED,   D___)
MACRO(FMOV,        Reg2,      0,              UNUSED,   LEGAL_REG2,     UNUSED,   DM__)
MACRO(FMOV_GEN,    Reg2,      0,              UNUSED,   LEGAL_REG2,     UNUSED,   DM__)
MACRO(FMUL,        Reg3,      0,              UNUSED,   LEGAL_REG3,     UNUSED,   D___)
MACRO(FNEG,        Reg2,      0,              UNUSED,   LEGAL_REG2,     UNUSED,   D___)
MACRO(FRINTM,      Reg2,      0,              UNUSED,   LEGAL_REG2,     UNUSED,   D___)
MACRO(FRINTP,      Reg2,      0,              UNUSED,   LEGAL_REG2,     UNUSED,   D___)
MACRO(FSUB,        Reg3,      0,              UNUSED,   LEGAL_REG3,     UNUSED,   D___)
MACRO(FSQRT,       Reg2,      0,              UNUSED,   LEGAL_REG2,     UNUSED,   D___)
MACRO(FSTR,        Reg2,      0,              UNUSED,   LEGAL_STORE,    UNUSED,   DS__)
MACRO(FSTP,        Reg2,      0,              UNUSED,   LEGAL_STOREP,   UNUSED,   DS__)<|MERGE_RESOLUTION|>--- conflicted
+++ resolved
@@ -68,11 +68,6 @@
 MACRO(MOV,        Reg2,       0,              UNUSED,   LEGAL_REG2,     UNUSED,   DM__)
 // Alias of MOV that won't get optimized out when src and dst are the same.
 MACRO(MOV_TRUNC,  Reg2,       0,              UNUSED,   LEGAL_REG2,     UNUSED,   DM__)
-<<<<<<< HEAD
-MACRO(MOVK,       Reg2,       0,              UNUSED,   LEGAL_LDIMM_S,    UNUSED,   DM__)
-MACRO(MOVN,       Reg2,       0,              UNUSED,   LEGAL_LDIMM_S,    UNUSED,   DM__)
-MACRO(MOVZ,       Reg2,       0,              UNUSED,   LEGAL_LDIMM_S,    UNUSED,   DM__)
-=======
 MACRO(MOVK,       Reg2,       0,              UNUSED,   LEGAL_LDIMM,    UNUSED,   DM__)
 // Alias of MOVK where we know the shift, but don't know the value yet
 MACRO(MOVK_SHIFT, Reg2,       0,              UNUSED,   LEGAL_LDIMM_S,  UNUSED,   DM__)
@@ -80,7 +75,6 @@
 MACRO(MOVZ,       Reg2,       0,              UNUSED,   LEGAL_LDIMM,    UNUSED,   DM__)
 // Alias of MOVZ where we know the shift, but don't know the value yet
 MACRO(MOVZ_SHIFT, Reg2,       0,              UNUSED,   LEGAL_LDIMM_S,  UNUSED,   DM__)
->>>>>>> 09cb1442
 MACRO(MRS_FPCR,   Reg1,       0,              UNUSED,   LEGAL_REG1,     UNUSED,   D___)
 MACRO(MRS_FPSR,   Reg1,       0,              UNUSED,   LEGAL_REG1,     UNUSED,   D___)
 MACRO(MSR_FPCR,   Reg2,       0,              UNUSED,   LEGAL_REG2_ND,  UNUSED,   D___)
