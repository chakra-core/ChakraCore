--- conflicted
+++ resolved
@@ -256,11 +256,7 @@
 void
 JITObjTypeSpecFldInfo::BuildObjTypeSpecFldInfoArray(
     __in ArenaAllocator * alloc,
-<<<<<<< HEAD
-    __in Field(Js::ObjTypeSpecFldInfo*)* objTypeSpecInfo,
-=======
-    _In_reads_(arrayLength) Js::ObjTypeSpecFldInfo ** objTypeSpecInfo,
->>>>>>> 9a2b3933
+    _In_reads_(arrayLength) Field(Js::ObjTypeSpecFldInfo*)* objTypeSpecInfo,
     __in uint arrayLength,
     _Inout_updates_(arrayLength) ObjTypeSpecFldIDL * jitData)
 {
