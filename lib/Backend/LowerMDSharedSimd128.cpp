--- conflicted
+++ resolved
@@ -244,13 +244,8 @@
     case Js::OpCode::Simd128_LdArrConst_U8:
     case Js::OpCode::Simd128_LdArrConst_U16:
     case Js::OpCode::Simd128_LdArrConst_F4:
-<<<<<<< HEAD
-    case Js::OpCode::Simd128_LdArrConst_D2:
+    //case Js::OpCode::Simd128_LdArrConst_D2:
         if (m_func->GetJITFunctionBody()->IsAsmJsMode())
-=======
-    //case Js::OpCode::Simd128_LdArrConst_D2:
-        if (m_func->m_workItem->GetFunctionBody()->GetIsAsmjsMode())
->>>>>>> 1334e38d
         {
             // with bound checks
             return Simd128AsmJsLowerLoadElem(instr);
@@ -276,13 +271,8 @@
     case Js::OpCode::Simd128_StArrConst_U8:
     case Js::OpCode::Simd128_StArrConst_U16:
     case Js::OpCode::Simd128_StArrConst_F4:
-<<<<<<< HEAD
-    case Js::OpCode::Simd128_StArrConst_D2:
+    //case Js::OpCode::Simd128_StArrConst_D2:
         if (m_func->GetJITFunctionBody()->IsAsmJsMode())
-=======
-    //case Js::OpCode::Simd128_StArrConst_D2:
-        if (m_func->m_workItem->GetFunctionBody()->GetIsAsmjsMode())
->>>>>>> 1334e38d
         {
             return Simd128AsmJsLowerStoreElem(instr);
         }
@@ -2807,11 +2797,7 @@
 IR::Instr*
 LowererMD::Simd128LowerStoreElem(IR::Instr *instr)
 {
-<<<<<<< HEAD
     Assert(!m_func->GetJITFunctionBody()->IsAsmJsMode());
-    Assert(instr->m_opcode == Js::OpCode::Simd128_StArr_I4 || instr->m_opcode == Js::OpCode::Simd128_StArr_F4);
-=======
-    Assert(!m_func->m_workItem->GetFunctionBody()->GetIsAsmjsMode());
     Assert(
            instr->m_opcode == Js::OpCode::Simd128_StArr_I4 ||
            instr->m_opcode == Js::OpCode::Simd128_StArr_I8 ||
@@ -2821,7 +2807,6 @@
            instr->m_opcode == Js::OpCode::Simd128_StArr_U16 ||
            instr->m_opcode == Js::OpCode::Simd128_StArr_F4
         );
->>>>>>> 1334e38d
 
     IR::Opnd * dst = instr->GetDst();
     IR::RegOpnd * indexOpnd = dst->AsIndirOpnd()->GetIndexOpnd();
