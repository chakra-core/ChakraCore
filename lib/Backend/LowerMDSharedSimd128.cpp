//-------------------------------------------------------------------------------------------------------
// Copyright (C) Microsoft Corporation and contributors. All rights reserved.
// Licensed under the MIT license. See LICENSE.txt file in the project root for full license information.
//-------------------------------------------------------------------------------------------------------

#include "Backend.h"

static IR::Instr* removeInstr(IR::Instr* instr)
{
    IR::Instr* prevInstr;
    prevInstr = instr->m_prev;
    instr->Remove();
    return prevInstr;
}

#ifdef ENABLE_SIMDJS
// FromVar
void
LowererMD::GenerateCheckedSimdLoad(IR::Instr * instr)
{
    Assert(instr->m_opcode == Js::OpCode::FromVar);
    Assert(instr->GetSrc1()->GetType() == TyVar);
    Assert(IRType_IsSimd128(instr->GetDst()->GetType()));

    bool checkRequired = instr->HasBailOutInfo();
    IR::LabelInstr * labelHelper = nullptr, *labelDone = nullptr;
    IR::Instr * insertInstr = instr, *newInstr;
    IR::RegOpnd * src = instr->GetSrc1()->AsRegOpnd(), *dst = instr->GetDst()->AsRegOpnd();
    Assert(!checkRequired || instr->GetBailOutKind() == IR::BailOutSimd128F4Only || instr->GetBailOutKind() == IR::BailOutSimd128I4Only);

    if (checkRequired)
    {
        labelHelper = IR::LabelInstr::New(Js::OpCode::Label, this->m_func, true);
        labelDone = IR::LabelInstr::New(Js::OpCode::Label, this->m_func);
        instr->InsertBefore(labelHelper);
        instr->InsertAfter(labelDone);
        insertInstr = labelHelper;

        GenerateObjectTest(instr->GetSrc1(), insertInstr, labelHelper);

        newInstr = IR::Instr::New(Js::OpCode::CMP, instr->m_func);
        newInstr->SetSrc1(IR::IndirOpnd::New(instr->GetSrc1()->AsRegOpnd(), 0, TyMachPtr, instr->m_func));
        newInstr->SetSrc2(m_lowerer->LoadVTableValueOpnd(instr, dst->GetType() == TySimd128F4 ? VTableValue::VtableSimd128F4 : VTableValue::VtableSimd128I4));
        insertInstr->InsertBefore(newInstr);
        Legalize(newInstr);
        insertInstr->InsertBefore(IR::BranchInstr::New(Js::OpCode::JNE, labelHelper, this->m_func));
        instr->UnlinkSrc1();
        instr->UnlinkDst();
        this->m_lowerer->GenerateBailOut(instr);

    }
    size_t valueOffset = dst->GetType() == TySimd128F4 ? Js::JavascriptSIMDFloat32x4::GetOffsetOfValue() : Js::JavascriptSIMDInt32x4::GetOffsetOfValue();
    Assert(valueOffset < INT_MAX);
    newInstr = IR::Instr::New(Js::OpCode::MOVUPS, dst, IR::IndirOpnd::New(src, static_cast<int>(valueOffset), dst->GetType(), this->m_func), this->m_func);
    insertInstr->InsertBefore(newInstr);

    insertInstr->InsertBefore(IR::BranchInstr::New(Js::OpCode::JMP, labelDone, this->m_func));
    // FromVar is converted to BailOut call. Don't remove.
}

// ToVar
void LowererMD::GenerateSimdStore(IR::Instr * instr)
{
    IR::RegOpnd *dst, *src;
    IRType type;
    dst = instr->GetDst()->AsRegOpnd();
    src = instr->GetSrc1()->AsRegOpnd();
    type = src->GetType();

    this->m_lowerer->LoadScriptContext(instr);
    IR::Instr * instrCall = IR::Instr::New(Js::OpCode::CALL, instr->GetDst(),
        IR::HelperCallOpnd::New(type == TySimd128F4 ? IR::HelperAllocUninitializedSimdF4 : IR::HelperAllocUninitializedSimdI4, this->m_func), this->m_func);
    instr->InsertBefore(instrCall);
    this->lowererMDArch.LowerCall(instrCall, 0);

    IR::Opnd * valDst;
    if (type == TySimd128F4)
    {
        valDst = IR::IndirOpnd::New(dst, (int32)Js::JavascriptSIMDFloat32x4::GetOffsetOfValue(), TySimd128F4, this->m_func);
    }
    else
    {
        valDst = IR::IndirOpnd::New(dst, (int32)Js::JavascriptSIMDInt32x4::GetOffsetOfValue(), TySimd128I4, this->m_func);
    }

    instr->InsertBefore(IR::Instr::New(Js::OpCode::MOVUPS, valDst, src, this->m_func));
    instr->Remove();
}

IR::Instr* LowererMD::Simd128LowerRcpSqrt(IR::Instr *instr)
{
    Js::OpCode opcode = Js::OpCode::SQRTPS;
    Simd128LowerRcp(instr, false);

    opcode = Js::OpCode::SQRTPS;

#if 0
    else
    {
        Assert(instr->m_opcode == Js::OpCode::Simd128_RcpSqrt_D2);
        opcode = Js::OpCode::SQRTPD;
    }
#endif // 0

    instr->InsertBefore(IR::Instr::New(opcode, instr->GetDst(), instr->GetDst(), m_func));
    IR::Instr* prevInstr = instr->m_prev;
    instr->Remove();
    return prevInstr;
}

IR::Instr* LowererMD::Simd128LowerRcp(IR::Instr *instr, bool removeInstr)
{
    Js::OpCode opcode = Js::OpCode::DIVPS;
    IR::Opnd *dst, *src1;
    dst = instr->GetDst();
    src1 = instr->GetSrc1();

    Assert(dst && dst->IsRegOpnd());
    Assert(src1 && src1->IsRegOpnd());
    Assert(instr->GetSrc2() == nullptr);
    Assert(src1->IsSimd128F4() || src1->IsSimd128I4());
    opcode = Js::OpCode::DIVPS;

#if 0
    {
        Assert(instr->m_opcode == Js::OpCode::Simd128_Rcp_D2 || instr->m_opcode == Js::OpCode::Simd128_RcpSqrt_D2);
        Assert(src1->IsSimd128D2());
        opcode = Js::OpCode::DIVPD;
        x86_allones_mask = (void*)(&X86_ALL_ONES_D2);
    }
#endif // 0

    IR::RegOpnd* tmp = IR::RegOpnd::New(src1->GetType(), m_func);
    IR::Instr* movInstr = IR::Instr::New(Js::OpCode::MOVAPS, tmp, IR::MemRefOpnd::New(m_func->GetThreadContextInfo()->GetX86AllOnesF4Addr(), src1->GetType(), m_func), m_func);
    instr->InsertBefore(movInstr);
    Legalize(movInstr);

    instr->InsertBefore(IR::Instr::New(opcode, tmp, tmp, src1, m_func));
    instr->InsertBefore(IR::Instr::New(Js::OpCode::MOVAPS, dst, tmp, m_func));
    if (removeInstr)
    {
        IR::Instr* prevInstr = instr->m_prev;
        instr->Remove();
        return prevInstr;
    }
    return instr;
}

IR::Instr* LowererMD::Simd128LowerConstructor_8(IR::Instr *instr)
{
    IR::Opnd* dst = nullptr;
    IR::Opnd* srcs[8];

    //Simd128_IntsToI8/U8/B8
    Assert(instr->m_opcode == Js::OpCode::Simd128_IntsToI8 || instr->m_opcode == Js::OpCode::Simd128_IntsToU8 || instr->m_opcode == Js::OpCode::Simd128_IntsToB8);
    SList<IR::Opnd*> *args = Simd128GetExtendedArgs(instr);

    Assert(args->Count() == 9);
    dst = args->Pop();

    uint i = 0;
    while (!args->Empty() && i < 8)
    {
        srcs[i] = args->Pop();
        // src's might have been constant prop'ed. Enregister them if so.
        srcs[i] = (instr->m_opcode == Js::OpCode::Simd128_IntsToB8) ?
            EnregisterBoolConst(instr, srcs[i], TyInt16) :
            EnregisterIntConst(instr, srcs[i], TyInt16);

        Assert(srcs[i]->GetType() == TyInt16 && srcs[i]->IsRegOpnd());
        // PINSRW dst, srcs[i], i
        instr->InsertBefore(IR::Instr::New(Js::OpCode::PINSRW, dst, srcs[i], IR::IntConstOpnd::New(i, TyInt8, m_func, true), m_func));
        i++;
    }
    if (instr->m_opcode == Js::OpCode::Simd128_IntsToB8)
    {
        instr = Simd128CanonicalizeToBools(instr, Js::OpCode::PCMPEQW, *dst);
    }
    IR::Instr* prevInstr;
    prevInstr = instr->m_prev;
    instr->Remove();
    return prevInstr;
}

IR::Instr* LowererMD::Simd128LowerConstructor_16(IR::Instr *instr)
{
    IR::Opnd* dst = nullptr;
    IR::Opnd* srcs[16];
    //Simd128_IntsToI16/U16/B16
    Assert(instr->m_opcode == Js::OpCode::Simd128_IntsToU16 || instr->m_opcode == Js::OpCode::Simd128_IntsToI16 || instr->m_opcode == Js::OpCode::Simd128_IntsToB16);
    SList<IR::Opnd*> *args = Simd128GetExtendedArgs(instr);
    intptr_t tempSIMD = m_func->GetThreadContextInfo()->GetSimdTempAreaAddr(0);
#if DBG
    // using only one SIMD temp
    intptr_t endAddrSIMD = tempSIMD + sizeof(X86SIMDValue);
#endif
    intptr_t address;
    IR::Instr * newInstr;

    Assert(args->Count() == 17);
    dst = args->Pop();

    uint i = 0;
    while (!args->Empty() && i < 16)
    {
        srcs[i] = args->Pop();
        // src's might have been constant prop'ed. Enregister them if so.
        srcs[i] = (instr->m_opcode == Js::OpCode::Simd128_IntsToB16) ?
            EnregisterBoolConst(instr, srcs[i], TyInt8) :
            EnregisterIntConst(instr, srcs[i], TyInt8);
        Assert(srcs[i]->GetType() == TyInt8 && srcs[i]->IsRegOpnd());

        address = tempSIMD + i;
        // check for buffer overrun
        Assert((intptr_t)address < endAddrSIMD);
        // MOV [temp + i], src[i] (TyInt8)
        newInstr = IR::Instr::New(Js::OpCode::MOV, IR::MemRefOpnd::New(tempSIMD + i, TyInt8, m_func), srcs[i], m_func);
        instr->InsertBefore(newInstr);
        Legalize(newInstr);
        i++;
    }
    // MOVUPS dst, [temp]
    newInstr = IR::Instr::New(Js::OpCode::MOVUPS, dst, IR::MemRefOpnd::New(tempSIMD, TySimd128U16, m_func), m_func);
    instr->InsertBefore(newInstr);
    Legalize(newInstr);

    if (instr->m_opcode == Js::OpCode::Simd128_IntsToB16)
    {
        instr = Simd128CanonicalizeToBools(instr, Js::OpCode::PCMPEQB, *dst);
    }

    IR::Instr* prevInstr;
    prevInstr = instr->m_prev;
    instr->Remove();
    return prevInstr;
}

IR::Instr* LowererMD::Simd128LowerConstructor_4(IR::Instr *instr)
{
    IR::Opnd* dst = nullptr;
    IR::Opnd* src1 = nullptr;
    IR::Opnd* src2 = nullptr;
    IR::Opnd* src3 = nullptr;
    IR::Opnd* src4 = nullptr;
    IR::Instr* newInstr = nullptr;

    Assert(instr->m_opcode == Js::OpCode::Simd128_FloatsToF4 ||
        instr->m_opcode == Js::OpCode::Simd128_IntsToB4 ||
        instr->m_opcode == Js::OpCode::Simd128_IntsToI4 ||
        instr->m_opcode == Js::OpCode::Simd128_IntsToU4);

    // use MOVSS for both int32x4 and float32x4. MOVD zeroes upper bits.
    Js::OpCode movOpcode = Js::OpCode::MOVSS;
    Js::OpCode shiftOpcode = Js::OpCode::PSLLDQ;
    SList<IR::Opnd*> *args = Simd128GetExtendedArgs(instr);

    // The number of src opnds should be exact. If opnds are missing, they should be filled in by globopt during type-spec.
    Assert(args->Count() == 5);

    dst = args->Pop();
    src1 = args->Pop();
    src2 = args->Pop();
    src3 = args->Pop();
    src4 = args->Pop();

    if (instr->m_opcode == Js::OpCode::Simd128_FloatsToF4)
    {
        // We don't have f32 type-spec, so we type-spec to f64 and convert to f32 before use.
        if (src1->IsFloat64())
        {
            IR::RegOpnd *regOpnd32 = IR::RegOpnd::New(TyFloat32, this->m_func);
            // CVTSD2SS regOpnd32.f32, src.f64    -- Convert regOpnd from f64 to f32
            newInstr = IR::Instr::New(Js::OpCode::CVTSD2SS, regOpnd32, src1, this->m_func);
            instr->InsertBefore(newInstr);
            src1 = regOpnd32;
        }
        if (src2->IsFloat64())
        {
            IR::RegOpnd *regOpnd32 = IR::RegOpnd::New(TyFloat32, this->m_func);
            // CVTSD2SS regOpnd32.f32, src.f64    -- Convert regOpnd from f64 to f32
            newInstr = IR::Instr::New(Js::OpCode::CVTSD2SS, regOpnd32, src2, this->m_func);
            instr->InsertBefore(newInstr);
            src2 = regOpnd32;
        }
        if (src3->IsFloat64())
        {
            IR::RegOpnd *regOpnd32 = IR::RegOpnd::New(TyFloat32, this->m_func);
            // CVTSD2SS regOpnd32.f32, src.f64    -- Convert regOpnd from f64 to f32
            newInstr = IR::Instr::New(Js::OpCode::CVTSD2SS, regOpnd32, src3, this->m_func);
            instr->InsertBefore(newInstr);
            src3 = regOpnd32;
        }
        if (src4->IsFloat64())
        {
            IR::RegOpnd *regOpnd32 = IR::RegOpnd::New(TyFloat32, this->m_func);
            // CVTSD2SS regOpnd32.f32, src.f64    -- Convert regOpnd from f64 to f32
            newInstr = IR::Instr::New(Js::OpCode::CVTSD2SS, regOpnd32, src4, this->m_func);
            instr->InsertBefore(newInstr);
            src4 = regOpnd32;
        }

        Assert(src1->IsRegOpnd() && src1->GetType() == TyFloat32);
        Assert(src2->IsRegOpnd() && src2->GetType() == TyFloat32);
        Assert(src3->IsRegOpnd() && src3->GetType() == TyFloat32);
        Assert(src4->IsRegOpnd() && src4->GetType() == TyFloat32);

        // MOVSS dst, src4
        instr->InsertBefore(IR::Instr::New(movOpcode, dst, src4, m_func));
        // PSLLDQ dst, dst, 4
        instr->InsertBefore(IR::Instr::New(shiftOpcode, dst, dst, IR::IntConstOpnd::New(4, TyInt8, m_func, true), m_func));
        // MOVSS dst, src3
        instr->InsertBefore(IR::Instr::New(movOpcode, dst, src3, m_func));
        // PSLLDQ dst, 4
        instr->InsertBefore(IR::Instr::New(shiftOpcode, dst, dst, IR::IntConstOpnd::New(4, TyInt8, m_func, true), m_func));
        // MOVSS dst, src2
        instr->InsertBefore(IR::Instr::New(movOpcode, dst, src2, m_func));
        // PSLLDQ dst, 4
        instr->InsertBefore(IR::Instr::New(shiftOpcode, dst, dst, IR::IntConstOpnd::New(4, TyInt8, m_func, true), m_func));
        // MOVSS dst, src1
        instr->InsertBefore(IR::Instr::New(movOpcode, dst, src1, m_func));
    }
    else
    {
        //Simd128_IntsToI4/U4
        IR::RegOpnd *temp = IR::RegOpnd::New(TyFloat32, m_func);

        // src's might have been constant prop'ed. Enregister them if so.
        src4 = EnregisterIntConst(instr, src4);
        src3 = EnregisterIntConst(instr, src3);
        src2 = EnregisterIntConst(instr, src2);
        src1 = EnregisterIntConst(instr, src1);

        Assert(src1->GetType() == TyInt32 && src1->IsRegOpnd());
        Assert(src2->GetType() == TyInt32 && src2->IsRegOpnd());
        Assert(src3->GetType() == TyInt32 && src3->IsRegOpnd());
        Assert(src4->GetType() == TyInt32 && src4->IsRegOpnd());

        // MOVD t(TyFloat32), src4(TyInt32)
        instr->InsertBefore(IR::Instr::New(Js::OpCode::MOVD, temp, src4, m_func));

        // MOVSS dst, t
        instr->InsertBefore(IR::Instr::New(movOpcode, dst, temp, m_func));
        // PSLLDQ dst, dst, 4
        instr->InsertBefore(IR::Instr::New(shiftOpcode, dst, dst, IR::IntConstOpnd::New(TySize[TyInt32], TyInt8, m_func, true), m_func));

        // MOVD t(TyFloat32), sr34(TyInt32)
        instr->InsertBefore(IR::Instr::New(Js::OpCode::MOVD, temp, src3, m_func));
        // MOVSS dst, t
        instr->InsertBefore(IR::Instr::New(movOpcode, dst, temp, m_func));
        // PSLLDQ dst, dst, 4
        instr->InsertBefore(IR::Instr::New(shiftOpcode, dst, dst, IR::IntConstOpnd::New(TySize[TyInt32], TyInt8, m_func, true), m_func));

        // MOVD t(TyFloat32), src2(TyInt32)
        instr->InsertBefore(IR::Instr::New(Js::OpCode::MOVD, temp, src2, m_func));
        // MOVSS dst, t
        instr->InsertBefore(IR::Instr::New(movOpcode, dst, temp, m_func));
        // PSLLDQ dst, dst, 4
        instr->InsertBefore(IR::Instr::New(shiftOpcode, dst, dst, IR::IntConstOpnd::New(TySize[TyInt32], TyInt8, m_func, true), m_func));

        // MOVD t(TyFloat32), src1(TyInt32)
        instr->InsertBefore(IR::Instr::New(Js::OpCode::MOVD, temp, src1, m_func));
        // MOVSS dst, t
        instr->InsertBefore(IR::Instr::New(movOpcode, dst, temp, m_func));

        if (instr->m_opcode == Js::OpCode::Simd128_IntsToB4)
        {
            instr = Simd128CanonicalizeToBools(instr, Js::OpCode::PCMPEQD, *dst);
        }
    }

    IR::Instr* prevInstr;
    prevInstr = instr->m_prev;
    instr->Remove();
    return prevInstr;
}
#if 0
IR::Instr *LowererMD::Simd128LowerConstructor_2(IR::Instr *instr)
{
    IR::Opnd* dst = nullptr;
    IR::Opnd* src1 = nullptr;
    IR::Opnd* src2 = nullptr;

    Assert(instr->m_opcode == Js::OpCode::Simd128_DoublesToD2);
    dst = instr->GetDst();

    src1 = instr->GetSrc1();
    src2 = instr->GetSrc2();

    Assert(src1->IsRegOpnd() && src1->GetType() == TyFloat64);
    Assert(src2->IsRegOpnd() && src2->GetType() == TyFloat64);
    // MOVSD dst, src2
    instr->InsertBefore(IR::Instr::New(Js::OpCode::MOVSD, dst, src2, m_func));
    // PSLLDQ dst, dst, 8
    instr->InsertBefore(IR::Instr::New(Js::OpCode::PSLLDQ, dst, dst, IR::IntConstOpnd::New(TySize[TyFloat64], TyInt8, m_func, true), m_func));
    // MOVSD dst, src1
    instr->InsertBefore(IR::Instr::New(Js::OpCode::MOVSD, dst, src1, m_func));
    Assert(dst->IsRegOpnd() && dst->IsSimd128());
    IR::Instr* prevInstr;
    prevInstr = instr->m_prev;
    instr->Remove();
    return prevInstr;
}
#endif


IR::Instr* LowererMD::Simd128LowerSelect(IR::Instr *instr)
{
    Assert(instr->m_opcode == Js::OpCode::Simd128_Select_F4 || instr->m_opcode == Js::OpCode::Simd128_Select_I4 /*|| instr->m_opcode == Js::OpCode::Simd128_Select_D2 */ ||
        instr->m_opcode == Js::OpCode::Simd128_Select_I8 || instr->m_opcode == Js::OpCode::Simd128_Select_I16 || instr->m_opcode == Js::OpCode::Simd128_Select_U4 ||
        instr->m_opcode == Js::OpCode::Simd128_Select_U8 || instr->m_opcode == Js::OpCode::Simd128_Select_U16);

    IR::Opnd* dst = nullptr;
    IR::Opnd* src1 = nullptr;
    IR::Opnd* src2 = nullptr;
    IR::Opnd* src3 = nullptr;
    SList<IR::Opnd*> *args = Simd128GetExtendedArgs(instr);
    // The number of src opnds should be exact. Missing opnds means type-error, and we should generate an exception throw instead (or globopt does).
    Assert(args->Count() == 4);
    dst = args->Pop();
    src1 = args->Pop(); // mask
    src2 = args->Pop(); // trueValue
    src3 = args->Pop(); // falseValue

    Assert(dst->IsRegOpnd() && dst->IsSimd128());
    Assert(src1->IsRegOpnd() && src1->IsSimd128());
    Assert(src2->IsRegOpnd() && src2->IsSimd128());
    Assert(src3->IsRegOpnd() && src3->IsSimd128());

    IR::RegOpnd *tmp = IR::RegOpnd::New(src1->GetType(), m_func);
    IR::Instr *pInstr = nullptr;
    // ANDPS tmp1, mask, tvalue
    pInstr = IR::Instr::New(Js::OpCode::ANDPS, tmp, src1, src2, m_func);
    instr->InsertBefore(pInstr);
    Legalize(pInstr);
    // ANDPS dst, mask, fvalue
    pInstr = IR::Instr::New(Js::OpCode::ANDNPS, dst, src1, src3, m_func);
    instr->InsertBefore(pInstr);
    Legalize(pInstr);
    // ORPS dst, dst, tmp1
    pInstr = IR::Instr::New(Js::OpCode::ORPS, dst, dst, tmp, m_func);
    instr->InsertBefore(pInstr);

    pInstr = instr->m_prev;
    instr->Remove();
    return pInstr;
}
#endif

#if defined(ENABLE_SIMDJS) || defined(ENABLE_WASM_SIMD)

#define GET_SIMDOPCODE(irOpcode) m_simd128OpCodesMap[(uint32)(irOpcode - Js::OpCode::Simd128_Start)]

#define SET_SIMDOPCODE(irOpcode, mdOpcode) \
    Assert((uint32)m_simd128OpCodesMap[(uint32)(Js::OpCode::irOpcode - Js::OpCode::Simd128_Start)] == 0);\
    Assert(Js::OpCode::mdOpcode > Js::OpCode::MDStart);\
    m_simd128OpCodesMap[(uint32)(Js::OpCode::irOpcode - Js::OpCode::Simd128_Start)] = Js::OpCode::mdOpcode;

IR::Instr* LowererMD::Simd128Instruction(IR::Instr *instr)
{
    // Currently only handles type-specialized/asm.js opcodes

    if (!instr->GetDst())
    {
        // SIMD ops always have DST in asmjs
        Assert(!instr->m_func->GetJITFunctionBody()->IsAsmJsMode());
        // unused result. Do nothing.
        IR::Instr * pInstr = instr->m_prev;
        instr->Remove();
        return pInstr;
    }

    if (Simd128TryLowerMappedInstruction(instr))
    {
        return instr->m_prev;
    }
    return Simd128LowerUnMappedInstruction(instr);
}

bool LowererMD::Simd128TryLowerMappedInstruction(IR::Instr *instr)
{
    bool legalize = true;
    Js::OpCode opcode = GET_SIMDOPCODE(instr->m_opcode);

    if ((uint32)opcode == 0)
        return false;

    Assert(instr->GetDst() && instr->GetDst()->IsRegOpnd() && instr->GetDst()->IsSimd128() || instr->GetDst()->GetType() == TyInt32);
    Assert(instr->GetSrc1() && instr->GetSrc1()->IsRegOpnd() && instr->GetSrc1()->IsSimd128());
    Assert(!instr->GetSrc2() || (((instr->GetSrc2()->IsRegOpnd() && instr->GetSrc2()->IsSimd128()) || (instr->GetSrc2()->IsIntConstOpnd() && instr->GetSrc2()->GetType() == TyInt8))));

    switch (instr->m_opcode)
    {
    case Js::OpCode::Simd128_Abs_F4:
        Assert(opcode == Js::OpCode::ANDPS);
        instr->SetSrc2(IR::MemRefOpnd::New(m_func->GetThreadContextInfo()->GetX86AbsMaskF4Addr(), instr->GetSrc1()->GetType(), m_func));
        break;
#if 0
    case Js::OpCode::Simd128_Abs_D2:
        Assert(opcode == Js::OpCode::ANDPD);
        instr->SetSrc2(IR::MemRefOpnd::New(m_func->GetThreadContextInfo()->GetX86AbsMaskD2Addr(), instr->GetSrc1()->GetType(), m_func));
        break;
#endif // 0

    case Js::OpCode::Simd128_Neg_F4:
        Assert(opcode == Js::OpCode::XORPS);
        instr->SetSrc2(IR::MemRefOpnd::New(m_func->GetThreadContextInfo()->GetX86NegMaskF4Addr(), instr->GetSrc1()->GetType(), m_func));
        break;
#if 0
    case Js::OpCode::Simd128_Neg_D2:
        Assert(opcode == Js::OpCode::XORPS);
        instr->SetSrc2(IR::MemRefOpnd::New(m_func->GetThreadContextInfo()->GetX86NegMaskD2Addr(), instr->GetSrc1()->GetType(), m_func));
        break;
#endif // 0

    case Js::OpCode::Simd128_Not_I4:
    case Js::OpCode::Simd128_Not_I16:
    case Js::OpCode::Simd128_Not_I8:
    case Js::OpCode::Simd128_Not_U4:
    case Js::OpCode::Simd128_Not_U8:
    case Js::OpCode::Simd128_Not_U16:
    case Js::OpCode::Simd128_Not_B4:
    case Js::OpCode::Simd128_Not_B8:
    case Js::OpCode::Simd128_Not_B16:
        Assert(opcode == Js::OpCode::XORPS);
        instr->SetSrc2(IR::MemRefOpnd::New(m_func->GetThreadContextInfo()->GetX86AllNegOnesAddr(), instr->GetSrc1()->GetType(), m_func));
        break;
    case Js::OpCode::Simd128_Gt_F4:
    //case Js::OpCode::Simd128_Gt_D2:
    case Js::OpCode::Simd128_GtEq_F4:
    //case Js::OpCode::Simd128_GtEq_D2:
    case Js::OpCode::Simd128_Lt_I4:
    case Js::OpCode::Simd128_Lt_I8:
    case Js::OpCode::Simd128_Lt_I16:
    {
        Assert(opcode == Js::OpCode::CMPLTPS || opcode == Js::OpCode::CMPLTPD || opcode == Js::OpCode::CMPLEPS
            || opcode == Js::OpCode::CMPLEPD || opcode == Js::OpCode::PCMPGTD || opcode == Js::OpCode::PCMPGTB
            || opcode == Js::OpCode::PCMPGTW );
        // swap operands
        auto *src1 = instr->UnlinkSrc1();
        auto *src2 = instr->UnlinkSrc2();
        instr->SetSrc1(src2);
        instr->SetSrc2(src1);
        break;
    }

    }
    instr->m_opcode = opcode;
    if (legalize)
    {
        //MakeDstEquSrc1(instr);
        Legalize(instr);
    }

    return true;
}

IR::MemRefOpnd *
LowererMD::LoadSimdHelperArgument(IR::Instr * instr, uint8 index)
{
    //the most reliable way to pass a simd value on x86/x64 win/lnx across calls
    //is to pass a pointer to a SIMD value in the simd temporary area.
    //otherwise we have to use __m128 and msvc intrinsics which may or may not be the same across
    //MSVC and Clang

    IR::MemRefOpnd* srcMemRef = IR::MemRefOpnd::New(m_func->GetThreadContextInfo()->GetSimdTempAreaAddr(index), TySimd128F4, m_func);
    IR::AddrOpnd* argAddress = IR::AddrOpnd::New(m_func->GetThreadContextInfo()->GetSimdTempAreaAddr(index), IR::AddrOpndKindDynamicMisc, m_func, true /* doesn't come from a user */);
    LoadHelperArgument(instr, argAddress);
    return srcMemRef;
}

IR::Instr* LowererMD::Simd128LowerUnMappedInstruction(IR::Instr *instr)
{
    switch (instr->m_opcode)
    {
    case Js::OpCode::Simd128_LdC:
        return Simd128LoadConst(instr);

#ifdef ENABLE_SIMD
    case Js::OpCode::Simd128_FloatsToF4:
    case Js::OpCode::Simd128_IntsToI4:
    case Js::OpCode::Simd128_IntsToU4:
    case Js::OpCode::Simd128_IntsToB4:
        return Simd128LowerConstructor_4(instr);
    case Js::OpCode::Simd128_IntsToI8:
    case Js::OpCode::Simd128_IntsToU8:
    case Js::OpCode::Simd128_IntsToB8:
        return Simd128LowerConstructor_8(instr);
    case Js::OpCode::Simd128_IntsToI16:
    case Js::OpCode::Simd128_IntsToU16:
    case Js::OpCode::Simd128_IntsToB16:
        return Simd128LowerConstructor_16(instr);

    case Js::OpCode::Simd128_Rcp_F4:
        //case Js::OpCode::Simd128_Rcp_D2:
        return Simd128LowerRcp(instr);
    //SQRT
    case Js::OpCode::Simd128_RcpSqrt_F4:
        //case Js::OpCode::Simd128_RcpSqrt_D2:
        return Simd128LowerRcpSqrt(instr);

    case Js::OpCode::Simd128_Select_F4:
    case Js::OpCode::Simd128_Select_I4:
        //case Js::OpCode::Simd128_Select_D2:
    case Js::OpCode::Simd128_Select_I8:
    case Js::OpCode::Simd128_Select_I16:
    case Js::OpCode::Simd128_Select_U4:
    case Js::OpCode::Simd128_Select_U8:
    case Js::OpCode::Simd128_Select_U16:
        return Simd128LowerSelect(instr);
#endif

#if 0
    case Js::OpCode::Simd128_DoublesToD2:
        return Simd128LowerConstructor_2(instr);
#endif // 0

    case Js::OpCode::Simd128_ExtractLane_I2:
    case Js::OpCode::Simd128_ExtractLane_I4:
    case Js::OpCode::Simd128_ExtractLane_I8:
    case Js::OpCode::Simd128_ExtractLane_I16:
    case Js::OpCode::Simd128_ExtractLane_U4:
    case Js::OpCode::Simd128_ExtractLane_U8:
    case Js::OpCode::Simd128_ExtractLane_U16:
    case Js::OpCode::Simd128_ExtractLane_B4:
    case Js::OpCode::Simd128_ExtractLane_B8:
    case Js::OpCode::Simd128_ExtractLane_B16:
    case Js::OpCode::Simd128_ExtractLane_F4:
        return Simd128LowerLdLane(instr);

    case Js::OpCode::Simd128_ReplaceLane_I2:
        return SIMD128LowerReplaceLane_2(instr);
    case Js::OpCode::Simd128_ReplaceLane_I4:
    case Js::OpCode::Simd128_ReplaceLane_F4:
    case Js::OpCode::Simd128_ReplaceLane_U4:
    case Js::OpCode::Simd128_ReplaceLane_B4:
        return SIMD128LowerReplaceLane_4(instr);

    case Js::OpCode::Simd128_ReplaceLane_I8:
    case Js::OpCode::Simd128_ReplaceLane_U8:
    case Js::OpCode::Simd128_ReplaceLane_B8:
        return SIMD128LowerReplaceLane_8(instr);

    case Js::OpCode::Simd128_ReplaceLane_I16:
    case Js::OpCode::Simd128_ReplaceLane_U16:
    case Js::OpCode::Simd128_ReplaceLane_B16:
        return SIMD128LowerReplaceLane_16(instr);

    case Js::OpCode::Simd128_Splat_F4:
    case Js::OpCode::Simd128_Splat_I4:
    case Js::OpCode::Simd128_Splat_I2:
    //case Js::OpCode::Simd128_Splat_D2:
    case Js::OpCode::Simd128_Splat_I8:
    case Js::OpCode::Simd128_Splat_I16:
    case Js::OpCode::Simd128_Splat_U4:
    case Js::OpCode::Simd128_Splat_U8:
    case Js::OpCode::Simd128_Splat_U16:
    case Js::OpCode::Simd128_Splat_B4:
    case Js::OpCode::Simd128_Splat_B8:
    case Js::OpCode::Simd128_Splat_B16:
        return Simd128LowerSplat(instr);

    case Js::OpCode::Simd128_Sqrt_F4:
        //case Js::OpCode::Simd128_Sqrt_D2:
        return Simd128LowerSqrt(instr);

    case Js::OpCode::Simd128_Neg_I4:
    case Js::OpCode::Simd128_Neg_I8:
    case Js::OpCode::Simd128_Neg_I16:
    case Js::OpCode::Simd128_Neg_U4:
    case Js::OpCode::Simd128_Neg_U8:
    case Js::OpCode::Simd128_Neg_U16:
        return Simd128LowerNeg(instr);

    case Js::OpCode::Simd128_Mul_I4:
    case Js::OpCode::Simd128_Mul_U4:
        return Simd128LowerMulI4(instr);
    case Js::OpCode::Simd128_Mul_I16:
    case Js::OpCode::Simd128_Mul_U16:
        return Simd128LowerMulI16(instr);

    case Js::OpCode::Simd128_ShRtByScalar_I4:
    case Js::OpCode::Simd128_ShLtByScalar_I4:
    case Js::OpCode::Simd128_ShRtByScalar_I8:
    case Js::OpCode::Simd128_ShLtByScalar_I8:
    case Js::OpCode::Simd128_ShLtByScalar_I16:
    case Js::OpCode::Simd128_ShRtByScalar_I16:
    case Js::OpCode::Simd128_ShRtByScalar_U4:
    case Js::OpCode::Simd128_ShLtByScalar_U4:
    case Js::OpCode::Simd128_ShRtByScalar_U8:
    case Js::OpCode::Simd128_ShLtByScalar_U8:
    case Js::OpCode::Simd128_ShRtByScalar_U16:
    case Js::OpCode::Simd128_ShLtByScalar_U16:
    case Js::OpCode::Simd128_ShLtByScalar_I2:
    case Js::OpCode::Simd128_ShRtByScalar_U2:
    case Js::OpCode::Simd128_ShRtByScalar_I2:
        return Simd128LowerShift(instr);

    case Js::OpCode::Simd128_LdArr_I4:
    case Js::OpCode::Simd128_LdArr_I8:
    case Js::OpCode::Simd128_LdArr_I16:
    case Js::OpCode::Simd128_LdArr_U4:
    case Js::OpCode::Simd128_LdArr_U8:
    case Js::OpCode::Simd128_LdArr_U16:
    case Js::OpCode::Simd128_LdArr_F4:
    //case Js::OpCode::Simd128_LdArr_D2:
    case Js::OpCode::Simd128_LdArrConst_I4:
    case Js::OpCode::Simd128_LdArrConst_I8:
    case Js::OpCode::Simd128_LdArrConst_I16:
    case Js::OpCode::Simd128_LdArrConst_U4:
    case Js::OpCode::Simd128_LdArrConst_U8:
    case Js::OpCode::Simd128_LdArrConst_U16:
    case Js::OpCode::Simd128_LdArrConst_F4:
    //case Js::OpCode::Simd128_LdArrConst_D2:
        if (m_func->GetJITFunctionBody()->IsAsmJsMode())
        {
            // with bound checks
            return Simd128AsmJsLowerLoadElem(instr);
        }
        else
        {
            // non-AsmJs, boundChecks are extracted from instr
            return Simd128LowerLoadElem(instr);
        }

    case Js::OpCode::Simd128_StArr_I4:
    case Js::OpCode::Simd128_StArr_I8:
    case Js::OpCode::Simd128_StArr_I16:
    case Js::OpCode::Simd128_StArr_U4:
    case Js::OpCode::Simd128_StArr_U8:
    case Js::OpCode::Simd128_StArr_U16:
    case Js::OpCode::Simd128_StArr_F4:
    //case Js::OpCode::Simd128_StArr_D2:
    case Js::OpCode::Simd128_StArrConst_I4:
    case Js::OpCode::Simd128_StArrConst_I8:
    case Js::OpCode::Simd128_StArrConst_I16:
    case Js::OpCode::Simd128_StArrConst_U4:
    case Js::OpCode::Simd128_StArrConst_U8:
    case Js::OpCode::Simd128_StArrConst_U16:
    case Js::OpCode::Simd128_StArrConst_F4:
    //case Js::OpCode::Simd128_StArrConst_D2:
        if (m_func->GetJITFunctionBody()->IsAsmJsMode())
        {
            return Simd128AsmJsLowerStoreElem(instr);
        }
        else
        {
            return Simd128LowerStoreElem(instr);
        }

    case Js::OpCode::Simd128_Swizzle_U4:
    case Js::OpCode::Simd128_Swizzle_I4:
    case Js::OpCode::Simd128_Swizzle_F4:
    //case Js::OpCode::Simd128_Swizzle_D2:
        return Simd128LowerSwizzle_4(instr);

    case Js::OpCode::Simd128_Shuffle_U4:
    case Js::OpCode::Simd128_Shuffle_I4:
    case Js::OpCode::Simd128_Shuffle_F4:
    //case Js::OpCode::Simd128_Shuffle_D2:
        return Simd128LowerShuffle_4(instr);
    case Js::OpCode::Simd128_Swizzle_I8:
    case Js::OpCode::Simd128_Swizzle_I16:
    case Js::OpCode::Simd128_Swizzle_U8:
    case Js::OpCode::Simd128_Swizzle_U16:
    case Js::OpCode::Simd128_Shuffle_I8:
    case Js::OpCode::Simd128_Shuffle_I16:
    case Js::OpCode::Simd128_Shuffle_U8:
    case Js::OpCode::Simd128_Shuffle_U16:
        return Simd128LowerShuffle(instr);

    case Js::OpCode::Simd128_FromUint32x4_F4:
        return Simd128LowerFloat32x4FromUint32x4(instr);

    case Js::OpCode::Simd128_FromFloat32x4_I4:
        return Simd128LowerInt32x4FromFloat32x4(instr);

    case Js::OpCode::Simd128_FromFloat32x4_U4:
        return Simd128LowerUint32x4FromFloat32x4(instr);

    case Js::OpCode::Simd128_Neq_I4:
    case Js::OpCode::Simd128_Neq_I8:
    case Js::OpCode::Simd128_Neq_I16:
    case Js::OpCode::Simd128_Neq_U4:
    case Js::OpCode::Simd128_Neq_U8:
    case Js::OpCode::Simd128_Neq_U16:
        return Simd128LowerNotEqual(instr);

    case Js::OpCode::Simd128_Lt_U4:
    case Js::OpCode::Simd128_Lt_U8:
    case Js::OpCode::Simd128_Lt_U16:
    case Js::OpCode::Simd128_GtEq_U4:
    case Js::OpCode::Simd128_GtEq_U8:
    case Js::OpCode::Simd128_GtEq_U16:
        return Simd128LowerLessThan(instr);
    case Js::OpCode::Simd128_LtEq_I4:
    case Js::OpCode::Simd128_LtEq_I8:
    case Js::OpCode::Simd128_LtEq_I16:
    case Js::OpCode::Simd128_LtEq_U4:
    case Js::OpCode::Simd128_LtEq_U8:
    case Js::OpCode::Simd128_LtEq_U16:
    case Js::OpCode::Simd128_Gt_U4:
    case Js::OpCode::Simd128_Gt_U8:
    case Js::OpCode::Simd128_Gt_U16:
        return Simd128LowerLessThanOrEqual(instr);

    case Js::OpCode::Simd128_GtEq_I4:
    case Js::OpCode::Simd128_GtEq_I8:
    case Js::OpCode::Simd128_GtEq_I16:
        return Simd128LowerGreaterThanOrEqual(instr);

    case Js::OpCode::Simd128_Min_F4:
    case Js::OpCode::Simd128_Max_F4:
        return Simd128LowerMinMax_F4(instr);

    case Js::OpCode::Simd128_AnyTrue_B2:
    case Js::OpCode::Simd128_AnyTrue_B4:
    case Js::OpCode::Simd128_AnyTrue_B8:
    case Js::OpCode::Simd128_AnyTrue_B16:
        return Simd128LowerAnyTrue(instr);

    case Js::OpCode::Simd128_AllTrue_B2:
    case Js::OpCode::Simd128_AllTrue_B4:
    case Js::OpCode::Simd128_AllTrue_B8:
    case Js::OpCode::Simd128_AllTrue_B16:
        return Simd128LowerAllTrue(instr);

    default:
        AssertMsg(UNREACHED, "Unsupported Simd128 instruction");
    }
    return nullptr;
}

IR::Instr* LowererMD::Simd128LoadConst(IR::Instr* instr)
{
    Assert(instr->GetDst() && instr->m_opcode == Js::OpCode::Simd128_LdC);
    Assert(instr->GetDst()->IsSimd128());
    Assert(instr->GetSrc1()->IsSimd128());
    Assert(instr->GetSrc1()->IsSimd128ConstOpnd());
    Assert(instr->GetSrc2() == nullptr);

    AsmJsSIMDValue value = instr->GetSrc1()->AsSimd128ConstOpnd()->m_value;

    // MOVUPS dst, [const]

    void *pValue = NativeCodeDataNewNoFixup(this->m_func->GetNativeCodeDataAllocator(), SIMDType<DataDesc_LowererMD_Simd128LoadConst>, value);
    IR::Opnd * simdRef;
    if (!m_func->IsOOPJIT())
    {
        simdRef = IR::MemRefOpnd::New((void *)pValue, instr->GetDst()->GetType(), instr->m_func);
    }
    else
    {
        int offset = NativeCodeData::GetDataTotalOffset(pValue);

        simdRef = IR::IndirOpnd::New(IR::RegOpnd::New(m_func->GetTopFunc()->GetNativeCodeDataSym(), TyVar, m_func), offset, instr->GetDst()->GetType(),
#if DBG
            NativeCodeData::GetDataDescription(pValue, m_func->m_alloc),
#endif
            m_func, true);

        GetLowerer()->addToLiveOnBackEdgeSyms->Set(m_func->GetTopFunc()->GetNativeCodeDataSym()->m_id);
    }

    instr->ReplaceSrc1(simdRef);
    instr->m_opcode = LowererMDArch::GetAssignOp(instr->GetDst()->GetType());
    Legalize(instr);

    return instr->m_prev;
}

IR::Instr* LowererMD::Simd128CanonicalizeToBools(IR::Instr* instr, const Js::OpCode &cmpOpcode, IR::Opnd& dstOpnd)
{
    Assert(instr->m_opcode == Js::OpCode::Simd128_IntsToB4 || instr->m_opcode == Js::OpCode::Simd128_IntsToB8 || instr->m_opcode == Js::OpCode::Simd128_IntsToB16 ||
           instr->m_opcode == Js::OpCode::Simd128_ReplaceLane_B4 || instr->m_opcode == Js::OpCode::Simd128_ReplaceLane_B8 || instr->m_opcode == Js::OpCode::Simd128_ReplaceLane_B16 ||
           instr->m_opcode == Js::OpCode::Simd128_AnyTrue_B2 || instr->m_opcode == Js::OpCode::Simd128_AnyTrue_B4 || instr->m_opcode == Js::OpCode::Simd128_AnyTrue_B8 || instr->m_opcode == Js::OpCode::Simd128_AnyTrue_B16 ||
           instr->m_opcode == Js::OpCode::Simd128_AllTrue_B2 || instr->m_opcode == Js::OpCode::Simd128_AllTrue_B4 || instr->m_opcode == Js::OpCode::Simd128_AllTrue_B8 || instr->m_opcode == Js::OpCode::Simd128_AllTrue_B16
    );
    IR::Instr *pInstr;
    //dst = cmpOpcode dst, X86_ALL_ZEROS
    pInstr = IR::Instr::New(cmpOpcode, &dstOpnd, &dstOpnd, IR::MemRefOpnd::New(m_func->GetThreadContextInfo()->GetX86AllZerosAddr(), TySimd128I4, m_func), m_func);
    instr->InsertBefore(pInstr);
    Legalize(pInstr);
    // dst = PANDN dst, X86_ALL_NEG_ONES
    pInstr = IR::Instr::New(Js::OpCode::PANDN, &dstOpnd, &dstOpnd, IR::MemRefOpnd::New(m_func->GetThreadContextInfo()->GetX86AllNegOnesAddr(), TySimd128I4, m_func), m_func);
    instr->InsertBefore(pInstr);
    Legalize(pInstr);
    return instr;
}

<<<<<<< HEAD
void LowererMD::EmitShiftByScalarI2(IR::Instr *instr, IR::JnHelperMethod helper)
{
    IR::Opnd* src2 = instr->GetSrc2();
    IR::Opnd* dst = instr->GetDst();
    LoadHelperArgument(instr, src2);
    IR::MemRefOpnd* srcMemRef = LoadSimdHelperArgument(instr, 0);
    m_lowerer->InsertMove(srcMemRef, instr->GetSrc1(), instr);
    IR::MemRefOpnd* dstMemRef = LoadSimdHelperArgument(instr, 1);
    IR::Instr * helperCall = IR::Instr::New(Js::OpCode::CALL, this->m_func);
    instr->InsertBefore(helperCall);
    this->ChangeToHelperCall(helperCall, helper);
    m_lowerer->InsertMove(dst, dstMemRef, instr);
=======
IR::Instr* LowererMD::Simd128LowerConstructor_8(IR::Instr *instr)
{
    IR::Opnd* dst = nullptr;
    IR::Opnd* srcs[8];

    //Simd128_IntsToI8/U8/B8
    Assert(instr->m_opcode == Js::OpCode::Simd128_IntsToI8 || instr->m_opcode == Js::OpCode::Simd128_IntsToU8 || instr->m_opcode == Js::OpCode::Simd128_IntsToB8);
    SList<IR::Opnd*> *args = Simd128GetExtendedArgs(instr);

    Assert(args->Count() == 9);
    dst = args->Pop();

    uint i = 0;
    while (!args->Empty() && i < 8)
    {
        srcs[i] = args->Pop();
        // src's might have been constant prop'd. Enregister them if so.
        srcs[i] = EnregisterIntConst(instr, srcs[i], TyInt16);
        Assert(srcs[i]->GetType() == TyInt16 && srcs[i]->IsRegOpnd());
        // PINSRW dst, srcs[i], i
        instr->InsertBefore(IR::Instr::New(Js::OpCode::PINSRW, dst, srcs[i], IR::IntConstOpnd::New(i, TyInt8, m_func, true), m_func));
        i++;
    }
    if (instr->m_opcode == Js::OpCode::Simd128_IntsToB8)
    {
        instr = Simd128CanonicalizeToBools(instr, Js::OpCode::PCMPEQW, *dst);
    }
    IR::Instr* prevInstr;
    prevInstr = instr->m_prev;
    instr->Remove();
    return prevInstr;
}

IR::Instr* LowererMD::Simd128LowerConstructor_16(IR::Instr *instr)
{
    IR::Opnd* dst = nullptr;
    IR::Opnd* srcs[16];
    //Simd128_IntsToI16/U16/B16
    Assert(instr->m_opcode == Js::OpCode::Simd128_IntsToU16 || instr->m_opcode == Js::OpCode::Simd128_IntsToI16 || instr->m_opcode == Js::OpCode::Simd128_IntsToB16);
    SList<IR::Opnd*> *args = Simd128GetExtendedArgs(instr);
    intptr_t tempSIMD = m_func->GetThreadContextInfo()->GetSimdTempAreaAddr(0);
#if DBG
    // using only one SIMD temp
    intptr_t endAddrSIMD = tempSIMD + sizeof(X86SIMDValue);
#endif
    intptr_t address;
    IR::Instr * newInstr;

    Assert(args->Count() == 17);
    dst = args->Pop();

    uint i = 0;
    while (!args->Empty() && i < 16)
    {
        srcs[i] = args->Pop();
        // src's might have been constant prop'd. Enregister them if so.
        srcs[i] = EnregisterIntConst(instr, srcs[i], TyInt8);
        Assert(srcs[i]->GetType() == TyInt8 && srcs[i]->IsRegOpnd());

        address = tempSIMD + i;
        // check for buffer overrun
        Assert((intptr_t)address < endAddrSIMD);
        // MOV [temp + i], src[i] (TyInt8)
        newInstr = IR::Instr::New(Js::OpCode::MOV, IR::MemRefOpnd::New(tempSIMD + i, TyInt8, m_func), srcs[i], m_func);
        instr->InsertBefore(newInstr);
        Legalize(newInstr);
        i++;
    }
    // MOVUPS dst, [temp]
    newInstr = IR::Instr::New(Js::OpCode::MOVUPS, dst, IR::MemRefOpnd::New(tempSIMD, TySimd128U16, m_func), m_func);
    instr->InsertBefore(newInstr);
    Legalize(newInstr);

    if (instr->m_opcode == Js::OpCode::Simd128_IntsToB16)
    {
        instr = Simd128CanonicalizeToBools(instr, Js::OpCode::PCMPEQB, *dst);
    }

    IR::Instr* prevInstr;
    prevInstr = instr->m_prev;
    instr->Remove();
    return prevInstr;
>>>>>>> 706b65c6
}

IR::Instr * LowererMD::SIMD128LowerReplaceLane_2(IR::Instr *instr)
{
    SList<IR::Opnd*> *args = Simd128GetExtendedArgs(instr);
    IR::Opnd *dst = args->Pop();
    IR::Opnd *src1 = args->Pop();
    IR::Opnd *src2 = args->Pop();
    IR::Opnd *src3 = args->Pop();

    int lane = src2->AsIntConstOpnd()->AsInt32();
    Assert(dst->IsSimd128() && src1->IsSimd128());

    if (AutoSystemInfo::Data.SSE4_1Available())
    {
        m_lowerer->InsertMove(dst, src1, instr);
        instr->SetDst(dst);
        EmitInsertInt64(src3, lane, instr);
    }
    else
    {
<<<<<<< HEAD
        LoadHelperArgument(instr, src2);
        LoadInt64HelperArgument(instr, src3);
        IR::MemRefOpnd* srcMemRef = LoadSimdHelperArgument(instr, 0);
        m_lowerer->InsertMove(srcMemRef, src1, instr);
        IR::MemRefOpnd* dstMemRef = LoadSimdHelperArgument(instr, 1);
        IR::Instr * helperCall = IR::Instr::New(Js::OpCode::CALL, this->m_func);
        instr->InsertBefore(helperCall);
        this->ChangeToHelperCall(helperCall, IR::HelperSimd128ReplaceLaneI2);
        m_lowerer->InsertMove(dst, dstMemRef, instr);
    }
    return removeInstr(instr);
=======
        //Simd128_IntsToI4/U4
        IR::RegOpnd *temp = IR::RegOpnd::New(TyFloat32, m_func);

        // src's might have been constant prop'd. Enregister them if so.
        src4 = EnregisterIntConst(instr, src4);
        src3 = EnregisterIntConst(instr, src3);
        src2 = EnregisterIntConst(instr, src2);
        src1 = EnregisterIntConst(instr, src1);

        Assert(src1->GetType() == TyInt32 && src1->IsRegOpnd());
        Assert(src2->GetType() == TyInt32 && src2->IsRegOpnd());
        Assert(src3->GetType() == TyInt32 && src3->IsRegOpnd());
        Assert(src4->GetType() == TyInt32 && src4->IsRegOpnd());

        // MOVD t(TyFloat32), src4(TyInt32)
        instr->InsertBefore(IR::Instr::New(Js::OpCode::MOVD, temp, src4, m_func));

        // MOVSS dst, t
        instr->InsertBefore(IR::Instr::New(movOpcode, dst, temp, m_func));
        // PSLLDQ dst, dst, 4
        instr->InsertBefore(IR::Instr::New(shiftOpcode, dst, dst, IR::IntConstOpnd::New(TySize[TyInt32], TyInt8, m_func, true), m_func));

        // MOVD t(TyFloat32), sr34(TyInt32)
        instr->InsertBefore(IR::Instr::New(Js::OpCode::MOVD, temp, src3, m_func));
        // MOVSS dst, t
        instr->InsertBefore(IR::Instr::New(movOpcode, dst, temp, m_func));
        // PSLLDQ dst, dst, 4
        instr->InsertBefore(IR::Instr::New(shiftOpcode, dst, dst, IR::IntConstOpnd::New(TySize[TyInt32], TyInt8, m_func, true), m_func));

        // MOVD t(TyFloat32), src2(TyInt32)
        instr->InsertBefore(IR::Instr::New(Js::OpCode::MOVD, temp, src2, m_func));
        // MOVSS dst, t
        instr->InsertBefore(IR::Instr::New(movOpcode, dst, temp, m_func));
        // PSLLDQ dst, dst, 4
        instr->InsertBefore(IR::Instr::New(shiftOpcode, dst, dst, IR::IntConstOpnd::New(TySize[TyInt32], TyInt8, m_func, true), m_func));

        // MOVD t(TyFloat32), src1(TyInt32)
        instr->InsertBefore(IR::Instr::New(Js::OpCode::MOVD, temp, src1, m_func));
        // MOVSS dst, t
        instr->InsertBefore(IR::Instr::New(movOpcode, dst, temp, m_func));

        if (instr->m_opcode == Js::OpCode::Simd128_IntsToB4)
        {
            instr = Simd128CanonicalizeToBools(instr, Js::OpCode::PCMPEQD, *dst);
        }
    }

    IR::Instr* prevInstr;
    prevInstr = instr->m_prev;
    instr->Remove();
    return prevInstr;
>>>>>>> 706b65c6
}

void LowererMD::EmitInsertInt64(IR::Opnd* src, uint index, IR::Instr *instr)
{
    IR::Opnd* dst = instr->GetDst();
    Assert(dst->IsSimd128() && src->IsInt64());

    if (AutoSystemInfo::Data.SSE4_1Available())
    {
#ifdef _M_IX86
        index *= 2;
        Int64RegPair srcPair = m_func->FindOrCreateInt64Pair(src);
        instr->InsertBefore(IR::Instr::New(Js::OpCode::PINSRD, dst, srcPair.low, IR::IntConstOpnd::New(index, TyInt8, m_func, true), m_func));
        instr->InsertBefore(IR::Instr::New(Js::OpCode::PINSRD, dst, srcPair.high, IR::IntConstOpnd::New(index + 1, TyInt8, m_func, true), m_func));
#else
        instr->InsertBefore(IR::Instr::New(Js::OpCode::PINSRQ, dst, src, IR::IntConstOpnd::New(index, TyInt8, m_func, true), m_func));
#endif
}
    else
    {
        intptr_t tempSIMD = m_func->GetThreadContextInfo()->GetSimdTempAreaAddr(0);
#ifdef _M_IX86
        Int64RegPair src1Pair = m_func->FindOrCreateInt64Pair(src);
        IR::Opnd* lower = IR::MemRefOpnd::New(tempSIMD, TyMachPtr, m_func);
        m_lowerer->InsertMove(lower, src1Pair.low, instr);
        IR::Opnd* higher = IR::MemRefOpnd::New(tempSIMD + 4, TyMachPtr, m_func);
        m_lowerer->InsertMove(higher, src1Pair.high, instr);
#else
        IR::Opnd* mem = IR::MemRefOpnd::New(tempSIMD, TyMachPtr, m_func);
        m_lowerer->InsertMove(mem, src, instr);
#endif

        IR::MemRefOpnd* tmp = IR::MemRefOpnd::New(tempSIMD, TyFloat64, m_func);
        Js::OpCode opcode = (index) ? Js::OpCode::MOVHPD : Js::OpCode::MOVLPD;
        IR::Instr* newInstr = IR::Instr::New(opcode, dst, tmp, m_func);
        instr->InsertBefore(newInstr);
        newInstr->HoistMemRefAddress(tmp, Js::OpCode::MOV);
        Legalize(newInstr);
    }
}

void LowererMD::EmitExtractInt64(IR::Opnd* dst, IR::Opnd* src, uint index, IR::Instr *instr)
{
    Assert(index == 0 || index == 1);
    Assert(dst->IsInt64() && src->IsSimd128());
    if (AutoSystemInfo::Data.SSE4_1Available())
    {
#ifdef _M_IX86
        index *= 2;
        Int64RegPair dstPair = m_func->FindOrCreateInt64Pair(dst);
        instr->InsertBefore(IR::Instr::New(Js::OpCode::PEXTRD, dstPair.low, src, IR::IntConstOpnd::New(index, TyInt8, m_func, true), m_func));
        instr->InsertBefore(IR::Instr::New(Js::OpCode::PEXTRD, dstPair.high, src, IR::IntConstOpnd::New(index + 1, TyInt8, m_func, true), m_func));
#else
        instr->InsertBefore(IR::Instr::New(Js::OpCode::PEXTRQ, dst, src, IR::IntConstOpnd::New(index, TyInt8, m_func, true), m_func));
#endif
    }
    else
    {
        IR::Opnd* tmp = src;
        if (index)
        {
            tmp = IR::RegOpnd::New(TySimd128F4, m_func);
            instr->InsertBefore(IR::Instr::New(Js::OpCode::PSHUFD, tmp, src, IR::IntConstOpnd::New(2 | 3 << 2, TyInt8, m_func, true), m_func));
        }
        //kludg-ish; we need a new instruction for LowerReinterpretPrimitive to transform 
        //and dummy one for a caller to remove 
        IR::Instr* tmpInstr = IR::Instr::New(Js::OpCode::Simd128_ExtractLane_I2, dst, tmp->UseWithNewType(TyFloat64, m_func), m_func);
        instr->InsertBefore(tmpInstr);
        m_lowerer->LowerReinterpretPrimitive(tmpInstr);
    }
}

IR::Instr* LowererMD::Simd128LowerLdLane(IR::Instr *instr)
{
    IR::Opnd* dst, *src1, *src2;
    Js::OpCode movOpcode = Js::OpCode::MOVSS;
    uint laneWidth = 0, laneIndex = 0, shamt = 0, mask = 0;
    IRType laneType = TyInt32;
    dst = instr->GetDst();
    src1 = instr->GetSrc1();
    src2 = instr->GetSrc2();

    Assert(dst && dst->IsRegOpnd() && (dst->GetType() == TyFloat32 || dst->GetType() == TyInt32 || dst->GetType() == TyUint32 || dst->GetType() == TyFloat64 || dst->IsInt64()));
    Assert(src1 && src1->IsRegOpnd() && src1->IsSimd128());
    Assert(src2 && src2->IsIntConstOpnd());


    laneIndex = (uint)src2->AsIntConstOpnd()->AsUint32();
    laneWidth = 4;
    switch (instr->m_opcode)
    {
    case Js::OpCode::Simd128_ExtractLane_I2:
        laneWidth = 8;
        break;
    case Js::OpCode::Simd128_ExtractLane_F4:
        movOpcode = Js::OpCode::MOVSS;
        Assert(laneIndex < 4);
        break;
    case Js::OpCode::Simd128_ExtractLane_I8:
    case Js::OpCode::Simd128_ExtractLane_U8:
    case Js::OpCode::Simd128_ExtractLane_B8:
        movOpcode = Js::OpCode::MOVD;
        Assert(laneIndex < 8);
        shamt = (laneIndex % 2) * 16;
        laneIndex = laneIndex / 2;
        laneType = TyInt16;
        mask = 0x0000ffff;
        break;
    case Js::OpCode::Simd128_ExtractLane_I16:
    case Js::OpCode::Simd128_ExtractLane_U16:
    case Js::OpCode::Simd128_ExtractLane_B16:
        movOpcode = Js::OpCode::MOVD;
        Assert(laneIndex < 16);
        shamt = (laneIndex % 4) * 8;
        laneIndex = laneIndex / 4;
        laneType = TyInt8;
        mask = 0x000000ff;
        break;
    case Js::OpCode::Simd128_ExtractLane_U4:
    case Js::OpCode::Simd128_ExtractLane_I4:
    case Js::OpCode::Simd128_ExtractLane_B4:
        movOpcode = Js::OpCode::MOVD;
        Assert(laneIndex < 4);
        break;
    default:
        Assert(UNREACHED);
    }

    if (laneWidth == 8) //Simd128_ExtractLane_I2
    {
        EmitExtractInt64(dst, instr->GetSrc1(), laneIndex, instr);
    }
    else
    {
        IR::Opnd* tmp = src1;
        if (laneIndex != 0)
        {
            // tmp = PSRLDQ src1, shamt
            tmp = IR::RegOpnd::New(src1->GetType(), m_func);
            IR::Instr *shiftInstr = IR::Instr::New(Js::OpCode::PSRLDQ, tmp, src1, IR::IntConstOpnd::New(laneWidth * laneIndex, TyInt8, m_func, true), m_func);
            instr->InsertBefore(shiftInstr);
            Legalize(shiftInstr);
        }
        // MOVSS/MOVSD/MOVD dst, tmp
        instr->InsertBefore(IR::Instr::New(movOpcode, movOpcode == Js::OpCode::MOVD ? dst : dst->UseWithNewType(tmp->GetType(), m_func), tmp, m_func));
    }

    // dst has the 4-byte lane
    if (instr->m_opcode == Js::OpCode::Simd128_ExtractLane_I8 || instr->m_opcode == Js::OpCode::Simd128_ExtractLane_U8 || instr->m_opcode == Js::OpCode::Simd128_ExtractLane_B8 ||
        instr->m_opcode == Js::OpCode::Simd128_ExtractLane_U16 || instr->m_opcode == Js::OpCode::Simd128_ExtractLane_I16 || instr->m_opcode == Js::OpCode::Simd128_ExtractLane_B16)
    {
        // extract the 1/2 bytes sublane
        IR::Instr *newInstr = nullptr;
        if (shamt != 0)
        {
            // SHR dst, dst, shamt
            newInstr = IR::Instr::New(Js::OpCode::SHR, dst, dst, IR::IntConstOpnd::New((IntConstType)shamt, TyInt8, m_func), m_func);
            instr->InsertBefore(newInstr);
            Legalize(newInstr);
        }

        Assert(laneType == TyInt8 || laneType == TyInt16);
        // zero or sign-extend upper bits
        if (instr->m_opcode == Js::OpCode::Simd128_ExtractLane_I8 || instr->m_opcode == Js::OpCode::Simd128_ExtractLane_I16)
        {
            if (laneType == TyInt8)
            {
                IR::RegOpnd * tmp = IR::RegOpnd::New(TyInt8, m_func);
                newInstr = IR::Instr::New(Js::OpCode::MOV, tmp, dst, m_func);
                instr->InsertBefore(newInstr);
                Legalize(newInstr);
                newInstr = IR::Instr::New(Js::OpCode::MOVSX, dst, tmp, m_func);
            }
            else
            {
                newInstr = IR::Instr::New(Js::OpCode::MOVSXW, dst, dst->UseWithNewType(laneType, m_func), m_func);
            }
        }
        else
        {
            newInstr = IR::Instr::New(Js::OpCode::AND, dst, dst, IR::IntConstOpnd::New(mask, TyInt32, m_func), m_func);
        }

        instr->InsertBefore(newInstr);
        Legalize(newInstr);
    }
    if (instr->m_opcode == Js::OpCode::Simd128_ExtractLane_B4 || instr->m_opcode == Js::OpCode::Simd128_ExtractLane_B8 ||
        instr->m_opcode == Js::OpCode::Simd128_ExtractLane_B16)
    {
        IR::Instr* pInstr = nullptr;
        IR::RegOpnd* tmp = IR::RegOpnd::New(TyInt8, m_func);

        // cmp      dst, 0
        pInstr = IR::Instr::New(Js::OpCode::CMP, m_func);
        pInstr->SetSrc1(dst->UseWithNewType(laneType, m_func));
        pInstr->SetSrc2(IR::IntConstOpnd::New(0, laneType, m_func, true));
        instr->InsertBefore(pInstr);
        Legalize(pInstr);

        // mov     tmp(TyInt8), dst
        pInstr = IR::Instr::New(Js::OpCode::MOV, tmp, dst, m_func);
        instr->InsertBefore(pInstr);
        Legalize(pInstr);

        // setne     tmp(TyInt8)
        pInstr = IR::Instr::New(Js::OpCode::SETNE, tmp, tmp, m_func);
        instr->InsertBefore(pInstr);
        Legalize(pInstr);

        // movsx      dst, tmp(TyInt8)
        instr->InsertBefore(IR::Instr::New(Js::OpCode::MOVSX, dst, tmp, m_func));
    }

    IR::Instr* prevInstr = instr->m_prev;
    instr->Remove();
    return prevInstr;
}

IR::Instr* LowererMD::Simd128LowerSplat(IR::Instr *instr)
{
    Js::OpCode shufOpCode = Js::OpCode::SHUFPS, movOpCode = Js::OpCode::MOVSS;
    IR::Opnd *dst, *src1;
    IR::Instr *pInstr = nullptr;
    dst = instr->GetDst();
    src1 = instr->GetSrc1();

    Assert(dst && dst->IsRegOpnd() && dst->IsSimd128());

    Assert(src1 && src1->IsRegOpnd() && (src1->GetType() == TyFloat32 || src1->GetType() == TyInt32 || src1->GetType() == TyFloat64 ||
        src1->GetType() == TyInt16 || src1->GetType() == TyInt8 || src1->GetType() == TyUint16 ||
        src1->GetType() == TyUint8 || src1->GetType() == TyUint32 || src1->IsInt64()));

    Assert(!instr->GetSrc2());

    IR::Opnd* tempTruncate = nullptr;
    bool bSkip = false;
    IR::LabelInstr *labelZero = IR::LabelInstr::New(Js::OpCode::Label, m_func);
    IR::LabelInstr *labelDone = IR::LabelInstr::New(Js::OpCode::Label, m_func);

    switch (instr->m_opcode)
    {
    case Js::OpCode::Simd128_Splat_F4:
        shufOpCode = Js::OpCode::SHUFPS;
        movOpCode = Js::OpCode::MOVSS;
        break;
    case Js::OpCode::Simd128_Splat_I4:
    case Js::OpCode::Simd128_Splat_U4:
        shufOpCode = Js::OpCode::PSHUFD;
        movOpCode = Js::OpCode::MOVD;
        break;
#if 0
    case Js::OpCode::Simd128_Splat_D2:
        shufOpCode = Js::OpCode::SHUFPD;
        movOpCode = Js::OpCode::MOVSD;
        break;
#endif // 0
    case Js::OpCode::Simd128_Splat_I2:
    {
        EmitInsertInt64(src1, 0, instr);
        instr->InsertBefore(IR::Instr::New(Js::OpCode::PSHUFD, dst, dst, IR::IntConstOpnd::New(68, TyInt8, m_func, true), m_func));
        bSkip = true;
        break;
    }

    case Js::OpCode::Simd128_Splat_I8:
    case Js::OpCode::Simd128_Splat_U8:
        // MOV          tempTruncate(bx),  src1: truncate the value to 16bit int
        // MOVD         dst, tempTruncate(bx)
        // PUNPCKLWD    dst, dst
        // PSHUFD       dst, dst, 0
        tempTruncate = EnregisterIntConst(instr, src1, TyInt16);
        instr->InsertBefore(IR::Instr::New(Js::OpCode::MOVD, dst, tempTruncate, m_func));
        instr->InsertBefore(IR::Instr::New(Js::OpCode::PUNPCKLWD, dst, dst, dst, m_func));
        instr->InsertBefore(IR::Instr::New(Js::OpCode::PSHUFD, dst, dst, IR::IntConstOpnd::New(0, TyInt8, m_func, true), m_func));
        bSkip = true;
        break;
    case Js::OpCode::Simd128_Splat_I16:
    case Js::OpCode::Simd128_Splat_U16:
        // MOV          tempTruncate(bx),  src1: truncate the value to 8bit int
        // MOVD         dst, tempTruncate(bx)
        // PUNPCKLBW    dst, dst
        // PUNPCKLWD    dst, dst
        // PSHUFD       dst, dst, 0
        tempTruncate = EnregisterIntConst(instr, src1, TyInt8);
        instr->InsertBefore(IR::Instr::New(Js::OpCode::MOVD, dst, tempTruncate, m_func));
        instr->InsertBefore(IR::Instr::New(Js::OpCode::PUNPCKLBW, dst, dst, dst, m_func));
        instr->InsertBefore(IR::Instr::New(Js::OpCode::PUNPCKLWD, dst, dst, dst, m_func));
        instr->InsertBefore(IR::Instr::New(Js::OpCode::PSHUFD, dst, dst, IR::IntConstOpnd::New(0, TyInt8, m_func, true), m_func));
        bSkip = true;
        break;
    case Js::OpCode::Simd128_Splat_B4:
    case Js::OpCode::Simd128_Splat_B8:
    case Js::OpCode::Simd128_Splat_B16:
        // CMP      src1, 0
        // JEQ      $labelZero
        // MOVAPS   dst, xmmword ptr[X86_ALL_NEG_ONES]
        // JMP      $labelDone
        // $labelZero:
        // XORPS    dst, dst
        // $labelDone:
        //pInstr = IR::Instr::New(Js::OpCode::CMP, src1, IR::IntConstOpnd::New(0, TyInt8, m_func, true), m_func);
        //instr->InsertBefore(pInstr);
        //Legalize(pInstr);

        // cmp      src1, 0000h
        pInstr = IR::Instr::New(Js::OpCode::CMP, m_func);
        pInstr->SetSrc1(src1);
        pInstr->SetSrc2(IR::IntConstOpnd::New(0x0000, TyInt32, m_func, true));
        instr->InsertBefore(pInstr);
        Legalize(pInstr);
        //JEQ       $labelZero
        instr->InsertBefore(IR::BranchInstr::New(Js::OpCode::JEQ, labelZero, m_func));
        // MOVAPS   dst, xmmword ptr[X86_ALL_NEG_ONES]
        pInstr = IR::Instr::New(Js::OpCode::MOVAPS, dst, IR::MemRefOpnd::New(m_func->GetThreadContextInfo()->GetX86AllNegOnesAddr(), TySimd128I4, m_func), m_func);
        instr->InsertBefore(pInstr);
        Legalize(pInstr);
        // JMP      $labelDone
        instr->InsertBefore(IR::BranchInstr::New(Js::OpCode::JMP, labelDone, m_func));
        // $labelZero:
        instr->InsertBefore(labelZero);
        // XORPS    dst, dst
        instr->InsertBefore(IR::Instr::New(Js::OpCode::XORPS, dst, dst, dst, m_func));  // make dst to be 0
        // $labelDone:
        instr->InsertBefore(labelDone);
        bSkip = true;
        break;
    default:
        Assert(UNREACHED);
    }

    if (instr->m_opcode == Js::OpCode::Simd128_Splat_F4 && instr->GetSrc1()->IsFloat64())
    {
        IR::RegOpnd *regOpnd32 = IR::RegOpnd::New(TyFloat32, this->m_func);
        // CVTSD2SS regOpnd32.f32, src.f64    -- Convert regOpnd from f64 to f32
        instr->InsertBefore(IR::Instr::New(Js::OpCode::CVTSD2SS, regOpnd32, src1, this->m_func));
        src1 = regOpnd32;
    }

    if (!bSkip)
    {
        instr->InsertBefore(IR::Instr::New(movOpCode, dst, src1, m_func));
        instr->InsertBefore(IR::Instr::New(shufOpCode, dst, dst, IR::IntConstOpnd::New(0, TyInt8, m_func, true), m_func));
    }

    IR::Instr* prevInstr = instr->m_prev;
    instr->Remove();
    return prevInstr;
}

IR::Instr* LowererMD::Simd128LowerSqrt(IR::Instr *instr)
{
    Js::OpCode opcode = Js::OpCode::SQRTPS;

    IR::Opnd *dst, *src1;
    dst = instr->GetDst();
    src1 = instr->GetSrc1();

    Assert(dst && dst->IsRegOpnd());
    Assert(src1 && src1->IsRegOpnd());
    Assert(instr->GetSrc2() == nullptr);
    opcode = Js::OpCode::SQRTPS;
#if 0
    {
        Assert(instr->m_opcode == Js::OpCode::Simd128_Sqrt_D2);
        opcode = Js::OpCode::SQRTPD;
    }
#endif // 0

    instr->InsertBefore(IR::Instr::New(opcode, dst, src1, m_func));
    IR::Instr* prevInstr = instr->m_prev;
    instr->Remove();
    return prevInstr;
}

IR::Instr* LowererMD::Simd128LowerNeg(IR::Instr *instr)
{

    IR::Opnd* dst = instr->GetDst();
    IR::Opnd* src1 = instr->GetSrc1();
    Js::OpCode addOpcode = Js::OpCode::PADDD;
    void * allOnes = (void*)&X86_ALL_ONES_I4;

    Assert(dst->IsRegOpnd() && dst->IsSimd128());
    Assert(src1->IsRegOpnd() && src1->IsSimd128());
    Assert(instr->GetSrc2() == nullptr);

    switch (instr->m_opcode)
    {
    case Js::OpCode::Simd128_Neg_I4:
    case Js::OpCode::Simd128_Neg_U4:
        break;
    case Js::OpCode::Simd128_Neg_I8:
    case Js::OpCode::Simd128_Neg_U8:
        addOpcode = Js::OpCode::PADDW;
        allOnes = (void*)&X86_ALL_ONES_I8;
        break;
    case Js::OpCode::Simd128_Neg_I16:
    case Js::OpCode::Simd128_Neg_U16:
        addOpcode = Js::OpCode::PADDB;
        allOnes = (void*)&X86_ALL_ONES_I16;
        break;
    default:
        Assert(UNREACHED);
    }

    // MOVAPS dst, src1
    IR::Instr *pInstr = IR::Instr::New(Js::OpCode::MOVAPS, dst, src1, m_func);
    instr->InsertBefore(pInstr);

    // PANDN dst, dst, 0xfff...f
    pInstr = IR::Instr::New(Js::OpCode::PANDN, dst, dst, IR::MemRefOpnd::New(m_func->GetThreadContextInfo()->GetX86AllNegOnesAddr(), src1->GetType(), m_func), m_func);
    instr->InsertBefore(pInstr);
    Legalize(pInstr);

    // addOpCode dst, dst, {allOnes}
    pInstr = IR::Instr::New(addOpcode, dst, dst, IR::MemRefOpnd::New(allOnes, src1->GetType(), m_func), m_func);
    instr->InsertBefore(pInstr);
    Legalize(pInstr);

    pInstr = instr->m_prev;
    instr->Remove();
    return pInstr;
}

IR::Instr* LowererMD::Simd128LowerMulI4(IR::Instr *instr)
{
    Assert(instr->m_opcode == Js::OpCode::Simd128_Mul_I4 || instr->m_opcode == Js::OpCode::Simd128_Mul_U4);
    IR::Instr *pInstr;
    IR::Opnd* dst = instr->GetDst();
    IR::Opnd* src1 = instr->GetSrc1();
    IR::Opnd* src2 = instr->GetSrc2();
    IR::Opnd* temp1, *temp2, *temp3;
    Assert(dst->IsRegOpnd() && dst->IsSimd128());
    Assert(src1->IsRegOpnd() && src1->IsSimd128());
    Assert(src2->IsRegOpnd() && src2->IsSimd128());

    temp1 = IR::RegOpnd::New(src1->GetType(), m_func);
    temp2 = IR::RegOpnd::New(src1->GetType(), m_func);
    temp3 = IR::RegOpnd::New(src1->GetType(), m_func);

    // temp1 = PMULUDQ src1, src2
    pInstr = IR::Instr::New(Js::OpCode::PMULUDQ, temp1, src1, src2, m_func);
    instr->InsertBefore(pInstr);
    //MakeDstEquSrc1(pInstr);
    Legalize(pInstr);

    // temp2 = PSLRD src1, 0x4
    pInstr = IR::Instr::New(Js::OpCode::PSRLDQ, temp2, src1, IR::IntConstOpnd::New(TySize[TyInt32], TyInt8, m_func, true), m_func);
    instr->InsertBefore(pInstr);
    //MakeDstEquSrc1(pInstr);
    Legalize(pInstr);

    // temp3 = PSLRD src2, 0x4
    pInstr = IR::Instr::New(Js::OpCode::PSRLDQ, temp3, src2, IR::IntConstOpnd::New(TySize[TyInt32], TyInt8, m_func, true), m_func);
    instr->InsertBefore(pInstr);
    //MakeDstEquSrc1(pInstr);
    Legalize(pInstr);

    // temp2 = PMULUDQ temp2, temp3
    pInstr = IR::Instr::New(Js::OpCode::PMULUDQ, temp2, temp2, temp3, m_func);
    instr->InsertBefore(pInstr);
    Legalize(pInstr);

    //PSHUFD temp1, temp1, 0x8
    instr->InsertBefore(IR::Instr::New(Js::OpCode::PSHUFD, temp1, temp1, IR::IntConstOpnd::New( 8 /*b00001000*/, TyInt8, m_func, true), m_func));

    //PSHUFD temp2, temp2, 0x8
    instr->InsertBefore(IR::Instr::New(Js::OpCode::PSHUFD, temp2, temp2, IR::IntConstOpnd::New(8 /*b00001000*/, TyInt8, m_func, true), m_func));

    // PUNPCKLDQ dst, temp1, temp2
    pInstr = IR::Instr::New(Js::OpCode::PUNPCKLDQ, dst, temp1, temp2, m_func);
    instr->InsertBefore(pInstr);
    Legalize(pInstr);

    pInstr = instr->m_prev;
    instr->Remove();
    return pInstr;
}

IR::Instr* LowererMD::Simd128LowerMulI16(IR::Instr *instr)
{
    Assert(instr->m_opcode == Js::OpCode::Simd128_Mul_I16 || instr->m_opcode == Js::OpCode::Simd128_Mul_U16);
    IR::Instr *pInstr = nullptr;
    IR::Opnd* dst  = instr->GetDst();
    IR::Opnd* src1 = instr->GetSrc1();
    IR::Opnd* src2 = instr->GetSrc2();
    IR::Opnd* temp1, *temp2, *temp3;
    IRType simdType, laneType;
    if (instr->m_opcode == Js::OpCode::Simd128_Mul_I16)
    {
        simdType = TySimd128I16;
        laneType = TyInt8;
    }
    else
    {
        simdType = TySimd128U16;
        laneType = TyUint8;
    }
    Assert(dst->IsRegOpnd() && dst->GetType() == simdType);
    Assert(src1->IsRegOpnd() && src1->GetType() == simdType);
    Assert(src2->IsRegOpnd() && src2->GetType() == simdType);

    temp1 = IR::RegOpnd::New(simdType, m_func);
    temp2 = IR::RegOpnd::New(simdType, m_func);
    temp3 = IR::RegOpnd::New(simdType, m_func);

    // MOVAPS temp1, src1
    instr->InsertBefore(IR::Instr::New(Js::OpCode::MOVAPS, temp1, src1, m_func));
    //PMULLW temp1, src2
    pInstr = IR::Instr::New(Js::OpCode::PMULLW, temp1, temp1, src2, m_func);
    instr->InsertBefore(pInstr);
    Legalize(pInstr);
    //PAND temp1 {0x00ff00ff00ff00ff00ff00ff00ff00ff}  :To zero out bytes 1,3,5...
    pInstr = IR::Instr::New(Js::OpCode::PAND, temp1, temp1, IR::MemRefOpnd::New(m_func->GetThreadContextInfo()->GetX86LowBytesMaskAddr(), simdType, m_func), m_func);
    instr->InsertBefore(pInstr);
    Legalize(pInstr);
    //PSRLW src1, 8
    pInstr = IR::Instr::New(Js::OpCode::PSRLW, temp2, src2, IR::IntConstOpnd::New(8, laneType, m_func, true), m_func);
    instr->InsertBefore(pInstr);
    Legalize(pInstr);
    //PSRLW src2, 8  :upper 8 bits of each word
    pInstr = IR::Instr::New(Js::OpCode::PSRLW, temp3, src1, IR::IntConstOpnd::New(8, laneType, m_func, true), m_func);
    instr->InsertBefore(pInstr);
    Legalize(pInstr);
    //PMULLW src1, src2
    pInstr = IR::Instr::New(Js::OpCode::PMULLW, temp2, temp2, temp3, m_func);
    instr->InsertBefore(pInstr);
    Legalize(pInstr);
    //PSLLW src1, 8  :sets the results bytes 1,3,5..
    pInstr = IR::Instr::New(Js::OpCode::PSLLW, temp2, temp2, IR::IntConstOpnd::New(8, laneType, m_func, true), m_func);
    instr->InsertBefore(pInstr);
    Legalize(pInstr);
    //POR temp1, src1 :OR bytes 0,2,4.. to final result
    pInstr = IR::Instr::New(Js::OpCode::POR, dst, temp1, temp2, m_func);
    instr->InsertBefore(pInstr);
    Legalize(pInstr);

    pInstr = instr->m_prev;
    instr->Remove();
    return pInstr;
}

IR::Instr* LowererMD::Simd128LowerShift(IR::Instr *instr)
{
    IR::Opnd* dst = instr->GetDst();
    IR::Opnd* src1 = instr->GetSrc1();
    IR::Opnd* src2 = instr->GetSrc2();
    Assert(dst->IsRegOpnd() && dst->IsSimd128());
    Assert(src1->IsRegOpnd() && src1->IsSimd128());
    Assert(src2->IsInt32());

    Js::OpCode opcode = Js::OpCode::PSLLD;
    int elementSizeInBytes = 0;

    switch (instr->m_opcode)
    {
    case Js::OpCode::Simd128_ShRtByScalar_I2:
        EmitShiftByScalarI2(instr, IR::HelperSimd128ShRtByScalarI2);
        return removeInstr(instr);
    case Js::OpCode::Simd128_ShLtByScalar_I2:
        opcode = Js::OpCode::PSLLQ;
        elementSizeInBytes = 8;
        break;
    case Js::OpCode::Simd128_ShRtByScalar_U2:
        opcode = Js::OpCode::PSRLQ;
        elementSizeInBytes = 8;
        break;
    case Js::OpCode::Simd128_ShLtByScalar_I4:
    case Js::OpCode::Simd128_ShLtByScalar_U4:    // same as int32x4.ShiftLeftScalar
        opcode = Js::OpCode::PSLLD;
        elementSizeInBytes = 4;
        break;
    case Js::OpCode::Simd128_ShRtByScalar_I4:
        opcode = Js::OpCode::PSRAD;
        elementSizeInBytes = 4;
        break;
    case Js::OpCode::Simd128_ShLtByScalar_I8:
    case Js::OpCode::Simd128_ShLtByScalar_U8:    // same as int16x8.ShiftLeftScalar
        opcode = Js::OpCode::PSLLW;
        elementSizeInBytes = 2;
        break;
    case Js::OpCode::Simd128_ShRtByScalar_I8:
        opcode = Js::OpCode::PSRAW;
        elementSizeInBytes = 2;
        break;
    case Js::OpCode::Simd128_ShRtByScalar_U4:
        opcode = Js::OpCode::PSRLD;
        elementSizeInBytes = 4;
        break;
    case Js::OpCode::Simd128_ShRtByScalar_U8:
        opcode = Js::OpCode::PSRLW;
        elementSizeInBytes = 2;
        break;
    case Js::OpCode::Simd128_ShLtByScalar_I16:   // composite, int8x16.ShiftLeftScalar
    case Js::OpCode::Simd128_ShRtByScalar_I16:   // composite, int8x16.ShiftRightScalar
    case Js::OpCode::Simd128_ShLtByScalar_U16:   // same as int8x16.ShiftLeftScalar
    case Js::OpCode::Simd128_ShRtByScalar_U16:   // composite, uint8x16.ShiftRightScalar
        elementSizeInBytes = 1;
        break;
    default:
        Assert(UNREACHED);
    }

    IR::Instr *pInstr = nullptr;
    IR::RegOpnd *reg  = IR::RegOpnd::New(TyInt32, m_func);
    IR::RegOpnd *reg2 = IR::RegOpnd::New(TyInt32, m_func);
    IR::RegOpnd *tmp0 = IR::RegOpnd::New(src1->GetType(), m_func);
    IR::RegOpnd *tmp1 = IR::RegOpnd::New(src1->GetType(), m_func);
    IR::RegOpnd *tmp2 = IR::RegOpnd::New(src1->GetType(), m_func);

    //Shift amount: The shift amout is masked by [ElementSize] * 8
    //The masked Shift amount is moved to xmm register
    //AND  shamt, shmask, shamt
    //MOVD tmp0, shamt

    IR::RegOpnd *shamt = IR::RegOpnd::New(src2->GetType(), m_func);
    // en-register
    IR::Opnd *origShamt = EnregisterIntConst(instr, src2); //unnormalized shift amount
    pInstr = IR::Instr::New(Js::OpCode::AND, shamt, origShamt, IR::IntConstOpnd::New(Js::SIMDUtils::SIMDGetShiftAmountMask(elementSizeInBytes), TyInt32, m_func), m_func); // normalizing by elm width (i.e. shamt % elm_width)
    instr->InsertBefore(pInstr);
    Legalize(pInstr);

    pInstr = IR::Instr::New(Js::OpCode::MOVD, tmp0, shamt, m_func);
    instr->InsertBefore(pInstr);


    if (instr->m_opcode == Js::OpCode::Simd128_ShLtByScalar_I4 || instr->m_opcode == Js::OpCode::Simd128_ShRtByScalar_I4 ||
        instr->m_opcode == Js::OpCode::Simd128_ShLtByScalar_U4 || instr->m_opcode == Js::OpCode::Simd128_ShRtByScalar_U4 ||
        instr->m_opcode == Js::OpCode::Simd128_ShLtByScalar_I8 || instr->m_opcode == Js::OpCode::Simd128_ShRtByScalar_I8 ||
        instr->m_opcode == Js::OpCode::Simd128_ShLtByScalar_U8 || instr->m_opcode == Js::OpCode::Simd128_ShRtByScalar_U8 ||
        instr->m_opcode == Js::OpCode::Simd128_ShLtByScalar_I2 || instr->m_opcode == Js::OpCode::Simd128_ShRtByScalar_U2)
    {
        // shiftOpCode dst, src1, tmp0
        pInstr = IR::Instr::New(opcode, dst, src1, tmp0, m_func);
        instr->InsertBefore(pInstr);
        Legalize(pInstr);
    }
    else if (instr->m_opcode == Js::OpCode::Simd128_ShLtByScalar_I16 || instr->m_opcode == Js::OpCode::Simd128_ShLtByScalar_U16)
    {
        // MOVAPS tmp1, src1
        pInstr = IR::Instr::New(Js::OpCode::MOVAPS, tmp1, src1, m_func);
        instr->InsertBefore(pInstr);
        // MOVAPS dst, src1
        pInstr = IR::Instr::New(Js::OpCode::MOVAPS, dst, src1, m_func);
        instr->InsertBefore(pInstr);
        // PAND     tmp1, [X86_HIGHBYTES_MASK]
        pInstr = IR::Instr::New(Js::OpCode::PAND, tmp1, tmp1, IR::MemRefOpnd::New(m_func->GetThreadContextInfo()->GetX86HighBytesMaskAddr(), TySimd128I4, m_func), m_func);
        instr->InsertBefore(pInstr);
        Legalize(pInstr);
        // PSLLW  tmp1, tmp0
        pInstr = IR::Instr::New(Js::OpCode::PSLLW, tmp1, tmp1, tmp0, m_func);
        instr->InsertBefore(pInstr);
        Legalize(pInstr);
        // PSLLW  dst, tmp0
        pInstr = IR::Instr::New(Js::OpCode::PSLLW, dst, dst, tmp0, m_func);
        instr->InsertBefore(pInstr);
        Legalize(pInstr);
        // PAND   dst, [X86_LOWBYTES_MASK]
        pInstr = IR::Instr::New(Js::OpCode::PAND, dst, dst, IR::MemRefOpnd::New(m_func->GetThreadContextInfo()->GetX86LowBytesMaskAddr(), TySimd128I4, m_func), m_func);
        instr->InsertBefore(pInstr);
        Legalize(pInstr);
        // POR    dst,  tmp1
        pInstr = IR::Instr::New(Js::OpCode::POR, dst, dst, tmp1, m_func);
        instr->InsertBefore(pInstr);
    }
    else if (instr->m_opcode == Js::OpCode::Simd128_ShRtByScalar_I16)
    {
        // MOVAPS   tmp1, src1
        instr->InsertBefore(IR::Instr::New(Js::OpCode::MOVAPS, tmp1, src1, m_func));
        // MOVAPS   dst, src1
        instr->InsertBefore(IR::Instr::New(Js::OpCode::MOVAPS, dst, src1, m_func));
        // PSLLW    dst, 8
        instr->InsertBefore(IR::Instr::New(Js::OpCode::PSLLW, dst, dst, IR::IntConstOpnd::New(8, TyInt8, m_func), m_func));
        // LEA      reg, [shamt + 8]
        IR::IndirOpnd *indirOpnd = IR::IndirOpnd::New(shamt->AsRegOpnd(), +8, TyInt32, m_func);
        instr->InsertBefore(IR::Instr::New(Js::OpCode::LEA, reg, indirOpnd, m_func));
        // MOVD   tmp0, reg
        pInstr = IR::Instr::New(Js::OpCode::MOVD, tmp2, reg, m_func);
        instr->InsertBefore(pInstr);
        // PSRAW    dst, tmp0
        instr->InsertBefore(IR::Instr::New(Js::OpCode::PSRAW, dst, dst, tmp2, m_func));
        // PAND     dst, [X86_LOWBYTES_MASK]
        pInstr = IR::Instr::New(Js::OpCode::PAND, dst, dst, IR::MemRefOpnd::New(m_func->GetThreadContextInfo()->GetX86LowBytesMaskAddr(), TySimd128I4, m_func), m_func);
        instr->InsertBefore(pInstr);
        Legalize(pInstr);
        // PSRAW    tmp1, tmp0
        instr->InsertBefore(IR::Instr::New(Js::OpCode::PSRAW, tmp1, tmp1, tmp0, m_func));
        // PAND     tmp1, [X86_HIGHBYTES_MASK]
        pInstr = IR::Instr::New(Js::OpCode::PAND, tmp1, tmp1, IR::MemRefOpnd::New(m_func->GetThreadContextInfo()->GetX86HighBytesMaskAddr(), TySimd128I4, m_func), m_func);
        instr->InsertBefore(pInstr);
        Legalize(pInstr);
        // POR      dst, tmp1
        instr->InsertBefore(IR::Instr::New(Js::OpCode::POR, dst, dst, tmp1, m_func));
    }
    else if (instr->m_opcode == Js::OpCode::Simd128_ShRtByScalar_U16)
    {
        IR::RegOpnd * shamtReg = IR::RegOpnd::New(TyInt8, m_func);
        shamtReg->SetReg(LowererMDArch::GetRegShiftCount());
        IR::RegOpnd * tmp = IR::RegOpnd::New(TyInt8, m_func);

        // MOVAPS   dst, src1
        instr->InsertBefore(IR::Instr::New(Js::OpCode::MOVAPS, dst, src1, m_func));
        // MOV      reg2, 0FFh
        instr->InsertBefore(IR::Instr::New(Js::OpCode::MOV, reg2, IR::IntConstOpnd::New(0xFF, TyInt32, m_func), m_func));
        // MOV      shamtReg, shamt
        instr->InsertBefore(IR::Instr::New(Js::OpCode::MOV, shamtReg, shamt, m_func));
        // SHR      reg2, shamtReg (lower 8 bit)
        instr->InsertBefore(IR::Instr::New(Js::OpCode::SHR, reg2, reg2, shamtReg, m_func));

        // MOV      tmp, reg2
        // MOVSX    reg2, tmp(TyInt8)

        pInstr = IR::Instr::New(Js::OpCode::MOV, tmp, reg2, m_func);
        instr->InsertBefore(pInstr);
        Legalize(pInstr);

        instr->InsertBefore(IR::Instr::New(Js::OpCode::MOVSX, reg2, tmp, m_func));
        IR::RegOpnd *mask = IR::RegOpnd::New(TySimd128I4, m_func);
        // PSRLW dst, mask
        instr->InsertBefore(IR::Instr::New(Js::OpCode::PSRLW, dst, dst, tmp0, m_func));
        // splat (0xFF >> shamt) into mask
        // MOVD  mask, reg2
        instr->InsertBefore(IR::Instr::New(Js::OpCode::MOVD, mask, reg2, m_func));
        // PUNPCKLBW   mask, mask
        pInstr = IR::Instr::New(Js::OpCode::PUNPCKLBW, mask, mask, mask, m_func);
        instr->InsertBefore(pInstr);
        Legalize(pInstr);
        // PUNPCKLWD   mask, mask
        pInstr = IR::Instr::New(Js::OpCode::PUNPCKLWD, mask, mask, mask, m_func);
        instr->InsertBefore(pInstr);
        Legalize(pInstr);
        // PSHUFD      mask, mask, 0
        instr->InsertBefore(IR::Instr::New(Js::OpCode::PSHUFD, mask, mask, IR::IntConstOpnd::New(0, TyInt8, m_func, true), m_func));
        // PAND dst, mask
        instr->InsertBefore(IR::Instr::New(Js::OpCode::PAND, dst, dst, mask, m_func));
    }
    else
    {
        Assert(UNREACHED);
    }

    pInstr = instr->m_prev;
    instr->Remove();

    return pInstr;
}

IR::Instr* LowererMD::SIMD128LowerReplaceLane_8(IR::Instr* instr)
{
    SList<IR::Opnd*> *args = Simd128GetExtendedArgs(instr);

    int lane = 0;

    IR::Opnd *dst  = args->Pop();
    IR::Opnd *src1 = args->Pop();
    IR::Opnd *src2 = args->Pop();
    IR::Opnd *src3 = args->Pop();
    IR::Instr * newInstr = nullptr;

    Assert(dst->IsSimd128() && src1->IsSimd128());

    lane = src2->AsIntConstOpnd()->AsInt32();

    IR::Opnd* laneValue = EnregisterIntConst(instr, src3, TyInt16);

    Assert(instr->m_opcode == Js::OpCode::Simd128_ReplaceLane_I8 || instr->m_opcode == Js::OpCode::Simd128_ReplaceLane_U8 || instr->m_opcode == Js::OpCode::Simd128_ReplaceLane_B8);

    // MOVAPS dst, src1
    newInstr = IR::Instr::New(Js::OpCode::MOVAPS, dst, src1, m_func);
    instr->InsertBefore(newInstr);
    Legalize(newInstr);

    // PINSRW dst, value, index
    newInstr = IR::Instr::New(Js::OpCode::PINSRW, dst, laneValue, IR::IntConstOpnd::New(lane, TyInt8, m_func), m_func);
    instr->InsertBefore(newInstr);
    Legalize(newInstr);

    if (instr->m_opcode == Js::OpCode::Simd128_ReplaceLane_B8)  //canonicalizing lanes
    {
        instr = Simd128CanonicalizeToBools(instr, Js::OpCode::PCMPEQW, *dst);
    }

    IR::Instr* prevInstr = instr->m_prev;
    instr->Remove();
    return prevInstr;
}


IR::Instr* LowererMD::SIMD128LowerReplaceLane_16(IR::Instr* instr)
{
    SList<IR::Opnd*> *args = Simd128GetExtendedArgs(instr);
    int lane = 0;
    IR::Opnd *dst = args->Pop();
    IR::Opnd *src1 = args->Pop();
    IR::Opnd *src2 = args->Pop();
    IR::Opnd *src3 = args->Pop();
    IR::Instr * newInstr = nullptr;

    Assert(dst->IsSimd128() && src1->IsSimd128());

    lane = src2->AsIntConstOpnd()->AsInt32();
    Assert(lane >= 0 && lane < 16);

    IR::Opnd* laneValue = EnregisterIntConst(instr, src3, TyInt8);
    intptr_t tempSIMD = m_func->GetThreadContextInfo()->GetSimdTempAreaAddr(0);
#if DBG
    // using only one SIMD temp
    intptr_t endAddrSIMD = tempSIMD + sizeof(X86SIMDValue);
#endif

    Assert(instr->m_opcode == Js::OpCode::Simd128_ReplaceLane_I16 || instr->m_opcode == Js::OpCode::Simd128_ReplaceLane_U16 || instr->m_opcode == Js::OpCode::Simd128_ReplaceLane_B16);
    // MOVUPS [temp], src1
    intptr_t address = tempSIMD;
    newInstr = IR::Instr::New(Js::OpCode::MOVUPS, IR::MemRefOpnd::New(address, TySimd128I16, m_func), src1, m_func);
    instr->InsertBefore(newInstr);
    Legalize(newInstr);

    // MOV [temp+offset], laneValue
    address = tempSIMD + lane;
    // check for buffer overrun
    Assert((intptr_t)address < endAddrSIMD);
    newInstr = IR::Instr::New(Js::OpCode::MOV, IR::MemRefOpnd::New(address, TyInt8, m_func), laneValue, m_func);
    instr->InsertBefore(newInstr);
    Legalize(newInstr);

    // MOVUPS dst, [temp]
    address = tempSIMD;
    newInstr = IR::Instr::New(Js::OpCode::MOVUPS, dst, IR::MemRefOpnd::New(address, TySimd128I16, m_func), m_func);
    instr->InsertBefore(newInstr);
    Legalize(newInstr);

    if (instr->m_opcode == Js::OpCode::Simd128_ReplaceLane_B16)  //canonicalizing lanes.
    {
        instr = Simd128CanonicalizeToBools(instr, Js::OpCode::PCMPEQB, *dst);
    }

    IR::Instr* prevInstr = instr->m_prev;
    instr->Remove();
    return prevInstr;
}

IR::Instr* LowererMD::SIMD128LowerReplaceLane_4(IR::Instr* instr)
{
    SList<IR::Opnd*> *args = Simd128GetExtendedArgs(instr);

    int lane = 0, byteWidth = 0;

    IR::Opnd *dst = args->Pop();
    IR::Opnd *src1 = args->Pop();
    IR::Opnd *src2 = args->Pop();
    IR::Opnd *src3 = args->Pop();

    Assert(dst->IsSimd128() && src1->IsSimd128());
    IRType type = dst->GetType();
    lane = src2->AsIntConstOpnd()->AsInt32();

    IR::Opnd* laneValue = EnregisterIntConst(instr, src3);

    switch (instr->m_opcode)
    {
    case Js::OpCode::Simd128_ReplaceLane_I4:
    case Js::OpCode::Simd128_ReplaceLane_U4:
    case Js::OpCode::Simd128_ReplaceLane_B4:
        byteWidth = TySize[TyInt32];
        break;
    case Js::OpCode::Simd128_ReplaceLane_F4:
        byteWidth = TySize[TyFloat32];
        break;
    default:
        Assert(UNREACHED);
    }

    // MOVAPS dst, src1
    instr->InsertBefore(IR::Instr::New(Js::OpCode::MOVAPS, dst, src1, m_func));

    if (laneValue->GetType() == TyInt32 || laneValue->GetType() == TyUint32)
    {
        IR::RegOpnd *tempReg = IR::RegOpnd::New(TyFloat32, m_func);//mov intval to xmm
                                                                    //MOVD
        instr->InsertBefore(IR::Instr::New(Js::OpCode::MOVD, tempReg, laneValue, m_func));
        laneValue = tempReg;
    }
    Assert(laneValue->GetType() == TyFloat32);
    if (lane == 0)
    {
        // MOVSS for both TyFloat32 and TyInt32. MOVD zeroes upper bits.
        instr->InsertBefore(IR::Instr::New(Js::OpCode::MOVSS, dst, laneValue, m_func));
    }
    else if (lane == 2)
    {
        IR::RegOpnd *tmp = IR::RegOpnd::New(type, m_func);
        instr->InsertBefore(IR::Instr::New(Js::OpCode::MOVHLPS, tmp, dst, m_func));
        instr->InsertBefore(IR::Instr::New(Js::OpCode::MOVSS, tmp, laneValue, m_func));
        instr->InsertBefore(IR::Instr::New(Js::OpCode::MOVLHPS, dst, tmp, m_func));
    }
    else
    {
        Assert(lane == 1 || lane == 3);
        uint8 shufMask = 0xE4; // 11 10 01 00
        shufMask |= lane;      // 11 10 01 id
        shufMask &= ~(0x03 << (lane << 1)); // set 2 bits corresponding to lane index to 00

                                            // SHUFPS dst, dst, shufMask
        instr->InsertBefore(IR::Instr::New(Js::OpCode::SHUFPS, dst, dst, IR::IntConstOpnd::New(shufMask, TyInt8, m_func, true), m_func));

        // MOVSS dst, value
        instr->InsertBefore(IR::Instr::New(Js::OpCode::MOVSS, dst, laneValue, m_func));

        // SHUFPS dst, dst, shufMask
        instr->InsertBefore(IR::Instr::New(Js::OpCode::SHUFPS, dst, dst, IR::IntConstOpnd::New(shufMask, TyInt8, m_func, true), m_func));
    }
    if (instr->m_opcode == Js::OpCode::Simd128_ReplaceLane_B4) //Canonicalizing lanes
    {
        instr = Simd128CanonicalizeToBools(instr, Js::OpCode::PCMPEQD, *dst);
    }
    IR::Instr* prevInstr = instr->m_prev;
    instr->Remove();
    return prevInstr;
}

/*
4 and 2 lane Swizzle.
*/
IR::Instr* LowererMD::Simd128LowerSwizzle_4(IR::Instr* instr)
{
    Js::OpCode shufOpcode = Js::OpCode::SHUFPS;
    Js::OpCode irOpcode = instr->m_opcode;

    SList<IR::Opnd*> *args = Simd128GetExtendedArgs(instr);

    IR::Opnd *dst = args->Pop();
    IR::Opnd *srcs[6] = { nullptr, nullptr, nullptr, nullptr, nullptr, nullptr };

    int i = 0;
    while (!args->Empty() && i < 6)
    {
        srcs[i++] = args->Pop();
    }

    int8 shufMask = 0;
    int lane0 = 0, lane1 = 0, lane2 = 0, lane3 = 0;
    IR::Instr *pInstr = instr->m_prev;

    Assert(dst->IsSimd128() && srcs[0] && srcs[0]->IsSimd128());

    // globOpt will type-spec if all lane indices are constants, and within range constraints to match a single SSE instruction
    Assert(irOpcode == Js::OpCode::Simd128_Swizzle_I4 || irOpcode == Js::OpCode::Simd128_Swizzle_U4 || irOpcode == Js::OpCode::Simd128_Swizzle_F4 /*|| irOpcode == Js::OpCode::Simd128_Swizzle_D2*/);
    AssertMsg(srcs[1] && srcs[1]->IsIntConstOpnd() &&
              srcs[2] && srcs[2]->IsIntConstOpnd() &&
              (/*irOpcode == Js::OpCode::Simd128_Swizzle_D2 || */(srcs[3] && srcs[3]->IsIntConstOpnd())) &&
              (/*irOpcode == Js::OpCode::Simd128_Swizzle_D2 || */(srcs[4] && srcs[4]->IsIntConstOpnd())), "Type-specialized swizzle is supported only with constant lane indices");

#if 0
    if (irOpcode == Js::OpCode::Simd128_Swizzle_D2)
    {
        lane0 = srcs[1]->AsIntConstOpnd()->AsInt32();
        lane1 = srcs[2]->AsIntConstOpnd()->AsInt32();
        Assert(lane0 >= 0 && lane0 < 2);
        Assert(lane1 >= 0 && lane1 < 2);
        shufMask = (int8)((lane1 << 1) | lane0);
        shufOpcode = Js::OpCode::SHUFPD;
    }
#endif // 0

    if (irOpcode == Js::OpCode::Simd128_Swizzle_I4 || irOpcode == Js::OpCode::Simd128_Swizzle_U4)
    {
        shufOpcode = Js::OpCode::PSHUFD;
    }
    AnalysisAssert(srcs[3] != nullptr && srcs[4] != nullptr);
    lane0 = srcs[1]->AsIntConstOpnd()->AsInt32();
    lane1 = srcs[2]->AsIntConstOpnd()->AsInt32();
    lane2 = srcs[3]->AsIntConstOpnd()->AsInt32();
    lane3 = srcs[4]->AsIntConstOpnd()->AsInt32();
    Assert(lane1 >= 0 && lane1 < 4);
    Assert(lane2 >= 0 && lane2 < 4);
    Assert(lane2 >= 0 && lane2 < 4);
    Assert(lane3 >= 0 && lane3 < 4);
    shufMask = (int8)((lane3 << 6) | (lane2 << 4) | (lane1 << 2) | lane0);

    instr->m_opcode = shufOpcode;
    instr->SetDst(dst);

    // MOVAPS dst, src1
    instr->InsertBefore(IR::Instr::New(Js::OpCode::MOVAPS, dst, srcs[0], m_func));
    // SHUF dst, dst, imm8
    instr->SetSrc1(dst);
    instr->SetSrc2(IR::IntConstOpnd::New((IntConstType)shufMask, TyInt8, m_func, true));
    return pInstr;
}

/*
4 lane shuffle. Handles arbitrary lane values.
*/

IR::Instr* LowererMD::Simd128LowerShuffle_4(IR::Instr* instr)
{
    Js::OpCode irOpcode = instr->m_opcode;
    SList<IR::Opnd*> *args = Simd128GetExtendedArgs(instr);
    IR::Opnd *dst = args->Pop();
    IR::Opnd *srcs[6] = { nullptr, nullptr, nullptr, nullptr, nullptr, nullptr };

    int j = 0;
    while (!args->Empty() && j < 6)
    {
        srcs[j++] = args->Pop();
    }

    uint8 lanes[4], lanesSrc[4];
    uint fromSrc1, fromSrc2;
    IR::Instr *pInstr = instr->m_prev;

    Assert(dst->IsSimd128() && srcs[0] && srcs[0]->IsSimd128() && srcs[1] && srcs[1]->IsSimd128());
    Assert(irOpcode == Js::OpCode::Simd128_Shuffle_I4 || irOpcode == Js::OpCode::Simd128_Shuffle_U4 || irOpcode == Js::OpCode::Simd128_Shuffle_F4);

    // globOpt will type-spec if all lane indices are constants, and within range constraints to match a single SSE instruction
    AssertMsg(srcs[2] && srcs[2]->IsIntConstOpnd() &&
              srcs[3] && srcs[3]->IsIntConstOpnd() &&
              srcs[4] && srcs[4]->IsIntConstOpnd() &&
              srcs[5] && srcs[5]->IsIntConstOpnd(), "Type-specialized shuffle is supported only with constant lane indices");

    lanes[0] = (uint8) srcs[2]->AsIntConstOpnd()->AsInt32();
    lanes[1] = (uint8) srcs[3]->AsIntConstOpnd()->AsInt32();
    lanes[2] = (uint8) srcs[4]->AsIntConstOpnd()->AsInt32();
    lanes[3] = (uint8) srcs[5]->AsIntConstOpnd()->AsInt32();
    Assert(lanes[0] >= 0 && lanes[0] < 8);
    Assert(lanes[1] >= 0 && lanes[1] < 8);
    Assert(lanes[2] >= 0 && lanes[2] < 8);
    Assert(lanes[3] >= 0 && lanes[3] < 8);

    CheckShuffleLanes_4(lanes, lanesSrc, &fromSrc1, &fromSrc2);
    Assert(fromSrc1 + fromSrc2 == 4);

    if (fromSrc1 == 4 || fromSrc2 == 4)
    {
        // can be done with a swizzle
        IR::Opnd *srcOpnd = fromSrc1 == 4 ? srcs[0] : srcs[1];
        InsertShufps(lanes, dst, srcOpnd, srcOpnd, instr);
    }
    else if (fromSrc1 == 2)
    {
        if (lanes[0] < 4 && lanes[1] < 4)
        {
            // x86 friendly shuffle
            Assert(lanes[2] >= 4 && lanes[3] >= 4);
            InsertShufps(lanes, dst, srcs[0], srcs[1], instr);
        }
        else
        {
            // arbitrary shuffle with 2 lanes from each src
            uint8 ordLanes[4], reArrLanes[4];

            // order lanes based on which src they come from
            // compute re-arrangement mask
            for (uint8 i = 0, j1 = 0, j2 = 2; i < 4; i++)
            {
                if (lanesSrc[i] == 1 && j1 < 4)
                {
                    ordLanes[j1] = lanes[i];
                    reArrLanes[i] = j1;
                    j1++;
                }
                else if(j2 < 4)
                {
                    Assert(lanesSrc[i] == 2);
                    ordLanes[j2] = lanes[i];
                    reArrLanes[i] = j2;
                    j2++;
                }
            }
            IR::RegOpnd *temp = IR::RegOpnd::New(dst->GetType(), m_func);
            InsertShufps(ordLanes, temp, srcs[0], srcs[1], instr);
            InsertShufps(reArrLanes, dst, temp, temp, instr);
        }
    }
    else if (fromSrc1 == 3 || fromSrc2 == 3)
    {
        // shuffle with 3 lanes from one src, one from another

        IR::Instr *newInstr;
        IR::Opnd * majSrc, *minSrc;
        IR::RegOpnd *temp1 = IR::RegOpnd::New(dst->GetType(), m_func);
        IR::RegOpnd *temp2 = IR::RegOpnd::New(dst->GetType(), m_func);
        IR::RegOpnd *temp3 = IR::RegOpnd::New(dst->GetType(), m_func);
        uint8 minorityLane = 0, maxLaneValue;
        majSrc = fromSrc1 == 3 ? srcs[0] : srcs[1];
        minSrc = fromSrc1 == 3 ? srcs[1] : srcs[0];
        Assert(majSrc != minSrc);

        // Algorithm:
        // SHUFPS temp1, majSrc, lanes
        // SHUFPS temp2, minSrc, lanes
        // MOVUPS temp3, [minorityLane mask]
        // ANDPS  temp2, temp3          // mask all lanes but minorityLane
        // ANDNPS temp3, temp1          // zero minorityLane
        // ORPS   dst, temp2, temp3

        // find minorityLane to mask
        maxLaneValue = minSrc == srcs[0] ? 4 : 8;
        for (uint8 i = 0; i < 4; i++)
        {
            if (lanes[i] >= (maxLaneValue - 4) && lanes[i] < maxLaneValue)
            {
                minorityLane = i;
                break;
            }
        }
        IR::MemRefOpnd * laneMask = IR::MemRefOpnd::New(m_func->GetThreadContextInfo()->GetX86FourLanesMaskAddr(minorityLane), dst->GetType(), m_func);

        InsertShufps(lanes, temp1, majSrc, majSrc, instr);
        InsertShufps(lanes, temp2, minSrc, minSrc, instr);
        newInstr = IR::Instr::New(Js::OpCode::MOVUPS, temp3, laneMask, m_func);
        instr->InsertBefore(newInstr);
        Legalize(newInstr);
        newInstr = IR::Instr::New(Js::OpCode::ANDPS, temp2, temp2, temp3, m_func);
        instr->InsertBefore(newInstr);
        Legalize(newInstr);
        newInstr = IR::Instr::New(Js::OpCode::ANDNPS, temp3, temp3, temp1, m_func);
        instr->InsertBefore(newInstr);
        Legalize(newInstr);
        newInstr = IR::Instr::New(Js::OpCode::ORPS, dst, temp2, temp3, m_func);
        instr->InsertBefore(newInstr);
        Legalize(newInstr);
    }

    instr->Remove();
    return pInstr;
}

// 8 and 16 lane shuffle with memory temps
IR::Instr* LowererMD::Simd128LowerShuffle(IR::Instr* instr)
{
    Js::OpCode irOpcode = instr->m_opcode;
    IR::Instr *pInstr = instr->m_prev, *newInstr = nullptr;
    SList<IR::Opnd*> *args = nullptr;
    IR::Opnd *dst = nullptr;
    IR::Opnd *src1 = nullptr, *src2 = nullptr;
    uint8 lanes[16], laneCount = 0, scale = 1;
    bool isShuffle = false;
    IRType laneType = TyInt16;
    intptr_t temp1SIMD = m_func->GetThreadContextInfo()->GetSimdTempAreaAddr(0);
    intptr_t temp2SIMD = m_func->GetThreadContextInfo()->GetSimdTempAreaAddr(1);
    intptr_t dstSIMD   = m_func->GetThreadContextInfo()->GetSimdTempAreaAddr(2);
#if DBG
    intptr_t endAddrSIMD = (intptr_t)(temp1SIMD + sizeof(X86SIMDValue) * SIMD_TEMP_SIZE);
#endif
    void *address = nullptr;
    args = Simd128GetExtendedArgs(instr);

    switch (irOpcode)
    {
    case Js::OpCode::Simd128_Swizzle_I8:
    case Js::OpCode::Simd128_Swizzle_U8:
        Assert(args->Count() == 10);
        laneCount = 8;
        laneType = TyInt16;
        isShuffle = false;
        scale = 2;
        break;
    case Js::OpCode::Simd128_Swizzle_I16:
    case Js::OpCode::Simd128_Swizzle_U16:
        Assert(args->Count() == 18);
        laneCount = 16;
        laneType = TyInt8;
        isShuffle = false;
        scale = 1;
        break;
    case Js::OpCode::Simd128_Shuffle_I8:
    case Js::OpCode::Simd128_Shuffle_U8:
        Assert(args->Count() == 11);
        laneCount = 8;
        isShuffle = true;
        laneType = TyUint16;
        scale = 2;
        break;
        case Js::OpCode::Simd128_Shuffle_I16:
    case Js::OpCode::Simd128_Shuffle_U16:
        Assert(args->Count() == 19);
        laneCount = 16;
        isShuffle = true;
        laneType = TyUint8;
        scale = 1;
        break;
    default:
        Assert(UNREACHED);
    }

    dst = args->Pop();
    src1 = args->Pop();
    if (isShuffle)
    {
        src2 = args->Pop();
    }

    Assert(dst->IsSimd128() && src1 && src1->IsSimd128() && (!isShuffle|| src2->IsSimd128()));

    for (uint i = 0; i < laneCount; i++)
    {
        IR::Opnd * laneOpnd = args->Pop();
        Assert(laneOpnd->IsIntConstOpnd());
        lanes[i] = (uint8)laneOpnd->AsIntConstOpnd()->AsInt32();
    }

    // MOVUPS [temp], src1
    newInstr = IR::Instr::New(Js::OpCode::MOVUPS, IR::MemRefOpnd::New((void*)temp1SIMD, TySimd128I16, m_func), src1, m_func);
    instr->InsertBefore(newInstr);
    Legalize(newInstr);
    if (isShuffle)
    {
        // MOVUPS [temp+16], src2
        newInstr = IR::Instr::New(Js::OpCode::MOVUPS, IR::MemRefOpnd::New((void*)(temp2SIMD), TySimd128I16, m_func), src2, m_func);
        instr->InsertBefore(newInstr);
        Legalize(newInstr);
    }
    for (uint i = 0; i < laneCount; i++)
    {
        //. MOV tmp, [temp1SIMD + laneValue*scale]
        IR::RegOpnd *tmp = IR::RegOpnd::New(laneType, m_func);
        address = (void*)(temp1SIMD + lanes[i] * scale);
        Assert((intptr_t)address + (intptr_t)scale <= (intptr_t)dstSIMD);
        newInstr = IR::Instr::New(Js::OpCode::MOV, tmp, IR::MemRefOpnd::New(address, laneType, m_func), m_func);
        instr->InsertBefore(newInstr);
        Legalize(newInstr);

        //. MOV [dstSIMD + i*scale], tmp
        address = (void*)(dstSIMD + i * scale);
        Assert((intptr_t)address + (intptr_t) scale <= endAddrSIMD);
        newInstr = IR::Instr::New(Js::OpCode::MOV,IR::MemRefOpnd::New(address, laneType, m_func), tmp, m_func);
        instr->InsertBefore(newInstr);
        Legalize(newInstr);
    }

    // MOVUPS dst, [dstSIMD]
    newInstr = IR::Instr::New(Js::OpCode::MOVUPS, dst, IR::MemRefOpnd::New((void*)dstSIMD, TySimd128I16, m_func), m_func);
    instr->InsertBefore(newInstr);
    Legalize(newInstr);

    instr->Remove();
    return pInstr;
}

IR::Instr* LowererMD::Simd128LowerNotEqual(IR::Instr* instr)
{
    Assert(instr->m_opcode == Js::OpCode::Simd128_Neq_I4 || instr->m_opcode == Js::OpCode::Simd128_Neq_I8 ||
        instr->m_opcode == Js::OpCode::Simd128_Neq_I16 || instr->m_opcode == Js::OpCode::Simd128_Neq_U4 ||
        instr->m_opcode == Js::OpCode::Simd128_Neq_U8 || instr->m_opcode == Js::OpCode::Simd128_Neq_U16);

    IR::Instr *pInstr;
    IR::Opnd* dst = instr->GetDst();
    IR::Opnd* src1 = instr->GetSrc1();
    IR::Opnd* src2 = instr->GetSrc2();
    Assert(dst->IsRegOpnd() && (dst->IsSimd128B4() || dst->IsSimd128B8() || dst->IsSimd128B16()));
    Assert(src1->IsRegOpnd() && src1->IsSimd128());
    Assert(src2->IsRegOpnd() && src2->IsSimd128());

    Js::OpCode cmpOpcode = Js::OpCode::PCMPEQD;
    if (instr->m_opcode == Js::OpCode::Simd128_Neq_I8 || instr->m_opcode == Js::OpCode::Simd128_Neq_U8)
    {
        cmpOpcode = Js::OpCode::PCMPEQW;
    }
    else if (instr->m_opcode == Js::OpCode::Simd128_Neq_I16 || instr->m_opcode == Js::OpCode::Simd128_Neq_U16)
    {
        cmpOpcode = Js::OpCode::PCMPEQB;
    }
    // dst = PCMPEQD src1, src2
    pInstr = IR::Instr::New(cmpOpcode, dst, src1, src2, m_func);
    instr->InsertBefore(pInstr);
    //MakeDstEquSrc1(pInstr);
    Legalize(pInstr);

    // dst = PANDN dst, X86_ALL_NEG_ONES
    pInstr = IR::Instr::New(Js::OpCode::PANDN, dst, dst,  IR::MemRefOpnd::New(m_func->GetThreadContextInfo()->GetX86AllNegOnesAddr(), TySimd128I4, m_func), m_func);
    instr->InsertBefore(pInstr);
    //MakeDstEquSrc1(pInstr);
    Legalize(pInstr);

    pInstr = instr->m_prev;
    instr->Remove();

    return pInstr;
}

IR::Instr* LowererMD::Simd128LowerLessThan(IR::Instr* instr)
{
    Assert(instr->m_opcode == Js::OpCode::Simd128_Lt_U4 || instr->m_opcode == Js::OpCode::Simd128_Lt_U8 || instr->m_opcode == Js::OpCode::Simd128_Lt_U16 ||
        instr->m_opcode == Js::OpCode::Simd128_GtEq_U4 || instr->m_opcode == Js::OpCode::Simd128_GtEq_U8 || instr->m_opcode == Js::OpCode::Simd128_GtEq_U16);

    IR::Instr *pInstr;
    IR::Opnd* dst = instr->GetDst();
    IR::Opnd* src1 = instr->GetSrc1();
    IR::Opnd* src2 = instr->GetSrc2();
    Assert(dst->IsRegOpnd() && (dst->IsSimd128B4() || dst->IsSimd128B8() || dst->IsSimd128B16()));
    Assert(src1->IsRegOpnd() && src1->IsSimd128());
    Assert(src2->IsRegOpnd() && src2->IsSimd128());

    IR::RegOpnd* tmpa = IR::RegOpnd::New(src1->GetType(), m_func);
    IR::RegOpnd* tmpb = IR::RegOpnd::New(src1->GetType(), m_func);

    IR::MemRefOpnd* signBits = IR::MemRefOpnd::New(m_func->GetThreadContextInfo()->GetX86DoubleWordSignBitsAddr(), TySimd128I4, m_func);
    IR::RegOpnd * mask = IR::RegOpnd::New(TySimd128I4, m_func);

    Js::OpCode cmpOpcode = Js::OpCode::PCMPGTD;
    if (instr->m_opcode == Js::OpCode::Simd128_Lt_U8 || instr->m_opcode == Js::OpCode::Simd128_GtEq_U8)
    {
        cmpOpcode = Js::OpCode::PCMPGTW;
        signBits = IR::MemRefOpnd::New(m_func->GetThreadContextInfo()->GetX86WordSignBitsAddr(), TySimd128I4, m_func);
    }
    else if (instr->m_opcode == Js::OpCode::Simd128_Lt_U16 || instr->m_opcode == Js::OpCode::Simd128_GtEq_U16)
    {
        cmpOpcode = Js::OpCode::PCMPGTB;
        signBits = IR::MemRefOpnd::New(m_func->GetThreadContextInfo()->GetX86ByteSignBitsAddr(), TySimd128I4, m_func);
    }

    // MOVUPS mask, [signBits]
    pInstr = IR::Instr::New(Js::OpCode::MOVUPS, mask, signBits, m_func);
    instr->InsertBefore(pInstr);
    Legalize(pInstr);

    // tmpa = PXOR src1, signBits
    pInstr = IR::Instr::New(Js::OpCode::PXOR, tmpa, src1, mask, m_func);
    instr->InsertBefore(pInstr);
    Legalize(pInstr);

    // tmpb = PXOR src2, signBits
    pInstr = IR::Instr::New(Js::OpCode::PXOR, tmpb, src2, mask, m_func);
    instr->InsertBefore(pInstr);
    Legalize(pInstr);

    // dst = cmpOpCode tmpb, tmpa  (Less than, swapped opnds)
    pInstr = IR::Instr::New(cmpOpcode, dst, tmpb, tmpa, m_func);
    instr->InsertBefore(pInstr);
    Legalize(pInstr);

    if (instr->m_opcode == Js::OpCode::Simd128_GtEq_U4 || instr->m_opcode == Js::OpCode::Simd128_GtEq_U8 || instr->m_opcode == Js::OpCode::Simd128_GtEq_U16)
    {
        // for SIMD unsigned int, greaterThanOrEqual == lessThan + Not
        // dst = PANDN dst, X86_ALL_NEG_ONES
        // MOVUPS mask, [allNegOnes]
        pInstr = IR::Instr::New(Js::OpCode::PANDN, dst, dst, IR::MemRefOpnd::New(m_func->GetThreadContextInfo()->GetX86AllNegOnesAddr(), TySimd128I4, m_func), m_func);
        instr->InsertBefore(pInstr);
        Legalize(pInstr);
    }

    pInstr = instr->m_prev;
    instr->Remove();

    return pInstr;
}

IR::Instr* LowererMD::Simd128LowerLessThanOrEqual(IR::Instr* instr)
{
    Assert(instr->m_opcode == Js::OpCode::Simd128_LtEq_I4 || instr->m_opcode == Js::OpCode::Simd128_LtEq_I8 || instr->m_opcode == Js::OpCode::Simd128_LtEq_I16 ||
        instr->m_opcode == Js::OpCode::Simd128_LtEq_U4 || instr->m_opcode == Js::OpCode::Simd128_LtEq_U8 || instr->m_opcode == Js::OpCode::Simd128_LtEq_U16 ||
        instr->m_opcode == Js::OpCode::Simd128_Gt_U4 || instr->m_opcode == Js::OpCode::Simd128_Gt_U8 || instr->m_opcode == Js::OpCode::Simd128_Gt_U16);

    IR::Instr *pInstr;
    IR::Opnd* dst = instr->GetDst();
    IR::Opnd* src1 = instr->GetSrc1();
    IR::Opnd* src2 = instr->GetSrc2();
    Assert(dst->IsRegOpnd() && (dst->IsSimd128B4() || dst->IsSimd128B8() || dst->IsSimd128B16()));
    Assert(src1->IsRegOpnd() && src1->IsSimd128());
    Assert(src2->IsRegOpnd() && src2->IsSimd128());

    IR::RegOpnd* tmpa = IR::RegOpnd::New(src1->GetType(), m_func);
    IR::RegOpnd* tmpb = IR::RegOpnd::New(src1->GetType(), m_func);

    Js::OpCode cmpOpcode = Js::OpCode::PCMPGTD;
    Js::OpCode eqpOpcode = Js::OpCode::PCMPEQD;
    if (instr->m_opcode == Js::OpCode::Simd128_LtEq_I8 || instr->m_opcode == Js::OpCode::Simd128_LtEq_U8 || instr->m_opcode == Js::OpCode::Simd128_Gt_U8)
    {
        cmpOpcode = Js::OpCode::PCMPGTW;
        eqpOpcode = Js::OpCode::PCMPEQW;
    }
    else if (instr->m_opcode == Js::OpCode::Simd128_LtEq_I16 || instr->m_opcode == Js::OpCode::Simd128_LtEq_U16 || instr->m_opcode == Js::OpCode::Simd128_Gt_U16)
    {
        cmpOpcode = Js::OpCode::PCMPGTB;
        eqpOpcode = Js::OpCode::PCMPEQB;
    }

    if (instr->m_opcode == Js::OpCode::Simd128_LtEq_I4)
    {
        // dst = pcmpgtd src1, src2
        pInstr = IR::Instr::New(Js::OpCode::PCMPGTD, dst, src1, src2, m_func);
        instr->InsertBefore(pInstr);
        Legalize(pInstr);

        // dst = pandn dst, xmmword ptr[X86_ALL_NEG_ONES]
        pInstr = IR::Instr::New(Js::OpCode::PANDN, dst, dst, IR::MemRefOpnd::New(m_func->GetThreadContextInfo()->GetX86AllNegOnesAddr(), TySimd128I4, m_func), m_func);
        instr->InsertBefore(pInstr);
        Legalize(pInstr);
    }
    else if (instr->m_opcode == Js::OpCode::Simd128_LtEq_I8 || instr->m_opcode == Js::OpCode::Simd128_LtEq_I16)
    {
        // tmpa = pcmpgtw src2, src1 (src1 < src2?) [pcmpgtb]
        pInstr = IR::Instr::New(cmpOpcode, tmpa, src2, src1, m_func);
        instr->InsertBefore(pInstr);
        Legalize(pInstr);

        // tmpb = pcmpeqw src1, src2 [pcmpeqb]
        pInstr = IR::Instr::New(eqpOpcode, tmpb, src1, src2, m_func);
        instr->InsertBefore(pInstr);
        Legalize(pInstr);

        // dst =  por tmpa, tmpb
        pInstr = IR::Instr::New(Js::OpCode::POR, dst, tmpa, tmpb, m_func);
        instr->InsertBefore(pInstr);
        Legalize(pInstr);
    }
    else if (instr->m_opcode == Js::OpCode::Simd128_LtEq_U4 || instr->m_opcode == Js::OpCode::Simd128_LtEq_U8 || instr->m_opcode == Js::OpCode::Simd128_LtEq_U16 ||
        instr->m_opcode == Js::OpCode::Simd128_Gt_U4 || instr->m_opcode == Js::OpCode::Simd128_Gt_U8 || instr->m_opcode == Js::OpCode::Simd128_Gt_U16)
    {
        IR::MemRefOpnd* signBits = IR::MemRefOpnd::New(m_func->GetThreadContextInfo()->GetX86DoubleWordSignBitsAddr(), TySimd128I4, m_func);
        IR::RegOpnd * mask = IR::RegOpnd::New(TySimd128I4, m_func);
        if (instr->m_opcode == Js::OpCode::Simd128_LtEq_U8 || instr->m_opcode == Js::OpCode::Simd128_Gt_U8)
        {
            signBits = IR::MemRefOpnd::New(m_func->GetThreadContextInfo()->GetX86WordSignBitsAddr(), TySimd128I4, m_func);
        }
        else if (instr->m_opcode == Js::OpCode::Simd128_LtEq_U16 || instr->m_opcode == Js::OpCode::Simd128_Gt_U16)
        {
            signBits = IR::MemRefOpnd::New(m_func->GetThreadContextInfo()->GetX86ByteSignBitsAddr(), TySimd128I4, m_func);
        }
        // MOVUPS mask, [signBits]
        pInstr = IR::Instr::New(Js::OpCode::MOVUPS, mask, signBits, m_func);
        instr->InsertBefore(pInstr);
        Legalize(pInstr);
        // tmpa = PXOR src1, mask
        pInstr = IR::Instr::New(Js::OpCode::PXOR, tmpa, src1, mask, m_func);
        instr->InsertBefore(pInstr);
        Legalize(pInstr);

        // tmpb = PXOR src2, signBits
        pInstr = IR::Instr::New(Js::OpCode::PXOR, tmpb, src2, mask, m_func);
        instr->InsertBefore(pInstr);
        Legalize(pInstr);

        // dst = cmpOpCode tmpb, tmpa
        pInstr = IR::Instr::New(cmpOpcode, dst, tmpb, tmpa, m_func);
        instr->InsertBefore(pInstr);
        Legalize(pInstr);

        // tmpa = pcmpeqd tmpa, tmpb
        pInstr = IR::Instr::New(eqpOpcode, tmpa, tmpa, tmpb, m_func);
        instr->InsertBefore(pInstr);
        Legalize(pInstr);

        // dst = por dst, tmpa
        pInstr = IR::Instr::New(Js::OpCode::POR, dst, dst, tmpa, m_func);
        instr->InsertBefore(pInstr);
        Legalize(pInstr);

        if (instr->m_opcode == Js::OpCode::Simd128_Gt_U4 || instr->m_opcode == Js::OpCode::Simd128_Gt_U8 || instr->m_opcode == Js::OpCode::Simd128_Gt_U16)
        {   // for SIMD unsigned int, greaterThan == lessThanOrEqual + Not
            // dst = PANDN dst, X86_ALL_NEG_ONES
            pInstr = IR::Instr::New(Js::OpCode::PANDN, dst, dst,  IR::MemRefOpnd::New(m_func->GetThreadContextInfo()->GetX86AllNegOnesAddr(), TySimd128I4, m_func), m_func);
            instr->InsertBefore(pInstr);

            Legalize(pInstr);
        }
    }

    pInstr = instr->m_prev;
    instr->Remove();

    return pInstr;
}

IR::Instr* LowererMD::Simd128LowerGreaterThanOrEqual(IR::Instr* instr)
{
    Assert(instr->m_opcode == Js::OpCode::Simd128_GtEq_I4 || instr->m_opcode == Js::OpCode::Simd128_GtEq_I8 || instr->m_opcode == Js::OpCode::Simd128_GtEq_I16);

    IR::Instr *pInstr;
    IR::Opnd* dst = instr->GetDst();
    IR::Opnd* src1 = instr->GetSrc1();
    IR::Opnd* src2 = instr->GetSrc2();
    Assert(dst->IsRegOpnd() && (dst->IsSimd128B4() || dst->IsSimd128B8() || dst->IsSimd128B16()));
    Assert(src1->IsRegOpnd() && src1->IsSimd128());
    Assert(src2->IsRegOpnd() && src2->IsSimd128());

    if (instr->m_opcode == Js::OpCode::Simd128_GtEq_I4)
    {
        // dst = pcmpgtd src2, src1
        pInstr = IR::Instr::New(Js::OpCode::PCMPGTD, dst, src2, src1, m_func);
        instr->InsertBefore(pInstr);
        Legalize(pInstr);

        // dst = pandn dst, xmmword ptr[X86_ALL_NEG_ONES]
        pInstr = IR::Instr::New(Js::OpCode::PANDN, dst, dst, IR::MemRefOpnd::New(m_func->GetThreadContextInfo()->GetX86AllNegOnesAddr(), TySimd128I4, m_func), m_func);
        instr->InsertBefore(pInstr);
        Legalize(pInstr);
    }
    else if (instr->m_opcode == Js::OpCode::Simd128_GtEq_I8 || instr->m_opcode == Js::OpCode::Simd128_GtEq_I16)
    {
        IR::RegOpnd* tmp1 = IR::RegOpnd::New(src1->GetType(), m_func);
        IR::RegOpnd* tmp2 = IR::RegOpnd::New(src1->GetType(), m_func);

        Js::OpCode cmpOpcode = Js::OpCode::PCMPGTW;
        Js::OpCode eqpOpcode = Js::OpCode::PCMPEQW;
        if (instr->m_opcode == Js::OpCode::Simd128_GtEq_I16)
        {
            cmpOpcode = Js::OpCode::PCMPGTB;
            eqpOpcode = Js::OpCode::PCMPEQB;
        }

        // tmp1 = pcmpgtw src1, src2 [pcmpgtb]
        pInstr = IR::Instr::New(cmpOpcode, tmp1, src1, src2, m_func);
        instr->InsertBefore(pInstr);
        Legalize(pInstr);

        // tmp2 = pcmpeqw src1, src2 [pcmpeqw]
        pInstr = IR::Instr::New(eqpOpcode, tmp2, src1, src2, m_func);
        instr->InsertBefore(pInstr);
        Legalize(pInstr);

        // dst  = por     tmp1, tmp2
        pInstr = IR::Instr::New(Js::OpCode::POR, dst, tmp1, tmp2, m_func);
        instr->InsertBefore(pInstr);
        Legalize(pInstr);
    }

    pInstr = instr->m_prev;
    instr->Remove();

    return pInstr;
}

IR::Instr* LowererMD::Simd128LowerMinMax_F4(IR::Instr* instr)
{
    IR::Instr *pInstr;
    IR::Opnd* dst = instr->GetDst();
    IR::Opnd* src1 = instr->GetSrc1();
    IR::Opnd* src2 = instr->GetSrc2();
    Assert(dst->IsRegOpnd() && dst->IsSimd128());
    Assert(src1->IsRegOpnd() && src1->IsSimd128());
    Assert(src2->IsRegOpnd() && src2->IsSimd128());
    Assert(instr->m_opcode == Js::OpCode::Simd128_Min_F4 || instr->m_opcode == Js::OpCode::Simd128_Max_F4);
    IR::RegOpnd* tmp1 = IR::RegOpnd::New(src1->GetType(), m_func);
    IR::RegOpnd* tmp2 = IR::RegOpnd::New(src2->GetType(), m_func);

    if (instr->m_opcode == Js::OpCode::Simd128_Min_F4)
    {
        pInstr = IR::Instr::New(Js::OpCode::MINPS, tmp1, src1, src2, m_func);
        instr->InsertBefore(pInstr);
        Legalize(pInstr);
        //
        pInstr = IR::Instr::New(Js::OpCode::MINPS, tmp2, src2, src1, m_func);
        instr->InsertBefore(pInstr);
        Legalize(pInstr);
        //
        pInstr = IR::Instr::New(Js::OpCode::ORPS, dst, tmp1, tmp2, m_func);
        instr->InsertBefore(pInstr);
        Legalize(pInstr);
    }
    else
    {

        //This sequence closely mirrors SIMDFloat32x4Operation::OpMax except for
        //the fact that tmp2 (tmpbValue) is reused to reduce the number of registers
        //needed for this sequence.

        pInstr = IR::Instr::New(Js::OpCode::MAXPS, tmp1, src1, src2, m_func);
        instr->InsertBefore(pInstr);
        Legalize(pInstr);
        //
        pInstr = IR::Instr::New(Js::OpCode::MAXPS, tmp2, src2, src1, m_func);
        instr->InsertBefore(pInstr);
        Legalize(pInstr);
        //
        pInstr = IR::Instr::New(Js::OpCode::ANDPS, tmp1, tmp1, tmp2, m_func);
        instr->InsertBefore(pInstr);
        Legalize(pInstr);
        //
        pInstr = IR::Instr::New(Js::OpCode::CMPUNORDPS, tmp2, src1, src2, m_func);
        instr->InsertBefore(pInstr);
        Legalize(pInstr);
        //
        pInstr = IR::Instr::New(Js::OpCode::ORPS, dst, tmp1, tmp2, m_func);
        instr->InsertBefore(pInstr);
        Legalize(pInstr);
    }

    pInstr = instr->m_prev;
    instr->Remove();
    return pInstr;

}


#ifdef ENABLE_WASM_SIMD
IR::Opnd* LowererMD::Simd128CanonicalizeToBoolsBeforeReduction(IR::Instr* instr)
{
    IR::Opnd* src1 = instr->GetSrc1();
    if (m_func->GetJITFunctionBody()->IsWasmFunction())
    {
        Js::OpCode cmpOpcode = Js::OpCode::InvalidOpCode;
        switch (instr->m_opcode)
        {
        case Js::OpCode::Simd128_AnyTrue_B4:
        case Js::OpCode::Simd128_AnyTrue_B2:
        case Js::OpCode::Simd128_AllTrue_B4:
        case Js::OpCode::Simd128_AllTrue_B2:
            cmpOpcode = Js::OpCode::PCMPEQD;
            break;
        case Js::OpCode::Simd128_AnyTrue_B8:
        case Js::OpCode::Simd128_AllTrue_B8:
            cmpOpcode = Js::OpCode::PCMPEQW;
            break;
        case Js::OpCode::Simd128_AnyTrue_B16:
        case Js::OpCode::Simd128_AllTrue_B16:
            cmpOpcode = Js::OpCode::PCMPEQB;
            break;
        default:
            Assert(UNREACHED);
        }

        IR::RegOpnd * newSrc = IR::RegOpnd::New(src1->GetType(), m_func);
        m_lowerer->InsertMove(newSrc, src1, instr);
        Simd128CanonicalizeToBools(instr, cmpOpcode, *newSrc);
        return newSrc;
    }
    return src1;
}
#endif

IR::Instr* LowererMD::Simd128LowerAnyTrue(IR::Instr* instr)
{
    Assert(instr->m_opcode == Js::OpCode::Simd128_AnyTrue_B4 || instr->m_opcode == Js::OpCode::Simd128_AnyTrue_B8 ||
        instr->m_opcode == Js::OpCode::Simd128_AnyTrue_B16 || instr->m_opcode == Js::OpCode::Simd128_AnyTrue_B2);

    IR::Instr *pInstr;
    IR::Opnd* dst = instr->GetDst();
#ifdef ENABLE_WASM_SIMD
    IR::Opnd* src1 = Simd128CanonicalizeToBoolsBeforeReduction(instr);
#else
    IR::Opnd* src1 = instr->GetSrc1();
#endif
    Assert(dst->IsRegOpnd() && dst->IsInt32());
    Assert(src1->IsRegOpnd() && src1->IsSimd128());

    // pmovmskb dst, src1
    // neg      dst
    // sbb      dst, dst
    // neg      dst

    // pmovmskb dst, src1
    pInstr = IR::Instr::New(Js::OpCode::PMOVMSKB, dst, src1, m_func);
    instr->InsertBefore(pInstr);
    Legalize(pInstr);

    // neg      dst
    pInstr = IR::Instr::New(Js::OpCode::NEG, dst, dst, m_func);
    instr->InsertBefore(pInstr);
    Legalize(pInstr);

    // sbb      dst, dst
    pInstr = IR::Instr::New(Js::OpCode::SBB, dst, dst, dst, m_func);
    instr->InsertBefore(pInstr);
    Legalize(pInstr);

    // neg      dst
    pInstr = IR::Instr::New(Js::OpCode::NEG, dst, dst, m_func);
    instr->InsertBefore(pInstr);
    Legalize(pInstr);

    pInstr = instr->m_prev;
    instr->Remove();

    return pInstr;
}

IR::Instr* LowererMD::Simd128LowerAllTrue(IR::Instr* instr)
{
    Assert(instr->m_opcode == Js::OpCode::Simd128_AllTrue_B4 || instr->m_opcode == Js::OpCode::Simd128_AllTrue_B8 ||
        instr->m_opcode == Js::OpCode::Simd128_AllTrue_B16 || instr->m_opcode == Js::OpCode::Simd128_AllTrue_B2);

    IR::Instr *pInstr;
    IR::Opnd* dst = instr->GetDst();
#ifdef ENABLE_WASM_SIMD
    IR::Opnd* src1 = Simd128CanonicalizeToBoolsBeforeReduction(instr);
#else
    IR::Opnd* src1 = instr->GetSrc1();
#endif

    Assert(dst->IsRegOpnd() && dst->IsInt32());
    Assert(src1->IsRegOpnd() && src1->IsSimd128());

    IR::RegOpnd * tmp = IR::RegOpnd::New(TyInt8, m_func);

    // pmovmskb dst, src1
    pInstr = IR::Instr::New(Js::OpCode::PMOVMSKB, dst, src1, m_func);
    instr->InsertBefore(pInstr);

    //horizontally OR into 0th and 2nd positions
    //TODO nikolayk revisit the sequence for in64x2.alltrue
    IR::Opnd* newDst = dst;
    uint cmpMask = 0xFFFF;
    if (instr->m_opcode == Js::OpCode::Simd128_AllTrue_B2) 
    {
        cmpMask = 0x0F0F;
        IR::RegOpnd* reduceReg = IR::RegOpnd::New(TyInt32, m_func);
        pInstr = IR::Instr::New(Js::OpCode::SHR, reduceReg, dst, (IR::IntConstOpnd::New(4, TyInt32, m_func, true)), m_func);
        instr->InsertBefore(pInstr);
        Legalize(pInstr);
        pInstr = IR::Instr::New(Js::OpCode::OR, reduceReg, reduceReg, dst, m_func);
        instr->InsertBefore(pInstr);
        Legalize(pInstr);
        pInstr = IR::Instr::New(Js::OpCode::AND, reduceReg, reduceReg, (IR::IntConstOpnd::New(0x0F0F, TyInt32, m_func, true)), m_func);
        instr->InsertBefore(pInstr);
        Legalize(pInstr);
        newDst = reduceReg;
    }
    
    // cmp      dst, cmpMask
    pInstr = IR::Instr::New(Js::OpCode::CMP, m_func);
    pInstr->SetSrc1(newDst);
    pInstr->SetSrc2(IR::IntConstOpnd::New(cmpMask, TyInt32, m_func, true));
    instr->InsertBefore(pInstr);
    Legalize(pInstr);

    // mov     tmp(TyInt8), dst
    pInstr = IR::Instr::New(Js::OpCode::MOV, tmp, newDst, m_func);
    instr->InsertBefore(pInstr);
    Legalize(pInstr);

    // sete    tmp(TyInt8)
    pInstr = IR::Instr::New(Js::OpCode::SETE, tmp, tmp, m_func);
    instr->InsertBefore(pInstr);
    Legalize(pInstr);

    // movsx dst, dst(TyInt8)
    instr->InsertBefore(IR::Instr::New(Js::OpCode::MOVSX, dst, tmp, m_func));

    pInstr = instr->m_prev;
    instr->Remove();
    return pInstr;
}

IR::Instr* LowererMD::Simd128LowerInt32x4FromFloat32x4(IR::Instr *instr)
{
    IR::Opnd *dst, *src, *tmp, *tmp2, *mask1, *mask2;
    IR::Instr *insertInstr, *pInstr, *newInstr;
    IR::LabelInstr *doneLabel;
    dst = instr->GetDst();
    src = instr->GetSrc1();
    Assert(dst != nullptr && src != nullptr && dst->IsSimd128() && src->IsSimd128());

    // CVTTPS2DQ dst, src
    instr->m_opcode = Js::OpCode::CVTTPS2DQ;
    insertInstr = instr->m_next;
    pInstr = instr->m_prev;
    doneLabel = IR::LabelInstr::New(Js::OpCode::Label, this->m_func);
    mask1 = IR::RegOpnd::New(TyInt32, m_func);
    mask2 = IR::RegOpnd::New(TyInt32, m_func);

    // bound checks
    // check if any value is potentially out of range (0x80000000 in output)
    // PCMPEQD tmp, dst, X86_NEG_MASK (0x80000000)
    // MOVMSKPS mask1, tmp
    // CMP mask1, 0
    // JNE $doneLabel
    tmp = IR::RegOpnd::New(TySimd128I4, m_func);
    tmp2 = IR::RegOpnd::New(TySimd128I4, m_func);
    newInstr = IR::Instr::New(Js::OpCode::MOVAPS, tmp2, IR::MemRefOpnd::New(m_func->GetThreadContextInfo()->GetX86NegMaskF4Addr(), TySimd128I4, m_func), m_func);
    insertInstr->InsertBefore(newInstr);
    Legalize(newInstr);
    newInstr = IR::Instr::New(Js::OpCode::PCMPEQD, tmp, dst, tmp2, m_func);
    insertInstr->InsertBefore(newInstr);
    Legalize(newInstr);
    insertInstr->InsertBefore(IR::Instr::New(Js::OpCode::MOVMSKPS, mask1, tmp, m_func));
    newInstr = IR::Instr::New(Js::OpCode::CMP, m_func);
    newInstr->SetSrc1(mask1);
    newInstr->SetSrc2(IR::IntConstOpnd::New(0, TyInt32, m_func));
    insertInstr->InsertBefore(newInstr);
    insertInstr->InsertBefore(IR::BranchInstr::New(Js::OpCode::JEQ, doneLabel, m_func));

    // we have potential out of bound. check bounds
    // MOVAPS tmp2, X86_TWO_31_F4 (0x4f000000)
    // CMPLEPS tmp, tmp2, src
    // MOVMSKPS mask1, tmp
    // MOVAPS tmp2, X86_NEG_TWO_31_F4 (0xcf000000)
    // CMPLTPS tmp, src, tmp2
    // MOVMSKPS mask2, tmp
    // OR mask1, mask1, mask2
    // check for NaNs
    // CMPEQPS tmp, src
    // MOVMSKPS mask2, tmp
    // NOT mask2
    // AND mask2, 0x00000F
    // OR mask1, mask2
    //
    // CMP mask1, 0
    // JEQ $doneLabel
    newInstr = IR::Instr::New(Js::OpCode::MOVAPS, tmp2, IR::MemRefOpnd::New(m_func->GetThreadContextInfo()->GetX86TwoPower31F4Addr(), TySimd128I4, m_func), m_func);
    insertInstr->InsertBefore(newInstr);
    Legalize(newInstr);
    newInstr = IR::Instr::New(Js::OpCode::CMPLEPS, tmp, tmp2, src, m_func);
    insertInstr->InsertBefore(newInstr);
    Legalize(newInstr);
    insertInstr->InsertBefore(IR::Instr::New(Js::OpCode::MOVMSKPS, mask1, tmp, m_func));

    newInstr = IR::Instr::New(Js::OpCode::MOVAPS, tmp2, IR::MemRefOpnd::New(m_func->GetThreadContextInfo()->GetX86NegTwoPower31F4Addr(), TySimd128I4, m_func), m_func);
    insertInstr->InsertBefore(newInstr);
    Legalize(newInstr);
    newInstr = IR::Instr::New(Js::OpCode::CMPLTPS, tmp, src, tmp2, m_func);
    insertInstr->InsertBefore(newInstr);
    Legalize(newInstr);

    insertInstr->InsertBefore(IR::Instr::New(Js::OpCode::MOVMSKPS, mask2, tmp, m_func));

    insertInstr->InsertBefore(IR::Instr::New(Js::OpCode::OR, mask1, mask1, mask2, m_func));

#ifdef ENABLE_WASM_SIMD
    if (m_func->GetJITFunctionBody()->IsWasmFunction())
    {
        newInstr = IR::Instr::New(Js::OpCode::CMPEQPS, tmp, src, src, m_func);
        insertInstr->InsertBefore(newInstr);
        Legalize(newInstr);
        insertInstr->InsertBefore(IR::Instr::New(Js::OpCode::MOVMSKPS, mask2, tmp, m_func));
        insertInstr->InsertBefore(IR::Instr::New(Js::OpCode::NOT, mask2, mask2, m_func));
        newInstr = IR::Instr::New(Js::OpCode::AND, mask2, mask2, IR::IntConstOpnd::New(0x00000F, TyInt32, m_func), m_func);
        insertInstr->InsertBefore(newInstr);
        Legalize(newInstr);
        insertInstr->InsertBefore(IR::Instr::New(Js::OpCode::OR, mask1, mask1, mask2, m_func));
    }
#endif

    newInstr = IR::Instr::New(Js::OpCode::CMP, m_func);
    newInstr->SetSrc1(mask1);
    newInstr->SetSrc2(IR::IntConstOpnd::New(0, TyInt32, m_func));
    insertInstr->InsertBefore(newInstr);
    insertInstr->InsertBefore(IR::BranchInstr::New(Js::OpCode::JEQ, doneLabel, m_func));

    // throw range error
    m_lowerer->GenerateRuntimeError(insertInstr, JSERR_ArgumentOutOfRange, IR::HelperOp_RuntimeRangeError);

    insertInstr->InsertBefore(doneLabel);

    return pInstr;
}

IR::Instr* LowererMD::Simd128LowerUint32x4FromFloat32x4(IR::Instr *instr)
{
    IR::Opnd *dst, *src, *tmp, *tmp2, *two_31_f4_mask, *two_31_i4_mask, *mask;
    IR::Instr *pInstr, *newInstr;
    IR::LabelInstr *doneLabel, *throwLabel;
    dst = instr->GetDst();
    src = instr->GetSrc1();
    Assert(dst != nullptr && src != nullptr && dst->IsSimd128() && src->IsSimd128());

    doneLabel = IR::LabelInstr::New(Js::OpCode::Label, this->m_func);
    throwLabel = IR::LabelInstr::New(Js::OpCode::Label, this->m_func, true);
    pInstr = instr->m_prev;

    mask = IR::RegOpnd::New(TyInt32, m_func);
    two_31_f4_mask = IR::RegOpnd::New(TySimd128F4, m_func);
    two_31_i4_mask = IR::RegOpnd::New(TySimd128I4, m_func);
    tmp = IR::RegOpnd::New(TySimd128F4, m_func);
    tmp2 = IR::RegOpnd::New(TySimd128F4, m_func);

    // check for NaNs
    // CMPEQPS tmp, src
    // MOVMSKPS mask2, tmp
    // AND mask2, 0x00000F
    // JNE throw
#ifdef ENABLE_WASM_SIMD
    if (m_func->GetJITFunctionBody()->IsWasmFunction())
    {
        newInstr = IR::Instr::New(Js::OpCode::CMPEQPS, tmp, src, src, m_func);
        instr->InsertBefore(newInstr);
        Legalize(newInstr);
        instr->InsertBefore(IR::Instr::New(Js::OpCode::MOVMSKPS, mask, tmp, m_func));
        newInstr = IR::Instr::New(Js::OpCode::CMP, m_func);
        newInstr->SetSrc1(mask);
        newInstr->SetSrc2(IR::IntConstOpnd::New(0x0000000F, TyInt32, m_func));
        instr->InsertBefore(newInstr);
        Legalize(newInstr);
        instr->InsertBefore(IR::BranchInstr::New(Js::OpCode::JNE, throwLabel, m_func));
    }
#endif

    // any lanes <= -1.0 ?
    // CMPLEPS tmp, src, [X86_ALL_FLOAT32_NEG_ONES]
    // MOVMSKPS mask, tmp
    // CMP mask, 0
    // JNE $throwLabel
    newInstr = IR::Instr::New(Js::OpCode::CMPLEPS, tmp, src, IR::MemRefOpnd::New(m_func->GetThreadContextInfo()->GetX86AllNegOnesF4Addr(), TySimd128I4, m_func), m_func);
    instr->InsertBefore(newInstr);
    Legalize(newInstr);

    newInstr = IR::Instr::New(Js::OpCode::MOVMSKPS, mask, tmp, m_func);
    instr->InsertBefore(newInstr);
    Legalize(newInstr);

    newInstr = IR::Instr::New(Js::OpCode::CMP, m_func);
    newInstr->SetSrc1(mask);
    newInstr->SetSrc2(IR::IntConstOpnd::New(0, TyInt32, m_func));
    instr->InsertBefore(newInstr);
    Legalize(newInstr);


    instr->InsertBefore(IR::BranchInstr::New(Js::OpCode::JNE, throwLabel, m_func));

    // CVTTPS2DQ does a range check over signed range [-2^31, 2^31-1], so will fail to convert values >= 2^31.
    // To fix this, subtract 2^31 from values >= 2^31, do CVTTPS2DQ, then add 2^31 back.
    // MOVAPS       two_31_f4_mask, [X86_TWO_31]
    // CMPLEPS      tmp2, two_31_mask, src
    // ANDPS        two_31_f4_mask, tmp2          // tmp has f32(2^31) for lanes >= 2^31, 0 otherwise
    // SUBPS        tmp2, two_31_f4_mask          // subtract 2^31 from lanes >= 2^31, unchanged otherwise.
    // CVTTPS2DQ    dst, tmp2
    newInstr = IR::Instr::New(Js::OpCode::MOVAPS, two_31_f4_mask, IR::MemRefOpnd::New(m_func->GetThreadContextInfo()->GetX86TwoPower31F4Addr(), TySimd128F4, m_func), m_func);
    instr->InsertBefore(newInstr);
    Legalize(newInstr);

    newInstr = IR::Instr::New(Js::OpCode::CMPLEPS, tmp2, two_31_f4_mask, src, m_func);
    instr->InsertBefore(newInstr);
    Legalize(newInstr);

    newInstr = IR::Instr::New(Js::OpCode::ANDPS, two_31_f4_mask, two_31_f4_mask, tmp2, m_func);
    instr->InsertBefore(newInstr);
    Legalize(newInstr);

    newInstr = IR::Instr::New(Js::OpCode::SUBPS, tmp2, src, two_31_f4_mask, m_func);
    instr->InsertBefore(newInstr);
    Legalize(newInstr);

    newInstr = IR::Instr::New(Js::OpCode::CVTTPS2DQ, dst, tmp2, m_func);
    instr->InsertBefore(newInstr);
    Legalize(newInstr);

    // check if any value is out of range (i.e. >= 2^31, meaning originally >= 2^32 before value adjustment)
    // PCMPEQD      tmp, dst, [X86_NEG_MASK]
    // MOVMSKPS     mask, tmp
    // CMP          mask, 0
    // JNE          $throwLabel
    newInstr = IR::Instr::New(Js::OpCode::PCMPEQD, tmp, dst, IR::MemRefOpnd::New(m_func->GetThreadContextInfo()->GetX86NegMaskF4Addr(), TySimd128I4, m_func), m_func);
    instr->InsertBefore(newInstr);
    Legalize(newInstr);

    newInstr = IR::Instr::New(Js::OpCode::MOVMSKPS, mask, tmp, m_func);
    instr->InsertBefore(newInstr);
    Legalize(newInstr);

    newInstr = IR::Instr::New(Js::OpCode::CMP, m_func);
    newInstr->SetSrc1(mask);
    newInstr->SetSrc2(IR::IntConstOpnd::New(0, TyInt32, m_func));
    instr->InsertBefore(newInstr);
    Legalize(newInstr);

    instr->InsertBefore(IR::BranchInstr::New(Js::OpCode::JNE, throwLabel, m_func));

    // we pass range checks
    // add i4(2^31) values back to adjusted values.
    // Use first bit from the 2^31 float mask (0x4f000...0 << 1)
    // and AND with 2^31 int mask (0x8000..0) setting first bit to zero if lane hasn't been adjusted
    // MOVAPS       two_31_i4_mask, [X86_TWO_31_I4]
    // PSLLD        two_31_f4_mask, 1
    // ANDPS        two_31_i4_mask, two_31_f4_mask
    // PADDD        dst, dst, two_31_i4_mask
    // JMP          $doneLabel
    newInstr = IR::Instr::New(Js::OpCode::MOVAPS, two_31_i4_mask, IR::MemRefOpnd::New(m_func->GetThreadContextInfo()->GetX86TwoPower31I4Addr(), TySimd128I4, m_func), m_func);
    instr->InsertBefore(newInstr);
    Legalize(newInstr);

    newInstr = IR::Instr::New(Js::OpCode::PSLLD, two_31_f4_mask, two_31_f4_mask, IR::IntConstOpnd::New(1, TyInt8, m_func), m_func);
    instr->InsertBefore(newInstr);
    Legalize(newInstr);

    newInstr = IR::Instr::New(Js::OpCode::ANDPS, two_31_i4_mask, two_31_i4_mask, two_31_f4_mask, m_func);
    instr->InsertBefore(newInstr);
    Legalize(newInstr);

    newInstr = IR::Instr::New(Js::OpCode::PADDD, dst, dst, two_31_i4_mask, m_func);
    instr->InsertBefore(newInstr);
    Legalize(newInstr);
    instr->InsertBefore(IR::BranchInstr::New(Js::OpCode::JMP, doneLabel, m_func));

    // throwLabel:
    //      Throw Range Error
    instr->InsertBefore(throwLabel);
    m_lowerer->GenerateRuntimeError(instr, JSERR_ArgumentOutOfRange, IR::HelperOp_RuntimeRangeError);
    // doneLabe:
    instr->InsertBefore(doneLabel);

    instr->Remove();
    return pInstr;
}

IR::Instr* LowererMD::Simd128LowerFloat32x4FromUint32x4(IR::Instr *instr)
{
    IR::Opnd *dst, *src, *tmp, *zero;
    IR::Instr *pInstr, *newInstr;

    dst = instr->GetDst();
    src = instr->GetSrc1();
    Assert(dst != nullptr && src != nullptr && dst->IsSimd128() && src->IsSimd128());

    pInstr = instr->m_prev;

    zero = IR::RegOpnd::New(TySimd128I4, m_func);
    tmp = IR::RegOpnd::New(TySimd128I4, m_func);

    // find unsigned values above 2^31-1. Comparison is signed, so look for values < 0
    // MOVAPS zero, [X86_ALL_ZEROS]
    newInstr = IR::Instr::New(Js::OpCode::MOVAPS, zero, IR::MemRefOpnd::New(m_func->GetThreadContextInfo()->GetX86AllZerosAddr(), TySimd128I4, m_func), m_func);
    instr->InsertBefore(newInstr);
    Legalize(newInstr);

    // tmp = PCMPGTD zero, src
    newInstr = IR::Instr::New(Js::OpCode::PCMPGTD, tmp, zero, src, m_func);
    instr->InsertBefore(newInstr);
    Legalize(newInstr);

    // temp1 has f32(2^32) for unsigned values above 2^31, 0 otherwise
    // ANDPS tmp, tmp, [X86_TWO_32_F4]
    newInstr = IR::Instr::New(Js::OpCode::ANDPS, tmp, tmp, IR::MemRefOpnd::New(m_func->GetThreadContextInfo()->GetX86TwoPower32F4Addr(), TySimd128F4, m_func), m_func);
    instr->InsertBefore(newInstr);
    Legalize(newInstr);

    // convert
    // dst = CVTDQ2PS src
    newInstr = IR::Instr::New(Js::OpCode::CVTDQ2PS, dst, src, m_func);
    instr->InsertBefore(newInstr);
    Legalize(newInstr);

    // Add f32(2^32) to negative values
    // ADDPS dst, dst, tmp
    newInstr = IR::Instr::New(Js::OpCode::ADDPS, dst, dst, tmp, m_func);
    instr->InsertBefore(newInstr);
    Legalize(newInstr);

    instr->Remove();
    return pInstr;
}

IR::Instr* LowererMD::Simd128AsmJsLowerLoadElem(IR::Instr *instr)
{
    Assert(instr->m_opcode == Js::OpCode::Simd128_LdArr_I4 ||
        instr->m_opcode == Js::OpCode::Simd128_LdArr_I8 ||
        instr->m_opcode == Js::OpCode::Simd128_LdArr_I16 ||
        instr->m_opcode == Js::OpCode::Simd128_LdArr_U4 ||
        instr->m_opcode == Js::OpCode::Simd128_LdArr_U8 ||
        instr->m_opcode == Js::OpCode::Simd128_LdArr_U16 ||
        instr->m_opcode == Js::OpCode::Simd128_LdArr_F4 ||
        //instr->m_opcode == Js::OpCode::Simd128_LdArr_D2 ||
        instr->m_opcode == Js::OpCode::Simd128_LdArrConst_I4 ||
        instr->m_opcode == Js::OpCode::Simd128_LdArrConst_I8 ||
        instr->m_opcode == Js::OpCode::Simd128_LdArrConst_I16 ||
        instr->m_opcode == Js::OpCode::Simd128_LdArrConst_U4 ||
        instr->m_opcode == Js::OpCode::Simd128_LdArrConst_U8 ||
        instr->m_opcode == Js::OpCode::Simd128_LdArrConst_U16 ||
        instr->m_opcode == Js::OpCode::Simd128_LdArrConst_F4
        //instr->m_opcode == Js::OpCode::Simd128_LdArrConst_D2
        );

    IR::Instr * instrPrev = instr->m_prev;
    IR::RegOpnd * indexOpnd = instr->GetSrc1()->AsIndirOpnd()->GetIndexOpnd();
    IR::RegOpnd * baseOpnd = instr->GetSrc1()->AsIndirOpnd()->GetBaseOpnd();
    IR::Opnd * dst = instr->GetDst();
    IR::Opnd * src1 = instr->GetSrc1();
    IR::Opnd * src2 = instr->GetSrc2();
    ValueType arrType = baseOpnd->GetValueType();
    uint8 dataWidth = instr->dataWidth;

    // Type-specialized.
    Assert(dst->IsSimd128() && src1->IsSimd128() && src2->GetType() == TyUint32);

    IR::Instr * done;
    if (indexOpnd ||  (((uint32)src1->AsIndirOpnd()->GetOffset() + dataWidth) > 0x1000000 /* 16 MB */))
    {
        uint32 bpe = Simd128GetTypedArrBytesPerElem(arrType);
        // bound check and helper
        done = this->lowererMDArch.LowerAsmJsLdElemHelper(instr, true, bpe != dataWidth);
    }
    else
    {
        // Reaching here means:
        // We have a constant index, and either
        // (1) constant heap or (2) variable heap with constant index < 16MB.
        // Case (1) requires static bound check. Case (2) means we are always in bound.

        // this can happen in cases where globopt props a constant access which was not known at bytecodegen time or when heap is non-constant
        if (src2->IsIntConstOpnd() && ((uint32)src1->AsIndirOpnd()->GetOffset() + dataWidth > src2->AsIntConstOpnd()->AsUint32()))
        {
            m_lowerer->GenerateRuntimeError(instr, JSERR_ArgumentOutOfRange, IR::HelperOp_RuntimeRangeError);
            instr->Remove();
            return instrPrev;
        }
        done = instr;
    }

    return Simd128ConvertToLoad(dst, src1, dataWidth, instr);
}

IR::Instr* LowererMD::Simd128LowerLoadElem(IR::Instr *instr)
{
    Assert(!m_func->GetJITFunctionBody()->IsAsmJsMode());

    Assert(
           instr->m_opcode == Js::OpCode::Simd128_LdArr_I4 ||
           instr->m_opcode == Js::OpCode::Simd128_LdArr_I8 ||
           instr->m_opcode == Js::OpCode::Simd128_LdArr_I16 ||
           instr->m_opcode == Js::OpCode::Simd128_LdArr_U4 ||
           instr->m_opcode == Js::OpCode::Simd128_LdArr_U8 ||
           instr->m_opcode == Js::OpCode::Simd128_LdArr_U16 ||
           instr->m_opcode == Js::OpCode::Simd128_LdArr_F4
          );

    IR::Opnd * src = instr->GetSrc1();
    IR::RegOpnd * indexOpnd =src->AsIndirOpnd()->GetIndexOpnd();
    IR::Opnd * dst = instr->GetDst();
    ValueType arrType = src->AsIndirOpnd()->GetBaseOpnd()->GetValueType();

    // If we type-specialized, then array is a definite typed-array.
    Assert(arrType.IsObject() && arrType.IsTypedArray());

    Simd128GenerateUpperBoundCheck(indexOpnd, src->AsIndirOpnd(), arrType, instr);
    Simd128LoadHeadSegment(src->AsIndirOpnd(), arrType, instr);
    return Simd128ConvertToLoad(dst, src, instr->dataWidth, instr, m_lowerer->GetArrayIndirScale(arrType) /* scale factor */);
}

IR::Instr *
LowererMD::Simd128ConvertToLoad(IR::Opnd *dst, IR::Opnd *src, uint8 dataWidth, IR::Instr* instr, byte scaleFactor /* = 0*/)
{
    IR::Instr *newInstr = nullptr;
    IR::Instr * instrPrev = instr->m_prev;

    // Type-specialized.
    Assert(dst && dst->IsSimd128());
    Assert(src->IsIndirOpnd());
    if (scaleFactor > 0)
    {
        // needed only for non-Asmjs code
        Assert(!m_func->GetJITFunctionBody()->IsAsmJsMode());
        src->AsIndirOpnd()->SetScale(scaleFactor);
    }

    switch (dataWidth)
    {
    case 16:
        // MOVUPS dst, src1([arrayBuffer + indexOpnd])
        newInstr = IR::Instr::New(LowererMDArch::GetAssignOp(src->GetType()), dst, src, instr->m_func);
        instr->InsertBefore(newInstr);
        Legalize(newInstr);
        break;
    case 12:
    {
        IR::RegOpnd *temp = IR::RegOpnd::New(src->GetType(), instr->m_func);

        // MOVSD dst, src1([arrayBuffer + indexOpnd])
        newInstr = IR::Instr::New(Js::OpCode::MOVSD, dst, src, instr->m_func);
        instr->InsertBefore(newInstr);
        Legalize(newInstr);

        // MOVSS temp, src1([arrayBuffer + indexOpnd + 8])
        newInstr = IR::Instr::New(Js::OpCode::MOVSS, temp, src, instr->m_func);
        instr->InsertBefore(newInstr);
        newInstr->GetSrc1()->AsIndirOpnd()->SetOffset(src->AsIndirOpnd()->GetOffset() + 8, true);
        Legalize(newInstr);

        // PSLLDQ temp, 0x08
        instr->InsertBefore(IR::Instr::New(Js::OpCode::PSLLDQ, temp, temp, IR::IntConstOpnd::New(8, TyInt8, instr->m_func, true), instr->m_func));

        // ORPS dst, temp
        newInstr = IR::Instr::New(Js::OpCode::ORPS, dst, dst, temp, instr->m_func);
        instr->InsertBefore(newInstr);
        Legalize(newInstr);
        break;
    }
    case 8:
        // MOVSD dst, src1([arrayBuffer + indexOpnd])
        newInstr = IR::Instr::New(Js::OpCode::MOVSD, dst, src, instr->m_func);
        instr->InsertBefore(newInstr);
        Legalize(newInstr);
        break;
    case 4:
        // MOVSS dst, src1([arrayBuffer + indexOpnd])
        newInstr = IR::Instr::New(Js::OpCode::MOVSS, dst, src, instr->m_func);
        instr->InsertBefore(newInstr);
        Legalize(newInstr);
        break;
    default:
        Assume(UNREACHED);
    }

    instr->Remove();
    return instrPrev;
}

IR::Instr*
LowererMD::Simd128AsmJsLowerStoreElem(IR::Instr *instr)
{
    Assert(
        instr->m_opcode == Js::OpCode::Simd128_StArr_I4 ||
        instr->m_opcode == Js::OpCode::Simd128_StArr_I8 ||
        instr->m_opcode == Js::OpCode::Simd128_StArr_I16 ||
        instr->m_opcode == Js::OpCode::Simd128_StArr_U4 ||
        instr->m_opcode == Js::OpCode::Simd128_StArr_U8 ||
        instr->m_opcode == Js::OpCode::Simd128_StArr_U16 ||
        instr->m_opcode == Js::OpCode::Simd128_StArr_F4 ||
        //instr->m_opcode == Js::OpCode::Simd128_StArr_D2 ||
        instr->m_opcode == Js::OpCode::Simd128_StArrConst_I4 ||
        instr->m_opcode == Js::OpCode::Simd128_StArrConst_I8 ||
        instr->m_opcode == Js::OpCode::Simd128_StArrConst_I16 ||
        instr->m_opcode == Js::OpCode::Simd128_StArrConst_U4 ||
        instr->m_opcode == Js::OpCode::Simd128_StArrConst_U8 ||
        instr->m_opcode == Js::OpCode::Simd128_StArrConst_U16 ||
        instr->m_opcode == Js::OpCode::Simd128_StArrConst_U4 ||
        instr->m_opcode == Js::OpCode::Simd128_StArrConst_F4
        //instr->m_opcode == Js::OpCode::Simd128_StArrConst_D2
        );

    IR::Instr * instrPrev = instr->m_prev;
    IR::RegOpnd * indexOpnd = instr->GetDst()->AsIndirOpnd()->GetIndexOpnd();
    IR::RegOpnd * baseOpnd = instr->GetDst()->AsIndirOpnd()->GetBaseOpnd();
    IR::Opnd * dst = instr->GetDst();
    IR::Opnd * src1 = instr->GetSrc1();
    IR::Opnd * src2 = instr->GetSrc2();
    ValueType arrType = baseOpnd->GetValueType();
    uint8 dataWidth = instr->dataWidth;

    // Type-specialized.
    Assert(dst->IsSimd128() && src1->IsSimd128() && src2->GetType() == TyUint32);

    IR::Instr * done;

    if (indexOpnd || ((uint32)dst->AsIndirOpnd()->GetOffset() + dataWidth > 0x1000000))
    {
        // CMP indexOpnd, src2(arrSize)
        // JA $helper
        // JMP $store
        // $helper:
        // Throw RangeError
        // JMP $done
        // $store:
        // MOV dst([arrayBuffer + indexOpnd]), src1
        // $done:
        uint32 bpe = Simd128GetTypedArrBytesPerElem(arrType);
        done = this->lowererMDArch.LowerAsmJsStElemHelper(instr, true, bpe != dataWidth);
    }
    else
    {
        // we might have a constant index if globopt propped a constant store. we can ahead of time check if it is in-bounds
        if (src2->IsIntConstOpnd() && ((uint32)dst->AsIndirOpnd()->GetOffset() + dataWidth > src2->AsIntConstOpnd()->AsUint32()))
        {
            m_lowerer->GenerateRuntimeError(instr, JSERR_ArgumentOutOfRange, IR::HelperOp_RuntimeRangeError);
            instr->Remove();
            return instrPrev;
        }
        done = instr;
    }

    return Simd128ConvertToStore(dst, src1, dataWidth, instr);
}

IR::Instr*
LowererMD::Simd128LowerStoreElem(IR::Instr *instr)
{
    Assert(!m_func->GetJITFunctionBody()->IsAsmJsMode());
    Assert(
           instr->m_opcode == Js::OpCode::Simd128_StArr_I4 ||
           instr->m_opcode == Js::OpCode::Simd128_StArr_I8 ||
           instr->m_opcode == Js::OpCode::Simd128_StArr_I16 ||
           instr->m_opcode == Js::OpCode::Simd128_StArr_U4 ||
           instr->m_opcode == Js::OpCode::Simd128_StArr_U8 ||
           instr->m_opcode == Js::OpCode::Simd128_StArr_U16 ||
           instr->m_opcode == Js::OpCode::Simd128_StArr_F4
        );

    IR::Opnd * dst = instr->GetDst();
    IR::RegOpnd * indexOpnd = dst->AsIndirOpnd()->GetIndexOpnd();
    IR::Opnd * src1 = instr->GetSrc1();
    uint8 dataWidth = instr->dataWidth;
    ValueType arrType = dst->AsIndirOpnd()->GetBaseOpnd()->GetValueType();

    // If we type-specialized, then array is a definite type-array.
    Assert(arrType.IsObject() && arrType.IsTypedArray());

    Simd128GenerateUpperBoundCheck(indexOpnd, dst->AsIndirOpnd(), arrType, instr);
    Simd128LoadHeadSegment(dst->AsIndirOpnd(), arrType, instr);
    return Simd128ConvertToStore(dst, src1, dataWidth, instr, m_lowerer->GetArrayIndirScale(arrType) /*scale factor*/);
}

IR::Instr *
LowererMD::Simd128ConvertToStore(IR::Opnd *dst, IR::Opnd *src1, uint8 dataWidth, IR::Instr* instr, byte scaleFactor /* = 0 */)
{
    IR::Instr * instrPrev = instr->m_prev;

    Assert(src1 && src1->IsSimd128());
    Assert(dst->IsIndirOpnd());

    if (scaleFactor > 0)
    {
        // needed only for non-Asmjs code
        Assert(!m_func->GetJITFunctionBody()->IsAsmJsMode());
        dst->AsIndirOpnd()->SetScale(scaleFactor);
    }

    switch (dataWidth)
    {
    case 16:
        // MOVUPS dst([arrayBuffer + indexOpnd]), src1
        instr->InsertBefore(IR::Instr::New(LowererMDArch::GetAssignOp(src1->GetType()), dst, src1, instr->m_func));
        break;
    case 12:
    {
               IR::RegOpnd *temp = IR::RegOpnd::New(src1->GetType(), instr->m_func);
               IR::Instr *movss;
               // MOVAPS temp, src
               instr->InsertBefore(IR::Instr::New(Js::OpCode::MOVAPS, temp, src1, instr->m_func));
               // MOVSD dst([arrayBuffer + indexOpnd]), temp
               instr->InsertBefore(IR::Instr::New(Js::OpCode::MOVSD, dst, temp, instr->m_func));
               // PSRLDQ temp, 0x08
               instr->InsertBefore(IR::Instr::New(Js::OpCode::PSRLDQ, temp, temp, IR::IntConstOpnd::New(8, TyInt8, m_func, true), instr->m_func));
               // MOVSS dst([arrayBuffer + indexOpnd + 8]), temp
               movss = IR::Instr::New(Js::OpCode::MOVSS, dst, temp, instr->m_func);
               instr->InsertBefore(movss);
               movss->GetDst()->AsIndirOpnd()->SetOffset(dst->AsIndirOpnd()->GetOffset() + 8, true);
               break;
    }
    case 8:
        // MOVSD dst([arrayBuffer + indexOpnd]), src1
        instr->InsertBefore(IR::Instr::New(Js::OpCode::MOVSD, dst, src1, instr->m_func));
        break;
    case 4:
        // MOVSS dst([arrayBuffer + indexOpnd]), src1
        instr->InsertBefore(IR::Instr::New(Js::OpCode::MOVSS, dst, src1, instr->m_func));
        break;
    default:;
        Assume(UNREACHED);
    }
    instr->Remove();
    return instrPrev;
}

void
LowererMD::Simd128GenerateUpperBoundCheck(IR::RegOpnd *indexOpnd, IR::IndirOpnd *indirOpnd, ValueType arrType, IR::Instr *instr)
{
    Assert(!m_func->GetJITFunctionBody()->IsAsmJsMode());

    IR::ArrayRegOpnd *arrayRegOpnd = indirOpnd->GetBaseOpnd()->AsArrayRegOpnd();
    IR::Opnd* headSegmentLengthOpnd;

    if (arrayRegOpnd->EliminatedUpperBoundCheck())
    {
        // already eliminated or extracted by globOpt (OptArraySrc). Nothing to do.
        return;
    }

    if (arrayRegOpnd->HeadSegmentLengthSym())
    {
        headSegmentLengthOpnd = IR::RegOpnd::New(arrayRegOpnd->HeadSegmentLengthSym(), TyUint32, m_func);
    }
    else
    {
        // (headSegmentLength = [base + offset(length)])
        int lengthOffset;
        lengthOffset = m_lowerer->GetArrayOffsetOfLength(arrType);
        headSegmentLengthOpnd = IR::IndirOpnd::New(arrayRegOpnd, lengthOffset, TyUint32, m_func);
    }

    IR::LabelInstr * skipLabel = Lowerer::InsertLabel(false, instr);
    int32 elemCount = Lowerer::SimdGetElementCountFromBytes(arrayRegOpnd->GetValueType(), instr->dataWidth);
    if (indexOpnd)
    {
        //  MOV tmp, elemCount
        //  ADD tmp, index
        //  CMP tmp, Length  -- upper bound check
        //  JBE  $storeLabel
        //  Throw RuntimeError
        //  skipLabel:
        IR::RegOpnd *tmp = IR::RegOpnd::New(indexOpnd->GetType(), m_func);
        IR::IntConstOpnd *elemCountOpnd = IR::IntConstOpnd::New(elemCount, TyInt8, m_func, true);
        m_lowerer->InsertMove(tmp, elemCountOpnd, skipLabel);
        Lowerer::InsertAdd(false, tmp, tmp, indexOpnd, skipLabel);
        m_lowerer->InsertCompareBranch(tmp, headSegmentLengthOpnd, Js::OpCode::BrLe_A, true, skipLabel, skipLabel);
    }
    else
    {
        // CMP Length, (offset + elemCount)
        // JA $storeLabel
        int32 offset = indirOpnd->GetOffset();
        int32 index = offset + elemCount;
        m_lowerer->InsertCompareBranch(headSegmentLengthOpnd, IR::IntConstOpnd::New(index, TyInt32, m_func, true), Js::OpCode::BrLe_A, true, skipLabel, skipLabel);
    }
    m_lowerer->GenerateRuntimeError(skipLabel, JSERR_ArgumentOutOfRange, IR::HelperOp_RuntimeRangeError);
    return;
}

void
LowererMD::Simd128LoadHeadSegment(IR::IndirOpnd *indirOpnd, ValueType arrType, IR::Instr *instr)
{

    // For non-asm.js we check if headSeg symbol exists, else load it.
    IR::ArrayRegOpnd *arrayRegOpnd = indirOpnd->GetBaseOpnd()->AsArrayRegOpnd();
    IR::RegOpnd *headSegmentOpnd;

    if (arrayRegOpnd->HeadSegmentSym())
    {
        headSegmentOpnd = IR::RegOpnd::New(arrayRegOpnd->HeadSegmentSym(), TyMachPtr, m_func);
    }
    else
    {
        //  MOV headSegment, [base + offset(head)]
        int32 headOffset = m_lowerer->GetArrayOffsetOfHeadSegment(arrType);
        IR::IndirOpnd * newIndirOpnd = IR::IndirOpnd::New(arrayRegOpnd, headOffset, TyMachPtr, this->m_func);
        headSegmentOpnd = IR::RegOpnd::New(TyMachPtr, this->m_func);
        m_lowerer->InsertMove(headSegmentOpnd, newIndirOpnd, instr);
    }

    // change base to be the head segment instead of the array object
    indirOpnd->SetBaseOpnd(headSegmentOpnd);
}

// Builds args list <dst, src1, src2, src3 ..>
SList<IR::Opnd*> * LowererMD::Simd128GetExtendedArgs(IR::Instr *instr)
{
    SList<IR::Opnd*> * args = JitAnew(m_lowerer->m_alloc, SList<IR::Opnd*>, m_lowerer->m_alloc);
    IR::Instr *pInstr = instr;
    IR::Opnd *dst, *src1, *src2;

    dst = src1 = src2 = nullptr;

    if (pInstr->GetDst())
    {
        dst = pInstr->UnlinkDst();
    }

    src1 = pInstr->UnlinkSrc1();
    Assert(src1->GetStackSym()->IsSingleDef());

    pInstr = src1->GetStackSym()->GetInstrDef();

    while (pInstr && pInstr->m_opcode == Js::OpCode::ExtendArg_A)
    {
        Assert(pInstr->GetSrc1());
        src1 = pInstr->GetSrc1()->Copy(this->m_func);
        if (src1->IsRegOpnd())
        {
            this->m_lowerer->addToLiveOnBackEdgeSyms->Set(src1->AsRegOpnd()->m_sym->m_id);
        }
        args->Push(src1);

        if (pInstr->GetSrc2())
        {
            src2 = pInstr->GetSrc2();
            Assert(src2->GetStackSym()->IsSingleDef());
            pInstr = src2->GetStackSym()->GetInstrDef();
        }
        else
        {
            pInstr = nullptr;
        }

    }
    args->Push(dst);
    Assert(args->Count() > 3);
    return args;
}



IR::Opnd*
LowererMD::EnregisterBoolConst(IR::Instr* instr, IR::Opnd *opnd, IRType type)
{

    if (opnd->IsIntConstOpnd() || opnd->IsInt64ConstOpnd())
    {
        bool isSet = opnd->GetImmediateValue(instr->m_func) != 0;
        IR::RegOpnd *tempReg = IR::RegOpnd::New(type, m_func);
        instr->InsertBefore(IR::Instr::New(Js::OpCode::MOV, tempReg, IR::IntConstOpnd::New(isSet ? -1 : 0, type, m_func, true), m_func));
        return tempReg;
    }

    IRType origType = opnd->GetType();
    IR::RegOpnd *tempReg = IR::RegOpnd::New(origType, m_func);
    IR::Instr* cmovInstr = IR::Instr::New(Js::OpCode::MOV, tempReg, IR::IntConstOpnd::New(0, origType, m_func, true), m_func);
    instr->InsertBefore(cmovInstr);
    Legalize(cmovInstr);
    cmovInstr = IR::Instr::New(Js::OpCode::SUB, tempReg, tempReg, opnd->UseWithNewType(origType, m_func), m_func);
    instr->InsertBefore(cmovInstr);
    Legalize(cmovInstr);
    cmovInstr = IR::Instr::New(Js::OpCode::CMOVS, tempReg, tempReg, IR::IntConstOpnd::New(-1, origType, m_func, true), m_func);
    instr->InsertBefore(cmovInstr);
    Legalize(cmovInstr);
    return tempReg->UseWithNewType(type, m_func);
}

IR::Opnd*
LowererMD::EnregisterIntConst(IR::Instr* instr, IR::Opnd *constOpnd, IRType type /* = TyInt32*/)
{
    IRType constType = constOpnd->GetType();
    if (!IRType_IsNativeInt(constType))
    {
        // not int opnd, nothing to do
        return constOpnd;
    }

    Assert(type == TyInt32 || type == TyInt16 || type == TyInt8);
    Assert(constType == TyInt32 || constType == TyInt16 || constType == TyInt8);
    if (constOpnd->IsRegOpnd())
    {
        // already a register, just cast
        constOpnd->SetType(type);
        return constOpnd;
    }

    // en-register
    IR::RegOpnd *tempReg = IR::RegOpnd::New(type, m_func);

    // MOV tempReg, constOpnd
    instr->InsertBefore(IR::Instr::New(Js::OpCode::MOV, tempReg, constOpnd, m_func));
    return tempReg;
}

void LowererMD::Simd128InitOpcodeMap()
{
    m_simd128OpCodesMap = JitAnewArrayZ(m_lowerer->m_alloc, Js::OpCode, Js::Simd128OpcodeCount());

    // All simd ops should be contiguous for this mapping to work
    Assert(Js::OpCode::Simd128_End + (Js::OpCode) 1 == Js::OpCode::Simd128_Start_Extend);
    //SET_SIMDOPCODE(Simd128_FromFloat64x2_I4     , CVTTPD2DQ);
    //SET_SIMDOPCODE(Simd128_FromFloat64x2Bits_I4 , MOVAPS);
    SET_SIMDOPCODE(Simd128_FromFloat32x4Bits_I4 , MOVAPS);
    SET_SIMDOPCODE(Simd128_FromInt16x8Bits_I4   , MOVAPS);
    SET_SIMDOPCODE(Simd128_FromInt8x16Bits_I4   , MOVAPS);
    SET_SIMDOPCODE(Simd128_FromUint32x4Bits_I4  , MOVAPS);
    SET_SIMDOPCODE(Simd128_FromUint16x8Bits_I4  , MOVAPS);
    SET_SIMDOPCODE(Simd128_FromUint8x16Bits_I4  , MOVAPS);
    SET_SIMDOPCODE(Simd128_Add_I4               , PADDD);
    SET_SIMDOPCODE(Simd128_Sub_I4               , PSUBD);
    SET_SIMDOPCODE(Simd128_Lt_I4                , PCMPGTD);
    SET_SIMDOPCODE(Simd128_Gt_I4                , PCMPGTD);
    SET_SIMDOPCODE(Simd128_Eq_I4                , PCMPEQD);
    SET_SIMDOPCODE(Simd128_And_I4               , PAND);
    SET_SIMDOPCODE(Simd128_Or_I4                , POR);
    SET_SIMDOPCODE(Simd128_Xor_I4               , PXOR);
    SET_SIMDOPCODE(Simd128_Not_I4               , XORPS);

    SET_SIMDOPCODE(Simd128_FromFloat32x4Bits_I8    , MOVAPS);
    SET_SIMDOPCODE(Simd128_FromInt32x4Bits_I8      , MOVAPS);
    SET_SIMDOPCODE(Simd128_FromInt8x16Bits_I8      , MOVAPS);
    SET_SIMDOPCODE(Simd128_FromUint32x4Bits_I8     , MOVAPS);
    SET_SIMDOPCODE(Simd128_FromUint16x8Bits_I8     , MOVAPS);
    SET_SIMDOPCODE(Simd128_FromUint8x16Bits_I8     , MOVAPS);
    SET_SIMDOPCODE(Simd128_Or_I16               , POR);
    SET_SIMDOPCODE(Simd128_Xor_I16              , PXOR);
    SET_SIMDOPCODE(Simd128_Not_I16              , XORPS);
    SET_SIMDOPCODE(Simd128_And_I16              , PAND);
    SET_SIMDOPCODE(Simd128_Add_I16              , PADDB);
    SET_SIMDOPCODE(Simd128_Sub_I16              , PSUBB);
    SET_SIMDOPCODE(Simd128_Lt_I16               , PCMPGTB);
    SET_SIMDOPCODE(Simd128_Gt_I16               , PCMPGTB);
    SET_SIMDOPCODE(Simd128_Eq_I16               , PCMPEQB);
    SET_SIMDOPCODE(Simd128_FromFloat32x4Bits_I16, MOVAPS);
    SET_SIMDOPCODE(Simd128_FromInt32x4Bits_I16  , MOVAPS);
    SET_SIMDOPCODE(Simd128_FromInt16x8Bits_I16      , MOVAPS);
    SET_SIMDOPCODE(Simd128_FromUint32x4Bits_I16     , MOVAPS);
    SET_SIMDOPCODE(Simd128_FromUint16x8Bits_I16     , MOVAPS);
    SET_SIMDOPCODE(Simd128_FromUint8x16Bits_I16     , MOVAPS);

    SET_SIMDOPCODE(Simd128_FromFloat32x4Bits_U4    , MOVAPS);
    SET_SIMDOPCODE(Simd128_FromInt32x4Bits_U4      , MOVAPS);
    SET_SIMDOPCODE(Simd128_FromInt16x8Bits_U4      , MOVAPS);
    SET_SIMDOPCODE(Simd128_FromInt8x16Bits_U4      , MOVAPS);
    SET_SIMDOPCODE(Simd128_FromUint16x8Bits_U4     , MOVAPS);
    SET_SIMDOPCODE(Simd128_FromUint8x16Bits_U4     , MOVAPS);

    SET_SIMDOPCODE(Simd128_FromFloat32x4Bits_U8    , MOVAPS);
    SET_SIMDOPCODE(Simd128_FromInt32x4Bits_U8      , MOVAPS);
    SET_SIMDOPCODE(Simd128_FromInt16x8Bits_U8      , MOVAPS);
    SET_SIMDOPCODE(Simd128_FromInt8x16Bits_U8      , MOVAPS);
    SET_SIMDOPCODE(Simd128_FromUint32x4Bits_U8     , MOVAPS);
    SET_SIMDOPCODE(Simd128_FromUint8x16Bits_U8     , MOVAPS);

    SET_SIMDOPCODE(Simd128_FromFloat32x4Bits_U16  , MOVAPS);
    SET_SIMDOPCODE(Simd128_FromInt32x4Bits_U16    , MOVAPS);
    SET_SIMDOPCODE(Simd128_FromInt16x8Bits_U16    , MOVAPS);
    SET_SIMDOPCODE(Simd128_FromInt8x16Bits_U16    , MOVAPS);
    SET_SIMDOPCODE(Simd128_FromUint32x4Bits_U16   , MOVAPS);
    SET_SIMDOPCODE(Simd128_FromUint16x8Bits_U16   , MOVAPS);

    //SET_SIMDOPCODE(Simd128_FromFloat64x2_F4      , CVTPD2PS);
    //SET_SIMDOPCODE(Simd128_FromFloat64x2Bits_F4  , MOVAPS);
    SET_SIMDOPCODE(Simd128_FromInt32x4_F4        , CVTDQ2PS);
    SET_SIMDOPCODE(Simd128_FromInt32x4Bits_F4    , MOVAPS);
    SET_SIMDOPCODE(Simd128_FromInt16x8Bits_F4    , MOVAPS);
    SET_SIMDOPCODE(Simd128_FromInt8x16Bits_F4    , MOVAPS);
    SET_SIMDOPCODE(Simd128_FromUint32x4Bits_F4    , MOVAPS);
    SET_SIMDOPCODE(Simd128_FromUint16x8Bits_F4    , MOVAPS);
    SET_SIMDOPCODE(Simd128_FromUint8x16Bits_F4    , MOVAPS);
    SET_SIMDOPCODE(Simd128_Abs_F4                , ANDPS);
    SET_SIMDOPCODE(Simd128_Neg_F4                , XORPS);
    SET_SIMDOPCODE(Simd128_Add_F4                , ADDPS);
    SET_SIMDOPCODE(Simd128_Sub_F4                , SUBPS);
    SET_SIMDOPCODE(Simd128_Mul_F4                , MULPS);
    SET_SIMDOPCODE(Simd128_Div_F4                , DIVPS);
    SET_SIMDOPCODE(Simd128_Sqrt_F4               , SQRTPS);
    SET_SIMDOPCODE(Simd128_Lt_F4                 , CMPLTPS); // CMPLTPS
    SET_SIMDOPCODE(Simd128_LtEq_F4               , CMPLEPS); // CMPLEPS
    SET_SIMDOPCODE(Simd128_Eq_F4                 , CMPEQPS); // CMPEQPS
    SET_SIMDOPCODE(Simd128_Neq_F4                , CMPNEQPS); // CMPNEQPS
    SET_SIMDOPCODE(Simd128_Gt_F4                 , CMPLTPS); // CMPLTPS (swap srcs)
    SET_SIMDOPCODE(Simd128_GtEq_F4               , CMPLEPS); // CMPLEPS (swap srcs)


#if 0
    SET_SIMDOPCODE(Simd128_FromFloat32x4_D2, CVTPS2PD);
    SET_SIMDOPCODE(Simd128_FromFloat32x4Bits_D2, MOVAPS);
    SET_SIMDOPCODE(Simd128_FromInt32x4_D2, CVTDQ2PD);
    SET_SIMDOPCODE(Simd128_FromInt32x4Bits_D2, MOVAPS);
    SET_SIMDOPCODE(Simd128_Neg_D2, XORPS);
    SET_SIMDOPCODE(Simd128_Add_D2, ADDPD);
    SET_SIMDOPCODE(Simd128_Abs_D2, ANDPD);
    SET_SIMDOPCODE(Simd128_Sub_D2, SUBPD);
    SET_SIMDOPCODE(Simd128_Mul_D2, MULPD);
    SET_SIMDOPCODE(Simd128_Div_D2, DIVPD);
    SET_SIMDOPCODE(Simd128_Min_D2, MINPD);
    SET_SIMDOPCODE(Simd128_Max_D2, MAXPD);
    SET_SIMDOPCODE(Simd128_Sqrt_D2, SQRTPD);
    SET_SIMDOPCODE(Simd128_Lt_D2, CMPLTPD); // CMPLTPD
    SET_SIMDOPCODE(Simd128_LtEq_D2, CMPLEPD); // CMPLEPD
    SET_SIMDOPCODE(Simd128_Eq_D2, CMPEQPD); // CMPEQPD
    SET_SIMDOPCODE(Simd128_Neq_D2, CMPNEQPD); // CMPNEQPD
    SET_SIMDOPCODE(Simd128_Gt_D2, CMPLTPD); // CMPLTPD (swap srcs)
    SET_SIMDOPCODE(Simd128_GtEq_D2, CMPLEPD); // CMPLEPD (swap srcs)
#endif // 0

    SET_SIMDOPCODE(Simd128_And_I8               , PAND);
    SET_SIMDOPCODE(Simd128_Or_I8                , POR);
    SET_SIMDOPCODE(Simd128_Xor_I8               , XORPS);
    SET_SIMDOPCODE(Simd128_Not_I8               , XORPS);
    SET_SIMDOPCODE(Simd128_Add_I8               , PADDW);
    SET_SIMDOPCODE(Simd128_Sub_I8               , PSUBW);
    SET_SIMDOPCODE(Simd128_Mul_I8               , PMULLW);
    SET_SIMDOPCODE(Simd128_Eq_I8                , PCMPEQW);
    SET_SIMDOPCODE(Simd128_Lt_I8                , PCMPGTW); // (swap srcs)
    SET_SIMDOPCODE(Simd128_Gt_I8                , PCMPGTW);
    SET_SIMDOPCODE(Simd128_AddSaturate_I8       , PADDSW);
    SET_SIMDOPCODE(Simd128_SubSaturate_I8       , PSUBSW);

    SET_SIMDOPCODE(Simd128_AddSaturate_I16      , PADDSB);
    SET_SIMDOPCODE(Simd128_SubSaturate_I16      , PSUBSB);

    SET_SIMDOPCODE(Simd128_And_U4               , PAND);
    SET_SIMDOPCODE(Simd128_Or_U4                , POR);
    SET_SIMDOPCODE(Simd128_Xor_U4               , XORPS);
    SET_SIMDOPCODE(Simd128_Not_U4               , XORPS);
    SET_SIMDOPCODE(Simd128_Add_U4               , PADDD);
    SET_SIMDOPCODE(Simd128_Sub_U4               , PSUBD);
    SET_SIMDOPCODE(Simd128_Eq_U4                , PCMPEQD); // same as int32x4.equal

    SET_SIMDOPCODE(Simd128_And_U8               , PAND);
    SET_SIMDOPCODE(Simd128_Or_U8                , POR);
    SET_SIMDOPCODE(Simd128_Xor_U8               , XORPS);
    SET_SIMDOPCODE(Simd128_Not_U8               , XORPS);
    SET_SIMDOPCODE(Simd128_Add_U8               , PADDW);
    SET_SIMDOPCODE(Simd128_Sub_U8               , PSUBW);
    SET_SIMDOPCODE(Simd128_Mul_U8               , PMULLW);
    SET_SIMDOPCODE(Simd128_Eq_U8                , PCMPEQW); // same as int16X8.equal
    SET_SIMDOPCODE(Simd128_AddSaturate_U8       , PADDUSW);
    SET_SIMDOPCODE(Simd128_SubSaturate_U8       , PSUBUSW);

    SET_SIMDOPCODE(Simd128_And_U16              , PAND);
    SET_SIMDOPCODE(Simd128_Or_U16               , POR);
    SET_SIMDOPCODE(Simd128_Xor_U16              , XORPS);
    SET_SIMDOPCODE(Simd128_Not_U16              , XORPS);
    SET_SIMDOPCODE(Simd128_Add_U16              , PADDB);
    SET_SIMDOPCODE(Simd128_Sub_U16              , PSUBB);

    SET_SIMDOPCODE(Simd128_Eq_U16               , PCMPEQB); // same as int8x16.equal
    SET_SIMDOPCODE(Simd128_AddSaturate_U16      , PADDUSB);
    SET_SIMDOPCODE(Simd128_SubSaturate_U16      , PSUBUSB);

    SET_SIMDOPCODE(Simd128_And_B4               , PAND);
    SET_SIMDOPCODE(Simd128_Or_B4                , POR);
    SET_SIMDOPCODE(Simd128_Xor_B4               , XORPS);
    SET_SIMDOPCODE(Simd128_Not_B4               , XORPS);

    SET_SIMDOPCODE(Simd128_And_B8               , PAND);
    SET_SIMDOPCODE(Simd128_Or_B8                , POR);
    SET_SIMDOPCODE(Simd128_Xor_B8               , XORPS);
    SET_SIMDOPCODE(Simd128_Not_B8               , XORPS);

    SET_SIMDOPCODE(Simd128_And_B16              , PAND);
    SET_SIMDOPCODE(Simd128_Or_B16               , POR);
    SET_SIMDOPCODE(Simd128_Xor_B16              , XORPS);
    SET_SIMDOPCODE(Simd128_Not_B16              , XORPS);

    SET_SIMDOPCODE(Simd128_Add_I2               , PADDQ);
    SET_SIMDOPCODE(Simd128_Sub_I2               , PSUBQ);
}
#undef SIMD_SETOPCODE
#undef SIMD_GETOPCODE

void LowererMD::CheckShuffleLanes_4(uint8 lanes[], uint8 lanesSrc[], uint *fromSrc1, uint *fromSrc2)
{
    Assert(lanes);
    Assert(lanesSrc);
    Assert(fromSrc1 && fromSrc2);
    *fromSrc1 = 0;
    *fromSrc2 = 0;
    for (uint i = 0; i < 4; i++)
    {
        if (lanes[i] >= 0 && lanes[i] < 4)
        {
            (*fromSrc1)++;
            lanesSrc[i] = 1;
        }
        else if (lanes[i] >= 4 && lanes[i] < 8)
        {
            (*fromSrc2)++;
            lanesSrc[i] = 2;
        }
        else
        {
            Assert(UNREACHED);
        }
    }
}

void LowererMD::InsertShufps(uint8 lanes[], IR::Opnd *dst, IR::Opnd *src1, IR::Opnd *src2, IR::Instr *instr)
{
    int8 shufMask;
    uint8 normLanes[4];
    IR::RegOpnd * tmp = IR::RegOpnd::New(TySimd128I4, m_func);
    for (uint i = 0; i < 4; i++)
    {
        normLanes[i] = (lanes[i] >= 4) ? (lanes[i] - 4) : lanes[i];
    }
    shufMask = (int8)((normLanes[3] << 6) | (normLanes[2] << 4) | (normLanes[1] << 2) | normLanes[0]);
    // ToDo: Move this to legalization code
    if (dst->IsEqual(src1))
    {
        // instruction already legal
        instr->InsertBefore(IR::Instr::New(Js::OpCode::SHUFPS, dst, src2, IR::IntConstOpnd::New((IntConstType)shufMask, TyInt8, m_func, true), m_func));
    }
    else if (dst->IsEqual(src2))
    {

        // MOVAPS tmp, dst
        instr->InsertBefore(IR::Instr::New(Js::OpCode::MOVAPS, tmp, dst, m_func));
        // MOVAPS dst, src1
        instr->InsertBefore(IR::Instr::New(Js::OpCode::MOVAPS, dst, src1, m_func));
        // SHUF dst, tmp, imm8
        instr->InsertBefore(IR::Instr::New(Js::OpCode::SHUFPS, dst, tmp, IR::IntConstOpnd::New((IntConstType)shufMask, TyInt8, m_func, true), m_func));
    }
    else
    {
        // MOVAPS dst, src1
        instr->InsertBefore(IR::Instr::New(Js::OpCode::MOVAPS, dst, src1, m_func));
        // SHUF dst, src2, imm8
        instr->InsertBefore(IR::Instr::New(Js::OpCode::SHUFPS, dst, src2, IR::IntConstOpnd::New((IntConstType)shufMask, TyInt8, m_func, true), m_func));
    }
}

BYTE LowererMD::Simd128GetTypedArrBytesPerElem(ValueType arrType)
{
    return  (1 << Lowerer::GetArrayIndirScale(arrType));
}

#endif<|MERGE_RESOLUTION|>--- conflicted
+++ resolved
@@ -162,7 +162,7 @@
     while (!args->Empty() && i < 8)
     {
         srcs[i] = args->Pop();
-        // src's might have been constant prop'ed. Enregister them if so.
+        // src's might have been constant prop'd. Enregister them if so.
         srcs[i] = (instr->m_opcode == Js::OpCode::Simd128_IntsToB8) ?
             EnregisterBoolConst(instr, srcs[i], TyInt16) :
             EnregisterIntConst(instr, srcs[i], TyInt16);
@@ -204,7 +204,7 @@
     while (!args->Empty() && i < 16)
     {
         srcs[i] = args->Pop();
-        // src's might have been constant prop'ed. Enregister them if so.
+        // src's might have been constant prop'd. Enregister them if so.
         srcs[i] = (instr->m_opcode == Js::OpCode::Simd128_IntsToB16) ?
             EnregisterBoolConst(instr, srcs[i], TyInt8) :
             EnregisterIntConst(instr, srcs[i], TyInt8);
@@ -887,7 +887,6 @@
     return instr;
 }
 
-<<<<<<< HEAD
 void LowererMD::EmitShiftByScalarI2(IR::Instr *instr, IR::JnHelperMethod helper)
 {
     IR::Opnd* src2 = instr->GetSrc2();
@@ -900,90 +899,6 @@
     instr->InsertBefore(helperCall);
     this->ChangeToHelperCall(helperCall, helper);
     m_lowerer->InsertMove(dst, dstMemRef, instr);
-=======
-IR::Instr* LowererMD::Simd128LowerConstructor_8(IR::Instr *instr)
-{
-    IR::Opnd* dst = nullptr;
-    IR::Opnd* srcs[8];
-
-    //Simd128_IntsToI8/U8/B8
-    Assert(instr->m_opcode == Js::OpCode::Simd128_IntsToI8 || instr->m_opcode == Js::OpCode::Simd128_IntsToU8 || instr->m_opcode == Js::OpCode::Simd128_IntsToB8);
-    SList<IR::Opnd*> *args = Simd128GetExtendedArgs(instr);
-
-    Assert(args->Count() == 9);
-    dst = args->Pop();
-
-    uint i = 0;
-    while (!args->Empty() && i < 8)
-    {
-        srcs[i] = args->Pop();
-        // src's might have been constant prop'd. Enregister them if so.
-        srcs[i] = EnregisterIntConst(instr, srcs[i], TyInt16);
-        Assert(srcs[i]->GetType() == TyInt16 && srcs[i]->IsRegOpnd());
-        // PINSRW dst, srcs[i], i
-        instr->InsertBefore(IR::Instr::New(Js::OpCode::PINSRW, dst, srcs[i], IR::IntConstOpnd::New(i, TyInt8, m_func, true), m_func));
-        i++;
-    }
-    if (instr->m_opcode == Js::OpCode::Simd128_IntsToB8)
-    {
-        instr = Simd128CanonicalizeToBools(instr, Js::OpCode::PCMPEQW, *dst);
-    }
-    IR::Instr* prevInstr;
-    prevInstr = instr->m_prev;
-    instr->Remove();
-    return prevInstr;
-}
-
-IR::Instr* LowererMD::Simd128LowerConstructor_16(IR::Instr *instr)
-{
-    IR::Opnd* dst = nullptr;
-    IR::Opnd* srcs[16];
-    //Simd128_IntsToI16/U16/B16
-    Assert(instr->m_opcode == Js::OpCode::Simd128_IntsToU16 || instr->m_opcode == Js::OpCode::Simd128_IntsToI16 || instr->m_opcode == Js::OpCode::Simd128_IntsToB16);
-    SList<IR::Opnd*> *args = Simd128GetExtendedArgs(instr);
-    intptr_t tempSIMD = m_func->GetThreadContextInfo()->GetSimdTempAreaAddr(0);
-#if DBG
-    // using only one SIMD temp
-    intptr_t endAddrSIMD = tempSIMD + sizeof(X86SIMDValue);
-#endif
-    intptr_t address;
-    IR::Instr * newInstr;
-
-    Assert(args->Count() == 17);
-    dst = args->Pop();
-
-    uint i = 0;
-    while (!args->Empty() && i < 16)
-    {
-        srcs[i] = args->Pop();
-        // src's might have been constant prop'd. Enregister them if so.
-        srcs[i] = EnregisterIntConst(instr, srcs[i], TyInt8);
-        Assert(srcs[i]->GetType() == TyInt8 && srcs[i]->IsRegOpnd());
-
-        address = tempSIMD + i;
-        // check for buffer overrun
-        Assert((intptr_t)address < endAddrSIMD);
-        // MOV [temp + i], src[i] (TyInt8)
-        newInstr = IR::Instr::New(Js::OpCode::MOV, IR::MemRefOpnd::New(tempSIMD + i, TyInt8, m_func), srcs[i], m_func);
-        instr->InsertBefore(newInstr);
-        Legalize(newInstr);
-        i++;
-    }
-    // MOVUPS dst, [temp]
-    newInstr = IR::Instr::New(Js::OpCode::MOVUPS, dst, IR::MemRefOpnd::New(tempSIMD, TySimd128U16, m_func), m_func);
-    instr->InsertBefore(newInstr);
-    Legalize(newInstr);
-
-    if (instr->m_opcode == Js::OpCode::Simd128_IntsToB16)
-    {
-        instr = Simd128CanonicalizeToBools(instr, Js::OpCode::PCMPEQB, *dst);
-    }
-
-    IR::Instr* prevInstr;
-    prevInstr = instr->m_prev;
-    instr->Remove();
-    return prevInstr;
->>>>>>> 706b65c6
 }
 
 IR::Instr * LowererMD::SIMD128LowerReplaceLane_2(IR::Instr *instr)
@@ -1005,7 +920,6 @@
     }
     else
     {
-<<<<<<< HEAD
         LoadHelperArgument(instr, src2);
         LoadInt64HelperArgument(instr, src3);
         IR::MemRefOpnd* srcMemRef = LoadSimdHelperArgument(instr, 0);
@@ -1017,59 +931,6 @@
         m_lowerer->InsertMove(dst, dstMemRef, instr);
     }
     return removeInstr(instr);
-=======
-        //Simd128_IntsToI4/U4
-        IR::RegOpnd *temp = IR::RegOpnd::New(TyFloat32, m_func);
-
-        // src's might have been constant prop'd. Enregister them if so.
-        src4 = EnregisterIntConst(instr, src4);
-        src3 = EnregisterIntConst(instr, src3);
-        src2 = EnregisterIntConst(instr, src2);
-        src1 = EnregisterIntConst(instr, src1);
-
-        Assert(src1->GetType() == TyInt32 && src1->IsRegOpnd());
-        Assert(src2->GetType() == TyInt32 && src2->IsRegOpnd());
-        Assert(src3->GetType() == TyInt32 && src3->IsRegOpnd());
-        Assert(src4->GetType() == TyInt32 && src4->IsRegOpnd());
-
-        // MOVD t(TyFloat32), src4(TyInt32)
-        instr->InsertBefore(IR::Instr::New(Js::OpCode::MOVD, temp, src4, m_func));
-
-        // MOVSS dst, t
-        instr->InsertBefore(IR::Instr::New(movOpcode, dst, temp, m_func));
-        // PSLLDQ dst, dst, 4
-        instr->InsertBefore(IR::Instr::New(shiftOpcode, dst, dst, IR::IntConstOpnd::New(TySize[TyInt32], TyInt8, m_func, true), m_func));
-
-        // MOVD t(TyFloat32), sr34(TyInt32)
-        instr->InsertBefore(IR::Instr::New(Js::OpCode::MOVD, temp, src3, m_func));
-        // MOVSS dst, t
-        instr->InsertBefore(IR::Instr::New(movOpcode, dst, temp, m_func));
-        // PSLLDQ dst, dst, 4
-        instr->InsertBefore(IR::Instr::New(shiftOpcode, dst, dst, IR::IntConstOpnd::New(TySize[TyInt32], TyInt8, m_func, true), m_func));
-
-        // MOVD t(TyFloat32), src2(TyInt32)
-        instr->InsertBefore(IR::Instr::New(Js::OpCode::MOVD, temp, src2, m_func));
-        // MOVSS dst, t
-        instr->InsertBefore(IR::Instr::New(movOpcode, dst, temp, m_func));
-        // PSLLDQ dst, dst, 4
-        instr->InsertBefore(IR::Instr::New(shiftOpcode, dst, dst, IR::IntConstOpnd::New(TySize[TyInt32], TyInt8, m_func, true), m_func));
-
-        // MOVD t(TyFloat32), src1(TyInt32)
-        instr->InsertBefore(IR::Instr::New(Js::OpCode::MOVD, temp, src1, m_func));
-        // MOVSS dst, t
-        instr->InsertBefore(IR::Instr::New(movOpcode, dst, temp, m_func));
-
-        if (instr->m_opcode == Js::OpCode::Simd128_IntsToB4)
-        {
-            instr = Simd128CanonicalizeToBools(instr, Js::OpCode::PCMPEQD, *dst);
-        }
-    }
-
-    IR::Instr* prevInstr;
-    prevInstr = instr->m_prev;
-    instr->Remove();
-    return prevInstr;
->>>>>>> 706b65c6
 }
 
 void LowererMD::EmitInsertInt64(IR::Opnd* src, uint index, IR::Instr *instr)
