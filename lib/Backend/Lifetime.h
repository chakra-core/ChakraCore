--- conflicted
+++ resolved
@@ -9,16 +9,6 @@
 {
 public:
 
-<<<<<<< HEAD
-    Lifetime(JitArenaAllocator * alloc, StackSym *sym, RegNum reg, uint32 start, uint32 end, Func *func)
-        : sym(sym), reg(reg), start(start), end(end), previousDefBlockNumber(0), defList(alloc),
-        useList(alloc), lastUseLabel(NULL), region(NULL), isSpilled(false), useCount(0), useCountAdjust(0), allDefsCost(0), isLiveAcrossCalls(false),
-        isLiveAcrossUserCalls(false), isDeadStore(true), isOpHelperSpilled(false), cantOpHelperSpill(false), isOpHelperSpillAsArg(false),
-        isFloat(0), cantSpill(false), dontAllocate(false), isSecondChanceAllocated(false), isCheapSpill(false), spillStackSlot(NULL),
-
-          totalOpHelperLengthByEnd(0), needsStoreCompensation(false), alloc(alloc), regionUseCount(NULL), regionUseCountAdjust(NULL),
-          cantStackPack(false)
-=======
     Lifetime(JitArenaAllocator * alloc, StackSym *sym, RegNum reg, uint32 start, uint32 end)
         :
         sym(sym),
@@ -55,7 +45,6 @@
         needsStoreCompensation(false),
         cantStackPack(false),
         isFloat(false)
->>>>>>> f49aaa44
     {
     }
 
