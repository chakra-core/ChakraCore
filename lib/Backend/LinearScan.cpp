//-------------------------------------------------------------------------------------------------------
// Copyright (C) Microsoft Corporation and contributors. All rights reserved.
// Licensed under the MIT license. See LICENSE.txt file in the project root for full license information.
//-------------------------------------------------------------------------------------------------------

#include "Backend.h"

#include "SccLiveness.h"

#if DBG_DUMP || ENABLE_DEBUG_CONFIG_OPTIONS
char const * const RegNames[RegNumCount] =
{
#define REGDAT(Name, ListName, ...) "" STRINGIZE(ListName) "",
#include "RegList.h"
#undef REGDAT
};

char16 const * const RegNamesW[RegNumCount] =
{
#define REGDAT(Name, ListName, ...) _u("") STRINGIZEW(ListName) _u(""),
#include "RegList.h"
#undef REGDAT
};
#endif

static const uint8 RegAttribs[RegNumCount] =
{
#define REGDAT(Name, ListName, Encode, Type, Attribs) Attribs,
#include "RegList.h"
#undef REGDAT
};

extern const IRType RegTypes[RegNumCount] =
{
#define REGDAT(Name, ListName, Encode, Type, Attribs) Type,
#include "RegList.h"
#undef REGDAT
};


LoweredBasicBlock* LoweredBasicBlock::New(JitArenaAllocator* allocator)
{
    return JitAnew(allocator, LoweredBasicBlock, allocator);
}

void LoweredBasicBlock::Copy(LoweredBasicBlock* block)
{
    this->inlineeFrameLifetimes.Copy(&block->inlineeFrameLifetimes);
    this->inlineeStack.Copy(&block->inlineeStack);
    this->inlineeFrameSyms.Copy(&block->inlineeFrameSyms);
}

bool LoweredBasicBlock::HasData()
{
    return this->inlineeFrameLifetimes.Count() > 0 || this->inlineeStack.Count() > 0;
}

LoweredBasicBlock* LoweredBasicBlock::Clone(JitArenaAllocator* allocator)
{
    if (this->HasData())
    {
        LoweredBasicBlock* clone = LoweredBasicBlock::New(allocator);
        clone->Copy(this);
        return clone;
    }
    return nullptr;
}

bool LoweredBasicBlock::Equals(LoweredBasicBlock* otherBlock)
{
    if(this->HasData() != otherBlock->HasData())
    {
        return false;
    }
    if (!this->inlineeFrameLifetimes.Equals(&otherBlock->inlineeFrameLifetimes))
    {
        return false;
    }
    if (!this->inlineeStack.Equals(&otherBlock->inlineeStack))
    {
        return false;
    }
    return true;
}

// LinearScan::RegAlloc
// This register allocator is based on the 1999 linear scan register allocation paper
// by Poletto and Sarkar.  This code however walks the IR while doing the lifetime
// allocations, and assigns the regs to all the RegOpnd as it goes.  It assumes
// the IR is in R-DFO, and that the lifetime list is sorted in starting order.
// Lifetimes are allocated as they become live, and retired as they go dead.  RegOpnd
// are assigned their register.  If a lifetime becomes active and there are no free
// registers left, a lifetime is picked to be spilled.
// When we spill, the whole lifetime is spilled.  All the loads and stores are done
// through memory for that lifetime, even the ones allocated before the current instruction.
// We do optimize this slightly by not reloading the previous loads that were not in loops.

void
LinearScan::RegAlloc()
{
    NoRecoverMemoryJitArenaAllocator tempAlloc(_u("BE-LinearScan"), this->func->m_alloc->GetPageAllocator(), Js::Throw::OutOfMemory);
    this->tempAlloc = &tempAlloc;
    this->opHelperSpilledLiveranges = JitAnew(&tempAlloc, SList<Lifetime *>, &tempAlloc);
    this->activeLiveranges = JitAnew(&tempAlloc, SList<Lifetime *>, &tempAlloc);
    this->liveOnBackEdgeSyms = JitAnew(&tempAlloc, BVSparse<JitArenaAllocator>, &tempAlloc);
    this->stackPackInUseLiveRanges = JitAnew(&tempAlloc, SList<Lifetime *>, &tempAlloc);
    this->stackSlotsFreeList = JitAnew(&tempAlloc, SList<StackSlot *>, &tempAlloc);
    this->currentBlock = LoweredBasicBlock::New(&tempAlloc);

    IR::Instr *currentInstr = this->func->m_headInstr;

    SCCLiveness liveness(this->func, this->tempAlloc);
    BEGIN_CODEGEN_PHASE(this->func, Js::LivenessPhase);

    // Build the lifetime list
    liveness.Build();
    END_CODEGEN_PHASE(this->func, Js::LivenessPhase);


    this->lifetimeList = &liveness.lifetimeList;

    this->opHelperBlockList = &liveness.opHelperBlockList;
    this->opHelperBlockIter = SList<OpHelperBlock>::Iterator(this->opHelperBlockList);
    this->opHelperBlockIter.Next();

    this->Init();

    NativeCodeData::Allocator * nativeAllocator = this->func->GetNativeCodeDataAllocator();
    if (func->hasBailout)
    {
        this->globalBailOutRecordTables = NativeCodeDataNewArrayZ(nativeAllocator, GlobalBailOutRecordDataTable *,  func->m_inlineeId + 1);
        this->lastUpdatedRowIndices = JitAnewArrayZ(this->tempAlloc, uint *, func->m_inlineeId + 1);

#ifdef PROFILE_BAILOUT_RECORD_MEMORY
        if (Js::Configuration::Global.flags.ProfileBailOutRecordMemory)
        {
            this->func->GetScriptContext()->bailOutOffsetBytes += (sizeof(GlobalBailOutRecordDataTable *) * (func->m_inlineeId + 1));
            this->func->GetScriptContext()->bailOutRecordBytes += (sizeof(GlobalBailOutRecordDataTable *) * (func->m_inlineeId + 1));
        }
#endif
    }

    m_bailOutRecordCount = 0;
    IR::Instr * insertBailInAfter = nullptr;
    BailOutInfo * bailOutInfoForBailIn = nullptr;
    bool endOfBasicBlock = true;
    FOREACH_INSTR_EDITING(instr, instrNext, currentInstr)
    {
        if (instr->GetNumber() == 0)
        {
            AssertMsg(LowererMD::IsAssign(instr), "Only expect spill code here");
            continue;
        }

#if DBG_DUMP && defined(ENABLE_DEBUG_CONFIG_OPTIONS)
        if (Js::Configuration::Global.flags.Trace.IsEnabled(Js::LinearScanPhase, this->func->GetSourceContextId(), this->func->GetLocalFunctionId()))
        {
            instr->Dump();
        }
#endif // DBG

        this->currentInstr = instr;
        if(instr->StartsBasicBlock() || endOfBasicBlock)
        {
            endOfBasicBlock = false;
            ++currentBlockNumber;
        }

        if (instr->IsLabelInstr())
        {
            this->lastLabel = instr->AsLabelInstr();
            if (this->lastLabel->m_loweredBasicBlock)
            {
                this->currentBlock = this->lastLabel->m_loweredBasicBlock;
            }
            else if(currentBlock->HasData())
            {
                // Check if the previous block has fall-through. If so, retain the block info. If not, create empty info.
                IR::Instr *const prevInstr = instr->GetPrevRealInstrOrLabel();
                Assert(prevInstr);
                if(!prevInstr->HasFallThrough())
                {
                    currentBlock = LoweredBasicBlock::New(&tempAlloc);
                }
            }
            this->currentRegion = this->lastLabel->GetRegion();
        }
        else if (instr->IsBranchInstr())
        {
            if (this->func->HasTry() && this->func->DoOptimizeTryCatch())
            {
                this->ProcessEHRegionBoundary(instr);
            }
            this->ProcessSecondChanceBoundary(instr->AsBranchInstr());
        }

        this->CheckIfInLoop(instr);

        if (this->RemoveDeadStores(instr))
        {
            continue;
        }

        if (instr->HasBailOutInfo())
        {
            if (this->currentRegion)
            {
                RegionType curRegType = this->currentRegion->GetType();
                Assert(curRegType != RegionTypeFinally); //Finally regions are not optimized yet
                if (curRegType == RegionTypeTry || curRegType == RegionTypeCatch)
                {
                    this->func->hasBailoutInEHRegion = true;
                }
            }

            this->FillBailOutRecord(instr);
            if (instr->GetBailOutKind() == IR::BailOutForGeneratorYield)
            {
                Assert(instr->m_next->IsLabelInstr());
                insertBailInAfter = instr->m_next;
                bailOutInfoForBailIn = instr->GetBailOutInfo();
            }
        }

        this->SetSrcRegs(instr);
        this->EndDeadLifetimes(instr);

        this->CheckOpHelper(instr);

        this->KillImplicitRegs(instr);

        this->AllocateNewLifetimes(instr);
        this->SetDstReg(instr);

        this->EndDeadOpHelperLifetimes(instr);

        if (instr->IsLabelInstr())
        {
            this->ProcessSecondChanceBoundary(instr->AsLabelInstr());
        }

#if DBG
        this->CheckInvariants();
#endif // DBG

        if(instr->EndsBasicBlock())
        {
            endOfBasicBlock = true;
        }

        if (insertBailInAfter == instr)
        {
            instrNext = linearScanMD.GenerateBailInForGeneratorYield(instr, bailOutInfoForBailIn);
            insertBailInAfter = nullptr;
            bailOutInfoForBailIn = nullptr;
        }
    }NEXT_INSTR_EDITING;

    if (func->hasBailout)
    {
        for (uint i = 0; i <= func->m_inlineeId; i++)
        {
            if (globalBailOutRecordTables[i] != nullptr)
            {
                globalBailOutRecordTables[i]->Finalize(nativeAllocator, &tempAlloc);
#ifdef PROFILE_BAILOUT_RECORD_MEMORY
                if (Js::Configuration::Global.flags.ProfileBailOutRecordMemory)
                {
                    func->GetScriptContext()->bailOutOffsetBytes += sizeof(GlobalBailOutRecordDataRow) * globalBailOutRecordTables[i]->length;
                    func->GetScriptContext()->bailOutRecordBytes += sizeof(GlobalBailOutRecordDataRow) * globalBailOutRecordTables[i]->length;
                }
#endif
            }
        }
    }

    AssertMsg((this->intRegUsedCount + this->floatRegUsedCount) == this->linearScanMD.UnAllocatableRegCount(this->func) , "RegUsedCount is wrong");
    AssertMsg(this->activeLiveranges->Empty(), "Active list not empty");
    AssertMsg(this->stackPackInUseLiveRanges->Empty(), "Spilled list not empty");

    AssertMsg(!this->opHelperBlockIter.IsValid(), "Got to the end with a helper block still on the list?");

    Assert(this->currentBlock->inlineeStack.Count() == 0);
    this->InsertOpHelperSpillAndRestores();

#if _M_IX86
# if ENABLE_DEBUG_CONFIG_OPTIONS
    if (Js::Configuration::Global.flags.Instrument.IsEnabled(Js::LinearScanPhase, this->func->GetSourceContextId(),this->func->GetLocalFunctionId()))
    {
        this->DynamicStatsInstrument();
    }
# endif
#endif

#if DBG_DUMP
    if (PHASE_STATS(Js::LinearScanPhase, this->func))
    {
        this->PrintStats();
    }
    if (PHASE_TRACE(Js::StackPackPhase, this->func))
    {
        Output::Print(_u("---------------------------\n"));
    }
#endif // DBG_DUMP
    DebugOnly(this->func->allowRemoveBailOutArgInstr = true);
}

JitArenaAllocator *
LinearScan::GetTempAlloc()
{
    Assert(tempAlloc);
    return tempAlloc;
}

#if DBG
void
LinearScan::CheckInvariants() const
{
    BitVector bv = this->nonAllocatableRegs;
    uint32 lastend = 0;
    FOREACH_SLIST_ENTRY(Lifetime *, lifetime, this->activeLiveranges)
    {
        // Make sure there are only one lifetime per reg
        Assert(!bv.Test(lifetime->reg));
        bv.Set(lifetime->reg);
        Assert(!lifetime->isOpHelperSpilled);
        Assert(!lifetime->isSpilled);
        Assert(lifetime->end >= lastend);
        lastend = lifetime->end;
    }
    NEXT_SLIST_ENTRY;

    // Make sure the active reg bit vector is correct
    Assert(bv.Equal(this->activeRegs));

    uint ints = 0, floats = 0;
    FOREACH_BITSET_IN_UNITBV(index, this->activeRegs, BitVector)
    {
        if (IRType_IsFloat(RegTypes[index]))
        {
            floats++;
        }
        else
        {
            ints++;
        }
    }
    NEXT_BITSET_IN_UNITBV;
    Assert(ints == this->intRegUsedCount);
    Assert(floats == this->floatRegUsedCount);
    Assert((this->intRegUsedCount + this->floatRegUsedCount) == this->activeRegs.Count());

    bv.ClearAll();

    lastend = 0;
    FOREACH_SLIST_ENTRY(Lifetime *, lifetime, this->opHelperSpilledLiveranges)
    {
        // Make sure there are only one lifetime per reg in the op helper spilled liveranges
        Assert(!bv.Test(lifetime->reg));
        if (!lifetime->cantOpHelperSpill)
        {
            bv.Set(lifetime->reg);
            Assert(lifetime->isOpHelperSpilled);
            Assert(!lifetime->isSpilled);
        }
        Assert(lifetime->end >= lastend);
        lastend = lifetime->end;
    }
    NEXT_SLIST_ENTRY;

    // Make sure the opHelperSpilledRegs bit vector is correct
    Assert(bv.Equal(this->opHelperSpilledRegs));

    for (int i = 0; i < RegNumCount; i++)
    {
        if (this->tempRegs.Test(i))
        {
            Assert(this->tempRegLifetimes[i]->reg == i);
        }
    }

    FOREACH_BITSET_IN_UNITBV(reg, this->secondChanceRegs, BitVector)
    {
        Lifetime *lifetime = this->regContent[reg];
        Assert(lifetime);
        StackSym *sym = lifetime->sym;
        Assert(lifetime->isSecondChanceAllocated);
        Assert(sym->IsConst() || sym->IsAllocated());  // Should have been spilled already.
    } NEXT_BITSET_IN_UNITBV;

}
#endif // DBG

// LinearScan::Init
// Initialize bit vectors
void
LinearScan::Init()
{
    FOREACH_REG(reg)
    {
        // Registers that can't be used are set to active, and will remain this way
        if (!LinearScan::IsAllocatable(reg))
        {
            this->activeRegs.Set(reg);
            if (IRType_IsFloat(RegTypes[reg]))
            {
                this->floatRegUsedCount++;
            }
            else
            {
                this->intRegUsedCount++;
            }
        }
        if (RegTypes[reg] == TyMachReg)
        {
            // JIT64_TODO: Rename int32Regs to machIntRegs.
            this->int32Regs.Set(reg);
            numInt32Regs++;
        }
        else if (RegTypes[reg] == TyFloat64)
        {
            this->floatRegs.Set(reg);
            numFloatRegs++;
        }
        if (LinearScan::IsCallerSaved(reg))
        {
            this->callerSavedRegs.Set(reg);
        }
        if (LinearScan::IsCalleeSaved(reg))
        {
            this->calleeSavedRegs.Set(reg);
        }
        this->regContent[reg] = nullptr;
    } NEXT_REG;

    this->instrUseRegs.ClearAll();
    this->secondChanceRegs.ClearAll();

    this->linearScanMD.Init(this);

#if DBG
    this->nonAllocatableRegs = this->activeRegs;
#endif

#if DBG_DUMP
    if (PHASE_TRACE(Js::LinearScanPhase, this->func))
    {
        this->func->DumpHeader();
    }
#endif
}

// LinearScan::CheckIfInLoop
// Track whether the current instruction is in a loop or not.
bool
LinearScan::CheckIfInLoop(IR::Instr *instr)
{
    if (this->IsInLoop())
    {
        // Look for end of loop

        AssertMsg(this->curLoop->regAlloc.loopEnd != 0, "Something is wrong here....");

        if (instr->GetNumber() >= this->curLoop->regAlloc.loopEnd)
        {
            AssertMsg(instr->IsBranchInstr(), "Loop tail should be a branchInstr");
            while (this->IsInLoop() && instr->GetNumber() >= this->curLoop->regAlloc.loopEnd)
            {
                this->loopNest--;
                this->curLoop->isProcessed = true;
                this->curLoop = this->curLoop->parent;
                if (this->loopNest == 0)
                {
                    this->liveOnBackEdgeSyms->ClearAll();
                }
            }
        }
    }
    if (instr->IsLabelInstr() && instr->AsLabelInstr()->m_isLoopTop)
    {
        IR::LabelInstr * labelInstr = instr->AsLabelInstr();
        Loop *parentLoop = this->curLoop;
        if (parentLoop)
        {
            parentLoop->isLeaf = false;
        }
        this->curLoop = labelInstr->GetLoop();
        this->curLoop->isProcessed = false;
        // Lexically nested may not always nest in a flow based way:
        //      while(i--) {
        //          if (cond) {
        //              while(j--) {
        //              }
        //              break;
        //          }
        //      }
        // These look nested, but they are not...
        // So update the flow based parent to be lexical or we won't be able to figure out when we get back
        // to the outer loop.
        // REVIEW: This isn't necessary anymore now that break blocks are moved out of the loops.

        this->curLoop->parent = parentLoop;
        this->curLoop->regAlloc.defdInLoopBv = JitAnew(this->tempAlloc, BVSparse<JitArenaAllocator>, this->tempAlloc);
        this->curLoop->regAlloc.symRegUseBv = JitAnew(this->tempAlloc, BVSparse<JitArenaAllocator>, this->tempAlloc);
        this->curLoop->regAlloc.loopStart = labelInstr->GetNumber();
        this->curLoop->regAlloc.exitRegContentList = JitAnew(this->tempAlloc, SList<Lifetime **>, this->tempAlloc);
        this->curLoop->regAlloc.regUseBv = 0;

        this->liveOnBackEdgeSyms->Or(this->curLoop->regAlloc.liveOnBackEdgeSyms);
        this->loopNest++;
    }
    return this->IsInLoop();
}

void
LinearScan::InsertOpHelperSpillAndRestores()
{
    linearScanMD.InsertOpHelperSpillAndRestores(opHelperBlockList);
}

void
LinearScan::CheckOpHelper(IR::Instr *instr)
{
    if (this->IsInHelperBlock())
    {
        if (this->currentOpHelperBlock->opHelperEndInstr == instr)
        {
            // Get targetInstr if we can.
            // We can deterministically get it only for unconditional branches, as conditional branch may fall through.
            IR::Instr * targetInstr = nullptr;
            if (instr->IsBranchInstr() && instr->AsBranchInstr()->IsUnconditional())
            {
                AssertMsg(!instr->AsBranchInstr()->IsMultiBranch(), "Not supported for Multibranch");
                targetInstr = instr->AsBranchInstr()->GetTarget();
            }

            /*
             * Keep track of the number of registers we've had to
             * store and restore around a helper block for LinearScanMD (on ARM
             * and X64). We need this to be able to allocate space in the frame.
             * We can't emit a PUSH/POP sequence around the block like IA32 because
             * the stack pointer can't move outside the prolog.
             */
            uint32 helperSpilledLiverangeCount = 0;

            // Exiting a helper block.  We are going to insert
            // the restore here after linear scan.  So put all the restored
            // lifetime back to active
            while (!this->opHelperSpilledLiveranges->Empty())
            {
                Lifetime * lifetime = this->opHelperSpilledLiveranges->Pop();
                lifetime->isOpHelperSpilled = false;

                if (!lifetime->cantOpHelperSpill)
                {
                    // Put the life time back to active
                    this->AssignActiveReg(lifetime, lifetime->reg);
                    bool reload = true;
                    // Lifetime ends before the target after helper block, don't need to save and restore helper spilled lifetime.
                    if (targetInstr && lifetime->end < targetInstr->GetNumber())
                    {
                        // However, if lifetime is spilled as arg - we still need to spill it because the helper assumes the value
                        // to be available in the stack
                        if (lifetime->isOpHelperSpillAsArg)
                        {
                            // we should not attempt to restore it as it is dead on return from the helper.
                            reload = false;
                        }
                        else
                        {
                            Assert(!instr->AsBranchInstr()->IsLoopTail(this->func));
                            continue;
                        }
                    }

                    // Save all the lifetime that needs to be restored
                    OpHelperSpilledLifetime spilledLifetime;
                    spilledLifetime.lifetime = lifetime;
                    spilledLifetime.spillAsArg = lifetime->isOpHelperSpillAsArg;
                    spilledLifetime.reload = reload;
                    /*
                     * Can't unfortunately move this into the else block above because we don't know if this
                     * lifetime will actually get spilled until register allocation completes.
                     * Instead we allocate a slot to this StackSym in LinearScanMD iff
                     * !(lifetime.isSpilled && lifetime.noReloadsIfSpilled).
                     */
                    helperSpilledLiverangeCount++;

                    // save the reg in case it is spilled later.  We still need to save and restore
                    // for the non-loop case.
                    spilledLifetime.reg = lifetime->reg;
                    this->currentOpHelperBlock->spilledLifetime.Prepend(spilledLifetime);
                }
                else
                {
                    // Clear it for the next helper block
                    lifetime->cantOpHelperSpill = false;
                }
                lifetime->isOpHelperSpillAsArg = false;
            }

            this->totalOpHelperFullVisitedLength += this->currentOpHelperBlock->Length();

            // Use a dummy label as the insertion point of the reloads, as second-chance-allocation
            // may insert compensation code right before the branch
            IR::PragmaInstr *dummyLabel = IR::PragmaInstr::New(Js::OpCode::Nop, 0, this->func);
            this->currentOpHelperBlock->opHelperEndInstr->InsertBefore(dummyLabel);
            dummyLabel->CopyNumber(this->currentOpHelperBlock->opHelperEndInstr);
            this->currentOpHelperBlock->opHelperEndInstr = dummyLabel;

            this->opHelperSpilledRegs.ClearAll();
            this->currentOpHelperBlock = nullptr;

            linearScanMD.EndOfHelperBlock(helperSpilledLiverangeCount);
        }
    }

    if (this->opHelperBlockIter.IsValid())
    {
        AssertMsg(
            !instr->IsLabelInstr() ||
            !instr->AsLabelInstr()->isOpHelper ||
            this->opHelperBlockIter.Data().opHelperLabel == instr,
            "Found a helper label that doesn't begin the next helper block in the list?");

        if (this->opHelperBlockIter.Data().opHelperLabel == instr)
        {
            this->currentOpHelperBlock = &this->opHelperBlockIter.Data();
            this->opHelperBlockIter.Next();
        }
    }
}

uint
LinearScan::HelperBlockStartInstrNumber() const
{
    Assert(IsInHelperBlock());
    return this->currentOpHelperBlock->opHelperLabel->GetNumber();
}

uint
LinearScan::HelperBlockEndInstrNumber() const
{
    Assert(IsInHelperBlock());
    return this->currentOpHelperBlock->opHelperEndInstr->GetNumber();
}
// LinearScan::AddToActive
// Add a lifetime to the active list.  The list is kept sorted in order lifetime end.
// This makes it easier to pick the lifetimes to retire.
void
LinearScan::AddToActive(Lifetime * lifetime)
{
    LinearScan::AddLiveRange(this->activeLiveranges, lifetime);
    this->regContent[lifetime->reg] = lifetime;
    if (lifetime->isSecondChanceAllocated)
    {
        this->secondChanceRegs.Set(lifetime->reg);
    }
    else
    {
        Assert(!this->secondChanceRegs.Test(lifetime->reg));
    }
}

void
LinearScan::AddOpHelperSpilled(Lifetime * lifetime)
{
    RegNum reg = lifetime->reg;
    Assert(this->IsInHelperBlock());
    Assert(!this->opHelperSpilledRegs.Test(reg));
    Assert(lifetime->isOpHelperSpilled == false);
    Assert(lifetime->cantOpHelperSpill == false);


    this->opHelperSpilledRegs.Set(reg);
    lifetime->isOpHelperSpilled = true;

    this->regContent[reg] = nullptr;
    this->secondChanceRegs.Clear(reg);

    // If a lifetime is being OpHelper spilled and it's an inlinee arg sym
    // we need to make sure its spilled to the sym offset spill space, i.e. isOpHelperSpillAsArg
    // is set. Otherwise, it's value will not be available on inline frame reconstruction.
    if (this->currentBlock->inlineeFrameSyms.Count() > 0 &&
        this->currentBlock->inlineeFrameSyms.ContainsKey(lifetime->sym->m_id) &&
        (lifetime->sym->m_isSingleDef || !lifetime->defList.Empty()))
    {
        lifetime->isOpHelperSpillAsArg = true;
        if (!lifetime->sym->IsAllocated())
        {
            this->AllocateStackSpace(lifetime);
        }
        this->RecordLoopUse(lifetime, lifetime->reg);
    }
    LinearScan::AddLiveRange(this->opHelperSpilledLiveranges, lifetime);
}

void
LinearScan::RemoveOpHelperSpilled(Lifetime * lifetime)
{
    Assert(this->IsInHelperBlock());
    Assert(lifetime->isOpHelperSpilled);
    Assert(lifetime->cantOpHelperSpill == false);
    Assert(this->opHelperSpilledRegs.Test(lifetime->reg));

    this->opHelperSpilledRegs.Clear(lifetime->reg);
    lifetime->isOpHelperSpilled = false;
    lifetime->cantOpHelperSpill = false;
    lifetime->isOpHelperSpillAsArg = false;
    this->opHelperSpilledLiveranges->Remove(lifetime);
}

void
LinearScan::SetCantOpHelperSpill(Lifetime * lifetime)
{
    Assert(this->IsInHelperBlock());
    Assert(lifetime->isOpHelperSpilled);
    Assert(lifetime->cantOpHelperSpill == false);

    this->opHelperSpilledRegs.Clear(lifetime->reg);
    lifetime->isOpHelperSpilled = false;
    lifetime->cantOpHelperSpill = true;
}

void
LinearScan::AddLiveRange(SList<Lifetime *> * list, Lifetime * newLifetime)
{
    FOREACH_SLIST_ENTRY_EDITING(Lifetime *, lifetime, list, iter)
    {
        if (newLifetime->end < lifetime->end)
        {
            break;
        }
    }
    NEXT_SLIST_ENTRY_EDITING;

    iter.InsertBefore(newLifetime);
}

Lifetime *
LinearScan::RemoveRegLiveRange(SList<Lifetime *> * list, RegNum reg)
{
    // Find the register in the active set
    FOREACH_SLIST_ENTRY_EDITING(Lifetime *, lifetime, list, iter)
    {
        if (lifetime->reg == reg)
        {
            Lifetime * lifetimeReturn = lifetime;
            iter.RemoveCurrent();
            return lifetimeReturn;
        }
    } NEXT_SLIST_ENTRY_EDITING;

    AssertMsg(false, "Can't find life range for a reg");
    return nullptr;
}


// LinearScan::SetDstReg
// Set the reg on each RegOpnd def.
void
LinearScan::SetDstReg(IR::Instr *instr)
{
    //
    // Enregister dst
    //

    IR::Opnd *dst = instr->GetDst();

    if (dst == nullptr)
    {
        return;
    }

    if (!dst->IsRegOpnd())
    {
        // This could be, for instance, a store to a sym with a large offset
        // that was just assigned when we saw the use.
        this->linearScanMD.LegalizeDef(instr);
        return;
    }

    IR::RegOpnd * regOpnd = dst->AsRegOpnd();
    /*
     * If this is a register used to setup a callsite per
     * a calling convention then mark it unavailable to allocate
     * until we see a CALL.
     */
    if (regOpnd->m_isCallArg)
    {
        RegNum callSetupReg = regOpnd->GetReg();
        callSetupRegs.Set(callSetupReg);
    }

    StackSym * stackSym = regOpnd->m_sym;

    // Arg slot sym can be in a RegOpnd for param passed via registers
    // Just use the assigned register
    if (stackSym == nullptr || stackSym->IsArgSlotSym())
    {
        //
        // Already allocated register. just spill the destination
        //
        RegNum reg = regOpnd->GetReg();
        if(LinearScan::IsAllocatable(reg))
        {
            this->SpillReg(reg);
        }
        this->tempRegs.Clear(reg);
    }
    else
    {
        if (regOpnd->GetReg() != RegNOREG)
        {
            this->RecordLoopUse(nullptr, regOpnd->GetReg());
            // Nothing to do
            return;
        }

        Lifetime * lifetime = stackSym->scratch.linearScan.lifetime;
        uint32 useCountCost = LinearScan::GetUseSpillCost(this->loopNest, (this->currentOpHelperBlock != nullptr));
        // Optimistically decrease the useCount.  We'll undo this if we put it on the defList.
        lifetime->SubFromUseCount(useCountCost, this->curLoop);

        if (lifetime->isSpilled)
        {
            if (stackSym->IsConst() && !IsSymNonTempLocalVar(stackSym))
            {
                // We will reload the constant (but in debug mode, we still need to process this if this is a user var).
                return;
            }

            RegNum reg = regOpnd->GetReg();

            if (reg != RegNOREG)
            {
                // It is already assigned, just record it as a temp reg
                this->AssignTempReg(lifetime, reg);
            }
            else
            {
                IR::Opnd *src1 = instr->GetSrc1();
                IR::Opnd *src2 = instr->GetSrc2();

                if ((src1 && src1->IsRegOpnd() && src1->AsRegOpnd()->m_sym == stackSym) ||
                    (src2 && src2->IsRegOpnd() && src2->AsRegOpnd()->m_sym == stackSym))
                {
                    // OpEQ: src1 should have a valid reg (put src2 for other targets)
                    reg = this->GetAssignedTempReg(lifetime, dst->GetType());
                    Assert(reg != RegNOREG);
                    RecordDef(lifetime, instr, 0);
                }
                else
                {
                    // Try second chance
                    reg = this->SecondChanceAllocation(lifetime, false);
                    if (reg != RegNOREG)
                    {

                        Assert(!stackSym->m_isSingleDef);

                        this->SetReg(regOpnd);
                        // Keep track of defs for this lifetime, in case it gets spilled.
                        RecordDef(lifetime, instr, useCountCost);
                        return;
                    }
                    else
                    {
                        reg = this->GetAssignedTempReg(lifetime, dst->GetType());
                        RecordDef(lifetime, instr, 0);
                    }
                }
                if (LowererMD::IsAssign(instr) && instr->GetSrc1()->IsRegOpnd())
                {
                    // Fold the spilled store
                    if (reg != RegNOREG)
                    {
                        // If the value is in a temp reg, it's not valid any more.
                        this->tempRegs.Clear(reg);
                    }

                    IRType srcType = instr->GetSrc1()->GetType();

                    instr->ReplaceDst(IR::SymOpnd::New(stackSym, srcType, this->func));
                    this->linearScanMD.LegalizeDef(instr);
                    return;
                }


                if (reg == RegNOREG)
                {
                    IR::Opnd *src = instr->GetSrc1();
                    if (src && src->IsRegOpnd() && src->AsRegOpnd()->m_sym == stackSym)
                    {
                        // Handle OPEQ's for x86/x64
                        reg = src->AsRegOpnd()->GetReg();
                        AssertMsg(!this->activeRegs.Test(reg), "Shouldn't be active");
                    }
                    else
                    {
                        // The lifetime was spilled, but we still need a reg for this operand.
                        reg = this->FindReg(nullptr, regOpnd);
                    }
                    this->AssignTempReg(lifetime, reg);
                }
            }

            if (!lifetime->isDeadStore && !lifetime->isSecondChanceAllocated)
            {
                // Insert a store since the lifetime is spilled
                IR::Opnd *nextDst = instr->m_next->GetDst();

                // Don't need the store however if the next instruction has the same dst
                if (nextDst == nullptr || !nextDst->IsEqual(regOpnd))
                {
                    this->InsertStore(instr, regOpnd->m_sym, reg);
                }
            }
        }
        else
        {
            if (lifetime->isOpHelperSpilled)
            {
                // We must be in a helper block and the lifetime must
                // start before the helper block
                Assert(this->IsInHelperBlock());
                Assert(lifetime->start < this->HelperBlockStartInstrNumber());

                RegNum reg = lifetime->reg;
                Assert(this->opHelperSpilledRegs.Test(reg));

                if (this->activeRegs.Test(reg))
                {
                    // The reg must have been used locally in the helper block
                    // by some other lifetime. Just spill it

                    this->SpillReg(reg);
                }

                // We can't save/restore this reg across the helper call because the restore would overwrite
                // this def, but the def means we don't need to spill at all.  Mark the lifetime as cantOpHelperSpill
                // however in case another helper call in this block tries to spill it.
                this->SetCantOpHelperSpill(lifetime);

                this->AddToActive(lifetime);

                this->tempRegs.Clear(reg);
                this->activeRegs.Set(reg);
                if (RegTypes[reg] == TyMachReg)
                {
                    this->intRegUsedCount++;
                }
                else
                {
                    Assert(RegTypes[reg] == TyFloat64);
                    this->floatRegUsedCount++;
                }
            }

            // Keep track of defs for this lifetime, in case it gets spilled.
            RecordDef(lifetime, instr, useCountCost);
        }

        this->SetReg(regOpnd);
    }
}

// Get the stack offset of the non temp locals from the stack.
int32 LinearScan::GetStackOffset(Js::RegSlot regSlotId)
{
    int32 stackSlotId = regSlotId - this->func->GetJITFunctionBody()->GetFirstNonTempLocalIndex();
    Assert(stackSlotId >= 0);
    return this->func->GetLocalVarSlotOffset(stackSlotId);
}


//
// This helper function is used for saving bytecode stack sym value to memory / local slots on stack so that we can read it for the locals inspection.
void
LinearScan::WriteThroughForLocal(IR::RegOpnd* regOpnd, Lifetime* lifetime, IR::Instr* instrInsertAfter)
{
    Assert(regOpnd);
    Assert(lifetime);
    Assert(instrInsertAfter);

    StackSym* sym = regOpnd->m_sym;
    Assert(IsSymNonTempLocalVar(sym));

    Js::RegSlot slotIndex = sym->GetByteCodeRegSlot();

    // First we insert the write through moves

    sym->m_offset = GetStackOffset(slotIndex);
    sym->m_allocated = true;
    // Save the value on reg to local var slot.
    this->InsertStore(instrInsertAfter, sym, lifetime->reg);
}

bool
LinearScan::NeedsWriteThrough(StackSym * sym)
{
    return this->NeedsWriteThroughForEH(sym) || this->IsSymNonTempLocalVar(sym);
}

bool
LinearScan::NeedsWriteThroughForEH(StackSym * sym)
{
    if (!this->func->HasTry() || !this->func->DoOptimizeTryCatch() || !sym->HasByteCodeRegSlot())
    {
        return false;
    }

    Assert(this->currentRegion);
    return this->currentRegion->writeThroughSymbolsSet && this->currentRegion->writeThroughSymbolsSet->Test(sym->m_id);
}

// Helper routine to check if current sym belongs to non temp bytecodereg
bool
LinearScan::IsSymNonTempLocalVar(StackSym *sym)
{
    Assert(sym);

    if (this->func->IsJitInDebugMode() && sym->HasByteCodeRegSlot())
    {
        Js::RegSlot slotIndex = sym->GetByteCodeRegSlot();

        return this->func->IsNonTempLocalVar(slotIndex);
    }
    return false;
}


// LinearScan::SetSrcRegs
// Set the reg on each RegOpnd use.
// Note that this includes regOpnd of indir dsts...
void
LinearScan::SetSrcRegs(IR::Instr *instr)
{
    //
    // Enregister srcs
    //

    IR::Opnd *src1 = instr->GetSrc1();

    if (src1 != nullptr)
    {
        // Capture src2 now as folding in SetUses could swab the srcs...
        IR::Opnd *src2 = instr->GetSrc2();

        this->SetUses(instr, src1);

        if (src2 != nullptr)
        {
            this->SetUses(instr, src2);
        }
    }

    IR::Opnd *dst = instr->GetDst();

    if (dst && dst->IsIndirOpnd())
    {
        this->SetUses(instr, dst);
    }

    this->instrUseRegs.ClearAll();
}

// LinearScan::SetUses
void
LinearScan::SetUses(IR::Instr *instr, IR::Opnd *opnd)
{
    switch (opnd->GetKind())
    {
    case IR::OpndKindReg:
        this->SetUse(instr, opnd->AsRegOpnd());
        break;

    case IR::OpndKindSym:
        {
            Sym * sym = opnd->AsSymOpnd()->m_sym;
            if (sym->IsStackSym())
            {
                StackSym* stackSym = sym->AsStackSym();
                if (!stackSym->IsAllocated())
                {
                    func->StackAllocate(stackSym, opnd->GetSize());
                    // StackSym's lifetime is allocated during SCCLiveness::ProcessDst
                    // we might not need to set the flag if the sym is not a dst.
                    if (stackSym->scratch.linearScan.lifetime)
                    {
                        stackSym->scratch.linearScan.lifetime->cantStackPack = true;
                    }
                }
                this->linearScanMD.LegalizeUse(instr, opnd);
            }
        }
        break;
    case IR::OpndKindIndir:
        {
            IR::IndirOpnd * indirOpnd = opnd->AsIndirOpnd();

            this->SetUse(instr, indirOpnd->GetBaseOpnd());

            if (indirOpnd->GetIndexOpnd())
            {
                this->SetUse(instr, indirOpnd->GetIndexOpnd());
            }
        }
        break;
    case IR::OpndKindIntConst:
    case IR::OpndKindAddr:
        this->linearScanMD.LegalizeConstantUse(instr, opnd);
        break;
    };
}

struct FillBailOutState
{
    SListCounted<Js::Var> constantList;
    uint registerSaveCount;
    StackSym * registerSaveSyms[RegNumCount - 1];

    FillBailOutState(JitArenaAllocator * allocator) : constantList(allocator) {}
};


void
LinearScan::FillBailOutOffset(int * offset, StackSym * stackSym, FillBailOutState * state, IR::Instr * instr)
{
    AssertMsg(*offset == 0, "Can't have two active lifetime for the same byte code register");
    if (stackSym->IsConst())
    {
        state->constantList.Prepend(reinterpret_cast<Js::Var>(stackSym->GetLiteralConstValue_PostGlobOpt()));

        // Constant offset are offset by the number of register save slots
        *offset = state->constantList.Count() + GetBailOutRegisterSaveSlotCount() + GetBailOutReserveSlotCount();
    }
    else if (stackSym->m_isEncodedConstant)
    {
        Assert(!stackSym->m_isSingleDef);
        state->constantList.Prepend((Js::Var)stackSym->constantValue);

        // Constant offset are offset by the number of register save slots
        *offset = state->constantList.Count() + GetBailOutRegisterSaveSlotCount() + GetBailOutReserveSlotCount();
    }
    else
    {
        Lifetime * lifetime = stackSym->scratch.linearScan.lifetime;
        Assert(lifetime && lifetime->start < instr->GetNumber() && instr->GetNumber() <= lifetime->end);
        if (instr->GetBailOutKind() == IR::BailOutOnException)
        {
            // Apart from the exception object sym, lifetimes for all other syms that need to be restored at this bailout,
            // must have been spilled at least once (at the TryCatch, or at the Leave, or both)
            // Post spilling, a lifetime could have been second chance allocated. But, it should still have stack allocated for its sym
            Assert(stackSym->IsAllocated() || (stackSym == this->currentRegion->GetExceptionObjectSym()));
        }

        this->PrepareForUse(lifetime);
        if (lifetime->isSpilled ||
            ((instr->GetBailOutKind() == IR::BailOutOnException) && (stackSym != this->currentRegion->GetExceptionObjectSym()))) // BailOutOnException must restore from memory
        {
            Assert(stackSym->IsAllocated());
#ifdef MD_GROW_LOCALS_AREA_UP
            *offset = -((int)stackSym->m_offset + BailOutInfo::StackSymBias);
#else
            // Stack offset are negative, includes the PUSH EBP and return address
            *offset = stackSym->m_offset - (2 * MachPtr);
#endif
        }
        else
        {
            Assert(lifetime->reg != RegNOREG);
            Assert(state->registerSaveSyms[lifetime->reg - 1] == nullptr ||
                state->registerSaveSyms[lifetime->reg - 1] == stackSym);
            AssertMsg((stackSym->IsFloat64() || stackSym->IsSimd128()) && RegTypes[lifetime->reg] == TyFloat64 ||
                !(stackSym->IsFloat64() || stackSym->IsSimd128()) && RegTypes[lifetime->reg] != TyFloat64,
                      "Trying to save float64 sym into non-float64 reg or non-float64 sym into float64 reg");

            // Save the register value to the register save space using the reg enum value as index
            state->registerSaveSyms[lifetime->reg - 1] = stackSym;
            *offset = LinearScanMD::GetRegisterSaveIndex(lifetime->reg);

            state->registerSaveCount++;
        }
    }
}

struct FuncBailOutData
{
    Func * func;
    BailOutRecord * bailOutRecord;
    int * localOffsets;
    BVFixed * losslessInt32Syms;
    BVFixed * float64Syms;

    // SIMD_JS
    BVFixed * simd128F4Syms;
    BVFixed * simd128I4Syms;
    BVFixed * simd128I8Syms;
    BVFixed * simd128I16Syms;
    BVFixed * simd128U4Syms;
    BVFixed * simd128U8Syms;
    BVFixed * simd128U16Syms;
    BVFixed * simd128B4Syms;
    BVFixed * simd128B8Syms;
    BVFixed * simd128B16Syms;

    void Initialize(Func * func, JitArenaAllocator * tempAllocator);
    void FinalizeLocalOffsets(JitArenaAllocator *allocator, GlobalBailOutRecordDataTable *table, uint **lastUpdatedRowIndices);
    void Clear(JitArenaAllocator * tempAllocator);
};

void
FuncBailOutData::Initialize(Func * func, JitArenaAllocator * tempAllocator)
{
    Js::RegSlot localsCount = func->GetJITFunctionBody()->GetLocalsCount();
    this->func = func;
    this->localOffsets = AnewArrayZ(tempAllocator, int, localsCount);
    this->losslessInt32Syms = BVFixed::New(localsCount, tempAllocator);
    this->float64Syms = BVFixed::New(localsCount, tempAllocator);
    // SIMD_JS
    this->simd128F4Syms = BVFixed::New(localsCount, tempAllocator);
    this->simd128I4Syms = BVFixed::New(localsCount, tempAllocator);
    this->simd128I8Syms = BVFixed::New(localsCount, tempAllocator);
    this->simd128I16Syms = BVFixed::New(localsCount, tempAllocator);
    this->simd128U4Syms = BVFixed::New(localsCount, tempAllocator);
    this->simd128U8Syms = BVFixed::New(localsCount, tempAllocator);
    this->simd128U16Syms = BVFixed::New(localsCount, tempAllocator);
    this->simd128B4Syms = BVFixed::New(localsCount, tempAllocator);
    this->simd128B8Syms = BVFixed::New(localsCount, tempAllocator);
    this->simd128B16Syms = BVFixed::New(localsCount, tempAllocator);
}

void
FuncBailOutData::FinalizeLocalOffsets(JitArenaAllocator *allocator, GlobalBailOutRecordDataTable *globalBailOutRecordDataTable, uint **lastUpdatedRowIndices)
{
    Js::RegSlot localsCount = func->GetJITFunctionBody()->GetLocalsCount();

    Assert(globalBailOutRecordDataTable != nullptr);
    Assert(lastUpdatedRowIndices != nullptr);

    if (*lastUpdatedRowIndices == nullptr)
    {
        *lastUpdatedRowIndices = JitAnewArrayZ(allocator, uint, localsCount);
        memset(*lastUpdatedRowIndices, -1, sizeof(uint)*localsCount);
    }
    uint32 bailOutRecordId = bailOutRecord->m_bailOutRecordId;
    bailOutRecord->localOffsetsCount = 0;
    for (uint32 i = 0; i < localsCount; i++)
    {
        // if the sym is live
        if (localOffsets[i] != 0)
        {
            bool isFloat = float64Syms->Test(i) != 0;
            bool isInt = losslessInt32Syms->Test(i) != 0;

            // SIMD_JS
            bool isSimd128F4  = simd128F4Syms->Test(i) != 0;
            bool isSimd128I4  = simd128I4Syms->Test(i) != 0;
            bool isSimd128I8  = simd128I8Syms->Test(i) != 0;
            bool isSimd128I16 = simd128I16Syms->Test(i) != 0;
            bool isSimd128U4  = simd128U4Syms->Test(i) != 0;
            bool isSimd128U8  = simd128U8Syms->Test(i) != 0;
            bool isSimd128U16 = simd128U16Syms->Test(i) != 0;
            bool isSimd128B4  = simd128B4Syms->Test(i) != 0;
            bool isSimd128B8  = simd128B8Syms->Test(i) != 0;
            bool isSimd128B16 = simd128B16Syms->Test(i) != 0;

            globalBailOutRecordDataTable->AddOrUpdateRow(allocator, bailOutRecordId, i, isFloat, isInt, 
                isSimd128F4, isSimd128I4, isSimd128I8, isSimd128I16, isSimd128U4, isSimd128U8, isSimd128U16,
                isSimd128B4, isSimd128B8, isSimd128B16, localOffsets[i], &((*lastUpdatedRowIndices)[i]));
            Assert(globalBailOutRecordDataTable->globalBailOutRecordDataRows[(*lastUpdatedRowIndices)[i]].regSlot  == i);
            bailOutRecord->localOffsetsCount++;
        }
    }
}

void
FuncBailOutData::Clear(JitArenaAllocator * tempAllocator)
{
    Js::RegSlot localsCount = func->GetJITFunctionBody()->GetLocalsCount();
    JitAdeleteArray(tempAllocator, localsCount, localOffsets);
    losslessInt32Syms->Delete(tempAllocator);
    float64Syms->Delete(tempAllocator);
    // SIMD_JS
    simd128F4Syms->Delete(tempAllocator);
    simd128I4Syms->Delete(tempAllocator);
    simd128I8Syms->Delete(tempAllocator);
    simd128I16Syms->Delete(tempAllocator);
    simd128U4Syms->Delete(tempAllocator);
    simd128U8Syms->Delete(tempAllocator);
    simd128U16Syms->Delete(tempAllocator);
    simd128B4Syms->Delete(tempAllocator);
    simd128B8Syms->Delete(tempAllocator);
    simd128B16Syms->Delete(tempAllocator);
}

GlobalBailOutRecordDataTable *
LinearScan::EnsureGlobalBailOutRecordTable(Func *func)
{
    Assert(globalBailOutRecordTables != nullptr);
    Func *topFunc = func->GetTopFunc();
    bool isTopFunc = (func == topFunc);
    uint32 inlineeID = isTopFunc ? 0 : func->m_inlineeId;
    NativeCodeData::Allocator * allocator = this->func->GetNativeCodeDataAllocator();

    GlobalBailOutRecordDataTable *globalBailOutRecordDataTable = globalBailOutRecordTables[inlineeID];
    if (globalBailOutRecordDataTable == nullptr)
    {
        globalBailOutRecordDataTable = globalBailOutRecordTables[inlineeID] = NativeCodeDataNew(allocator, GlobalBailOutRecordDataTable);
        globalBailOutRecordDataTable->length = globalBailOutRecordDataTable->size = 0;
        globalBailOutRecordDataTable->isInlinedFunction = !isTopFunc;
        globalBailOutRecordDataTable->hasNonSimpleParams = func->GetHasNonSimpleParams();
        globalBailOutRecordDataTable->hasStackArgOpt = func->IsStackArgsEnabled();
        globalBailOutRecordDataTable->isInlinedConstructor = func->IsInlinedConstructor();
        globalBailOutRecordDataTable->isLoopBody = topFunc->IsLoopBody();
        globalBailOutRecordDataTable->returnValueRegSlot = func->returnValueRegSlot;
        globalBailOutRecordDataTable->firstActualStackOffset = -1;
        globalBailOutRecordDataTable->registerSaveSpace = (Js::Var*)func->GetThreadContextInfo()->GetBailOutRegisterSaveSpace();
        globalBailOutRecordDataTable->globalBailOutRecordDataRows = nullptr;

#ifdef PROFILE_BAILOUT_RECORD_MEMORY
        if (Js::Configuration::Global.flags.ProfileBailOutRecordMemory)
        {
            topFunc->GetScriptContext()->bailOutOffsetBytes += sizeof(GlobalBailOutRecordDataTable);
            topFunc->GetScriptContext()->bailOutRecordBytes += sizeof(GlobalBailOutRecordDataTable);
        }
#endif
    }
    return globalBailOutRecordDataTable;
}

void
LinearScan::FillBailOutRecord(IR::Instr * instr)
{
    BailOutInfo * bailOutInfo = instr->GetBailOutInfo();

    if (this->func->HasTry())
    {
        RegionType currentRegionType = this->currentRegion->GetType();
        if (currentRegionType == RegionTypeTry || currentRegionType == RegionTypeCatch)
        {
            bailOutInfo->bailOutRecord->ehBailoutData = this->currentRegion->ehBailoutData;
        }
    }

    BVSparse<JitArenaAllocator> * byteCodeUpwardExposedUsed = bailOutInfo->byteCodeUpwardExposedUsed;

    Func * bailOutFunc = bailOutInfo->bailOutFunc;
    uint funcCount = bailOutFunc->inlineDepth + 1;
    FuncBailOutData * funcBailOutData = AnewArray(this->tempAlloc, FuncBailOutData, funcCount);
    uint funcIndex = funcCount - 1;
    funcBailOutData[funcIndex].Initialize(bailOutFunc, this->tempAlloc);
    funcBailOutData[funcIndex].bailOutRecord = bailOutInfo->bailOutRecord;
    bailOutInfo->bailOutRecord->m_bailOutRecordId = m_bailOutRecordCount++;
    bailOutInfo->bailOutRecord->globalBailOutRecordTable = EnsureGlobalBailOutRecordTable(bailOutFunc);

    NativeCodeData::Allocator * allocator = this->func->GetNativeCodeDataAllocator();

#if DBG_DUMP
    if(PHASE_DUMP(Js::BailOutPhase, this->func))
    {
        Output::Print(_u("-------------------Bailout dump -------------------------\n"));
        instr->Dump();
    }
#endif


    // Generate chained bailout record for inlined functions
    Func * currentFunc = bailOutFunc->GetParentFunc();
    uint bailOutOffset = bailOutFunc->postCallByteCodeOffset;
    while (currentFunc != nullptr)
    {
        Assert(funcIndex > 0);
        Assert(bailOutOffset != Js::Constants::NoByteCodeOffset);
        BailOutRecord * bailOutRecord = NativeCodeDataNewZ(allocator, BailOutRecord, bailOutOffset, (uint)-1, IR::BailOutInvalid, currentFunc);
        bailOutRecord->m_bailOutRecordId = m_bailOutRecordCount++;
        bailOutRecord->globalBailOutRecordTable = EnsureGlobalBailOutRecordTable(currentFunc);
#if ENABLE_DEBUG_CONFIG_OPTIONS
        // To indicate this is a subsequent bailout from an inlinee
        bailOutRecord->bailOutOpcode = Js::OpCode::InlineeEnd;
#endif
        funcBailOutData[funcIndex].bailOutRecord->parent = bailOutRecord;
        funcIndex--;
        funcBailOutData[funcIndex].bailOutRecord = bailOutRecord;
        funcBailOutData[funcIndex].Initialize(currentFunc, this->tempAlloc);

        bailOutOffset = currentFunc->postCallByteCodeOffset;
        currentFunc = currentFunc->GetParentFunc();
    }

    Assert(funcIndex == 0);
    Assert(bailOutOffset == Js::Constants::NoByteCodeOffset);

    FillBailOutState state(this->tempAlloc);
    state.registerSaveCount = 0;
    memset(state.registerSaveSyms, 0, sizeof(state.registerSaveSyms));

    // Fill in the constants
    FOREACH_SLISTBASE_ENTRY_EDITING(ConstantStackSymValue, value, &bailOutInfo->usedCapturedValues.constantValues, constantValuesIterator)
    {
        AssertMsg(bailOutInfo->bailOutRecord->bailOutKind != IR::BailOutForGeneratorYield, "constant prop syms unexpected for bail-in for generator yield");
        StackSym * stackSym = value.Key();
        if(stackSym->HasArgSlotNum())
        {
            continue;
        }
        Assert(stackSym->HasByteCodeRegSlot());
        Js::RegSlot i = stackSym->GetByteCodeRegSlot();
        Func * stackSymFunc = stackSym->GetByteCodeFunc();
        uint index = stackSymFunc->inlineDepth;

        Assert(i != Js::Constants::NoRegister);
        Assert(i < stackSymFunc->GetJITFunctionBody()->GetLocalsCount());

        Assert(index < funcCount);
        __analysis_assume(index < funcCount);
        Assert(funcBailOutData[index].func == stackSymFunc);

        Assert(!byteCodeUpwardExposedUsed->Test(stackSym->m_id));

        BailoutConstantValue constValue = value.Value();
        Js::Var varValue = constValue.ToVar(this->func, stackSymFunc->GetScriptContext());

        state.constantList.Prepend(varValue);
        AssertMsg(funcBailOutData[index].localOffsets[i] == 0, "Can't have two active lifetime for the same byte code register");
        // Constant offset are offset by the number of register save slots
        funcBailOutData[index].localOffsets[i] = state.constantList.Count() + GetBailOutRegisterSaveSlotCount() + GetBailOutReserveSlotCount();

#if DBG_DUMP
        if(PHASE_DUMP(Js::BailOutPhase, this->func))
        {
            Output::Print(_u("Constant stack sym #%d (argOut:%s): "),  i, IsTrueOrFalse(stackSym->HasArgSlotNum()));
            stackSym->Dump();
            Output::Print(_u(" (0x%p (Var) Offset: %d)\n"), varValue, funcBailOutData[index].localOffsets[i]);
        }
#endif
        constantValuesIterator.RemoveCurrent(this->func->m_alloc);
    }
    NEXT_SLISTBASE_ENTRY_EDITING;

    // Fill in the copy prop syms
    FOREACH_SLISTBASE_ENTRY_EDITING(CopyPropSyms, copyPropSyms, &bailOutInfo->usedCapturedValues.copyPropSyms, copyPropSymsIter)
    {
        AssertMsg(bailOutInfo->bailOutRecord->bailOutKind != IR::BailOutForGeneratorYield, "copy prop syms unexpected for bail-in for generator yield");
        StackSym * stackSym = copyPropSyms.Key();
        if(stackSym->HasArgSlotNum())
        {
            continue;
        }
        Js::RegSlot i = stackSym->GetByteCodeRegSlot();
        Func * stackSymFunc = stackSym->GetByteCodeFunc();
        uint index = stackSymFunc->inlineDepth;

        Assert(i != Js::Constants::NoRegister);
        Assert(i < stackSymFunc->GetJITFunctionBody()->GetLocalsCount());

        Assert(index < funcCount);
        __analysis_assume(index < funcCount);
        Assert(funcBailOutData[index].func == stackSymFunc);

        AssertMsg(funcBailOutData[index].localOffsets[i] == 0, "Can't have two active lifetime for the same byte code register");
        Assert(!byteCodeUpwardExposedUsed->Test(stackSym->m_id));

        StackSym * copyStackSym = copyPropSyms.Value();
        this->FillBailOutOffset(&funcBailOutData[index].localOffsets[i], copyStackSym, &state, instr);
        if (copyStackSym->IsInt32())
        {
            funcBailOutData[index].losslessInt32Syms->Set(i);
        }
        else if (copyStackSym->IsFloat64())
        {
            funcBailOutData[index].float64Syms->Set(i);
        }
        // SIMD_JS
        else if (copyStackSym->IsSimd128F4())
        {
            funcBailOutData[index].simd128F4Syms->Set(i);
        }
        else if (copyStackSym->IsSimd128I4())
        {
            funcBailOutData[index].simd128I4Syms->Set(i);
        }
        else if (copyStackSym->IsSimd128I8())
        {
            funcBailOutData[index].simd128I8Syms->Set(i);
        }
        else if (copyStackSym->IsSimd128I16())
        {
            funcBailOutData[index].simd128I16Syms->Set(i);
        }
        else if (copyStackSym->IsSimd128U4())
        {
            funcBailOutData[index].simd128U4Syms->Set(i);
        }
        else if (copyStackSym->IsSimd128U8())
        {
            funcBailOutData[index].simd128U8Syms->Set(i);
        }
        else if (copyStackSym->IsSimd128U16())
        {
            funcBailOutData[index].simd128U16Syms->Set(i);
        }
        else if (copyStackSym->IsSimd128B4())
        {
            funcBailOutData[index].simd128B4Syms->Set(i);
        }
        else if (copyStackSym->IsSimd128B8())
        {
            funcBailOutData[index].simd128B8Syms->Set(i);
        }
        else if (copyStackSym->IsSimd128B16())
        {
            funcBailOutData[index].simd128B16Syms->Set(i);
        }
        copyPropSymsIter.RemoveCurrent(this->func->m_alloc);
    }
    NEXT_SLISTBASE_ENTRY_EDITING;

    // Fill in the upward exposed syms
    FOREACH_BITSET_IN_SPARSEBV(id, byteCodeUpwardExposedUsed)
    {
        StackSym * stackSym = this->func->m_symTable->FindStackSym(id);
        Assert(stackSym != nullptr);
        Js::RegSlot i = stackSym->GetByteCodeRegSlot();
        Func * stackSymFunc = stackSym->GetByteCodeFunc();
        uint index = stackSymFunc->inlineDepth;

        Assert(i != Js::Constants::NoRegister);
        Assert(i < stackSymFunc->GetJITFunctionBody()->GetLocalsCount());

        Assert(index < funcCount);
         __analysis_assume(index < funcCount);
        Assert(funcBailOutData[index].func == stackSymFunc);

        AssertMsg(funcBailOutData[index].localOffsets[i] == 0, "Can't have two active lifetime for the same byte code register");

        this->FillBailOutOffset(&funcBailOutData[index].localOffsets[i], stackSym, &state, instr);
        if (stackSym->IsInt32())
        {
            funcBailOutData[index].losslessInt32Syms->Set(i);
        }
        else if (stackSym->IsFloat64())
        {
            funcBailOutData[index].float64Syms->Set(i);
        }
        // SIMD_JS
        else if (stackSym->IsSimd128F4())
        {
            funcBailOutData[index].simd128F4Syms->Set(i);
        }
        else if (stackSym->IsSimd128I4())
        {
            funcBailOutData[index].simd128I4Syms->Set(i);
        }
        else if (stackSym->IsSimd128I8())
        {
            funcBailOutData[index].simd128I8Syms->Set(i);
        }
        else if (stackSym->IsSimd128I16())
        {
            funcBailOutData[index].simd128I16Syms->Set(i);
        }
        else if (stackSym->IsSimd128U4())
        {
            funcBailOutData[index].simd128U4Syms->Set(i);
        }
        else if (stackSym->IsSimd128U8())
        {
            funcBailOutData[index].simd128U8Syms->Set(i);
        }
        else if (stackSym->IsSimd128U16())
        {
            funcBailOutData[index].simd128U16Syms->Set(i);
        }
        else if (stackSym->IsSimd128B4())
        {
            funcBailOutData[index].simd128B4Syms->Set(i);
        }
        else if (stackSym->IsSimd128B8())
        {
            funcBailOutData[index].simd128B8Syms->Set(i);
        }
        else if (stackSym->IsSimd128B16())
        {
            funcBailOutData[index].simd128B16Syms->Set(i);
        }
    }
    NEXT_BITSET_IN_SPARSEBV;

    if (bailOutInfo->usedCapturedValues.argObjSyms)
    {
        FOREACH_BITSET_IN_SPARSEBV(id, bailOutInfo->usedCapturedValues.argObjSyms)
        {
            StackSym * stackSym = this->func->m_symTable->FindStackSym(id);
            Assert(stackSym != nullptr);
            Js::RegSlot i = stackSym->GetByteCodeRegSlot();
            Func * stackSymFunc = stackSym->GetByteCodeFunc();
            uint index = stackSymFunc->inlineDepth;

            Assert(i != Js::Constants::NoRegister);
            Assert(i < stackSymFunc->GetJITFunctionBody()->GetLocalsCount());

            Assert(index < funcCount);
            __analysis_assume(index < funcCount);

            Assert(funcBailOutData[index].func == stackSymFunc);
            AssertMsg(funcBailOutData[index].localOffsets[i] == 0, "Can't have two active lifetime for the same byte code register");

            funcBailOutData[index].localOffsets[i] =  BailOutRecord::GetArgumentsObjectOffset();
        }
        NEXT_BITSET_IN_SPARSEBV;
    }

    // In the debug mode, fill in the rest of non temp locals as well in the records so that the restore stub will just get it automatically.

    if (this->func->IsJitInDebugMode())
    {
        Js::FunctionBody* functionBody = this->func->GetJnFunction();
        Assert(functionBody);

        // Need to allow filling the formal args slots.

        Js::PropertyIdOnRegSlotsContainer *propertyIdContainer = functionBody->GetPropertyIdOnRegSlotsContainerWithLock();
        bool hasFormalArgs = propertyIdContainer != nullptr && propertyIdContainer->propertyIdsForFormalArgs != nullptr;

        if (hasFormalArgs)
        {
<<<<<<< HEAD
            for (uint32 index = func->GetJITFunctionBody()->GetFirstNonTempLocalIndex(); index < func->GetJITFunctionBody()->GetEndNonTempLocalIndex(); index++)
=======
            Assert(functionBody->GetInParamsCount() > 0);
            uint32 endIndex = min(functionBody->GetFirstNonTempLocalIndex() + functionBody->GetInParamsCount() - 1, functionBody->GetEndNonTempLocalIndex());
            for (uint32 index = functionBody->GetFirstNonTempLocalIndex(); index < endIndex; index++)
>>>>>>> 1334e38d
            {
                StackSym * stackSym = this->func->m_symTable->FindStackSym(index);
                if (stackSym != nullptr)
                {
                    Func * stackSymFunc = stackSym->GetByteCodeFunc();

                    Js::RegSlot regSlotId = stackSym->GetByteCodeRegSlot();
                    if (func->IsNonTempLocalVar(regSlotId))
                    {
                        if (!propertyIdContainer->IsRegSlotFormal(regSlotId - func->GetJITFunctionBody()->GetFirstNonTempLocalIndex()))
                        {
                            continue;
                        }

                        uint dataIndex = stackSymFunc->inlineDepth;
                        Assert(dataIndex == 0);     // There is no inlining while in debug mode

                        // Filling in which are not filled already.
                        __analysis_assume(dataIndex == 0);
                        if (funcBailOutData[dataIndex].localOffsets[regSlotId] == 0)
                        {
                            int32 offset = GetStackOffset(regSlotId);

#ifdef MD_GROW_LOCALS_AREA_UP
                            Assert(offset >= 0);
#else
                            Assert(offset < 0);
#endif

                            funcBailOutData[dataIndex].localOffsets[regSlotId] = this->func->AdjustOffsetValue(offset);

                            // We don't support typespec for debug, rework on the bellow assert once we start support them.
                            Assert(!stackSym->IsInt32() && !stackSym->IsFloat64() && !stackSym->IsSimd128());
                        }
                    }
                }
            }
        }
    }

    // fill in the out params
    uint startCallCount = bailOutInfo->startCallCount;

    if (bailOutInfo->totalOutParamCount != 0)
    {
        Assert(startCallCount != 0);
        uint argOutSlot = 0;
        uint * startCallOutParamCounts = NativeCodeDataNewArray(allocator, uint, startCallCount);
#ifdef _M_IX86
        uint * startCallArgRestoreAdjustCounts = NativeCodeDataNewArray(allocator, uint, startCallCount);
#endif
        BVFixed * argOutFloat64Syms = BVFixed::New(bailOutInfo->totalOutParamCount, allocator);
        BVFixed * argOutLosslessInt32Syms = BVFixed::New(bailOutInfo->totalOutParamCount, allocator);
        // SIMD_JS
        BVFixed * argOutSimd128F4Syms = BVFixed::New(bailOutInfo->totalOutParamCount, allocator);
        BVFixed * argOutSimd128I4Syms = BVFixed::New(bailOutInfo->totalOutParamCount, allocator);
        BVFixed * argOutSimd128I8Syms = BVFixed::New(bailOutInfo->totalOutParamCount, allocator);
        BVFixed * argOutSimd128I16Syms = BVFixed::New(bailOutInfo->totalOutParamCount, allocator);
        BVFixed * argOutSimd128U4Syms = BVFixed::New(bailOutInfo->totalOutParamCount, allocator);
        BVFixed * argOutSimd128U8Syms = BVFixed::New(bailOutInfo->totalOutParamCount, allocator);
        BVFixed * argOutSimd128U16Syms = BVFixed::New(bailOutInfo->totalOutParamCount, allocator);
        BVFixed * argOutSimd128B4Syms = BVFixed::New(bailOutInfo->totalOutParamCount, allocator);
        BVFixed * argOutSimd128B8Syms = BVFixed::New(bailOutInfo->totalOutParamCount, allocator);
        BVFixed * argOutSimd128B16Syms = BVFixed::New(bailOutInfo->totalOutParamCount, allocator);

        int* outParamOffsets = bailOutInfo->outParamOffsets = NativeCodeDataNewArrayZ(allocator, int, bailOutInfo->totalOutParamCount);
#ifdef _M_IX86
        int currentStackOffset = 0;
        bailOutInfo->outParamFrameAdjustArgSlot = JitAnew(this->func->m_alloc, BVSparse<JitArenaAllocator>, this->func->m_alloc);
#endif
        if (this->func->HasInlinee())
        {
            bailOutInfo->outParamInlinedArgSlot = JitAnew(this->func->m_alloc, BVSparse<JitArenaAllocator>, this->func->m_alloc);
        }

#if DBG
        uint lastFuncIndex = 0;
#endif
        for (uint i = 0; i < startCallCount; i++)
        {
            uint outParamStart = argOutSlot;                     // Start of the out param offset for the current start call
            // Number of out param for the current start call
            uint outParamCount = bailOutInfo->GetStartCallOutParamCount(i);
            startCallOutParamCounts[i] = outParamCount;
#ifdef _M_IX86
            startCallArgRestoreAdjustCounts[i] = bailOutInfo->startCallInfo[i].argRestoreAdjustCount;
            // Only x86 has a progression of pushes of out args, with stack alignment.
            bool fDoStackAdjust = false;
            if (!bailOutInfo->inlinedStartCall->Test(i))
            {
                // Only do the stack adjustment if the StartCall has not been moved down past the bailout.
                fDoStackAdjust = bailOutInfo->NeedsStartCallAdjust(i, instr);
                if (fDoStackAdjust)
                {
                    currentStackOffset -= Math::Align<int>(outParamCount * MachPtr, MachStackAlignment);
                }
            }
#endif

            Func * currentStartCallFunc = bailOutInfo->startCallFunc[i];
#if DBG
            Assert(lastFuncIndex <= currentStartCallFunc->inlineDepth);
            lastFuncIndex = currentStartCallFunc->inlineDepth;
#endif

            FuncBailOutData& currentFuncBailOutData = funcBailOutData[currentStartCallFunc->inlineDepth];
            BailOutRecord * currentBailOutRecord = currentFuncBailOutData.bailOutRecord;
            if (currentBailOutRecord->argOutOffsetInfo == nullptr)
            {
                currentBailOutRecord->argOutOffsetInfo = NativeCodeDataNew(allocator, BailOutRecord::ArgOutOffsetInfo);
                currentBailOutRecord->argOutOffsetInfo->argOutFloat64Syms = nullptr;
                currentBailOutRecord->argOutOffsetInfo->argOutLosslessInt32Syms = nullptr;
                // SIMD_JS
                currentBailOutRecord->argOutOffsetInfo->argOutSimd128F4Syms = nullptr;
                currentBailOutRecord->argOutOffsetInfo->argOutSimd128I4Syms = nullptr;
                currentBailOutRecord->argOutOffsetInfo->argOutSimd128I8Syms = nullptr;
                currentBailOutRecord->argOutOffsetInfo->argOutSimd128I16Syms = nullptr;
                currentBailOutRecord->argOutOffsetInfo->argOutSimd128U4Syms = nullptr;
                currentBailOutRecord->argOutOffsetInfo->argOutSimd128U8Syms = nullptr;
                currentBailOutRecord->argOutOffsetInfo->argOutSimd128U16Syms = nullptr;
                currentBailOutRecord->argOutOffsetInfo->argOutSimd128B4Syms = nullptr;
                currentBailOutRecord->argOutOffsetInfo->argOutSimd128B8Syms = nullptr;
                currentBailOutRecord->argOutOffsetInfo->argOutSimd128B16Syms = nullptr;

                currentBailOutRecord->argOutOffsetInfo->argOutSymStart = 0;
                currentBailOutRecord->argOutOffsetInfo->outParamOffsets = nullptr;
                currentBailOutRecord->argOutOffsetInfo->startCallOutParamCounts = nullptr;

#ifdef PROFILE_BAILOUT_RECORD_MEMORY
                if (Js::Configuration::Global.flags.ProfileBailOutRecordMemory)
                {
                    this->func->GetScriptContext()->bailOutRecordBytes += sizeof(BailOutRecord::ArgOutOffsetInfo);
                }
#endif
            }

            currentBailOutRecord->argOutOffsetInfo->startCallCount++;
            if (currentBailOutRecord->argOutOffsetInfo->outParamOffsets == nullptr)
            {
                Assert(currentBailOutRecord->argOutOffsetInfo->startCallOutParamCounts == nullptr);
                currentBailOutRecord->argOutOffsetInfo->startCallIndex = i;
                currentBailOutRecord->argOutOffsetInfo->startCallOutParamCounts = &startCallOutParamCounts[i];
#ifdef _M_IX86
                currentBailOutRecord->startCallArgRestoreAdjustCounts = &startCallArgRestoreAdjustCounts[i];
#endif
                currentBailOutRecord->argOutOffsetInfo->outParamOffsets = &outParamOffsets[outParamStart];
                currentBailOutRecord->argOutOffsetInfo->argOutSymStart = outParamStart;
                currentBailOutRecord->argOutOffsetInfo->argOutFloat64Syms = argOutFloat64Syms;
                currentBailOutRecord->argOutOffsetInfo->argOutLosslessInt32Syms = argOutLosslessInt32Syms;
                // SIMD_JS
                currentBailOutRecord->argOutOffsetInfo->argOutSimd128F4Syms  = argOutSimd128F4Syms;
                currentBailOutRecord->argOutOffsetInfo->argOutSimd128I4Syms  = argOutSimd128I4Syms  ;
                currentBailOutRecord->argOutOffsetInfo->argOutSimd128I8Syms  = argOutSimd128I8Syms  ;
                currentBailOutRecord->argOutOffsetInfo->argOutSimd128I16Syms = argOutSimd128I16Syms ;
                currentBailOutRecord->argOutOffsetInfo->argOutSimd128U4Syms  = argOutSimd128U4Syms  ;
                currentBailOutRecord->argOutOffsetInfo->argOutSimd128U8Syms  = argOutSimd128U8Syms  ;
                currentBailOutRecord->argOutOffsetInfo->argOutSimd128U16Syms = argOutSimd128U16Syms ;
                currentBailOutRecord->argOutOffsetInfo->argOutSimd128B4Syms = argOutSimd128U4Syms;
                currentBailOutRecord->argOutOffsetInfo->argOutSimd128B8Syms = argOutSimd128U8Syms;
                currentBailOutRecord->argOutOffsetInfo->argOutSimd128B16Syms = argOutSimd128U16Syms;


            }
#if DBG_DUMP
            if (PHASE_DUMP(Js::BailOutPhase, this->func))
            {
<<<<<<< HEAD
                Output::Print(L"Bailout function: %s [#%d] \n", currentStartCallFunc->GetJITFunctionBody()->GetDisplayName(),
                    currentStartCallFunc->GetJITFunctionBody()->GetFunctionNumber());
=======
                Output::Print(_u("Bailout function: %s [#%d] \n"), currentStartCallFunc->GetJnFunction()->GetDisplayName(),
                    currentStartCallFunc->GetJnFunction()->GetFunctionNumber());
>>>>>>> 1334e38d
            }
#endif
            for (uint j = 0; j < outParamCount; j++, argOutSlot++)
            {
                StackSym * sym = bailOutInfo->argOutSyms[argOutSlot];
                if (sym == nullptr)
                {
                    // This can happen when instr with bailout occurs before all ArgOuts for current call instr are processed.
                    continue;
                }

                Assert(sym->GetArgSlotNum() > 0 && sym->GetArgSlotNum() <= outParamCount);
                uint argSlot = sym->GetArgSlotNum() - 1;
                uint outParamOffsetIndex = outParamStart + argSlot;
                if (!sym->m_isBailOutReferenced && !sym->IsArgSlotSym())
                {
                    FOREACH_SLISTBASE_ENTRY_EDITING(ConstantStackSymValue, constantValue, &bailOutInfo->usedCapturedValues.constantValues, iterator)
                    {
                        if (constantValue.Key()->m_id == sym->m_id)
                        {
                            Js::Var varValue = constantValue.Value().ToVar(func, currentStartCallFunc->GetScriptContext());
                            state.constantList.Prepend(varValue);
                            outParamOffsets[outParamOffsetIndex] = state.constantList.Count() + GetBailOutRegisterSaveSlotCount() + GetBailOutReserveSlotCount();

#if DBG_DUMP
                            if (PHASE_DUMP(Js::BailOutPhase, this->func))
                            {
                                Output::Print(_u("OutParam #%d: "), argSlot);
                                sym->Dump();
                                Output::Print(_u(" (0x%p (Var)))\n"), varValue);
                            }
#endif
                            iterator.RemoveCurrent(func->m_alloc);
                            break;
                        }
                    }
                    NEXT_SLISTBASE_ENTRY_EDITING;
                    if (outParamOffsets[outParamOffsetIndex])
                    {
                        continue;
                    }

                    FOREACH_SLISTBASE_ENTRY_EDITING(CopyPropSyms, copyPropSym, &bailOutInfo->usedCapturedValues.copyPropSyms, iter)
                    {
                        if (copyPropSym.Key()->m_id == sym->m_id)
                        {
                            StackSym * copyStackSym = copyPropSym.Value();

                            BVSparse<JitArenaAllocator>* argObjSyms = bailOutInfo->usedCapturedValues.argObjSyms;
                            if (argObjSyms && argObjSyms->Test(copyStackSym->m_id))
                            {
                                outParamOffsets[outParamOffsetIndex] = BailOutRecord::GetArgumentsObjectOffset();
                            }
                            else
                            {
                                this->FillBailOutOffset(&outParamOffsets[outParamOffsetIndex], copyStackSym, &state, instr);
                                if (copyStackSym->IsInt32())
                                {
                                    argOutLosslessInt32Syms->Set(outParamOffsetIndex);
                                }
                                else if (copyStackSym->IsFloat64())
                                {
                                    argOutFloat64Syms->Set(outParamOffsetIndex);
                                }
                                // SIMD_JS
                                else if (copyStackSym->IsSimd128F4())
                                {
                                    argOutSimd128F4Syms->Set(outParamOffsetIndex);
                                }
                                else if (copyStackSym->IsSimd128I4())
                                {
                                    argOutSimd128I4Syms->Set(outParamOffsetIndex);
                                }
                                else if (copyStackSym->IsSimd128I8())
                                {
                                    argOutSimd128I8Syms->Set(outParamOffsetIndex);
                                }
                                else if (copyStackSym->IsSimd128I16())
                                {
                                    argOutSimd128I16Syms->Set(outParamOffsetIndex);
                                }
                                else if (copyStackSym->IsSimd128U4())
                                {
                                    argOutSimd128U4Syms->Set(outParamOffsetIndex);
                                }
                                else if (copyStackSym->IsSimd128U8())
                                {
                                    argOutSimd128U8Syms->Set(outParamOffsetIndex);
                                }
                                else if (copyStackSym->IsSimd128U16())
                                {
                                    argOutSimd128U16Syms->Set(outParamOffsetIndex);
                                }
                                else if (copyStackSym->IsSimd128B4())
                                {
                                    argOutSimd128B4Syms->Set(outParamOffsetIndex);
                                }
                                else if (copyStackSym->IsSimd128B8())
                                {
                                    argOutSimd128B8Syms->Set(outParamOffsetIndex);
                                }
                                else if (copyStackSym->IsSimd128B16())
                                {
                                    argOutSimd128B16Syms->Set(outParamOffsetIndex);
                                }
                            }
#if DBG_DUMP
                            if (PHASE_DUMP(Js::BailOutPhase, this->func))
                            {
                                Output::Print(_u("OutParam #%d: "), argSlot);
                                sym->Dump();
                                Output::Print(_u(" Copy Prop sym:"));
                                copyStackSym->Dump();
                                Output::Print(_u("\n"));
                            }
#endif
                            iter.RemoveCurrent(func->m_alloc);
                            break;
                        }
                    }
                    NEXT_SLISTBASE_ENTRY_EDITING;
                    Assert(outParamOffsets[outParamOffsetIndex] != 0);
                }
                else
                {
                    if (sym->IsArgSlotSym())
                    {
                        if (sym->m_isSingleDef)
                        {
                            Assert(sym->m_instrDef->m_func == currentStartCallFunc);

                            IR::Instr * instrDef = sym->m_instrDef;
                            Assert(LowererMD::IsAssign(instrDef));

                            if (instrDef->GetNumber() < instr->GetNumber())
                            {
                                // The ArgOut instr is above current bailout instr.
                                AssertMsg(sym->IsVar(), "Arg out slot can only be var.");
                                if (sym->m_isInlinedArgSlot)
                                {
                                    Assert(this->func->HasInlinee());
#ifdef MD_GROW_LOCALS_AREA_UP
                                    outParamOffsets[outParamOffsetIndex] = -((int)sym->m_offset + BailOutInfo::StackSymBias);
#else
                                    outParamOffsets[outParamOffsetIndex] = sym->m_offset;
#endif
                                    bailOutInfo->outParamInlinedArgSlot->Set(outParamOffsetIndex);
                                }
                                else if (sym->m_isOrphanedArg)
                                {
#ifdef MD_GROW_LOCALS_AREA_UP
                                    outParamOffsets[outParamOffsetIndex] = -((int)sym->m_offset + BailOutInfo::StackSymBias);
#else
                                    // Stack offset are negative, includes the PUSH EBP and return address
                                    outParamOffsets[outParamOffsetIndex] = sym->m_offset - (2 * MachPtr);
#endif
                                }
#ifdef _M_IX86
                                else if (fDoStackAdjust)
                                {
                                    // If we've got args on the stack, then we must have seen (and adjusted for) the StartCall.
                                    // The values is already on the stack
                                    // On AMD64/ARM, ArgOut should have been moved next to the call, and shouldn't have bailout between them
                                    // Except for inlined arg outs
                                    outParamOffsets[outParamOffsetIndex] = currentStackOffset + argSlot * MachPtr;
                                    bailOutInfo->outParamFrameAdjustArgSlot->Set(outParamOffsetIndex);
                                }
#endif
                                else
                                {
                                    this->FillBailOutOffset(&outParamOffsets[outParamOffsetIndex], sym, &state, instr);
                                }
                            }
                            else
                            {
                                // The ArgOut instruction might have moved down right next to the call,
                                // because of a register calling convention, cloning, etc.  This loop walks the chain
                                // of assignments to try to find the original location of the assignment where
                                // the value is available.
                                while (!sym->IsConst())
                                {
                                    // the value is in the register
                                    IR::RegOpnd * regOpnd = instrDef->GetSrc1()->AsRegOpnd();
                                    sym = regOpnd->m_sym;

                                    if (sym->scratch.linearScan.lifetime->start < instr->GetNumber())
                                    {
                                        break;
                                    }

                                    if (sym->m_isEncodedConstant)
                                    {
                                        break;
                                    }
                                    // For out parameter we might need to follow multiple assignments
                                    Assert(sym->m_isSingleDef);
                                    instrDef = sym->m_instrDef;
                                    Assert(LowererMD::IsAssign(instrDef));
                                }

                                if (bailOutInfo->usedCapturedValues.argObjSyms && bailOutInfo->usedCapturedValues.argObjSyms->Test(sym->m_id))
                                {
                                    //foo.apply(this,arguments) case and we bailout when the apply is overridden. We need to restore the arguments object.
                                    outParamOffsets[outParamOffsetIndex] = BailOutRecord::GetArgumentsObjectOffset();
                                }
                                else
                                {
                                    this->FillBailOutOffset(&outParamOffsets[outParamOffsetIndex], sym, &state, instr);
                                }
                            }
                        }
                    }
                    else
                    {
                        this->FillBailOutOffset(&outParamOffsets[outParamOffsetIndex], sym, &state, instr);
                    }

                    if (sym->IsFloat64())
                    {
                        argOutFloat64Syms->Set(outParamOffsetIndex);
                    }
                    else if (sym->IsInt32())
                    {
                        argOutLosslessInt32Syms->Set(outParamOffsetIndex);
                    }
                    // SIMD_JS
                    else if (sym->IsSimd128F4())
                    {
                        argOutSimd128F4Syms->Set(outParamOffsetIndex);
                    }
                    else if (sym->IsSimd128I4())
                    {
                        argOutSimd128I4Syms->Set(outParamOffsetIndex);
                    }
                    else if (sym->IsSimd128I8())
                    {
                        argOutSimd128I8Syms->Set(outParamOffsetIndex);
                    }
                    else if (sym->IsSimd128I16())
                    {
                        argOutSimd128I16Syms->Set(outParamOffsetIndex);
                    }
                    else if (sym->IsSimd128U4())
                    {
                        argOutSimd128U4Syms->Set(outParamOffsetIndex);
                    }
                    else if (sym->IsSimd128U8())
                    {
                        argOutSimd128U8Syms->Set(outParamOffsetIndex);
                    }
                    else if (sym->IsSimd128U16())
                    {
                        argOutSimd128U16Syms->Set(outParamOffsetIndex);
                    }
                    else if (sym->IsSimd128B4())
                    {
                        argOutSimd128B4Syms->Set(outParamOffsetIndex);
                    }
                    else if (sym->IsSimd128B8())
                    {
                        argOutSimd128B8Syms->Set(outParamOffsetIndex);
                    }
                    else if (sym->IsSimd128B16())
                    {
                        argOutSimd128B16Syms->Set(outParamOffsetIndex);
                    }
#if DBG_DUMP
                    if (PHASE_DUMP(Js::BailOutPhase, this->func))
                    {
                        Output::Print(_u("OutParam #%d: "), argSlot);
                        sym->Dump();
                        Output::Print(_u("\n"));
                    }
#endif
                }
            }
        }
    }
    else
    {
        Assert(bailOutInfo->argOutSyms == nullptr);
        Assert(bailOutInfo->startCallCount == 0);
    }

    if (this->currentBlock->inlineeStack.Count() > 0)
    {
        this->SpillInlineeArgs(instr);
    }
    else
    {
        // There is a chance that the instruction was hoisting from an inlinee func
        // but if there are no inlinee frames - make sure the instr belongs to the outer func
        // to ensure encoder does not encode an inline frame here - which does not really exist
        instr->m_func = this->func;
    }

    linearScanMD.GenerateBailOut(instr, state.registerSaveSyms, _countof(state.registerSaveSyms));

    // generate the constant table
    Js::Var * constants = NativeCodeDataNewArrayNoFixup(allocator, Js::Var, state.constantList.Count());
    uint constantCount = state.constantList.Count();
    while (!state.constantList.Empty())
    {
        Js::Var value = state.constantList.Head();
        state.constantList.RemoveHead();
        constants[state.constantList.Count()] = value;
    }

    // Generate the stack literal bail out info
    FillStackLiteralBailOutRecord(instr, bailOutInfo, funcBailOutData, funcCount);

    for (uint i = 0; i < funcCount; i++)
    {

        funcBailOutData[i].bailOutRecord->constants = constants;
#if DBG
        funcBailOutData[i].bailOutRecord->inlineDepth = funcBailOutData[i].func->inlineDepth;
        funcBailOutData[i].bailOutRecord->constantCount = constantCount;
#endif
        uint32 tableIndex = funcBailOutData[i].func->IsTopFunc() ? 0 : funcBailOutData[i].func->m_inlineeId;
        funcBailOutData[i].FinalizeLocalOffsets(tempAlloc, this->globalBailOutRecordTables[tableIndex], &(this->lastUpdatedRowIndices[tableIndex]));
#if DBG_DUMP
        if(PHASE_DUMP(Js::BailOutPhase, this->func))
        {
<<<<<<< HEAD
            wchar_t debugStringBuffer[MAX_FUNCTION_BODY_DEBUG_STRING_SIZE];
            Output::Print(L"Bailout function: %s [%s]\n", funcBailOutData[i].func->GetJITFunctionBody()->GetDisplayName(), funcBailOutData[i].func->GetDebugNumberSet(debugStringBuffer), i);
=======
            char16 debugStringBuffer[MAX_FUNCTION_BODY_DEBUG_STRING_SIZE];
            Output::Print(_u("Bailout function: %s [%s]\n"), funcBailOutData[i].func->GetJnFunction()->GetDisplayName(), funcBailOutData[i].func->GetJnFunction()->GetDebugNumberSet(debugStringBuffer), i);
>>>>>>> 1334e38d
            funcBailOutData[i].bailOutRecord->Dump();
        }
#endif
        funcBailOutData[i].Clear(this->tempAlloc);

#ifdef PROFILE_BAILOUT_RECORD_MEMORY
        if (Js::Configuration::Global.flags.ProfileBailOutRecordMemory)
        {
            this->func->GetScriptContext()->bailOutRecordBytes += sizeof(BailOutRecord);
        }
#endif
    }
    JitAdeleteArray(this->tempAlloc, funcCount, funcBailOutData);
}

template <typename Fn>
void
LinearScan::ForEachStackLiteralBailOutInfo(IR::Instr * instr, BailOutInfo * bailOutInfo, FuncBailOutData * funcBailOutData, uint funcCount, Fn fn)
{
    for (uint i = 0; i < bailOutInfo->stackLiteralBailOutInfoCount; i++)
    {
        BailOutInfo::StackLiteralBailOutInfo& stackLiteralBailOutInfo = bailOutInfo->stackLiteralBailOutInfo[i];
        StackSym * stackSym = stackLiteralBailOutInfo.stackSym;
        Assert(stackSym->scratch.linearScan.lifetime->start < instr->GetNumber());
        Assert(stackSym->scratch.linearScan.lifetime->end >= instr->GetNumber());

        Js::RegSlot regSlot = stackSym->GetByteCodeRegSlot();
        Func * stackSymFunc = stackSym->GetByteCodeFunc();
        uint index = stackSymFunc->inlineDepth;

        Assert(regSlot != Js::Constants::NoRegister);
        Assert(regSlot < stackSymFunc->GetJITFunctionBody()->GetLocalsCount());
        Assert(index < funcCount);
        Assert(funcBailOutData[index].func == stackSymFunc);
        Assert(funcBailOutData[index].localOffsets[regSlot] != 0);
        fn(index, stackLiteralBailOutInfo, regSlot);
    }
}

void
LinearScan::FillStackLiteralBailOutRecord(IR::Instr * instr, BailOutInfo * bailOutInfo, FuncBailOutData * funcBailOutData, uint funcCount)
{
    if (bailOutInfo->stackLiteralBailOutInfoCount)
    {
        // Count the data
        ForEachStackLiteralBailOutInfo(instr, bailOutInfo, funcBailOutData, funcCount,
            [=](uint funcIndex, BailOutInfo::StackLiteralBailOutInfo& stackLiteralBailOutInfo, Js::RegSlot regSlot)
        {
            funcBailOutData[funcIndex].bailOutRecord->stackLiteralBailOutRecordCount++;
        });

        // Allocate the data
        NativeCodeData::Allocator * allocator = this->func->GetNativeCodeDataAllocator();
        for (uint i = 0; i < funcCount; i++)
        {
            uint stackLiteralBailOutRecordCount = funcBailOutData[i].bailOutRecord->stackLiteralBailOutRecordCount;
            if (stackLiteralBailOutRecordCount)
            {
                funcBailOutData[i].bailOutRecord->stackLiteralBailOutRecord =
                    NativeCodeDataNewArray(allocator, BailOutRecord::StackLiteralBailOutRecord, stackLiteralBailOutRecordCount);
                // reset the count so we can track how much we have filled below
                funcBailOutData[i].bailOutRecord->stackLiteralBailOutRecordCount = 0;
            }
        }

        // Fill out the data
        ForEachStackLiteralBailOutInfo(instr, bailOutInfo, funcBailOutData, funcCount,
            [=](uint funcIndex, BailOutInfo::StackLiteralBailOutInfo& stackLiteralBailOutInfo, Js::RegSlot regSlot)
        {
            uint& recordIndex = funcBailOutData[funcIndex].bailOutRecord->stackLiteralBailOutRecordCount;
            BailOutRecord::StackLiteralBailOutRecord& stackLiteralBailOutRecord =
                funcBailOutData[funcIndex].bailOutRecord->stackLiteralBailOutRecord[recordIndex++];
            stackLiteralBailOutRecord.regSlot = regSlot;
            stackLiteralBailOutRecord.initFldCount = stackLiteralBailOutInfo.initFldCount;
        });
    }
}

void
LinearScan::PrepareForUse(Lifetime * lifetime)
{
    if (lifetime->isOpHelperSpilled)
    {
        // using a value in a helper that has been spilled in the helper block.
        // Just spill it for real

        // We must be in a helper block and the lifetime must
        // start before the helper block

        Assert(this->IsInHelperBlock());
        Assert(lifetime->start < this->HelperBlockStartInstrNumber());

        IR::Instr *insertionInstr = this->currentOpHelperBlock->opHelperLabel;

        this->RemoveOpHelperSpilled(lifetime);
        this->SpillLiveRange(lifetime, insertionInstr);
    }
}

void
LinearScan::RecordUse(Lifetime * lifetime, IR::Instr * instr, IR::RegOpnd * regOpnd, bool isFromBailout)
{
    uint32 useCountCost = LinearScan::GetUseSpillCost(this->loopNest, (this->currentOpHelperBlock != nullptr || isFromBailout));

    // We only spill at the use for constants (i.e. reload) or for function with try blocks. We don't
    // have real accurate flow info for the later.
    if ((regOpnd && regOpnd->m_sym->IsConst())
          || (
                 (this->func->HasTry() && !this->func->DoOptimizeTryCatch()) &&
                 this->IsInLoop() &&
                 lifetime->lastUseLabel != this->lastLabel &&
                 this->liveOnBackEdgeSyms->Test(lifetime->sym->m_id) &&
                 !(lifetime->previousDefBlockNumber == currentBlockNumber && !lifetime->defList.Empty())
             ))
    {
        // Keep track of all the uses of this lifetime in case we decide to spill it.
        // Note that we won't need to insert reloads if the use are not in a loop,
        // unless it is a const. We always reload const instead of spilling to the stack.
        //
        // We also don't need to insert reloads if the previous use was in the same basic block (the first use in the block
        // would have done the reload), or the previous def is in the same basic block and the value is still live. Furthermore,
        // if the previous def is in the same basic block, the value is still live, and there's another def after this use in
        // the same basic block, the previous def may not do a spill store, so we must not reload the value from the stack.
        lifetime->useList.Prepend(instr);
        lifetime->lastUseLabel = this->lastLabel;
        lifetime->AddToUseCountAdjust(useCountCost, this->curLoop, this->func);
    }
    else
    {
        if (!isFromBailout)
        {
            // Since we won't reload this use if the lifetime gets spilled, adjust the spill cost to reflect this.
            lifetime->SubFromUseCount(useCountCost, this->curLoop);
        }
    }
    if (this->IsInLoop())
    {
        this->RecordLoopUse(lifetime, lifetime->reg);
    }
}

void LinearScan::RecordLoopUse(Lifetime *lifetime, RegNum reg)
{
    if (!this->IsInLoop())
    {
        return;
    }

    if (this->func->HasTry() && !this->func->DoOptimizeTryCatch())
    {
        return;
    }

    // Record on each loop which register live into the loop ended up being used.
    // We are trying to avoid the need for compensation at the bottom of the loop if
    // the reg ends up being spilled before it is actually used.
    Loop *curLoop = this->curLoop;
    SymID symId = (SymID)-1;

    if (lifetime)
    {
        symId = lifetime->sym->m_id;
    }

    while (curLoop)
    {
        // Note that if the lifetime is spilled and reallocated to the same register,
        // will mark it as used when we shouldn't.  However, it is hard at this point to handle
        // the case were a flow edge from the previous allocation merges in with the new allocation.
        // No compensation is inserted to let us know with previous lifetime needs reloading at the bottom of the loop...
        if (lifetime && curLoop->regAlloc.loopTopRegContent[reg] == lifetime)
        {
            curLoop->regAlloc.symRegUseBv->Set(symId);
        }
        curLoop->regAlloc.regUseBv.Set(reg);
        curLoop = curLoop->parent;
    }
}

void
LinearScan::RecordDef(Lifetime *const lifetime, IR::Instr *const instr, const uint32 useCountCost)
{
    Assert(lifetime);
    Assert(instr);
    Assert(instr->GetDst());

    IR::RegOpnd * regOpnd = instr->GetDst()->AsRegOpnd();
    Assert(regOpnd);

    StackSym *const sym = regOpnd->m_sym;

    if (this->IsInLoop())
    {
        Loop *curLoop = this->curLoop;

        while (curLoop)
        {
            curLoop->regAlloc.defdInLoopBv->Set(lifetime->sym->m_id);
            curLoop->regAlloc.regUseBv.Set(lifetime->reg);
            curLoop = curLoop->parent;
        }
    }

    if (lifetime->isSpilled)
    {
        return;
    }

    if (this->NeedsWriteThrough(sym))
    {
        if (this->IsSymNonTempLocalVar(sym))
        {
            // In the debug mode, we will write through on the stack location.
            WriteThroughForLocal(regOpnd, lifetime, instr);
        }
        else
        {
            // If this is a write-through sym, it should be live on the entry to 'try' and should have already
            // been allocated when we spilled all active lifetimes there.
            // If it was not part of the active lifetimes on entry to the 'try' then it must have been spilled
            // earlier and should have stack allocated for it.

            Assert(this->NeedsWriteThroughForEH(sym) && sym->IsAllocated());
            this->InsertStore(instr, sym, lifetime->reg);
        }

        // No need to record-def further as we already have stack allocated for it.
        return;
    }

    if (sym->m_isSingleDef)
    {
        lifetime->AddToUseCount(useCountCost, this->curLoop, this->func);
        // the def of a single-def sym is already on the sym
        return;
    }

    if(lifetime->previousDefBlockNumber == currentBlockNumber && !lifetime->defList.Empty())
    {
        // Only keep track of the last def in each basic block. When there are multiple defs of a sym in a basic block, upon
        // spill of that sym, a store needs to be inserted only after the last def of the sym.
        Assert(lifetime->defList.Head()->GetDst()->AsRegOpnd()->m_sym == sym);
        lifetime->defList.Head() = instr;
    }
    else
    {
        // First def of this sym in the current basic block
        lifetime->previousDefBlockNumber = currentBlockNumber;
        lifetime->defList.Prepend(instr);

        // Keep track of the cost of reinserting all the defs if we choose to spill this way.
        lifetime->allDefsCost += useCountCost;
    }
}

// LinearScan::SetUse
void
LinearScan::SetUse(IR::Instr *instr, IR::RegOpnd *regOpnd)
{
    if (regOpnd->GetReg() != RegNOREG)
    {
        this->RecordLoopUse(nullptr, regOpnd->GetReg());
        return;
    }

    StackSym *sym = regOpnd->m_sym;
    Lifetime * lifetime = sym->scratch.linearScan.lifetime;

    this->PrepareForUse(lifetime);

    if (lifetime->isSpilled)
    {
        // See if it has been loaded in this basic block
        RegNum reg = this->GetAssignedTempReg(lifetime, regOpnd->GetType());
        if (reg == RegNOREG)
        {
            if (sym->IsConst() && EncoderMD::TryConstFold(instr, regOpnd))
            {
                return;
            }

            reg = this->SecondChanceAllocation(lifetime, false);
            if (reg != RegNOREG)
            {
                IR::Instr *insertInstr = this->TryHoistLoad(instr, lifetime);
                this->InsertLoad(insertInstr, sym, reg);
            }
            else
            {
                // Try folding if there are no registers available
                if (!sym->IsConst() && !this->RegsAvailable(regOpnd->GetType()) && EncoderMD::TryFold(instr, regOpnd))
                {
                    return;
                }

                // We need a reg no matter what.  Try to force second chance to re-allocate this.
                reg = this->SecondChanceAllocation(lifetime, true);

                if (reg == RegNOREG)
                {
                    // Forcing second chance didn't work.
                    // Allocate a new temp reg for it
                    reg = this->FindReg(nullptr, regOpnd);
                    this->AssignTempReg(lifetime, reg);
                }

                this->InsertLoad(instr, sym, reg);
            }
        }
    }
    if (!lifetime->isSpilled && instr->GetNumber() < lifetime->end)
    {
        // Don't border to record the use if this is the last use of the lifetime.
        this->RecordUse(lifetime, instr, regOpnd);
    }
    else
    {
        lifetime->SubFromUseCount(LinearScan::GetUseSpillCost(this->loopNest, (this->currentOpHelperBlock != nullptr)), this->curLoop);
    }
    this->instrUseRegs.Set(lifetime->reg);

    this->SetReg(regOpnd);
}

// LinearScan::SetReg
void
LinearScan::SetReg(IR::RegOpnd *regOpnd)
{
    if (regOpnd->GetReg() == RegNOREG)
    {
        RegNum reg = regOpnd->m_sym->scratch.linearScan.lifetime->reg;
        AssertMsg(reg != RegNOREG, "Reg should be allocated here...");
        regOpnd->SetReg(reg);
    }
}

bool
LinearScan::SkipNumberedInstr(IR::Instr *instr)
{
    if (instr->IsLabelInstr())
    {
        if (instr->AsLabelInstr()->m_isLoopTop)
        {
            Assert(instr->GetNumber() != instr->m_next->GetNumber()
                && (instr->GetNumber() != instr->m_prev->GetNumber() || instr->m_prev->m_opcode == Js::OpCode::Nop));
        }
        else
        {
            return true;
        }
    }
    return false;
}

// LinearScan::EndDeadLifetimes
// Look for lifetimes that are ending here, and retire them.
void
LinearScan::EndDeadLifetimes(IR::Instr *instr)
{
    Lifetime * deadLifetime;

    if (this->SkipNumberedInstr(instr))
    {
        return;
    }

    // Retire all active lifetime ending at this instruction
    while (!this->activeLiveranges->Empty() && this->activeLiveranges->Head()->end <= instr->GetNumber())
    {
        deadLifetime = this->activeLiveranges->Head();
        deadLifetime->defList.Clear();
        deadLifetime->useList.Clear();

        this->activeLiveranges->RemoveHead();
        RegNum reg = deadLifetime->reg;
        this->activeRegs.Clear(reg);
        this->regContent[reg] = nullptr;
        this->secondChanceRegs.Clear(reg);
        if (RegTypes[reg] == TyMachReg)
        {
            this->intRegUsedCount--;
        }
        else
        {
            Assert(RegTypes[reg] == TyFloat64);
            this->floatRegUsedCount--;
        }
    }

    // Look for spilled lifetimes which end here such that we can make their stack slot
    // available for stack-packing.
    while (!this->stackPackInUseLiveRanges->Empty() && this->stackPackInUseLiveRanges->Head()->end <= instr->GetNumber())
    {
        deadLifetime = this->stackPackInUseLiveRanges->Head();
        deadLifetime->defList.Clear();
        deadLifetime->useList.Clear();

        this->stackPackInUseLiveRanges->RemoveHead();
        if (!deadLifetime->cantStackPack)
        {
            Assert(deadLifetime->spillStackSlot);
            deadLifetime->spillStackSlot->lastUse = deadLifetime->end;
            this->stackSlotsFreeList->Push(deadLifetime->spillStackSlot);
        }
    }
}

void
LinearScan::EndDeadOpHelperLifetimes(IR::Instr * instr)
{
    if (this->SkipNumberedInstr(instr))
    {
        return;
    }

    while (!this->opHelperSpilledLiveranges->Empty() &&
           this->opHelperSpilledLiveranges->Head()->end <= instr->GetNumber())
    {
        Lifetime * deadLifetime;

        // The lifetime doesn't extend beyond the helper block
        // No need to save and restore around the helper block
        Assert(this->IsInHelperBlock());

        deadLifetime = this->opHelperSpilledLiveranges->Head();
        this->opHelperSpilledLiveranges->RemoveHead();
        if (!deadLifetime->cantOpHelperSpill)
        {
            this->opHelperSpilledRegs.Clear(deadLifetime->reg);
        }
        deadLifetime->isOpHelperSpilled = false;
        deadLifetime->cantOpHelperSpill = false;
        deadLifetime->isOpHelperSpillAsArg = false;
    }
}

// LinearScan::AllocateNewLifetimes
// Look for lifetimes coming live, and allocate a register for them.
void
LinearScan::AllocateNewLifetimes(IR::Instr *instr)
{
    if (this->SkipNumberedInstr(instr))
    {
        return;
    }

    // Try to catch:
    //      x = MOV y(r1)
    // where y's lifetime just ended and x's lifetime is starting.
    // If so, set r1 as a preferred register for x, which may allow peeps to remove the MOV
    if (instr->GetSrc1() && instr->GetSrc1()->IsRegOpnd() && LowererMD::IsAssign(instr) && instr->GetDst() && instr->GetDst()->IsRegOpnd() && instr->GetDst()->AsRegOpnd()->m_sym)
    {
        IR::RegOpnd *src = instr->GetSrc1()->AsRegOpnd();
        StackSym *srcSym = src->m_sym;
        // If src is a physReg ref, or src's lifetime ends here.
        if (!srcSym || srcSym->scratch.linearScan.lifetime->end == instr->GetNumber())
        {
            Lifetime *dstLifetime = instr->GetDst()->AsRegOpnd()->m_sym->scratch.linearScan.lifetime;
            if (dstLifetime)
            {
                dstLifetime->regPreference.Set(src->GetReg());
            }
        }
    }

    // Look for starting lifetimes
    while (!this->lifetimeList->Empty() && this->lifetimeList->Head()->start <= instr->GetNumber())
    {
        // We're at the start of a new live range

        Lifetime * newLifetime = this->lifetimeList->Head();
        newLifetime->lastAllocationStart = instr->GetNumber();

        this->lifetimeList->RemoveHead();

        if (newLifetime->dontAllocate)
        {
            // Lifetime spilled before beginning allocation (e.g., a lifetime known to span
            // multiple EH regions.) Do the work of spilling it now without adding it to the list.
            this->SpillLiveRange(newLifetime);
            continue;
        }

        RegNum reg;
        if (newLifetime->reg == RegNOREG)
        {
            if (newLifetime->isDeadStore)
            {
                // No uses, let's not waste a reg.
                newLifetime->isSpilled = true;
                continue;
            }
            reg = this->FindReg(newLifetime, nullptr);
        }
        else
        {
            // This lifetime is already assigned a physical register.  Make
            // sure that register is available by calling SpillReg
            reg = newLifetime->reg;

            // If we're in a helper block, the physical register we're trying to ensure is available might get helper
            // spilled. Don't allow that if this lifetime's end lies beyond the end of the helper block because
            // spill code assumes that this physical register isn't active at the end of the helper block when it tries
            // to restore it. So we'd have to really spill the lifetime then anyway.
            this->SpillReg(reg, IsInHelperBlock() ? (newLifetime->end > currentOpHelperBlock->opHelperEndInstr->GetNumber()) : false);
            newLifetime->cantSpill = true;
        }

        // If we did get a register for this lifetime, add it to the active set.
        if (newLifetime->isSpilled == false)
        {
            this->AssignActiveReg(newLifetime, reg);
        }
    }
}

// LinearScan::FindReg
// Look for an available register.  If one isn't available, spill something.
// Note that the newLifetime passed in could be the one we end up spilling.
RegNum
LinearScan::FindReg(Lifetime *newLifetime, IR::RegOpnd *regOpnd, bool force)
{
    BVIndex regIndex = BVInvalidIndex;
    IRType type;
    bool tryCallerSavedRegs = false;
    BitVector callerSavedAvailableBv;

    if (newLifetime)
    {
        if (newLifetime->isFloat)
        {
            type = TyFloat64;
        }
        else if (newLifetime->isSimd128F4)
        {
            type = TySimd128F4;
        }
        else if (newLifetime->isSimd128I4)
        {
            type = TySimd128I4;
        }
        else if (newLifetime->isSimd128I8)
        {
            type = TySimd128I8;
        }
        else if (newLifetime->isSimd128I16)
        {
            type = TySimd128I16;
        }
        else if (newLifetime->isSimd128U4)
        {
            type = TySimd128U4;
        }
        else if (newLifetime->isSimd128U8)
        {
            type = TySimd128U8;
        }
        else if (newLifetime->isSimd128U16)
        {
            type = TySimd128U16;
        }
        else if (newLifetime->isSimd128B4)
        {
            type = TySimd128B4;
        }
        else if (newLifetime->isSimd128B8)
        {
            type = TySimd128B8;
        }
        else if (newLifetime->isSimd128B16)
        {
            type = TySimd128B16;
        }
        else if (newLifetime->isSimd128D2)
        {
            type = TySimd128D2;
        }
        else
        {
            type = TyMachReg;
        }
    }
    else
    {
        Assert(regOpnd);
        type = regOpnd->GetType();
    }

    if (this->RegsAvailable(type))
    {
        BitVector regsBv;
        regsBv.Copy(this->activeRegs);
        regsBv.Or(this->instrUseRegs);
        regsBv.Or(this->callSetupRegs);
        regsBv.ComplimentAll();

        if (newLifetime)
        {
            if (this->IsInHelperBlock())
            {
                if (newLifetime->end >= this->HelperBlockEndInstrNumber())
                {
                    // this lifetime goes beyond the helper function
                    // We need to exclude the helper spilled register as well.
                    regsBv.Minus(this->opHelperSpilledRegs);
                }
            }

            if (newLifetime->isFloat || newLifetime->isSimd128())
            {
#ifdef _M_IX86
                Assert(AutoSystemInfo::Data.SSE2Available());
#endif
                regsBv.And(this->floatRegs);
            }
            else
            {
                regsBv.And(this->int32Regs);
                regsBv = this->linearScanMD.FilterRegIntSizeConstraints(regsBv, newLifetime->intUsageBv);
            }


            if (newLifetime->isLiveAcrossCalls)
            {
                // Try to find a callee saved regs
                BitVector regsBvTemp = regsBv;
                regsBvTemp.And(this->calleeSavedRegs);

                regIndex = GetPreferencedRegIndex(newLifetime, regsBvTemp);

                if (regIndex == BVInvalidIndex)
                {
                    if (!newLifetime->isLiveAcrossUserCalls)
                    {
                        // No callee saved regs is found and the lifetime only across helper
                        // calls, we can also use a caller saved regs to make use of the
                        // save and restore around helper blocks
                        regIndex = GetPreferencedRegIndex(newLifetime, regsBv);
                    }
                    else
                    {
                        // If we can't find a callee-saved reg, we can try using a caller-saved reg instead.
                        // We'll hopefully get a few loads enregistered that way before we get to the call.
                        tryCallerSavedRegs = true;
                        callerSavedAvailableBv = regsBv;
                    }
                }
            }
            else
            {
                regIndex = GetPreferencedRegIndex(newLifetime, regsBv);
            }
        }
        else
        {
            AssertMsg(regOpnd, "Need a lifetime or a regOpnd passed in");

            if (regOpnd->IsFloat() || regOpnd->IsSimd128())
            {
#ifdef _M_IX86
                Assert(AutoSystemInfo::Data.SSE2Available());
#endif
                regsBv.And(this->floatRegs);
            }
            else
            {
                regsBv.And(this->int32Regs);
                BitVector regSizeBv;
                regSizeBv.ClearAll();
                regSizeBv.Set(TySize[regOpnd->GetType()]);

                regsBv = this->linearScanMD.FilterRegIntSizeConstraints(regsBv, regSizeBv);
            }

            if (!this->tempRegs.IsEmpty())
            {
                // avoid the temp reg that we have loaded in this basic block
                BitVector regsBvTemp = regsBv;
                regsBvTemp.Minus(this->tempRegs);
                regIndex = regsBvTemp.GetPrevBit();
            }

            if (regIndex == BVInvalidIndex)
            {
                // allocate a temp reg from the other end of the bit vector so that it can
                // keep live for longer.
                regIndex = regsBv.GetPrevBit();
            }
        }
    }

    RegNum reg;

    if (BVInvalidIndex != regIndex)
    {
        Assert(regIndex < RegNumCount);
        reg = (RegNum)regIndex;
    }
    else
    {
        if (tryCallerSavedRegs)
        {
            Assert(newLifetime);
            regIndex = GetPreferencedRegIndex(newLifetime, callerSavedAvailableBv);
            if (BVInvalidIndex == regIndex)
            {
                tryCallerSavedRegs = false;
            }
        }

        bool dontSpillCurrent = tryCallerSavedRegs;

        if (newLifetime && newLifetime->isSpilled)
        {
            // Second chance allocation
            dontSpillCurrent = true;
        }

        // Can't find reg, spill some lifetime.
        reg = this->Spill(newLifetime, regOpnd, dontSpillCurrent, force);

        if (reg == RegNOREG && tryCallerSavedRegs)
        {
            Assert(BVInvalidIndex != regIndex);
            reg = (RegNum)regIndex;
            // This lifetime will get spilled once we get to the call it overlaps with (note: this may not be true
            // for second chance allocation as we may be beyond the call).  Mark it as a cheap spill to give up the register
            // if some lifetime not overlapping with a call needs it.
            newLifetime->isCheapSpill = true;
        }
    }

    // We always have to return a reg if we are allocate temp reg.
    // If we are allocating for a new lifetime, we return RegNOREG, if we
    // spill the new lifetime
    Assert(newLifetime != nullptr || (reg != RegNOREG && reg < RegNumCount));
    return reg;
}

BVIndex
LinearScan::GetPreferencedRegIndex(Lifetime *lifetime, BitVector freeRegs)
{
    BitVector freePreferencedRegs = freeRegs;

    freePreferencedRegs.And(lifetime->regPreference);

    // If one of the preferred register (if any) is available, use it.  Otherwise, just pick one of free register.
    if (!freePreferencedRegs.IsEmpty())
    {
        return freePreferencedRegs.GetNextBit();
    }
    else
    {
        return freeRegs.GetNextBit();
    }
}


// LinearScan::Spill
// We need to spill something to free up a reg. If the newLifetime
// past in isn't NULL, we can spill this one instead of an active one.
RegNum
LinearScan::Spill(Lifetime *newLifetime, IR::RegOpnd *regOpnd, bool dontSpillCurrent, bool force)
{
    uint minSpillCost = (uint)-1;

    Assert(!newLifetime || !regOpnd || newLifetime->isFloat == (regOpnd->GetType() == TyMachDouble) || newLifetime->isSimd128() == (regOpnd->IsSimd128()));
    bool isFloatReg;
    BitVector intUsageBV;
    bool needCalleeSaved;

    // For now, we just spill the lifetime with the lowest spill cost.
    if (newLifetime)
    {
        isFloatReg = newLifetime->isFloat || newLifetime->isSimd128();

        if (!force)
        {
            minSpillCost = this->GetSpillCost(newLifetime);
        }
        intUsageBV = newLifetime->intUsageBv;
        needCalleeSaved = newLifetime->isLiveAcrossUserCalls;
    }
    else
    {
        needCalleeSaved = false;
        if (regOpnd->IsFloat() || regOpnd->IsSimd128())
        {
            isFloatReg = true;
        }
        else
        {
            // Filter for int reg size constraints
            isFloatReg = false;
            intUsageBV.ClearAll();
            intUsageBV.Set(TySize[regOpnd->GetType()]);
        }
    }

    SList<Lifetime *>::EditingIterator candidate;
    FOREACH_SLIST_ENTRY_EDITING(Lifetime *, lifetime, this->activeLiveranges, iter)
    {
        uint spillCost = this->GetSpillCost(lifetime);
        if (spillCost < minSpillCost                        &&
            this->instrUseRegs.Test(lifetime->reg) == false &&
            (lifetime->isFloat || lifetime->isSimd128()) == isFloatReg  &&
            !lifetime->cantSpill                            &&
            (!needCalleeSaved || this->calleeSavedRegs.Test(lifetime->reg)) &&
            this->linearScanMD.FitRegIntSizeConstraints(lifetime->reg, intUsageBV))
        {
            minSpillCost = spillCost;
            candidate = iter;
        }
    } NEXT_SLIST_ENTRY_EDITING;
    AssertMsg(newLifetime || candidate.IsValid(), "Didn't find anything to spill?!?");

    Lifetime * spilledRange;
    if (candidate.IsValid())
    {
        spilledRange = candidate.Data();
        candidate.RemoveCurrent();

        this->activeRegs.Clear(spilledRange->reg);
        if (spilledRange->isFloat || spilledRange->isSimd128())
        {
            this->floatRegUsedCount--;
        }
        else
        {
            this->intRegUsedCount--;
        }
    }
    else if (dontSpillCurrent)
    {
        return RegNOREG;
    }
    else
    {
        spilledRange = newLifetime;
    }

    return this->SpillLiveRange(spilledRange);
}

// LinearScan::SpillLiveRange
RegNum
LinearScan::SpillLiveRange(Lifetime * spilledRange, IR::Instr *insertionInstr)
{
    Assert(!spilledRange->isSpilled);

    RegNum reg = spilledRange->reg;
    StackSym *sym = spilledRange->sym;

    spilledRange->isSpilled = true;
    spilledRange->isCheapSpill = false;
    spilledRange->reg = RegNOREG;

    // Don't allocate stack space for const, we always reload them. (For debugm mode, allocate on the stack)
    if (!sym->IsAllocated() && (!sym->IsConst() || IsSymNonTempLocalVar(sym)))
    {
       this->AllocateStackSpace(spilledRange);
    }

    // No need to insert loads or stores if there are no uses.
    if (!spilledRange->isDeadStore)
    {
        // In the debug mode, don't do insertstore for this stacksym, as we want to retain the IsConst for the sym,
        // and later we are going to find the reg for it.
        if (!IsSymNonTempLocalVar(sym))
        {
            this->InsertStores(spilledRange, reg, insertionInstr);
        }

        if (this->IsInLoop() || sym->IsConst())
        {
            this->InsertLoads(sym, reg);
        }
        else
        {
            sym->scratch.linearScan.lifetime->useList.Clear();
        }
        // Adjust useCount in case of second chance allocation
        spilledRange->ApplyUseCountAdjust(this->curLoop);
    }

    Assert(reg == RegNOREG || spilledRange->reg == RegNOREG || this->regContent[reg] == spilledRange);
    if (spilledRange->isSecondChanceAllocated)
    {
        Assert(reg == RegNOREG || spilledRange->reg == RegNOREG
            || (this->regContent[reg] == spilledRange && this->secondChanceRegs.Test(reg)));
        this->secondChanceRegs.Clear(reg);
        spilledRange->isSecondChanceAllocated = false;
    }
    else
    {
        Assert(!this->secondChanceRegs.Test(reg));
    }
    this->regContent[reg] = nullptr;

#if DBG_DUMP
    if (PHASE_TRACE(Js::LinearScanPhase, this->func))
    {
        Output::Print(_u("**** Spill: "));
        sym->Dump();
        Output::Print(_u("(%S)"), RegNames[reg]);
        Output::Print(_u("  SpillCount:%d  Length:%d   Cost:%d\n"),
            spilledRange->useCount, spilledRange->end - spilledRange->start, this->GetSpillCost(spilledRange));
    }
#endif
    return reg;
}

// LinearScan::SpillReg
// Spill a given register.
void
LinearScan::SpillReg(RegNum reg, bool forceSpill /* = false */)
{
    Lifetime *spilledRange = nullptr;
    if (activeRegs.Test(reg))
    {
        spilledRange = LinearScan::RemoveRegLiveRange(activeLiveranges, reg);
    }
    else if (opHelperSpilledRegs.Test(reg) && forceSpill)
    {
        // If a lifetime that was assigned this register was helper spilled,
        // really spill it now.
        Assert(IsInHelperBlock());

        // Look for the liverange in opHelperSpilledLiveranges instead of
        // activeLiveranges.
        FOREACH_SLIST_ENTRY(Lifetime *, lifetime, opHelperSpilledLiveranges)
        {
            if (lifetime->reg == reg)
            {
                spilledRange = lifetime;
                break;
            }
        } NEXT_SLIST_ENTRY;

        Assert(spilledRange);
        Assert(!spilledRange->cantSpill);
        RemoveOpHelperSpilled(spilledRange);
        // Really spill this liverange below.
    }
    else
    {
        return;
    }

    AnalysisAssert(spilledRange);
    Assert(!spilledRange->cantSpill);

    if ((!forceSpill) && this->IsInHelperBlock() && spilledRange->start < this->HelperBlockStartInstrNumber() && !spilledRange->cantOpHelperSpill)
    {
        // if the lifetime starts before the helper block, we can do save and restore
        // around the helper block instead.

        this->AddOpHelperSpilled(spilledRange);
    }
    else
    {
        if (spilledRange->cantOpHelperSpill)
        {
            // We're really spilling this liverange, so take it out of the helper-spilled liveranges
            // to avoid confusion (see Win8 313433).
            Assert(!spilledRange->isOpHelperSpilled);
            spilledRange->cantOpHelperSpill = false;
            this->opHelperSpilledLiveranges->Remove(spilledRange);
        }
        this->SpillLiveRange(spilledRange);
    }

    if (this->activeRegs.Test(reg))
    {
        this->activeRegs.Clear(reg);
        if (RegTypes[reg] == TyMachReg)
        {
            this->intRegUsedCount--;
        }
        else
        {
            Assert(RegTypes[reg] == TyFloat64);
            this->floatRegUsedCount--;
        }
    }
}

void
LinearScan::ProcessEHRegionBoundary(IR::Instr * instr)
{
    Assert(instr->IsBranchInstr());
    Assert(instr->m_opcode != Js::OpCode::TryFinally); // finallys are not supported for optimization yet.
    if (instr->m_opcode != Js::OpCode::TryCatch && instr->m_opcode != Js::OpCode::Leave)
    {
        return;
    }

    // Spill everything upon entry to the try region and upon a Leave.
    IR::Instr* insertionInstr = instr->m_opcode != Js::OpCode::Leave ? instr : instr->m_prev;
    FOREACH_SLIST_ENTRY_EDITING(Lifetime *, lifetime, this->activeLiveranges, iter)
    {
        this->activeRegs.Clear(lifetime->reg);
        if (lifetime->isFloat || lifetime->isSimd128())
        {
            this->floatRegUsedCount--;
        }
        else
        {
            this->intRegUsedCount--;
        }
        this->SpillLiveRange(lifetime, insertionInstr);
        iter.RemoveCurrent();
    }
    NEXT_SLIST_ENTRY_EDITING;
}

void
LinearScan::AllocateStackSpace(Lifetime *spilledRange)
{
    if (spilledRange->sym->IsAllocated())
    {
        return;
    }

    uint32 size = TySize[spilledRange->sym->GetType()];

    // For the bytecodereg syms instead of spilling to the any other location lets re-use the already created slot.
    if (IsSymNonTempLocalVar(spilledRange->sym))
    {
        Js::RegSlot slotIndex = spilledRange->sym->GetByteCodeRegSlot();

        // Get the offset which is already allocated from this local, and always spill on that location.

        spilledRange->sym->m_offset = GetStackOffset(slotIndex);
        spilledRange->sym->m_allocated = true;

        return;
    }

    StackSlot * newStackSlot = nullptr;

    if (!PHASE_OFF(Js::StackPackPhase, this->func) && !this->func->IsJitInDebugMode() && !spilledRange->cantStackPack)
    {
        // Search for a free stack slot to re-use
        FOREACH_SLIST_ENTRY_EDITING(StackSlot *, slot, this->stackSlotsFreeList, iter)
        {
            // Heuristic: should we use '==' or '>=' for the size?
            if (slot->lastUse <= spilledRange->start && slot->size >= size)
            {
                StackSym *spilledSym = spilledRange->sym;

                Assert(!spilledSym->IsArgSlotSym() && !spilledSym->IsParamSlotSym());
                Assert(!spilledSym->IsAllocated());
                spilledRange->spillStackSlot = slot;
                spilledSym->m_offset = slot->offset;
                spilledSym->m_allocated = true;

                iter.RemoveCurrent();

#if DBG_DUMP
                if (Js::Configuration::Global.flags.Trace.IsEnabled(Js::StackPackPhase, this->func->GetSourceContextId(), this->func->GetLocalFunctionId()))
                {
                    spilledSym->Dump();
                    Output::Print(_u(" *** stack packed at offset %3d  (%4d - %4d)\n"), spilledSym->m_offset, spilledRange->start, spilledRange->end);
                }
#endif
                break;
            }
        } NEXT_SLIST_ENTRY_EDITING;

        if (spilledRange->spillStackSlot == nullptr)
        {
            newStackSlot = JitAnewStruct(this->tempAlloc, StackSlot);
            newStackSlot->size = size;
            spilledRange->spillStackSlot = newStackSlot;
        }
        this->AddLiveRange(this->stackPackInUseLiveRanges, spilledRange);
    }

    if (!spilledRange->sym->IsAllocated())
    {
        // Can't stack pack, allocate new stack slot.
        StackSym *spilledSym = spilledRange->sym;
        this->func->StackAllocate(spilledSym, size);

#if DBG_DUMP
        if (Js::Configuration::Global.flags.Trace.IsEnabled(Js::StackPackPhase, this->func->GetSourceContextId(), this->func->GetLocalFunctionId()))
        {
            spilledSym->Dump();
            Output::Print(_u(" at offset %3d  (%4d - %4d)\n"), spilledSym->m_offset, spilledRange->start, spilledRange->end);
        }
#endif
        if (newStackSlot != nullptr)
        {
            newStackSlot->offset = spilledSym->m_offset;
        }
    }
}

// LinearScan::InsertLoads
void
LinearScan::InsertLoads(StackSym *sym, RegNum reg)
{
    Lifetime *lifetime = sym->scratch.linearScan.lifetime;

    FOREACH_SLIST_ENTRY(IR::Instr *, instr, &lifetime->useList)
    {
        this->InsertLoad(instr, sym, reg);
    } NEXT_SLIST_ENTRY;

    lifetime->useList.Clear();
}

// LinearScan::InsertStores
void
LinearScan::InsertStores(Lifetime *lifetime, RegNum reg, IR::Instr *insertionInstr)
{
    StackSym *sym = lifetime->sym;

    // If single def, use instrDef on the symbol
    if (sym->m_isSingleDef)
    {
        IR::Instr * defInstr = sym->m_instrDef;
        if (!sym->IsConst() && defInstr->GetDst()->AsRegOpnd()->GetReg() == RegNOREG
            || this->secondChanceRegs.Test(reg))
        {
            // This can happen if we were trying to allocate this lifetime,
            // and it is getting spilled right away.
            // For second chance allocations, this should have already been handled.

            return;
        }
        this->InsertStore(defInstr, defInstr->FindRegDef(sym)->m_sym, reg);
        return;
    }

    if (reg == RegNOREG)
    {
        return;
    }

    uint localStoreCost = LinearScan::GetUseSpillCost(this->loopNest, (this->currentOpHelperBlock != nullptr));

    // Is it cheaper to spill all the defs we've seen so far or just insert a store at the current point?
    if ((this->func->HasTry() && !this->func->DoOptimizeTryCatch()) || localStoreCost >= lifetime->allDefsCost)
    {
        // Insert a store for each def point we've seen so far
        FOREACH_SLIST_ENTRY(IR::Instr *, instr, &(lifetime->defList))
        {
            if (instr->GetDst()->AsRegOpnd()->GetReg() != RegNOREG)
            {
                IR::RegOpnd *regOpnd = instr->FindRegDef(sym);

                // Note that reg may not be equal to regOpnd->GetReg() if the lifetime has been re-allocated since we've seen this def
                this->InsertStore(instr, regOpnd->m_sym, regOpnd->GetReg());
            }

        } NEXT_SLIST_ENTRY;

        lifetime->defList.Clear();
        lifetime->allDefsCost = 0;
        lifetime->needsStoreCompensation = false;
    }
    else if (!lifetime->defList.Empty())
    {
        // Insert a def right here at the current instr, and then we'll use compensation code for paths not covered by this def.
        if (!insertionInstr)
        {
            insertionInstr = this->currentInstr->m_prev;
        }

        this->InsertStore(insertionInstr, sym, reg);
        if (this->IsInLoop())
        {
            RecordLoopUse(lifetime, reg);
        }
        // We now need to insert all store compensations when needed, unless we spill all the defs later on.
        lifetime->needsStoreCompensation = true;
    }
}

// LinearScan::InsertStore
void
LinearScan::InsertStore(IR::Instr *instr, StackSym *sym, RegNum reg)
{
    // Win8 Bug 391484: We cannot use regOpnd->GetType() here because it
    // can lead to truncation as downstream usage of the register might be of a size
    // greater than the current use. Using RegTypes[reg] works only if the stack slot size
    // is always at least of size MachPtr

    // In the debug mode, if the current sym belongs to the byte code locals, then do not unlink this instruction, as we need to have this instruction to be there
    // to produce the write-through instruction.
    if (sym->IsConst() && !IsSymNonTempLocalVar(sym))
    {
        // Let's just delete the def.  We'll reload the constant.
        // We can't just delete the instruction however since the
        // uses will look at the def to get the value.

        // Make sure it wasn't already deleted.
        if (sym->m_instrDef->m_next)
        {
            sym->m_instrDef->Unlink();
            sym->m_instrDef->m_next = nullptr;
        }
        return;
    }

    Assert(reg != RegNOREG);

    IRType type = sym->GetType();

    if (sym->IsSimd128())
    {
        type = sym->GetType();
    }

    IR::Instr *store = IR::Instr::New(LowererMD::GetStoreOp(type),
        IR::SymOpnd::New(sym, type, this->func),
        IR::RegOpnd::New(sym, reg, type, this->func), this->func);
    instr->InsertAfter(store);
    store->CopyNumber(instr);
    this->linearScanMD.LegalizeDef(store);

#if DBG_DUMP
    if (PHASE_TRACE(Js::LinearScanPhase, this->func))
    {
        Output::Print(_u("...Inserting store for "));
        sym->Dump();
        Output::Print(_u("  Cost:%d\n"), this->GetSpillCost(sym->scratch.linearScan.lifetime));
    }
#endif
}

// LinearScan::InsertLoad
void
LinearScan::InsertLoad(IR::Instr *instr, StackSym *sym, RegNum reg)
{
    IR::Opnd *src;
    // The size of loads and stores to memory need to match. See the comment
    // around type in InsertStore above.
    IRType type = sym->GetType();

    if (sym->IsSimd128())
    {
        type = sym->GetType();
    }

    bool isMovSDZero = false;
    if (sym->IsConst())
    {
        Assert(!sym->IsAllocated() || IsSymNonTempLocalVar(sym));
        // For an intConst, reload the constant instead of using the stack.
        // Create a new StackSym to make sure the old sym remains singleDef
        src = sym->GetConstOpnd();
        if (!src)
        {
            isMovSDZero = true;
            sym = StackSym::New(sym->GetType(), this->func);
            sym->m_isConst = true;
            sym->m_isFltConst = true;
        }
        else
        {
            StackSym * oldSym = sym;
            sym = StackSym::New(TyVar, this->func);
            sym->m_isConst = true;
            sym->m_isIntConst = oldSym->m_isIntConst;
            sym->m_isTaggableIntConst = sym->m_isTaggableIntConst;
        }
    }
    else
    {
        src = IR::SymOpnd::New(sym, type, this->func);
    }
    IR::Instr * load;
#if defined(_M_IX86) || defined(_M_X64)
    if (isMovSDZero)
    {
        load = IR::Instr::New(Js::OpCode::MOVSD_ZERO,
            IR::RegOpnd::New(sym, reg, type, this->func), this->func);
        instr->InsertBefore(load);
    }
    else
#endif
    {
        load = Lowerer::InsertMove(IR::RegOpnd::New(sym, reg, type, this->func), src, instr);
    }
    load->CopyNumber(instr);
    if (!isMovSDZero)
    {
        this->linearScanMD.LegalizeUse(load, src);
    }

    this->RecordLoopUse(nullptr, reg);

#if DBG_DUMP
    if (PHASE_TRACE(Js::LinearScanPhase, this->func))
    {
        Output::Print(_u("...Inserting load for "));
        sym->Dump();
        if (sym->scratch.linearScan.lifetime)
        {
            Output::Print(_u("  Cost:%d\n"), this->GetSpillCost(sym->scratch.linearScan.lifetime));
        }
        else
        {
            Output::Print(_u("\n"));
        }
    }
#endif
}

uint8
LinearScan::GetRegAttribs(RegNum reg)
{
    return RegAttribs[reg];
}

IRType
LinearScan::GetRegType(RegNum reg)
{
    return RegTypes[reg];
}

bool
LinearScan::IsCalleeSaved(RegNum reg)
{
    return (RegAttribs[reg] & RA_CALLEESAVE) != 0;
}

bool
LinearScan::IsCallerSaved(RegNum reg) const
{
    return !LinearScan::IsCalleeSaved(reg) && LinearScan::IsAllocatable(reg);
}

bool
LinearScan::IsAllocatable(RegNum reg) const
{
    return !(RegAttribs[reg] & RA_DONTALLOCATE) && this->linearScanMD.IsAllocatable(reg, this->func);
}

void
LinearScan::KillImplicitRegs(IR::Instr *instr)
{
    if (instr->IsLabelInstr() || instr->IsBranchInstr())
    {
        // Note: need to clear these for branch as well because this info isn't recorded for second chance
        //       allocation on branch boundaries
        this->tempRegs.ClearAll();
    }

#if defined(_M_IX86) || defined(_M_X64)
    if (instr->m_opcode == Js::OpCode::IMUL)
    {
        this->SpillReg(LowererMDArch::GetRegIMulHighDestLower());
        this->tempRegs.Clear(LowererMDArch::GetRegIMulHighDestLower());

        this->RecordLoopUse(nullptr, LowererMDArch::GetRegIMulHighDestLower());
        return;
    }
#endif

    this->TrackInlineeArgLifetimes(instr);

    // Don't care about kills on bailout calls as we are going to exit anyways
    // Also, for bailout scenarios we have already handled the inlinee frame spills
    Assert(LowererMD::IsCall(instr) || !instr->HasBailOutInfo());
    if (!LowererMD::IsCall(instr) || instr->HasBailOutInfo())
    {
        return;
    }

    if (this->currentBlock->inlineeStack.Count() > 0)
    {
        this->SpillInlineeArgs(instr);
    }
    else
    {
        instr->m_func = this->func;
    }

    //
    // Spill caller-saved registers that are active.
    //
    BitVector deadRegs;
    deadRegs.Copy(this->activeRegs);
    deadRegs.And(this->callerSavedRegs);
    FOREACH_BITSET_IN_UNITBV(reg, deadRegs, BitVector)
    {
        this->SpillReg((RegNum)reg);
    }
    NEXT_BITSET_IN_UNITBV;
    this->tempRegs.And(this->calleeSavedRegs);

    if (callSetupRegs.Count())
    {
        callSetupRegs.ClearAll();
    }
    Loop *loop = this->curLoop;
    while (loop)
    {
        loop->regAlloc.regUseBv.Or(this->callerSavedRegs);
        loop = loop->parent;
    }
}

//
// Before a call, all inlinee frame syms need to be spilled to a pre-defined location
//
void LinearScan::SpillInlineeArgs(IR::Instr* instr)
{
    Assert(this->currentBlock->inlineeStack.Count() > 0);

    // Ensure the call instruction is tied to the current inlinee
    // This is used in the encoder to encode mapping or return offset and InlineeFrameRecord
    instr->m_func = this->currentBlock->inlineeStack.Last();

    BitVector spilledRegs;
    this->currentBlock->inlineeFrameLifetimes.Map([&](uint i, Lifetime* lifetime){
        Assert(lifetime->start < instr->GetNumber() && lifetime->end >= instr->GetNumber());
        Assert(!lifetime->sym->IsConst());
        Assert(this->currentBlock->inlineeFrameSyms.ContainsKey(lifetime->sym->m_id));
        if (lifetime->reg == RegNOREG)
        {
            return;
        }

        StackSym* sym = lifetime->sym;
        if (!lifetime->isSpilled && !lifetime->isOpHelperSpilled &&
            (!lifetime->isDeadStore && (lifetime->sym->m_isSingleDef || !lifetime->defList.Empty()))) // if deflist is empty - we have already spilled at all defs - and the value is current
        {
            if (!spilledRegs.Test(lifetime->reg))
            {
                spilledRegs.Set(lifetime->reg);
                if (!sym->IsAllocated())
                {
                    this->AllocateStackSpace(lifetime);
                }

                this->RecordLoopUse(lifetime, lifetime->reg);
                Assert(this->regContent[lifetime->reg] != nullptr);
                if (sym->m_isSingleDef)
                {
                    // For a single def - we do not track the deflist - the def below will remove the single def on the sym
                    // hence, we need to track the original def.
                    Assert(lifetime->defList.Empty());
                    lifetime->defList.Prepend(sym->m_instrDef);
                }

                this->InsertStore(instr->m_prev, sym, lifetime->reg);
            }
        }
    });
}

void LinearScan::TrackInlineeArgLifetimes(IR::Instr* instr)
{
    if (instr->m_opcode == Js::OpCode::InlineeStart)
    {
        if (instr->m_func->m_hasInlineArgsOpt)
        {
            instr->m_func->frameInfo->IterateSyms([=](StackSym* sym){
                Lifetime* lifetime = sym->scratch.linearScan.lifetime;
                this->currentBlock->inlineeFrameLifetimes.Add(lifetime);

                // We need to maintain as count because the same sym can be used for multiple arguments
                uint* value;
                if (this->currentBlock->inlineeFrameSyms.TryGetReference(sym->m_id, &value))
                {
                    *value = *value + 1;
                }
                else
                {
                    this->currentBlock->inlineeFrameSyms.Add(sym->m_id, 1);
                }
            });
            if (this->currentBlock->inlineeStack.Count() > 0)
            {
                Assert(instr->m_func->inlineDepth == this->currentBlock->inlineeStack.Last()->inlineDepth + 1);
            }
            this->currentBlock->inlineeStack.Add(instr->m_func);
        }
        else
        {
            Assert(this->currentBlock->inlineeStack.Count() == 0);
        }
    }
    else if (instr->m_opcode == Js::OpCode::InlineeEnd)
    {
        if (instr->m_func->m_hasInlineArgsOpt)
        {
            instr->m_func->frameInfo->AllocateRecord(this->func, instr->m_func->GetJITFunctionBody()->GetAddr());

            if(this->currentBlock->inlineeStack.Count() == 0)
            {
                // Block is unreachable
                Assert(this->currentBlock->inlineeFrameLifetimes.Count() == 0);
                Assert(this->currentBlock->inlineeFrameSyms.Count() == 0);
            }
            else
            {
                Func* func = this->currentBlock->inlineeStack.RemoveAtEnd();
                Assert(func == instr->m_func);

                instr->m_func->frameInfo->IterateSyms([=](StackSym* sym){
                    Lifetime* lifetime = this->currentBlock->inlineeFrameLifetimes.RemoveAtEnd();

                    uint* value;
                    if (this->currentBlock->inlineeFrameSyms.TryGetReference(sym->m_id, &value))
                    {
                        *value = *value - 1;
                        if (*value == 0)
                        {
                            bool removed = this->currentBlock->inlineeFrameSyms.Remove(sym->m_id);
                            Assert(removed);
                        }
                    }
                    else
                    {
                        Assert(UNREACHED);
                    }
                    Assert(sym->scratch.linearScan.lifetime == lifetime);
                }, /*reverse*/ true);
            }
        }
    }
}

// GetSpillCost
// The spill cost is trying to estimate the usage density of the lifetime,
// by dividing the useCount by the lifetime length.
uint
LinearScan::GetSpillCost(Lifetime *lifetime)
{
    uint useCount = lifetime->GetRegionUseCount(this->curLoop);
    uint spillCost;
    // Get local spill cost.  Ignore helper blocks as we'll also need compensation on the main path.
    uint localUseCost = LinearScan::GetUseSpillCost(this->loopNest, false);

    if (lifetime->reg && !lifetime->isSpilled)
    {
        // If it is in a reg, we'll need a store
        if (localUseCost >= lifetime->allDefsCost)
        {
            useCount += lifetime->allDefsCost;
        }
        else
        {
            useCount += localUseCost;
        }

        if (this->curLoop && !lifetime->sym->IsConst()
            && this->curLoop->regAlloc.liveOnBackEdgeSyms->Test(lifetime->sym->m_id))
        {
            // If we spill here, we'll need to insert a load at the bottom of the loop
            // (it would be nice to be able to check is was in a reg at the top of the loop)...
            useCount += localUseCost;
        }
    }

    // When comparing 2 lifetimes, we don't really care about the actual length of the lifetimes.
    // What matters is how much longer will they use the register.
    const uint start = currentInstr->GetNumber();
    uint end = max(start, lifetime->end);
    uint lifetimeTotalOpHelperFullVisitedLength = lifetime->totalOpHelperLengthByEnd;

    if (this->curLoop && this->curLoop->regAlloc.loopEnd < end && !PHASE_OFF(Js::RegionUseCountPhase, this->func))
    {
        end = this->curLoop->regAlloc.loopEnd;
        lifetimeTotalOpHelperFullVisitedLength  = this->curLoop->regAlloc.helperLength;
    }
    uint length = end - start + 1;

    // Exclude helper block length since helper block paths are typically infrequently taken paths and not as important
    const uint totalOpHelperVisitedLength = this->totalOpHelperFullVisitedLength + CurrentOpHelperVisitedLength(currentInstr);
    Assert(lifetimeTotalOpHelperFullVisitedLength >= totalOpHelperVisitedLength);
    const uint lifetimeHelperLength = lifetimeTotalOpHelperFullVisitedLength - totalOpHelperVisitedLength;
    Assert(length >= lifetimeHelperLength);
    length -= lifetimeHelperLength;
    if(length == 0)
    {
        length = 1;
    }

    // Add a base length so that the difference between a length of 1 and a length of 2 is not so large
#ifdef _M_X64
    length += 64;
#else
    length += 16;
#endif

    spillCost = (useCount << 13) / length;

    if (lifetime->isSecondChanceAllocated)
    {
        // Second chance allocation have additional overhead, so de-prioritize them
        // Note: could use more tuning...
        spillCost = spillCost * 4/5;
    }
    if (lifetime->isCheapSpill)
    {
        // This lifetime will get spilled eventually, so lower the spill cost to favor other lifetimes
        // Note: could use more tuning...
        spillCost /= 2;
    }

    if (lifetime->sym->IsConst())
    {
        spillCost = spillCost / 16;
    }

    return spillCost;
}

bool
LinearScan::RemoveDeadStores(IR::Instr *instr)
{
    IR::Opnd *dst = instr->GetDst();

    if (dst && dst->IsRegOpnd() && dst->AsRegOpnd()->m_sym && !dst->AsRegOpnd()->m_isCallArg)
    {
        IR::RegOpnd *regOpnd = dst->AsRegOpnd();
        Lifetime * lifetime = regOpnd->m_sym->scratch.linearScan.lifetime;

        if (lifetime->isDeadStore)
        {
            if (Lowerer::HasSideEffects(instr) == false)
            {
                // If all the bailouts referencing this arg are removed (which can happen in some scenarios)
                //- then it's OK to remove this def of the arg
                DebugOnly(this->func->allowRemoveBailOutArgInstr = true);

                // We are removing this instruction, end dead life time now
                this->EndDeadLifetimes(instr);
                instr->Remove();

                DebugOnly(this->func->allowRemoveBailOutArgInstr = false);
                return true;
            }
        }
    }

    return false;
}

void
LinearScan::AssignActiveReg(Lifetime * lifetime, RegNum reg)
{
    Assert(!this->activeRegs.Test(reg));
    Assert(!lifetime->isSpilled);
    Assert(lifetime->reg == RegNOREG || lifetime->reg == reg);
    this->func->m_regsUsed.Set(reg);
    lifetime->reg = reg;
    this->activeRegs.Set(reg);
    if (lifetime->isFloat || lifetime->isSimd128())
    {
        this->floatRegUsedCount++;
    }
    else
    {
        this->intRegUsedCount++;
    }
    this->AddToActive(lifetime);

    this->tempRegs.Clear(reg);
}
void
LinearScan::AssignTempReg(Lifetime * lifetime, RegNum reg)
{
    Assert(reg > RegNOREG && reg < RegNumCount);
    Assert(!this->activeRegs.Test(reg));
    Assert(lifetime->isSpilled);
    this->func->m_regsUsed.Set(reg);
    lifetime->reg = reg;
    this->tempRegs.Set(reg);
    __analysis_assume(reg > 0 && reg < RegNumCount);
    this->tempRegLifetimes[reg] = lifetime;

    this->RecordLoopUse(nullptr, reg);
}

RegNum
LinearScan::GetAssignedTempReg(Lifetime * lifetime, IRType type)
{
    if (this->tempRegs.Test(lifetime->reg) && this->tempRegLifetimes[lifetime->reg] == lifetime)
    {
        if (this->linearScanMD.FitRegIntSizeConstraints(lifetime->reg, type))
        {
            this->RecordLoopUse(nullptr, lifetime->reg);
            return lifetime->reg;
        }
        else
        {
            // Free this temp, we'll need to find another one.
            this->tempRegs.Clear(lifetime->reg);
            lifetime->reg = RegNOREG;
        }
    }
    return RegNOREG;
}

uint
LinearScan::GetUseSpillCost(uint loopNest, BOOL isInHelperBlock)
{
    if (isInHelperBlock)
    {
        // Helper block uses are not as important.
        return 0;
    }
    else if (loopNest < 6)
    {
        return (1 << (loopNest * 3));
    }
    else
    {
        // Slow growth for deep nest to avoid overflow
        return (1 << (5 * 3)) * (loopNest-5);
    }
}

void
LinearScan::ProcessSecondChanceBoundary(IR::BranchInstr *branchInstr)
{
    if (this->func->HasTry() && !this->func->DoOptimizeTryCatch())
    {
        return;
    }

    if (this->currentOpHelperBlock && this->currentOpHelperBlock->opHelperEndInstr == branchInstr)
    {
        // Lifetimes opHelperSpilled won't get recorded by SaveRegContent().  Do it here.
        FOREACH_SLIST_ENTRY(Lifetime *, lifetime, this->opHelperSpilledLiveranges)
        {
            if (!lifetime->cantOpHelperSpill)
            {
                if (lifetime->isSecondChanceAllocated)
                {
                    this->secondChanceRegs.Set(lifetime->reg);
                }
                this->regContent[lifetime->reg] = lifetime;
            }
        } NEXT_SLIST_ENTRY;
    }

    if(branchInstr->IsMultiBranch())
    {
        IR::MultiBranchInstr * multiBranchInstr = branchInstr->AsMultiBrInstr();

        multiBranchInstr->MapUniqueMultiBrLabels([=](IR::LabelInstr * branchLabel) -> void
        {
            this->ProcessSecondChanceBoundaryHelper(branchInstr, branchLabel);
        });
    }
    else
    {
        IR::LabelInstr *branchLabel = branchInstr->GetTarget();
        this->ProcessSecondChanceBoundaryHelper(branchInstr, branchLabel);
    }

    this->SaveRegContent(branchInstr);
}

void
LinearScan::ProcessSecondChanceBoundaryHelper(IR::BranchInstr *branchInstr, IR::LabelInstr *branchLabel)
{
    if (branchInstr->GetNumber() > branchLabel->GetNumber())
    {
        // Loop back-edge
        Assert(branchLabel->m_isLoopTop);
        branchInstr->m_regContent = nullptr;
        this->InsertSecondChanceCompensation(this->regContent, branchLabel->m_regContent, branchInstr, branchLabel);
    }
    else
    {
        // Forward branch
        this->SaveRegContent(branchInstr);
        if (this->curLoop)
        {
            this->curLoop->regAlloc.exitRegContentList->Prepend(branchInstr->m_regContent);
        }
        if (!branchLabel->m_loweredBasicBlock)
        {
            if (branchInstr->IsConditional() || branchInstr->IsMultiBranch())
            {
                // Clone with deep copy
                branchLabel->m_loweredBasicBlock = this->currentBlock->Clone(this->tempAlloc);
            }
            else
            {
                // If the unconditional branch leads to the end of the function for the scenario of a bailout - we do not want to
                // copy the lowered inlinee info.
                IR::Instr* nextInstr = branchLabel->GetNextRealInstr();
                if (nextInstr->m_opcode != Js::OpCode::FunctionExit &&
                    nextInstr->m_opcode != Js::OpCode::BailOutStackRestore &&
                    this->currentBlock->HasData())
                {
                    // Clone with shallow copy
                    branchLabel->m_loweredBasicBlock = this->currentBlock;

                }
            }
        }
        else
        {
            // The lowerer sometimes generates unreachable blocks that would have empty data.
            Assert(!currentBlock->HasData() || branchLabel->m_loweredBasicBlock->Equals(this->currentBlock));
        }
    }
}

void
LinearScan::ProcessSecondChanceBoundary(IR::LabelInstr *labelInstr)
{
    if (this->func->HasTry() && !this->func->DoOptimizeTryCatch())
    {
        return;
    }

    if (labelInstr->m_isLoopTop)
    {
        this->SaveRegContent(labelInstr);
        Lifetime ** regContent = AnewArrayZ(this->tempAlloc, Lifetime *, RegNumCount);
        js_memcpy_s(regContent, (RegNumCount * sizeof(Lifetime *)), this->regContent, sizeof(this->regContent));
        this->curLoop->regAlloc.loopTopRegContent = regContent;
    }

    FOREACH_SLISTCOUNTED_ENTRY_EDITING(IR::BranchInstr *, branchInstr, &labelInstr->labelRefs, iter)
    {
        if (branchInstr->m_isAirlock)
        {
            // This branch was just inserted... Skip it.
            continue;
        }

        Assert(branchInstr->GetNumber() && labelInstr->GetNumber());
        if (branchInstr->GetNumber() < labelInstr->GetNumber())
        {
            // Normal branch
            this->InsertSecondChanceCompensation(branchInstr->m_regContent, this->regContent, branchInstr, labelInstr);
        }
        else
        {
            // Loop back-edge
            Assert(labelInstr->m_isLoopTop);
        }
    } NEXT_SLISTCOUNTED_ENTRY_EDITING;
}

IR::Instr * LinearScan::EnsureAirlock(bool needsAirlock, bool *pHasAirlock, IR::Instr *insertionInstr,
                                      IR::Instr **pInsertionStartInstr, IR::BranchInstr *branchInstr, IR::LabelInstr *labelInstr)
{
    if (needsAirlock && !(*pHasAirlock))
    {
        // We need an extra block for the compensation code.
        insertionInstr = this->InsertAirlock(branchInstr, labelInstr);
        *pInsertionStartInstr = insertionInstr->m_prev;
        *pHasAirlock = true;
    }
    return insertionInstr;
}

bool LinearScan::NeedsLoopBackEdgeCompensation(Lifetime *lifetime, IR::LabelInstr *loopTopLabel)
{
    if (!lifetime)
    {
        return false;
    }

    if (lifetime->sym->IsConst())
    {
        return false;
    }

    // No need if lifetime begins in the loop
    if (lifetime->start > loopTopLabel->GetNumber())
    {
        return false;
    }

    // Only needed if lifetime is live on the back-edge, and the register is used inside the loop, or the lifetime extends
    // beyond the loop (and compensation out of the loop may use this reg)...
    if (!loopTopLabel->GetLoop()->regAlloc.liveOnBackEdgeSyms->Test(lifetime->sym->m_id)
        || (this->currentInstr->GetNumber() >= lifetime->end && !this->curLoop->regAlloc.symRegUseBv->Test(lifetime->sym->m_id)))
    {
        return false;
    }

    return true;
}

void
LinearScan::InsertSecondChanceCompensation(Lifetime ** branchRegContent, Lifetime **labelRegContent,
                                           IR::BranchInstr *branchInstr, IR::LabelInstr *labelInstr)
{
    IR::Instr *prevInstr = branchInstr->GetPrevRealInstrOrLabel();
    bool needsAirlock = branchInstr->IsConditional() || (prevInstr->IsBranchInstr() && prevInstr->AsBranchInstr()->IsConditional() || branchInstr->IsMultiBranch());
    bool hasAirlock = false;
    IR::Instr *insertionInstr = branchInstr;
    IR::Instr *insertionStartInstr = branchInstr->m_prev;
    // For loop back-edge, we want to keep the insertionStartInstr before the branch as spill need to happen on all paths
    // Pass a dummy instr address to airLockBlock insertion code.
    BitVector thrashedRegs(0);
    bool isLoopBackEdge = (this->regContent == branchRegContent);
    Lifetime * tmpRegContent[RegNumCount];
    Lifetime **regContent = this->regContent;

    if (isLoopBackEdge)
    {
        Loop *loop = labelInstr->GetLoop();

        js_memcpy_s(&tmpRegContent, (RegNumCount * sizeof(Lifetime *)), this->regContent, sizeof(this->regContent));

        branchRegContent = tmpRegContent;
        regContent = tmpRegContent;

#if defined(_M_IX86) || defined(_M_X64)
        // Insert XCHG to avoid some conflicts for int regs
        // Note: no XCHG on ARM or SSE2.  We could however use 3 XOR on ARM...
        this->AvoidCompensationConflicts(labelInstr, branchInstr, labelRegContent, branchRegContent,
                                         &insertionInstr, &insertionStartInstr, needsAirlock, &hasAirlock);
#endif


        FOREACH_BITSET_IN_UNITBV(reg, this->secondChanceRegs, BitVector)
        {
            Lifetime *labelLifetime = labelRegContent[reg];
            Lifetime *lifetime = branchRegContent[reg];

            // 1.  Insert Stores
            //          Lifetime starts before the loop
            //          Lifetime was re-allocated within the loop (i.e.: a load was most likely inserted)
            //          Lifetime is live on back-edge and has unsaved defs.

            if (lifetime && lifetime->start < labelInstr->GetNumber() && lifetime->lastAllocationStart > labelInstr->GetNumber()
                && (labelInstr->GetLoop()->regAlloc.liveOnBackEdgeSyms->Test(lifetime->sym->m_id))
                && !lifetime->defList.Empty())
            {
                insertionInstr = this->EnsureAirlock(needsAirlock, &hasAirlock, insertionInstr, &insertionStartInstr, branchInstr, labelInstr);
                // If the lifetime was second chance allocated inside the loop, there might
                // be spilled loads of this symbol in the loop.  Insert the stores.
                // We don't need to do this if the lifetime was re-allocated before the loop.
                //
                // Note that reg may not be equal to lifetime->reg because of inserted XCHG...
                this->InsertStores(lifetime, lifetime->reg, insertionStartInstr);
            }

            if (lifetime == labelLifetime)
            {
                continue;
            }

            // 2.   MOV labelReg/MEM, branchReg
            //          Move current register to match content at the top of the loop
            if (this->NeedsLoopBackEdgeCompensation(lifetime, labelInstr))
            {
                // Mismatch, we need to insert compensation code
                insertionInstr = this->EnsureAirlock(needsAirlock, &hasAirlock, insertionInstr, &insertionStartInstr, branchInstr, labelInstr);

                // MOV ESI, EAX
                // MOV EDI, ECX
                // MOV ECX, ESI
                // MOV EAX, EDI <<<
                this->ReconcileRegContent(branchRegContent, labelRegContent, branchInstr, labelInstr,
                                          lifetime, (RegNum)reg, &thrashedRegs, insertionInstr, insertionStartInstr);
            }

            // 2.   MOV labelReg, MEM
            //          Lifetime was in a reg at the top of the loop but is spilled right now.
            if (labelLifetime && labelLifetime->isSpilled && !labelLifetime->sym->IsConst() && labelLifetime->end >= branchInstr->GetNumber())
            {
                if (!loop->regAlloc.liveOnBackEdgeSyms->Test(labelLifetime->sym->m_id))
                {
                    continue;
                }
                if (this->ClearLoopExitIfRegUnused(labelLifetime, (RegNum)reg, branchInstr, loop))
                {
                    continue;
                }
                insertionInstr = this->EnsureAirlock(needsAirlock, &hasAirlock, insertionInstr, &insertionStartInstr, branchInstr, labelInstr);

                this->ReconcileRegContent(branchRegContent, labelRegContent, branchInstr, labelInstr,
                                          labelLifetime, (RegNum)reg, &thrashedRegs, insertionInstr, insertionStartInstr);
            }
        } NEXT_BITSET_IN_UNITBV;

        // 3.   MOV labelReg, MEM
        //          Finish up reloading lifetimes needed at the top.  #2 only handled secondChanceRegs.

        FOREACH_REG(reg)
        {
            // Handle lifetimes in a register at the top of the loop, but not currently.
            Lifetime *labelLifetime = labelRegContent[reg];
            if (labelLifetime && !labelLifetime->sym->IsConst() && labelLifetime != branchRegContent[reg] && !thrashedRegs.Test(reg)
                && (loop->regAlloc.liveOnBackEdgeSyms->Test(labelLifetime->sym->m_id)))
            {
                if (this->ClearLoopExitIfRegUnused(labelLifetime, (RegNum)reg, branchInstr, loop))
                {
                    continue;
                }
                // Mismatch, we need to insert compensation code
                insertionInstr = this->EnsureAirlock(needsAirlock, &hasAirlock, insertionInstr, &insertionStartInstr, branchInstr, labelInstr);

                this->ReconcileRegContent(branchRegContent, labelRegContent, branchInstr, labelInstr,
                                            labelLifetime, (RegNum)reg, &thrashedRegs, insertionInstr, insertionStartInstr);
            }
        } NEXT_REG;

        if (hasAirlock)
        {
            loop->regAlloc.hasAirLock = true;
        }
    }
    else
    {
        //
        // Non-loop-back-edge merge
        //
        FOREACH_REG(reg)
        {
            Lifetime *branchLifetime = branchRegContent[reg];
            Lifetime *lifetime = regContent[reg];

            if (lifetime == branchLifetime)
            {
                continue;
            }

            if (branchLifetime && branchLifetime->isSpilled && !branchLifetime->sym->IsConst() && branchLifetime->end > labelInstr->GetNumber())
            {
                // The lifetime was in a reg at the branch and is now spilled.  We need a store on this path.
                //
                //  MOV  MEM, branch_REG
                insertionInstr = this->EnsureAirlock(needsAirlock, &hasAirlock, insertionInstr, &insertionStartInstr, branchInstr, labelInstr);
                this->ReconcileRegContent(branchRegContent, labelRegContent, branchInstr, labelInstr,
                                          branchLifetime, (RegNum)reg, &thrashedRegs, insertionInstr, insertionStartInstr);
            }
            if (lifetime && !lifetime->sym->IsConst() && lifetime->start <= branchInstr->GetNumber())
            {
                // MOV  label_REG, branch_REG / MEM
                insertionInstr = this->EnsureAirlock(needsAirlock, &hasAirlock, insertionInstr, &insertionStartInstr, branchInstr, labelInstr);
                this->ReconcileRegContent(branchRegContent, labelRegContent, branchInstr, labelInstr,
                                          lifetime, (RegNum)reg, &thrashedRegs, insertionInstr, insertionStartInstr);
            }
        } NEXT_REG;
    }

    if (hasAirlock)
    {
        // Fix opHelper on airlock label.
        if (insertionInstr->m_prev->IsLabelInstr() && insertionInstr->IsLabelInstr())
        {
            if (insertionInstr->m_prev->AsLabelInstr()->isOpHelper && !insertionInstr->AsLabelInstr()->isOpHelper)
            {
                insertionInstr->m_prev->AsLabelInstr()->isOpHelper = false;
            }
        }
    }
}

void
LinearScan::ReconcileRegContent(Lifetime ** branchRegContent, Lifetime **labelRegContent,
                                IR::BranchInstr *branchInstr, IR::LabelInstr *labelInstr,
                                Lifetime *lifetime, RegNum reg, BitVector *thrashedRegs, IR::Instr *insertionInstr, IR::Instr *insertionStartInstr)
{
    RegNum originalReg = RegNOREG;
    IRType type = RegTypes[reg];
    Assert(labelRegContent[reg] != branchRegContent[reg]);
    bool matchBranchReg = (branchRegContent[reg] == lifetime);
    Lifetime **originalRegContent = (matchBranchReg ? labelRegContent : branchRegContent);
    bool isLoopBackEdge = (branchInstr->GetNumber() > labelInstr->GetNumber());

    if (lifetime->sym->IsConst())
    {
        return;
    }

    // Look if this lifetime was in a different register in the previous block.
    // Split the search in 2 to speed this up.
    if (type == TyMachReg)
    {
        FOREACH_INT_REG(regIter)
        {
            if (originalRegContent[regIter] == lifetime)
            {
                originalReg = regIter;
                break;
            }
        } NEXT_INT_REG;
    }
    else
    {
        Assert(type == TyFloat64 || IRType_IsSimd128(type));

        FOREACH_FLOAT_REG(regIter)
        {
            if (originalRegContent[regIter] == lifetime)
            {
                originalReg = regIter;
                break;
            }
        } NEXT_FLOAT_REG;
    }

    RegNum branchReg, labelReg;
    if (matchBranchReg)
    {
        branchReg = reg;
        labelReg = originalReg;
    }
    else
    {
        branchReg = originalReg;
        labelReg = reg;
    }

    if (branchReg != RegNOREG && !thrashedRegs->Test(branchReg) && !lifetime->sym->IsConst())
    {
        Assert(branchRegContent[branchReg] == lifetime);
        if (labelReg != RegNOREG)
        {
            // MOV labelReg, branchReg
            Assert(labelRegContent[labelReg] == lifetime);
            IR::Instr *load = IR::Instr::New(LowererMD::GetLoadOp(type),
                IR::RegOpnd::New(lifetime->sym, labelReg, type, this->func),
                IR::RegOpnd::New(lifetime->sym, branchReg, type, this->func), this->func);

            insertionInstr->InsertBefore(load);
            load->CopyNumber(insertionInstr);

            // symRegUseBv needs to be set properly.  Unfortunately, we need to go conservative as we don't know
            // which allocation it was at the source of the branch.
            if (this->IsInLoop())
            {
                this->RecordLoopUse(lifetime, branchReg);
            }
            thrashedRegs->Set(labelReg);
        }
        else if (!lifetime->sym->IsSingleDef() && lifetime->needsStoreCompensation && !isLoopBackEdge)
        {
            Assert(!lifetime->sym->IsConst());
            Assert(matchBranchReg);
            Assert(branchRegContent[branchReg] == lifetime);

            // MOV mem, branchReg
            this->InsertStores(lifetime, branchReg, insertionInstr->m_prev);

            // symRegUseBv needs to be set properly.  Unfortunately, we need to go conservative as we don't know
            // which allocation it was at the source of the branch.
            if (this->IsInLoop())
            {
                this->RecordLoopUse(lifetime, branchReg);
            }
        }
    }
    else if (labelReg != RegNOREG)
    {
        Assert(labelRegContent[labelReg] == lifetime);
        Assert(lifetime->sym->IsConst() || lifetime->sym->IsAllocated());

        if (branchReg != RegNOREG && !lifetime->sym->IsSingleDef())
        {
            Assert(thrashedRegs->Test(branchReg));

            // We can't insert a "MOV labelReg, branchReg" at the insertion point
            // because branchReg was thrashed by a previous reload.
            // Look for that reload to see if we can insert before it.
            IR::Instr *newInsertionInstr = insertionInstr->m_prev;
            bool foundIt = false;
            while (LowererMD::IsAssign(newInsertionInstr))
            {
                IR::Opnd *dst = newInsertionInstr->GetDst();
                IR::Opnd *src = newInsertionInstr->GetSrc1();
                if (src->IsRegOpnd() && src->AsRegOpnd()->GetReg() == labelReg)
                {
                    // This uses labelReg, give up...
                    break;
                }
                if (dst->IsRegOpnd() && dst->AsRegOpnd()->GetReg() == branchReg)
                {
                    // Success!
                    foundIt = true;
                    break;
                }
                newInsertionInstr = newInsertionInstr->m_prev;
            }

            if (foundIt)
            {
                // MOV labelReg, branchReg
                Assert(labelRegContent[labelReg] == lifetime);
                IR::Instr *load = IR::Instr::New(LowererMD::GetLoadOp(type),
                    IR::RegOpnd::New(lifetime->sym, labelReg, type, this->func),
                    IR::RegOpnd::New(lifetime->sym, branchReg, type, this->func), this->func);

                newInsertionInstr->InsertBefore(load);
                load->CopyNumber(newInsertionInstr);

                // symRegUseBv needs to be set properly.  Unfortunately, we need to go conservative as we don't know
                // which allocation it was at the source of the branch.
                if (this->IsInLoop())
                {
                    this->RecordLoopUse(lifetime, branchReg);
                }
                thrashedRegs->Set(labelReg);
                return;
            }

            Assert(thrashedRegs->Test(branchReg));
            this->InsertStores(lifetime, branchReg, insertionStartInstr);
            // symRegUseBv needs to be set properly.  Unfortunately, we need to go conservative as we don't know
            // which allocation it was at the source of the branch.
            if (this->IsInLoop())
            {
                this->RecordLoopUse(lifetime, branchReg);
            }
        }

        // MOV labelReg, mem
        this->InsertLoad(insertionInstr, lifetime->sym, labelReg);

        thrashedRegs->Set(labelReg);
    }
    else if (!lifetime->sym->IsConst())
    {
        Assert(matchBranchReg);
        Assert(branchReg != RegNOREG);
        // The lifetime was in a register at the top of the loop, but we thrashed it with a previous reload...
        if (!lifetime->sym->IsSingleDef())
        {
            this->InsertStores(lifetime, branchReg, insertionStartInstr);
        }
#if DBG_DUMP
        if (PHASE_TRACE(Js::SecondChancePhase, this->func))
        {
            Output::Print(_u("****** Spilling reg because of bad compensation code order: "));
            lifetime->sym->Dump();
            Output::Print(_u("\n"));
        }
#endif
    }
}

bool LinearScan::ClearLoopExitIfRegUnused(Lifetime *lifetime, RegNum reg, IR::BranchInstr *branchInstr, Loop *loop)
{
    // If a lifetime was enregistered into the loop and then spilled, we need compensation at the bottom
    // of the loop to reload the lifetime into that register.
    // If that lifetime was spilled before it was ever used, we don't need the compensation code.
    // We do however need to clear the regContent on any loop exit as the register will not
    // be available anymore on that path.
    // Note: If the lifetime was reloaded into the same register, we might clear the regContent unnecessarily...
    if (!PHASE_OFF(Js::ClearRegLoopExitPhase, this->func))
    {
        return false;
    }
    if (!loop->regAlloc.symRegUseBv->Test(lifetime->sym->m_id) && !lifetime->needsStoreCompensation)
    {
        if (lifetime->end > branchInstr->GetNumber())
        {
            FOREACH_SLIST_ENTRY(Lifetime **, regContent, loop->regAlloc.exitRegContentList)
            {
                if (regContent[reg] == lifetime)
                {
                    regContent[reg] = nullptr;
                }
            } NEXT_SLIST_ENTRY;
        }
        return true;
    }

    return false;
}
#if defined(_M_IX86) || defined(_M_X64)

void LinearScan::AvoidCompensationConflicts(IR::LabelInstr *labelInstr, IR::BranchInstr *branchInstr,
                                            Lifetime *labelRegContent[], Lifetime *branchRegContent[],
                                            IR::Instr **pInsertionInstr, IR::Instr **pInsertionStartInstr, bool needsAirlock, bool *pHasAirlock)
{
    bool changed = true;

    // Look for conflicts in the incoming compensation code:
    //      MOV     ESI, EAX
    //      MOV     ECX, ESI    <<  ESI was lost...
    // Using XCHG:
    //      XCHG    ESI, EAX
    //      MOV     ECX, EAX
    //
    // Note that we need to iterate while(changed) to catch all conflicts
    while(changed) {
        RegNum conflictRegs[RegNumCount] = {RegNOREG};
        changed = false;

        FOREACH_BITSET_IN_UNITBV(reg, this->secondChanceRegs, BitVector)
        {
            Lifetime *labelLifetime = labelRegContent[reg];
            Lifetime *lifetime = branchRegContent[reg];

            // We don't have an XCHG for SSE2 regs
            if (lifetime == labelLifetime || IRType_IsFloat(RegTypes[reg]))
            {
                continue;
            }

            if (this->NeedsLoopBackEdgeCompensation(lifetime, labelInstr))
            {
                // Mismatch, we need to insert compensation code
                *pInsertionInstr = this->EnsureAirlock(needsAirlock, pHasAirlock, *pInsertionInstr, pInsertionStartInstr, branchInstr, labelInstr);

                if (conflictRegs[reg] != RegNOREG)
                {
                    // Eliminate conflict with an XCHG
                    IR::RegOpnd *reg1 = IR::RegOpnd::New(branchRegContent[reg]->sym, (RegNum)reg, RegTypes[reg], this->func);
                    IR::RegOpnd *reg2 = IR::RegOpnd::New(branchRegContent[reg]->sym, conflictRegs[reg], RegTypes[reg], this->func);
                    IR::Instr *instrXchg = IR::Instr::New(Js::OpCode::XCHG, reg1, reg1, reg2, this->func);
                    (*pInsertionInstr)->InsertBefore(instrXchg);
                    instrXchg->CopyNumber(*pInsertionInstr);

                    Lifetime *tmpLifetime = branchRegContent[reg];
                    branchRegContent[reg] = branchRegContent[conflictRegs[reg]];
                    branchRegContent[conflictRegs[reg]] = tmpLifetime;
                    reg = conflictRegs[reg];

                    changed = true;
                }
                RegNum labelReg = RegNOREG;
                FOREACH_INT_REG(regIter)
                {
                    if (labelRegContent[regIter] == branchRegContent[reg])
                    {
                        labelReg = regIter;
                        break;
                    }
                } NEXT_INT_REG;

                if (labelReg != RegNOREG)
                {
                    conflictRegs[labelReg] = (RegNum)reg;
                }
            }
        } NEXT_BITSET_IN_UNITBV;
    }
}
#endif
RegNum
LinearScan::SecondChanceAllocation(Lifetime *lifetime, bool force)
{
    if (PHASE_OFF(Js::SecondChancePhase, this->func) || this->func->HasTry())
    {
        return RegNOREG;
    }

    // Don't start a second chance allocation from a helper block
    if (lifetime->dontAllocate || this->IsInHelperBlock() || lifetime->isDeadStore)
    {
        return RegNOREG;
    }

    Assert(lifetime->isSpilled);
    Assert(lifetime->sym->IsConst() || lifetime->sym->IsAllocated());

    RegNum oldReg = lifetime->reg;
    RegNum reg;

    if (lifetime->start == this->currentInstr->GetNumber() || lifetime->end == this->currentInstr->GetNumber())
    {
        // No point doing second chance if the lifetime ends here, or starts here (normal allocation would
        // have found a register if one is available).
        return RegNOREG;
    }
    if (lifetime->sym->IsConst())
    {
        // Can't second-chance allocate because we might have deleted the initial def instr, after
        //         having set the reg content on a forward branch...
        return RegNOREG;
    }

    lifetime->reg = RegNOREG;
    lifetime->isSecondChanceAllocated = true;
    reg = this->FindReg(lifetime, nullptr, force);
    lifetime->reg = oldReg;

    if (reg == RegNOREG)
    {
        lifetime->isSecondChanceAllocated = false;
        return reg;
    }

    // Success!! We're re-allocating this lifetime...

    this->SecondChanceAllocateToReg(lifetime, reg);

    return reg;
}

void LinearScan::SecondChanceAllocateToReg(Lifetime *lifetime, RegNum reg)
{
    RegNum oldReg = lifetime->reg;

    if (oldReg != RegNOREG && this->tempRegLifetimes[oldReg] == lifetime)
    {
        this->tempRegs.Clear(oldReg);
    }

    lifetime->isSpilled = false;
    lifetime->isSecondChanceAllocated = true;
    lifetime->lastAllocationStart = this->currentInstr->GetNumber();

    lifetime->reg = RegNOREG;
    this->AssignActiveReg(lifetime, reg);
    this->secondChanceRegs.Set(reg);

    lifetime->sym->scratch.linearScan.lifetime->useList.Clear();

#if DBG_DUMP
    if (PHASE_TRACE(Js::SecondChancePhase, this->func))
    {
        Output::Print(_u("**** Second chance: "));
        lifetime->sym->Dump();
        Output::Print(_u("\t Reg: %S  "), RegNames[reg]);
        Output::Print(_u("  SpillCount:%d  Length:%d   Cost:%d  %S\n"),
            lifetime->useCount, lifetime->end - lifetime->start, this->GetSpillCost(lifetime),
            lifetime->isLiveAcrossCalls ? "LiveAcrossCalls" : "");
    }
#endif
}

IR::Instr *
LinearScan::InsertAirlock(IR::BranchInstr *branchInstr, IR::LabelInstr *labelInstr)
{
    // Insert a new block on a flow arc:
    //   JEQ L1             JEQ L2
    //   ...        =>      ...
    //  <fallthrough>       JMP L1
    // L1:                 L2:
    //                       <new block>
    //                     L1:
    // An airlock is needed when we need to add code on a flow arc, and the code can't
    // be added directly at the source or sink of that flow arc without impacting other
    // code paths.

    bool isOpHelper = labelInstr->isOpHelper;

    if (!isOpHelper)
    {
        // Check if branch is coming from helper block.
        IR::Instr *prevLabel = branchInstr->m_prev;
        while (prevLabel && !prevLabel->IsLabelInstr())
        {
            prevLabel = prevLabel->m_prev;
        }
        if (prevLabel && prevLabel->AsLabelInstr()->isOpHelper)
        {
            isOpHelper = true;
        }
    }
    IR::LabelInstr *airlockLabel = IR::LabelInstr::New(Js::OpCode::Label, this->func, isOpHelper);
    airlockLabel->SetRegion(this->currentRegion);
#if DBG
    if (isOpHelper)
    {
        if (branchInstr->m_isHelperToNonHelperBranch)
        {
            labelInstr->m_noHelperAssert = true;
        }
        if (labelInstr->isOpHelper && labelInstr->m_noHelperAssert)
        {
            airlockLabel->m_noHelperAssert = true;
        }
    }
#endif
    bool replaced = branchInstr->ReplaceTarget(labelInstr, airlockLabel);
    Assert(replaced);

    IR::Instr * prevInstr = labelInstr->GetPrevRealInstrOrLabel();
    if (prevInstr->HasFallThrough())
    {
        IR::BranchInstr *branchOverAirlock = IR::BranchInstr::New(LowererMD::MDUncondBranchOpcode, labelInstr, this->func);
        prevInstr->InsertAfter(branchOverAirlock);
        branchOverAirlock->CopyNumber(prevInstr);
        prevInstr = branchOverAirlock;
        branchOverAirlock->m_isAirlock = true;
        branchOverAirlock->m_regContent = nullptr;
    }

    prevInstr->InsertAfter(airlockLabel);
    airlockLabel->CopyNumber(prevInstr);
    prevInstr = labelInstr->GetPrevRealInstrOrLabel();

    return labelInstr;
}

void
LinearScan::SaveRegContent(IR::Instr *instr)
{
    bool isLabelLoopTop = false;
    Lifetime ** regContent = AnewArrayZ(this->tempAlloc, Lifetime *, RegNumCount);

    if (instr->IsBranchInstr())
    {
        instr->AsBranchInstr()->m_regContent = regContent;
    }
    else
    {
        Assert(instr->IsLabelInstr());
        Assert(instr->AsLabelInstr()->m_isLoopTop);
        instr->AsLabelInstr()->m_regContent = regContent;
        isLabelLoopTop = true;
    }

    js_memcpy_s(regContent, (RegNumCount * sizeof(Lifetime *)), this->regContent, sizeof(this->regContent));

#if DBG
    FOREACH_SLIST_ENTRY(Lifetime *, lifetime, this->activeLiveranges)
    {
        Assert(regContent[lifetime->reg] == lifetime);
    } NEXT_SLIST_ENTRY;
#endif
}

bool LinearScan::RegsAvailable(IRType type)
{
    if (IRType_IsFloat(type) || IRType_IsSimd128(type))
    {
        return (this->floatRegUsedCount < FLOAT_REG_COUNT);
    }
    else
    {
        return (this->intRegUsedCount < INT_REG_COUNT);
    }
}

uint LinearScan::GetRemainingHelperLength(Lifetime *const lifetime)
{
    // Walk the helper block linked list starting from the next helper block until the end of the lifetime
    uint helperLength = 0;
    SList<OpHelperBlock>::Iterator it(opHelperBlockIter);
    Assert(it.IsValid());
    const uint end = max(currentInstr->GetNumber(), lifetime->end);
    do
    {
        const OpHelperBlock &helper = it.Data();
        const uint helperStart = helper.opHelperLabel->GetNumber();
        if(helperStart > end)
        {
            break;
        }

        const uint helperEnd = min(end, helper.opHelperEndInstr->GetNumber());
        helperLength += helperEnd - helperStart;
        if(helperEnd != helper.opHelperEndInstr->GetNumber() || !helper.opHelperEndInstr->IsLabelInstr())
        {
            // A helper block that ends at a label does not return to the function. Since this helper block does not end
            // at a label, include the end instruction as well.
            ++helperLength;
        }
    } while(it.Next());

    return helperLength;
}

uint LinearScan::CurrentOpHelperVisitedLength(IR::Instr *const currentInstr) const
{
    Assert(currentInstr);

    if(!currentOpHelperBlock)
    {
        return 0;
    }

    // Consider the current instruction to have not yet been visited
    Assert(currentInstr->GetNumber() >= currentOpHelperBlock->opHelperLabel->GetNumber());
    return currentInstr->GetNumber() - currentOpHelperBlock->opHelperLabel->GetNumber();
}

IR::Instr * LinearScan::TryHoistLoad(IR::Instr *instr, Lifetime *lifetime)
{
    // If we are loading a lifetime into a register inside a loop, try to hoist that load outside the loop
    // if that register hasn't been used yet.
    RegNum reg = lifetime->reg;
    IR::Instr *insertInstr = instr;

    if (PHASE_OFF(Js::RegHoistLoadsPhase, this->func))
    {
        return insertInstr;
    }

    if ((this->func->HasTry() && !this->func->DoOptimizeTryCatch()) || (this->currentRegion && this->currentRegion->GetType() != RegionTypeRoot))
    {
        return insertInstr;
    }

    // Register unused, and lifetime unused yet.
    if (this->IsInLoop() && !this->curLoop->regAlloc.regUseBv.Test(reg)
        && !this->curLoop->regAlloc.defdInLoopBv->Test(lifetime->sym->m_id)
        && !this->curLoop->regAlloc.symRegUseBv->Test(lifetime->sym->m_id)
        && !this->curLoop->regAlloc.hasAirLock)
    {
        // Let's hoist!
        insertInstr = insertInstr->m_prev;

        // Walk each instructions until the top of the loop looking for branches
        while (!insertInstr->IsLabelInstr() || !insertInstr->AsLabelInstr()->m_isLoopTop || !insertInstr->AsLabelInstr()->GetLoop()->IsDescendentOrSelf(this->curLoop))
        {
            if (insertInstr->IsBranchInstr() && insertInstr->AsBranchInstr()->m_regContent)
            {
                IR::BranchInstr *branchInstr = insertInstr->AsBranchInstr();
                // That lifetime might have been in another register coming into the loop, and spilled before used.
                // Clear the reg content.
                FOREACH_REG(regIter)
                {
                    if (branchInstr->m_regContent[regIter] == lifetime)
                    {
                        branchInstr->m_regContent[regIter] = nullptr;
                    }
                } NEXT_REG;
                // Set the regContent for that reg to the lifetime on this branch
                branchInstr->m_regContent[reg] = lifetime;
            }
            insertInstr = insertInstr->m_prev;
        }

        IR::LabelInstr *loopTopLabel = insertInstr->AsLabelInstr();

        // Set the reg content for the loop top correctly as well
        FOREACH_REG(regIter)
        {
            if (loopTopLabel->m_regContent[regIter] == lifetime)
            {
                loopTopLabel->m_regContent[regIter] = nullptr;
                this->curLoop->regAlloc.loopTopRegContent[regIter] = nullptr;
            }
        } NEXT_REG;

        Assert(loopTopLabel->GetLoop() == this->curLoop);
        loopTopLabel->m_regContent[reg] = lifetime;
        this->curLoop->regAlloc.loopTopRegContent[reg] = lifetime;

        this->RecordLoopUse(lifetime, reg);

        IR::LabelInstr *loopLandingPad = nullptr;

        Assert(loopTopLabel->GetNumber() != Js::Constants::NoByteCodeOffset);

        // Insert load in landing pad.
        // Redirect branches to new landing pad.
        FOREACH_SLISTCOUNTED_ENTRY_EDITING(IR::BranchInstr *, branchInstr, &loopTopLabel->labelRefs, iter)
        {
            Assert(branchInstr->GetNumber() != Js::Constants::NoByteCodeOffset);
            // <= because the branch may be newly inserted and have the same instr number as the loop top...
            if (branchInstr->GetNumber() <= loopTopLabel->GetNumber())
            {
                if (!loopLandingPad)
                {
                    loopLandingPad = IR::LabelInstr::New(Js::OpCode::Label, this->func);
                    loopLandingPad->SetRegion(this->currentRegion);
                    loopTopLabel->InsertBefore(loopLandingPad);
                    loopLandingPad->CopyNumber(loopTopLabel);
                }
                branchInstr->ReplaceTarget(loopTopLabel, loopLandingPad);
            }
        } NEXT_SLISTCOUNTED_ENTRY_EDITING;
    }

    return insertInstr;
}

#if DBG_DUMP

void LinearScan::PrintStats() const
{
    uint loopNest = 0;
    uint storeCount = 0;
    uint loadCount = 0;
    uint wStoreCount = 0;
    uint wLoadCount = 0;
    uint instrCount = 0;
    bool isInHelper = false;

    FOREACH_INSTR_IN_FUNC_BACKWARD(instr, this->func)
    {
        switch (instr->GetKind())
        {
        case IR::InstrKindPragma:
            continue;

        case IR::InstrKindBranch:
            if (instr->AsBranchInstr()->IsLoopTail(this->func))
            {
                loopNest++;
            }

            instrCount++;
            break;

        case IR::InstrKindLabel:
        case IR::InstrKindProfiledLabel:
            if (instr->AsLabelInstr()->m_isLoopTop)
            {
                Assert(loopNest);
                loopNest--;
            }

            isInHelper = instr->AsLabelInstr()->isOpHelper;
            break;

        default:
            {
                Assert(instr->IsRealInstr());

                if (isInHelper)
                {
                    continue;
                }

                IR::Opnd *dst = instr->GetDst();
                if (dst && dst->IsSymOpnd() && dst->AsSymOpnd()->m_sym->IsStackSym() && dst->AsSymOpnd()->m_sym->AsStackSym()->IsAllocated())
                {
                    storeCount++;
                    wStoreCount += LinearScan::GetUseSpillCost(loopNest, false);
                }
                IR::Opnd *src1 = instr->GetSrc1();
                if (src1)
                {
                    if (src1->IsSymOpnd() && src1->AsSymOpnd()->m_sym->IsStackSym() && src1->AsSymOpnd()->m_sym->AsStackSym()->IsAllocated())
                    {
                        loadCount++;
                        wLoadCount += LinearScan::GetUseSpillCost(loopNest, false);
                    }
                    IR::Opnd *src2 = instr->GetSrc2();
                    if (src2 && src2->IsSymOpnd() && src2->AsSymOpnd()->m_sym->IsStackSym() && src2->AsSymOpnd()->m_sym->AsStackSym()->IsAllocated())
                    {
                        loadCount++;
                        wLoadCount += LinearScan::GetUseSpillCost(loopNest, false);
                    }
                }
            }
            break;
        }
    } NEXT_INSTR_IN_FUNC_BACKWARD;

    Assert(loopNest == 0);

    this->func->DumpFullFunctionName();
    Output::SkipToColumn(45);

    Output::Print(_u("Instrs:%5d, Lds:%4d, Strs:%4d, WLds: %4d, WStrs: %4d, WRefs: %4d\n"),
        instrCount, loadCount, storeCount, wLoadCount, wStoreCount, wLoadCount+wStoreCount);
}

#endif


#ifdef _M_IX86

# if ENABLE_DEBUG_CONFIG_OPTIONS

IR::Instr * LinearScan::GetIncInsertionPoint(IR::Instr *instr)
{
    // Make sure we don't insert an INC between an instr setting the condition code, and one using it.
    IR::Instr *instrNext = instr;
    while(!EncoderMD::UsesConditionCode(instrNext) && !EncoderMD::SetsConditionCode(instrNext))
    {
        if (instrNext->IsLabelInstr() || instrNext->IsExitInstr() || instrNext->IsBranchInstr())
        {
            break;
        }
        instrNext = instrNext->GetNextRealInstrOrLabel();
    }

    if (instrNext->IsLowered() && EncoderMD::UsesConditionCode(instrNext))
    {
        IR::Instr *instrPrev = instr->GetPrevRealInstrOrLabel();
        while(!EncoderMD::SetsConditionCode(instrPrev))
        {
            instrPrev = instrPrev->GetPrevRealInstrOrLabel();
            Assert(!instrPrev->IsLabelInstr());
        }

        return instrPrev;
    }

    return instr;
}

void LinearScan::DynamicStatsInstrument()
<<<<<<< HEAD
{
    IR::Instr *firstInstr = this->func->m_headInstr;
    IR::MemRefOpnd *memRefOpnd = IR::MemRefOpnd::New(this->func->GetJITFunctionBody()->GetCallCountStatsAddr(), TyUint32, this->func);
    firstInstr->InsertAfter(IR::Instr::New(Js::OpCode::INC, memRefOpnd, memRefOpnd, this->func));
=======
{    
    {
        IR::Instr *firstInstr = this->func->m_headInstr;
        IR::MemRefOpnd *memRefOpnd = IR::MemRefOpnd::New(&(this->func->GetJnFunction()->callCountStats), TyUint32, this->func);
        firstInstr->InsertAfter(IR::Instr::New(Js::OpCode::INC, memRefOpnd, memRefOpnd, this->func));
    }
>>>>>>> 1334e38d

    FOREACH_INSTR_IN_FUNC(instr, this->func)
    {
        if (!instr->IsRealInstr() || !instr->IsLowered())
        {
            continue;
        }

        if (EncoderMD::UsesConditionCode(instr) && instr->GetPrevRealInstrOrLabel()->IsLabelInstr())
        {
            continue;
        }

        IR::Opnd *dst = instr->GetDst();
        if (dst && dst->IsSymOpnd() && dst->AsSymOpnd()->m_sym->IsStackSym() && dst->AsSymOpnd()->m_sym->AsStackSym()->IsAllocated())
        {
            IR::Instr *insertionInstr = this->GetIncInsertionPoint(instr);
            IR::MemRefOpnd *memRefOpnd = IR::MemRefOpnd::New(this->func->GetJITFunctionBody()->GetRegAllocStoreCountAddr(), TyUint32, this->func);
            insertionInstr->InsertBefore(IR::Instr::New(Js::OpCode::INC, memRefOpnd, memRefOpnd, this->func));
        }
        IR::Opnd *src1 = instr->GetSrc1();
        if (src1)
        {
            if (src1->IsSymOpnd() && src1->AsSymOpnd()->m_sym->IsStackSym() && src1->AsSymOpnd()->m_sym->AsStackSym()->IsAllocated())
            {
                IR::Instr *insertionInstr = this->GetIncInsertionPoint(instr);
                IR::MemRefOpnd *memRefOpnd = IR::MemRefOpnd::New(this->func->GetJITFunctionBody()->GetRegAllocStoreCountAddr(), TyUint32, this->func);
                insertionInstr->InsertBefore(IR::Instr::New(Js::OpCode::INC, memRefOpnd, memRefOpnd, this->func));
            }
            IR::Opnd *src2 = instr->GetSrc2();
            if (src2 && src2->IsSymOpnd() && src2->AsSymOpnd()->m_sym->IsStackSym() && src2->AsSymOpnd()->m_sym->AsStackSym()->IsAllocated())
            {
                IR::Instr *insertionInstr = this->GetIncInsertionPoint(instr);
                IR::MemRefOpnd *memRefOpnd = IR::MemRefOpnd::New(this->func->GetJITFunctionBody()->GetRegAllocStoreCountAddr(), TyUint32, this->func);
                insertionInstr->InsertBefore(IR::Instr::New(Js::OpCode::INC, memRefOpnd, memRefOpnd, this->func));
            }
        }
    } NEXT_INSTR_IN_FUNC;
}

# endif  //ENABLE_DEBUG_CONFIG_OPTIONS
#endif  // _M_IX86

IR::Instr* LinearScan::InsertMove(IR::Opnd *dst, IR::Opnd *src, IR::Instr *const insertBeforeInstr)
{
    IR::Instr *instrPrev = insertBeforeInstr->m_prev;

    IR::Instr *instrRet = Lowerer::InsertMove(dst, src, insertBeforeInstr);

    for (IR::Instr *instr = instrPrev->m_next; instr != insertBeforeInstr; instr = instr->m_next)
    {
        instr->CopyNumber(insertBeforeInstr);
    }

    return instrRet;
}<|MERGE_RESOLUTION|>--- conflicted
+++ resolved
@@ -1626,13 +1626,9 @@
 
         if (hasFormalArgs)
         {
-<<<<<<< HEAD
-            for (uint32 index = func->GetJITFunctionBody()->GetFirstNonTempLocalIndex(); index < func->GetJITFunctionBody()->GetEndNonTempLocalIndex(); index++)
-=======
             Assert(functionBody->GetInParamsCount() > 0);
-            uint32 endIndex = min(functionBody->GetFirstNonTempLocalIndex() + functionBody->GetInParamsCount() - 1, functionBody->GetEndNonTempLocalIndex());
-            for (uint32 index = functionBody->GetFirstNonTempLocalIndex(); index < endIndex; index++)
->>>>>>> 1334e38d
+            uint32 endIndex = min(func->GetJITFunctionBody()->GetFirstNonTempLocalIndex() + func->GetJITFunctionBody()->GetInParamsCount() - 1, func->GetJITFunctionBody()->GetEndNonTempLocalIndex());
+            for (uint32 index = func->GetJITFunctionBody()->GetFirstNonTempLocalIndex(); index < endIndex; index++)
             {
                 StackSym * stackSym = this->func->m_symTable->FindStackSym(index);
                 if (stackSym != nullptr)
@@ -1799,13 +1795,8 @@
 #if DBG_DUMP
             if (PHASE_DUMP(Js::BailOutPhase, this->func))
             {
-<<<<<<< HEAD
-                Output::Print(L"Bailout function: %s [#%d] \n", currentStartCallFunc->GetJITFunctionBody()->GetDisplayName(),
+                Output::Print(_u("Bailout function: %s [#%d] \n"), currentStartCallFunc->GetJITFunctionBody()->GetDisplayName(),
                     currentStartCallFunc->GetJITFunctionBody()->GetFunctionNumber());
-=======
-                Output::Print(_u("Bailout function: %s [#%d] \n"), currentStartCallFunc->GetJnFunction()->GetDisplayName(),
-                    currentStartCallFunc->GetJnFunction()->GetFunctionNumber());
->>>>>>> 1334e38d
             }
 #endif
             for (uint j = 0; j < outParamCount; j++, argOutSlot++)
@@ -2130,13 +2121,8 @@
 #if DBG_DUMP
         if(PHASE_DUMP(Js::BailOutPhase, this->func))
         {
-<<<<<<< HEAD
-            wchar_t debugStringBuffer[MAX_FUNCTION_BODY_DEBUG_STRING_SIZE];
-            Output::Print(L"Bailout function: %s [%s]\n", funcBailOutData[i].func->GetJITFunctionBody()->GetDisplayName(), funcBailOutData[i].func->GetDebugNumberSet(debugStringBuffer), i);
-=======
             char16 debugStringBuffer[MAX_FUNCTION_BODY_DEBUG_STRING_SIZE];
-            Output::Print(_u("Bailout function: %s [%s]\n"), funcBailOutData[i].func->GetJnFunction()->GetDisplayName(), funcBailOutData[i].func->GetJnFunction()->GetDebugNumberSet(debugStringBuffer), i);
->>>>>>> 1334e38d
+            Output::Print(_u("Bailout function: %s [%s]\n"), funcBailOutData[i].func->GetJITFunctionBody()->GetDisplayName(), funcBailOutData[i].func->GetDebugNumberSet(debugStringBuffer), i);
             funcBailOutData[i].bailOutRecord->Dump();
         }
 #endif
@@ -4922,19 +4908,12 @@
 }
 
 void LinearScan::DynamicStatsInstrument()
-<<<<<<< HEAD
-{
-    IR::Instr *firstInstr = this->func->m_headInstr;
+{    
+    {
+        IR::Instr *firstInstr = this->func->m_headInstr;
     IR::MemRefOpnd *memRefOpnd = IR::MemRefOpnd::New(this->func->GetJITFunctionBody()->GetCallCountStatsAddr(), TyUint32, this->func);
-    firstInstr->InsertAfter(IR::Instr::New(Js::OpCode::INC, memRefOpnd, memRefOpnd, this->func));
-=======
-{    
-    {
-        IR::Instr *firstInstr = this->func->m_headInstr;
-        IR::MemRefOpnd *memRefOpnd = IR::MemRefOpnd::New(&(this->func->GetJnFunction()->callCountStats), TyUint32, this->func);
         firstInstr->InsertAfter(IR::Instr::New(Js::OpCode::INC, memRefOpnd, memRefOpnd, this->func));
     }
->>>>>>> 1334e38d
 
     FOREACH_INSTR_IN_FUNC(instr, this->func)
     {
