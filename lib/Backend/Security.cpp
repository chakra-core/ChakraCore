--- conflicted
+++ resolved
@@ -242,11 +242,7 @@
 
         if (
 #if TARGET_64
-<<<<<<< HEAD
-            (IRType_IsInt64(intConstOpnd->GetType()) && !this->IsLargeConstant(intConstOpnd->GetValue())) ||
-=======
             IRType_IsInt64(intConstOpnd->GetType()) ? !this->IsLargeConstant(intConstOpnd->GetValue()) :
->>>>>>> 65ab57b9
 #endif
             !this->IsLargeConstant(intConstOpnd->AsInt32()))
         {
