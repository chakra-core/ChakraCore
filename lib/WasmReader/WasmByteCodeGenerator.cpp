--- conflicted
+++ resolved
@@ -103,6 +103,7 @@
     case WasmTypes::F32: return Js::AsmJsRetType::Float;
     case WasmTypes::F64: return Js::AsmJsRetType::Double;
     case WasmTypes::Void: return Js::AsmJsRetType::Void;
+    case WasmTypes::M128: return Js::AsmJsRetType::Float32x4;
     default:
         throw WasmCompilationException(_u("Unknown return type %u"), wasmType);
     }
@@ -348,42 +349,7 @@
     {
         WasmTypes::WasmType type = wasmInfo->GetSignature()->GetParam(i);
         info->SetArgType(WasmToAsmJs::GetAsmJsVarType(type), i);
-<<<<<<< HEAD
-        uint16 size = 0;
-        switch (type)
-        {
-        case WasmTypes::F32:
-        case WasmTypes::I32:
-            CompileAssert(sizeof(float) == sizeof(int32));
-#ifdef _M_X64
-            // on x64, we always alloc (at least) 8 bytes per arguments
-            size = sizeof(void*);
-#elif _M_IX86
-            size = sizeof(int32);
-#else
-            Assert(UNREACHED);
-#endif
-            break;
-        case WasmTypes::F64:
-        case WasmTypes::I64:
-            CompileAssert(sizeof(double) == sizeof(int64));
-            size = sizeof(int64);
-            break;
-#define SIMD_CASE(TYPE, BASE) case WasmTypes::##TYPE:
-
-FOREACH_SIMD_TYPE(SIMD_CASE)
-#undef SIMD_CASE
-            size = sizeof(Simd::simdvec);
-            break;
-        default:
-            Assume(UNREACHED);
-        }
-        argSizeArray[i] = size;
-        // REVIEW: reduce number of checked adds
-        paramSize = UInt16Math::Add(paramSize, size);
-=======
         argSizeArray[i] = wasmInfo->GetSignature()->GetParamSize(i);
->>>>>>> ff70da67
     }
     info->SetArgByteSize(wasmInfo->GetSignature()->GetParamsSize());
     info->SetReturnType(WasmToAsmJs::GetAsmJsReturnType(wasmInfo->GetResultType()));
@@ -531,7 +497,6 @@
     }
 }
 
-<<<<<<< HEAD
 template <size_t lanes>
 EmitInfo WasmBytecodeGenerator::EmitSimdBuildExpr(Js::OpCodeAsmJs op, const WasmTypes::WasmType* signature)
 {
@@ -573,11 +538,7 @@
     return EmitInfo(resultReg, resultType);
 }
 
-void
-WasmBytecodeGenerator::EmitExpr(WasmOp op)
-=======
 void WasmBytecodeGenerator::EmitExpr(WasmOp op)
->>>>>>> ff70da67
 {
     DebugPrintOp(op);
     switch (op)
@@ -722,16 +683,14 @@
         Assert(WasmOpCodeSignatures::n##sig == 2);\
         info = EmitUnaryExpr(Js::OpCodeAsmJs::##asmjsop, WasmOpCodeSignatures::sig); \
         break;
-<<<<<<< HEAD
 #define WASM_SIMD_BUILD_OPCODE(opname, opcode, sig, asmjop, lanes, nyi) \
     case wb##opname: \
         Assert(WasmOpCodeSignatures::n##sig == 2);\
         info = EmitSimdBuildExpr<lanes>(Js::OpCodeAsmJs::##asmjop, WasmOpCodeSignatures::sig); \
-=======
+        break;
 #define WASM_EMPTY__OPCODE(opname, opcode, asmjsop, nyi) \
     case wb##opname: \
         m_writer->EmptyAsm(Js::OpCodeAsmJs::##asmjsop);\
->>>>>>> ff70da67
         break;
 #include "WasmBinaryOpCodes.h"
     default:
@@ -1044,11 +1003,6 @@
     for (Js::ArgSlot i = 0; i < nArgs; ++i)
     {
         EmitInfo info = argsList[i];
-
-        if (isImportCall && WasmTypes::IsSIMDType(info.type))
-        {
-            throw WasmCompilationException(_u("SIMD types aren't supported in imported calls"));
-        }
 
         Js::OpCodeAsmJs argOp = Js::OpCodeAsmJs::Nop;
         switch (info.type)
@@ -1080,16 +1034,11 @@
         default:
             throw WasmCompilationException(_u("Unknown argument type %u"), info.type);
         }
-<<<<<<< HEAD
-        //argSize
-        if (argsBytesLeft < 0 || (argsBytesLeft % sizeof(Js::Var)) != 0)
-=======
 
         m_writer->AsmReg2(argOp, argLoc, info.location);
 
         // Calculated next argument Js::Var location
         if (isImportCall)
->>>>>>> ff70da67
         {
             ++argLoc;
         }
@@ -1161,6 +1110,13 @@
         case WasmTypes::I64:
             convertOp = isImportCall ? Js::OpCodeAsmJs::Conv_VTL : Js::OpCodeAsmJs::Ld_Long;
             break;
+        case WasmTypes::M128:
+            if (isImportCall) 
+            {
+                throw WasmCompilationException(_u("Unknown call return type %u"), retInfo.type);
+            }
+            convertOp = Js::OpCodeAsmJs::Simd128_Ld_F4;
+            break;
         default:
             throw WasmCompilationException(_u("Unknown call return type %u"), retInfo.type);
         }
@@ -1178,6 +1134,7 @@
 
     return retInfo;
 }
+
 
 EmitInfo WasmBytecodeGenerator::EmitIfElseExpr()
 {
@@ -1289,13 +1246,8 @@
 
     return EmitInfo(resultReg, resultType);
 }
-<<<<<<< HEAD
-EmitInfo
-WasmBytecodeGenerator::EmitUnaryExpr(Js::OpCodeAsmJs op, const WasmTypes::WasmType* signature)
-=======
 
 EmitInfo WasmBytecodeGenerator::EmitUnaryExpr(Js::OpCodeAsmJs op, const WasmTypes::WasmType* signature)
->>>>>>> ff70da67
 {
     WasmTypes::WasmType resultType = signature[0];
     WasmTypes::WasmType inputType = signature[1];
@@ -1315,8 +1267,6 @@
 
     return EmitInfo(resultReg, resultType);
 }
-
-<<<<<<< HEAD
 
 void WasmBytecodeGenerator::CheckLaneIndex(Js::OpCodeAsmJs op)
 {
@@ -1384,8 +1334,7 @@
     return result;
 }
 
-EmitInfo
-WasmBytecodeGenerator::EmitExtractLaneExpr(Js::OpCodeAsmJs op, const WasmTypes::WasmType* signature)
+EmitInfo WasmBytecodeGenerator::EmitExtractLaneExpr(Js::OpCodeAsmJs op, const WasmTypes::WasmType* signature)
 {
     WasmTypes::WasmType resultType = signature[0];
     WasmTypes::WasmType simdArgType = signature[1];
@@ -1404,8 +1353,7 @@
     return resultInfo;
 }
 
-EmitInfo
-WasmBytecodeGenerator::EmitSimdMemAccess(Js::OpCodeAsmJs op, const WasmTypes::WasmType* signature, Js::ArrayBufferView::ViewType viewType, uint8 dataWidth, bool isStore)
+EmitInfo WasmBytecodeGenerator::EmitSimdMemAccess(Js::OpCodeAsmJs op, const WasmTypes::WasmType* signature, Js::ArrayBufferView::ViewType viewType, uint8 dataWidth, bool isStore)
 {
 
     WasmTypes::WasmType type = signature[0];
@@ -1446,11 +1394,7 @@
     return yieldInfo;
 }
 
-EmitInfo
-WasmBytecodeGenerator::EmitMemAccess(WasmOp wasmOp, const WasmTypes::WasmType* signature, Js::ArrayBufferView::ViewType viewType, bool isStore)
-=======
 EmitInfo WasmBytecodeGenerator::EmitMemAccess(WasmOp wasmOp, const WasmTypes::WasmType* signature, Js::ArrayBufferView::ViewType viewType, bool isStore)
->>>>>>> ff70da67
 {
     WasmTypes::WasmType type = signature[0];
     SetUsesMemory(0);
@@ -1640,6 +1584,9 @@
     case WasmTypes::I64:
         retOp = Js::OpCodeAsmJs::Return_Long;
         break;
+    case WasmTypes::M128:
+        retOp = Js::OpCodeAsmJs::Simd128_Return_F4;
+        break;
     case WasmTypes::Any:
         // In unreachable mode load the any type like an int since we won't actually emit the load
         Assert(IsUnreachable());
