--- conflicted
+++ resolved
@@ -577,19 +577,9 @@
 
     if (calleeSignature->GetParamSize() >= UINT16_MAX)
     {
-        throw WasmCompilationException(L"Argument size too big");
-    }
-<<<<<<< HEAD
-    else
-    {
-        if (calleeSignature->GetParamSize() >= UINT16_MAX)
-        {
-            throw WasmCompilationException(_u("Argument size too big"));
-        }
-        argSize = (Js::ArgSlot)calleeSignature->GetParamSize();
-=======
+        throw WasmCompilationException(_u("Argument size too big"));
+    }
     argSize = (Js::ArgSlot)calleeSignature->GetParamSize();
->>>>>>> 7a9c8781
 
     startCallOp = Js::OpCodeAsmJs::I_StartCall;
 
