//-------------------------------------------------------------------------------------------------------
// Copyright (C) Microsoft Corporation and contributors. All rights reserved.
// Licensed under the MIT license. See LICENSE.txt file in the project root for full license information.
//-------------------------------------------------------------------------------------------------------

#include "WasmReaderPch.h"

#ifdef ENABLE_WASM
#include "WasmLimits.h"
#if ENABLE_DEBUG_CONFIG_OPTIONS
#include "Codex/Utf8Helper.h"
#endif

namespace Wasm
{

namespace WasmTypes
{

const char16* const strIds[Limit] = {
    nullptr,       //Void = 0,
    _u("int32"),   //I32 = 1,
    _u("int64"),   //I64 = 2,
    _u("float"),   //F32 = 3,
    _u("double"),  //F64 = 4,
    _u("simd128")
};

const char16* GetStrId(WasmType type)
{
    Assert(type < WasmType::Limit);
    return strIds[type];
}

bool IsLocalType(WasmTypes::WasmType type)
{
    // Check if type in range ]Void,Limit[
    return (uint32)(type - 1) < (WasmTypes::Limit - 1);
}

bool IsSIMDType(WasmTypes::WasmType type)
{
    uint utype = (uint)(type);
    return utype > WasmTypes::F64 && utype < WasmTypes::Limit;
}

uint32 GetTypeByteSize(WasmType type)
{
    switch (type)
    {
    case Void: return sizeof(Js::Var);
    case I32: return sizeof(int32);
    case I64: return sizeof(int64);
    case F32: return sizeof(float);
    case F64: return sizeof(double);
<<<<<<< HEAD
#define SIMD_CASE(TYPE, BASE) case TYPE: 
FOREACH_SIMD_TYPE(SIMD_CASE)
#undef SIMD_CASE
        CompileAssert(sizeof(Simd::simdvec) == 16);
        return sizeof(Simd::simdvec);
=======
    case Ptr: return sizeof(void*);
>>>>>>> 706b65c6
    default:
        Js::Throw::InternalError();
    }
}

const char16 * GetTypeName(WasmType type)
{
    switch (type) {
    case WasmTypes::WasmType::Void: return _u("void");
    case WasmTypes::WasmType::I32: return _u("i32");
    case WasmTypes::WasmType::I64: return _u("i64");
    case WasmTypes::WasmType::F32: return _u("f32");
    case WasmTypes::WasmType::F64: return _u("f64");
    case WasmTypes::WasmType::Any: return _u("any");
    default: Assert(UNREACHED); break;
    }
    return _u("unknown");
}

} // namespace WasmTypes

WasmTypes::WasmType LanguageTypes::ToWasmType(int8 binType)
{
    switch (binType)
    {
    case LanguageTypes::i32: return WasmTypes::I32;
    case LanguageTypes::i64: return WasmTypes::I64;
    case LanguageTypes::f32: return WasmTypes::F32;
    case LanguageTypes::f64: return WasmTypes::F64;
    case LanguageTypes::m128: return WasmTypes::M128;
    default:
        throw WasmCompilationException(_u("Invalid binary type %d"), binType);
    }
}

bool FunctionIndexTypes::CanBeExported(FunctionIndexTypes::Type funcType)
{
    return funcType == FunctionIndexTypes::Function || funcType == FunctionIndexTypes::ImportThunk;
}

WasmBinaryReader::WasmBinaryReader(ArenaAllocator* alloc, Js::WebAssemblyModule* module, const byte* source, size_t length) :
    m_module(module),
    m_curFuncEnd(nullptr),
    m_alloc(alloc),
    m_readerState(READER_STATE_UNKNOWN)
{
    m_start = m_pc = source;
    m_end = source + length;
    m_currentSection.code = bSectLimit;
#if DBG_DUMP
    m_ops = Anew(m_alloc, OpSet, m_alloc);
#endif
}

void WasmBinaryReader::InitializeReader()
{
    ValidateModuleHeader();
    m_readerState = READER_STATE_UNKNOWN;
}

void WasmBinaryReader::ThrowDecodingError(const char16* msg, ...)
{
    va_list argptr;
    va_start(argptr, msg);
    throw WasmCompilationException(msg, argptr);
}

SectionHeader WasmBinaryReader::ReadNextSection()
{
    while (true)
    {
        if (EndOfModule())
        {
            memset(&m_currentSection, 0, sizeof(SectionHeader));
            m_currentSection.code = bSectLimit;
            return m_currentSection;
        }

        m_currentSection = ReadSectionHeader();
        if (SectionInfo::All[m_currentSection.code].flag == fSectIgnore)
        {
            TRACE_WASM_SECTION(_u("Ignore this section"));
            m_pc = m_currentSection.end;
            // Read next section
            continue;
        }

        return m_currentSection;
    }
}

bool WasmBinaryReader::ProcessCurrentSection()
{
    Assert(m_currentSection.code != bSectLimit);
    TRACE_WASM_SECTION(_u("Process section %s"), SectionInfo::All[m_currentSection.code].name);
    m_readerState = READER_STATE_MODULE;

    switch (m_currentSection.code)
    {
    case bSectMemory:
        ReadMemorySection(false);
        break;
    case bSectType:
        ReadSignatureTypeSection();
        break;
    case bSectImport:
        ReadImportSection();
        break;
    case bSectFunction:
        ReadFunctionSignatures();
        break;
    case bSectFunctionBodies:
        ReadFunctionHeaders();
        break;
    case bSectExport:
        ReadExportSection();
        break;
    case bSectStartFunction:
        ReadStartFunction();
        break;
    case bSectData:
        ReadDataSection();
        break;
    case bSectTable:
        ReadTableSection(false);
        break;
    case bSectElement:
        ReadElementSection();
        break;
    case bSectName:
        ReadNameSection();
        break;
    case bSectGlobal:
        ReadGlobalSection();
        break;
    case bSectCustom:
        ReadCustomSection();
        break;
    default:
        Assert(UNREACHED);
        m_readerState = READER_STATE_UNKNOWN;
        return false;
    }

    m_readerState = READER_STATE_UNKNOWN;

    return m_pc == m_currentSection.end;
}

SectionHeader WasmBinaryReader::ReadSectionHeader()
{
    SectionHeader header;
    header.start = m_pc;
    header.code = bSectLimit;

    uint32 len = 0;
    CompileAssert(sizeof(SectionCode) == sizeof(uint8));
    SectionCode sectionId = (SectionCode)ReadVarUInt7();

    if (sectionId > bsectLastKnownSection)
    {
        ThrowDecodingError(_u("Invalid known section opcode %u"), sectionId);
    }

    uint32 sectionSize = LEB128(len);
    header.end = m_pc + sectionSize;
    CheckBytesLeft(sectionSize);

    header.code = sectionId;
    if (sectionId == bSectCustom)
    {
        header.name = ReadInlineName(len, header.nameLength);
    }
    else
    {
        header.name = SectionInfo::All[sectionId].name;
        header.nameLength = SectionInfo::All[sectionId].nameLength;
    }

    TRACE_WASM_SECTION(_u("Section Header: %s, length = %u (0x%x)"), header.name, sectionSize, sectionSize);
    return header;
}

#if DBG_DUMP
void WasmBinaryReader::PrintOps()
{
    int count = m_ops->Count();
    if (count == 0)
    {
        return;
    }
    WasmOp* ops = HeapNewArray(WasmOp, count);

    auto iter = m_ops->GetIterator();
    int i = 0;
    while (iter.IsValid())
    {
        ops[i] = iter.CurrentKey();
        iter.MoveNext();
        ++i;
    }
    for (i = 0; i < count; ++i)
    {
        int j = i;
        while (j > 0 && ops[j-1] > ops[j])
        {
            WasmOp tmp = ops[j];
            ops[j] = ops[j - 1];
            ops[j - 1] = tmp;

            --j;
        }
    }
    for (i = 0; i < count; ++i)
    {
        switch (ops[i])
        {
#define WASM_OPCODE(opname, opcode, sig, nyi) \
    case opcode: \
        Output::Print(_u("%s\r\n"), _u(#opname)); \
        break;
#include "WasmBinaryOpCodes.h"
        }
    }
    HeapDeleteArray(count, ops);
}

#endif

void WasmBinaryReader::ReadFunctionHeaders()
{
    uint32 len;
    uint32 entries = LEB128(len);
    uint32 importCount = m_module->GetImportedFunctionCount();
    if (m_module->GetWasmFunctionCount() < importCount ||
        entries != m_module->GetWasmFunctionCount() - importCount)
    {
        ThrowDecodingError(_u("Function signatures and function bodies count mismatch"));
    }

    for (uint32 i = 0; i < entries; ++i)
    {
        uint32 funcIndex = i + importCount;
        WasmFunctionInfo* funcInfo = m_module->GetWasmFunctionInfo(funcIndex);

        const uint32 funcSize = LEB128(len);
        if (funcSize > Limits::GetMaxFunctionSize())
        {
            ThrowDecodingError(_u("Function body too big"));
        }
        funcInfo->m_readerInfo.size = funcSize;
        funcInfo->m_readerInfo.startOffset = (m_pc - m_start);
        CheckBytesLeft(funcSize);
        TRACE_WASM_DECODER(_u("Function body header: index = %u, size = %u"), funcIndex, funcSize);
        const byte* end = m_pc + funcSize;
        m_pc = end;
    }
}

void WasmBinaryReader::SeekToFunctionBody(class WasmFunctionInfo* funcInfo)
{
    FunctionBodyReaderInfo readerInfo = funcInfo->m_readerInfo;
    if (readerInfo.startOffset >= (m_end - m_start))
    {
        ThrowDecodingError(_u("Function byte offset out of bounds"));
    }
    if (m_readerState != READER_STATE_UNKNOWN)
    {
        ThrowDecodingError(_u("Wasm reader in an invalid state to read function code"));
    }
    m_readerState = READER_STATE_FUNCTION;

    // Seek to the function start and skip function header (count)
    m_pc = m_start + readerInfo.startOffset;
    m_funcState.size = readerInfo.size;
    m_funcState.count = 0;
    CheckBytesLeft(readerInfo.size);
    m_curFuncEnd = m_pc + m_funcState.size;

    uint32 length = 0;
    uint32 numLocalsEntries = LEB128(length);
    m_funcState.count += length;

    // locals
    for (uint32 j = 0; j < numLocalsEntries; j++)
    {
        uint32 numLocals = LEB128(length);
        m_funcState.count += length;
        WasmTypes::WasmType type = ReadWasmType(length);
        if (!WasmTypes::IsLocalType(type))
        {
            ThrowDecodingError(_u("Invalid local type"));
        }
        m_funcState.count += length;

        uint32 totalLocals = 0;
        if (UInt32Math::Add(funcInfo->GetLocalCount(), numLocals, &totalLocals) || totalLocals > Limits::GetMaxFunctionLocals())
        {
            ThrowDecodingError(_u("Too many locals"));
        }
        funcInfo->AddLocal(type, numLocals);
        TRACE_WASM_DECODER(_u("Local: type = %s, count = %u"), WasmTypes::GetTypeName(type), numLocals);
    }
}

void WasmBinaryReader::FunctionEnd()
{
    m_readerState = READER_STATE_UNKNOWN;
}

bool WasmBinaryReader::IsCurrentFunctionCompleted() const
{
    return m_pc == m_curFuncEnd;
}

WasmOp WasmBinaryReader::ReadOpCode()
{
    WasmOp op = (WasmOp)*m_pc++;
    ++m_funcState.count;

    if (op == wbSimdStart)
    {
        if (!CONFIG_FLAG(WasmSimd))
        {
            ThrowDecodingError(_u("WebAssembly SIMD support is not enabled"));
        }

        uint32 len;
        uint32 extOpCode = LEB128(len) + wbM128Const;
        Assert((WasmOp)(extOpCode) == extOpCode);
        op = (WasmOp)extOpCode;
        m_funcState.count += len;
    }

    return op;
}

WasmOp WasmBinaryReader::ReadExpr()
{
    WasmOp op = m_currentNode.op = ReadOpCode();

    if (EndOfFunc())
    {
        // end of AST
        if (op != wbEnd)
        {
            ThrowDecodingError(_u("missing function end opcode"));
        }
        return op;
    }

    switch (op)
    {
    case wbBlock:
    case wbLoop:
    case wbIf:
        BlockNode();
        break;
    case wbElse:
        // no node attributes
        break;
    case wbCall:
        CallNode();
        break;
    case wbCallIndirect:
        CallIndirectNode();
        break;
    case wbBr:
    case wbBrIf:
        BrNode();
        break;
    case wbBrTable:
        BrTableNode();
        break;
    case wbReturn:
        break;
    case wbI32Const:
        ConstNode<WasmTypes::I32>();
        break;
    case wbI64Const:
        ConstNode<WasmTypes::I64>();
        break;
    case wbF32Const:
        ConstNode<WasmTypes::F32>();
        break;
    case wbF64Const:
        ConstNode<WasmTypes::F64>();
        break;
    case wbM128Const:
        ConstNode<WasmTypes::M128>();
        break;
    case wbSetLocal:
    case wbGetLocal:
    case wbTeeLocal:
    case wbGetGlobal:
    case wbSetGlobal:
        VarNode();
        break;
    case wbDrop:
        break;
    case wbEnd:
        break;
    case wbNop:
        break;
    case wbCurrentMemory:
    case wbGrowMemory:
    {
        // Reserved value currently unused
        uint8 reserved = ReadConst<uint8>();
        if (reserved != 0)
        {
            ThrowDecodingError(op == wbCurrentMemory
                ? _u("current_memory reserved value must be 0")
                : _u("grow_memory reserved value must be 0")
            );
        }
        break;
    }
#define WASM_LANE_OPCODE(opname, opcode, sig, nyi) \
    case wb##opname: \
        LaneNode(); \
        break;
#define WASM_MEM_OPCODE(opname, opcode, sig, nyi) \
    case wb##opname: \
        MemNode(); \
        break;
#include "WasmBinaryOpCodes.h"
    default:
        break;
    }

#if DBG_DUMP
    m_ops->AddNew(op);
#endif
    return op;
}

void WasmBinaryReader::ValidateModuleHeader()
{
    uint32 bytesLeft = (uint32)(m_end - m_pc);
    if (bytesLeft > Limits::GetMaxModuleSize())
    {
        ThrowDecodingError(_u("Module too big"));
    }

    uint32 magicNumber = ReadConst<uint32>();
    uint32 version = ReadConst<uint32>();
    TRACE_WASM_DECODER(_u("Module Header: Magic 0x%x, Version %u"), magicNumber, version);
    if (magicNumber != 0x6d736100)
    {
        ThrowDecodingError(_u("Malformed WASM module header!"));
    }

    if (CONFIG_FLAG(WasmCheckVersion))
    {
        if (version != binaryVersion)
        {
            ThrowDecodingError(_u("Invalid WASM version!"));
        }
    }
}

void WasmBinaryReader::CallNode()
{
    uint32 length = 0;

    uint32 funcNum = LEB128(length);
    m_funcState.count += length;
    FunctionIndexTypes::Type funcType = m_module->GetFunctionIndexType(funcNum);
    if (funcType == FunctionIndexTypes::Invalid)
    {
        ThrowDecodingError(_u("Function is out of bound"));
    }
    m_currentNode.call.funcType = funcType;
    m_currentNode.call.num = funcNum;
}

void WasmBinaryReader::CallIndirectNode()
{
    uint32 length = 0;

    uint32 funcNum = LEB128(length);
    // Reserved value currently unused
    uint8 reserved = ReadConst<uint8>();
    if (reserved != 0)
    {
        ThrowDecodingError(_u("call_indirect reserved value must be 0"));
    }
    if (!m_module->HasTable() && !m_module->HasTableImport())
    {
        ThrowDecodingError(_u("Found call_indirect operator, but no table"));
    }

    m_funcState.count += length;
    if (funcNum >= m_module->GetSignatureCount())
    {
        ThrowDecodingError(_u("Function is out of bound"));
    }
    m_currentNode.call.num = funcNum;
    m_currentNode.call.funcType = FunctionIndexTypes::Function;
}

void WasmBinaryReader::BlockNode()
{
    int8 blockType = ReadConst<int8>();
    m_funcState.count++;
    m_currentNode.block.sig = blockType == LanguageTypes::emptyBlock ? WasmTypes::Void : LanguageTypes::ToWasmType(blockType);
}

// control flow
void WasmBinaryReader::BrNode()
{
    uint32 len = 0;
    m_currentNode.br.depth = LEB128(len);
    m_funcState.count += len;
}

void WasmBinaryReader::BrTableNode()
{
    uint32 len = 0;
    m_currentNode.brTable.numTargets = LEB128(len);
    if (m_currentNode.brTable.numTargets > Limits::GetMaxBrTableElems())
    {
        ThrowDecodingError(_u("br_table too big"));
    }
    m_funcState.count += len;
    m_currentNode.brTable.targetTable = AnewArray(m_alloc, uint32, m_currentNode.brTable.numTargets);

    for (uint32 i = 0; i < m_currentNode.brTable.numTargets; i++)
    {
        m_currentNode.brTable.targetTable[i] = LEB128(len);
        m_funcState.count += len;
    }
    m_currentNode.brTable.defaultTarget = LEB128(len);
    m_funcState.count += len;
}

void WasmBinaryReader::LaneNode()
{
    m_currentNode.lane.index = ReadConst<uint8>();
    m_funcState.count++;
}

void WasmBinaryReader::MemNode()
{
    uint32 len = 0;

    // flags
    const uint32 flags = LEB128(len);
    m_currentNode.mem.alignment = (uint8)flags;
    m_funcState.count += len;

    m_currentNode.mem.offset = LEB128(len);
    m_funcState.count += len;
}

// Locals/Globals
void WasmBinaryReader::VarNode()
{
    uint32 length;
    m_currentNode.var.num = LEB128(length);
    m_funcState.count += length;
}

// Const
template <WasmTypes::WasmType localType>
void WasmBinaryReader::ConstNode()
{
    uint32 len = 0;
    switch (localType)
    {
    case WasmTypes::I32:
        m_currentNode.cnst.i32 = SLEB128(len);
        m_funcState.count += len;
        break;
    case WasmTypes::I64:
        m_currentNode.cnst.i64 = SLEB128<int64>(len);
        m_funcState.count += len;
        break;
    case WasmTypes::F32:
    {
        m_currentNode.cnst.i32 = ReadConst<int32>();
        CompileAssert(sizeof(int32) == sizeof(float));
        m_funcState.count += sizeof(float);
        break;
    }
    case WasmTypes::F64:
        m_currentNode.cnst.i64 = ReadConst<int64>();
        CompileAssert(sizeof(int64) == sizeof(double));
        m_funcState.count += sizeof(double);
        break;
    case WasmTypes::M128:
        for (uint i = 0; i < Simd::VEC_WIDTH; i++) 
        {
            m_currentNode.cnst.v128[i] = ReadConst<uint>();
        }
        m_funcState.count += sizeof(m_currentNode.cnst.v128);
        break;
    }
}

bool WasmBinaryReader::EndOfFunc()
{
    return m_funcState.count >= m_funcState.size;
}

bool WasmBinaryReader::EndOfModule()
{
    return (m_pc >= m_end);
}

void WasmBinaryReader::ReadMemorySection(bool isImportSection)
{
    uint32 length = 0;
    uint32 count;
    if (isImportSection)
    {
        count = 1;
    }
    else
    {
        count = LEB128(length);
    }
    if (count > 1)
    {
        ThrowDecodingError(_u("Maximum of 1 memory allowed"));
    }

    if (count == 1)
    {
        SectionLimits limits = ReadSectionLimits(Limits::GetMaxMemoryInitialPages(), Limits::GetMaxMemoryMaximumPages(), _u("memory size too big"));
        m_module->InitializeMemory(limits.initial, limits.maximum);
    }
}

void WasmBinaryReader::ReadSignatureTypeSection()
{
    uint32 len = 0;
    const uint32 numTypes = LEB128(len);
    if (numTypes > Limits::GetMaxTypes())
    {
        ThrowDecodingError(_u("Too many signatures"));
    }

    m_module->SetSignatureCount(numTypes);
    // signatures table
    for (uint32 i = 0; i < numTypes; i++)
    {
        WasmSignature* sig = m_module->GetSignature(i);
        sig->SetSignatureId(i);
        int8 form = ReadConst<int8>();
        if (form != LanguageTypes::func)
        {
            ThrowDecodingError(_u("Unexpected type form 0x%X"), form);
        }

        uint32 paramCount32 = LEB128(len);
        if (paramCount32 > Limits::GetMaxFunctionParams() || paramCount32 > UINT16_MAX)
        {
            ThrowDecodingError(_u("Too many arguments in signature"));
        }

        Js::ArgSlot paramCount = (Js::ArgSlot)paramCount32;
        sig->AllocateParams(paramCount, m_module->GetRecycler());
        for (Js::ArgSlot j = 0; j < paramCount; j++)
        {
            WasmTypes::WasmType type = ReadWasmType(len);
            sig->SetParam(type, j);
        }

        uint32 resultCount = LEB128(len);
        if (resultCount > 1)
        {
            ThrowDecodingError(_u("Too many returns in signature: %u. Maximum allowed: 1"), resultCount);
        }
        if (resultCount == 1)
        {
            WasmTypes::WasmType type = ReadWasmType(len);
            sig->SetResultType(type);
        }
        sig->FinalizeSignature();
#ifdef ENABLE_DEBUG_CONFIG_OPTIONS
        if (DO_WASM_TRACE_DECODER)
        {
            Output::Print(_u("Signature #%u: "), i);
            sig->Dump();
            Output::Print(_u("\n"));
        }
#endif
    }
}

void WasmBinaryReader::ReadFunctionSignatures()
{
    uint32 len = 0;
    uint32 nFunctions = LEB128(len);

    uint32 totalFunctions = 0;
    if (UInt32Math::Add(nFunctions, m_module->GetWasmFunctionCount(), &totalFunctions) || totalFunctions > Limits::GetMaxFunctions())
    {
        ThrowDecodingError(_u("Too many functions"));
    }

    for (uint32 iFunc = 0; iFunc < nFunctions; iFunc++)
    {
        uint32 sigIndex = LEB128(len);
        if (sigIndex >= m_module->GetSignatureCount())
        {
            ThrowDecodingError(_u("Function signature is out of bound"));
        }

        WasmSignature* sig = m_module->GetSignature(sigIndex);
        m_module->AddWasmFunctionInfo(sig);
    }
}

void WasmBinaryReader::ReadExportSection()
{
    uint32 length;
    uint32 numExports = LEB128(length);
    if (numExports > Limits::GetMaxExports())
    {
        ThrowDecodingError(_u("Too many exports"));
    }

    m_module->AllocateFunctionExports(numExports);

    ArenaAllocator tmpAlloc(_u("ExportDupCheck"), m_module->GetScriptContext()->GetThreadContext()->GetPageAllocator(), Js::Throw::OutOfMemory);
    typedef SList<const char16*> NameList;
    JsUtil::BaseDictionary<uint32, NameList*, ArenaAllocator> exportsNameDict(&tmpAlloc);

    for (uint32 iExport = 0; iExport < numExports; iExport++)
    {
        uint32 nameLength;
        const char16* exportName = ReadInlineName(length, nameLength);

        // Check if the name is already used
        NameList* list = nullptr;
        if (exportsNameDict.TryGetValue(nameLength, &list))
        {
            const char16** found = list->Find([exportName, nameLength](const char16* existing) { 
                return wcsncmp(exportName, existing, nameLength) == 0;
            });
            if (found)
            {
                ThrowDecodingError(_u("Duplicate export name: %s"), exportName);
            }
        }
        else
        {
            list = Anew(&tmpAlloc, NameList, &tmpAlloc);
            exportsNameDict.Add(nameLength, list);
        }
        list->Push(exportName);

        ExternalKinds::ExternalKind kind = (ExternalKinds::ExternalKind)ReadConst<int8>();
        uint32 index = LEB128(length);
        switch (kind)
        {
        case ExternalKinds::Function:
        {
            FunctionIndexTypes::Type type = m_module->GetFunctionIndexType(index);
            if (!FunctionIndexTypes::CanBeExported(type))
            {
                ThrowDecodingError(_u("Invalid Export %u => func[%u]"), iExport, index);
            }
            m_module->SetExport(iExport, index, exportName, nameLength, kind);

#if DBG_DUMP
            if (type == FunctionIndexTypes::ImportThunk)
            {
                WasmImport* import = m_module->GetWasmFunctionInfo(index)->importedFunctionReference;
                TRACE_WASM_DECODER(_u("Export #%u: Import(%s.%s)(%u) => %s"), iExport, import->modName, import->importName, index, exportName);
            }
            else
            {
                TRACE_WASM_DECODER(_u("Export #%u: Function(%u) => %s"), iExport, index, exportName);
            }
#endif
            break;
        }
        case ExternalKinds::Memory:
            if (index != 0)
            {
                ThrowDecodingError(_u("Unknown memory index %u for export %s"), index, exportName);
            }
            m_module->SetExport(iExport, index, exportName, nameLength, kind);
            break;
        case ExternalKinds::Table:
            if (index != 0)
            {
                ThrowDecodingError(_u("Unknown table index %u for export %s"), index, exportName);
            }
            m_module->SetExport(iExport, index, exportName, nameLength, kind);
            break;
        case ExternalKinds::Global:
            if (index >= m_module->GetGlobalCount())
            {
                ThrowDecodingError(_u("Unknown global %u for export %s"), index, exportName);
            }
            if (m_module->GetGlobal(index)->IsMutable())
            {
                ThrowDecodingError(_u("Mutable globals cannot be exported"), index, exportName);
            }
            m_module->SetExport(iExport, index, exportName, nameLength, kind);
            break;
        default:
            ThrowDecodingError(_u("Exported Kind %d, NYI"), kind);
            break;
        }

    }
}

void WasmBinaryReader::ReadTableSection(bool isImportSection)
{
    uint32 length;
    uint32 entries;
    if (isImportSection)
    {
        entries = 1;
    }
    else
    {
        entries = LEB128(length);
    }
    if (entries > 1)
    {
        ThrowDecodingError(_u("Maximum of one table allowed"));
    }

    if (entries == 1)
    {
        int8 elementType = ReadConst<int8>();
        if (elementType != LanguageTypes::anyfunc)
        {
            ThrowDecodingError(_u("Only anyfunc type is supported. Unknown type %d"), elementType);
        }
        SectionLimits limits = ReadSectionLimits(Limits::GetMaxTableSize(), Limits::GetMaxTableSize(), _u("table too big"));
        m_module->InitializeTable(limits.initial, limits.maximum);
        TRACE_WASM_DECODER(_u("Indirect table: %u to %u entries"), limits.initial, limits.maximum);
    }
}

void WasmBinaryReader::ReadElementSection()
{
    uint32 length = 0;
    uint32 numSegments = LEB128(length);
    if (numSegments > Limits::GetMaxElementSegments())
    {
        ThrowDecodingError(_u("Too many element segments"));
    }

    if (numSegments > 0)
    {
        m_module->AllocateElementSegs(numSegments);
    }
    TRACE_WASM_DECODER(_u("Indirect table element: %u entries"), numSegments);

    for (uint32 i = 0; i < numSegments; ++i)
    {
        uint32 index = LEB128(length); // Table id
        if (index != 0 || !(m_module->HasTable() || m_module->HasTableImport()))
        {
            ThrowDecodingError(_u("Unknown table index %d"), index); //MVP limitation
        }

        WasmNode initExpr = ReadInitExpr(true);
        uint32 numElem = LEB128(length);

        if (numElem > Limits::GetMaxTableSize())
        {
            ThrowDecodingError(_u("Too many table element"));
        }

        WasmElementSegment* eSeg = Anew(m_alloc, WasmElementSegment, m_alloc, index, initExpr, numElem);

        for (uint32 iElem = 0; iElem < numElem; ++iElem)
        {
            uint32 elem = LEB128(length);
            FunctionIndexTypes::Type funcType = m_module->GetFunctionIndexType(elem);
            if (!FunctionIndexTypes::CanBeExported(funcType))
            {
                ThrowDecodingError(_u("Invalid function to insert in the table %u"), elem);
            }
            eSeg->AddElement(elem);
        }
        m_module->SetElementSeg(eSeg, i);
    }
}

void WasmBinaryReader::ReadDataSection()
{
    uint32 len = 0;
    const uint32 numSegments = LEB128(len);
    if (numSegments > Limits::GetMaxDataSegments())
    {
        ThrowDecodingError(_u("Too many data segments"));
    }

    if (numSegments > 0)
    {
        m_module->AllocateDataSegs(numSegments);
    }

    for (uint32 i = 0; i < numSegments; ++i)
    {
        uint32 index = LEB128(len);
        if (index != 0 || !(m_module->HasMemory() || m_module->HasMemoryImport()))
        {
            ThrowDecodingError(_u("Unknown memory index %u"), index);
        }
        TRACE_WASM_DECODER(_u("Data Segment #%u"), i);
        WasmNode initExpr = ReadInitExpr(true);
        uint32 dataByteLen = LEB128(len);

        WasmDataSegment* dseg = Anew(m_alloc, WasmDataSegment, m_alloc, initExpr, dataByteLen, m_pc);
        CheckBytesLeft(dataByteLen);
        m_pc += dataByteLen;
        m_module->SetDataSeg(dseg, i);
    }
}

void WasmBinaryReader::ReadNameSection()
{
    uint32 len = 0;
    uint32 numFuncNames = LEB128(len);

    if (numFuncNames > Limits::GetMaxFunctions())
    {
        ThrowDecodingError(_u("Too many function names"));
    }

    for (uint32 i = 0; i < numFuncNames; ++i)
    {
        uint32 fnNameLen = 0;
        WasmFunctionInfo* funsig = m_module->GetWasmFunctionInfo(i);
        const char16* name = ReadInlineName(len, fnNameLen);
        funsig->SetName(name, fnNameLen);
        uint32 numLocals = LEB128(len);
        if (numLocals != funsig->GetLocalCount())
        {
            ThrowDecodingError(_u("num locals mismatch in names section"));
        }
        for (uint32 j = 0; j < numLocals; ++j)
        {
            uint32 localNameLen = 0;
            ReadInlineName(len, localNameLen);
        }
    }
}

void WasmBinaryReader::ReadGlobalSection()
{
    uint32 len = 0;
    uint32 numGlobals = LEB128(len);

    uint32 totalGlobals = 0;
    if (UInt32Math::Add(numGlobals, m_module->GetGlobalCount(), &totalGlobals) || totalGlobals > Limits::GetMaxGlobals())
    {
        ThrowDecodingError(_u("Too many globals"));
    }

    for (uint32 i = 0; i < numGlobals; ++i)
    {
        WasmTypes::WasmType type = ReadWasmType(len);
        bool isMutable = ReadMutableValue();
        WasmNode globalNode = ReadInitExpr();
        GlobalReferenceTypes::Type refType = GlobalReferenceTypes::Const;
        WasmTypes::WasmType initType;

        switch (globalNode.op) {
        case  wbI32Const: initType = WasmTypes::I32; break;
        case  wbF32Const: initType = WasmTypes::F32; break;
        case  wbF64Const: initType = WasmTypes::F64; break;
        case  wbI64Const: initType = WasmTypes::I64; break;
        case  wbGetGlobal:
            initType = m_module->GetGlobal(globalNode.var.num)->GetType();
            refType = GlobalReferenceTypes::LocalReference;
            break;
        default:
            Assert(UNREACHED);
            ThrowDecodingError(_u("Unknown global init_expr"));
        }
        if (type != initType)
        {
            ThrowDecodingError(_u("Type mismatch for global initialization"));
        }
        m_module->AddGlobal(refType, type, isMutable, globalNode);
    }
}

void WasmBinaryReader::ReadCustomSection()
{
    CustomSection customSection;
    customSection.name = m_currentSection.name;
    customSection.nameLength = m_currentSection.nameLength;
    customSection.payload = m_pc;

    size_t size = m_currentSection.end - m_pc;
    if (m_currentSection.end < m_pc || !Math::FitsInDWord(size))
    {
        ThrowDecodingError(_u("Invalid custom section size"));
    }
    customSection.payloadSize = (uint32)size;
    m_module->AddCustomSection(customSection);
    m_pc = m_currentSection.end;
}

const char16* WasmBinaryReader::ReadInlineName(uint32& length, uint32& nameLength)
{
    uint32 rawNameLength = LEB128(length);
    if (rawNameLength > Limits::GetMaxStringSize())
    {
        ThrowDecodingError(_u("Name too long"));
    }

    CheckBytesLeft(rawNameLength);
    LPCUTF8 rawName = m_pc;

    m_pc += rawNameLength;
    length += rawNameLength;

    utf8::DecodeOptions decodeOptions = utf8::doThrowOnInvalidWCHARs;
    try
    {
        nameLength = (uint32)utf8::ByteIndexIntoCharacterIndex(rawName, rawNameLength, decodeOptions);
        char16* contents = AnewArray(m_alloc, char16, nameLength + 1);
        size_t decodedLength = utf8::DecodeUnitsIntoAndNullTerminate(contents, rawName, rawName + rawNameLength, decodeOptions);
        if (decodedLength != nameLength)
        {
            AssertMsg(UNREACHED, "We calculated the length before decoding, what happened ?");
            ThrowDecodingError(_u("Error while decoding utf8 string"));
        }
        return contents;
    }
    catch (utf8::InvalidWideCharException)
    {
        ThrowDecodingError(_u("Invalid UTF-8 encoding"));
    }
}

void WasmBinaryReader::ReadImportSection()
{
    uint32 len = 0;
    uint32 numImports = LEB128(len);

    if (numImports > Limits::GetMaxImports())
    {
        ThrowDecodingError(_u("Too many imports"));
    }

    for (uint32 i = 0; i < numImports; ++i)
    {
        uint32 modNameLen = 0, fnNameLen = 0;
        const char16* modName = ReadInlineName(len, modNameLen);
        const char16* fnName = ReadInlineName(len, fnNameLen);

        ExternalKinds::ExternalKind kind = (ExternalKinds::ExternalKind)ReadConst<int8>();
        TRACE_WASM_DECODER(_u("Import #%u: \"%s\".\"%s\", kind: %d"), i, modName, fnName, kind);
        switch (kind)
        {
        case ExternalKinds::Function:
        {
            uint32 sigId = LEB128(len);
            m_module->AddFunctionImport(sigId, modName, modNameLen, fnName, fnNameLen);
            if (m_module->GetWasmFunctionCount() > Limits::GetMaxFunctions())
            {
                ThrowDecodingError(_u("Too many functions"));
            }
            break;
        }
        case ExternalKinds::Global:
        {
            WasmTypes::WasmType type = ReadWasmType(len);
            bool isMutable = ReadMutableValue();
            if (isMutable)
            {
                ThrowDecodingError(_u("Mutable globals cannot be imported"));
            }
            m_module->AddGlobal(GlobalReferenceTypes::ImportedReference, type, isMutable, {});
            m_module->AddGlobalImport(modName, modNameLen, fnName, fnNameLen);
            if (m_module->GetGlobalCount() > Limits::GetMaxGlobals())
            {
                ThrowDecodingError(_u("Too many globals"));
            }
            break;
        }
        case ExternalKinds::Table:
            ReadTableSection(true);
            m_module->AddTableImport(modName, modNameLen, fnName, fnNameLen);
            break;
        case ExternalKinds::Memory:
            ReadMemorySection(true);
            m_module->AddMemoryImport(modName, modNameLen, fnName, fnNameLen);

            break;
        default:
            ThrowDecodingError(_u("Imported Kind %d, NYI"), kind);
            break;
        }
    }
}

void WasmBinaryReader::ReadStartFunction()
{
    uint32 len = 0;
    uint32 id = LEB128(len);
    Wasm::FunctionIndexTypes::Type funcType = m_module->GetFunctionIndexType(id);
    if (!FunctionIndexTypes::CanBeExported(funcType))
    {
        ThrowDecodingError(_u("Invalid function index for start function %u"), id);
    }
    WasmSignature* sig = m_module->GetWasmFunctionInfo(id)->GetSignature();
    if (sig->GetParamCount() > 0 || sig->GetResultType() != WasmTypes::Void)
    {
        ThrowDecodingError(_u("Start function must be void and nullary"));
    }
    m_module->SetStartFunction(id);
}

template<typename MaxAllowedType>
MaxAllowedType WasmBinaryReader::LEB128(uint32 &length, bool sgn)
{
    MaxAllowedType result = 0;
    uint32 shamt = 0;
    byte b = 0;
    length = 1;
    uint32 maxReads = sizeof(MaxAllowedType) == 4 ? 5 : 10;
    CompileAssert(sizeof(MaxAllowedType) == 4 || sizeof(MaxAllowedType) == 8);

    for (uint32 i = 0; i < maxReads; i++, length++)
    {
        CheckBytesLeft(1);
        b = *m_pc++;
        result = result | ((MaxAllowedType)(b & 0x7f) << shamt);
        if (sgn)
        {
            shamt += 7;
            if ((b & 0x80) == 0)
                break;
        }
        else
        {
            if ((b & 0x80) == 0)
                break;
            shamt += 7;
        }
    }

    if (b & 0x80 || m_pc > m_end)
    {
        ThrowDecodingError(_u("Invalid LEB128 format"));
    }

    if (sgn && (shamt < sizeof(MaxAllowedType) * 8) && (0x40 & b))
    {
        if (sizeof(MaxAllowedType) == 4)
        {
            result |= -(1 << shamt);
        }
        else if (sizeof(MaxAllowedType) == 8)
        {
            result |= -((int64)1 << shamt);
        }
    }

    if (!sgn)
    {
        if (sizeof(MaxAllowedType) == 4)
        {
            TRACE_WASM_LEB128(_u("Binary decoder: LEB128 length = %u, value = %u (0x%x)"), length, result, result);
        }
        else if (sizeof(MaxAllowedType) == 8)
        {
            TRACE_WASM_LEB128(_u("Binary decoder: LEB128 length = %u, value = %llu (0x%llx)"), length, result, result);
        }
    }

    return result;
}

// Signed LEB128
template<>
int32 WasmBinaryReader::SLEB128(uint32 &length)
{
    int32 result = LEB128<uint32>(length, true);

    TRACE_WASM_LEB128(_u("Binary decoder: SLEB128 length = %u, value = %d (0x%x)"), length, result, result);
    return result;
}

template<>
int64 WasmBinaryReader::SLEB128(uint32 &length)
{
    int64 result = LEB128<uint64>(length, true);

    TRACE_WASM_LEB128(_u("Binary decoder: SLEB128 length = %u, value = %lld (0x%llx)"), length, result, result);
    return result;
}

WasmNode WasmBinaryReader::ReadInitExpr(bool isOffset)
{
    if (m_readerState != READER_STATE_MODULE)
    {
        ThrowDecodingError(_u("Wasm reader in an invalid state to read init_expr"));
    }

    m_funcState.count = 0;
    m_funcState.size = m_currentSection.end - m_pc;
    ReadExpr();
    WasmNode node = m_currentNode;
    switch (node.op)
    {
    case wbI32Const:
    case wbF32Const:
    case wbI64Const:
    case wbF64Const:
        break;
    case wbGetGlobal:
    {
        uint32 globalIndex = node.var.num;
        WasmGlobal* global = m_module->GetGlobal(globalIndex);
        if (global->GetReferenceType() != GlobalReferenceTypes::ImportedReference)
        {
            ThrowDecodingError(_u("initializer expression can only use imported globals"));
        }
        if (global->IsMutable())
        {
            ThrowDecodingError(_u("initializer expression cannot reference a mutable global"));
        }
        break;
    }
    default:
        ThrowDecodingError(_u("Invalid initexpr opcode"));
    }

    if (ReadExpr() != wbEnd)
    {
        ThrowDecodingError(_u("Missing end opcode after init expr"));
    }
    if (isOffset)
    {
        m_module->ValidateInitExportForOffset(node);
    }
    return node;
}

SectionLimits WasmBinaryReader::ReadSectionLimits(uint32 maxInitial, uint32 maxMaximum, const char16* errorMsg)
{
    SectionLimits limits;
    uint32 length = 0;
    uint32 flags = LEB128(length);
    limits.initial = LEB128(length);
    limits.maximum = maxMaximum;
    if (flags & 0x1)
    {
        limits.maximum = LEB128(length);
        if (limits.maximum > maxMaximum)
        {
            ThrowDecodingError(_u("Maximum %s"), errorMsg);
        }
    }
    if (limits.initial > maxInitial)
    {
        ThrowDecodingError(_u("Minimum %s"), errorMsg);
    }
    return limits;
}

// Do not use float version of ReadConst. Instead use integer version and reinterpret bits.
template<> double WasmBinaryReader::ReadConst<double>() { Assert(false); return 0; }
template<> float WasmBinaryReader::ReadConst<float>() { Assert(false); return 0;  }
template <typename T>
T WasmBinaryReader::ReadConst()
{
    CheckBytesLeft(sizeof(T));
    T value = *((T*)m_pc);
    m_pc += sizeof(T);

    return value;
}

uint8 WasmBinaryReader::ReadVarUInt7()
{
    return ReadConst<uint8>() & 0x7F;
}

bool WasmBinaryReader::ReadMutableValue()
{
    uint8 mutableValue = ReadConst<UINT8>();
    switch (mutableValue)
    {
    case 0: return false;
    case 1: return true;
    default:
        ThrowDecodingError(_u("invalid mutability"));
    }
}

WasmTypes::WasmType WasmBinaryReader::ReadWasmType(uint32& length)
{
    length = 1;
    return LanguageTypes::ToWasmType(ReadConst<int8>());
}

void WasmBinaryReader::CheckBytesLeft(uint32 bytesNeeded)
{
    uint32 bytesLeft = (uint32)(m_end - m_pc);
    if (bytesNeeded > bytesLeft)
    {
        ThrowDecodingError(_u("Out of file: Needed: %d, Left: %d"), bytesNeeded, bytesLeft);
    }
}

} // namespace Wasm

#endif // ENABLE_WASM<|MERGE_RESOLUTION|>--- conflicted
+++ resolved
@@ -53,15 +53,12 @@
     case I64: return sizeof(int64);
     case F32: return sizeof(float);
     case F64: return sizeof(double);
-<<<<<<< HEAD
 #define SIMD_CASE(TYPE, BASE) case TYPE: 
 FOREACH_SIMD_TYPE(SIMD_CASE)
 #undef SIMD_CASE
         CompileAssert(sizeof(Simd::simdvec) == 16);
         return sizeof(Simd::simdvec);
-=======
     case Ptr: return sizeof(void*);
->>>>>>> 706b65c6
     default:
         Js::Throw::InternalError();
     }
@@ -75,6 +72,7 @@
     case WasmTypes::WasmType::I64: return _u("i64");
     case WasmTypes::WasmType::F32: return _u("f32");
     case WasmTypes::WasmType::F64: return _u("f64");
+    case WasmTypes::WasmType::M128: return _u("m128");
     case WasmTypes::WasmType::Any: return _u("any");
     default: Assert(UNREACHED); break;
     }
