--- conflicted
+++ resolved
@@ -79,7 +79,6 @@
 add_subdirectory (Jsrt)
 if (CC_TARGETS_AMD64)
     add_subdirectory (WasmReader)
-<<<<<<< HEAD
     set(BUILD_TESTS OFF)
     set(RUN_BISON OFF)
     set(RUN_RE2C OFF)
@@ -87,8 +86,6 @@
 
 if(CAN_BUILD_WABT)
     add_subdirectory (wabt)
-endif()
-=======
 endif()
 
 if(NOT CC_XCODE_PROJECT)
@@ -107,5 +104,4 @@
             "${CMAKE_CURRENT_SOURCE_DIR}/Common/ChakraCoreVersion.h"
             "${CMAKE_BINARY_DIR}/include"
     )
-endif(NOT CC_XCODE_PROJECT)
->>>>>>> 936adec1
+endif(NOT CC_XCODE_PROJECT)