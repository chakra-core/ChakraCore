<?xml version="1.0" encoding="utf-8"?>
<Project DefaultTargets="Build" ToolsVersion="12.0" xmlns="http://schemas.microsoft.com/developer/msbuild/2003">
  <Import Project="Common.Build.Default.props"/>
  <Import Condition="'$(Clang)'!=''" Project="Chakra.Build.Clang.Default.props"/>
  <PropertyGroup>
    <WindowsTargetPlatformVersion Condition="'$(Platform)'=='ARM'">10.0.10240.0</WindowsTargetPlatformVersion>

    <!-- Always use Platform SDK for core builds -->
<<<<<<< HEAD
    <EventManifestXmlPath>$(WindowsSDK80Path)Include\um</EventManifestXmlPath>    
  </PropertyGroup>    
=======
    <EventManifestXmlPath>$(WindowsSDK80Path)Include\um</EventManifestXmlPath>

    <!-- Unless indicated otherwise, statically link the C++ Runtime into ChakraCore.dll -->
    <RuntimeLib Condition="'$(RuntimeLib)'==''">static_library</RuntimeLib>

  </PropertyGroup>
>>>>>>> 54dbf5c8
</Project><|MERGE_RESOLUTION|>--- conflicted
+++ resolved
@@ -6,15 +6,9 @@
     <WindowsTargetPlatformVersion Condition="'$(Platform)'=='ARM'">10.0.10240.0</WindowsTargetPlatformVersion>
 
     <!-- Always use Platform SDK for core builds -->
-<<<<<<< HEAD
     <EventManifestXmlPath>$(WindowsSDK80Path)Include\um</EventManifestXmlPath>    
-  </PropertyGroup>    
-=======
-    <EventManifestXmlPath>$(WindowsSDK80Path)Include\um</EventManifestXmlPath>
-
     <!-- Unless indicated otherwise, statically link the C++ Runtime into ChakraCore.dll -->
     <RuntimeLib Condition="'$(RuntimeLib)'==''">static_library</RuntimeLib>
 
-  </PropertyGroup>
->>>>>>> 54dbf5c8
+  </PropertyGroup>    
 </Project>