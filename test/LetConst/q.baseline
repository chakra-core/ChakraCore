--- conflicted
+++ resolved
@@ -1,39 +1,26 @@
-undefined
-5
-undefined
-WScript
-print
-<<<<<<< HEAD
-read
-readbuffer
-=======
-console
->>>>>>> 1f1164cd
-f
-a
-
-a
-undefined
-a
-function f() {
-
-    const x = 'a';
-
-    WScript.Echo(x);
-
-    if (1 > 0)
-
-    {
-
-        let x;
-
-        WScript.Echo(x);
-
-    }
-
-    WScript.Echo(x);
-
-    WScript.Echo(f);
-
-}
-undefined
+undefined
+5
+undefined
+WScript
+print
+read
+readbuffer
+console
+f
+a
+
+a
+undefined
+a
+function f() {
+    const x = 'a';
+    WScript.Echo(x);
+    if (1 > 0)
+    {
+        let x;
+        WScript.Echo(x);
+    }
+    WScript.Echo(x);
+    WScript.Echo(f);
+}
+undefined