--- conflicted
+++ resolved
@@ -926,28 +926,31 @@
   </test>
   <test>
     <default>
-<<<<<<< HEAD
       <files>bug9883547.js</files>
-=======
+    </default>
+  </test>
+  <test>
+    <default>
+      <files>constFoldTests.js</files>
+      <compile-flags>-asmjs -maic:0</compile-flags>
+    </default>
+  </test>
+  <test>
+    <default>
       <files>lotsOfLocals.js</files>
       <tags>exclude_chk</tags>
->>>>>>> bd1dba2d
-    </default>
-  </test>
-  <test>
-    <default>
-<<<<<<< HEAD
-      <files>constFoldTests.js</files>
-      <compile-flags>-asmjs -maic:0</compile-flags>
-=======
+    </default>
+  </test>
+<!--
+  <test>
+    <default>
       <files>params.js</files>
       <baseline>params.baseline</baseline>
-      <!-- TODO:: Add flag -EnableFatalErrorOnOOM- once the test reaches release/1.6 -->
       <compile-flags>-testtrace:asmjs -args 14000 -endargs</compile-flags>
       <tags>exclude_dynapogo,exclude_xplat</tags>
->>>>>>> bd1dba2d
-    </default>
-  </test>
+    </default>
+  </test>
+-->
   <test>
     <default>
       <files>nested.js</files>
