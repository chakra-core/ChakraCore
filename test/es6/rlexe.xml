--- conflicted
+++ resolved
@@ -1328,107 +1328,6 @@
   </test>
   <test>
     <default>
-<<<<<<< HEAD
-      <files>moduletest1.js</files>
-      <compile-flags>-ES6Module</compile-flags>
-      <tags>exclude_dynapogo,exclude_sanitize_address</tags>
-    </default>
-  </test>
-  <test>
-    <default>
-      <files>moduletest2.js</files>
-      <compile-flags>-ES6Module</compile-flags>
-      <tags>exclude_dynapogo,exclude_sanitize_address</tags>
-    </default>
-  </test>
-  <test>
-    <default>
-      <files>module-syntax.js</files>
-      <compile-flags>-MuteHostErrorMsg -ES6Module -args summary -endargs</compile-flags>
-      <tags>exclude_dynapogo,exclude_sanitize_address</tags>
-    </default>
-  </test>
-  <test>
-    <default>
-      <files>module-syntax1.js</files>
-      <compile-flags>-ES6Module -args summary -endargs</compile-flags>
-      <tags>exclude_sanitize_address</tags>
-    </default>
-  </test>
-  <test>
-    <default>
-      <files>module-functionality.js</files>
-      <compile-flags>-MuteHostErrorMsg -ES6Module -args summary -endargs</compile-flags>
-      <tags>exclude_dynapogo,exclude_sanitize_address</tags>
-    </default>
-  </test>
-  <test>
-    <default>
-      <files>moduleUrlInError.js</files>
-      <tags>exclude_sanitize_address</tags>
-    </default>
-  </test>
-  <test>
-    <default>
-      <files>dynamic-module-functionality.js</files>
-      <compile-flags>-ES6Module -ESDynamicImport -args summary -endargs</compile-flags>
-      <tags>exclude_sanitize_address</tags>
-    </default>
-  </test>
-  <test>
-    <default>
-      <files>dynamic-module-import-specifier.js</files>
-      <compile-flags>-MuteHostErrorMsg -ESDynamicImport -ES6Module -args summary -endargs</compile-flags>
-      <tags>exclude_sanitize_address</tags>
-    </default>
-  </test>
-  <test>
-    <default>
-      <files>module-syntax.js</files>
-      <compile-flags>-MuteHostErrorMsg -ES6Module -force:deferparse -args summary -endargs</compile-flags>
-      <tags>exclude_sanitize_address</tags>
-    </default>
-  </test>
-  <test>
-    <default>
-      <files>module-syntax1.js</files>
-      <compile-flags>-ES6Module -force:deferparse -args summary -endargs</compile-flags>
-      <tags>exclude_sanitize_address</tags>
-    </default>
-  </test>
-  <test>
-    <default>
-      <files>module-namespace.js</files>
-      <compile-flags>-ES6Module -Es6ToStringTag -args summary -endargs</compile-flags>
-      <tags>exclude_dynapogo,exclude_drt,exclude_sanitize_address</tags>
-    </default>
-  </test>
-  <test>
-    <default>
-      <files>module-bugfixes.js</files>
-      <compile-flags>-MuteHostErrorMsg -ES6Module -args summary -endargs</compile-flags>
-      <tags>exclude_dynapogo,exclude_sanitize_address,bugfix</tags>
-    </default>
-  </test>
-  <test>
-    <default>
-      <files>bug_OS12095746.js</files>
-      <compile-flags>-MuteHostErrorMsg -IgnoreScriptErrorCode -TraceHostCallback -ES6Module -ESDynamicImport</compile-flags>
-      <tags>exclude_dynapogo,exclude_sanitize_address,bugfix,exclude_drt</tags>
-      <baseline>bug_OS12095746.baseline</baseline>
-    </default>
-  </test>
-  <test>
-    <default>
-      <files>test_bug_2645.js</files>
-      <compile-flags>-ES6Module</compile-flags>
-      <tags>exclude_sanitize_address</tags>
-    </default>
-  </test>
-  <test>
-    <default>
-=======
->>>>>>> c3c7923b
       <files>OS_5500719.js</files>
       <compile-flags>-forceserialized</compile-flags>
       <tags>exclude_dynapogo</tags>
@@ -1463,16 +1362,6 @@
   </test>
   <test>
     <default>
-<<<<<<< HEAD
-      <files>bug_issue_3076.js</files>
-      <compile-flags>-force:deferparse -ESDynamicImport </compile-flags>
-      <tags>BugFix,exclude_sanitize_address</tags>
-    </default>
-  </test>
-  <test>
-    <default>
-=======
->>>>>>> c3c7923b
       <files>bug_issue_3247.js</files>
       <baseline>bug_issue_3247.baseline</baseline>
       <tags>BugFix,exclude_sanitize_address</tags>
