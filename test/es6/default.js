--- conflicted
+++ resolved
@@ -1,441 +1,324 @@
-//-------------------------------------------------------------------------------------------------------
-// Copyright (C) Microsoft. All rights reserved.
-// Licensed under the MIT license. See LICENSE.txt file in the project root for full license information.
-//-------------------------------------------------------------------------------------------------------
-
-WScript.LoadScriptFile("..\\UnitTestFramework\\UnitTestFramework.js");
-
-var tests = [
-  {
-    name: "Default argument parsing",
-    body: function () {
-      // Incomplete expressions
-      assert.throws(function () { eval("function foo(a =) { return a; }"); },               SyntaxError, "Incomplete default expression throws in a function",                "Syntax error");
-      assert.throws(function () { eval("var x = function(a =) { return a; }"); },           SyntaxError, "Incomplete default expression throws in a function expression",     "Syntax error");
-      assert.throws(function () { eval("(a =) => a"); },                                    SyntaxError, "Incomplete default expression throws in a lambda",                  "Syntax error");
-      assert.throws(function () { eval("var x = { foo(a =) { return a; } }"); },            SyntaxError, "Incomplete default expression throws in an object method",          "Syntax error");
-      assert.throws(function () { eval("var x = class { foo(a =) { return a; } }"); },      SyntaxError, "Incomplete default expression throws in a class method",            "Syntax error");
-      assert.throws(function () { eval("var x = { foo: function (a =) { return a; } }"); }, SyntaxError, "Incomplete default expression throws in an object member function", "Syntax error");
-      assert.throws(function () { eval("function * foo(a =) { return a; }"); },             SyntaxError, "Incomplete default expression throws in a generator function",      "Syntax error");
-      assert.throws(function () { eval("var x = function*(a =) { return a; }"); },          SyntaxError, "Incomplete default expression throws in a generator function",      "Syntax error");
-      assert.throws(function () { eval("var x = class { * foo(a =) { return a; } }"); },    SyntaxError, "Incomplete default expression throws in a class generator method",  "Syntax error");
-
-      // Duplicate parameters
-      assert.throws(function () { eval("function f(a, b, a, c = 10) { }"); },               SyntaxError, "Duplicate parameters are not allowed before the default argument", "Duplicate formal parameter names not allowed in this context");
-      assert.throws(function () { eval("function f(a, b = 10, a) { }"); },                  SyntaxError, "Duplicate parameters are not allolwed after the default argument", "Duplicate formal parameter names not allowed in this context");
-      assert.throws(function () { eval("function f(a, b, a, c) { \"use strict\"; }"); },    SyntaxError, "When function is in strict mode duplicate parameters are not allowed for simple parameter list", "Duplicate formal parameter names not allowed in strict mode");
-      assert.throws(function () { eval("function f(a, b = 1) { \"use strict\"; }"); },      SyntaxError, "Strict mode cannot be applied to functions with default parameters", "Cannot apply strict mode on functions with non-simple parameter list");
-      assert.throws(function () { eval("function f() { \"use strict\"; function g(a, b, a) { } }"); },      SyntaxError, "When a function is already in strict mode duplicate parameters are not allowed for simple parameter list", "Duplicate formal parameter names not allowed in strict mode");
-      assert.throws(function () { eval("function f() { \"use strict\"; function g(a, b, a = 10) { } }"); }, SyntaxError, "When a function is already in strict mode duplicate parameters are not allowed for formal parameter list", "Duplicate formal parameter names not allowed in strict mode");
-
-      assert.doesNotThrow(function f() { "use strict"; function g(a, b = 10) { } },           "Default arguments are allowed for functions which are already in strict mode");
-      assert.doesNotThrow(function f(a, b, a, c) { return a + b + c; },                       "In non-strict mode duplicate parameters are allowed");
-
-      assert.throws(function () { eval("function foo(a *= 5)"); },                          SyntaxError, "Other assignment operators do not work");
-
-      // Redeclaration errors - non-simple in this case means any parameter list with a default expression
-      assert.doesNotThrow(function () { eval("function foo(a = 1) { var a; }"); },            "Var redeclaration with a non-simple parameter list");
-      assert.doesNotThrow(function () { eval("function foo(a = 1, b) { var b; }"); },         "Var redeclaration does not throw with a non-simple parameter list on a non-default parameter");
-      assert.throws(function () { function foo(a = 1) { eval('var a;'); }; foo() },     ReferenceError, "Var redeclaration throws with a non-simple parameter list inside an eval", "Let/Const redeclaration");
-      assert.throws(function () { function foo(a = 1, b) { eval('var b;'); }; foo(); }, ReferenceError, "Var redeclaration throws with a non-simple parameter list on a non-default parameter inside eval", "Let/Const redeclaration");
-
-      assert.doesNotThrow(function () { function foo(a = 1) { eval('let a;'); }; foo() },           "Let redeclaration inside an eval does not throw with a non-simple parameter list");
-      assert.doesNotThrow(function () { function foo(a = 1) { eval('const a = "str";'); }; foo() }, "Const redeclaration inside an eval does not throw with a non-simple parameter list");
-      assert.doesNotThrow(function () { function foo(a = 1) { eval('let a;'); }; foo() },           "Let redeclaration of a non-default parameter inside an eval does not throw with a non-simple parameter list");
-      assert.doesNotThrow(function () { function foo(a = 1) { eval('const a = 0;'); }; foo() },     "Const redeclaration of a non-default parameter inside an eval does not throw with a non-simple parameter list");
-
-      assert.throws(function () { eval("x = 3 => x"); },                                    SyntaxError, "Lambda formals without parentheses cannot have default expressions", "Expected \'(\'");
-      assert.throws(function () { eval("var a = 0, b = 0; (x = ++a,++b) => x"); },          SyntaxError, "Default expressions cannot have comma separated expressions",        "Expected identifier");
-    }
-  },
-  {
-    name: "Default argument sanity checks and expressions",
-    body: function () {
-      function foo(a, b = 2, c = 1, d = a + b + c, e) { return d; }
-      assert.areEqual(foo(),     foo(undefined, undefined, undefined, undefined, undefined), "Passing undefined has the same behavior as a default expression");
-      assert.areEqual(foo(1),    foo(1, 2),    "Passing some arguments leaves default values for the rest");
-      assert.areEqual(foo(1, 2), foo(1, 2, 1), "Passing some arguments leaves default values for the rest");
-      assert.areEqual(foo(3, 5), foo(3, 5, 1), "Overriding default values leaves other default values in tact");
-
-      function sideEffects(a = 1, b = ++a, c = ++b, d = ++c) { return [a,b,c,d]; }
-      assert.areEqual([2,3,4,4], sideEffects(),              "Side effects chain properly");
-      assert.areEqual([1,1,1,1], sideEffects(0,undefined,0), "Side effects chain properly with some arguments passed");
-
-      function argsObj1(a = 15, b = arguments[1], c = arguments[0]) { return [a,b,c]; }
-      assert.areEqual([15,undefined,undefined], argsObj1(), "Arguments object uses original parameters passed");
-
-      function argsObj2(a, b = 5 * arguments[0]) { return arguments[1]; }
-      assert.areEqual(undefined, argsObj2(5), "Arguments object does not return default expression");
-
-      this.val = { test : "test" };
-      function thisTest(a = this.val, b = this.val = 1.1, c = this.val, d = this.val2 = 2, e = this.val2) { return [a,b,c,d,e]; }
-      assert.areEqual([{test:"test"}, 1.1, 1.1, 2, 2], thisTest(), "'this' is able to be referenced and modified");
-
-      var expAValue, expBValue, expCValue;
-      function f(a = 10, b = 20, c) {
-          assert.areEqual(a, expAValue, "First argument");
-          assert.areEqual(b, expBValue, "Second argument");
-          assert.areEqual(c, expCValue, "Third argument");
-      }
-      expAValue = null, expBValue = 20, expCValue = 1;
-      f(null, undefined, 1);
-      expAValue = null, expBValue = null, expCValue = null;
-      f(null, null, null);
-      expAValue = 10, expBValue = null, expCValue = 3;
-      f(undefined, null, 3);
-
-      function lambdaCapture() {
-        this.propA = 1;
-        var lambda = (a = this.propA++) => {
-          assert.areEqual(a,          1, "Lambda default parameters use 'this' correctly");
-          assert.areEqual(this.propA, 2, "Lambda default parameters using 'this' support side effects");
-        };
-        lambda();
-      }
-      lambdaCapture();
-
-      // Function length with and without default
-      function length1(a, b, c) {}
-      function length2(a, b, c = 1) {}
-      function length3(a, b = 1, c = 1) {}
-      function length4(a, b = 1, c) {}
-      function length5(a = 2, b, c) {}
-      function length6(a = 2, b = 5, c = "str") {}
-
-      assert.areEqual(3, length1.length, "No default parameters gives correct length");
-      assert.areEqual(2, length2.length, "One trailing default parameter gives correct length");
-      assert.areEqual(1, length3.length, "Two trailing default parameters gives correct length");
-      assert.areEqual(1, length4.length, "One default parameter with following non-default gives correct length");
-      assert.areEqual(0, length5.length, "One default parameter with two following non-defaults gives correct length");
-      assert.areEqual(0, length6.length, "All default parameters gives correct length");
-    }
-  },
-  {
-    name: "Use before declaration in parameter lists",
-    body: function () {
-      assert.throws(function () { eval("function foo(a = b, b = a) {}; foo();"); },   ReferenceError, "Unevaluated parameters cannot be referenced in a default initializer", "Use before declaration");
-      assert.throws(function () { eval("function foo(a = a, b = b) {}; foo();"); },   ReferenceError, "Unevaluated parameters cannot be referenced in a default initializer", "Use before declaration");
-      assert.throws(function () { eval("function foo(a = (b = 5), b) {}; foo();"); }, ReferenceError, "Unevaluated parameters cannot be modified in a default initializer", "Use before declaration");
-
-      function argsFoo(a = (arguments[1] = 5), b) { return b };
-      assert.areEqual(undefined, argsFoo(),     "Unevaluated parameters are referenceable using the arguments object");
-      assert.areEqual(undefined, argsFoo(1),    "Side effects on the arguments object are allowed but has no effect on default parameter initialization");
-      assert.areEqual(2,         argsFoo(1, 2), "Side effects on the arguments object are allowed but has no effect on default parameter initialization");
-    }
-  },
-  {
-    name: "Parameter scope does not have visibility of body declarations",
-    body: function () {
-      function foo1(a = x) { var x = 1; return a; }
-      assert.throws(function() { foo1(); },
-                    ReferenceError,
-                    "Shadowed var in parameter scope is not affected by body initialization when setting the default value",
-                    "'x' is undefined");
-
-      function foo2(a = () => x) { var x = 1; return a(); }
-      assert.throws(function () { foo2(); },
-                    ReferenceError,
-                    "Arrow function capturing var at parameter scope is not affected by body declaration",
-                    "'x' is undefined");
-
-      function foo3(a = () => x) { var x = 1; return a; } // a() undefined
-      assert.throws(function () { foo3()(); },
-                    ReferenceError,
-                    "Attempted closure capture of body scoped var throws in an arrow function default expression",
-                    "'x' is undefined");
-
-      function foo4(a = function() { return x; }) { var x = 1; return a(); }
-      assert.throws(function () { foo4(); },
-                    ReferenceError,
-                    "Attempted closure capture of body scoped var throws in an anonymous function default expression",
-                    "'x' is undefined");
-
-      function foo5(a = function bar() { return 1; }, b = bar()) { return [a(), b]; }
-      assert.throws(function () { foo5(); },
-                    ReferenceError,
-                    "Named function expression does not leak name into subsequent default expressions",
-                    "'bar' is undefined");
-    }
-  },
-  {
-    name: "Parameter scope shadowing tests",
-    body: function () {
-      // These tests exercise logic in FindOrAddPidRef for when we need to look at parameter scope
-
-      // Original sym in parameter scope
-      var test0 = function(arg1 = _strvar0) {
-        for (var _strvar0 in f32) {
-            for (var _strvar0 in obj1) {
-            }
-        }
-      }
-
-      // False positive PidRef (no decl) at parameter scope
-      function test1() {
-        for (var _strvar0 in a) {
-            var f = function(b = _strvar0) {
-                for (var _strvar0 in c) {}
-            };
-        }
-      }
-
-      function test2() {
-        let l = (z) => {
-            let  w = { z };
-            assert.areEqual(10, w.z, "Identifier reference in object literal should get the correct reference from the arguments");
-            var z;
-        }
-        l(10);
-      };
-      test2();
-
-    }
-  },
-  {
-    name: "Arrow function bodies in parameter scope",
-    body: function () {
-      // Nested parameter scopes
-      function arrow(a = ((x = 1) => x)()) { return a; }
-      assert.areEqual(1, arrow(), "Arrow function with default value works at parameter scope");
-
-      function nestedArrow(a = (b = (x = () => 1)) => 1) { return a; }
-      assert.areEqual(1, nestedArrow()(), "Nested arrow function with default value works at parameter scope");
-    }
-  },
-  {
-    name: "OS 1583694: Arguments sym is not set correctly on undo defer",
-    body: function () {
-<<<<<<< HEAD
-      function f1(a = 10, b = function () { return a; }) {
-          assert.areEqual(a, 10, "Initial value of parameter in the body scope should be the same as the one in param scope");
-          var a = 20;
-          assert.areEqual(a, 20, "New assignment in the body scope updates the variable's value in body scope");
-          return b;
-      }
-      assert.areEqual(f1()(), 10, "Function defined in the param scope captures the formals from the param scope not body scope");
-
-      function f2(a = 10, b = function () { return a; }, c = b() + a) {
-          assert.areEqual(a, 10, "Initial value of parameter in the body scope should be the same as the one in param scope");
-          assert.areEqual(c, 20, "Initial value of the third parameter in the body scope should be twice the value of the first parameter");
-          var a = 20;
-          assert.areEqual(a, 20, "New assignment in the body scope updates the variable's value in body scope");
-          return b;
-      }
-      assert.areEqual(f2()(), 10, "Function defined in the param scope captures the formals from the param scope not body scope");
-
-      var obj = {
-          f(a = 10, b = function () { return a; }) {
-              assert.areEqual(a, 10, "Initial value of parameter in the body scope of the method should be the same as the one in param scope");
-              var a = 20;
-              assert.areEqual(a, 20, "New assignment in the body scope of the method updates the variable's value in body scope");
-              return b;
-          }
-      }
-      assert.areEqual(obj.f()(), 10, "Function defined in the param scope of the object method captures the formals from the param scope not body scope");
-
-      function f3(a = 10, b = function c() { return a; }) {
-          assert.areEqual(a, 10, "Initial value of parameter in the body scope of the method should be the same as the one in param scope");
-          var a = 20;
-          assert.areEqual(a, 20, "New assignment in the body scope of the method updates the variable's value in body scope");
-          return b;
-      }
-      assert.areEqual(f3()(), 10, "Function expression defined in the param scope captures the formals from the param scope not body scope");
-
-      function f4(a = 10, b = function () { return a; }) {
-        assert.areEqual(a, 1, "Initial value of parameter in the body scope should be the same as the one passed in");
-        var a = 20;
-        assert.areEqual(a, 20, "Assignment in the body scope updates the variable's value in body scope");
-        return b;
-      }
-      assert.areEqual(f4(1)(), 1, "Function defined in the param scope captures the formals from the param scope even when the default expression is not applied for that param");
-
-      (function (a = 10, b = a += 10, c = function () { return a + b; }) {
-        assert.areEqual(a, 20, "Initial value of parameter in the body scope should be same as the corresponding symbol's final value in the param scope");
-        var a2 = 40;
-        (function () { assert.areEqual(a2, 40, "Symbols defined in the body scope should be unaffected by the duplicate formal symbols"); })();
-        assert.areEqual(c(), 40, "Function defined in param scope uses the formals from param scope even when executed inside the body");
-      })();
-
-      (function (a = 10, b = function () { assert.areEqual(a, 10, "Function defined in the param scope captures the formals from the param scope when exectued from the param scope"); }, c = b()) {
-      })();
-
-      function f5(a = 10, b = function () { return a; }) {
-          a = 20;
-          return b;
-      }
-      assert.areEqual(f5()(), 10, "Even if the formals are not redeclared in the function body the symbol in the param scope and body scope are different");
-
-      function f6(a = 10, b = function () { return function () { return a; } }) {
-        var a = 20
-        return b;
-      }
-      assert.areEqual(f6()()(), 10, "Parameter scope works fine with nested functions");
-
-      var a1 = 10
-      function f7(b = function () { return a1; }) {
-        assert.areEqual(a1, undefined, "Inside the function body the assignment hasn't happened yet");
-        var a1 = 20;
-        assert.areEqual(a1, 20, "Assignment to the symbol inside the function changes the value");
-        return b;
-      }
-      assert.areEqual(f7()(), 10, "Function in the param scope correctly binds to the outer variable");
-
-      var arr = [2, 3, 4];
-      function f8(a = 10, b = function () { return a; }, ...c) {
-          assert.areEqual(arr.length, c.length, "Rest parameter should contain the same number of elements as the spread arg");
-          for (i = 0; i < arr.length; i++) {
-              assert.areEqual(arr[i], c[i], "Elements in the rest and the spread should be in the same order");
-          }
-          return b;
-      }
-      assert.areEqual(f8(undefined, undefined, ...arr)(), 10, "Presence of rest parameter shouldn't affect the binding");
-
-      function f9( {a:a1, b:b1}, c = function() { return a1 + b1; } ) {
-          assert.areEqual(a1, 10, "Initial value of the first destructuring parameter in the body scope should be the same as the one in param scope");
-          assert.areEqual(b1, 20, "Initial value of the second destructuring parameter in the body scope should be the same as the one in param scope");
-          a1 = 1;
-          b1 = 2;
-          assert.areEqual(a1, 1, "New assignment in the body scope updates the first formal's value in body scope");
-          assert.areEqual(b1, 2, "New assignment in the body scope updates the second formal's value in body scope");
-          assert.areEqual(c(), 30, "The param scope method should return the sum of the destructured formals from the param scope");
-          return c;
-      }
-      assert.areEqual(f9({ a : 10, b : 20 })(), 30, "Returned method should return the sum of the destructured formals from the param scope");
-
-      function f10({x:x = 10, y:y = function () { return x; }}) {
-          assert.areEqual(x, 10, "Initial value of the first destructuring parameter in the body scope should be the same as the one in param scope");
-          x = 20;
-          assert.areEqual(x, 20, "Assignment in the body updates the formal's value");
-          return y;
-      }
-      assert.areEqual(f10({ })(), 10, "Returned method should return the value of the destructured formal from the param scope");
-
-      function g() {
-        return 3 * 3;
-      }
-
-      function f(h = () => eval("g()")) { // cannot combine scopes
-        function g() {
-          return 2 * 3;
-          }
-        return h(); // 9
-      }
-=======
-      eval();
-      var arguments;
->>>>>>> 2128efe5
-    }
-  },
-  {
-    name: "Split parameter scope",
-    body: function () {
-        assert.throws(function () { eval('function f(a = 1, b = function () { return a; }) { }') }, SyntaxError, "Functions that refer to a formal are not allowed in the param scope", "Formals cannot contain functions definitions that reference them");
-        assert.throws(function () { eval('function f(a = 1, b = function () { var a1 = 10; return a; }) { var a = 20;}') }, SyntaxError, "Functions that refer to a formal are not allowed in the param scope even if it is redeclared in teh body", "Formals cannot contain functions definitions that reference them");
-        assert.throws(function () { eval('obj = { f(a = 1, b = function () { return a; }) { } }') }, SyntaxError, "Object methods that refer to a formal are not allowed in the param scope", "Formals cannot contain functions definitions that reference them");
-        assert.throws(function () { eval('class c { f(a = 1, b = function () { return a; }) { } }') }, SyntaxError, "Class methods that refer to a formal are not allowed in the param scope", "Formals cannot contain functions definitions that reference them");
-        assert.throws(function () { eval('function f(a = 1, b = function c() { return a; }) { }') }, SyntaxError, "Function expressions with name that refer to a formal are not allowed in the param scope", "Formals cannot contain functions definitions that reference them");
-        assert.throws(function () { eval('function f(a = 1, b = 2, c = function () { return a + b; }) {}') }, SyntaxError, "Functions that refer to formals are not allowed in the param scope", "Formals cannot contain functions definitions that reference them");
-        assert.throws(function () { eval('function f(a = 1, b = function () { return function () { return a; } }) { }') }, SyntaxError, "Nested functions that refer to a formal are not allowed in the param scope", "Formals cannot contain functions definitions that reference them");
-        assert.throws(function () { eval('function f8(a = 1, b = function () { return a; }, ...c) { }') }, SyntaxError, "Functions that refer to a formal are not allowed in the param scope when rest param is present", "Formals cannot contain functions definitions that reference them");
-        assert.throws(function () { eval('function f9( {a:a1, b:b1}, c = function() { return a1 + b1; } ) { }') }, SyntaxError, "Functions that refer to a formal are not allowed in the param scope even in destructured scenario", "Formals cannot contain functions definitions that reference them");
-        assert.throws(function () { eval('function f10({x:x = 10, y:y = function () { return x; }}) { }') }, SyntaxError, "Functions that refer to a formal are not allowed in the param scope in destructured scenario", "Formals cannot contain functions definitions that reference them");
-
-        assert.doesNotThrow(function (a = 10, b = a++, c = a + b) {}, "Using formals without closure does not throw a syntax error");
-        assert.doesNotThrow(function f1(a = 10, b = function () { return 20; }) {}, "Function definitions without any reference to the formals works");
-
-        var a1 = 10
-        function f1(b = function () { return a1; }) {
-            assert.areEqual(a1, undefined, "Inside the function body the assignment hasn't happened yet");
-            var a1 = 20;
-            assert.areEqual(a1, 20, "Assignment to the symbol inside the function changes the value");
-            return b;
-        }
-        assert.areEqual(f1()(), 10, "Function in the param scope correctly binds to the outer variable");
-
-        assert.throws(function () { eval('function f(a = 1, b = () => a) { }') }, SyntaxError, "Arrow functions that refer to a formal are not allowed in the param scope", "Formals cannot contain functions definitions that reference them");
-        assert.throws(function () { eval('function f(a = 1, b = () => { var a1 = 10; return a; }) { var a = 20;}') }, SyntaxError, "Arrow functions that refer to a formal are not allowed in the param scope even if it is redeclared in teh body", "Formals cannot contain functions definitions that reference them");
-        assert.throws(function () { eval('function f(a = 1, b = () => { return () => a; }) { }') }, SyntaxError, "Nested Arrow functions that refer to a formal are not allowed in the param scope", "Formals cannot contain functions definitions that reference them");
-        assert.throws(function () { eval('function f(a = 1, b = function () { return () => a; }) { }') }, SyntaxError, "Arrow function nested inside a function  that refer to a formal are not allowed in the param scope", "Formals cannot contain functions definitions that reference them");
-        assert.throws(function () { eval('(a = 1, b = () => a) => { }') }, SyntaxError, "Arrow functions that refer to a formal are not allowed in the param scope", "Formals cannot contain functions definitions that reference them");
-        assert.throws(function () { eval('(a = 1, b = () => { return () => a; }) => { }') }, SyntaxError, "Nested Arrow functions that refer to a formal are not allowed in the param scope", "Formals cannot contain functions definitions that reference them");
-
-        assert.throws(function () { eval('function f(a = 1, b = class c { f() { var a1 = 10; return a; }}) { }') }, SyntaxError, "Class methods that refer to a formal are not allowed in the param scope", "Formals cannot contain functions definitions that reference them");
-        assert.throws(function () { eval('function f(a = 1, b = () => { return class c { f() { var a1 = 10; return a; }} }) { }') }, SyntaxError, "Nested class methods that refer to a formal are not allowed in the param scope", "Formals cannot contain functions definitions that reference them");
-        
-        assert.doesNotThrow(function f(a = 1, b = class c { f() { return 2; }}) { }, "Class methods that do not refer to a formal are allowed in the param scope");
-
-        assert.throws(function () { eval("function f(a = eval('1')) { }") }, SyntaxError, "Eval is not allowed in the parameter scope", "'eval' is not allowed in the default initializer");
-        assert.throws(function () { eval("function f(a, b = function () { eval('1'); }) { }") }, SyntaxError, "Evals in child functions are not allowed in the parameter scope", "'eval' is not allowed in the default initializer");
-        assert.throws(function () { eval("function f(a, b = function () { function f() { eval('1'); } }) { }") }, SyntaxError, "Evals in nested child functions are not allowed in the parameter scope", "'eval' is not allowed in the default initializer");
-        assert.throws(function () { eval("function f(a, b = eval('a')) { }") }, SyntaxError, "Eval is not allowed in the parameter scope", "'eval' is not allowed in the default initializer");
-    }
-  },
-  {
-    name: "Unmapped arguments - Non simple parameter list",
-    body: function () {
-        function f1 (x = 10, y = 20, z) {
-            x += 2;
-            y += 2;
-            z += 2;
-
-            assert.areEqual(arguments[0], undefined,  "arguments[0] is not mapped with first formal and did not change when the first formal changed");
-            assert.areEqual(arguments[1], undefined,  "arguments[1] is not mapped with second formal and did not change when the second formal changed");
-            assert.areEqual(arguments[2], 30,  "arguments[2] is not mapped with third formal and did not change when the third formal changed");
-
-            arguments[0] = 1;
-            arguments[1] = 2;
-            arguments[2] = 3;
-
-            assert.areEqual(x, 12,  "Changing arguments[0], did not change the first formal");
-            assert.areEqual(y, 22,  "Changing arguments[1], did not change the second formal");
-            assert.areEqual(z, 32,  "Changing arguments[2], did not change the third formal");
-        }
-        f1(undefined, undefined, 30);
-
-        function f2 (x = 10, y = 20, z) {
-            eval('');
-            x += 2;
-            y += 2;
-            z += 2;
-
-            assert.areEqual(arguments[0], undefined,  "Function has eval - arguments[0] is not mapped with first formal and did not change when the first formal changed");
-            assert.areEqual(arguments[1], undefined,  "Function has eval - arguments[1] is not mapped with second formal and did not change when the second formal changed");
-            assert.areEqual(arguments[2], 30,  "Function has eval - arguments[2] is not mapped with third formal and did not change when the third formal changed");
-
-            arguments[0] = 1;
-            arguments[1] = 2;
-            arguments[2] = 3;
-
-            assert.areEqual(x, 12,  "Function has eval - Changing arguments[0], did not change the first formal");
-            assert.areEqual(y, 22,  "Function has eval - Changing arguments[1], did not change the second formal");
-            assert.areEqual(z, 32,  "Function has eval - Changing arguments[2], did not change the third formal");
-        }
-        f2(undefined, undefined, 30);
-
-        function f3 (x = 10, y = 20, z) {
-            (function () {
-                eval('');
-            })();
-            x += 2;
-            y += 2;
-            z += 2;
-
-            assert.areEqual(arguments[0], undefined,  "Function's inner function has eval - arguments[0] is not mapped with first formal and did not change when the first formal changed");
-            assert.areEqual(arguments[1], undefined,  "Function's inner function has eval - arguments[1] is not mapped with second formal and did not change when the second formal changed");
-            assert.areEqual(arguments[2], 30,  "Function's inner function has eval - arguments[2] is not mapped with third formal and did not change when the third formal changed");
-
-            arguments[0] = 1;
-            arguments[1] = 2;
-            arguments[2] = 3;
-
-            assert.areEqual(x, 12,  "Function's inner function has eval - Changing arguments[0], did not change the first formal");
-            assert.areEqual(y, 22,  "Function's inner function has eval - Changing arguments[1], did not change the second formal");
-            assert.areEqual(z, 32,  "Function's inner function has eval - Changing arguments[2], did not change the third formal");
-        }
-        f3(undefined, undefined, 30);
-
-    }
-  }
-];
-
-testRunner.runTests(tests, { verbose: WScript.Arguments[0] != "summary" });
+//-------------------------------------------------------------------------------------------------------
+// Copyright (C) Microsoft. All rights reserved.
+// Licensed under the MIT license. See LICENSE.txt file in the project root for full license information.
+//-------------------------------------------------------------------------------------------------------
+
+WScript.LoadScriptFile("..\\UnitTestFramework\\UnitTestFramework.js");
+
+var tests = [
+  {
+    name: "Default argument parsing",
+    body: function () {
+      // Incomplete expressions
+      assert.throws(function () { eval("function foo(a =) { return a; }"); },               SyntaxError, "Incomplete default expression throws in a function",                "Syntax error");
+      assert.throws(function () { eval("var x = function(a =) { return a; }"); },           SyntaxError, "Incomplete default expression throws in a function expression",     "Syntax error");
+      assert.throws(function () { eval("(a =) => a"); },                                    SyntaxError, "Incomplete default expression throws in a lambda",                  "Syntax error");
+      assert.throws(function () { eval("var x = { foo(a =) { return a; } }"); },            SyntaxError, "Incomplete default expression throws in an object method",          "Syntax error");
+      assert.throws(function () { eval("var x = class { foo(a =) { return a; } }"); },      SyntaxError, "Incomplete default expression throws in a class method",            "Syntax error");
+      assert.throws(function () { eval("var x = { foo: function (a =) { return a; } }"); }, SyntaxError, "Incomplete default expression throws in an object member function", "Syntax error");
+      assert.throws(function () { eval("function * foo(a =) { return a; }"); },             SyntaxError, "Incomplete default expression throws in a generator function",      "Syntax error");
+      assert.throws(function () { eval("var x = function*(a =) { return a; }"); },          SyntaxError, "Incomplete default expression throws in a generator function",      "Syntax error");
+      assert.throws(function () { eval("var x = class { * foo(a =) { return a; } }"); },    SyntaxError, "Incomplete default expression throws in a class generator method",  "Syntax error");
+
+      // Duplicate parameters
+      assert.throws(function () { eval("function f(a, b, a, c = 10) { }"); },               SyntaxError, "Duplicate parameters are not allowed before the default argument", "Duplicate formal parameter names not allowed in this context");
+      assert.throws(function () { eval("function f(a, b = 10, a) { }"); },                  SyntaxError, "Duplicate parameters are not allolwed after the default argument", "Duplicate formal parameter names not allowed in this context");
+      assert.throws(function () { eval("function f(a, b, a, c) { \"use strict\"; }"); },    SyntaxError, "When function is in strict mode duplicate parameters are not allowed for simple parameter list", "Duplicate formal parameter names not allowed in strict mode");
+      assert.throws(function () { eval("function f(a, b = 1) { \"use strict\"; }"); },      SyntaxError, "Strict mode cannot be applied to functions with default parameters", "Cannot apply strict mode on functions with non-simple parameter list");
+      assert.throws(function () { eval("function f() { \"use strict\"; function g(a, b, a) { } }"); },      SyntaxError, "When a function is already in strict mode duplicate parameters are not allowed for simple parameter list", "Duplicate formal parameter names not allowed in strict mode");
+      assert.throws(function () { eval("function f() { \"use strict\"; function g(a, b, a = 10) { } }"); }, SyntaxError, "When a function is already in strict mode duplicate parameters are not allowed for formal parameter list", "Duplicate formal parameter names not allowed in strict mode");
+
+      assert.doesNotThrow(function f() { "use strict"; function g(a, b = 10) { } },           "Default arguments are allowed for functions which are already in strict mode");
+      assert.doesNotThrow(function f(a, b, a, c) { return a + b + c; },                       "In non-strict mode duplicate parameters are allowed");
+
+      assert.throws(function () { eval("function foo(a *= 5)"); },                          SyntaxError, "Other assignment operators do not work");
+
+      // Redeclaration errors - non-simple in this case means any parameter list with a default expression
+      assert.doesNotThrow(function () { eval("function foo(a = 1) { var a; }"); },            "Var redeclaration with a non-simple parameter list");
+      assert.doesNotThrow(function () { eval("function foo(a = 1, b) { var b; }"); },         "Var redeclaration does not throw with a non-simple parameter list on a non-default parameter");
+      assert.throws(function () { function foo(a = 1) { eval('var a;'); }; foo() },     ReferenceError, "Var redeclaration throws with a non-simple parameter list inside an eval", "Let/Const redeclaration");
+      assert.throws(function () { function foo(a = 1, b) { eval('var b;'); }; foo(); }, ReferenceError, "Var redeclaration throws with a non-simple parameter list on a non-default parameter inside eval", "Let/Const redeclaration");
+
+      assert.doesNotThrow(function () { function foo(a = 1) { eval('let a;'); }; foo() },           "Let redeclaration inside an eval does not throw with a non-simple parameter list");
+      assert.doesNotThrow(function () { function foo(a = 1) { eval('const a = "str";'); }; foo() }, "Const redeclaration inside an eval does not throw with a non-simple parameter list");
+      assert.doesNotThrow(function () { function foo(a = 1) { eval('let a;'); }; foo() },           "Let redeclaration of a non-default parameter inside an eval does not throw with a non-simple parameter list");
+      assert.doesNotThrow(function () { function foo(a = 1) { eval('const a = 0;'); }; foo() },     "Const redeclaration of a non-default parameter inside an eval does not throw with a non-simple parameter list");
+
+      assert.throws(function () { eval("x = 3 => x"); },                                    SyntaxError, "Lambda formals without parentheses cannot have default expressions", "Expected \'(\'");
+      assert.throws(function () { eval("var a = 0, b = 0; (x = ++a,++b) => x"); },          SyntaxError, "Default expressions cannot have comma separated expressions",        "Expected identifier");
+    }
+  },
+  {
+    name: "Default argument sanity checks and expressions",
+    body: function () {
+      function foo(a, b = 2, c = 1, d = a + b + c, e) { return d; }
+      assert.areEqual(foo(),     foo(undefined, undefined, undefined, undefined, undefined), "Passing undefined has the same behavior as a default expression");
+      assert.areEqual(foo(1),    foo(1, 2),    "Passing some arguments leaves default values for the rest");
+      assert.areEqual(foo(1, 2), foo(1, 2, 1), "Passing some arguments leaves default values for the rest");
+      assert.areEqual(foo(3, 5), foo(3, 5, 1), "Overriding default values leaves other default values in tact");
+
+      function sideEffects(a = 1, b = ++a, c = ++b, d = ++c) { return [a,b,c,d]; }
+      assert.areEqual([2,3,4,4], sideEffects(),              "Side effects chain properly");
+      assert.areEqual([1,1,1,1], sideEffects(0,undefined,0), "Side effects chain properly with some arguments passed");
+
+      function argsObj1(a = 15, b = arguments[1], c = arguments[0]) { return [a,b,c]; }
+      assert.areEqual([15,undefined,undefined], argsObj1(), "Arguments object uses original parameters passed");
+
+      function argsObj2(a, b = 5 * arguments[0]) { return arguments[1]; }
+      assert.areEqual(undefined, argsObj2(5), "Arguments object does not return default expression");
+
+      this.val = { test : "test" };
+      function thisTest(a = this.val, b = this.val = 1.1, c = this.val, d = this.val2 = 2, e = this.val2) { return [a,b,c,d,e]; }
+      assert.areEqual([{test:"test"}, 1.1, 1.1, 2, 2], thisTest(), "'this' is able to be referenced and modified");
+
+      var expAValue, expBValue, expCValue;
+      function f(a = 10, b = 20, c) {
+          assert.areEqual(a, expAValue, "First argument");
+          assert.areEqual(b, expBValue, "Second argument");
+          assert.areEqual(c, expCValue, "Third argument");
+      }
+      expAValue = null, expBValue = 20, expCValue = 1;
+      f(null, undefined, 1);
+      expAValue = null, expBValue = null, expCValue = null;
+      f(null, null, null);
+      expAValue = 10, expBValue = null, expCValue = 3;
+      f(undefined, null, 3);
+
+      function lambdaCapture() {
+        this.propA = 1;
+        var lambda = (a = this.propA++) => {
+          assert.areEqual(a,          1, "Lambda default parameters use 'this' correctly");
+          assert.areEqual(this.propA, 2, "Lambda default parameters using 'this' support side effects");
+        };
+        lambda();
+      }
+      lambdaCapture();
+
+      // Function length with and without default
+      function length1(a, b, c) {}
+      function length2(a, b, c = 1) {}
+      function length3(a, b = 1, c = 1) {}
+      function length4(a, b = 1, c) {}
+      function length5(a = 2, b, c) {}
+      function length6(a = 2, b = 5, c = "str") {}
+
+      assert.areEqual(3, length1.length, "No default parameters gives correct length");
+      assert.areEqual(2, length2.length, "One trailing default parameter gives correct length");
+      assert.areEqual(1, length3.length, "Two trailing default parameters gives correct length");
+      assert.areEqual(1, length4.length, "One default parameter with following non-default gives correct length");
+      assert.areEqual(0, length5.length, "One default parameter with two following non-defaults gives correct length");
+      assert.areEqual(0, length6.length, "All default parameters gives correct length");
+    }
+  },
+  {
+    name: "Use before declaration in parameter lists",
+    body: function () {
+      assert.throws(function () { eval("function foo(a = b, b = a) {}; foo();"); },   ReferenceError, "Unevaluated parameters cannot be referenced in a default initializer", "Use before declaration");
+      assert.throws(function () { eval("function foo(a = a, b = b) {}; foo();"); },   ReferenceError, "Unevaluated parameters cannot be referenced in a default initializer", "Use before declaration");
+      assert.throws(function () { eval("function foo(a = (b = 5), b) {}; foo();"); }, ReferenceError, "Unevaluated parameters cannot be modified in a default initializer", "Use before declaration");
+
+      function argsFoo(a = (arguments[1] = 5), b) { return b };
+      assert.areEqual(undefined, argsFoo(),     "Unevaluated parameters are referenceable using the arguments object");
+      assert.areEqual(undefined, argsFoo(1),    "Side effects on the arguments object are allowed but has no effect on default parameter initialization");
+      assert.areEqual(2,         argsFoo(1, 2), "Side effects on the arguments object are allowed but has no effect on default parameter initialization");
+    }
+  },
+  {
+    name: "Parameter scope does not have visibility of body declarations",
+    body: function () {
+      function foo1(a = x) { var x = 1; return a; }
+      assert.throws(function() { foo1(); },
+                    ReferenceError,
+                    "Shadowed var in parameter scope is not affected by body initialization when setting the default value",
+                    "'x' is undefined");
+
+      function foo2(a = () => x) { var x = 1; return a(); }
+      assert.throws(function () { foo2(); },
+                    ReferenceError,
+                    "Arrow function capturing var at parameter scope is not affected by body declaration",
+                    "'x' is undefined");
+
+      function foo3(a = () => x) { var x = 1; return a; } // a() undefined
+      assert.throws(function () { foo3()(); },
+                    ReferenceError,
+                    "Attempted closure capture of body scoped var throws in an arrow function default expression",
+                    "'x' is undefined");
+
+      function foo4(a = function() { return x; }) { var x = 1; return a(); }
+      assert.throws(function () { foo4(); },
+                    ReferenceError,
+                    "Attempted closure capture of body scoped var throws in an anonymous function default expression",
+                    "'x' is undefined");
+
+      function foo5(a = function bar() { return 1; }, b = bar()) { return [a(), b]; }
+      assert.throws(function () { foo5(); },
+                    ReferenceError,
+                    "Named function expression does not leak name into subsequent default expressions",
+                    "'bar' is undefined");
+    }
+  },
+  {
+    name: "Parameter scope shadowing tests",
+    body: function () {
+      // These tests exercise logic in FindOrAddPidRef for when we need to look at parameter scope
+
+      // Original sym in parameter scope
+      var test0 = function(arg1 = _strvar0) {
+        for (var _strvar0 in f32) {
+            for (var _strvar0 in obj1) {
+            }
+        }
+      }
+
+      // False positive PidRef (no decl) at parameter scope
+      function test1() {
+        for (var _strvar0 in a) {
+            var f = function(b = _strvar0) {
+                for (var _strvar0 in c) {}
+            };
+        }
+      }
+
+      function test2() {
+        let l = (z) => {
+            let  w = { z };
+            assert.areEqual(10, w.z, "Identifier reference in object literal should get the correct reference from the arguments");
+            var z;
+        }
+        l(10);
+      };
+      test2();
+
+    }
+  },
+  {
+    name: "Arrow function bodies in parameter scope",
+    body: function () {
+      // Nested parameter scopes
+      function arrow(a = ((x = 1) => x)()) { return a; }
+      assert.areEqual(1, arrow(), "Arrow function with default value works at parameter scope");
+
+      function nestedArrow(a = (b = (x = () => 1)) => 1) { return a; }
+      assert.areEqual(1, nestedArrow()(), "Nested arrow function with default value works at parameter scope");
+    }
+  },
+  {
+    name: "OS 1583694: Arguments sym is not set correctly on undo defer",
+    body: function () {
+      eval();
+      var arguments;
+    }
+  },
+  {
+    name: "Split parameter scope",
+    body: function () {
+        assert.throws(function () { eval('function f(a = 1, b = function () { return a; }) { }') }, SyntaxError, "Functions that refer to a formal are not allowed in the param scope", "Formals cannot contain functions definitions that reference them");
+        assert.throws(function () { eval('function f(a = 1, b = function () { var a1 = 10; return a; }) { var a = 20;}') }, SyntaxError, "Functions that refer to a formal are not allowed in the param scope even if it is redeclared in teh body", "Formals cannot contain functions definitions that reference them");
+        assert.throws(function () { eval('obj = { f(a = 1, b = function () { return a; }) { } }') }, SyntaxError, "Object methods that refer to a formal are not allowed in the param scope", "Formals cannot contain functions definitions that reference them");
+        assert.throws(function () { eval('class c { f(a = 1, b = function () { return a; }) { } }') }, SyntaxError, "Class methods that refer to a formal are not allowed in the param scope", "Formals cannot contain functions definitions that reference them");
+        assert.throws(function () { eval('function f(a = 1, b = function c() { return a; }) { }') }, SyntaxError, "Function expressions with name that refer to a formal are not allowed in the param scope", "Formals cannot contain functions definitions that reference them");
+        assert.throws(function () { eval('function f(a = 1, b = 2, c = function () { return a + b; }) {}') }, SyntaxError, "Functions that refer to formals are not allowed in the param scope", "Formals cannot contain functions definitions that reference them");
+        assert.throws(function () { eval('function f(a = 1, b = function () { return function () { return a; } }) { }') }, SyntaxError, "Nested functions that refer to a formal are not allowed in the param scope", "Formals cannot contain functions definitions that reference them");
+        assert.throws(function () { eval('function f8(a = 1, b = function () { return a; }, ...c) { }') }, SyntaxError, "Functions that refer to a formal are not allowed in the param scope when rest param is present", "Formals cannot contain functions definitions that reference them");
+        assert.throws(function () { eval('function f9( {a:a1, b:b1}, c = function() { return a1 + b1; } ) { }') }, SyntaxError, "Functions that refer to a formal are not allowed in the param scope even in destructured scenario", "Formals cannot contain functions definitions that reference them");
+        assert.throws(function () { eval('function f10({x:x = 10, y:y = function () { return x; }}) { }') }, SyntaxError, "Functions that refer to a formal are not allowed in the param scope in destructured scenario", "Formals cannot contain functions definitions that reference them");
+
+        assert.doesNotThrow(function (a = 10, b = a++, c = a + b) {}, "Using formals without closure does not throw a syntax error");
+        assert.doesNotThrow(function f1(a = 10, b = function () { return 20; }) {}, "Function definitions without any reference to the formals works");
+
+        var a1 = 10
+        function f1(b = function () { return a1; }) {
+            assert.areEqual(a1, undefined, "Inside the function body the assignment hasn't happened yet");
+            var a1 = 20;
+            assert.areEqual(a1, 20, "Assignment to the symbol inside the function changes the value");
+            return b;
+        }
+        assert.areEqual(f1()(), 10, "Function in the param scope correctly binds to the outer variable");
+
+        assert.throws(function () { eval('function f(a = 1, b = () => a) { }') }, SyntaxError, "Arrow functions that refer to a formal are not allowed in the param scope", "Formals cannot contain functions definitions that reference them");
+        assert.throws(function () { eval('function f(a = 1, b = () => { var a1 = 10; return a; }) { var a = 20;}') }, SyntaxError, "Arrow functions that refer to a formal are not allowed in the param scope even if it is redeclared in teh body", "Formals cannot contain functions definitions that reference them");
+        assert.throws(function () { eval('function f(a = 1, b = () => { return () => a; }) { }') }, SyntaxError, "Nested Arrow functions that refer to a formal are not allowed in the param scope", "Formals cannot contain functions definitions that reference them");
+        assert.throws(function () { eval('function f(a = 1, b = function () { return () => a; }) { }') }, SyntaxError, "Arrow function nested inside a function  that refer to a formal are not allowed in the param scope", "Formals cannot contain functions definitions that reference them");
+        assert.throws(function () { eval('(a = 1, b = () => a) => { }') }, SyntaxError, "Arrow functions that refer to a formal are not allowed in the param scope", "Formals cannot contain functions definitions that reference them");
+        assert.throws(function () { eval('(a = 1, b = () => { return () => a; }) => { }') }, SyntaxError, "Nested Arrow functions that refer to a formal are not allowed in the param scope", "Formals cannot contain functions definitions that reference them");
+
+        assert.throws(function () { eval('function f(a = 1, b = class c { f() { var a1 = 10; return a; }}) { }') }, SyntaxError, "Class methods that refer to a formal are not allowed in the param scope", "Formals cannot contain functions definitions that reference them");
+        assert.throws(function () { eval('function f(a = 1, b = () => { return class c { f() { var a1 = 10; return a; }} }) { }') }, SyntaxError, "Nested class methods that refer to a formal are not allowed in the param scope", "Formals cannot contain functions definitions that reference them");
+        
+        assert.doesNotThrow(function f(a = 1, b = class c { f() { return 2; }}) { }, "Class methods that do not refer to a formal are allowed in the param scope");
+
+        assert.throws(function () { eval("function f(a = eval('1')) { }") }, SyntaxError, "Eval is not allowed in the parameter scope", "'eval' is not allowed in the default initializer");
+        assert.throws(function () { eval("function f(a, b = function () { eval('1'); }) { }") }, SyntaxError, "Evals in child functions are not allowed in the parameter scope", "'eval' is not allowed in the default initializer");
+        assert.throws(function () { eval("function f(a, b = function () { function f() { eval('1'); } }) { }") }, SyntaxError, "Evals in nested child functions are not allowed in the parameter scope", "'eval' is not allowed in the default initializer");
+        assert.throws(function () { eval("function f(a, b = eval('a')) { }") }, SyntaxError, "Eval is not allowed in the parameter scope", "'eval' is not allowed in the default initializer");
+    }
+  },
+  {
+    name: "Unmapped arguments - Non simple parameter list",
+    body: function () {
+        function f1 (x = 10, y = 20, z) {
+            x += 2;
+            y += 2;
+            z += 2;
+
+            assert.areEqual(arguments[0], undefined,  "arguments[0] is not mapped with first formal and did not change when the first formal changed");
+            assert.areEqual(arguments[1], undefined,  "arguments[1] is not mapped with second formal and did not change when the second formal changed");
+            assert.areEqual(arguments[2], 30,  "arguments[2] is not mapped with third formal and did not change when the third formal changed");
+
+            arguments[0] = 1;
+            arguments[1] = 2;
+            arguments[2] = 3;
+
+            assert.areEqual(x, 12,  "Changing arguments[0], did not change the first formal");
+            assert.areEqual(y, 22,  "Changing arguments[1], did not change the second formal");
+            assert.areEqual(z, 32,  "Changing arguments[2], did not change the third formal");
+        }
+        f1(undefined, undefined, 30);
+
+        function f2 (x = 10, y = 20, z) {
+            eval('');
+            x += 2;
+            y += 2;
+            z += 2;
+
+            assert.areEqual(arguments[0], undefined,  "Function has eval - arguments[0] is not mapped with first formal and did not change when the first formal changed");
+            assert.areEqual(arguments[1], undefined,  "Function has eval - arguments[1] is not mapped with second formal and did not change when the second formal changed");
+            assert.areEqual(arguments[2], 30,  "Function has eval - arguments[2] is not mapped with third formal and did not change when the third formal changed");
+
+            arguments[0] = 1;
+            arguments[1] = 2;
+            arguments[2] = 3;
+
+            assert.areEqual(x, 12,  "Function has eval - Changing arguments[0], did not change the first formal");
+            assert.areEqual(y, 22,  "Function has eval - Changing arguments[1], did not change the second formal");
+            assert.areEqual(z, 32,  "Function has eval - Changing arguments[2], did not change the third formal");
+        }
+        f2(undefined, undefined, 30);
+
+        function f3 (x = 10, y = 20, z) {
+            (function () {
+                eval('');
+            })();
+            x += 2;
+            y += 2;
+            z += 2;
+
+            assert.areEqual(arguments[0], undefined,  "Function's inner function has eval - arguments[0] is not mapped with first formal and did not change when the first formal changed");
+            assert.areEqual(arguments[1], undefined,  "Function's inner function has eval - arguments[1] is not mapped with second formal and did not change when the second formal changed");
+            assert.areEqual(arguments[2], 30,  "Function's inner function has eval - arguments[2] is not mapped with third formal and did not change when the third formal changed");
+
+            arguments[0] = 1;
+            arguments[1] = 2;
+            arguments[2] = 3;
+
+            assert.areEqual(x, 12,  "Function's inner function has eval - Changing arguments[0], did not change the first formal");
+            assert.areEqual(y, 22,  "Function's inner function has eval - Changing arguments[1], did not change the second formal");
+            assert.areEqual(z, 32,  "Function's inner function has eval - Changing arguments[2], did not change the third formal");
+        }
+        f3(undefined, undefined, 30);
+
+    }
+  }
+];
+
+testRunner.runTests(tests, { verbose: WScript.Arguments[0] != "summary" });