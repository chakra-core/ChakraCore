--- conflicted
+++ resolved
@@ -923,7 +923,6 @@
         }
         assert.areEqual([2, 3], f16(1, undefined, 2, 3), "Rest should remain unaffected when arguments is updated");
 
-<<<<<<< HEAD
         function f18(a, b = function arguments(c) {
             if (!c) {
                 return arguments.callee(a, 10, 20);
@@ -1006,7 +1005,7 @@
         assert.areEqual(1, f24(1), "eval('arguments') inside split scope should work correctly");
         assert.areEqual([1, 2], f24([1, 2]), "eval('arguments') inside split scope should work correctly");
 
-        function f25(a, b = eval('() => () => eval("arguments[0]"')) {
+        function f25(a, b = eval('() => () => eval("arguments[0]")')) {
             return b()();
         }
         assert.areEqual(1, f25(1), "nested eval('arguments') inside split scope should work correctly");
@@ -1016,24 +1015,6 @@
             return c();
         }
         assert.areEqual(1, f26(1), "arguments.length is set correctly with eval in split scope lambda");
-=======
-        function f18(a, b = () => eval("arguments[0]")) {
-            return b();
-        }
-        assert.areEqual(1, f18(1), "eval('arguments') inside split scope should work correctly");
-        assert.areEqual([1, 2], f18([1, 2]), "eval('arguments') inside split scope should work correctly");
-
-        function f19(a, b = eval('() => () => eval("arguments[0]"')) {
-            return b()();
-        }
-        assert.areEqual(1, f18(1), "nested eval('arguments') inside split scope should work correctly");
-        assert.areEqual([1, 2], f18([1, 2]), "nested eval('arguments') inside split scope should work correctly");
-
-        function f20(a, c = () => eval("arguments.length")) {
-            return c();
-        }
-        assert.areEqual(1, f20(1), "arguments.length is set correctly with eval in split scope lambda");
->>>>>>> 6a058853
     }  
   },
   {
