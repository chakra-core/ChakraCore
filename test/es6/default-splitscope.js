--- conflicted
+++ resolved
@@ -923,24 +923,6 @@
         }
         assert.areEqual([2, 3], f16(1, undefined, 2, 3), "Rest should remain unaffected when arguments is updated");
 
-<<<<<<< HEAD
-        function f18(a, b = () => eval("arguments[0]")) {
-            return b();
-        }
-        assert.areEqual(1, f18(1), "eval('arguments') inside split scope should work correctly");
-        assert.areEqual([1, 2], f18([1, 2]), "eval('arguments') inside split scope should work correctly");
-
-        function f19(a, b = eval('() => () => eval("arguments[0]"')) {
-            return b()();
-        }
-        assert.areEqual(1, f18(1), "nested eval('arguments') inside split scope should work correctly");
-        assert.areEqual([1, 2], f18([1, 2]), "nested eval('arguments') inside split scope should work correctly");
-
-        function f20(a, c = () => eval("arguments.length")) {
-            return c();
-        }
-        assert.areEqual(1, f20(1), "arguments.length is set correctly with eval in split scope lambda");
-=======
         function f18(a, b = function arguments(c) {
             if (!c) {
                 return arguments.callee(a, 10, 20);
@@ -1017,7 +999,22 @@
             assert.areEqual(1, b(), "Formal captured from the param scope should be constrained to the param scope");
         };
         f23(1);
->>>>>>> c99094a9
+        function f24(a, b = () => eval("arguments[0]")) {
+            return b();
+        }
+        assert.areEqual(1, f24(1), "eval('arguments') inside split scope should work correctly");
+        assert.areEqual([1, 2], f24([1, 2]), "eval('arguments') inside split scope should work correctly");
+
+        function f25(a, b = eval('() => () => eval("arguments[0]"')) {
+            return b()();
+        }
+        assert.areEqual(1, f25(1), "nested eval('arguments') inside split scope should work correctly");
+        assert.areEqual([1, 2], f25([1, 2]), "nested eval('arguments') inside split scope should work correctly");
+
+        function f26(a, c = () => eval("arguments.length")) {
+            return c();
+        }
+        assert.areEqual(1, f26(1), "arguments.length is set correctly with eval in split scope lambda");
     }  
   },
   {
