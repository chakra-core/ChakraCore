//-------------------------------------------------------------------------------------------------------
// Copyright (C) Microsoft. All rights reserved.
// Licensed under the MIT license. See LICENSE.txt file in the project root for full license information.
//-------------------------------------------------------------------------------------------------------

// ES6 Async Await tests -- verifies functionality of async/await

function echo(str) {
    WScript.Echo(str);
}

var tests = [
    {
        name: "Async keyword with a lambda expressions",
        body: function (index) {
            var x = 12;
            var y = 14;
            var lambdaParenNoArg = async() => x < y;
            var lambdaArgs = async(a, b, c) => a + b + c;

            lambdaParenNoArg().then(result => {
                echo(`Test #${index} - Success lambda expression with no argument called with result = '${result}'`);
            }, err => {
                echo(`Test #${index} - Error lambda expression with no argument called with err = ${err}`);
            });

            lambdaArgs(10, 20, 30).then(result => {
                echo(`Test #${index} - Success lambda expression with several arguments called with result = '${result}'`);
            }, err => {
                echo(`Test #${index} - Error lambda expression with several arguments called with err = ${err}`);
            });
        }
    },
    {
        name: "Async keyword with a lambda expressions and local variable captured and shadowed",
        body: function (index) {
            var x = 12;
            var lambdaSingleArgNoParen = async x => x;
            var lambdaSingleArg = async(x) => x;

            lambdaSingleArgNoParen(x).then(result => {
                echo(`Test #${index} - Success lambda expression with single argument and no paren called with result = '${result}'`);
            }, err => {
                echo(`Test #${index} - Error lambda expression with single argument and no paren called with err = ${err}`);
            });

            lambdaSingleArg(x).then(result => {
                echo(`Test #${index} - Success lambda expression with a single argument a called with result = '${result}'`);
            }, err => {
                echo(`Test #${index} - Error lambda expression with a single argument called with err = ${err}`);
            });
        }
    },
    {
        name: "Async function in a statement",
        body: function (index) {
            {
                var namedNonAsyncMethod = function async(x, y) { return x + y; }
                var unnamedAsyncMethod = async function (x, y) { return x + y; }
                async function async(x, y) { return x - y; }

                var result = namedNonAsyncMethod(10, 20);
                echo(`Test #${index} - Success function #1 called with result = '${result}'`);

                unnamedAsyncMethod(10, 20).then(result => {
                    echo(`Test #${index} - Success function #2 called with result = '${result}'`);
                }, err => {
                    echo(`Test #${index} - Error function #2 called with err = ${err}`);
                });

                async(10, 20).then(result => {
                    echo(`Test #${index} - Success function #3 called with result = '${result}'`);
                }, err => {
                    echo(`Test #${index} - Error function #3 called with err = ${err}`);
                });
            }
            {
                async function async() { return 12; }

                async().then(result => {
                   echo(`Test #${index} - Success function #4 called with result = '${result}'`);
                }, err => {
                    echo(`Test #${index} - Error function #4 called with err = ${err}`);
                });
            }
            {
                function async() { return 12; }

                var result = namedNonAsyncMethod(10, 20);
                echo(`Test #${index} - Success function #5 called with result = '${result}'`);
            }
        }
    },
    {
        name: "Async function in an object",
        body: function (index) {
            var object = {
                async async() { return 12; }
            };

            var object2 = {
                async() { return 12; }
            };

            var object3 = {
                async "a"() { return 12; },
                async 0() { return 12; },
                async 3.14() { return 12; },
                async else() { return 12; },
            };

            object.async().then(result => {
                echo(`Test #${index} - Success function in a object #1 called with result = '${result}'`);
            }, err => {
                echo(`Test #${index} - Error function in a object #1 called with err = ${err}`);
            });

            var result = object2.async();
            echo(`Test #${index} - Success function in a object #2 called with result = '${result}'`);

            object3.a().then(result => {
                echo(`Test #${index} - Success function in a object #3 called with result = '${result}'`);
            }, err => {
                echo(`Test #${index} - Error function in a object #3 called with err = ${err}`);
            });

            object3['0']().then(result => {
                echo(`Test #${index} - Success function in a object #4 called with result = '${result}'`);
            }, err => {
                echo(`Test #${index} - Error function in a object #4 called with err = ${err}`);
            });

            object3['3.14']().then(result => {
                echo(`Test #${index} - Success function in a object #5 called with result = '${result}'`);
            }, err => {
                echo(`Test #${index} - Error function in a object #5 called with err = ${err}`);
            });

            object3.else().then(result => {
                echo(`Test #${index} - Success function in a object #6 called with result = '${result}'`);
            }, err => {
                echo(`Test #${index} - Error function in a object #6 called with err = ${err}`);
            });
        }
    },
    {
        name: "Async classes",
        body: function (index) {
            class MyClass {
                async asyncMethod(a) { return a; }
                async async(a) { return a; }
                async "a"() { return 12; }
                async 0() { return 12; }
                async 3.14() { return 12; }
                async else() { return 12; }
                static async staticAsyncMethod(a) { return a; }
            }

            class MySecondClass {
                async(a) { return a; }
            }

            class MyThirdClass {
                static async(a) { return a; }
            }

            var x = "foo";
            class MyFourthClass {
                async [x](a) { return a; }
            }

            var myClassInstance = new MyClass();
            var mySecondClassInstance = new MySecondClass();
            var myFourthClassInstance = new MyFourthClass();

            myClassInstance.asyncMethod(10).then(result => {
                echo(`Test #${index} - Success async in a class #1 called with result = '${result}'`);
            }, err => {
                echo(`Test #${index} - Error async in a class #1 called with err = ${err}`);
            });

            myClassInstance.async(10).then(result => {
                echo(`Test #${index} - Success async in a class #2 called with result = '${result}'`);
            }, err => {
                echo(`Test #${index} - Error async in a class #2 called with err = ${err}`);
            });

            myClassInstance.a().then(result => {
                echo(`Test #${index} - Success async in a class #3 called with result = '${result}'`);
            }, err => {
                echo(`Test #${index} - Error async in a class #3 called with err = ${err}`);
            });

            myClassInstance['0']().then(result => {
                echo(`Test #${index} - Success async in a class #4 called with result = '${result}'`);
            }, err => {
                echo(`Test #${index} - Error async in a class #4 called with err = ${err}`);
            });

            myClassInstance['3.14']().then(result => {
                echo(`Test #${index} - Success async in a class #5 called with result = '${result}'`);
            }, err => {
                echo(`Test #${index} - Error async in a class #5 called with err = ${err}`);
            });

            myClassInstance.else().then(result => {
                echo(`Test #${index} - Success async in a class #6 called with result = '${result}'`);
            }, err => {
                echo(`Test #${index} - Error async in a class #6 called with err = ${err}`);
            });

            MyClass.staticAsyncMethod(10).then(result => {
                echo(`Test #${index} - Success async in a class #7 called with result = '${result}'`);
            }, err => {
                echo(`Test #${index} - Error async in a class #7 called with err = ${err}`);
            });

            var result = mySecondClassInstance.async(10);
            echo(`Test #${index} - Success async in a class #8 called with result = '${result}'`);

            var result = MyThirdClass.async(10);
            echo(`Test #${index} - Success async in a class #9 called with result = '${result}'`);

            myFourthClassInstance.foo(10).then(result => {
                echo(`Test #${index} - Success async in a class #10 called with result = '${result}'`);
            }, err => {
                echo(`Test #${index} - Error async in a class #10 called with err = ${err}`);
            });
        }
    },
    {
        name: "Await in an async function",
        body: function (index) {
            async function asyncMethod(val, factor) {
                val = val * factor;
                if (val > 0)
                     val = await asyncMethod(val, -1);
                return val;
            }

            function await(x) {
                return x;
            }

            async function secondAsyncMethod(x) {
                return await(x);
            }

            function rejectedPromiseMethod() {
                return new Promise(function (resolve, reject) {
                    reject(Error('My Error'));
                });
            }

            async function rejectAwaitMethod() {
                return await rejectedPromiseMethod();
            }

            async function asyncThrowingMethod() {
                throw 32;
            }

            async function throwAwaitMethod() {
                return await asyncThrowingMethod();
            }

            asyncMethod(2, 2).then(result => {
                echo(`Test #${index} - Success await in an async function #1 called with result = '${result}'`);
            }, err => {
                echo(`Test #${index} - Error await in an async function #1 called with err = ${err}`);
            });

            secondAsyncMethod(2).then(result => {
                echo(`Test #${index} - Success await in an async function #2 called with result = '${result}'`);
            }, err => {
                echo(`Test #${index} - Error await in an async function #2 called with err = ${err}`);
            });

            rejectAwaitMethod(2).then(result => {
                echo(`Test #${index} - Failed await in an async function doesn't catch a rejected Promise. Result = '${result}'`);
            }, err => {
                echo(`Test #${index} - Success await in an async function catch a rejected Promise in 'err'. Error = '${err}'`);
            });

            throwAwaitMethod(2).then(result => {
                echo(`Test #${index} - Failed await in an async function doesn't catch an error. Result = '${result}'`);
            }, err => {
                echo(`Test #${index} - Success await in an async function catch an error in 'err'. Error = '${err}'`);
            });
        }
    },
    {
        name: "Await keyword with a lambda expressions",
        body: function (index) {
            {
                async function asyncMethod(x, y, z) {
                    var lambdaExp = async(a, b, c) => a * b * c; 
                    var lambdaResult = await lambdaExp(x, y, z);
                    return lambdaResult;
                }

                asyncMethod(5, 5, 5).then(result => {
                    echo(`Test #${index} - Success await keyword with a lambda expressions #1 called with result = '${result}'`);
                }, err => {
                    echo(`Test #${index} - Error await keyword with a lambda expressions #1 called with err = ${err}`);
                });
            };
            {
                async function await(lambda, x, y, z) {
                    return await lambda(x, y, z);
                }

                await(async(a, b, c) => a + b + c, 10, 20, 30).then(result => {
                    echo(`Test #${index} - Success await keyword with a lambda expressions #1 called with result = '${result}'`);
                }, err => {
                    echo(`Test #${index} - Error await keyword with a lambda expressions #1 called with err = ${err}`);
                });
            };
        }
    },
    {
        name: "Async function with default arguments's value",
        body: function (index) {
            {
                function thrower() {
                    throw "expected error"
                }

                async function asyncMethod(argument = thrower()) {
                    return true;
                }

                async function secondAsyncMethod(argument = false) {
                    return true;
                }

                asyncMethod(true).then(result => {
                    echo(`Test #${index} - Success async function with default arguments's value overwritten #1 called with result = '${result}'`);
                }, err => {
                    echo(`Test #${index} - Error async function with default arguments's value overwritten #1 called with err = ${err}`);
                });

                // TODO:[aneeshd] Need to fix the default parameter evaluation order for both async functions and generators
                asyncMethod().then(result => {
                    echo(`Test #${index} - Failed async function with default arguments's value has not been rejected as expected #2 called with result = '${result}'`);
                }, err => {
                    echo(`Test #${index} - Success async function with default arguments's value has been rejected as expected by 'err' #2 called with err = '${err}'`);
                });

                secondAsyncMethod().then(result => {
                    echo(`Test #${index} - Success async function with default arguments's value #3 called with result = '${result}'`);
                }, err => {
                    echo(`Test #${index} - Error async function with default arguments's value #3 called with err = ${err}`);
                });
            };
        }
    },
    {
        name: "Promise in an Async function",
        body: function (index) {
            {
                async function asyncMethodResolved() {
                    let p = new Promise(function (resolve, reject) {
                        resolve("resolved");
                    });

                    return p.then(function (result) {
                        return result;
                    });
                }

                async function asyncMethodResolvedWithAwait() {
                    let p = new Promise(function (resolve, reject) {
                        resolve("resolved");
                    });

                    return await p;
                }

                async function asyncMethodRejected() {
                    let p = new Promise(function (resolve, reject) {
                        reject("rejected");
                    });

                    return p.then(function (result) {
                        return result;
                    });
                }

                asyncMethodResolved().then(result => {
                    echo(`Test #${index} - Success resolved promise in an async function #1 called with result = '${result}'`);
                }, err => {
                    echo(`Test #${index} - Error resolved promise in an async function #1 called with err = ${err}`);
                });

                asyncMethodResolvedWithAwait().then(result => {
                    echo(`Test #${index} - Success resolved promise in an async function #2 called with result = '${result}'`);
                }, err => {
                    echo(`Test #${index} - Error resolved promise in an async function #2 called with err = ${err}`);
                });

                asyncMethodRejected().then(result => {
                    echo(`Test #${index} - Failed promise in an async function has not been rejected as expected #3 called with result = '${result}'`);
                }, err => {
                    echo(`Test #${index} - Success promise in an async function has been rejected as expected by 'err' #3 called with err = '${err}'`);
                });
            };
        }
    },
    {
        name: "%AsyncFunction% constructor creates async functions analogous to Function constructor",
        body: function (index) {
            var AsyncFunction = Object.getPrototypeOf(async function () { }).constructor;

            var af = new AsyncFunction('return await Promise.resolve(0);');

            af().then(result => {
                echo(`Test #${index} - Success %AsyncFunction% created async function #1 called with result = '${result}'`);
            }, err => {
                echo(`Test #${index} - Error %AsyncFunction% created async function #1 called with err = ${err}`);
            });

            af = new AsyncFunction('a', 'b', 'c', 'a = await a; b = await b; c = await c; return a + b + c;');

            af(Promise.resolve(1), Promise.resolve(2), Promise.resolve(3)).then(result => {
                echo(`Test #${index} - Success %AsyncFunction% created async function #2 called with result = '${result}'`);
            }, err => {
                echo(`Test #${index} - Error %AsyncFunction% created async function #2 called with err = ${err}`);
            });
        }
    },
    {
        name: "local variables with same names as formal parameters have proper redeclaration semantics (non-error cases, var and function)",
        body: function (index) {
            async function af1(x) { var y = x; var x = 'b'; return y + x; }

            af1('a').then(result => {
                if (result === 'ab') {
                    echo(`Test #${index} - Success inner var x overwrote formal parameter x only after the declaration statement`);
                } else {
                    echo(`Test #${index} - Failure x appears to have an unexpected value x = '${result}'`);
                }
            }, err => {
                echo(`Test #${index} - Error var redeclaration with err = ${err}`);
            });

            async function af2(x) { var xx = x(); function x() { return 'afx'; } return xx; }

            af2(function () { return ''; }).then(result => {
                if (result === 'afx') {
                    echo(`Test #${index} - Success inner function x() overwrote formal parameter x`);
                } else {
                    echo(`Test #${index} - Failure x appears not assigned with inner function x(), x = '${result}'`);
                }
            }, err => {
                echo(`Test #${index} - Error err = ${err}`);
            });
        }
    },
    {
        name: "this value in async functions behaves like it does in normal functions",
        body: function (index) {
            async function af() {
                return this;
            }

            af.call(5).then(result => {
                if (result == 5) {
                    echo(`Test #${index} - Success this value set to 5`);
                } else {
                    echo(`Test #${index} - Failure this value is not 5, this = '${result}'`);
                }
            }, err => {
                echo(`Test #${index} - Error err = ${err}`);
            });

            var o = {
                af: af,
                b: "abc"
            };

            o.af().then(result => {
                if (result.af === af && result.b === "abc") {
                    echo(`Test #${index} - Success this value set to { af: af, b: "abc" }`);
                } else {
                    echo(`Test #${index} - Failure this value set to something else, this = '${result}'`);
                }
            }, err => {
                echo(`Test #${index} - Error err = ${err}`);
            });
        }
    },
    {
        name: "arguments value in async functions behaves like it does in normal functions",
        body: function (index) {
            async function af() {
                return arguments[0] + arguments[1];
            }

            af('a', 'b').then(result => {
                if (result === 'ab') {
                    echo(`Test #${index} - Success result is 'ab' from arguments 'a' + 'b'`);
                } else {
                    echo(`Test #${index} - Failure result is not 'ab', result = '${result}'`);
                }
            }, err => {
                echo(`Test #${index} - Error err = ${err}`);
            });
        }
    },
    {
        name: "super value in async methods behaves like it does in normal methods",
        body: function (index) {
            class B {
                af() {
                    return "base";
                }
            }

            class C extends B {
                async af() {
                    return super.af() + " derived";
                }
            }

            var c = new C();

            c.af().then(result => {
                if (result === 'base derived') {
                    echo(`Test #${index} - Success result is 'base derived' from derived method call`);
                } else {
                    echo(`Test #${index} - Failure result is not 'base derived', result = '${result}'`);
                }
            }, err => {
                echo(`Test #${index} - Error err = ${err}`);
            });
        }
    },
    {
        name:"Async function with formal captured in a lambda",
        body: function (index) {
            async function af(d = 1) {
                return () => d;
            }

            af().then(result => {
                if (result() === 1) {
                    print(`Test #${index} - Success lambda returns 1 when no arguments passed`);
                } else {
                    print(`Test #${index} - Failure result is not 1, result = '${result()}'`);
                }
            }, err => {
                print(`Test #${index} - Error err = ${err}`);
            });  
        }
    },
    {
        name:"Async function with formal captured in a nested function",
        body: function (index) {
            async function af(d = 1) {
                return function () { return d; };
            }

            af().then(result => {
                if (result() === 1) {
                    print(`Test #${index} - Success nested function returns 1 when no arguments passed`);
                } else {
                    print(`Test #${index} - Failure result is not 1, result = '${result()}'`);
                }
            }, err => {
                print(`Test #${index} - Error err = ${err}`);
            });  
        }
    },
    {
        name:"Async function with formal captured in eval",
        body: function (index) {
            async function af(d = 1) {
                return eval("d");
            }

            af().then(result => {
                if (result === 1) {
                    print(`Test #${index} - Success eval returns 1 when no arguments passed`);
                } else {
                    print(`Test #${index} - Failure result is not 1, result = '${result}'`);
                }
            }, err => {
                print(`Test #${index} - Error err = ${err}`);
            });  
        }
    },
    {
        name: "Async function with formal capturing in param scope",
        body: function (index) {
            async function af1(a, b = () => a, c = b) {
                function b() {
                    return a;
                }
                var a = 2;
                return [b, c];
            }

            af1(1).then(result => {
                if (result[0]() === 2) {
                    echo(`Test #${index} - Success inner function decalration captures the body variable`);
                } else {
                    echo(`Test #${index} - Failure a appears to have an unexpected value a = '${result}'`);
                }
                if (result[1]() === 1) {
                    echo(`Test #${index} - Success function defined in the param scope captures the param scope variable`);
                } else {
                    echo(`Test #${index} - Failure a appears to have an unexpected value in the param scope function a = '${result}'`);
                }
            }, err => {
                echo(`Test #${index} - Error in split scope with err = ${err}`);
<<<<<<< HEAD
=======
            }).catch(err => {
                echo(`Test #${index} - Catch in split scope with err = ${err}`);
>>>>>>> ba408f2f
            });
        }
    },
    {
        name: "Async function with formal capturing in param scope with eval in the body",
        body: function (index) {
            async function af1(a, b = () => a, c = b) {
                function b() {
                    return a;
                }
                var a = 2;
                return eval("[b, c]");
            }

            af1(1).then(result => {
                if (result[0]() === 2) {
                    echo(`Test #${index} - Success inner function decalration captures the body variable with eval in the body`);
                } else {
                    echo(`Test #${index} - Failure a appears to have an unexpected value a = '${result}'`);
                }
                if (result[1]() === 1) {
                    echo(`Test #${index} - Success function defined in the param scope captures the param scope variable with eval in the body`);
                } else {
                    echo(`Test #${index} - Failure a appears to have an unexpected value in the param scope function a = '${result}'`);
                }
            }, err => {
                echo(`Test #${index} - Error in split scope with eval in the body with err = ${err}`);
<<<<<<< HEAD
=======
            }).catch(err => {
                echo(`Test #${index} - Catch in split scope with eval in the body with err = ${err}`);
>>>>>>> ba408f2f
            });
        }
    },
    {
        name: "Async function with duplicate variable decalration in the body with eval",
        body: function (index) {
            async function af1(a, b) {
                var a = 10;
                return eval("a + b");
            }

            af1(1, 2).then(result => {
                if (result === 12) {
                    echo(`Test #${index} - Success inner variable decalration shadows the formal`);
                } else {
                    echo(`Test #${index} - Failure sum appears to have an unexpected value sum = '${result}'`);
                }
            }, err => {
                echo(`Test #${index} - Error in variable redeclaration with eval with err = ${err}`);
<<<<<<< HEAD
            });
        }
    },
    {
        name: "Async function with duplicate variable decalration in the body with child having eval",
        body: function (index) {
            async function af1(a, b) {
                var a = 10;
                return function () { return eval("a + b"); };
            }

            af1(1, 2).then(result => {
                if (result() === 12) {
                    echo(`Test #${index} - Success inner variable decalration shadows the formal with eval in child function`);
                } else {
                    echo(`Test #${index} - Failure sum appears to have an unexpected value sum = '${result}'`);
                }
            }, err => {
                echo(`Test #${index} - Error in variable redeclaration with eval with err = ${err}`);
            });
        }
    },
    {
        name: "Async function with more than one await",
        body: function (index) {
            async function af1() {
                return 1;
            }

            async function af2() {
                return 2;
            }

            async function af3() {
                return await af1() + await af2();
            }
            af3().then(result => {
                if (result === 3) {
                    echo(`Test #${index} - Success functions completes both await calls`);
                } else {
                    echo(`Test #${index} - Failed function failed to complete both await calls and returned ${result}`);
                }
            }, err => {
                echo(`Test #${index} - Error in multiple awaits in a function err = ${err}`);
            });
        }
    },
    {
        name: "Async function with more than one await with branching",
        body: function (index) {
            async function af1() {
                return 1;
            }

            async function af2() {
                return 2;
            }

            async function af3(a) {
                return a ? await af1() : await af2();
            }

            af3(1).then(result => {
                if (result === 1) {
                    echo(`Test #${index} - Success functions completes the first await call`);
                } else {
                    echo(`Test #${index} - Failed function failed to complete the first await call and returned ${result}`);
                }
            }, err => {
                echo(`Test #${index} - Error in multiple awaits with branching in a function err = ${err}`);
            });
            
            af3().then(result => {
                if (result === 2) {
                    echo(`Test #${index} - Success functions completes the second await call`);
                } else {
                    echo(`Test #${index} - Failed function failed to complete the second await call and returned ${result}`);
                }
            }, err => {
                echo(`Test #${index} - Error in multiple awaits with branching in a function err = ${err}`);
            });
        }
    },
    {
        name: "Async function with an exception in an await expression",
        body: function (index) {
            var obj =  { x : 1 };
            async function af1() {
                throw obj;
            }

            async function af2() {
                echo(`Failed : This function was not expected to be executed`);
            }

            async function af3() {
                return await af1() + await af2();
            }
            af3().then(result => {
                echo(`Test #${index} - Error an expected exception does not seem to be thrown`);
            }, err => {
                if (err === obj) {
                    echo(`Test #${index} - Success caught the expected exception`);
                } else {
                    echo(`Test #${index} - Error an unexpected exception was thrown = ${err}`);
                }
            });
        }
    },
    {
        name: "Async functions throws on an await",
        body: function (index) {
            var obj =  { x : 1 };
            async function af1() {
                throw obj;
            }

            async function af2() {
                echo(`Test #${index} Failed This function was not expected to be executed`);
            }

            async function af3() {
                return await af1() + await af2();
            }

            af3().then(result => {
                print(`Test #${index} Failed an expected exception does not seem to be thrown`);
            }, err => {
                if (err === obj) {
                    print(`Test #${index} - Success caught the expected exception`);
                } else {
                    print(`Test #${index} - Failed an unexpected exception was thrown = ${err}`);
                }
            });
        }  
    },
    {
        name: "Awaiting a function with multiple awaits",
        body: function (index) {
            async function af1(a, b) {
                return await af2();
                
                async function af2() {
                    a = await a * a;
                    b = await b * b;

                    return a + b;
                }
            }

            af1(1, 2).then(result => {
                if (result === 5) {
                    echo(`Test #${index} - Success Multiple awaits in the inner function completed`);
                } else {
                    echo(`Test #${index} - Failed function failed to complete the multiple awaits in the inner function ${result}`);
                }
            }, err => {
                echo(`Test #${index} - Error in multiple awaits in an inner function err = ${err}`);
            });
        }
    },
    {
        name: "Async function with nested try-catch in the body",
        body: function (index) {
            async function af1() {
                throw 42;
            }

            async function af2() {
                try {
                    try {
                        await af1();
                    } catch (e) {
                        echo(`Test #${index} - Success Caught the expected exception inside the inner catch in async body`);
                        throw e;
                    }
                } catch (e) {
                    echo(`Test #${index} - Success Caught the expected exception inside catch in async body`);
                    throw e;
                }
                echo(`Test #${index} - Failed Didn't throw an expected exception`);
            }

            af2().then(result => {
                echo(`Test #${index} - Failed an the expected was not thrown`);
            }, err => {
                if (err.x === obj.x) {
                    echo(`Test #${index} - Success Caught the expected exception in the promise`);
                } else {
                    echo(`Test #${index} - Failed Caught an unexpected exception in the promise ${error}`);
                }
            });
        }
    },
    {
        name: "Async function with try-catch and try-finally in the body",
        body: function (index) {
            async function af1() {
                throw 42;
            }

            async function af2() {
                try {
                    try {
                        await af1();
                    } catch (e) {
                        echo(`Test #${index} - Success Caught the expected exception inside the inner catch in async body`);
                        throw e;
                    }
                } finally {
                    echo(`Test #${index} - Success finally block is executed in async body`);
                }
                echo(`Test #${index} - Failed Didn't throw an expected exception`);
            }

            af2().then(result => {
                echo(`Test #${index} - Failed an the expected was not thrown`);
            }, err => {
                if (err.x === obj.x) {
                    echo(`Test #${index} - Success Caught the expected exception in the promise`);
                } else {
                    echo(`Test #${index} - Failed Caught an unexpected exception in the promise ${error}`);
                }
            });
        }
    },
    {
        name: "Async function and with",
        body: function (index) {
            var obj = {
                async af() {
                    this.b = await this.a + 10;
                    return this; 
                },
                a : 1,
                b : 0
            };

            async function af(x) {
                var x = 0;
                with (obj) {
                    x = await af();
                }

                return x;
            }

            af().then(result => {
                if (result.a === 1 && result.b === 11) {
                    echo(`Test #${index} - Success functions call inside with returns the right this object`);
                } else {
                    echo(`Test #${index} - Failed function failed to execute with inside an async function got ${result}`);
                }
            }, err => {
                echo(`Test #${index} - Error in with construct inside an async method err = ${err}`);
=======
            }).catch(err => {
                echo(`Test #${index} - Catch in variable redeclaration with eval with err = ${err}`);
>>>>>>> ba408f2f
            });
        }
    },
];

var index = 1;

function runTest(test) {
    echo('Executing test #' + index + ' - ' + test.name);

    try {
        test.body(index);
    } catch(e) {
        echo('Caught exception: ' + e);
    }

    index++;
}

tests.forEach(runTest);

echo('\nCompletion Results:');<|MERGE_RESOLUTION|>--- conflicted
+++ resolved
@@ -614,11 +614,6 @@
                 }
             }, err => {
                 echo(`Test #${index} - Error in split scope with err = ${err}`);
-<<<<<<< HEAD
-=======
-            }).catch(err => {
-                echo(`Test #${index} - Catch in split scope with err = ${err}`);
->>>>>>> ba408f2f
             });
         }
     },
@@ -646,11 +641,6 @@
                 }
             }, err => {
                 echo(`Test #${index} - Error in split scope with eval in the body with err = ${err}`);
-<<<<<<< HEAD
-=======
-            }).catch(err => {
-                echo(`Test #${index} - Catch in split scope with eval in the body with err = ${err}`);
->>>>>>> ba408f2f
             });
         }
     },
@@ -670,7 +660,6 @@
                 }
             }, err => {
                 echo(`Test #${index} - Error in variable redeclaration with eval with err = ${err}`);
-<<<<<<< HEAD
             });
         }
     },
@@ -926,10 +915,85 @@
                 }
             }, err => {
                 echo(`Test #${index} - Error in with construct inside an async method err = ${err}`);
-=======
+            });
+        }
+    },
+    {
+        name: "Async function with formal capturing in param scope",
+        body: function (index) {
+            async function af1(a, b = () => a, c = b) {
+                function b() {
+                    return a;
+                }
+                var a = 2;
+                return [b, c];
+            }
+
+            af1(1).then(result => {
+                if (result[0]() === 2) {
+                    echo(`Test #${index} - Success inner function decalration captures the body variable`);
+                } else {
+                    echo(`Test #${index} - Failure a appears to have an unexpected value a = '${result}'`);
+                }
+                if (result[1]() === 1) {
+                    echo(`Test #${index} - Success function defined in the param scope captures the param scope variable`);
+                } else {
+                    echo(`Test #${index} - Failure a appears to have an unexpected value in the param scope function a = '${result}'`);
+                }
+            }, err => {
+                echo(`Test #${index} - Error in split scope with err = ${err}`);
+            }).catch(err => {
+                echo(`Test #${index} - Catch in split scope with err = ${err}`);
+            });
+        }
+    },
+    {
+        name: "Async function with formal capturing in param scope with eval in the body",
+        body: function (index) {
+            async function af1(a, b = () => a, c = b) {
+                function b() {
+                    return a;
+                }
+                var a = 2;
+                return eval("[b, c]");
+            }
+
+            af1(1).then(result => {
+                if (result[0]() === 2) {
+                    echo(`Test #${index} - Success inner function decalration captures the body variable with eval in the body`);
+                } else {
+                    echo(`Test #${index} - Failure a appears to have an unexpected value a = '${result}'`);
+                }
+                if (result[1]() === 1) {
+                    echo(`Test #${index} - Success function defined in the param scope captures the param scope variable with eval in the body`);
+                } else {
+                    echo(`Test #${index} - Failure a appears to have an unexpected value in the param scope function a = '${result}'`);
+                }
+            }, err => {
+                echo(`Test #${index} - Error in split scope with eval in the body with err = ${err}`);
+            }).catch(err => {
+                echo(`Test #${index} - Catch in split scope with eval in the body with err = ${err}`);
+            });
+        }
+    },
+    {
+        name: "Async function with duplicate variable decalration in the body with eval",
+        body: function (index) {
+            async function af1(a, b) {
+                var a = 10;
+                return eval("a + b");
+            }
+
+            af1(1, 2).then(result => {
+                if (result === 12) {
+                    echo(`Test #${index} - Success inner variable decalration shadows the formal`);
+                } else {
+                    echo(`Test #${index} - Failure sum appears to have an unexpected value sum = '${result}'`);
+                }
+            }, err => {
+                echo(`Test #${index} - Error in variable redeclaration with eval with err = ${err}`);
             }).catch(err => {
                 echo(`Test #${index} - Catch in variable redeclaration with eval with err = ${err}`);
->>>>>>> ba408f2f
             });
         }
     },
