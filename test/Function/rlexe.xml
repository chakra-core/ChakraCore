<?xml version="1.0" encoding="utf-8"?>
<regress-exe>
  <test>
    <default>
      <files>apply.js</files>
      <baseline>apply.baseline</baseline>
    </default>
  </test>
  <test>
    <default>
      <files>apply3.js</files>
      <baseline>apply3.baseline</baseline>
    </default>
  </test>
  <test>
    <default>
      <files>applyArgs.js</files>
      <baseline>applyArgs.baseline</baseline>
    </default>
  </test>
  <test>
    <default>
      <files>arguments1.js</files>
      <baseline>arguments1.baseline</baseline>
    </default>
  </test>
  <test>
    <default>
      <files>arguments2.js</files>
      <baseline>arguments2.baseline</baseline>
    </default>
  </test>
  <test>
    <default>
      <files>arguments3.js</files>
      <baseline>arguments3.baseline</baseline>
    </default>
  </test>
  <test>
    <default>
      <files>arguments4.js</files>
    </default>
  </test>
  <test>
    <default>
      <files>argumentsMisc.js</files>
      <baseline>argumentsMisc_3.baseline</baseline>
    </default>
  </test>
  <test>
    <default>
      <files>arguments.es5.js</files>
      <baseline>arguments.es5.baseline</baseline>
    </default>
  </test>
  <test>
    <default>
      <files>argumentsResolution.js</files>
      <baseline>argumentsResolution_3.baseline</baseline>
    </default>
  </test>
  <test>
    <default>
      <files>argumentsLimits.js</files>
      <baseline>argumentsLimits.baseline</baseline>
      <compile-flags>-EnableFatalErrorOnOOM-</compile-flags>
      <tags>exclude_dynapogo</tags>
    </default>
  </test>
  <test>
    <default>
      <files>someMoreArguments.js</files>
      <baseline>someMoreArguments_3.baseline</baseline>
    </default>
  </test>
  <test>
    <default>
      <files>bind.js</files>
      <baseline>bind.baseline</baseline>
    </default>
  </test>
  <test>
    <default>
      <files>call1.js</files>
      <baseline>call1.baseline</baseline>
    </default>
  </test>
  <test>
    <default>
      <files>call2.js</files>
      <baseline>call2.baseline</baseline>
    </default>
  </test>
  <test>
    <default>
      <files>CallerArgs.js</files>
      <baseline>CallerArgsES5.baseline</baseline>
    </default>
  </test>
  <test>
    <default>
      <files>callsideeffects.js</files>
      <baseline>callsideeffects_3.baseline</baseline>
    </default>
  </test>
  <test>
    <default>
      <files>catchsymbolvar.js</files>
    </default>
  </test>
  <test>
    <default>
      <files>newsideeffect.js</files>
      <baseline>newsideeffect.baseline</baseline>
    </default>
  </test>
  <test>
    <default>
      <files>newsideeffect.js</files>
      <baseline>newsideeffect.baseline</baseline>
      <compile-flags>-Force:Deferparse</compile-flags>
    </default>
  </test>
  <test>
    <default>
      <files>callmissingtgt.js</files>
      <baseline>callmissingtgt.6.baseline</baseline>
    </default>
  </test>
  <test>
    <default>
      <files>defernested.js</files>
      <baseline>defernested.baseline</baseline>
    </default>
  </test>
  <test>
    <default>
      <files>defernested.js</files>
      <compile-flags>-Force:Deferparse -DeferNested</compile-flags>
      <baseline>defernested.baseline</baseline>
    </default>
  </test>
  <test>
    <default>
      <files>jitLoopBody.js</files>
      <baseline>jitLoopBody.baseline</baseline>
      <compile-flags>-force:jitLoopBody</compile-flags>
    </default>
  </test>
  <test>
    <default>
      <files>deferredParsing.js</files>
      <compile-flags>-force:deferparse</compile-flags>
      <baseline>deferredParsing_3.baseline</baseline>
      <tags>exclude_fre</tags>
    </default>
  </test>
  <test>
    <default>
      <files>deferredParsing.js</files>
      <compile-flags>-forceUndoDefer</compile-flags>
      <baseline>deferredParsing_3.baseline</baseline>
      <tags>exclude_fre</tags>
    </default>
  </test>
  <test>
    <default>
      <files>deferredGetterSetter.js</files>
      <compile-flags>-force:deferparse</compile-flags>
      <baseline>deferredGetterSetter.baseline</baseline>
      <tags>exclude_fre</tags>
    </default>
  </test>
  <test>
    <default>
      <files>deferredBadContinue.js</files>
      <baseline>deferredBadContinue.baseline</baseline>
      <tags>exclude_dynapogo</tags>
    </default>
  </test>
  <test>
    <default>
      <files>deferredBadContinue.js</files>
      <baseline>deferredBadContinue.baseline</baseline>
      <compile-flags>-Force:Deferparse</compile-flags>
      <tags>exclude_dynapogo</tags>
    </default>
  </test>
  <test>
    <default>
      <files>deferredstuboob.js</files>
      <compile-flags>-force:deferparse -pageheap:2</compile-flags>
    </default>
  </test>
  <test>
    <default>
      <files>deferredWith.js</files>
      <compile-flags>-Force:Deferparse</compile-flags>
      <baseline>deferredWith.v4.baseline</baseline>
      <tags>exclude_fre</tags>
    </default>
  </test>
  <test>
    <default>
      <files>deferredWith2.js</files>
      <compile-flags>-Force:Deferparse</compile-flags>
      <baseline>deferredWith2.baseline</baseline>
      <tags>exclude_fre</tags>
    </default>
  </test>
  <test>
    <default>
      <files>newFunction.js</files>
      <baseline>newFunction.baseline</baseline>
    </default>
  </test>
  <test>
    <default>
      <files>prototype.js</files>
      <baseline>prototype.baseline</baseline>
    </default>
  </test>
  <test>
    <default>
      <files>TApply1.js</files>
      <baseline>TApply1.baseline</baseline>
    </default>
  </test>
  <test>
    <default>
      <files>toString.js</files>
      <baseline>toString.baseline</baseline>
    </default>
  </test>
  <test>
    <default>
      <files>funcExpr.js</files>
      <baseline>funcExpr5.baseline</baseline>
    </default>
  </test>
  <test>
    <default>
      <files>moreFuncExpr.js</files>
      <baseline>moreFuncExpr3.baseline</baseline>
    </default>
  </test>
  <test>
    <default>
      <files>moreFuncExpr.js</files>
      <baseline>moreFuncExpr3.baseline</baseline>
      <compile-flags>-forceundodefer</compile-flags>
    </default>
  </test>
  <test>
    <default>
      <files>evenMoreFuncExpr3.js</files>
      <baseline>evenMoreFuncExpr3.baseline</baseline>
    </default>
  </test>
  <test>
    <default>
      <files>someMoreFuncExpr.js</files>
      <baseline>someMoreFuncExpr3.baseline</baseline>
    </default>
  </test>
  <test>
    <default>
      <files>constructor.js</files>
      <baseline>constructor.baseline</baseline>
    </default>
  </test>
  <test>
    <default>
      <files>ctrFlags.js</files>
      <baseline>ctrFlags3.baseline</baseline>
    </default>
  </test>
  <test>
    <default>
      <files>typeErrorAccessor.js</files>
      <baseline>typeErrorAccessor.baseline</baseline>
    </default>
  </test>
  <test>
    <default>
      <files>FuncBody.js</files>
      <baseline>FuncBodyES5.baseline</baseline>
    </default>
  </test>
  <test>
    <default>
      <files>FuncBody.bug133933.js</files>
      <baseline>FuncBody.bug133933.baseline</baseline>
      <compile-flags>-trace:FunctionSourceInfoParse -off:deferparse</compile-flags>
      <tags>exclude_fre,exclude_dynapogo</tags>
    </default>
  </test>
  <test>
    <default>
      <files>FuncBody.bug227901.js</files>
      <baseline>FuncBody.bug227901.baseline</baseline>
      <compile-flags>-off:deferparse</compile-flags>
    </default>
  </test>
  <test>
    <default>
      <files>FuncBody.bug232281.js</files>
      <baseline>FuncBody.bug232281.baseline</baseline>
      <compile-flags>-off:deferparse</compile-flags>
    </default>
  </test>
  <test>
    <default>
      <files>FuncBody.bug236810.js</files>
      <compile-flags>-off:deferparse</compile-flags>
    </default>
  </test>
  <test>
    <default>
      <files>FuncBody.bug231397.js</files>
      <baseline>FuncBody.bug231397.baseline</baseline>
      <compile-flags>-dump:bytecode</compile-flags>
      <tags>exclude_bytecodelayout,exclude_fre,exclude_nonative,require_backend</tags>
    </default>
  </test>
  <test>
    <default>
      <files>bug_258259.js</files>
      <compile-flags>-ExtendedErrorStackForTestHost</compile-flags>
    </default>
  </test>
  <test>
    <default>
      <files>sameNamePara.js</files>
      <baseline>sameNamePara.baseline</baseline>
    </default>
  </test>
  <test>
    <default>
      <files>closure.js</files>
      <baseline>closure.baseline</baseline>
    </default>
  </test>
  <test>
    <default>
      <files>undefThis.js</files>
      <baseline>undefThis.v10.baseline</baseline>
    </default>
  </test>
  <test>
    <default>
      <files>stackargs.js</files>
      <baseline>stackargs.baseline</baseline>
    </default>
  </test>
  <test>
    <default>
      <files>StackArgsWithFormals.js</files>
      <compile-flags>-mic:1 -off:simpleJit</compile-flags>
    </default>
  </test>
   <test>
    <default>
      <files>StackArgsWithFormals.js</files>
      <compile-flags>-mic:1 -off:simpleJit -forceserialized</compile-flags>
    </default>
  </test>
  <test>
    <default>
      <files>StackArgsWithFormals.js</files>
      <compile-flags>-mic:1 -off:simpleJit -forcedeferparse</compile-flags>
    </default>
  </test>
  <test>
    <default>
      <files>StackArgsWithFormals.js</files>
      <compile-flags>-mic:1 -off:simpleJit -trace:stackargformalsopt</compile-flags>
      <tags>exclude_dynapogo,exclude_fre,exclude_nonative,require_backend,exclude_forceserialized</tags>
      <baseline>StackArgsWithFormals.baseline</baseline>
    </default>
  </test>
  <test>
    <default>
      <files>StackArgs_MaxInterpret.js</files>
      <compile-flags>-minInterpretCount:1 -maxInterpretCount:1 -off:simpleJit</compile-flags>
      <tags>exclude_dynapogo</tags>
    </default>
  </test>
  <test>
    <default>
      <files>childCallsEvalJitLoopBody.js</files>
      <baseline />
      <compile-flags>-prejit</compile-flags>
      <tags>exclude_fre,exclude_dynapogo</tags>
    </default>
  </test>
  <test>
    <default>
      <files>631838.js</files>
      <compile-flags>-nonative</compile-flags>
      <!-- On ARM it would take TOO long (700s on Tegra 2 vs 20s on Intel Core i7) to run, as we need to use even bigger object -->
      <tags>exclude_dynapogo,exclude_arm,Slow</tags>
    </default>
  </test>
  <test>
    <default>
      <files>calli.js</files>
    </default>
  </test>
  <test>
    <default>
      <files>caller_replaced_proto.js</files>
    </default>
  </test>
  <test>
    <default>
      <files>bug542360.js</files>
    </default>
  </test>
  <test>
    <default>
      <files>crosssite_bind_main.js</files>
    </default>
  </test>
  <test>
    <default>
      <files>failnativecodeinstall.js</files>
<<<<<<< HEAD
      <compile-flags>-maxinterpretcount:2 -lic:1 -bgjit -off:simplejit -on:failnativecodeinstall</compile-flags>
      <tags>exclude_dynapogo,exclude_nonative,require_backend</tags>
=======
      <!-- This test expects OOM, -EnableFatalErrorOnOOM- to disable fatal error for this test case. Bug will be filed to address this later -->
      <compile-flags>-EnableFatalErrorOnOOM- -maxinterpretcount:2 -lic:1 -bgjit -off:simplejit -on:failnativecodeinstall</compile-flags>
      <tags>exclude_dynapogo,require_backend</tags>
>>>>>>> 4c2e0f3d
      <baseline>failnativecodeinstall.baseline</baseline>
    </default>
  </test>
  <test>
    <default>
      <files>redefer-recursive-inlinees.js</files>
      <baseline>redefer-recursive-inlinees.baseline</baseline>
    </default>
  </test>
  <test>
    <default>
      <files>redefer-f-i-b-eval.js</files>
      <compile-flags>-force:deferparse -force:redeferral</compile-flags>
    </default>
  </test>
</regress-exe><|MERGE_RESOLUTION|>--- conflicted
+++ resolved
@@ -425,14 +425,9 @@
   <test>
     <default>
       <files>failnativecodeinstall.js</files>
-<<<<<<< HEAD
-      <compile-flags>-maxinterpretcount:2 -lic:1 -bgjit -off:simplejit -on:failnativecodeinstall</compile-flags>
-      <tags>exclude_dynapogo,exclude_nonative,require_backend</tags>
-=======
       <!-- This test expects OOM, -EnableFatalErrorOnOOM- to disable fatal error for this test case. Bug will be filed to address this later -->
       <compile-flags>-EnableFatalErrorOnOOM- -maxinterpretcount:2 -lic:1 -bgjit -off:simplejit -on:failnativecodeinstall</compile-flags>
-      <tags>exclude_dynapogo,require_backend</tags>
->>>>>>> 4c2e0f3d
+      <tags>exclude_dynapogo,exclude_nonative,require_backend</tags>
       <baseline>failnativecodeinstall.baseline</baseline>
     </default>
   </test>
