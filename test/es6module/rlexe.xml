<?xml version="1.0" encoding="utf-8"?>
<regress-exe>
  <test>
    <default>
      <files>test001.js</files>
      <baseline/>
      <compile-flags>-PrintSystemException  -es6module -es6generators -es7asyncawait -ArrayMutationTestSeed:456986689  -maxinterpretcount:1 -maxsimplejitruncount:2 -MinMemOpCount:0 -werexceptionsupport  -bgjit- -loopinterpretcount:1 -off:lossyinttypespec</compile-flags>
    </default>
  </test>
  <test>
    <default>
      <files>test002.js</files>
      <baseline/>
      <compile-flags>-PrintSystemException  -es6module -es6generators -es7asyncawait -ArrayMutationTestSeed:1580332815  -maxinterpretcount:1 -maxsimplejitruncount:2 -MinMemOpCount:0 -werexceptionsupport  -MinSwitchJumpTableSize:3 -MaxLinearStringCaseCount:2 -MaxLinearIntCaseCount:2 -force:fieldcopyprop -force:rejit -UseJITTrampoline- -force:fixdataprops -off:stackargopt -force:atom -oopjit- -force:ScriptFunctionWithInlineCache -off:lossyinttypespec -ForceArrayBTree -off:trackintusage -ForceJITCFGCheck -ForceStaticInterpreterThunk -off:cachedScope -off:DelayCapture -off:fefixedmethods -off:ArrayCheckHoist</compile-flags>
    </default>
  </test>
  <test>
    <default>
      <files>moduletest1.js</files>
      <compile-flags>-ES6Module</compile-flags>
      <tags>exclude_dynapogo,exclude_sanitize_address</tags>
    </default>
  </test>
  <test>
    <default>
      <files>moduletest2.js</files>
      <compile-flags>-ES6Module</compile-flags>
      <tags>exclude_dynapogo,exclude_sanitize_address</tags>
    </default>
  </test>
  <test>
    <default>
      <files>module-syntax.js</files>
      <compile-flags>-MuteHostErrorMsg -ES6Module -args summary -endargs</compile-flags>
      <tags>exclude_dynapogo,exclude_sanitize_address</tags>
    </default>
  </test>
  <test>
    <default>
      <files>module-syntax1.js</files>
      <compile-flags>-ES6Module -args summary -endargs</compile-flags>
      <tags>exclude_sanitize_address</tags>
    </default>
  </test>
  <test>
    <default>
      <files>module-functionality.js</files>
      <compile-flags>-MuteHostErrorMsg -ES6Module -args summary -endargs</compile-flags>
      <tags>exclude_dynapogo,exclude_sanitize_address</tags>
    </default>
  </test>
  <test>
    <default>
      <files>moduleUrlInError.js</files>
      <tags>exclude_sanitize_address</tags>
    </default>
  </test>
  <test>
    <default>
      <files>dynamic-module-functionality.js</files>
        <compile-flags>-ES6Module -ESDynamicImport -args summary -endargs</compile-flags>
      <tags>exclude_sanitize_address</tags>
    </default>
  </test>
  <test>
    <default>
      <files>dynamic-module-import-specifier.js</files>
        <compile-flags>-MuteHostErrorMsg -ES6Module -ESDynamicImport -args summary -endargs</compile-flags>
      <tags>exclude_sanitize_address</tags>
    </default>
  </test>
  <test>
    <default>
      <files>module-syntax.js</files>
      <compile-flags>-MuteHostErrorMsg -ES6Module -force:deferparse -args summary -endargs</compile-flags>
      <tags>exclude_sanitize_address</tags>
    </default>
  </test>
  <test>
    <default>
      <files>module-syntax1.js</files>
      <compile-flags>-ES6Module -force:deferparse -args summary -endargs</compile-flags>
      <tags>exclude_sanitize_address</tags>
    </default>
  </test>
  <test>
    <default>
      <files>module-namespace.js</files>
      <compile-flags>-ES6Module -Es6ToStringTag -args summary -endargs</compile-flags>
      <tags>exclude_dynapogo,exclude_drt,exclude_sanitize_address,exclude_noicu</tags>
    </default>
  </test>
  <test>
    <default>
      <files>module-bugfixes.js</files>
      <compile-flags>-MuteHostErrorMsg -ES6Module -args summary -endargs</compile-flags>
      <tags>exclude_dynapogo,exclude_sanitize_address</tags>
    </default>
  </test>
  <test>
    <default>
      <files>exportBindingLoader.js</files>
      <compile-flags>-ES6Module -args summary -endargs</compile-flags>
      <tags>exclude_dynapogo,exclude_sanitize_address</tags>
    </default>
  </test>
  <test>
    <default>
      <files>test_bug_2645.js</files>
      <compile-flags>-ES6Module</compile-flags>
      <tags>exclude_sanitize_address</tags>
    </default>
  </test>
  <test>
    <default>
      <files>bug_OS12095746.js</files>
        <compile-flags>-MuteHostErrorMsg -IgnoreScriptErrorCode -TraceHostCallback -ES6Module -ESDynamicImport</compile-flags>
      <tags>exclude_dynapogo,exclude_sanitize_address,exclude_drt</tags>
      <baseline>bug_OS12095746.baseline</baseline>
    </default>
  </test>
  <test>
    <default>
      <files>bug_OS14562349.js</files>
      <compile-flags>-ESDynamicImport -args summary -endargs</compile-flags>
    </default>
  </test>
  <test>
    <default>
      <files>bug_issue_3076.js</files>
    <compile-flags>-force:deferparse -ESDynamicImport</compile-flags>
      <tags>exclude_sanitize_address</tags>
    </default>
  </test>
  <test>
    <default>
      <files>bug_issue_3257.js</files>
      <compile-flags>-ESDynamicImport</compile-flags>
      <baseline>bug_issue_3257.baseline</baseline>
      <tags>exclude_sanitize_address</tags>
    </default>
  </test>
    <test>
    <default>
      <files>multiple-roots-circular.js</files>
      <tags>exclude_sanitize_address</tags>
    </default>
  </test>
  <test>
    <default>
      <files>GetModuleNamespace.js</files>
      <compile-flags>-ESDynamicImport</compile-flags>
      <tags>exclude_jshost,exclude_sanitize_address</tags>
    </default>
  </test>
  <test>
    <default>
      <files>module-load-twice.js</files>
      <!-- This test is designed for ch only. -->
      <!-- todo: enable using source code copy for jshost? -->
      <tags>exclude_jshost</tags>
    </default>
  </test>
  <test>
    <default>
<<<<<<< HEAD
      <files>passmodule.js</files>
      <!-- This test is designed for ch only - to test the -module flag. -->
      <compile-flags>-module</compile-flags>
      <tags>exclude_jshost</tags>
=======
      <files>bug_OS17830745.js</files>
      <compile-flags>-MuteHostErrorMsg</compile-flags>
      <tags>exclude_sanitize_address</tags>
>>>>>>> 33ce21c7
    </default>
  </test>
</regress-exe><|MERGE_RESOLUTION|>--- conflicted
+++ resolved
@@ -163,16 +163,17 @@
   </test>
   <test>
     <default>
-<<<<<<< HEAD
       <files>passmodule.js</files>
       <!-- This test is designed for ch only - to test the -module flag. -->
       <compile-flags>-module</compile-flags>
       <tags>exclude_jshost</tags>
-=======
+    </default>
+  </test>
+  <test>
+    <default>
       <files>bug_OS17830745.js</files>
       <compile-flags>-MuteHostErrorMsg</compile-flags>
       <tags>exclude_sanitize_address</tags>
->>>>>>> 33ce21c7
     </default>
   </test>
 </regress-exe>