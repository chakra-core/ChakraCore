<<<<<<< HEAD
//-------------------------------------------------------------------------------------------------------
// Copyright (C) Microsoft. All rights reserved.
// Licensed under the MIT license. See LICENSE.txt file in the project root for full license information.
//-------------------------------------------------------------------------------------------------------

WScript.LoadScriptFile("..\\UnitTestFramework\\UnitTestFramework.js");

var tests = [
  {
    name: "OS4927797: TypeofElem fastpath mishandling out-of-range scenario",
    body: function () {
        assert.areEqual("undefined", typeof new Int8Array()[NaN & 0XF], "TypeofElem should return 'undefined' for out-of-range situation in Int8Array");
        assert.areEqual("undefined", typeof new Uint8Array()[NaN & 0XF], "TypeofElem should return 'undefined' for out-of-range situation in Uint8Array");
        assert.areEqual("undefined", typeof new Uint8ClampedArray()[NaN & 0XF], "TypeofElem should return 'undefined' for out-of-range situation in Uint8ClampedArray");
        assert.areEqual("undefined", typeof new Int16Array()[NaN & 0XF], "TypeofElem should return 'undefined' for out-of-range situation in Int16Array");
        assert.areEqual("undefined", typeof new Uint16Array()[NaN & 0XF], "TypeofElem should return 'undefined' for out-of-range situation in Uint16Array");
        assert.areEqual("undefined", typeof new Int32Array()[NaN & 0XF], "TypeofElem should return 'undefined' for out-of-range situation in Int32Array");
        assert.areEqual("undefined", typeof new Uint32Array()[NaN & 0XF], "TypeofElem should return 'undefined' for out-of-range situation in Uint32Array");
        assert.areEqual("undefined", typeof new Float32Array()[NaN & 0XF], "TypeofElem should return 'undefined' for out-of-range situation in Float32Array");
        assert.areEqual("undefined", typeof new Float64Array()[NaN & 0XF], "TypeofElem should return 'undefined' for out-of-range situation in Float64Array");
    }
  },
];

testRunner.runTests(tests, { verbose: WScript.Arguments[0] != "summary" });
=======
//-------------------------------------------------------------------------------------------------------
// Copyright (C) Microsoft. All rights reserved.
// Licensed under the MIT license. See LICENSE.txt file in the project root for full license information.
//-------------------------------------------------------------------------------------------------------

WScript.LoadScriptFile("..\\UnitTestFramework\\UnitTestFramework.js");

var tests = [
  {
    name: "OS4927797: TypeofElem fastpath mishandling out-of-range scenario",
    body: function () {
        assert.areEqual("undefined", typeof new Int8Array()[NaN & 0XF], "TypeofElem should return 'undefined' for out-of-range situation in Int8Array");
        assert.areEqual("undefined", typeof new Uint8Array()[NaN & 0XF], "TypeofElem should return 'undefined' for out-of-range situation in Uint8Array");
        assert.areEqual("undefined", typeof new Uint8ClampedArray()[NaN & 0XF], "TypeofElem should return 'undefined' for out-of-range situation in Uint8ClampedArray");
        assert.areEqual("undefined", typeof new Int16Array()[NaN & 0XF], "TypeofElem should return 'undefined' for out-of-range situation in Int16Array");
        assert.areEqual("undefined", typeof new Uint16Array()[NaN & 0XF], "TypeofElem should return 'undefined' for out-of-range situation in Uint16Array");
        assert.areEqual("undefined", typeof new Int32Array()[NaN & 0XF], "TypeofElem should return 'undefined' for out-of-range situation in Int32Array");
        assert.areEqual("undefined", typeof new Uint32Array()[NaN & 0XF], "TypeofElem should return 'undefined' for out-of-range situation in Uint32Array");
        assert.areEqual("undefined", typeof new Float32Array()[NaN & 0XF], "TypeofElem should return 'undefined' for out-of-range situation in Float32Array");
        assert.areEqual("undefined", typeof new Float64Array()[NaN & 0XF], "TypeofElem should return 'undefined' for out-of-range situation in Float64Array");
    }
  },
  {
    name: "OS7115643: TypedArray created through user constructor with insufficient length",
    body: function () {
        var test = function(TypedArrayCtor) {
            class A extends TypedArrayCtor {
                static get [Symbol.species]() { return function() { return new TypedArrayCtor(1); }; };
            }
            
            class B extends TypedArrayCtor {
                static get [Symbol.species]() { return function() { return new Array(1); }; };
            }
            
            var a = new A(1000); 
            assert.throws(()=>a.map(()=>0), TypeError, TypedArrayCtor.name+'.prototype.map', 'Invalid offset/length when creating typed array');
            assert.throws(()=>a.slice(), TypeError, TypedArrayCtor.name+'.prototype.slice', 'Invalid offset/length when creating typed array');
            assert.doesNotThrow(()=>a.subarray(), TypedArrayCtor.name+'.prototype.subarray', 'Calling subarray should not throw because there\'s no length check');
            assert.throws(()=>a.filter(()=>true), TypeError, TypedArrayCtor.name+'.prototype.filter', 'Invalid offset/length when creating typed array');

            var b = new B(1000);
            assert.throws(()=>b.map(()=>0), TypeError, TypedArrayCtor.name+'.prototype.map', "'this' is not a typed array object");
            assert.throws(()=>b.slice(), TypeError, TypedArrayCtor.name+'.prototype.slice', "'this' is not a typed array object");
            assert.throws(()=>b.subarray(), TypeError, TypedArrayCtor.name+'.prototype.subarray', "'this' is not a typed array object");
            assert.throws(()=>b.filter(()=>true), TypeError, TypedArrayCtor.name+'.prototype.filter', "'this' is not a typed array object");

            var ctor = function() { return new TypedArrayCtor(1); }
            assert.throws(()=>TypedArrayCtor.from.apply(ctor,['123']), TypeError, TypedArrayCtor.name+'.from(iterable)', 'Invalid offset/length when creating typed array');
            assert.throws(()=>TypedArrayCtor.from.apply(ctor,[{"0":1,"1":2,"2":3,"length":3}]), TypeError, TypedArrayCtor.name+'.from(non-iterable)', 'Invalid offset/length when creating typed array');
            assert.throws(()=>TypedArrayCtor.of.apply(ctor,[1,2,3]), TypeError, TypedArrayCtor.name+'.of', 'Invalid offset/length when creating typed array');
        };

        test(Int8Array);
        test(Uint8Array);
        test(Uint8ClampedArray);
        test(Int16Array);
        test(Uint16Array);
        test(Int32Array);
        test(Uint32Array);
        test(Float32Array);
        test(Float64Array);
    }
  },
];

testRunner.runTests(tests, { verbose: WScript.Arguments[0] != "summary" });
>>>>>>> bcd950ef
<|MERGE_RESOLUTION|>--- conflicted
+++ resolved
@@ -1,94 +1,66 @@
-<<<<<<< HEAD
-//-------------------------------------------------------------------------------------------------------
-// Copyright (C) Microsoft. All rights reserved.
-// Licensed under the MIT license. See LICENSE.txt file in the project root for full license information.
-//-------------------------------------------------------------------------------------------------------
-
-WScript.LoadScriptFile("..\\UnitTestFramework\\UnitTestFramework.js");
-
-var tests = [
-  {
-    name: "OS4927797: TypeofElem fastpath mishandling out-of-range scenario",
-    body: function () {
-        assert.areEqual("undefined", typeof new Int8Array()[NaN & 0XF], "TypeofElem should return 'undefined' for out-of-range situation in Int8Array");
-        assert.areEqual("undefined", typeof new Uint8Array()[NaN & 0XF], "TypeofElem should return 'undefined' for out-of-range situation in Uint8Array");
-        assert.areEqual("undefined", typeof new Uint8ClampedArray()[NaN & 0XF], "TypeofElem should return 'undefined' for out-of-range situation in Uint8ClampedArray");
-        assert.areEqual("undefined", typeof new Int16Array()[NaN & 0XF], "TypeofElem should return 'undefined' for out-of-range situation in Int16Array");
-        assert.areEqual("undefined", typeof new Uint16Array()[NaN & 0XF], "TypeofElem should return 'undefined' for out-of-range situation in Uint16Array");
-        assert.areEqual("undefined", typeof new Int32Array()[NaN & 0XF], "TypeofElem should return 'undefined' for out-of-range situation in Int32Array");
-        assert.areEqual("undefined", typeof new Uint32Array()[NaN & 0XF], "TypeofElem should return 'undefined' for out-of-range situation in Uint32Array");
-        assert.areEqual("undefined", typeof new Float32Array()[NaN & 0XF], "TypeofElem should return 'undefined' for out-of-range situation in Float32Array");
-        assert.areEqual("undefined", typeof new Float64Array()[NaN & 0XF], "TypeofElem should return 'undefined' for out-of-range situation in Float64Array");
-    }
-  },
-];
-
-testRunner.runTests(tests, { verbose: WScript.Arguments[0] != "summary" });
-=======
-//-------------------------------------------------------------------------------------------------------
-// Copyright (C) Microsoft. All rights reserved.
-// Licensed under the MIT license. See LICENSE.txt file in the project root for full license information.
-//-------------------------------------------------------------------------------------------------------
-
-WScript.LoadScriptFile("..\\UnitTestFramework\\UnitTestFramework.js");
-
-var tests = [
-  {
-    name: "OS4927797: TypeofElem fastpath mishandling out-of-range scenario",
-    body: function () {
-        assert.areEqual("undefined", typeof new Int8Array()[NaN & 0XF], "TypeofElem should return 'undefined' for out-of-range situation in Int8Array");
-        assert.areEqual("undefined", typeof new Uint8Array()[NaN & 0XF], "TypeofElem should return 'undefined' for out-of-range situation in Uint8Array");
-        assert.areEqual("undefined", typeof new Uint8ClampedArray()[NaN & 0XF], "TypeofElem should return 'undefined' for out-of-range situation in Uint8ClampedArray");
-        assert.areEqual("undefined", typeof new Int16Array()[NaN & 0XF], "TypeofElem should return 'undefined' for out-of-range situation in Int16Array");
-        assert.areEqual("undefined", typeof new Uint16Array()[NaN & 0XF], "TypeofElem should return 'undefined' for out-of-range situation in Uint16Array");
-        assert.areEqual("undefined", typeof new Int32Array()[NaN & 0XF], "TypeofElem should return 'undefined' for out-of-range situation in Int32Array");
-        assert.areEqual("undefined", typeof new Uint32Array()[NaN & 0XF], "TypeofElem should return 'undefined' for out-of-range situation in Uint32Array");
-        assert.areEqual("undefined", typeof new Float32Array()[NaN & 0XF], "TypeofElem should return 'undefined' for out-of-range situation in Float32Array");
-        assert.areEqual("undefined", typeof new Float64Array()[NaN & 0XF], "TypeofElem should return 'undefined' for out-of-range situation in Float64Array");
-    }
-  },
-  {
-    name: "OS7115643: TypedArray created through user constructor with insufficient length",
-    body: function () {
-        var test = function(TypedArrayCtor) {
-            class A extends TypedArrayCtor {
-                static get [Symbol.species]() { return function() { return new TypedArrayCtor(1); }; };
-            }
-            
-            class B extends TypedArrayCtor {
-                static get [Symbol.species]() { return function() { return new Array(1); }; };
-            }
-            
-            var a = new A(1000); 
-            assert.throws(()=>a.map(()=>0), TypeError, TypedArrayCtor.name+'.prototype.map', 'Invalid offset/length when creating typed array');
-            assert.throws(()=>a.slice(), TypeError, TypedArrayCtor.name+'.prototype.slice', 'Invalid offset/length when creating typed array');
-            assert.doesNotThrow(()=>a.subarray(), TypedArrayCtor.name+'.prototype.subarray', 'Calling subarray should not throw because there\'s no length check');
-            assert.throws(()=>a.filter(()=>true), TypeError, TypedArrayCtor.name+'.prototype.filter', 'Invalid offset/length when creating typed array');
-
-            var b = new B(1000);
-            assert.throws(()=>b.map(()=>0), TypeError, TypedArrayCtor.name+'.prototype.map', "'this' is not a typed array object");
-            assert.throws(()=>b.slice(), TypeError, TypedArrayCtor.name+'.prototype.slice', "'this' is not a typed array object");
-            assert.throws(()=>b.subarray(), TypeError, TypedArrayCtor.name+'.prototype.subarray', "'this' is not a typed array object");
-            assert.throws(()=>b.filter(()=>true), TypeError, TypedArrayCtor.name+'.prototype.filter', "'this' is not a typed array object");
-
-            var ctor = function() { return new TypedArrayCtor(1); }
-            assert.throws(()=>TypedArrayCtor.from.apply(ctor,['123']), TypeError, TypedArrayCtor.name+'.from(iterable)', 'Invalid offset/length when creating typed array');
-            assert.throws(()=>TypedArrayCtor.from.apply(ctor,[{"0":1,"1":2,"2":3,"length":3}]), TypeError, TypedArrayCtor.name+'.from(non-iterable)', 'Invalid offset/length when creating typed array');
-            assert.throws(()=>TypedArrayCtor.of.apply(ctor,[1,2,3]), TypeError, TypedArrayCtor.name+'.of', 'Invalid offset/length when creating typed array');
-        };
-
-        test(Int8Array);
-        test(Uint8Array);
-        test(Uint8ClampedArray);
-        test(Int16Array);
-        test(Uint16Array);
-        test(Int32Array);
-        test(Uint32Array);
-        test(Float32Array);
-        test(Float64Array);
-    }
-  },
-];
-
-testRunner.runTests(tests, { verbose: WScript.Arguments[0] != "summary" });
->>>>>>> bcd950ef
+//-------------------------------------------------------------------------------------------------------
+// Copyright (C) Microsoft. All rights reserved.
+// Licensed under the MIT license. See LICENSE.txt file in the project root for full license information.
+//-------------------------------------------------------------------------------------------------------
+
+WScript.LoadScriptFile("..\\UnitTestFramework\\UnitTestFramework.js");
+
+var tests = [
+  {
+    name: "OS4927797: TypeofElem fastpath mishandling out-of-range scenario",
+    body: function () {
+        assert.areEqual("undefined", typeof new Int8Array()[NaN & 0XF], "TypeofElem should return 'undefined' for out-of-range situation in Int8Array");
+        assert.areEqual("undefined", typeof new Uint8Array()[NaN & 0XF], "TypeofElem should return 'undefined' for out-of-range situation in Uint8Array");
+        assert.areEqual("undefined", typeof new Uint8ClampedArray()[NaN & 0XF], "TypeofElem should return 'undefined' for out-of-range situation in Uint8ClampedArray");
+        assert.areEqual("undefined", typeof new Int16Array()[NaN & 0XF], "TypeofElem should return 'undefined' for out-of-range situation in Int16Array");
+        assert.areEqual("undefined", typeof new Uint16Array()[NaN & 0XF], "TypeofElem should return 'undefined' for out-of-range situation in Uint16Array");
+        assert.areEqual("undefined", typeof new Int32Array()[NaN & 0XF], "TypeofElem should return 'undefined' for out-of-range situation in Int32Array");
+        assert.areEqual("undefined", typeof new Uint32Array()[NaN & 0XF], "TypeofElem should return 'undefined' for out-of-range situation in Uint32Array");
+        assert.areEqual("undefined", typeof new Float32Array()[NaN & 0XF], "TypeofElem should return 'undefined' for out-of-range situation in Float32Array");
+        assert.areEqual("undefined", typeof new Float64Array()[NaN & 0XF], "TypeofElem should return 'undefined' for out-of-range situation in Float64Array");
+    }
+  },
+  {
+    name: "OS7115643: TypedArray created through user constructor with insufficient length",
+    body: function () {
+        var test = function(TypedArrayCtor) {
+            class A extends TypedArrayCtor {
+                static get [Symbol.species]() { return function() { return new TypedArrayCtor(1); }; };
+            }
+            
+            class B extends TypedArrayCtor {
+                static get [Symbol.species]() { return function() { return new Array(1); }; };
+            }
+            
+            var a = new A(1000); 
+            assert.throws(()=>a.map(()=>0), TypeError, TypedArrayCtor.name+'.prototype.map', 'Invalid offset/length when creating typed array');
+            assert.throws(()=>a.slice(), TypeError, TypedArrayCtor.name+'.prototype.slice', 'Invalid offset/length when creating typed array');
+            assert.doesNotThrow(()=>a.subarray(), TypedArrayCtor.name+'.prototype.subarray', 'Calling subarray should not throw because there\'s no length check');
+            assert.throws(()=>a.filter(()=>true), TypeError, TypedArrayCtor.name+'.prototype.filter', 'Invalid offset/length when creating typed array');
+
+            var b = new B(1000);
+            assert.throws(()=>b.map(()=>0), TypeError, TypedArrayCtor.name+'.prototype.map', "'this' is not a typed array object");
+            assert.throws(()=>b.slice(), TypeError, TypedArrayCtor.name+'.prototype.slice', "'this' is not a typed array object");
+            assert.throws(()=>b.subarray(), TypeError, TypedArrayCtor.name+'.prototype.subarray', "'this' is not a typed array object");
+            assert.throws(()=>b.filter(()=>true), TypeError, TypedArrayCtor.name+'.prototype.filter', "'this' is not a typed array object");
+
+            var ctor = function() { return new TypedArrayCtor(1); }
+            assert.throws(()=>TypedArrayCtor.from.apply(ctor,['123']), TypeError, TypedArrayCtor.name+'.from(iterable)', 'Invalid offset/length when creating typed array');
+            assert.throws(()=>TypedArrayCtor.from.apply(ctor,[{"0":1,"1":2,"2":3,"length":3}]), TypeError, TypedArrayCtor.name+'.from(non-iterable)', 'Invalid offset/length when creating typed array');
+            assert.throws(()=>TypedArrayCtor.of.apply(ctor,[1,2,3]), TypeError, TypedArrayCtor.name+'.of', 'Invalid offset/length when creating typed array');
+        };
+
+        test(Int8Array);
+        test(Uint8Array);
+        test(Uint8ClampedArray);
+        test(Int16Array);
+        test(Uint16Array);
+        test(Int32Array);
+        test(Uint32Array);
+        test(Float32Array);
+        test(Float64Array);
+    }
+  },
+];
+
+testRunner.runTests(tests, { verbose: WScript.Arguments[0] != "summary" });