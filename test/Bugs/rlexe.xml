--- conflicted
+++ resolved
@@ -363,13 +363,14 @@
   </test>
   <test>
     <default>
-<<<<<<< HEAD
       <files>json_bugs.js</files>
       <compile-flags>-args summary -endargs</compile-flags>
-=======
+    </default>
+  </test>
+  <test>
+    <default>
       <files>bug10191241.js</files>
       <compile-flags>-forceundodefer</compile-flags>
->>>>>>> a8582a31
     </default>
   </test>
   <test>
