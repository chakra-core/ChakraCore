--- conflicted
+++ resolved
@@ -120,17 +120,17 @@
 
         const JsRuntimeAttributes JsRuntimeAttributesAll =
             (JsRuntimeAttributes)(
-                JsRuntimeAttributeDisableBackgroundWork |
-                JsRuntimeAttributeAllowScriptInterrupt |
-                JsRuntimeAttributeEnableIdleProcessing |
-                JsRuntimeAttributeDisableEval |
-                JsRuntimeAttributeDisableNativeCodeGeneration |
-                JsRuntimeAttributeEnableExperimentalFeatures |
-                JsRuntimeAttributeDispatchSetExceptionsToDebugger
+            JsRuntimeAttributeDisableBackgroundWork |
+            JsRuntimeAttributeAllowScriptInterrupt |
+            JsRuntimeAttributeEnableIdleProcessing |
+            JsRuntimeAttributeDisableEval |
+            JsRuntimeAttributeDisableNativeCodeGeneration |
+            JsRuntimeAttributeEnableExperimentalFeatures |
+            JsRuntimeAttributeDispatchSetExceptionsToDebugger
 #ifdef ENABLE_DEBUG_CONFIG_OPTIONS
-                | JsRuntimeAttributeSerializeLibraryByteCode
-#endif
-                );
+            | JsRuntimeAttributeSerializeLibraryByteCode
+#endif
+        );
 
         Assert((attributes & ~JsRuntimeAttributesAll) == 0);
         if((attributes & ~JsRuntimeAttributesAll) != 0)
@@ -660,7 +660,7 @@
 STDAPI_(JsErrorCode) JsCreateContext(_In_ JsRuntimeHandle runtimeHandle, _Out_ JsContextRef *newContext)
 {
     return CreateContextCore(runtimeHandle, false, newContext);
-}
+        }
 
 STDAPI_(JsErrorCode) JsGetCurrentContext(_Out_ JsContextRef *currentContext)
 {
@@ -754,7 +754,6 @@
         Js::Throw::OutOfMemory();
     }
 
-<<<<<<< HEAD
 #if ENABLE_TTD
     ThreadContext* threadContext = scriptContext->GetThreadContext();
     if(threadContext->TTDLog != nullptr && threadContext->TTDLog->ShouldPerformRecordAction())
@@ -763,41 +762,7 @@
     }
 #endif
 
-    Js::JavascriptError * error = Js::JavascriptError::MapParseError(scriptContext, hr);
-    const Js::PropertyRecord *record;
-
-    Js::Var value = Js::JavascriptString::NewCopySz(se->ei.bstrDescription, scriptContext);
-    Js::JavascriptOperators::OP_SetProperty(error, Js::PropertyIds::message, value, scriptContext);
-
-
-    if (se->hasLineNumberInfo)
-    {
-        value = Js::JavascriptNumber::New(se->line, scriptContext);
-        scriptContext->GetOrAddPropertyRecord(L"line", &record);
-        Js::JavascriptOperators::OP_SetProperty(error, record->GetPropertyId(), value, scriptContext);
-    }
-
-    if (se->hasLineNumberInfo)
-    {
-        value = Js::JavascriptNumber::New(se->ichMin - se->ichMinLine, scriptContext);
-        scriptContext->GetOrAddPropertyRecord(L"column", &record);
-        Js::JavascriptOperators::OP_SetProperty(error, record->GetPropertyId(), value, scriptContext);
-    }
-
-    if (se->hasLineNumberInfo)
-    {
-        value = Js::JavascriptNumber::New(se->ichLim - se->ichMin, scriptContext);
-        Js::JavascriptOperators::OP_SetProperty(error, Js::PropertyIds::length, value, scriptContext);
-    }
-
-    if (se->bstrLine != nullptr)
-    {
-        value = Js::JavascriptString::NewCopySz(se->bstrLine, scriptContext);
-        Js::JavascriptOperators::OP_SetProperty(error, Js::PropertyIds::source, value, scriptContext);
-    }
-=======
     Js::JavascriptError* error = Js::JavascriptError::CreateFromCompileScriptException(scriptContext, se);
->>>>>>> d8ff8c39
 
     Js::JavascriptExceptionObject * exceptionObject = RecyclerNew(scriptContext->GetRecycler(),
         Js::JavascriptExceptionObject, error, scriptContext, nullptr);
@@ -2352,7 +2317,7 @@
 STDAPI_(JsErrorCode) JsCallFunction(_In_ JsValueRef function, _In_reads_(cargs) JsValueRef *args, _In_ ushort cargs, _Out_opt_ JsValueRef *result)
 {
     return CallFunctionCore(-1, function, args, cargs, result);
-}
+        }
 
 STDAPI_(JsErrorCode) JsConstructObject(_In_ JsValueRef function, _In_reads_(cargs) JsValueRef *args, _In_ ushort cargs, _Out_ JsValueRef *result)
 {
@@ -3078,10 +3043,11 @@
     /*allowInObjectBeforeCollectCallback*/true);
 }
 
-JsErrorCode RunScriptCore(INT64 hostCallbackId, const wchar_t *script, JsSourceContext sourceContext, const wchar_t *sourceUrl, bool parseOnly, JsParseScriptAttributes parseAttributes, bool isModule, JsValueRef *result)
+JsErrorCode RunScriptCore(INT64 hostCallbackId, const wchar_t *script, JsSourceContext sourceContext, const wchar_t *sourceUrl, bool parseOnly, JsParseScriptAttributes parseAttributes, bool isSourceModule, JsValueRef *result)
 {
     Js::JavascriptFunction *scriptFunction;
     CompileScriptException se;
+    LoadScriptFlag loadScriptFlag = LoadScriptFlag_None;
 
     JsErrorCode errorCode = ContextAPINoScriptWrapper(
         [&](Js::ScriptContext * scriptContext) -> JsErrorCode {
@@ -3108,31 +3074,45 @@
         };
 
         Js::Utf8SourceInfo* utf8SourceInfo = nullptr;
-        LoadScriptFlag loadScriptFlag = LoadScriptFlag_None;
         if (result != nullptr)
         {
             loadScriptFlag = (LoadScriptFlag)(loadScriptFlag | LoadScriptFlag_Expression);
         }
         bool isLibraryCode = (parseAttributes & JsParseScriptAttributeLibraryCode) == JsParseScriptAttributeLibraryCode;
-<<<<<<< HEAD
-
-        Js::Utf8SourceInfo* utf8SourceInfo;
-        scriptFunction = scriptContext->LoadScript(script, &si, &se, result != nullptr, false /*disableDeferredParse*/, false /*isByteCodeBufferForLibrary*/, &utf8SourceInfo, Js::Constants::GlobalCode, isLibraryCode, false /*disableAsmJs*/, isModule);
-
-#if ENABLE_TTD
+        if (isLibraryCode)
+        {
+            loadScriptFlag = (LoadScriptFlag)(loadScriptFlag | LoadScriptFlag_LibraryCode);
+        }
+        if (isSourceModule)
+        {
+            loadScriptFlag = (LoadScriptFlag)(loadScriptFlag | LoadScriptFlag_Module);
+        }
+
+        scriptFunction = scriptContext->LoadScript((const byte*)script, wcslen(script)* sizeof(wchar_t), &si, &se, &utf8SourceInfo, Js::Constants::GlobalCode, loadScriptFlag);
+
+#if ENABLE_TTD
+        //
+        //TODO: We may (probably?) want to use the debugger source rundown functionality here instead
+        //
+        if(scriptContext->GetThreadContext()->TTDLog != nullptr)
+        {
+            //Make sure we have the body and text information available
+            Js::FunctionBody* globalBody = TTD::JsSupport::ForceAndGetFunctionBody(scriptFunction->GetParseableFunctionInfo());
+
+            TTD::NSSnapValues::TopLevelScriptLoadFunctionBodyResolveInfo* tbfi = HeapNewStruct(TTD::NSSnapValues::TopLevelScriptLoadFunctionBodyResolveInfo);
+            TTD::NSSnapValues::ExtractTopLevelLoadedFunctionBodyInfo_InScriptContext(tbfi, globalBody, kmodGlobal, sourceContext, script, (uint32)wcslen(script), loadScriptFlag);
+            scriptContext->m_ttdTopLevelScriptLoad.Add(tbfi);
+
+            //walk global body to (1) add functions to pin set (2) build parent map
+            BEGIN_JS_RUNTIME_CALL(scriptContext);
+            {
+                scriptContext->ProcessFunctionBodyOnLoad(globalBody, nullptr);
+            }
+            END_JS_RUNTIME_CALL(scriptContext);
+        }
+
         TTD::RuntimeThreadInfo::JsRTTagObject(scriptContext->GetThreadContext(), scriptFunction);
 #endif
-=======
-        if (isLibraryCode)
-        {
-            loadScriptFlag = (LoadScriptFlag)(loadScriptFlag | LoadScriptFlag_LibraryCode);
-        }
-        if (isSourceModule)
-        {
-            loadScriptFlag = (LoadScriptFlag)(loadScriptFlag | LoadScriptFlag_Module);
-        }
-        scriptFunction = scriptContext->LoadScript((const byte*)script, wcslen(script)* sizeof(wchar_t), &si, &se, &utf8SourceInfo, Js::Constants::GlobalCode, loadScriptFlag);
->>>>>>> d8ff8c39
 
         JsrtContext * context = JsrtContext::GetCurrent();
         context->OnScriptLoad(scriptFunction, utf8SourceInfo);
@@ -3156,14 +3136,12 @@
         ThreadContext* threadContext = scriptContext->GetThreadContext();
         if(threadContext->TTDLog != nullptr && threadContext->TTDLog->ShouldPerformRecordAction())
         {
-            bool isLibraryCode = (parseAttributes & JsParseScriptAttributeLibraryCode) == JsParseScriptAttributeLibraryCode;
-
             //
             //TODO: Module support not implemented yet
             //
-            AssertMsg(!isModule, "Modules not implemented in TTD yet!!!");
-
-            threadContext->TTDLog->RecordJsRTCodeParse(scriptContext, result != nullptr, isLibraryCode, scriptFunction, script, sourceUrl);
+            AssertMsg(!isSourceModule, "Modules not implemented in TTD yet!!!");
+
+            threadContext->TTDLog->RecordJsRTCodeParse(scriptContext, loadScriptFlag, scriptFunction, script, sourceUrl);
         }
 #endif
 
@@ -3209,7 +3187,7 @@
             }
             else
             {
-                Js::Var varResult = scriptFunction->CallRootFunction(args, scriptContext, true);
+            Js::Var varResult = scriptFunction->CallRootFunction(args, scriptContext, true);
                 if(result != nullptr)
                 {
                     *result = varResult;
@@ -3305,11 +3283,6 @@
         isSerializeByteCodeForLibrary = JsrtContext::GetCurrent()->GetRuntime()->IsSerializeByteCodeForLibrary();
 #endif
 
-<<<<<<< HEAD
-        Js::Utf8SourceInfo* sourceInfo;
-        function = scriptContext->LoadScript(script, &si, &se, !isSerializeByteCodeForLibrary /*isExpression*/, true /*disableDeferredParse*/, isSerializeByteCodeForLibrary, &sourceInfo, Js::Constants::GlobalCode, false /*isLibraryCode*/, false /*disableAsmJs*/);
-
-=======
         Js::Utf8SourceInfo* sourceInfo = nullptr;
         LoadScriptFlag loadScriptFlag = LoadScriptFlag_disableDeferredParse;
         if (isSerializeByteCodeForLibrary)
@@ -3321,7 +3294,6 @@
             loadScriptFlag = (LoadScriptFlag)(loadScriptFlag | LoadScriptFlag_Expression);
         }
         function = scriptContext->LoadScript((const byte*)script, wcslen(script)* sizeof(wchar_t), &si, &se, &sourceInfo, Js::Constants::GlobalCode, loadScriptFlag);
->>>>>>> d8ff8c39
         return JsNoError;
     });
 
