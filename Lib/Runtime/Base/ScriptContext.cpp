--- conflicted
+++ resolved
@@ -1665,7 +1665,7 @@
         LoadScriptFlag loadScriptFlag,
         uint* sourceIndex)
     {
-        if (pSrcInfo == nullptr)
+        if(pSrcInfo == nullptr)
         {
             pSrcInfo = this->cache->noContextGlobalSourceInfo;
         }
@@ -1673,11 +1673,11 @@
         LPUTF8 utf8Script = nullptr;
         size_t length = cb;
         size_t cbNeeded = 0;
-        if ((loadScriptFlag & LoadScriptFlag_Utf8Source) != LoadScriptFlag_Utf8Source)
+        if((loadScriptFlag & LoadScriptFlag_Utf8Source) != LoadScriptFlag_Utf8Source)
         {
             // Convert to UTF8 and then load that
             length = cb / sizeof(wchar_t);
-            if (!IsValidCharCount(length))
+            if(!IsValidCharCount(length))
             {
                 Js::Throw::OutOfMemory();
             }
@@ -1695,7 +1695,7 @@
             cbNeeded = utf8::EncodeIntoAndNullTerminate(utf8Script, (const wchar_t*)script, static_cast<charcount_t>(length));
 
 #if DBG_DUMP
-            if (Js::Configuration::Global.flags.TraceMemory.IsEnabled(Js::ParsePhase) && Configuration::Global.flags.Verbose)
+            if(Js::Configuration::Global.flags.TraceMemory.IsEnabled(Js::ParsePhase) && Configuration::Global.flags.Verbose)
             {
                 Output::Print(L"Loading script.\n"
                     L"  Unicode (in bytes)    %u\n"
@@ -1711,7 +1711,7 @@
         else
         {
             // We do not own the memory passed into DefaultLoadScriptUtf8. We need to save it so we copy the memory.
-            if (*ppSourceInfo == nullptr)
+            if(*ppSourceInfo == nullptr)
             {
                 *ppSourceInfo = Utf8SourceInfo::New(this, script, parser->GetSourceIchLim(), cb, pSrcInfo);
             }
@@ -1727,86 +1727,58 @@
         // the script.
         // TODO: yongqu handle non-global code.
         ULONG grfscr = fscrGlobalCode | ((loadScriptFlag & LoadScriptFlag_Expression) == LoadScriptFlag_Expression ? fscrReturnExpression : 0);
-        if (((loadScriptFlag & LoadScriptFlag_disableDeferredParse) != LoadScriptFlag_disableDeferredParse) &&
+        if(((loadScriptFlag & LoadScriptFlag_disableDeferredParse) != LoadScriptFlag_disableDeferredParse) &&
             (length > Parser::GetDeferralThreshold(sourceContextInfo->IsSourceProfileLoaded())))
         {
             grfscr |= fscrDeferFncParse;
         }
 
-        if ((loadScriptFlag & LoadScriptFlag_disableAsmJs) == LoadScriptFlag_disableAsmJs)
+        if((loadScriptFlag & LoadScriptFlag_disableAsmJs) == LoadScriptFlag_disableAsmJs)
         {
             grfscr |= fscrNoAsmJs;
         }
 
-        if (PHASE_FORCE1(Js::EvalCompilePhase))
+        if(PHASE_FORCE1(Js::EvalCompilePhase))
         {
             // pretend it is eval
             grfscr |= (fscrEval | fscrEvalCode);
         }
 
-        if ((loadScriptFlag & LoadScriptFlag_isByteCodeBufferForLibrary) == LoadScriptFlag_isByteCodeBufferForLibrary)
+        if((loadScriptFlag & LoadScriptFlag_isByteCodeBufferForLibrary) == LoadScriptFlag_isByteCodeBufferForLibrary)
         {
             grfscr |= (fscrNoAsmJs | fscrNoPreJit);
         }
 
-<<<<<<< HEAD
-#if ENABLE_TTD
-            //
-            //TODO: We may (probably?) want to use the debugger source rundown functionality here instead
-            //
-            if(this->threadContext->TTDLog != nullptr)
-            {
-                //Make sure we have the body and text information available
-                FunctionBody* globalBody = TTD::JsSupport::ForceAndGetFunctionBody(pFunction->GetParseableFunctionInfo());
-
-                TTD::NSSnapValues::TopLevelScriptLoadFunctionBodyResolveInfo* tbfi = HeapNewStruct(TTD::NSSnapValues::TopLevelScriptLoadFunctionBodyResolveInfo);
-                TTD::NSSnapValues::ExtractTopLevelLoadedFunctionBodyInfo_InScriptContext(tbfi, globalBody, pSrcInfo->moduleID, sourceIndex, isLibraryCode, script, (uint32)length);
-                this->m_ttdTopLevelScriptLoad.Add(tbfi);
-
-                //walk global body to (1) add functions to pin set (2) build parent map
-                BEGIN_JS_RUNTIME_CALL(this);
-                {
-                    this->ProcessFunctionBodyOnLoad(globalBody, nullptr);
-                }
-                END_JS_RUNTIME_CALL(this);
-            }
-#endif
-
-            if (pse->ei.scode == JSERR_AsmJsCompileError)
-            {
-                Assert(!disableAsmJs);
-=======
-        if (((loadScriptFlag & LoadScriptFlag_Module) == LoadScriptFlag_Module) &&
+        if(((loadScriptFlag & LoadScriptFlag_Module) == LoadScriptFlag_Module) &&
             GetConfig()->IsES6ModuleEnabled())
         {
             grfscr |= fscrIsModuleCode;
         }
->>>>>>> d8ff8c39
-
-        if ((loadScriptFlag & LoadScriptFlag_LibraryCode) == LoadScriptFlag_LibraryCode)
+
+        if((loadScriptFlag & LoadScriptFlag_LibraryCode) == LoadScriptFlag_LibraryCode)
         {
             grfscr |= fscrIsLibraryCode;
             (*ppSourceInfo)->SetIsLibraryCode();
         }
 
         ParseNodePtr parseTree;
-        if ((loadScriptFlag & LoadScriptFlag_Utf8Source) == LoadScriptFlag_Utf8Source)
-        {
-            hr = parser->ParseUtf8Source(&parseTree, script, cb, grfscr, pse, &sourceContextInfo->nextLocalFunctionId,
-                sourceContextInfo);
+        if((loadScriptFlag & LoadScriptFlag_Utf8Source) == LoadScriptFlag_Utf8Source)
+        {
+            hr = parser->ParseUtf8Source(&parseTree, script, cb, grfscr, pse, &sourceContextInfo->nextLocalFunctionId, sourceContextInfo);
         }
         else
         {
-            hr = parser->ParseCesu8Source(&parseTree, utf8Script, cbNeeded, grfscr, pse, &sourceContextInfo->nextLocalFunctionId,
-                sourceContextInfo);
-        }
-
-        if (FAILED(hr) || parseTree == nullptr)
+            hr = parser->ParseCesu8Source(&parseTree, utf8Script, cbNeeded, grfscr, pse, &sourceContextInfo->nextLocalFunctionId, sourceContextInfo);
+        }
+
+        if(FAILED(hr) || parseTree == nullptr)
         {
             return nullptr;
         }
 
         (*ppSourceInfo)->SetParseFlags(grfscr);
+
+        //Make sure we have the body and text information available
         if ((loadScriptFlag & LoadScriptFlag_Utf8Source) != LoadScriptFlag_Utf8Source)
         {
             *sourceIndex = this->SaveSourceNoCopy(*ppSourceInfo, static_cast<charcount_t>((*ppSourceInfo)->GetCchLength()), /*isCesu8*/ true);
@@ -1838,51 +1810,6 @@
                 pFunction = GenerateRootFunction(parseTree, sourceIndex, &parser, (*ppSourceInfo)->GetParseFlags(), pse, rootDisplayName);
             }
 
-<<<<<<< HEAD
-#if DBG_DUMP
-            if (Js::Configuration::Global.flags.TraceMemory.IsEnabled(Js::ParsePhase) && Configuration::Global.flags.Verbose)
-            {
-                size_t length = utf8::ByteIndexIntoCharacterIndex(script, cb, utf8::doAllowThreeByteSurrogates);
-                Output::Print(L"Direct UTF-8 parsing.\n"
-                    L"  Would have expanded into:   %u (in bytes)\n"
-                    L"  UTF-8 size (in bytes):      %u (in bytes)\n"
-                    L"  Expected savings:           %d (in bytes)\n", length * sizeof(wchar_t), cb, length * sizeof(wchar_t)-cb);
-            }
-#endif
-            ParseNodePtr parseTree;
-            hr = parser.ParseUtf8Source(&parseTree, script, cb, grfscr, pse, &sourceContextInfo->nextLocalFunctionId,
-                sourceContextInfo);
-
-            if (FAILED(hr) || parseTree == nullptr)
-            {
-                return nullptr;
-            }
-
-            // We do not own the memory passed into DefaultLoadScriptUtf8. We need to save it so we copy the memory.
-            *ppSourceInfo = Utf8SourceInfo::New(this, script, parser.GetSourceIchLim(), cb, pSrcInfo);
-            (*ppSourceInfo)->SetParseFlags(grfscr);
-
-            if (isLibraryCode)
-            {
-                (*ppSourceInfo)->SetIsLibraryCode();
-            }
-
-            uint sourceIndex = this->SaveSourceNoCopy(*ppSourceInfo, parser.GetSourceIchLim(), /* isCesu8*/ false);
-
-            JavascriptFunction * pFunction = GenerateRootFunction(parseTree, sourceIndex, &parser, grfscr, pse, rootDisplayName);
-
-#if ENABLE_TTD
-            if(this->threadContext->TTDLog != nullptr)
-            {
-                //
-                //TODO: we need to add utf8 support when needed (in addition to wchar above)
-                //
-                AssertMsg(false, "We don't have utf8 load support yet!");
-            }
-#endif
-
-=======
->>>>>>> d8ff8c39
             if (pse->ei.scode == JSERR_AsmJsCompileError)
             {
                 Assert((loadScriptFlag & LoadScriptFlag_disableAsmJs) != LoadScriptFlag_disableAsmJs);
@@ -1897,6 +1824,7 @@
             {
                 RegisterScript(pFunction->GetFunctionProxy());
             }
+
             return pFunction;
         }
         catch (Js::OutOfMemoryException)
@@ -1932,7 +1860,8 @@
         body->SetDisplayName(rootDisplayName);
         body->SetIsTopLevel(true);
 
-        return javascriptLibrary->CreateScriptFunction(body);
+        JavascriptFunction* rootFunction = javascriptLibrary->CreateScriptFunction(body);
+        return rootFunction;
     }
 
     BOOL ScriptContext::ReserveStaticTypeIds(__in int first, __in int last)
