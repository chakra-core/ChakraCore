//-------------------------------------------------------------------------------------------------------
// Copyright (C) Microsoft. All rights reserved.
// Licensed under the MIT license. See LICENSE.txt file in the project root for full license information.
//-------------------------------------------------------------------------------------------------------
#include "stdafx.h"

MessageQueue* WScriptJsrt::messageQueue = nullptr;
DWORD_PTR WScriptJsrt::sourceContext = 0;

DWORD_PTR WScriptJsrt::GetNextSourceContext()
{
    return sourceContext++;
}

bool WScriptJsrt::CreateArgumentsObject(JsValueRef *argsObject)
{
    LPWSTR *argv = HostConfigFlags::argsVal;
    JsValueRef retArr;

    Assert(argsObject);
    *argsObject = nullptr;

    IfJsrtErrorFail(ChakraRTInterface::JsCreateArray(HostConfigFlags::argsCount, &retArr), false);

    for (int i = 0; i < HostConfigFlags::argsCount; i++)
    {
        JsValueRef value;
        JsValueRef index;

        IfJsrtErrorFail(ChakraRTInterface::JsPointerToString(argv[i], wcslen(argv[i]), &value), false);
        IfJsrtErrorFail(ChakraRTInterface::JsDoubleToNumber(i, &index), false);
        IfJsrtErrorFail(ChakraRTInterface::JsSetIndexedProperty(retArr, index, value), false);
    }

    *argsObject = retArr;

    return true;
}

JsValueRef __stdcall WScriptJsrt::EchoCallback(JsValueRef callee, bool isConstructCall, JsValueRef *arguments, unsigned short argumentCount, void *callbackState)
{
    for (unsigned int i = 1; i < argumentCount; i++)
    {
        JsValueRef strValue;
        JsErrorCode error = ChakraRTInterface::JsConvertValueToString(arguments[i], &strValue);
        if (error == JsNoError)
        {
            LPCWSTR str = nullptr;
            size_t length;
            error = ChakraRTInterface::JsStringToPointer(strValue, &str, &length);
            if (error == JsNoError)
            {
                if (i > 1)
                {
                    wprintf(_u(" "));
                }
                wprintf(_u("%ls"), str);
            }
        }

        if (error == JsErrorScriptException)
        {
            return nullptr;
        }
    }

    wprintf(_u("\n"));
    fflush(stdout);

    JsValueRef undefinedValue;
    if (ChakraRTInterface::JsGetUndefinedValue(&undefinedValue) == JsNoError)
    {
        return undefinedValue;
    }
    else
    {
        return nullptr;
    }
}

JsValueRef __stdcall WScriptJsrt::QuitCallback(JsValueRef callee, bool isConstructCall, JsValueRef *arguments, unsigned short argumentCount, void *callbackState)
{
    int exitCode = 0;

    if (argumentCount > 1)
    {
        double exitCodeDouble;
        IfJsrtErrorFail(ChakraRTInterface::JsNumberToDouble(arguments[1], &exitCodeDouble), JS_INVALID_REFERENCE);
        exitCode = (int)exitCodeDouble;
    }

    ExitProcess(exitCode);
}

JsValueRef __stdcall WScriptJsrt::LoadModuleFileCallback(JsValueRef callee, bool isConstructCall, JsValueRef *arguments, unsigned short argumentCount, void *callbackState)
{
    return LoadScriptFileHelper(callee, arguments, argumentCount, true);
}

JsValueRef __stdcall WScriptJsrt::LoadScriptFileCallback(JsValueRef callee, bool isConstructCall, JsValueRef *arguments, unsigned short argumentCount, void *callbackState)
{
    return LoadScriptFileHelper(callee, arguments, argumentCount, false);
}

JsValueRef WScriptJsrt::LoadScriptFileHelper(JsValueRef callee, JsValueRef *arguments, unsigned short argumentCount, bool isSourceModule)
{
    HRESULT hr = E_FAIL;
    JsValueRef returnValue = JS_INVALID_REFERENCE;
    JsErrorCode errorCode = JsNoError;
    LPCWSTR errorMessage = _u("");

    if (argumentCount < 2 || argumentCount > 4)
    {
        errorCode = JsErrorInvalidArgument;
        errorMessage = _u("Need more or fewer arguments for WScript.LoadScript");
    }
    else
    {
        const wchar_t *fileContent;
        const wchar_t *fileName;
        const wchar_t *scriptInjectType = _u("self");
        size_t fileNameLength;
        size_t scriptInjectTypeLength;
        char *fileNameNarrow;

        IfJsrtErrorSetGo(ChakraRTInterface::JsStringToPointer(arguments[1], &fileName, &fileNameLength));

        if (argumentCount > 2)
        {
            IfJsrtErrorSetGo(ChakraRTInterface::JsStringToPointer(arguments[2], &scriptInjectType, &scriptInjectTypeLength));
        }

        if (errorCode == JsNoError)
        {
            IfFailGo(Helpers::WideStringToNarrowDynamic(fileName, &fileNameNarrow));
            hr = Helpers::LoadScriptFromFile(fileNameNarrow, fileContent);
            if (FAILED(hr))
            {
                fwprintf(stderr, _u("Couldn't load file.\n"));
            }
            else
            {
                returnValue = LoadScript(callee, fileNameNarrow, fileContent, scriptInjectType, isSourceModule);
                free(fileNameNarrow);
            }
        }
    }

Error:
    if (errorCode != JsNoError)
    {
        JsValueRef errorObject;
        JsValueRef errorMessageString;

        if (wcscmp(errorMessage, _u("")) == 0) {
            errorMessage = ConvertErrorCodeToMessage(errorCode);
        }

        ChakraRTInterface::JsPointerToString(errorMessage, wcslen(errorMessage), &errorMessageString);
        ChakraRTInterface::JsCreateError(errorMessageString, &errorObject);
        ChakraRTInterface::JsSetException(errorObject);
    }

    return returnValue;
}

JsValueRef __stdcall WScriptJsrt::LoadScriptCallback(JsValueRef callee, bool isConstructCall, JsValueRef *arguments, unsigned short argumentCount, void *callbackState)
{
    return LoadScriptHelper(callee, isConstructCall, arguments, argumentCount, callbackState, false);
}

JsValueRef __stdcall WScriptJsrt::LoadModuleCallback(JsValueRef callee, bool isConstructCall, JsValueRef *arguments, unsigned short argumentCount, void *callbackState)
{
    return LoadScriptHelper(callee, isConstructCall, arguments, argumentCount, callbackState, true);
}

JsValueRef WScriptJsrt::LoadScriptHelper(JsValueRef callee, bool isConstructCall, JsValueRef *arguments, unsigned short argumentCount, void *callbackState, bool isSourceModule)
{
    HRESULT hr = E_FAIL;
    JsErrorCode errorCode = JsNoError;
    LPCWSTR errorMessage = _u("");
    JsValueRef returnValue = JS_INVALID_REFERENCE;

    if (argumentCount < 2 || argumentCount > 4)
    {
        errorCode = JsErrorInvalidArgument;
        errorMessage = _u("Need more or fewer arguments for WScript.LoadScript");
    }
    else
    {
        const wchar_t *fileContent;
        char *fileName = (char*) "script.js";
        const wchar_t *scriptInjectType = _u("self");
        size_t fileContentLength;
        size_t scriptInjectTypeLength;
        bool freeFileName = false;

        IfJsrtErrorSetGo(ChakraRTInterface::JsStringToPointer(arguments[1], &fileContent, &fileContentLength));

        if (argumentCount > 2)
        {
            IfJsrtErrorSetGo(ChakraRTInterface::JsStringToPointer(arguments[2], &scriptInjectType, &scriptInjectTypeLength));

            if (argumentCount > 3)
            {
                size_t fileNameWideLength = 0;
                const wchar_t* fileNameWide = nullptr;
                IfJsrtErrorSetGo(ChakraRTInterface::JsStringToPointer(arguments[3], &fileNameWide, &fileNameWideLength));
                IfFailGo(Helpers::WideStringToNarrowDynamic(fileNameWide, &fileName));
                freeFileName = true;
            }
        }

        returnValue = LoadScript(callee, fileName, fileContent, scriptInjectType, isSourceModule);

        if (freeFileName)
        {
            free(fileName);
        }
    }

Error:
    if (errorCode != JsNoError)
    {
        JsValueRef errorObject;
        JsValueRef errorMessageString;

        if (wcscmp(errorMessage, _u("")) == 0) {
            errorMessage = ConvertErrorCodeToMessage(errorCode);
        }

        ChakraRTInterface::JsPointerToString(errorMessage, wcslen(errorMessage), &errorMessageString);
        ChakraRTInterface::JsCreateError(errorMessageString, &errorObject);
        ChakraRTInterface::JsSetException(errorObject);
    }

    return returnValue;
}

JsValueRef WScriptJsrt::LoadScript(JsValueRef callee, LPCSTR fileName, LPCWSTR fileContent, LPCWSTR scriptInjectType, bool isSourceModule)
{
    HRESULT hr = E_FAIL;
    JsErrorCode errorCode = JsNoError;
    LPCWSTR errorMessage = _u("Internal error.");
    size_t errorMessageLength = wcslen(errorMessage);
    JsValueRef returnValue = JS_INVALID_REFERENCE;
    JsErrorCode innerErrorCode = JsNoError;
    JsContextRef currentContext = JS_INVALID_REFERENCE;
    JsRuntimeHandle runtime = JS_INVALID_RUNTIME_HANDLE;

    wchar_t* fullPath = nullptr;
    char fullPathNarrow[_MAX_PATH];
    size_t len = 0;

    IfJsrtErrorSetGo(ChakraRTInterface::JsGetCurrentContext(&currentContext));
    IfJsrtErrorSetGo(ChakraRTInterface::JsGetRuntime(currentContext, &runtime));

    if (_fullpath(fullPathNarrow, fileName, _MAX_PATH) == nullptr)
    {
        IfFailGo(E_FAIL);
    }
    // canonicalize that path name to lower case for the profile storage
    // REVIEW: This doesn't work for UTF8...
    len = strlen(fullPathNarrow);
    for (size_t i = 0; i < len; i++)
    {
        fullPathNarrow[i] = (char) tolower(fullPathNarrow[i]);
    }

    // TODO: Remove when we have utf8 versions of the Jsrt APIs
    Helpers::NarrowStringToWideDynamic(fullPathNarrow, &fullPath);
    if (wcscmp(scriptInjectType, _u("self")) == 0)
    {
        JsContextRef calleeContext;
        IfJsrtErrorSetGo(ChakraRTInterface::JsGetContextOfObject(callee, &calleeContext));

        IfJsrtErrorSetGo(ChakraRTInterface::JsSetCurrentContext(calleeContext));

        if (isSourceModule)
        {
            errorCode = ChakraRTInterface::JsRunModule(fileContent, GetNextSourceContext(), fullPath, &returnValue);
        }
        else
        {
            errorCode = ChakraRTInterface::JsRunScript(fileContent, GetNextSourceContext(), fullPath, &returnValue);
        }

        if (errorCode == JsNoError)
        {
            errorCode = ChakraRTInterface::JsGetGlobalObject(&returnValue);
        }

        IfJsrtErrorSetGo(ChakraRTInterface::JsSetCurrentContext(currentContext));
    }
    else if (wcscmp(scriptInjectType, _u("samethread")) == 0)
    {
        JsValueRef newContext = JS_INVALID_REFERENCE;

        // Create a new context and set it as the current context
        IfJsrtErrorSetGo(ChakraRTInterface::JsCreateContext(runtime, &newContext));
        IfJsrtErrorSetGo(ChakraRTInterface::JsSetCurrentContext(newContext));

        // Initialize the host objects
        Initialize();


        if (isSourceModule)
        {
            errorCode = ChakraRTInterface::JsRunModule(fileContent, GetNextSourceContext(), fullPath, &returnValue);
        }
        else
        {
            errorCode = ChakraRTInterface::JsRunScript(fileContent, GetNextSourceContext(), fullPath, &returnValue);
        }

        if (errorCode == JsNoError)
        {
            errorCode = ChakraRTInterface::JsGetGlobalObject(&returnValue);
        }

        // Set the context back to the old one
        ChakraRTInterface::JsSetCurrentContext(currentContext);
    }
    else
    {
        errorCode = JsErrorInvalidArgument;
        errorMessage = _u("Unsupported argument type inject type.");
    }

Error:
    JsValueRef value = returnValue;
    if (errorCode != JsNoError)
    {
        if (innerErrorCode != JsNoError)
        {
            // Failed to retrieve the inner error message, so set a custom error string
            errorMessage = ConvertErrorCodeToMessage(errorCode);
        }

        JsValueRef error = JS_INVALID_REFERENCE;
        JsValueRef messageProperty = JS_INVALID_REFERENCE;
        errorMessageLength = wcslen(errorMessage);
        innerErrorCode = ChakraRTInterface::JsPointerToString(errorMessage, errorMessageLength, &messageProperty);
        if (innerErrorCode == JsNoError)
        {
            innerErrorCode = ChakraRTInterface::JsCreateError(messageProperty, &error);
            if (innerErrorCode == JsNoError)
            {
                innerErrorCode = ChakraRTInterface::JsSetException(error);
            }
        }

        ChakraRTInterface::JsDoubleToNumber(errorCode, &value);
    }

    _flushall();

    return value;
}

JsValueRef WScriptJsrt::SetTimeoutCallback(JsValueRef callee, bool isConstructCall, JsValueRef *arguments, unsigned short argumentCount, void *callbackState)
{
    LPCWSTR errorMessage = _u("invalid call to WScript.SetTimeout");

    JsValueRef function;
    JsValueRef timerId;
    unsigned int time;
    double tmp;
    CallbackMessage *msg = nullptr;

    if (argumentCount != 3)
    {
        goto Error;
    }

    function = arguments[1];

    IfJsrtError(ChakraRTInterface::JsNumberToDouble(arguments[2], &tmp));

    time = static_cast<int>(tmp);
    msg = new CallbackMessage(time, function);
    messageQueue->InsertSorted(msg);

    IfJsrtError(ChakraRTInterface::JsDoubleToNumber(static_cast<double>(msg->GetId()), &timerId));
    return timerId;

Error:
    JsValueRef errorObject;
    JsValueRef errorMessageString;

    JsErrorCode errorCode = ChakraRTInterface::JsPointerToString(errorMessage, wcslen(errorMessage), &errorMessageString);

    if (errorCode != JsNoError)
    {
        errorCode = ChakraRTInterface::JsCreateError(errorMessageString, &errorObject);

        if (errorCode != JsNoError)
        {
            ChakraRTInterface::JsSetException(errorObject);
        }
    }

    return JS_INVALID_REFERENCE;
}

JsValueRef WScriptJsrt::ClearTimeoutCallback(JsValueRef callee, bool isConstructCall, JsValueRef *arguments, unsigned short argumentCount, void *callbackState)
{
    LPCWSTR errorMessage = _u("invalid call to WScript.ClearTimeout");

    if (argumentCount != 2)
    {
        goto Error;
    }

    unsigned int timerId;
    double tmp;
    JsValueRef undef;
    JsValueRef global;

    IfJsrtError(ChakraRTInterface::JsNumberToDouble(arguments[1], &tmp));

    timerId = static_cast<int>(tmp);
    messageQueue->RemoveById(timerId);

    IfJsrtError(ChakraRTInterface::JsGetGlobalObject(&global));
    IfJsrtError(ChakraRTInterface::JsGetUndefinedValue(&undef));

    return undef;

Error:
    JsValueRef errorObject;
    JsValueRef errorMessageString;

    JsErrorCode errorCode = ChakraRTInterface::JsPointerToString(errorMessage, wcslen(errorMessage), &errorMessageString);

    if (errorCode != JsNoError)
    {
        errorCode = ChakraRTInterface::JsCreateError(errorMessageString, &errorObject);

        if (errorCode != JsNoError)
        {
            ChakraRTInterface::JsSetException(errorObject);
        }
    }

    return JS_INVALID_REFERENCE;
}

template <class DebugOperationFunc>
void QueueDebugOperation(JsValueRef function, const DebugOperationFunc& operation)
{
    WScriptJsrt::PushMessage(WScriptJsrt::CallbackMessage::Create(function, operation));
}

JsValueRef WScriptJsrt::AttachCallback(JsValueRef callee, bool isConstructCall, JsValueRef *arguments, unsigned short argumentCount, void *callbackState)
{
    LPWSTR errorMessage = L"WScript.Attach requires a function, like WScript.Attach(foo);";
    if (argumentCount != 2)
    {
        goto Error;
    }
    JsValueType argumentType = JsUndefined;
    IfJsrtError(ChakraRTInterface::JsGetValueType(arguments[1], &argumentType));
    if (argumentType != JsFunction)
    {
        goto Error;
    }
    QueueDebugOperation(arguments[1], [](WScriptJsrt::CallbackMessage& msg)
    {
        JsContextRef currentContext = JS_INVALID_REFERENCE;
        ChakraRTInterface::JsGetCurrentContext(&currentContext);
        JsRuntimeHandle currentRuntime = JS_INVALID_RUNTIME_HANDLE;
        ChakraRTInterface::JsGetRuntime(currentContext, &currentRuntime);

        Debugger* debugger = Debugger::GetDebugger(currentRuntime);
        debugger->StartDebugging(currentRuntime);
        debugger->SourceRunDown();

        return msg.CallFunction(L"");
    });
Error:
    JsValueRef errorObject;
    JsValueRef errorMessageString;
    JsErrorCode errorCode = ChakraRTInterface::JsPointerToString(errorMessage, wcslen(errorMessage), &errorMessageString);
    if (errorCode != JsNoError)
    {
        errorCode = ChakraRTInterface::JsCreateError(errorMessageString, &errorObject);
        if (errorCode != JsNoError)
        {
            ChakraRTInterface::JsSetException(errorObject);
        }
    }
    return JS_INVALID_REFERENCE;
}

JsValueRef WScriptJsrt::DetachCallback(JsValueRef callee, bool isConstructCall, JsValueRef *arguments, unsigned short argumentCount, void *callbackState)
{
    LPWSTR errorMessage = L"WScript.Detach requires a function, like WScript.Detach(foo);";
    if (argumentCount != 2)
    {
        goto Error;
    }
    JsValueType argumentType = JsUndefined;
    IfJsrtError(ChakraRTInterface::JsGetValueType(arguments[1], &argumentType));
    if (argumentType != JsFunction)
    {
        goto Error;
    }
    QueueDebugOperation(arguments[1], [](WScriptJsrt::CallbackMessage& msg)
    {
        JsContextRef currentContext = JS_INVALID_REFERENCE;
        ChakraRTInterface::JsGetCurrentContext(&currentContext);
        JsRuntimeHandle currentRuntime = JS_INVALID_RUNTIME_HANDLE;
        ChakraRTInterface::JsGetRuntime(currentContext, &currentRuntime);
        if (Debugger::debugger != nullptr)
        {
            Debugger* debugger = Debugger::GetDebugger(currentRuntime);
            debugger->StopDebugging(currentRuntime);
        }
        return msg.CallFunction(L"");
    });
Error:
    JsValueRef errorObject;
    JsValueRef errorMessageString;
    JsErrorCode errorCode = ChakraRTInterface::JsPointerToString(errorMessage, wcslen(errorMessage), &errorMessageString);
    if (errorCode != JsNoError)
    {
        errorCode = ChakraRTInterface::JsCreateError(errorMessageString, &errorObject);
        if (errorCode != JsNoError)
        {
            ChakraRTInterface::JsSetException(errorObject);
        }
    }
    return JS_INVALID_REFERENCE;
}

JsValueRef WScriptJsrt::DumpFunctionPositionCallback(JsValueRef callee, bool isConstructCall, JsValueRef * arguments, unsigned short argumentCount, void * callbackState)
{
    JsValueRef functionPosition = JS_INVALID_REFERENCE;

    if (argumentCount > 1)
    {
        if (ChakraRTInterface::JsDiagGetFunctionPosition(arguments[1], &functionPosition) != JsNoError)
        {
            // If we can't get the functionPosition pass undefined
            IfJsErrorFailLogAndRet(ChakraRTInterface::JsGetUndefinedValue(&functionPosition));
        }

        if (Debugger::debugger != nullptr)
        {
            Debugger::debugger->DumpFunctionPosition(functionPosition);
        }
    }

    return JS_INVALID_REFERENCE;
}

JsValueRef WScriptJsrt::RequestAsyncBreakCallback(JsValueRef callee, bool isConstructCall, JsValueRef * arguments, unsigned short argumentCount, void * callbackState)
{
    if (Debugger::debugger != nullptr && !Debugger::debugger->IsDetached())
    {
        IfJsErrorFailLogAndRet(ChakraRTInterface::JsDiagRequestAsyncBreak(Debugger::GetRuntime()));
    }
    else
    {
        Helpers::LogError(_u("RequestAsyncBreak can only be called when debugger is attached"));
    }

    return JS_INVALID_REFERENCE;
}

JsValueRef WScriptJsrt::EmptyCallback(JsValueRef callee, bool isConstructCall, JsValueRef * arguments, unsigned short argumentCount, void * callbackState)
{
    return JS_INVALID_REFERENCE;
}

bool WScriptJsrt::CreateNamedFunction(const wchar_t* nameString, JsNativeFunction callback, JsValueRef* functionVar)
{
    JsValueRef nameVar;
    IfJsrtErrorFail(ChakraRTInterface::JsPointerToString(nameString, wcslen(nameString), &nameVar), false);
    IfJsrtErrorFail(ChakraRTInterface::JsCreateNamedFunction(nameVar, callback, nullptr, functionVar), false);
    return true;
}

bool WScriptJsrt::InstallObjectsOnObject(JsValueRef object, const wchar_t * name, JsNativeFunction nativeFunction)
{
    JsValueRef propertyValueRef;
    JsPropertyIdRef propertyId;
    IfJsrtErrorFail(ChakraRTInterface::JsGetPropertyIdFromName(name, &propertyId), false);
    CreateNamedFunction(name, nativeFunction, &propertyValueRef);
    IfJsrtErrorFail(ChakraRTInterface::JsSetProperty(object, propertyId, propertyValueRef, true), false);
    return true;
}

bool WScriptJsrt::Initialize()
{
    HRESULT hr = S_OK;
    JsValueRef wscript;
    IfJsrtErrorFail(ChakraRTInterface::JsCreateObject(&wscript), false);

<<<<<<< HEAD
    JsValueRef echo;
    JsPropertyIdRef echoPropertyId;
    const wchar_t* echoString = _u("Echo");
    CreateNamedFunction(echoString, EchoCallback, &echo);
    IfJsrtErrorFail(ChakraRTInterface::JsGetPropertyIdFromName(echoString, &echoPropertyId), false);
    IfJsrtErrorFail(ChakraRTInterface::JsSetProperty(wscript, echoPropertyId, echo, true), false);
=======
    IfFalseGo(WScriptJsrt::InstallObjectsOnObject(wscript, L"Echo", EchoCallback));
    IfFalseGo(WScriptJsrt::InstallObjectsOnObject(wscript, L"Quit", QuitCallback));
    IfFalseGo(WScriptJsrt::InstallObjectsOnObject(wscript, L"LoadScriptFile", LoadScriptFileCallback));
    IfFalseGo(WScriptJsrt::InstallObjectsOnObject(wscript, L"LoadModuleFile", LoadModuleFileCallback));
    IfFalseGo(WScriptJsrt::InstallObjectsOnObject(wscript, L"LoadScript", LoadScriptCallback));
    IfFalseGo(WScriptJsrt::InstallObjectsOnObject(wscript, L"LoadModule", LoadModuleCallback));
    IfFalseGo(WScriptJsrt::InstallObjectsOnObject(wscript, L"SetTimeout", SetTimeoutCallback));
    IfFalseGo(WScriptJsrt::InstallObjectsOnObject(wscript, L"ClearTimeout", ClearTimeoutCallback));
    IfFalseGo(WScriptJsrt::InstallObjectsOnObject(wscript, L"Attach", AttachCallback));
    IfFalseGo(WScriptJsrt::InstallObjectsOnObject(wscript, L"Detach", DetachCallback));
    IfFalseGo(WScriptJsrt::InstallObjectsOnObject(wscript, L"DumpFunctionPosition", DumpFunctionPositionCallback));
    IfFalseGo(WScriptJsrt::InstallObjectsOnObject(wscript, L"RequestAsyncBreak", RequestAsyncBreakCallback));

    // ToDo Remove
    IfFalseGo(WScriptJsrt::InstallObjectsOnObject(wscript, L"Edit", EmptyCallback));
>>>>>>> e3139fee

    JsValueRef argsObject;

    if (!CreateArgumentsObject(&argsObject))
    {
        return false;
    }

    JsPropertyIdRef argsName;
    IfJsrtErrorFail(ChakraRTInterface::JsGetPropertyIdFromName(_u("Arguments"), &argsName), false);
    IfJsrtErrorFail(ChakraRTInterface::JsSetProperty(wscript, argsName, argsObject, true), false);

<<<<<<< HEAD
    JsValueRef quit;
    const wchar_t* quitString = _u("Quit");
    JsPropertyIdRef quitPropertyId;
    IfJsrtErrorFail(ChakraRTInterface::JsGetPropertyIdFromName(quitString, &quitPropertyId), false);
    CreateNamedFunction(quitString, QuitCallback, &quit);
    IfJsrtErrorFail(ChakraRTInterface::JsSetProperty(wscript, quitPropertyId, quit, true), false);

    JsValueRef loadScriptFile;
    const wchar_t* loadScriptFileString = _u("LoadScriptFile");
    JsPropertyIdRef loadScriptFilePropertyId;
    IfJsrtErrorFail(ChakraRTInterface::JsGetPropertyIdFromName(loadScriptFileString, &loadScriptFilePropertyId), false);
    CreateNamedFunction(loadScriptFileString, LoadScriptFileCallback, &loadScriptFile);
    IfJsrtErrorFail(ChakraRTInterface::JsSetProperty(wscript, loadScriptFilePropertyId, loadScriptFile, true), false);

    JsValueRef loadModuleFile;
    const wchar_t* loadModuleFileString = _u("LoadModuleFile");
    JsPropertyIdRef loadModuleFilePropertyId;
    IfJsrtErrorFail(ChakraRTInterface::JsGetPropertyIdFromName(loadModuleFileString, &loadModuleFilePropertyId), false);
    CreateNamedFunction(loadModuleFileString, LoadModuleFileCallback, &loadModuleFile);
    IfJsrtErrorFail(ChakraRTInterface::JsSetProperty(wscript, loadModuleFilePropertyId, loadModuleFile, true), false);

    JsValueRef loadScript;
    JsPropertyIdRef loadScriptName;
    const wchar_t* loadScriptString = _u("LoadScript");
    IfJsrtErrorFail(ChakraRTInterface::JsGetPropertyIdFromName(loadScriptString, &loadScriptName), false);
    CreateNamedFunction(loadScriptString, LoadScriptCallback, &loadScript);
    IfJsrtErrorFail(ChakraRTInterface::JsSetProperty(wscript, loadScriptName, loadScript, true), false);

    JsValueRef loadModule;
    JsPropertyIdRef loadModuleName;
    const wchar_t* loadModuleString = _u("LoadModule");
    IfJsrtErrorFail(ChakraRTInterface::JsGetPropertyIdFromName(loadModuleString, &loadModuleName), false);
    CreateNamedFunction(loadModuleString, LoadModuleCallback, &loadModule);
    IfJsrtErrorFail(ChakraRTInterface::JsSetProperty(wscript, loadModuleName, loadModule, true), false);

    JsValueRef setTimeout;
    JsPropertyIdRef setTimeoutName;
    const wchar_t* setTimeoutString = _u("SetTimeout");
    IfJsrtErrorFail(ChakraRTInterface::JsGetPropertyIdFromName(setTimeoutString, &setTimeoutName), false);
    CreateNamedFunction(setTimeoutString, SetTimeoutCallback, &setTimeout);
    IfJsrtErrorFail(ChakraRTInterface::JsSetProperty(wscript, setTimeoutName, setTimeout, true), false);

    JsValueRef clearTimeout;
    JsPropertyIdRef clearTimeoutName;
    const wchar_t* clearTimeoutString = _u("ClearTimeout");
    IfJsrtErrorFail(ChakraRTInterface::JsGetPropertyIdFromName(clearTimeoutString, &clearTimeoutName), false);
    CreateNamedFunction(clearTimeoutString, ClearTimeoutCallback, &clearTimeout);
    IfJsrtErrorFail(ChakraRTInterface::JsSetProperty(wscript, clearTimeoutName, clearTimeout, true), false);

=======
>>>>>>> e3139fee
    JsPropertyIdRef wscriptName;
    IfJsrtErrorFail(ChakraRTInterface::JsGetPropertyIdFromName(_u("WScript"), &wscriptName), false);
    JsValueRef global;
    IfJsrtErrorFail(ChakraRTInterface::JsGetGlobalObject(&global), false);
    IfJsrtErrorFail(ChakraRTInterface::JsSetProperty(global, wscriptName, wscript, true), false);

<<<<<<< HEAD
    JsPropertyIdRef printName;
    IfJsrtErrorFail(ChakraRTInterface::JsGetPropertyIdFromName(_u("print"), &printName), false);
    IfJsrtErrorFail(ChakraRTInterface::JsSetProperty(global, printName, echo, true), false);
=======
    IfFalseGo(WScriptJsrt::InstallObjectsOnObject(global, L"print", EchoCallback));
>>>>>>> e3139fee

Error:
    return hr == S_OK;
}

bool WScriptJsrt::PrintException(LPCSTR fileName, JsErrorCode jsErrorCode)
{
    LPCWSTR errorTypeString = ConvertErrorCodeToMessage(jsErrorCode);
    JsValueRef exception;
    ChakraRTInterface::JsGetAndClearException(&exception);
    if (exception != nullptr)
    {
        if (jsErrorCode == JsErrorCode::JsErrorScriptCompile || jsErrorCode == JsErrorCode::JsErrorScriptException)
        {
            LPCWSTR errorMessage = nullptr;
            size_t errorMessageLength = 0;

            JsValueRef errorString = JS_INVALID_REFERENCE;

            IfJsrtErrorFail(ChakraRTInterface::JsConvertValueToString(exception, &errorString), false);
            IfJsrtErrorFail(ChakraRTInterface::JsStringToPointer(errorString, &errorMessage, &errorMessageLength), false);

            if (jsErrorCode == JsErrorCode::JsErrorScriptCompile)
            {
                JsPropertyIdRef linePropertyId = JS_INVALID_REFERENCE;
                JsValueRef lineProperty = JS_INVALID_REFERENCE;

                JsPropertyIdRef columnPropertyId = JS_INVALID_REFERENCE;
                JsValueRef columnProperty = JS_INVALID_REFERENCE;

                int line;
                int column;

                IfJsrtErrorFail(ChakraRTInterface::JsGetPropertyIdFromName(_u("line"), &linePropertyId), false);
                IfJsrtErrorFail(ChakraRTInterface::JsGetProperty(exception, linePropertyId, &lineProperty), false);
                IfJsrtErrorFail(ChakraRTInterface::JsNumberToInt(lineProperty, &line), false);

                IfJsrtErrorFail(ChakraRTInterface::JsGetPropertyIdFromName(_u("column"), &columnPropertyId), false);
                IfJsrtErrorFail(ChakraRTInterface::JsGetProperty(exception, columnPropertyId, &columnProperty), false);
                IfJsrtErrorFail(ChakraRTInterface::JsNumberToInt(columnProperty, &column), false);

                CHAR shortFileName[_MAX_PATH];
                CHAR ext[_MAX_EXT];
                _splitpath_s(fileName, nullptr, 0, nullptr, 0, shortFileName, _countof(shortFileName), ext, _countof(ext));
                fwprintf(stderr, _u("%ls\n\tat code (%S%S:%d:%d)\n"), errorMessage, shortFileName, ext, (int)line + 1, (int)column + 1);
            }
            else
            {
                JsValueType propertyType = JsUndefined;
                JsPropertyIdRef stackPropertyId = JS_INVALID_REFERENCE;
                JsValueRef stackProperty = JS_INVALID_REFERENCE;
                LPCWSTR errorStack = nullptr;
                size_t errorStackLength = 0;

                IfJsrtErrorFail(ChakraRTInterface::JsGetPropertyIdFromName(_u("stack"), &stackPropertyId), false);
                IfJsrtErrorFail(ChakraRTInterface::JsGetProperty(exception, stackPropertyId, &stackProperty), false);

                IfJsrtErrorFail(ChakraRTInterface::JsGetValueType(stackProperty, &propertyType), false);

                if (propertyType == JsUndefined)
                {
                    fwprintf(stderr, _u("%ls\n"), errorMessage);
                }
                else
                {
                    IfJsrtErrorFail(ChakraRTInterface::JsStringToPointer(stackProperty, &errorStack, &errorStackLength), false);
                    fwprintf(stderr, _u("%ls\n"), errorStack);
                }
            }
        }
        else
        {
            fwprintf(stderr, _u("Error : %ls\n"), errorTypeString);
        }
        return true;
    }
    else
    {
        fwprintf(stderr, _u("Error : %ls\n"), errorTypeString);
    }
    return false;
}

void WScriptJsrt::AddMessageQueue(MessageQueue *_messageQueue)
{
    Assert(messageQueue == nullptr);

    messageQueue = _messageQueue;
}

WScriptJsrt::CallbackMessage::CallbackMessage(unsigned int time, JsValueRef function) : MessageBase(time), m_function(function)
{
    JsErrorCode error = ChakraRTInterface::JsAddRef(m_function, nullptr);
    if (error != JsNoError)
    {
        // Simply report a fatal error and exit because continuing from this point would result in inconsistent state
        // and FailFast telemetry would not be useful.
        wprintf(_u("FATAL ERROR: ChakraRTInterface::JsAddRef failed in WScriptJsrt::CallbackMessage::`ctor`. error=0x%x\n"), error);
        exit(1);
    }
}

WScriptJsrt::CallbackMessage::~CallbackMessage()
{
    bool hasException = false;
    ChakraRTInterface::JsHasException(&hasException);
    if (hasException)
    {
        WScriptJsrt::PrintException(L"", JsErrorScriptException);
    }
    JsErrorCode errorCode = ChakraRTInterface::JsRelease(m_function, nullptr);
    Assert(errorCode == JsNoError);
    m_function = JS_INVALID_REFERENCE;
}

HRESULT WScriptJsrt::CallbackMessage::Call(LPCSTR fileName)
{
    return CallFunction(fileName);
}

HRESULT WScriptJsrt::CallbackMessage::CallFunction(LPCWSTR fileName)
{
    HRESULT hr = S_OK;

    JsValueRef global;
    JsValueRef result;
    JsValueRef stringValue;
    JsValueType type;
    JsErrorCode errorCode = JsNoError;

    IfJsrtErrorHR(ChakraRTInterface::JsGetGlobalObject(&global));
    IfJsrtErrorHR(ChakraRTInterface::JsGetValueType(m_function, &type));

    if (type == JsString)
    {
        LPCWSTR script = nullptr;
        size_t length = 0;

        IfJsrtErrorHR(ChakraRTInterface::JsConvertValueToString(m_function, &stringValue));
        IfJsrtErrorHR(ChakraRTInterface::JsStringToPointer(stringValue, &script, &length));

        // Run the code
        errorCode = ChakraRTInterface::JsRunScript(script, JS_SOURCE_CONTEXT_NONE, _u("") /*sourceUrl*/, nullptr /*no result needed*/);
    }
    else
    {
        errorCode = ChakraRTInterface::JsCallFunction(m_function, &global, 1, &result);
    }

    if (errorCode != JsNoError)
    {
        hr = E_FAIL;
        PrintException(fileName, errorCode);
    }

Error:
    return hr;
}<|MERGE_RESOLUTION|>--- conflicted
+++ resolved
@@ -476,7 +476,7 @@
         debugger->StartDebugging(currentRuntime);
         debugger->SourceRunDown();
 
-        return msg.CallFunction(L"");
+        return msg.CallFunction("");
     });
 Error:
     JsValueRef errorObject;
@@ -517,7 +517,7 @@
             Debugger* debugger = Debugger::GetDebugger(currentRuntime);
             debugger->StopDebugging(currentRuntime);
         }
-        return msg.CallFunction(L"");
+        return msg.CallFunction("");
     });
 Error:
     JsValueRef errorObject;
@@ -574,7 +574,7 @@
     return JS_INVALID_REFERENCE;
 }
 
-bool WScriptJsrt::CreateNamedFunction(const wchar_t* nameString, JsNativeFunction callback, JsValueRef* functionVar)
+bool WScriptJsrt::CreateNamedFunction(const char16* nameString, JsNativeFunction callback, JsValueRef* functionVar)
 {
     JsValueRef nameVar;
     IfJsrtErrorFail(ChakraRTInterface::JsPointerToString(nameString, wcslen(nameString), &nameVar), false);
@@ -582,7 +582,7 @@
     return true;
 }
 
-bool WScriptJsrt::InstallObjectsOnObject(JsValueRef object, const wchar_t * name, JsNativeFunction nativeFunction)
+bool WScriptJsrt::InstallObjectsOnObject(JsValueRef object, const char16* name, JsNativeFunction nativeFunction)
 {
     JsValueRef propertyValueRef;
     JsPropertyIdRef propertyId;
@@ -598,30 +598,21 @@
     JsValueRef wscript;
     IfJsrtErrorFail(ChakraRTInterface::JsCreateObject(&wscript), false);
 
-<<<<<<< HEAD
-    JsValueRef echo;
-    JsPropertyIdRef echoPropertyId;
-    const wchar_t* echoString = _u("Echo");
-    CreateNamedFunction(echoString, EchoCallback, &echo);
-    IfJsrtErrorFail(ChakraRTInterface::JsGetPropertyIdFromName(echoString, &echoPropertyId), false);
-    IfJsrtErrorFail(ChakraRTInterface::JsSetProperty(wscript, echoPropertyId, echo, true), false);
-=======
-    IfFalseGo(WScriptJsrt::InstallObjectsOnObject(wscript, L"Echo", EchoCallback));
-    IfFalseGo(WScriptJsrt::InstallObjectsOnObject(wscript, L"Quit", QuitCallback));
-    IfFalseGo(WScriptJsrt::InstallObjectsOnObject(wscript, L"LoadScriptFile", LoadScriptFileCallback));
-    IfFalseGo(WScriptJsrt::InstallObjectsOnObject(wscript, L"LoadModuleFile", LoadModuleFileCallback));
-    IfFalseGo(WScriptJsrt::InstallObjectsOnObject(wscript, L"LoadScript", LoadScriptCallback));
-    IfFalseGo(WScriptJsrt::InstallObjectsOnObject(wscript, L"LoadModule", LoadModuleCallback));
-    IfFalseGo(WScriptJsrt::InstallObjectsOnObject(wscript, L"SetTimeout", SetTimeoutCallback));
-    IfFalseGo(WScriptJsrt::InstallObjectsOnObject(wscript, L"ClearTimeout", ClearTimeoutCallback));
-    IfFalseGo(WScriptJsrt::InstallObjectsOnObject(wscript, L"Attach", AttachCallback));
-    IfFalseGo(WScriptJsrt::InstallObjectsOnObject(wscript, L"Detach", DetachCallback));
-    IfFalseGo(WScriptJsrt::InstallObjectsOnObject(wscript, L"DumpFunctionPosition", DumpFunctionPositionCallback));
-    IfFalseGo(WScriptJsrt::InstallObjectsOnObject(wscript, L"RequestAsyncBreak", RequestAsyncBreakCallback));
+    IfFalseGo(WScriptJsrt::InstallObjectsOnObject(wscript, _u("Echo"), EchoCallback));
+    IfFalseGo(WScriptJsrt::InstallObjectsOnObject(wscript, _u("Quit"), QuitCallback));
+    IfFalseGo(WScriptJsrt::InstallObjectsOnObject(wscript, _u("LoadScriptFile"), LoadScriptFileCallback));
+    IfFalseGo(WScriptJsrt::InstallObjectsOnObject(wscript, _u("LoadModuleFile"), LoadModuleFileCallback));
+    IfFalseGo(WScriptJsrt::InstallObjectsOnObject(wscript, _u("LoadScript"), LoadScriptCallback));
+    IfFalseGo(WScriptJsrt::InstallObjectsOnObject(wscript, _u("LoadModule"), LoadModuleCallback));
+    IfFalseGo(WScriptJsrt::InstallObjectsOnObject(wscript, _u("SetTimeout"), SetTimeoutCallback));
+    IfFalseGo(WScriptJsrt::InstallObjectsOnObject(wscript, _u("ClearTimeout"), ClearTimeoutCallback));
+    IfFalseGo(WScriptJsrt::InstallObjectsOnObject(wscript, _u("Attach"), AttachCallback));
+    IfFalseGo(WScriptJsrt::InstallObjectsOnObject(wscript, _u("Detach"), DetachCallback));
+    IfFalseGo(WScriptJsrt::InstallObjectsOnObject(wscript, _u("DumpFunctionPosition"), DumpFunctionPositionCallback));
+    IfFalseGo(WScriptJsrt::InstallObjectsOnObject(wscript, _u("RequestAsyncBreak"), RequestAsyncBreakCallback));
 
     // ToDo Remove
-    IfFalseGo(WScriptJsrt::InstallObjectsOnObject(wscript, L"Edit", EmptyCallback));
->>>>>>> e3139fee
+    IfFalseGo(WScriptJsrt::InstallObjectsOnObject(wscript, _u("Edit"), EmptyCallback));
 
     JsValueRef argsObject;
 
@@ -634,71 +625,13 @@
     IfJsrtErrorFail(ChakraRTInterface::JsGetPropertyIdFromName(_u("Arguments"), &argsName), false);
     IfJsrtErrorFail(ChakraRTInterface::JsSetProperty(wscript, argsName, argsObject, true), false);
 
-<<<<<<< HEAD
-    JsValueRef quit;
-    const wchar_t* quitString = _u("Quit");
-    JsPropertyIdRef quitPropertyId;
-    IfJsrtErrorFail(ChakraRTInterface::JsGetPropertyIdFromName(quitString, &quitPropertyId), false);
-    CreateNamedFunction(quitString, QuitCallback, &quit);
-    IfJsrtErrorFail(ChakraRTInterface::JsSetProperty(wscript, quitPropertyId, quit, true), false);
-
-    JsValueRef loadScriptFile;
-    const wchar_t* loadScriptFileString = _u("LoadScriptFile");
-    JsPropertyIdRef loadScriptFilePropertyId;
-    IfJsrtErrorFail(ChakraRTInterface::JsGetPropertyIdFromName(loadScriptFileString, &loadScriptFilePropertyId), false);
-    CreateNamedFunction(loadScriptFileString, LoadScriptFileCallback, &loadScriptFile);
-    IfJsrtErrorFail(ChakraRTInterface::JsSetProperty(wscript, loadScriptFilePropertyId, loadScriptFile, true), false);
-
-    JsValueRef loadModuleFile;
-    const wchar_t* loadModuleFileString = _u("LoadModuleFile");
-    JsPropertyIdRef loadModuleFilePropertyId;
-    IfJsrtErrorFail(ChakraRTInterface::JsGetPropertyIdFromName(loadModuleFileString, &loadModuleFilePropertyId), false);
-    CreateNamedFunction(loadModuleFileString, LoadModuleFileCallback, &loadModuleFile);
-    IfJsrtErrorFail(ChakraRTInterface::JsSetProperty(wscript, loadModuleFilePropertyId, loadModuleFile, true), false);
-
-    JsValueRef loadScript;
-    JsPropertyIdRef loadScriptName;
-    const wchar_t* loadScriptString = _u("LoadScript");
-    IfJsrtErrorFail(ChakraRTInterface::JsGetPropertyIdFromName(loadScriptString, &loadScriptName), false);
-    CreateNamedFunction(loadScriptString, LoadScriptCallback, &loadScript);
-    IfJsrtErrorFail(ChakraRTInterface::JsSetProperty(wscript, loadScriptName, loadScript, true), false);
-
-    JsValueRef loadModule;
-    JsPropertyIdRef loadModuleName;
-    const wchar_t* loadModuleString = _u("LoadModule");
-    IfJsrtErrorFail(ChakraRTInterface::JsGetPropertyIdFromName(loadModuleString, &loadModuleName), false);
-    CreateNamedFunction(loadModuleString, LoadModuleCallback, &loadModule);
-    IfJsrtErrorFail(ChakraRTInterface::JsSetProperty(wscript, loadModuleName, loadModule, true), false);
-
-    JsValueRef setTimeout;
-    JsPropertyIdRef setTimeoutName;
-    const wchar_t* setTimeoutString = _u("SetTimeout");
-    IfJsrtErrorFail(ChakraRTInterface::JsGetPropertyIdFromName(setTimeoutString, &setTimeoutName), false);
-    CreateNamedFunction(setTimeoutString, SetTimeoutCallback, &setTimeout);
-    IfJsrtErrorFail(ChakraRTInterface::JsSetProperty(wscript, setTimeoutName, setTimeout, true), false);
-
-    JsValueRef clearTimeout;
-    JsPropertyIdRef clearTimeoutName;
-    const wchar_t* clearTimeoutString = _u("ClearTimeout");
-    IfJsrtErrorFail(ChakraRTInterface::JsGetPropertyIdFromName(clearTimeoutString, &clearTimeoutName), false);
-    CreateNamedFunction(clearTimeoutString, ClearTimeoutCallback, &clearTimeout);
-    IfJsrtErrorFail(ChakraRTInterface::JsSetProperty(wscript, clearTimeoutName, clearTimeout, true), false);
-
-=======
->>>>>>> e3139fee
     JsPropertyIdRef wscriptName;
     IfJsrtErrorFail(ChakraRTInterface::JsGetPropertyIdFromName(_u("WScript"), &wscriptName), false);
     JsValueRef global;
     IfJsrtErrorFail(ChakraRTInterface::JsGetGlobalObject(&global), false);
     IfJsrtErrorFail(ChakraRTInterface::JsSetProperty(global, wscriptName, wscript, true), false);
 
-<<<<<<< HEAD
-    JsPropertyIdRef printName;
-    IfJsrtErrorFail(ChakraRTInterface::JsGetPropertyIdFromName(_u("print"), &printName), false);
-    IfJsrtErrorFail(ChakraRTInterface::JsSetProperty(global, printName, echo, true), false);
-=======
-    IfFalseGo(WScriptJsrt::InstallObjectsOnObject(global, L"print", EchoCallback));
->>>>>>> e3139fee
+    IfFalseGo(WScriptJsrt::InstallObjectsOnObject(global, _u("print"), EchoCallback));
 
 Error:
     return hr == S_OK;
@@ -807,7 +740,7 @@
     ChakraRTInterface::JsHasException(&hasException);
     if (hasException)
     {
-        WScriptJsrt::PrintException(L"", JsErrorScriptException);
+        WScriptJsrt::PrintException("", JsErrorScriptException);
     }
     JsErrorCode errorCode = ChakraRTInterface::JsRelease(m_function, nullptr);
     Assert(errorCode == JsNoError);
@@ -819,7 +752,7 @@
     return CallFunction(fileName);
 }
 
-HRESULT WScriptJsrt::CallbackMessage::CallFunction(LPCWSTR fileName)
+HRESULT WScriptJsrt::CallbackMessage::CallFunction(LPCSTR fileName)
 {
     HRESULT hr = S_OK;
 
