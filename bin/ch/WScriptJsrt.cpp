--- conflicted
+++ resolved
@@ -790,15 +790,11 @@
         IfJsrtErrorHR(ChakraRTInterface::JsStringToPointer(stringValue, &script, &length));
 
         // Run the code
-<<<<<<< HEAD
 #if ENABLE_TTD
-        errorCode = ChakraRTInterface::JsTTDRunScript(this->GetId(), script, JS_SOURCE_CONTEXT_NONE, L"" /*sourceUrl*/, nullptr /*no result needed*/);
+        errorCode = ChakraRTInterface::JsTTDRunScript(this->GetId(), script, JS_SOURCE_CONTEXT_NONE, _u("") /*sourceUrl*/, nullptr /*no result needed*/);
 #else
-        errorCode = ChakraRTInterface::JsRunScript(script, JS_SOURCE_CONTEXT_NONE, L"" /*sourceUrl*/, nullptr /*no result needed*/);
+        errorCode = ChakraRTInterface::JsRunScript(script, JS_SOURCE_CONTEXT_NONE, _u("") /*sourceUrl*/, nullptr /*no result needed*/);
 #endif
-=======
-        errorCode = ChakraRTInterface::JsRunScript(script, JS_SOURCE_CONTEXT_NONE, _u("") /*sourceUrl*/, nullptr /*no result needed*/);
->>>>>>> 8e28ceb1
     }
     else
     {
