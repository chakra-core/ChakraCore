//-------------------------------------------------------------------------------------------------------
// Copyright (C) Microsoft. All rights reserved.
// Licensed under the MIT license. See LICENSE.txt file in the project root for full license information.
//-------------------------------------------------------------------------------------------------------
#pragma once

#if DBG
#else // DBG
#pragma warning(disable: 4189)  // initialized but unused variable (e.g. variable that may only used by assert)
#endif

#define Unused(var) var;

#define IfFailedReturn(EXPR) do { hr = (EXPR); if (FAILED(hr)) { return hr; }} while(FALSE)
#define IfFailedGoLabel(expr, label) do { hr = (expr); if (FAILED(hr)) { goto label; } } while (FALSE)
#define IfFailGo(expr) IfFailedGoLabel(hr = (expr), Error)

#define IfJsrtErrorFail(expr, ret) do { if ((expr) != JsNoError) return ret; } while (0)
#define IfJsrtErrorHR(expr) do { if((expr) != JsNoError) { hr = E_FAIL; goto Error; } } while(0)
#define IfJsrtErrorHRLabel(expr, label) do { if((expr) != JsNoError) { hr = E_FAIL; goto label; } } while(0)
#define IfJsrtError(expr) do { if((expr) != JsNoError) { goto Error; } } while(0)
#define IfJsrtErrorSetGo(expr) do { errorCode = (expr); if(errorCode != JsNoError) { hr = E_FAIL; goto Error; } } while(0)
#define IfJsrtErrorSetGoLabel(expr, label) do { errorCode = (expr); if(errorCode != JsNoError) { hr = E_FAIL; goto label; } } while(0)
#define IfFalseGo(expr) do { if(!(expr)) { hr = E_FAIL; goto Error; } } while(0)
#define IfFalseGoLabel(expr, label) do { if(!(expr)) { hr = E_FAIL; goto label; } } while(0)

#include "CommonDefines.h"
#include <map>
#include <string>

#include <CommonPal.h>

#include <stdarg.h>
#ifdef _MSC_VER
#include <stdio.h>
#include <io.h>
#endif // _MSC_VER

#if defined(_DEBUG)
#define _DEBUG_WAS_DEFINED
#undef _DEBUG
#endif

#ifdef _DEBUG_WAS_DEFINED
#define _DEBUG
#undef _DEBUG_WAS_DEFINED
#endif

#ifdef Assert
#undef Assert
#endif

#ifdef AssertMsg
#undef AssertMsg
#endif

#if defined(DBG)

#define _STRINGIZE_(x) #x
#if !defined(_STRINGIZE)
#define _STRINGIZE(x) _STRINGIZE_(x)
#endif

#define AssertMsg(exp, comment)   \
do { \
if (!(exp)) \
{ \
    fprintf(stderr, "ASSERTION (%s, line %d) %s %s\n", __FILE__, __LINE__, _STRINGIZE(exp), comment); \
    fflush(stderr); \
    DebugBreak(); \
} \
} while (0)
#else
#define AssertMsg(exp, comment) ((void)0)
#endif //defined(DBG)

#define Assert(exp)             AssertMsg(exp, #exp)
#define _JSRT_
#include "ChakraCore.h"
#include "Core/CommonTypedefs.h"
#include "TestHooksRt.h"

typedef void * Var;

#include "Codex/Utf8Helper.h"
using utf8::NarrowStringToWideDynamic;
using utf8::WideStringToNarrowDynamic;
#include "Helpers.h"

#include "PlatformAgnostic/SystemInfo.h"

#define IfJsErrorFailLog(expr) \
do { \
    JsErrorCode jsErrorCode = expr; \
    if ((jsErrorCode) != JsNoError) { \
        fwprintf(stderr, _u("ERROR: ") _u(#expr) _u(" failed. JsErrorCode=0x%x (%s)\n"), jsErrorCode, Helpers::JsErrorCodeToString(jsErrorCode)); \
        fflush(stderr); \
        goto Error; \
    } \
} while (0)

#define IfJsErrorFailLogAndHR(expr) \
do { \
    JsErrorCode jsErrorCode = expr; \
    if ((jsErrorCode) != JsNoError) { \
        hr = E_FAIL; \
        fwprintf(stderr, _u("ERROR: ") _u(#expr) _u(" failed. JsErrorCode=0x%x (%s)\n"), jsErrorCode, Helpers::JsErrorCodeToString(jsErrorCode)); \
        fflush(stderr); \
        goto Error; \
    } \
} while (0)

#define IfJsErrorFailLogLabel(expr, label) \
do { \
    JsErrorCode jsErrorCode = expr; \
    if ((jsErrorCode) != JsNoError) { \
        fwprintf(stderr, _u("ERROR: ") _u(#expr) _u(" failed. JsErrorCode=0x%x (%s)\n"), jsErrorCode, Helpers::JsErrorCodeToString(jsErrorCode)); \
        fflush(stderr); \
        goto label; \
    } \
} while (0)

#define IfJsErrorFailLogAndRet(expr) \
do { \
    JsErrorCode jsErrorCode = expr; \
    if ((jsErrorCode) != JsNoError) { \
        fwprintf(stderr, _u("ERROR: ") _u(#expr) _u(" failed. JsErrorCode=0x%x (%s)\n"), jsErrorCode, Helpers::JsErrorCodeToString(jsErrorCode)); \
        fflush(stderr); \
        Assert(false); \
        return JS_INVALID_REFERENCE; \
    } \
} while (0)

#define IfJsrtErrorFailLogAndRetFalse(expr) \
do { \
    JsErrorCode jsErrorCode = expr; \
    if ((jsErrorCode) != JsNoError) { \
        fwprintf(stderr, _u("ERROR: ") _u(#expr) _u(" failed. JsErrorCode=0x%x (%s)\n"), jsErrorCode, Helpers::JsErrorCodeToString(jsErrorCode)); \
        fflush(stderr); \
        Assert(false); \
        return false; \
    } \
} while (0)

#define IfJsrtErrorFailLogAndRetErrorCode(expr) \
do { \
    JsErrorCode jsErrorCode = expr; \
    if ((jsErrorCode) != JsNoError) { \
        fwprintf(stderr, _u("ERROR: ") _u(#expr) _u(" failed. JsErrorCode=0x%x (%s)\n"), jsErrorCode, Helpers::JsErrorCodeToString(jsErrorCode)); \
        fflush(stderr); \
        return (jsErrorCode); \
    } \
} while (0)

#ifndef ENABLE_TEST_HOOKS
#define ENABLE_TEST_HOOKS
#endif

#include "TestHooks.h"
#include "ChakraRtInterface.h"
#include "HostConfigFlags.h"
#include "MessageQueue.h"
#include "RuntimeThreadData.h"
#include "WScriptJsrt.h"
#include "Debugger.h"

#ifdef _WIN32
#include <strsafe.h>
#include "JITProcessManager.h"
#endif

class AutoString
{
    size_t length;
    char* data;
    LPWSTR data_wide;
    JsErrorCode errorCode;
    bool dontFree;
public:
    AutoString():length(0), data(nullptr),
        data_wide(nullptr), errorCode(JsNoError), dontFree(false)
    { }

    AutoString(JsValueRef value):length(0), data(nullptr),
        data_wide(nullptr), errorCode(JsNoError), dontFree(false)
    {
        Initialize(value);
    }

    JsErrorCode Initialize(JsValueRef value)
    {
        JsValueRef strValue;
        JsValueType type;
        ChakraRTInterface::JsGetValueType(value, &type);
        if (type != JsString)
        {
            errorCode = ChakraRTInterface::JsConvertValueToString(value, &strValue);
        }
        else
        {
            strValue = value;
        }
<<<<<<< HEAD
        int strLen = 0;
        size_t actualLen = 0;
=======
        size_t length = 0;
>>>>>>> 7b7ddfe8
        if (errorCode == JsNoError)
        {
            errorCode = ChakraRTInterface::JsCopyString(strValue, nullptr, 0, &length);
            if (errorCode == JsNoError)
            {
<<<<<<< HEAD
                // Assume ascii characters
                data = (char*)malloc((strLen + 1) * sizeof(char));
                errorCode = ChakraRTInterface::JsCopyString(strValue, data, strLen, &length, &actualLen);
                if (errorCode == JsNoError)
                {
                    // If non-ascii, take slow path
                    if (length != actualLen)
                    {
                        free(data);
                        data = (char*)malloc((actualLen + 1) * sizeof(char));

                        errorCode = ChakraRTInterface::JsCopyString(strValue, data, actualLen + 1, &length, nullptr);
                        if (errorCode == JsNoError)
                        {
                            AssertMsg(actualLen == length, "If you see this message.. There is something seriously wrong. Good Luck!");
                            
                        }
                    }
=======
                data = (char*)malloc((length + 1) * sizeof(char));
                size_t writtenLength = 0;
                errorCode = ChakraRTInterface::JsCopyString(strValue, data, length, &writtenLength);
                if (errorCode == JsNoError)
                {
                    AssertMsg(length == writtenLength, "Inconsistent length in utf8 encoding");
>>>>>>> 7b7ddfe8
                }
            }
        }
        if (errorCode == JsNoError)
        {
            *(data + length) = char(0);
        }
        return errorCode;
    }

    void MakePersistent()
    {
        dontFree = true;
    }

    LPCSTR GetString()
    {
        return data;
    }

    LPWSTR GetWideString()
    {
        if(data_wide || !data)
        {
            return data_wide;
        }
        NarrowStringToWideDynamic(data, &data_wide);
        return data_wide;
    }

    bool HasError()
    {
        return errorCode != JsNoError;
    }

    JsErrorCode GetError()
    {
        return errorCode;
    }

    size_t GetLength()
    {
        return length;
    }

    ~AutoString()
    {
        // we need persistent source string
        // for externalArrayBuffer source
        // externalArrayBuffer finalize should
        // free this memory
        if (!dontFree && data != nullptr)
        {
            free(data);
            data = nullptr;
        }

        // Free this anyway.
        if (data_wide != nullptr)
        {
            free(data_wide);
            data_wide = nullptr;
        }
    }

    char* operator*() { return data; }
    char** operator&()  { return &data; }
};

inline JsErrorCode CreatePropertyIdFromString(const char* str, JsPropertyIdRef *Id)
{
    return ChakraRTInterface::JsCreatePropertyId(str, strlen(str), Id);
}

void GetBinaryPathWithFileNameA(char *path, const size_t buffer_size, const char* filename);
extern "C" HRESULT __stdcall OnChakraCoreLoadedEntry(TestHooks& testHooks);<|MERGE_RESOLUTION|>--- conflicted
+++ resolved
@@ -24,11 +24,17 @@
 #define IfFalseGo(expr) do { if(!(expr)) { hr = E_FAIL; goto Error; } } while(0)
 #define IfFalseGoLabel(expr, label) do { if(!(expr)) { hr = E_FAIL; goto label; } } while(0)
 
+#define WIN32_LEAN_AND_MEAN 1
+
 #include "CommonDefines.h"
 #include <map>
 #include <string>
 
+#ifdef _WIN32
+#include <windows.h>
+#else
 #include <CommonPal.h>
+#endif // _WIN32
 
 #include <stdarg.h>
 #ifdef _MSC_VER
@@ -200,44 +206,18 @@
         {
             strValue = value;
         }
-<<<<<<< HEAD
-        int strLen = 0;
-        size_t actualLen = 0;
-=======
         size_t length = 0;
->>>>>>> 7b7ddfe8
         if (errorCode == JsNoError)
         {
             errorCode = ChakraRTInterface::JsCopyString(strValue, nullptr, 0, &length);
             if (errorCode == JsNoError)
             {
-<<<<<<< HEAD
-                // Assume ascii characters
-                data = (char*)malloc((strLen + 1) * sizeof(char));
-                errorCode = ChakraRTInterface::JsCopyString(strValue, data, strLen, &length, &actualLen);
-                if (errorCode == JsNoError)
-                {
-                    // If non-ascii, take slow path
-                    if (length != actualLen)
-                    {
-                        free(data);
-                        data = (char*)malloc((actualLen + 1) * sizeof(char));
-
-                        errorCode = ChakraRTInterface::JsCopyString(strValue, data, actualLen + 1, &length, nullptr);
-                        if (errorCode == JsNoError)
-                        {
-                            AssertMsg(actualLen == length, "If you see this message.. There is something seriously wrong. Good Luck!");
-                            
-                        }
-                    }
-=======
                 data = (char*)malloc((length + 1) * sizeof(char));
                 size_t writtenLength = 0;
                 errorCode = ChakraRTInterface::JsCopyString(strValue, data, length, &writtenLength);
                 if (errorCode == JsNoError)
                 {
                     AssertMsg(length == writtenLength, "Inconsistent length in utf8 encoding");
->>>>>>> 7b7ddfe8
                 }
             }
         }
