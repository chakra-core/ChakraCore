--- conflicted
+++ resolved
@@ -255,16 +255,11 @@
 
 inline JsErrorCode CreatePropertyIdFromString(const char* str, JsPropertyIdRef *Id)
 {
-<<<<<<< HEAD
-    return ChakraRTInterface::JsCreatePropertyIdUtf8(str, strlen(str), Id);
+    return ChakraRTInterface::JsCreatePropertyId(str, strlen(str), Id);
 }
 
 #ifdef __ANDROID__
 #define S_IREAD   0000400
 #define S_IWRITE  0000200
 #define S_IEXEC   0000100
-#endif
-=======
-    return ChakraRTInterface::JsCreatePropertyId(str, strlen(str), Id);
-}
->>>>>>> 7699edf6
+#endif