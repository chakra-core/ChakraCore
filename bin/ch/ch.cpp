--- conflicted
+++ resolved
@@ -10,22 +10,26 @@
 
 #ifdef _WIN32
 LPCWSTR hostName = _u("ch.exe");
-<<<<<<< HEAD
+#else
+LPCWSTR hostName = _u("ch");
+#endif
+
 JsRuntimeHandle chRuntime = JS_INVALID_RUNTIME_HANDLE;
 
 BOOL doTTRecord = false;
 BOOL doTTDebug = false;
 char16* ttUri = nullptr;
-UINT32 snapInterval = UINT32_MAX;
-UINT32 snapHistoryLength = UINT32_MAX;
+UINT32 snapInterval = MAXUINT32;
+UINT32 snapHistoryLength = MAXUINT32;
+
+//
+//TODO: this is a bit hacky we probably want to remove the use of wstring in this file.
+//
+#undef _STRINGIZE
+#include <string>
 
 wchar_t* dbgIPAddr = nullptr;
 unsigned short dbgPort = 0;
-=======
-#else
-LPCWSTR hostName = _u("ch");
-#endif
->>>>>>> 8e28ceb1
 
 extern "C"
 HRESULT __stdcall OnChakraCoreLoadedEntry(TestHooks& testHooks)
@@ -209,42 +213,13 @@
     MessageQueue * messageQueue = (MessageQueue *)callbackState;
 
     WScriptJsrt::CallbackMessage *msg = new WScriptJsrt::CallbackMessage(0, task);
-<<<<<<< HEAD
 
 #if ENABLE_TTD
     ChakraRTInterface::JsTTDNotifyHostCallbackCreatedOrCanceled(true, false, false, task, msg->GetId());
 #endif
 
-    messageQueue->Push(msg);
-}
-
-JsValueRef LoadNamedProperty(JsValueRef obj, LPCWSTR name)
-{
-    JsPropertyIdRef pid;
-    ChakraRTInterface::JsGetPropertyIdFromName(name, &pid);
-    JsValueRef val;
-    ChakraRTInterface::JsGetProperty(obj, pid, &val);
-    return val;
-}
-unsigned int LoadNamedPropertyAsUInt(JsValueRef obj, LPCWSTR name)
-{
-    JsValueRef rval = LoadNamedProperty(obj, name);
-    int val = -1;
-    ChakraRTInterface::JsNumberToInt(rval, &val);
-    AssertMsg(val >= 0, "Failed conversion.");
-    return (unsigned int)val;
-}
-=======
     messageQueue->InsertSorted(msg);
 }
-
-HRESULT RunScript(const char* fileName, LPCWSTR fileContents, BYTE *bcBuffer, char *fullPath)
-{
-    HRESULT hr = S_OK;
-    MessageQueue * messageQueue = new MessageQueue();
-    WScriptJsrt::AddMessageQueue(messageQueue);
-    LPWSTR fullPathWide = nullptr;
->>>>>>> 8e28ceb1
 
 void StartupDebuggerAsNeeded()
 {
@@ -263,7 +238,6 @@
         //
         AssertMsg(false, "Broken");
 
-<<<<<<< HEAD
         Debugger* debugger = Debugger::GetDebugger(chRuntime);
         debugger->StartDebugging(chRuntime);
     }
@@ -385,25 +359,6 @@
 
     char16 lastChar = res.back();
     if(lastChar != _u('\\'))
-=======
-    Assert(fileContents != nullptr || bcBuffer != nullptr);
-    // TODO: Remove this code in a future iteration once Utf8 versions of the Jsrt API is implemented
-    IfFailGo(Helpers::NarrowStringToWideDynamic(fullPath, &fullPathWide));
-
-    JsErrorCode runScript;
-    if (bcBuffer != nullptr)
-    {
-        runScript = ChakraRTInterface::JsRunSerializedScript(fileContents, bcBuffer, WScriptJsrt::GetNextSourceContext(), fullPathWide, nullptr /*result*/);
-    }
-    else
-    {
-        runScript = ChakraRTInterface::JsRunScript(fileContents, WScriptJsrt::GetNextSourceContext(), fullPathWide, nullptr /*result*/);
-    }
-
-    free(fullPathWide);
-
-    if (runScript != JsNoError)
->>>>>>> 8e28ceb1
     {
         res.append(_u("\\"));
     }
@@ -559,15 +514,16 @@
     }
 }
 
-HRESULT RunScript(LPCWSTR fileName, LPCWSTR fileContents, BYTE *bcBuffer, char16 *fullPath)
+HRESULT RunScript(const char* fileName, LPCWSTR fileContents, BYTE *bcBuffer, char *fullPath)
 {
     HRESULT hr = S_OK;
     MessageQueue * messageQueue = new MessageQueue();
     WScriptJsrt::AddMessageQueue(messageQueue);
+    LPWSTR fullPathWide = nullptr;
 
     IfJsErrorFailLog(ChakraRTInterface::JsSetPromiseContinuationCallback(PromiseContinuationCallback, (void*)messageQueue));
 
-    if(wcslen(fileName) >= 14 && wcscmp(fileName + wcslen(fileName) - 14, _u("ttdSentinal.js")) == 0)
+    if(strlen(fileName) >= 14 && strcmp(fileName + strlen(fileName) - 14, "ttdSentinal.js") == 0)
     {
 #if !ENABLE_TTD
         wprintf(_u("Sential js file is only ok when in TTDebug mode!!!\n"));
@@ -618,10 +574,13 @@
     else
     {
         Assert(fileContents != nullptr || bcBuffer != nullptr);
+        // TODO: Remove this code in a future iteration once Utf8 versions of the Jsrt API is implemented
+        IfFailGo(Helpers::NarrowStringToWideDynamic(fullPath, &fullPathWide));
+
         JsErrorCode runScript;
         if(bcBuffer != nullptr)
         {
-            runScript = ChakraRTInterface::JsRunSerializedScript(fileContents, bcBuffer, WScriptJsrt::GetNextSourceContext(), fullPath, nullptr /*result*/);
+            runScript = ChakraRTInterface::JsRunSerializedScript(fileContents, bcBuffer, WScriptJsrt::GetNextSourceContext(), fullPathWide, nullptr /*result*/);
         }
         else
         {
@@ -631,11 +590,13 @@
                 ChakraRTInterface::JsTTDStartTimeTravelRecording();
             }
 
-            runScript = ChakraRTInterface::JsTTDRunScript(-1, fileContents, WScriptJsrt::GetNextSourceContext(), fullPath, nullptr /*result*/);
+            runScript = ChakraRTInterface::JsTTDRunScript(-1, fileContents, WScriptJsrt::GetNextSourceContext(), fullPathWide, nullptr /*result*/);
 #else
-            runScript = ChakraRTInterface::JsRunScript(fileContents, WScriptJsrt::GetNextSourceContext(), fullPath, nullptr /*result*/);
-#endif
-        }
+            runScript = ChakraRTInterface::JsRunScript(fileContents, WScriptJsrt::GetNextSourceContext(), fullPathWide, nullptr /*result*/);
+#endif
+        }
+
+        free(fullPathWide);
 
         //Do a yield after the main script body executes
         ChakraRTInterface::JsTTDNotifyYield();
@@ -671,7 +632,7 @@
     return hr;
 }
 
-HRESULT CreateAndRunSerializedScript(const char* fileName, LPCWSTR fileContents, char *fullPath)
+HRESULT CreateAndRunSerializedScript(const char* fileName, LPCWSTR fileContents, char* fullPath)
 {
     HRESULT hr = S_OK;
     JsRuntimeHandle runtime = JS_INVALID_RUNTIME_HANDLE;
@@ -720,22 +681,8 @@
     HRESULT hr = S_OK;
     LPCWSTR fileContents = nullptr;
     JsRuntimeHandle runtime = JS_INVALID_RUNTIME_HANDLE;
-<<<<<<< HEAD
-=======
-    bool isUtf8 = false;
-    LPCOLESTR contentsRaw = nullptr;
-    UINT lengthBytes = 0;
-
-    JsContextRef context = JS_INVALID_REFERENCE;
-
-    char fullPath[_MAX_PATH];
-    size_t len = 0;
-
-    hr = Helpers::LoadScriptFromFile(fileName, fileContents, &isUtf8, &contentsRaw, &lengthBytes);
-    contentsRaw; lengthBytes; // Unused for now.
->>>>>>> 8e28ceb1
-
-    if(wcslen(fileName) >= 14 && wcscmp(fileName + wcslen(fileName) - 14, _u("ttdSentinal.js")) == 0)
+
+    if(strlen(fileName) >= 14 && strcmp(fileName + strlen(fileName) - 14, "ttdSentinal.js") == 0)
     {
 #if !ENABLE_TTD
         wprintf(_u("Sential js file is only ok when in TTDebug mode!!!\n"));
@@ -766,6 +713,10 @@
         bool isUtf8 = false;
         LPCOLESTR contentsRaw = nullptr;
         UINT lengthBytes = 0;
+
+        char fullPath[_MAX_PATH];
+        size_t len = 0;
+
         hr = Helpers::LoadScriptFromFile(fileName, fileContents, &isUtf8, &contentsRaw, &lengthBytes);
         contentsRaw; lengthBytes; // Unused for now.
 
@@ -821,12 +772,6 @@
         IfJsErrorFailLog(ChakraRTInterface::JsSetCurrentContext(context));
 #endif
 
-<<<<<<< HEAD
-=======
-    IfJsErrorFailLog(ChakraRTInterface::JsCreateContext(runtime, &context));
-    IfJsErrorFailLog(ChakraRTInterface::JsSetCurrentContext(context));
-
->>>>>>> 8e28ceb1
 #ifdef DEBUG
         ChakraRTInterface::SetCheckOpHelpersFlag(true);
 #endif
@@ -836,21 +781,6 @@
             IfFailGo(E_FAIL);
         }
 
-<<<<<<< HEAD
-        char16 fullPath[_MAX_PATH];
-
-        if(_wfullpath(fullPath, fileName, _MAX_PATH) == nullptr)
-        {
-            IfFailGo(E_FAIL);
-        }
-
-        // canonicalize that path name to lower case for the profile storage
-        size_t len = wcslen(fullPath);
-        for(size_t i = 0; i < len; i++)
-        {
-            fullPath[i] = towlower(fullPath[i]);
-        }
-=======
     if (_fullpath(fullPath, fileName, _MAX_PATH) == nullptr)
     {
         IfFailGo(E_FAIL);
@@ -863,18 +793,16 @@
     {
         fullPath[i] = (char) tolower(fullPath[i]);
     }
->>>>>>> 8e28ceb1
-
-        if(HostConfigFlags::flags.GenerateLibraryByteCodeHeaderIsEnabled)
-        {
-            if(isUtf8)
+
+    if (HostConfigFlags::flags.GenerateLibraryByteCodeHeaderIsEnabled)
+    {
+        if (isUtf8)
+        {
+            if (HostConfigFlags::flags.GenerateLibraryByteCodeHeader != nullptr && *HostConfigFlags::flags.GenerateLibraryByteCodeHeader != _u('\0'))
             {
-<<<<<<< HEAD
-                if(HostConfigFlags::flags.GenerateLibraryByteCodeHeader != nullptr && *HostConfigFlags::flags.GenerateLibraryByteCodeHeader != _u('\0'))
-                {
-                    WCHAR libraryName[_MAX_PATH];
-                    WCHAR ext[_MAX_EXT];
-                    _wsplitpath_s(fullPath, NULL, 0, NULL, 0, libraryName, _countof(libraryName), ext, _countof(ext));
+                CHAR libraryName[_MAX_PATH];
+                CHAR ext[_MAX_EXT];
+                _splitpath_s(fullPath, NULL, 0, NULL, 0, libraryName, _countof(libraryName), ext, _countof(ext));
 
                     IfFailGo(CreateLibraryByteCodeHeader(fileContents, (BYTE*)contentsRaw, lengthBytes, HostConfigFlags::flags.GenerateLibraryByteCodeHeader, libraryName));
                 }
@@ -883,13 +811,6 @@
                     fwprintf(stderr, _u("FATAL ERROR: -GenerateLibraryByteCodeHeader must provide the file name, i.e., -GenerateLibraryByteCodeHeader:<bytecode file name>, exiting\n"));
                     IfFailGo(E_FAIL);
                 }
-=======
-                CHAR libraryName[_MAX_PATH];
-                CHAR ext[_MAX_EXT];
-                _splitpath_s(fullPath, NULL, 0, NULL, 0, libraryName, _countof(libraryName), ext, _countof(ext));
-
-                IfFailGo(CreateLibraryByteCodeHeader(fileContents, (BYTE*)contentsRaw, lengthBytes, HostConfigFlags::flags.GenerateLibraryByteCodeHeader, libraryName));
->>>>>>> 8e28ceb1
             }
             else
             {
@@ -1039,17 +960,8 @@
     ChakraRTInterface::ArgInfo argInfo = { argc, argv, PrintUsage, nullptr };
     HINSTANCE chakraLibrary = ChakraRTInterface::LoadChakraDll(&argInfo);
 
-<<<<<<< HEAD
-    ChakraRTInterface::ArgInfo argInfo = { argc, argv, PrintUsage, &fileName.m_str };
-    HINSTANCE chakraLibrary = ChakraRTInterface::LoadChakraDll(argInfo);
-
-    if (fileName.m_str == nullptr) 
-    {
-        fileName = CComBSTR(argv[1]);
-=======
     if (argInfo.filename == nullptr) {
         Helpers::WideStringToNarrowDynamic(argv[1], &argInfo.filename);
->>>>>>> 8e28ceb1
     }
 
     if (chakraLibrary != nullptr)
