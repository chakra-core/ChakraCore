//-------------------------------------------------------------------------------------------------------
// Copyright (C) Microsoft. All rights reserved.
// Licensed under the MIT license. See LICENSE.txt file in the project root for full license information.
//-------------------------------------------------------------------------------------------------------
#include "stdafx.h"
#include "Core/AtomLockGuids.h"

unsigned int MessageBase::s_messageCount = 0;

<<<<<<< HEAD
LPCWSTR hostName = L"ch.exe";
JsRuntimeHandle chRuntime = JS_INVALID_RUNTIME_HANDLE;

BOOL doTTRecord = false;
BOOL doTTDebug = false;
wchar_t* ttUri = nullptr;
UINT32 snapInterval = UINT32_MAX;
UINT32 snapHistoryLength = UINT32_MAX;

wchar_t* dbgIPAddr = nullptr;
unsigned short dbgPort = 0;
=======
LPCWSTR hostName = _u("ch.exe");
>>>>>>> f4b2ce70

extern "C"
HRESULT __stdcall OnChakraCoreLoadedEntry(TestHooks& testHooks)
{
    return ChakraRTInterface::OnChakraCoreLoaded(testHooks);
}

JsRuntimeAttributes jsrtAttributes = static_cast<JsRuntimeAttributes>(JsRuntimeAttributeAllowScriptInterrupt);
LPCWSTR JsErrorCodeToString(JsErrorCode jsErrorCode)
{
    switch (jsErrorCode)
    {
    case JsNoError:
        return _u("JsNoError");
        break;

    case JsErrorInvalidArgument:
        return _u("JsErrorInvalidArgument");
        break;

    case JsErrorNullArgument:
        return _u("JsErrorNullArgument");
        break;

    case JsErrorNoCurrentContext:
        return _u("JsErrorNoCurrentContext");
        break;

    case JsErrorInExceptionState:
        return _u("JsErrorInExceptionState");
        break;

    case JsErrorNotImplemented:
        return _u("JsErrorNotImplemented");
        break;

    case JsErrorWrongThread:
        return _u("JsErrorWrongThread");
        break;

    case JsErrorRuntimeInUse:
        return _u("JsErrorRuntimeInUse");
        break;

    case JsErrorBadSerializedScript:
        return _u("JsErrorBadSerializedScript");
        break;

    case JsErrorInDisabledState:
        return _u("JsErrorInDisabledState");
        break;

    case JsErrorCannotDisableExecution:
        return _u("JsErrorCannotDisableExecution");
        break;

    case JsErrorHeapEnumInProgress:
        return _u("JsErrorHeapEnumInProgress");
        break;

    case JsErrorOutOfMemory:
        return _u("JsErrorOutOfMemory");
        break;

    case JsErrorScriptException:
        return _u("JsErrorScriptException");
        break;

    case JsErrorScriptCompile:
        return _u("JsErrorScriptCompile");
        break;

    case JsErrorScriptTerminated:
        return _u("JsErrorScriptTerminated");
        break;

    case JsErrorFatal:
        return _u("JsErrorFatal");
        break;

    default:
        return _u("<unknown>");
        break;
    }
}

#define IfJsErrorFailLog(expr) do { JsErrorCode jsErrorCode = expr; if ((jsErrorCode) != JsNoError) { fwprintf(stderr, _u("ERROR: ") TEXT(#expr) _u(" failed. JsErrorCode=0x%x (%s)\n"), jsErrorCode, JsErrorCodeToString(jsErrorCode)); fflush(stderr); goto Error; } } while (0)

int HostExceptionFilter(int exceptionCode, _EXCEPTION_POINTERS *ep)
{
    ChakraRTInterface::NotifyUnhandledException(ep);

    bool crashOnException = false;
    ChakraRTInterface::GetCrashOnExceptionFlag(&crashOnException);

    if (exceptionCode == EXCEPTION_BREAKPOINT || (crashOnException && exceptionCode != 0xE06D7363))
    {
        return EXCEPTION_CONTINUE_SEARCH;
    }

    fwprintf(stderr, _u("FATAL ERROR: %ls failed due to exception code %x\n"), hostName, exceptionCode);
    fflush(stderr);

    return EXCEPTION_EXECUTE_HANDLER;
}

void __stdcall PrintUsageFormat()
{
    wprintf(_u("\nUsage: ch.exe [flaglist] filename\n"));
}

void __stdcall PrintUsage()
{
#ifndef DEBUG
    wprintf(_u("\nUsage: ch.exe filename")
            _u("\n[flaglist] is not supported for Release mode\n"));
#else
    PrintUsageFormat();
    wprintf(_u("Try 'ch.exe -?' for help\n"));
#endif
}

// On success the param byteCodeBuffer will be allocated in the function.
// The caller of this function should de-allocate the memory.
HRESULT GetSerializedBuffer(LPCOLESTR fileContents, __out BYTE **byteCodeBuffer, __out DWORD *byteCodeBufferSize)
{
    HRESULT hr = S_OK;
    *byteCodeBuffer = nullptr;
    *byteCodeBufferSize = 0;
    BYTE *bcBuffer = nullptr;

    DWORD bcBufferSize = 0;
    IfJsErrorFailLog(ChakraRTInterface::JsSerializeScript(fileContents, bcBuffer, &bcBufferSize));
    // Above call will return the size of the buffer only, once succeed we need to allocate memory of that much and call it again.
    if (bcBufferSize == 0)
    {
        AssertMsg(false, "bufferSize should not be zero");
        IfFailGo(E_FAIL);
    }
    bcBuffer = new BYTE[bcBufferSize];
    DWORD newBcBufferSize = bcBufferSize;
    IfJsErrorFailLog(ChakraRTInterface::JsSerializeScript(fileContents, bcBuffer, &newBcBufferSize));
    Assert(bcBufferSize == newBcBufferSize);

Error:
    if (hr != S_OK)
    {
        // In the failure release the buffer
        if (bcBuffer != nullptr)
        {
            delete[] bcBuffer;
        }
    }
    else
    {
        *byteCodeBuffer = bcBuffer;
        *byteCodeBufferSize = bcBufferSize;
    }

    return hr;
}

HRESULT CreateLibraryByteCodeHeader(LPCOLESTR fileContents, BYTE * contentsRaw, DWORD lengthBytes, LPCWSTR bcFullPath, LPCWSTR libraryNameWide)
{
    HRESULT hr = S_OK;
    HANDLE bcFileHandle = nullptr;
    BYTE *bcBuffer = nullptr;
    DWORD bcBufferSize = 0;
    IfFailGo(GetSerializedBuffer(fileContents, &bcBuffer, &bcBufferSize));

    bcFileHandle = CreateFile(bcFullPath, GENERIC_WRITE, FILE_SHARE_DELETE, nullptr, CREATE_ALWAYS, FILE_ATTRIBUTE_NORMAL, nullptr);
    if (bcFileHandle == INVALID_HANDLE_VALUE)
    {
        IfFailGo(E_FAIL);
    }

    DWORD written;

    // For validating the header file against the library file
    auto outputStr =
        "//-------------------------------------------------------------------------------------------------------\r\n"
        "// Copyright (C) Microsoft. All rights reserved.\r\n"
        "// Licensed under the MIT license. See LICENSE.txt file in the project root for full license information.\r\n"
        "//-------------------------------------------------------------------------------------------------------\r\n"
        "#if 0\r\n";
    IfFalseGo(WriteFile(bcFileHandle, outputStr, (DWORD)strlen(outputStr), &written, nullptr));
    IfFalseGo(WriteFile(bcFileHandle, contentsRaw, lengthBytes, &written, nullptr));
    if (lengthBytes < 2 || contentsRaw[lengthBytes - 2] != '\r' || contentsRaw[lengthBytes - 1] != '\n')
    {
        outputStr = "\r\n#endif\r\n";
    }
    else
    {
        outputStr = "#endif\r\n";
    }
    IfFalseGo(WriteFile(bcFileHandle, outputStr, (DWORD)strlen(outputStr), &written, nullptr));

    // Write out the bytecode
    outputStr = "namespace Js\r\n{\r\n    const char Library_Bytecode_";
    IfFalseGo(WriteFile(bcFileHandle, outputStr, (DWORD)strlen(outputStr), &written, nullptr));
    size_t convertedChars;
    char libraryNameNarrow[MAX_PATH + 1];
    IfFalseGo((wcstombs_s(&convertedChars, libraryNameNarrow, libraryNameWide, _TRUNCATE) == 0));
    IfFalseGo(WriteFile(bcFileHandle, libraryNameNarrow, (DWORD)strlen(libraryNameNarrow), &written, nullptr));
    outputStr = "[] = {\r\n/* 00000000 */";
    IfFalseGo(WriteFile(bcFileHandle, outputStr, (DWORD)strlen(outputStr), &written, nullptr));

    for (unsigned int i = 0; i < bcBufferSize; i++)
    {
        char scratch[6];
        auto scratchLen = sizeof(scratch);
        int num = _snprintf_s(scratch, scratchLen, " 0x%02X", bcBuffer[i]);
        Assert(num == 5);
        IfFalseGo(WriteFile(bcFileHandle, scratch, (DWORD)(scratchLen - 1), &written, nullptr));

        // Add a comma and a space if this is not the last item
        if (i < bcBufferSize - 1)
        {
            char commaSpace[2];
            _snprintf_s(commaSpace, sizeof(commaSpace), ",");  // close quote, new line, offset and open quote
            IfFalseGo(WriteFile(bcFileHandle, commaSpace, (DWORD)strlen(commaSpace), &written, nullptr));
        }

        // Add a line break every 16 scratches, primarily so the compiler doesn't complain about the string being too long.
        // Also, won't add for the last scratch
        if (i % 16 == 15 && i < bcBufferSize - 1)
        {
            char offset[17];
            _snprintf_s(offset, sizeof(offset), "\r\n/* %08X */", i + 1);  // close quote, new line, offset and open quote
            IfFalseGo(WriteFile(bcFileHandle, offset, (DWORD)strlen(offset), &written, nullptr));
        }
    }
    outputStr = "};\r\n\r\n";
    IfFalseGo(WriteFile(bcFileHandle, outputStr, (DWORD)strlen(outputStr), &written, nullptr));

    outputStr = "}\r\n";
    IfFalseGo(WriteFile(bcFileHandle, outputStr, (DWORD)strlen(outputStr), &written, nullptr));

Error:
    if (bcFileHandle != nullptr)
    {
        CloseHandle(bcFileHandle);
    }
    if (bcBuffer != nullptr)
    {
        delete[] bcBuffer;
    }

    return hr;
}

static void CALLBACK PromiseContinuationCallback(JsValueRef task, void *callbackState)
{
    Assert(task != JS_INVALID_REFERENCE);
    Assert(callbackState != JS_INVALID_REFERENCE);
    MessageQueue * messageQueue = (MessageQueue *)callbackState;

    WScriptJsrt::CallbackMessage *msg = new WScriptJsrt::CallbackMessage(0, task);

#if ENABLE_TTD
    ChakraRTInterface::JsTTDNotifyHostCallbackCreatedOrCanceled(false, false, task, msg->GetId());
#endif

    messageQueue->Push(msg);
}

<<<<<<< HEAD
JsValueRef LoadNamedProperty(JsValueRef obj, LPCWSTR name)
=======
HRESULT RunScript(LPCWSTR fileName, LPCWSTR fileContents, BYTE *bcBuffer, char16 *fullPath)
>>>>>>> f4b2ce70
{
    JsPropertyIdRef pid;
    ChakraRTInterface::JsGetPropertyIdFromName(name, &pid);
    JsValueRef val;
    ChakraRTInterface::JsGetProperty(obj, pid, &val);
    return val;
}
unsigned int LoadNamedPropertyAsUInt(JsValueRef obj, LPCWSTR name)
{
    JsValueRef rval = LoadNamedProperty(obj, name);
    int val = -1;
    ChakraRTInterface::JsNumberToInt(rval, &val);
    AssertMsg(val >= 0, "Failed conversion.");
    return (unsigned int)val;
}

void StartupDebuggerAsNeeded()
{
    if(dbgIPAddr == nullptr)
    {
        if(doTTDebug)
        {
            //we need to force the script context into dbg mode for replay even if we don't attach the debugger -- so do that here
            ChakraRTInterface::JsTTDSetDebuggerForReplay();
        }
    }
    else
    {
        wchar_t* path = (wchar_t*)CoTaskMemAlloc(MAX_PATH * sizeof(wchar_t));
        path[0] = L'\0';

        GetModuleFileName(NULL, path, MAX_PATH);

        //
        //TODO: this is an ugly semi-hard coded path we need to fix up
        //
        wchar_t* spos = wcsstr(path, L"\\ch.exe");
        AssertMsg(spos != nullptr, "Something got renamed or moved!!!");

        int ccount = (int)((((byte*)spos) - ((byte*)path)) / sizeof(wchar_t));
        std::wstring dbgPath;
        dbgPath.append(path, 0, ccount);
        dbgPath.append(L"\\..\\chakra_debug.js");

        LPCWSTR contents = nullptr;
        Helpers::LoadScriptFromFile(dbgPath.c_str(), contents);

        DebuggerCh::SetDbgSrcInfo(contents);
        DebuggerCh::StartDebugging(chRuntime, dbgIPAddr, dbgPort);

        CoTaskMemFree(path);
    }
}

void CreateDirectoryIfNeeded(const wchar_t* path)
{
    bool isPathDirName = (path[wcslen(path) - 1] == L'\\');

    std::wstring fullpath(path);
    if(!isPathDirName)
    {
        fullpath.append(L"\\");
    }

    DWORD dwAttrib = GetFileAttributes(fullpath.c_str());
    if((dwAttrib != INVALID_FILE_ATTRIBUTES) && (dwAttrib & FILE_ATTRIBUTE_DIRECTORY))
    {
        return;
    }

    BOOL success = CreateDirectory(fullpath.c_str(), NULL);
    if(!success)
    {
        DWORD lastError = GetLastError();
        LPTSTR pTemp = NULL;
        FormatMessage(FORMAT_MESSAGE_ALLOCATE_BUFFER | FORMAT_MESSAGE_FROM_SYSTEM | FORMAT_MESSAGE_ARGUMENT_ARRAY, NULL, lastError, LANG_NEUTRAL, (LPTSTR)&pTemp, 0, NULL);
        fwprintf(stderr, L": %s", pTemp);

        AssertMsg(false, "Failed Directory Create");
    }
}

void DeleteDirectory(const wchar_t* path)
{
    HANDLE hFile;
    WIN32_FIND_DATA FileInformation;

    bool isPathDirName = (path[wcslen(path) - 1] == L'\\');

    std::wstring strPattern(path);
    if(!isPathDirName)
    {
        strPattern.append(L"\\");
    }
    strPattern.append(L"*.*");

    hFile = ::FindFirstFile(strPattern.c_str(), &FileInformation);
    if(hFile != INVALID_HANDLE_VALUE)
    {
        do
        {
            if(FileInformation.cFileName[0] != '.')
            {
                std::wstring strFilePath(path);
                if(!isPathDirName)
                {
                    strFilePath.append(L"\\");
                }
                strFilePath.append(FileInformation.cFileName);

                if(FileInformation.dwFileAttributes & FILE_ATTRIBUTE_DIRECTORY)
                {
                    DeleteDirectory(strFilePath.c_str());
                    ::RemoveDirectory(strFilePath.c_str());
                }
                else
                {
                    // Set file attributes
                    ::SetFileAttributes(strFilePath.c_str(), FILE_ATTRIBUTE_NORMAL);
                    ::DeleteFile(strFilePath.c_str());
                }
            }
        } while(::FindNextFile(hFile, &FileInformation) == TRUE);

        // Close handle
        ::FindClose(hFile);
    }
}

void GetFileFromURI(const wchar_t* uri, std::wstring& res)
{
    int urilen = (int)wcslen(uri);
    int fpos = 0;
    for(int spos = urilen - 1; spos >= 0; --spos)
    {
        if(uri[spos] == L'\\' || uri[spos] == L'/')
        {
            fpos = spos + 1;
            break;
        }
    }

    res.append(uri + fpos);
}

void GetDefaultTTDDirectory(std::wstring& res, const wchar_t* optExtraDir)
{
    wchar_t* path = (wchar_t*)CoTaskMemAlloc(MAX_PATH * sizeof(wchar_t));
    path[0] = L'\0';

    GetModuleFileName(NULL, path, MAX_PATH);

    wchar_t* spos = wcsstr(path, L"\\Build\\VcBuild\\");
    AssertMsg(spos != nullptr, "Something got renamed or moved!!!");

    int ccount = (int)((((byte*)spos) - ((byte*)path)) / sizeof(wchar_t));
    res.append(path, 0, ccount);
    res.append(L"\\test\\_ttdlog\\");

    if(wcslen(optExtraDir) == 0)
    {
        res.append(L"_defaultLog");
    }
    else
    {
        res.append(optExtraDir);
    }

    wchar_t lastChar = res.back();
    if(lastChar != L'\\')
    {
        res.append(L"\\");
    }

    CoTaskMemFree(path);
}

static void CALLBACK GetTTDDirectory(const wchar_t* uri, wchar_t** fullTTDUri)
{
    std::wstring logDir;

    if(uri[0] != L'!')
    {
        logDir.append(uri);
    }
    else
    {
        GetDefaultTTDDirectory(logDir, uri + 1);
    }

    if(logDir.back() != L'\\')
    {
        logDir.push_back(L'\\');
    }

    int uriLength = (int)(logDir.length() + 1);
    *fullTTDUri = (wchar_t*)CoTaskMemAlloc(uriLength * sizeof(wchar_t));
    memcpy(*fullTTDUri, logDir.c_str(), uriLength * sizeof(wchar_t));
}

static void CALLBACK TTInitializeForWriteLogStreamCallback(const wchar_t* uri)
{
    //Clear the logging directory so it is ready for us to write into
    DeleteDirectory(uri);
}

static HANDLE CALLBACK TTGetLogStreamCallback(const wchar_t* uri, bool read, bool write)
{
    AssertMsg((read | write) & !(read & write), "Should be either read or write and at least one.");

    std::wstring logFile(uri);
    logFile.append(L"ttdlog.json");

    HANDLE res = INVALID_HANDLE_VALUE;
    if(read)
    {
        res = CreateFile(logFile.c_str(), GENERIC_READ, FILE_SHARE_READ, NULL, OPEN_EXISTING, FILE_ATTRIBUTE_NORMAL, NULL);
    }
    else
    {
        CreateDirectoryIfNeeded(uri);

        res = CreateFile(logFile.c_str(), GENERIC_WRITE, 0, NULL, CREATE_ALWAYS, FILE_ATTRIBUTE_NORMAL, NULL);
    }

    if(res == INVALID_HANDLE_VALUE)
    {
        DWORD lastError = GetLastError();
        LPTSTR pTemp = NULL;
        FormatMessage(FORMAT_MESSAGE_ALLOCATE_BUFFER | FORMAT_MESSAGE_FROM_SYSTEM | FORMAT_MESSAGE_ARGUMENT_ARRAY, NULL, lastError, LANG_NEUTRAL, (LPTSTR)&pTemp, 0, NULL);
        fwprintf(stderr, L": %s\n", pTemp);
        fwprintf(stderr, L"Failed on file: %ls\n", logFile.c_str());

        AssertMsg(false, "Failed File Open");
    }

    return res;
}

static HANDLE CALLBACK TTGetSnapshotStreamCallback(const wchar_t* logRootUri, const wchar_t* snapId, bool read, bool write, wchar_t** containerUri)
{
    AssertMsg((read | write) & !(read & write), "Should be either read or write and at least one.");

    std::wstring snapDir(logRootUri);
    snapDir.append(L"snap_");
    snapDir.append(snapId);
    snapDir.append(L"\\");

    int resUriCount = (int)(wcslen(snapDir.c_str()) + 1);
    *containerUri = (wchar_t*)CoTaskMemAlloc(resUriCount * sizeof(wchar_t));
    memcpy(*containerUri, snapDir.c_str(), resUriCount * sizeof(wchar_t));

    std::wstring snapFile(snapDir);
    snapFile.append(L"snapshot.json");

    HANDLE res = INVALID_HANDLE_VALUE;
    if(read)
    {
        res = CreateFile(snapFile.c_str(), GENERIC_READ, FILE_SHARE_READ, NULL, OPEN_EXISTING, FILE_ATTRIBUTE_NORMAL, NULL);
    }
    else
    {
        //create the directory if it does not exist
        CreateDirectory(snapDir.c_str(), NULL);

        res = CreateFile(snapFile.c_str(), GENERIC_WRITE, 0, NULL, CREATE_ALWAYS, FILE_ATTRIBUTE_NORMAL, NULL);
    }

    if(res == INVALID_HANDLE_VALUE)
    {
        DWORD lastError = GetLastError();
        LPTSTR pTemp = NULL;
        FormatMessage(FORMAT_MESSAGE_ALLOCATE_BUFFER | FORMAT_MESSAGE_FROM_SYSTEM | FORMAT_MESSAGE_ARGUMENT_ARRAY, NULL, lastError, LANG_NEUTRAL, (LPTSTR)&pTemp, 0, NULL);
        fwprintf(stderr, L": %s\n", pTemp);
        fwprintf(stderr, L"Failed on file: %ls\n", snapFile.c_str());

        AssertMsg(false, "Failed File Open");
    }

    return res;
}

static HANDLE CALLBACK TTGetSrcCodeStreamCallback(const wchar_t* containerUri, const wchar_t* documentid, const wchar_t* srcFileName, bool read, bool write)
{
    AssertMsg((read | write) & !(read & write), "Should be either read or write and at least one.");

    std::wstring sFile;
    GetFileFromURI(srcFileName, sFile);

    std::wstring srcPath(containerUri);
    srcPath.append(documentid);
    srcPath.append(L"_");
    srcPath.append(sFile.c_str());

    HANDLE res = INVALID_HANDLE_VALUE;
    if(read)
    {
        res = CreateFile(srcPath.c_str(), GENERIC_READ, FILE_SHARE_READ, NULL, OPEN_EXISTING, FILE_ATTRIBUTE_NORMAL, NULL);
    }
    else
    {
        res = CreateFile(srcPath.c_str(), GENERIC_WRITE, 0, NULL, CREATE_ALWAYS, FILE_ATTRIBUTE_NORMAL, NULL);
    }

    if(res == INVALID_HANDLE_VALUE)
    {
        DWORD lastError = GetLastError();
        LPTSTR pTemp = NULL;
        FormatMessage(FORMAT_MESSAGE_ALLOCATE_BUFFER | FORMAT_MESSAGE_FROM_SYSTEM | FORMAT_MESSAGE_ARGUMENT_ARRAY, NULL, lastError, LANG_NEUTRAL, (LPTSTR)&pTemp, 0, NULL);
        fwprintf(stderr, L": %s\n", pTemp);
        fwprintf(stderr, L"Failed on file: %ls\n", srcPath.c_str());

        AssertMsg(false, "Failed File Open");
    }

    return res;
}

static BOOL CALLBACK TTReadBytesFromStreamCallback(HANDLE strm, BYTE* buff, DWORD size, DWORD* readCount)
{
    AssertMsg(strm != INVALID_HANDLE_VALUE, "Bad file handle.");

    *readCount = 0;
    BOOL ok = ReadFile(strm, buff, size, readCount, NULL);
    AssertMsg(ok, "Read failed.");

    return ok;
}

static BOOL CALLBACK TTWriteBytesToStreamCallback(HANDLE strm, BYTE* buff, DWORD size, DWORD* writtenCount)
{
    AssertMsg(strm != INVALID_HANDLE_VALUE, "Bad file handle.");

    BOOL ok = WriteFile(strm, buff, size, writtenCount, NULL);
    AssertMsg(*writtenCount == size, "Write Failed");

    return ok;
}

static void CALLBACK TTFlushAndCloseStreamCallback(HANDLE strm, bool read, bool write)
{
    AssertMsg((read | write) & !(read & write), "Should be either read or write and at least one.");

    if(strm != INVALID_HANDLE_VALUE)
    {
        if(write)
        {
            FlushFileBuffers(strm);
        }

        CloseHandle(strm);
    }
}

HRESULT RunScript(LPCWSTR fileName, LPCWSTR fileContents, BYTE *bcBuffer, wchar_t *fullPath)
{
    HRESULT hr = S_OK;
    MessageQueue * messageQueue = new MessageQueue();
    WScriptJsrt::AddMessageQueue(messageQueue);

    IfJsErrorFailLog(ChakraRTInterface::JsSetPromiseContinuationCallback(PromiseContinuationCallback, (void*)messageQueue));

    if(wcslen(fileName) >= 14 && wcscmp(fileName + wcslen(fileName) - 14, L"ttdSentinal.js") == 0)
    {
#if !ENABLE_TTD
        wprintf(L"Sential js file is only ok when in TTDebug mode!!!\n");
        return E_FAIL;
#else
        if(!doTTDebug)
        {
            wprintf(L"Sential js file is only ok when in TTDebug mode!!!\n");
            return E_FAIL;
        }

        ChakraRTInterface::JsTTDStartTimeTravelDebugging();

        try
        {
            INT64 snapEventTime = -1;
            INT64 nextEventTime = -2;

            while(true)
            {
                IfJsErrorFailLog(ChakraRTInterface::JsTTDPrepContextsForTopLevelEventMove(chRuntime, nextEventTime, &snapEventTime));

                ChakraRTInterface::JsTTDMoveToTopLevelEvent(snapEventTime, nextEventTime);

                JsErrorCode res = ChakraRTInterface::JsTTDReplayExecution(&nextEventTime);

                //handle any uncaught exception by immediately time-traveling to the throwing line
                if(res == JsErrorCategoryScript)
                {
                    wprintf(L"An unhandled script exception occoured!!!\n");

                    ExitProcess(0);
                }

                if(nextEventTime == -1)
                {
                    wprintf(L"\nReached end of Execution -- Exiting.\n");
                    break;
                }
            }
        }
        catch(...)
        {
            wprintf(L"Exception.");
        }
#endif
    }
    else
    {
        Assert(fileContents != nullptr || bcBuffer != nullptr);
        JsErrorCode runScript;
        if(bcBuffer != nullptr)
        {
            runScript = ChakraRTInterface::JsRunSerializedScript(fileContents, bcBuffer, WScriptJsrt::GetNextSourceContext(), fullPath, nullptr /*result*/);
        }
        else
        {
#if ENABLE_TTD
            if(doTTRecord)
            {
                ChakraRTInterface::JsTTDStartTimeTravelRecording();
            }

            runScript = ChakraRTInterface::JsTTDRunScript(-1, fileContents, WScriptJsrt::GetNextSourceContext(), fullPath, nullptr /*result*/);
#else
            runScript = ChakraRTInterface::JsRunScript(fileContents, WScriptJsrt::GetNextSourceContext(), fullPath, nullptr /*result*/);
#endif
        }

        if(runScript != JsNoError)
        {
            WScriptJsrt::PrintException(fileName, runScript);
        }
        else
        {
            // Repeatedly flush the message queue until it's empty. It is necessary to loop on this
            // because setTimeout can add scripts to execute.
            do
            {
                IfFailGo(messageQueue->ProcessAll(fileName));
            } while(!messageQueue->IsEmpty());
        }
    }

Error:
#if ENABLE_TTD
    if(doTTRecord)
    {
        ChakraRTInterface::JsTTDStopTimeTravelRecording();
    }
#endif

    if (messageQueue != nullptr)
    {
        delete messageQueue;
    }
    return hr;
}

HRESULT CreateAndRunSerializedScript(LPCWSTR fileName, LPCWSTR fileContents, char16 *fullPath)
{
    HRESULT hr = S_OK;
    JsRuntimeHandle runtime = JS_INVALID_RUNTIME_HANDLE;
    JsContextRef context = JS_INVALID_REFERENCE, current = JS_INVALID_REFERENCE;
    BYTE *bcBuffer = nullptr;
    DWORD bcBufferSize = 0;
    IfFailGo(GetSerializedBuffer(fileContents, &bcBuffer, &bcBufferSize));

    // Bytecode buffer is created in one runtime and will be executed on different runtime.

    IfJsErrorFailLog(ChakraRTInterface::JsCreateRuntime(jsrtAttributes, nullptr, &runtime));
    chRuntime = runtime;

    IfJsErrorFailLog(ChakraRTInterface::JsCreateContext(runtime, &context));
    IfJsErrorFailLog(ChakraRTInterface::JsGetCurrentContext(&current));
    IfJsErrorFailLog(ChakraRTInterface::JsSetCurrentContext(context));

    // Initialized the WScript object on the new context
    if (!WScriptJsrt::Initialize())
    {
        IfFailGo(E_FAIL);
    }

    IfFailGo(RunScript(fileName, fileContents, bcBuffer, fullPath));

Error:
    if (bcBuffer != nullptr)
    {
        delete[] bcBuffer;
    }

    if (current != JS_INVALID_REFERENCE)
    {
        ChakraRTInterface::JsSetCurrentContext(current);
    }

    if (runtime != JS_INVALID_RUNTIME_HANDLE)
    {
        ChakraRTInterface::JsDisposeRuntime(runtime);
    }
    return hr;
}

HRESULT ExecuteTest(LPCWSTR fileName)
{
    HRESULT hr = S_OK;
    LPCWSTR fileContents = nullptr;
    JsRuntimeHandle runtime = JS_INVALID_RUNTIME_HANDLE;

    if(wcslen(fileName) >= 14 && wcscmp(fileName + wcslen(fileName) - 14, L"ttdSentinal.js") == 0)
    {
#if !ENABLE_TTD
        wprintf(L"Sential js file is only ok when in TTDebug mode!!!\n");
        return E_FAIL;
#else
        if(!doTTDebug)
        {
            wprintf(L"Sential js file is only ok when in TTDebug mode!!!\n");
            return E_FAIL;
        }

        IfJsErrorFailLog(ChakraRTInterface::JsTTDCreateDebugRuntime(jsrtAttributes, ttUri, nullptr, &runtime));
        chRuntime = runtime;

        ChakraRTInterface::JsTTDSetIOCallbacks(runtime, &GetTTDDirectory, &TTInitializeForWriteLogStreamCallback, &TTGetLogStreamCallback, &TTGetSnapshotStreamCallback, &TTGetSrcCodeStreamCallback, &TTReadBytesFromStreamCallback, &TTWriteBytesToStreamCallback, &TTFlushAndCloseStreamCallback);

<<<<<<< HEAD
        JsContextRef context = JS_INVALID_REFERENCE;
        IfJsErrorFailLog(ChakraRTInterface::JsTTDCreateContext(runtime, &context));
        IfJsErrorFailLog(ChakraRTInterface::JsSetCurrentContext(context));
=======
    char16 fullPath[_MAX_PATH];
>>>>>>> f4b2ce70

        StartupDebuggerAsNeeded();

        IfFailGo(RunScript(fileName, fileContents, nullptr, nullptr));
#endif
    }
    else
    {
        bool isUtf8 = false;
        LPCOLESTR contentsRaw = nullptr;
        UINT lengthBytes = 0;
        hr = Helpers::LoadScriptFromFile(fileName, fileContents, &isUtf8, &contentsRaw, &lengthBytes);
        contentsRaw; lengthBytes; // Unused for now.

        IfFailGo(hr);
        if(HostConfigFlags::flags.GenerateLibraryByteCodeHeaderIsEnabled)
        {
            jsrtAttributes = (JsRuntimeAttributes)(jsrtAttributes | JsRuntimeAttributeSerializeLibraryByteCode);
        }

#if ENABLE_TTD
        if(doTTRecord)
        {
            IfJsErrorFailLog(ChakraRTInterface::JsTTDCreateRecordRuntime(jsrtAttributes, ttUri, snapInterval, snapHistoryLength, nullptr, &runtime));
            chRuntime = runtime;

            ChakraRTInterface::JsTTDSetIOCallbacks(runtime, &GetTTDDirectory, &TTInitializeForWriteLogStreamCallback, &TTGetLogStreamCallback, &TTGetSnapshotStreamCallback, &TTGetSrcCodeStreamCallback, &TTReadBytesFromStreamCallback, &TTWriteBytesToStreamCallback, &TTFlushAndCloseStreamCallback);

            JsContextRef context = JS_INVALID_REFERENCE;
            IfJsErrorFailLog(ChakraRTInterface::JsTTDCreateContext(runtime, &context));
            IfJsErrorFailLog(ChakraRTInterface::JsSetCurrentContext(context));

            StartupDebuggerAsNeeded();
        }
        else
        {
            IfJsErrorFailLog(ChakraRTInterface::JsCreateRuntime(jsrtAttributes, nullptr, &runtime));
            chRuntime = runtime;

            JsContextRef context = JS_INVALID_REFERENCE;
            IfJsErrorFailLog(ChakraRTInterface::JsCreateContext(runtime, &context));
            IfJsErrorFailLog(ChakraRTInterface::JsSetCurrentContext(context));

            StartupDebuggerAsNeeded();
        }
#else
        IfJsErrorFailLog(ChakraRTInterface::JsCreateRuntime(jsrtAttributes, nullptr, &runtime));
        chRuntime = runtime;

        JsContextRef context = JS_INVALID_REFERENCE;
        IfJsErrorFailLog(ChakraRTInterface::JsCreateContext(runtime, &context));
        IfJsErrorFailLog(ChakraRTInterface::JsSetCurrentContext(context));
#endif

        if(!WScriptJsrt::Initialize())
        {
            IfFailGo(E_FAIL);
        }

        wchar_t fullPath[_MAX_PATH];

        if(_wfullpath(fullPath, fileName, _MAX_PATH) == nullptr)
        {
            IfFailGo(E_FAIL);
        }

        // canonicalize that path name to lower case for the profile storage
        size_t len = wcslen(fullPath);
        for(size_t i = 0; i < len; i++)
        {
            fullPath[i] = towlower(fullPath[i]);
        }

        if(HostConfigFlags::flags.GenerateLibraryByteCodeHeaderIsEnabled)
        {
            if(isUtf8)
            {
                if(HostConfigFlags::flags.GenerateLibraryByteCodeHeader != nullptr && *HostConfigFlags::flags.GenerateLibraryByteCodeHeader != L'\0')
                {
                    WCHAR libraryName[_MAX_PATH];
                    WCHAR ext[_MAX_EXT];
                    _wsplitpath_s(fullPath, NULL, 0, NULL, 0, libraryName, _countof(libraryName), ext, _countof(ext));

                    IfFailGo(CreateLibraryByteCodeHeader(fileContents, (BYTE*)contentsRaw, lengthBytes, HostConfigFlags::flags.GenerateLibraryByteCodeHeader, libraryName));
                }
                else
                {
                    fwprintf(stderr, L"FATAL ERROR: -GenerateLibraryByteCodeHeader must provide the file name, i.e., -GenerateLibraryByteCodeHeader:<bytecode file name>, exiting\n");
                    IfFailGo(E_FAIL);
                }
            }
            else
            {
<<<<<<< HEAD
                fwprintf(stderr, L"FATAL ERROR: GenerateLibraryByteCodeHeader flag can only be used on UTF8 file, exiting\n");
=======
                fwprintf(stderr, _u("FATAL ERROR: -GenerateLibraryByteCodeHeader must provide the file name, i.e., -GenerateLibraryByteCodeHeader:<bytecode file name>, exiting\n"));
>>>>>>> f4b2ce70
                IfFailGo(E_FAIL);
            }
        }
        else if(HostConfigFlags::flags.SerializedIsEnabled)
        {
<<<<<<< HEAD
            if(isUtf8)
            {
                CreateAndRunSerializedScript(fileName, fileContents, fullPath);
            }
            else
            {
                fwprintf(stderr, L"FATAL ERROR: Serialized flag can only be used on UTF8 file, exiting\n");
                IfFailGo(E_FAIL);
            }
        }
        else
        {
            IfFailGo(RunScript(fileName, fileContents, nullptr, fullPath));
=======
            fwprintf(stderr, _u("FATAL ERROR: GenerateLibraryByteCodeHeader flag can only be used on UTF8 file, exiting\n"));
            IfFailGo(E_FAIL);
        }
    }
    else if (HostConfigFlags::flags.SerializedIsEnabled)
    {
        if (isUtf8)
        {
            CreateAndRunSerializedScript(fileName, fileContents, fullPath);
        }
        else
        {
            fwprintf(stderr, _u("FATAL ERROR: Serialized flag can only be used on UTF8 file, exiting\n"));
            IfFailGo(E_FAIL);
>>>>>>> f4b2ce70
        }
    }

Error:
    DebuggerCh::CloseDebuggerIfNeeded();

    ChakraRTInterface::JsSetCurrentContext(nullptr);

    if (runtime != JS_INVALID_RUNTIME_HANDLE)
    {
        ChakraRTInterface::JsDisposeRuntime(runtime);
    }

    _flushall();

    return hr;
}

HRESULT ExecuteTestWithMemoryCheck(BSTR fileName)
{
    HRESULT hr = E_FAIL;
#ifdef CHECK_MEMORY_LEAK
    // Always check memory leak, unless user specified the flag already
    if (!ChakraRTInterface::IsEnabledCheckMemoryFlag())
    {
        ChakraRTInterface::SetCheckMemoryLeakFlag(true);
    }

    // Disable the output in case an unhandled exception happens
    // We will re-enable it if there is no unhandled exceptions
    ChakraRTInterface::SetEnableCheckMemoryLeakOutput(false);
#endif

    __try
    {
        hr = ExecuteTest(fileName);
    }
    __except (HostExceptionFilter(GetExceptionCode(), GetExceptionInformation()))
    {
        _flushall();

        // Exception happened, so we probably didn't clean up properly,
        // Don't exit normally, just terminate
        TerminateProcess(::GetCurrentProcess(), GetExceptionCode());
    }

    _flushall();
#ifdef CHECK_MEMORY_LEAK
    ChakraRTInterface::SetEnableCheckMemoryLeakOutput(true);
#endif
    return hr;
}


unsigned int WINAPI StaticThreadProc(void *lpParam)
{
    ChakraRTInterface::ArgInfo* argInfo = static_cast<ChakraRTInterface::ArgInfo* >(lpParam);
    _endthreadex(ExecuteTestWithMemoryCheck(*(argInfo->filename)));
    return 0;
}

int _cdecl wmain(int argc, __in_ecount(argc) LPWSTR argv[])
{
    if(argc < 2)
    {
        PrintUsage();
        return EXIT_FAILURE;
    }

    int cpos = 0;
    for(int i = 0; i < argc; ++i)
    {
        if(wcsstr(argv[i], L"-TTRecord:") == argv[i])
        {
            doTTRecord = true;
            ttUri = argv[i] + wcslen(L"-TTRecord:");
        }
        else if(wcsstr(argv[i], L"-TTDebug:") == argv[i])
        {
            doTTDebug = true;
            ttUri = argv[i] + wcslen(L"-TTDebug:");
        }
        else if(wcsstr(argv[i], L"-TTSnapInterval:") == argv[i])
        {
            LPCWSTR intervalStr = argv[i] + wcslen(L"-TTSnapInterval:");
            snapInterval = (UINT32)_wtoi(intervalStr);
        }
        else if(wcsstr(argv[i], L"-TTHistoryLength:") == argv[i])
        {
            LPCWSTR historyStr = argv[i] + wcslen(L"-TTHistoryLength:");
            snapHistoryLength = (UINT32)_wtoi(historyStr);
        }
        else if(wcsstr(argv[i], L"--debug-brk=") == argv[i])
        {
            dbgIPAddr = L"127.0.0.1";

            LPCWSTR portStr = argv[i] + wcslen(L"--debug-brk=");
            dbgPort = (unsigned short)_wtoi(portStr);
        }
        else
        {
            argv[cpos] = argv[i];
            cpos++;
        }
    }
    argc = cpos;

    HostConfigFlags::pfnPrintUsage = PrintUsageFormat;

    ATOM lock = ::AddAtom(szChakraCoreLock);
    AssertMsg(lock, "failed to lock chakracore.dll");

    HostConfigFlags::HandleArgsFlag(argc, argv);

    CComBSTR fileName;

    ChakraRTInterface::ArgInfo argInfo = { argc, argv, PrintUsage, &fileName.m_str };
    HINSTANCE chakraLibrary = ChakraRTInterface::LoadChakraDll(argInfo);

    if (fileName.m_str == nullptr) 
    {
        fileName = CComBSTR(argv[1]);
    }

    if (chakraLibrary != nullptr)
    {
        HANDLE threadHandle;
        threadHandle = reinterpret_cast<HANDLE>(_beginthreadex(0, 0, &StaticThreadProc, &argInfo, STACK_SIZE_PARAM_IS_A_RESERVATION, 0));
        if (threadHandle != nullptr)
        {
            DWORD waitResult = WaitForSingleObject(threadHandle, INFINITE);
            Assert(waitResult == WAIT_OBJECT_0);
            CloseHandle(threadHandle);
        }
        else
        {
            fwprintf(stderr, _u("FATAL ERROR: failed to create worker thread error code %d, exiting\n"), errno);
            AssertMsg(false, "failed to create worker thread");
        }
        ChakraRTInterface::UnloadChakraDll(chakraLibrary);
    }

    return 0;
}<|MERGE_RESOLUTION|>--- conflicted
+++ resolved
@@ -7,8 +7,7 @@
 
 unsigned int MessageBase::s_messageCount = 0;
 
-<<<<<<< HEAD
-LPCWSTR hostName = L"ch.exe";
+LPCWSTR hostName = _u("ch.exe");
 JsRuntimeHandle chRuntime = JS_INVALID_RUNTIME_HANDLE;
 
 BOOL doTTRecord = false;
@@ -19,9 +18,6 @@
 
 wchar_t* dbgIPAddr = nullptr;
 unsigned short dbgPort = 0;
-=======
-LPCWSTR hostName = _u("ch.exe");
->>>>>>> f4b2ce70
 
 extern "C"
 HRESULT __stdcall OnChakraCoreLoadedEntry(TestHooks& testHooks)
@@ -288,11 +284,7 @@
     messageQueue->Push(msg);
 }
 
-<<<<<<< HEAD
 JsValueRef LoadNamedProperty(JsValueRef obj, LPCWSTR name)
-=======
-HRESULT RunScript(LPCWSTR fileName, LPCWSTR fileContents, BYTE *bcBuffer, char16 *fullPath)
->>>>>>> f4b2ce70
 {
     JsPropertyIdRef pid;
     ChakraRTInterface::JsGetPropertyIdFromName(name, &pid);
@@ -647,7 +639,7 @@
     }
 }
 
-HRESULT RunScript(LPCWSTR fileName, LPCWSTR fileContents, BYTE *bcBuffer, wchar_t *fullPath)
+HRESULT RunScript(LPCWSTR fileName, LPCWSTR fileContents, BYTE *bcBuffer, char16 *fullPath)
 {
     HRESULT hr = S_OK;
     MessageQueue * messageQueue = new MessageQueue();
@@ -705,14 +697,14 @@
     }
     else
     {
-        Assert(fileContents != nullptr || bcBuffer != nullptr);
-        JsErrorCode runScript;
+    Assert(fileContents != nullptr || bcBuffer != nullptr);
+    JsErrorCode runScript;
         if(bcBuffer != nullptr)
-        {
-            runScript = ChakraRTInterface::JsRunSerializedScript(fileContents, bcBuffer, WScriptJsrt::GetNextSourceContext(), fullPath, nullptr /*result*/);
-        }
-        else
-        {
+    {
+        runScript = ChakraRTInterface::JsRunSerializedScript(fileContents, bcBuffer, WScriptJsrt::GetNextSourceContext(), fullPath, nullptr /*result*/);
+    }
+    else
+    {
 #if ENABLE_TTD
             if(doTTRecord)
             {
@@ -721,21 +713,21 @@
 
             runScript = ChakraRTInterface::JsTTDRunScript(-1, fileContents, WScriptJsrt::GetNextSourceContext(), fullPath, nullptr /*result*/);
 #else
-            runScript = ChakraRTInterface::JsRunScript(fileContents, WScriptJsrt::GetNextSourceContext(), fullPath, nullptr /*result*/);
+        runScript = ChakraRTInterface::JsRunScript(fileContents, WScriptJsrt::GetNextSourceContext(), fullPath, nullptr /*result*/);
 #endif
-        }
+    }
 
         if(runScript != JsNoError)
-        {
-            WScriptJsrt::PrintException(fileName, runScript);
-        }
-        else
-        {
-            // Repeatedly flush the message queue until it's empty. It is necessary to loop on this
-            // because setTimeout can add scripts to execute.
-            do
-            {
-                IfFailGo(messageQueue->ProcessAll(fileName));
+    {
+        WScriptJsrt::PrintException(fileName, runScript);
+    }
+    else
+    {
+        // Repeatedly flush the message queue until it's empty. It is necessary to loop on this
+        // because setTimeout can add scripts to execute.
+        do
+        {
+            IfFailGo(messageQueue->ProcessAll(fileName));
             } while(!messageQueue->IsEmpty());
         }
     }
@@ -822,13 +814,9 @@
 
         ChakraRTInterface::JsTTDSetIOCallbacks(runtime, &GetTTDDirectory, &TTInitializeForWriteLogStreamCallback, &TTGetLogStreamCallback, &TTGetSnapshotStreamCallback, &TTGetSrcCodeStreamCallback, &TTReadBytesFromStreamCallback, &TTWriteBytesToStreamCallback, &TTFlushAndCloseStreamCallback);
 
-<<<<<<< HEAD
         JsContextRef context = JS_INVALID_REFERENCE;
         IfJsErrorFailLog(ChakraRTInterface::JsTTDCreateContext(runtime, &context));
         IfJsErrorFailLog(ChakraRTInterface::JsSetCurrentContext(context));
-=======
-    char16 fullPath[_MAX_PATH];
->>>>>>> f4b2ce70
 
         StartupDebuggerAsNeeded();
 
@@ -837,17 +825,17 @@
     }
     else
     {
-        bool isUtf8 = false;
-        LPCOLESTR contentsRaw = nullptr;
-        UINT lengthBytes = 0;
-        hr = Helpers::LoadScriptFromFile(fileName, fileContents, &isUtf8, &contentsRaw, &lengthBytes);
-        contentsRaw; lengthBytes; // Unused for now.
-
-        IfFailGo(hr);
+    bool isUtf8 = false;
+    LPCOLESTR contentsRaw = nullptr;
+    UINT lengthBytes = 0;
+    hr = Helpers::LoadScriptFromFile(fileName, fileContents, &isUtf8, &contentsRaw, &lengthBytes);
+    contentsRaw; lengthBytes; // Unused for now.
+
+    IfFailGo(hr);
         if(HostConfigFlags::flags.GenerateLibraryByteCodeHeaderIsEnabled)
-        {
-            jsrtAttributes = (JsRuntimeAttributes)(jsrtAttributes | JsRuntimeAttributeSerializeLibraryByteCode);
-        }
+    {
+        jsrtAttributes = (JsRuntimeAttributes)(jsrtAttributes | JsRuntimeAttributeSerializeLibraryByteCode);
+    }
 
 #if ENABLE_TTD
         if(doTTRecord)
@@ -875,85 +863,60 @@
             StartupDebuggerAsNeeded();
         }
 #else
-        IfJsErrorFailLog(ChakraRTInterface::JsCreateRuntime(jsrtAttributes, nullptr, &runtime));
+    IfJsErrorFailLog(ChakraRTInterface::JsCreateRuntime(jsrtAttributes, nullptr, &runtime));
         chRuntime = runtime;
 
-        JsContextRef context = JS_INVALID_REFERENCE;
-        IfJsErrorFailLog(ChakraRTInterface::JsCreateContext(runtime, &context));
-        IfJsErrorFailLog(ChakraRTInterface::JsSetCurrentContext(context));
+    JsContextRef context = JS_INVALID_REFERENCE;
+    IfJsErrorFailLog(ChakraRTInterface::JsCreateContext(runtime, &context));
+    IfJsErrorFailLog(ChakraRTInterface::JsSetCurrentContext(context));
 #endif
 
         if(!WScriptJsrt::Initialize())
-        {
-            IfFailGo(E_FAIL);
-        }
-
-        wchar_t fullPath[_MAX_PATH];
+    {
+        IfFailGo(E_FAIL);
+    }
+
+    char16 fullPath[_MAX_PATH];
 
         if(_wfullpath(fullPath, fileName, _MAX_PATH) == nullptr)
-        {
-            IfFailGo(E_FAIL);
-        }
-
-        // canonicalize that path name to lower case for the profile storage
-        size_t len = wcslen(fullPath);
+    {
+        IfFailGo(E_FAIL);
+    }
+
+    // canonicalize that path name to lower case for the profile storage
+    size_t len = wcslen(fullPath);
         for(size_t i = 0; i < len; i++)
-        {
-            fullPath[i] = towlower(fullPath[i]);
-        }
+    {
+        fullPath[i] = towlower(fullPath[i]);
+    }
 
         if(HostConfigFlags::flags.GenerateLibraryByteCodeHeaderIsEnabled)
-        {
+    {
             if(isUtf8)
+        {
+                if(HostConfigFlags::flags.GenerateLibraryByteCodeHeader != nullptr && *HostConfigFlags::flags.GenerateLibraryByteCodeHeader != L'\0')
             {
-                if(HostConfigFlags::flags.GenerateLibraryByteCodeHeader != nullptr && *HostConfigFlags::flags.GenerateLibraryByteCodeHeader != L'\0')
-                {
-                    WCHAR libraryName[_MAX_PATH];
-                    WCHAR ext[_MAX_EXT];
-                    _wsplitpath_s(fullPath, NULL, 0, NULL, 0, libraryName, _countof(libraryName), ext, _countof(ext));
-
-                    IfFailGo(CreateLibraryByteCodeHeader(fileContents, (BYTE*)contentsRaw, lengthBytes, HostConfigFlags::flags.GenerateLibraryByteCodeHeader, libraryName));
-                }
-                else
-                {
-                    fwprintf(stderr, L"FATAL ERROR: -GenerateLibraryByteCodeHeader must provide the file name, i.e., -GenerateLibraryByteCodeHeader:<bytecode file name>, exiting\n");
-                    IfFailGo(E_FAIL);
-                }
+                WCHAR libraryName[_MAX_PATH];
+                WCHAR ext[_MAX_EXT];
+                _wsplitpath_s(fullPath, NULL, 0, NULL, 0, libraryName, _countof(libraryName), ext, _countof(ext));
+
+                IfFailGo(CreateLibraryByteCodeHeader(fileContents, (BYTE*)contentsRaw, lengthBytes, HostConfigFlags::flags.GenerateLibraryByteCodeHeader, libraryName));
             }
             else
             {
-<<<<<<< HEAD
-                fwprintf(stderr, L"FATAL ERROR: GenerateLibraryByteCodeHeader flag can only be used on UTF8 file, exiting\n");
-=======
                 fwprintf(stderr, _u("FATAL ERROR: -GenerateLibraryByteCodeHeader must provide the file name, i.e., -GenerateLibraryByteCodeHeader:<bytecode file name>, exiting\n"));
->>>>>>> f4b2ce70
                 IfFailGo(E_FAIL);
             }
         }
-        else if(HostConfigFlags::flags.SerializedIsEnabled)
-        {
-<<<<<<< HEAD
-            if(isUtf8)
-            {
-                CreateAndRunSerializedScript(fileName, fileContents, fullPath);
-            }
-            else
-            {
-                fwprintf(stderr, L"FATAL ERROR: Serialized flag can only be used on UTF8 file, exiting\n");
-                IfFailGo(E_FAIL);
-            }
-        }
         else
         {
-            IfFailGo(RunScript(fileName, fileContents, nullptr, fullPath));
-=======
             fwprintf(stderr, _u("FATAL ERROR: GenerateLibraryByteCodeHeader flag can only be used on UTF8 file, exiting\n"));
             IfFailGo(E_FAIL);
         }
     }
-    else if (HostConfigFlags::flags.SerializedIsEnabled)
-    {
-        if (isUtf8)
+        else if(HostConfigFlags::flags.SerializedIsEnabled)
+    {
+            if(isUtf8)
         {
             CreateAndRunSerializedScript(fileName, fileContents, fullPath);
         }
@@ -961,8 +924,12 @@
         {
             fwprintf(stderr, _u("FATAL ERROR: Serialized flag can only be used on UTF8 file, exiting\n"));
             IfFailGo(E_FAIL);
->>>>>>> f4b2ce70
-        }
+        }
+    }
+    else
+    {
+        IfFailGo(RunScript(fileName, fileContents, nullptr, fullPath));
+    }
     }
 
 Error:
