--- conflicted
+++ resolved
@@ -26,90 +26,7 @@
     return ChakraRTInterface::OnChakraCoreLoaded(testHooks);
 }
 
-<<<<<<< HEAD
-JsRuntimeAttributes jsrtAttributes = static_cast<JsRuntimeAttributes>(JsRuntimeAttributeAllowScriptInterrupt);
-LPCWSTR JsErrorCodeToString(JsErrorCode jsErrorCode)
-{
-    switch (jsErrorCode)
-    {
-    case JsNoError:
-        return _u("JsNoError");
-        break;
-
-    case JsErrorInvalidArgument:
-        return _u("JsErrorInvalidArgument");
-        break;
-
-    case JsErrorNullArgument:
-        return _u("JsErrorNullArgument");
-        break;
-
-    case JsErrorNoCurrentContext:
-        return _u("JsErrorNoCurrentContext");
-        break;
-
-    case JsErrorInExceptionState:
-        return _u("JsErrorInExceptionState");
-        break;
-
-    case JsErrorNotImplemented:
-        return _u("JsErrorNotImplemented");
-        break;
-
-    case JsErrorWrongThread:
-        return _u("JsErrorWrongThread");
-        break;
-
-    case JsErrorRuntimeInUse:
-        return _u("JsErrorRuntimeInUse");
-        break;
-
-    case JsErrorBadSerializedScript:
-        return _u("JsErrorBadSerializedScript");
-        break;
-
-    case JsErrorInDisabledState:
-        return _u("JsErrorInDisabledState");
-        break;
-
-    case JsErrorCannotDisableExecution:
-        return _u("JsErrorCannotDisableExecution");
-        break;
-
-    case JsErrorHeapEnumInProgress:
-        return _u("JsErrorHeapEnumInProgress");
-        break;
-
-    case JsErrorOutOfMemory:
-        return _u("JsErrorOutOfMemory");
-        break;
-
-    case JsErrorScriptException:
-        return _u("JsErrorScriptException");
-        break;
-
-    case JsErrorScriptCompile:
-        return _u("JsErrorScriptCompile");
-        break;
-
-    case JsErrorScriptTerminated:
-        return _u("JsErrorScriptTerminated");
-        break;
-
-    case JsErrorFatal:
-        return _u("JsErrorFatal");
-        break;
-
-    default:
-        return _u("<unknown>");
-        break;
-    }
-}
-
-#define IfJsErrorFailLog(expr) do { JsErrorCode jsErrorCode = expr; if ((jsErrorCode) != JsNoError) { fwprintf(stderr, _u("ERROR: ") TEXT(#expr) _u(" failed. JsErrorCode=0x%x (%s)\n"), jsErrorCode, JsErrorCodeToString(jsErrorCode)); fflush(stderr); goto Error; } } while (0)
-=======
 JsRuntimeAttributes jsrtAttributes = JsRuntimeAttributeAllowScriptInterrupt;
->>>>>>> 69776abc
 
 int HostExceptionFilter(int exceptionCode, _EXCEPTION_POINTERS *ep)
 {
@@ -323,29 +240,13 @@
     }
     else
     {
-        char16* path = (char16*)CoTaskMemAlloc(MAX_PATH * sizeof(char16));
-        path[0] = _u('\0');
-
-        GetModuleFileName(NULL, path, MAX_PATH);
-
         //
-        //TODO: this is an ugly semi-hard coded path we need to fix up
+        //TODO: not sure how to set IP and other stuff here !!!
         //
-        char16* spos = wcsstr(path, _u("\\ch.exe"));
-        AssertMsg(spos != nullptr, "Something got renamed or moved!!!");
-
-        int ccount = (int)((((byte*)spos) - ((byte*)path)) / sizeof(char16));
-        std::wstring dbgPath;
-        dbgPath.append(path, 0, ccount);
-        dbgPath.append(_u("\\..\\chakra_debug.js"));
-
-        LPCWSTR contents = nullptr;
-        Helpers::LoadScriptFromFile(dbgPath.c_str(), contents);
-
-        DebuggerCh::SetDbgSrcInfo(contents);
-        DebuggerCh::StartDebugging(chRuntime, dbgIPAddr, dbgPort);
-
-        CoTaskMemFree(path);
+        AssertMsg(false, "Broken");
+
+        Debugger* debugger = Debugger::GetDebugger(chRuntime);
+        debugger->StartDebugging(chRuntime);
     }
 }
 
@@ -838,37 +739,36 @@
         }
         else
         {
+            AssertMsg(!doTTDebug, "Should be handled in the else case above!!!");
+
             IfJsErrorFailLog(ChakraRTInterface::JsCreateRuntime(jsrtAttributes, nullptr, &runtime));
             chRuntime = runtime;
+
+            if(HostConfigFlags::flags.DebugLaunch)
+            {
+                Debugger* debugger = Debugger::GetDebugger(runtime);
+                debugger->StartDebugging(runtime);
+            }
 
             JsContextRef context = JS_INVALID_REFERENCE;
             IfJsErrorFailLog(ChakraRTInterface::JsCreateContext(runtime, &context));
             IfJsErrorFailLog(ChakraRTInterface::JsSetCurrentContext(context));
-
-            StartupDebuggerAsNeeded();
         }
 #else
         IfJsErrorFailLog(ChakraRTInterface::JsCreateRuntime(jsrtAttributes, nullptr, &runtime));
         chRuntime = runtime;
+
+        if(HostConfigFlags::flags.DebugLaunch)
+        {
+            Debugger* debugger = Debugger::GetDebugger(runtime);
+            debugger->StartDebugging(runtime);
+        }
 
         JsContextRef context = JS_INVALID_REFERENCE;
         IfJsErrorFailLog(ChakraRTInterface::JsCreateContext(runtime, &context));
         IfJsErrorFailLog(ChakraRTInterface::JsSetCurrentContext(context));
 #endif
 
-<<<<<<< HEAD
-=======
-    if (HostConfigFlags::flags.DebugLaunch)
-    {
-        Debugger* debugger = Debugger::GetDebugger(runtime);
-        debugger->StartDebugging(runtime);
-    }
-
-    JsContextRef context = JS_INVALID_REFERENCE;
-    IfJsErrorFailLog(ChakraRTInterface::JsCreateContext(runtime, &context));
-    IfJsErrorFailLog(ChakraRTInterface::JsSetCurrentContext(context));
-    
->>>>>>> 69776abc
 #ifdef DEBUG
         ChakraRTInterface::SetCheckOpHelpersFlag(true);
 #endif
@@ -935,15 +835,11 @@
     }
 
 Error:
-<<<<<<< HEAD
-    DebuggerCh::CloseDebuggerIfNeeded();
-=======
     if (Debugger::debugger != nullptr)
     {
         Debugger::debugger->CompareOrWriteBaselineFile(fileName);
         Debugger::CloseDebugger();
     }
->>>>>>> 69776abc
 
     ChakraRTInterface::JsSetCurrentContext(nullptr);
 
