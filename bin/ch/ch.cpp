--- conflicted
+++ resolved
@@ -21,88 +21,6 @@
 }
 
 JsRuntimeAttributes jsrtAttributes = JsRuntimeAttributeAllowScriptInterrupt;
-<<<<<<< HEAD
-LPCWSTR JsErrorCodeToString(JsErrorCode jsErrorCode)
-{
-    switch (jsErrorCode)
-    {
-    case JsNoError:
-        return _u("JsNoError");
-        break;
-
-    case JsErrorInvalidArgument:
-        return _u("JsErrorInvalidArgument");
-        break;
-
-    case JsErrorNullArgument:
-        return _u("JsErrorNullArgument");
-        break;
-
-    case JsErrorNoCurrentContext:
-        return _u("JsErrorNoCurrentContext");
-        break;
-
-    case JsErrorInExceptionState:
-        return _u("JsErrorInExceptionState");
-        break;
-
-    case JsErrorNotImplemented:
-        return _u("JsErrorNotImplemented");
-        break;
-
-    case JsErrorWrongThread:
-        return _u("JsErrorWrongThread");
-        break;
-
-    case JsErrorRuntimeInUse:
-        return _u("JsErrorRuntimeInUse");
-        break;
-
-    case JsErrorBadSerializedScript:
-        return _u("JsErrorBadSerializedScript");
-        break;
-
-    case JsErrorInDisabledState:
-        return _u("JsErrorInDisabledState");
-        break;
-
-    case JsErrorCannotDisableExecution:
-        return _u("JsErrorCannotDisableExecution");
-        break;
-
-    case JsErrorHeapEnumInProgress:
-        return _u("JsErrorHeapEnumInProgress");
-        break;
-
-    case JsErrorOutOfMemory:
-        return _u("JsErrorOutOfMemory");
-        break;
-
-    case JsErrorScriptException:
-        return _u("JsErrorScriptException");
-        break;
-
-    case JsErrorScriptCompile:
-        return _u("JsErrorScriptCompile");
-        break;
-
-    case JsErrorScriptTerminated:
-        return _u("JsErrorScriptTerminated");
-        break;
-
-    case JsErrorFatal:
-        return _u("JsErrorFatal");
-        break;
-
-    default:
-        return _u("<unknown>");
-        break;
-    }
-}
-
-#define IfJsErrorFailLog(expr) do { JsErrorCode jsErrorCode = expr; if ((jsErrorCode) != JsNoError) { fwprintf(stderr, _u("ERROR: ") _u(#expr) _u(" failed. JsErrorCode=0x%x (%s)\n"), jsErrorCode, JsErrorCodeToString(jsErrorCode)); fflush(stderr); goto Error; } } while (0)
-=======
->>>>>>> e3139fee
 
 int HostExceptionFilter(int exceptionCode, _EXCEPTION_POINTERS *ep)
 {
@@ -395,16 +313,12 @@
     }
     IfJsErrorFailLog(ChakraRTInterface::JsCreateRuntime(jsrtAttributes, nullptr, &runtime));
 
-<<<<<<< HEAD
-=======
     if (HostConfigFlags::flags.DebugLaunch)
     {
         Debugger* debugger = Debugger::GetDebugger(runtime);
         debugger->StartDebugging(runtime);
     }
 
-    JsContextRef context = JS_INVALID_REFERENCE;
->>>>>>> e3139fee
     IfJsErrorFailLog(ChakraRTInterface::JsCreateContext(runtime, &context));
     IfJsErrorFailLog(ChakraRTInterface::JsSetCurrentContext(context));
     
