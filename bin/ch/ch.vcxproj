﻿<?xml version="1.0" encoding="utf-8"?>
<Project DefaultTargets="Build" ToolsVersion="12.0" xmlns="http://schemas.microsoft.com/developer/msbuild/2003">
  <Import Condition="'$(ChakraBuildPathImported)'!='true'" Project="$(SolutionDir)Chakra.Build.Paths.props" />
  <Import Project="$(BuildConfigPropsPath)Chakra.Build.ProjectConfiguration.props" />
  <PropertyGroup Label="Globals">
    <ProjectGuid>{0216C4BE-86CE-478D-A134-23EAEE545B9D}</ProjectGuid>
    <Keyword>Win32Proj</Keyword>
  </PropertyGroup>
  <PropertyGroup Label="Configuration">
    <ConfigurationType>Application</ConfigurationType>
  </PropertyGroup>
  <Import Project="$(BuildConfigPropsPath)Chakra.Build.Default.props" />
  <Import Project="$(VCTargetsPath)\Microsoft.Cpp.Default.props" />
  <Import Project="$(VCTargetsPath)\Microsoft.Cpp.props" />
  <Import Project="$(BuildConfigPropsPath)Chakra.Build.props" />
  <PropertyGroup>
    <_ProjectFileVersion>10.0.30319.1</_ProjectFileVersion>
  </PropertyGroup>
  <ItemDefinitionGroup>
    <ClCompile>
      <AdditionalIncludeDirectories>
        $(ChakraCoreRootDirectory)Lib\Jsrt;
        %(AdditionalIncludeDirectories);
        $(MSBuildThisFileDirectory);
        $(ChakraCoreRootDirectory)Lib\Common;
        $(ChakraCoreRootDirectory)Bin\ChakraCore;
        $(IntDir);
        %(AdditionalIncludeDirectories);
      </AdditionalIncludeDirectories>
    </ClCompile>
    <Link>
      <ModuleDefinitionFile>ch.def</ModuleDefinitionFile>
      <SubSystem>Console</SubSystem>
      <AdditionalDependencies>
        %(AdditionalDependencies);
        oleaut32.lib;
        ole32.lib;
        kernel32.lib;
      Ws2_32.lib;</AdditionalDependencies>
    </Link>
  </ItemDefinitionGroup>
  <ItemGroup>
    <ResourceCompile Include="$(MsBuildThisFileDirectory)ch.rc">
      <AdditionalIncludeDirectories>
        $(ChakraCoreRootDirectory)lib\common;
        %(AdditionalIncludeDirectories)
      </AdditionalIncludeDirectories>
    </ResourceCompile>
  </ItemGroup>
  <ItemGroup>
<<<<<<< HEAD
    <ClInclude Include="chakrartinterface.h" />
    <ClInclude Include="Debugger.h" />
=======
    <ClInclude Include="ChakraRtInterface.h" />
>>>>>>> fd06785c
    <ClInclude Include="Helpers.h" />
    <ClInclude Include="HostConfigFlags.h" />
    <ClInclude Include="HostConfigFlagsList.h" />
    <ClInclude Include="MessageQueue.h" />
    <ClInclude Include="stdafx.h" />
    <ClInclude Include="WScriptJsrt.h" />
  </ItemGroup>
  <ItemGroup>
    <ClCompile Include="ch.cpp" />
    <ClCompile Include="ChakraRtInterface.cpp" />
    <ClCompile Include="CodexAssert.cpp" />
    <ClCompile Include="Debugger.cpp" />
    <ClCompile Include="Helpers.cpp" />
    <ClCompile Include="HostConfigFlags.cpp" />
    <ClCompile Include="WScriptJsrt.cpp" />
  </ItemGroup>
  <ItemGroup>
    <ProjectReference Include="..\ChakraCore\ChakraCore.vcxproj">
      <Project>{EA882C8D-81FC-42FE-ABD5-2666DB933FDB}</Project>
    </ProjectReference>
  </ItemGroup>
  <ItemGroup>
    <None Include="ch.def" />
  </ItemGroup>
  <ItemGroup>
    <ProjectReference Include="..\..\lib\Common\Codex\Chakra.Common.Codex.vcxproj">
      <Project>{1876e800-ad77-48c4-a2f7-e5265f24ac38}</Project>
    </ProjectReference>
  </ItemGroup>
  <Import Project="$(BuildConfigPropsPath)Chakra.Build.targets" Condition="exists('$(BuildConfigPropsPath)Chakra.Build.targets')" />
  <Import Project="$(VCTargetsPath)\Microsoft.Cpp.targets" />
</Project><|MERGE_RESOLUTION|>--- conflicted
+++ resolved
@@ -48,12 +48,8 @@
     </ResourceCompile>
   </ItemGroup>
   <ItemGroup>
-<<<<<<< HEAD
-    <ClInclude Include="chakrartinterface.h" />
+    <ClInclude Include="ChakraRtInterface.h" />
     <ClInclude Include="Debugger.h" />
-=======
-    <ClInclude Include="ChakraRtInterface.h" />
->>>>>>> fd06785c
     <ClInclude Include="Helpers.h" />
     <ClInclude Include="HostConfigFlags.h" />
     <ClInclude Include="HostConfigFlagsList.h" />
