//-------------------------------------------------------------------------------------------------------
// Copyright (C) Microsoft. All rights reserved.
// Licensed under the MIT license. See LICENSE.txt file in the project root for full license information.
//-------------------------------------------------------------------------------------------------------
#include "stdafx.h"
#include "Codex/Utf8Codex.h"

///
/// Use the codex library to encode a UTF16 string to UTF8.
/// The caller is responsible for freeing the memory, which is allocated
/// using malloc.
/// The returned string is null terminated.
///
HRESULT Helpers::WideStringToNarrowDynamic(LPCWSTR sourceString, LPSTR* destStringPtr)
{
    size_t cchSourceString = wcslen(sourceString);
    
    if (cchSourceString >= MAXUINT32)
    {
        return E_OUTOFMEMORY;
    }

    size_t cbDestString = (cchSourceString + 1) * 3;

    // Check for overflow- cbDestString should be >= cchSourceString
    if (cbDestString < cchSourceString)
    {
        return E_OUTOFMEMORY;
    }

    utf8char_t* destString = (utf8char_t*)malloc(cbDestString);
    if (destString == nullptr)
    {
        return E_OUTOFMEMORY;
    }

    size_t cbDecoded = utf8::EncodeIntoAndNullTerminate(destString, sourceString, (charcount_t) cchSourceString);
    Assert(cbDecoded <= cbDestString);
    static_assert(sizeof(utf8char_t) == sizeof(char), "Needs to be valid for cast");
    *destStringPtr = (char*)destString;
    return S_OK;
}

///
/// Use the codex library to encode a UTF8 string to UTF16.
/// The caller is responsible for freeing the memory, which is allocated
/// using malloc.
/// The returned string is null terminated.
///
HRESULT Helpers::NarrowStringToWideDynamic(LPCSTR sourceString, LPWSTR* destStringPtr)
{
    size_t cbSourceString = strlen(sourceString);
    charcount_t cchDestString = utf8::ByteIndexIntoCharacterIndex((LPCUTF8) sourceString, cbSourceString);
    size_t cbDestString = (cchDestString + 1) * sizeof(WCHAR);
    
    // Check for overflow- cbDestString should be >= cchSourceString
    if (cbDestString < cchDestString)
    {
        return E_OUTOFMEMORY;
    }

    WCHAR* destString = (WCHAR*)malloc(cbDestString);
    if (destString == nullptr)
    {
        return E_OUTOFMEMORY;
    }

    utf8::DecodeIntoAndNullTerminate(destString, (LPCUTF8) sourceString, cchDestString);
    static_assert(sizeof(utf8char_t) == sizeof(char), "Needs to be valid for cast");
    *destStringPtr = destString;
    return S_OK;
}

HRESULT Helpers::LoadScriptFromFile(LPCSTR filename, LPCWSTR& contents, bool* isUtf8Out, LPCWSTR* contentsRawOut, UINT* lengthBytesOut, bool printFileOpenError)
{
    HRESULT hr = S_OK;
    LPCWSTR contentsRaw = nullptr;
    byte * pRawBytes = nullptr;
    UINT lengthBytes = 0;
    bool isUtf8 = false;
    contents = nullptr;
    FILE * file;

    //
    // Open the file as a binary file to prevent CRT from handling encoding, line-break conversions,
    // etc.
    //
    if (fopen_s(&file, filename, "rb") != 0)
    {
        if (printFileOpenError)
        {
#ifdef _WIN32
            DWORD lastError = GetLastError();
            char16 wszBuff[512];
            fprintf(stderr, "Error in opening file '%s' ", filename);
            wszBuff[0] = 0;
            if (FormatMessage(FORMAT_MESSAGE_FROM_SYSTEM,
                nullptr,
                lastError,
                0,
                wszBuff,
                _countof(wszBuff),
                nullptr))
            {
                fwprintf(stderr, _u(": %s"), wszBuff);
            }
            fwprintf(stderr, _u("\n"));
#elif defined(_POSIX_VERSION)
            fprintf(stderr, "Error in opening file: ");
            perror(filename);
#endif            
            IfFailGo(E_FAIL);
        }
        else
        {
            return E_FAIL;
        }
    }

    //
    // Determine the file length, in bytes.
    //
    fseek(file, 0, SEEK_END);
    lengthBytes = ftell(file);
    fseek(file, 0, SEEK_SET);
    contentsRaw = (LPCWSTR)HeapAlloc(GetProcessHeap(), 0, lengthBytes + sizeof(WCHAR));
    if (nullptr == contentsRaw)
    {
        fwprintf(stderr, _u("out of memory"));
        IfFailGo(E_OUTOFMEMORY);
    }

    //
    // Read the entire content as a binary block.
    //
    fread((void*)contentsRaw, sizeof(char), lengthBytes, file);
    fclose(file);
    *(WCHAR*)((byte*)contentsRaw + lengthBytes) = _u('\0'); // Null terminate it. Could be LPCWSTR.

    //
    // Read encoding, handling any conversion to Unicode.
    //
    // Warning: The UNICODE buffer for parsing is supposed to be provided by the host.
    // This is not a complete read of the encoding. Some encodings like UTF7, UTF1, EBCDIC, SCSU, BOCU could be
    // wrongly classified as ANSI
    //
    pRawBytes = (byte*)contentsRaw;
    if ((0xEF == *pRawBytes && 0xBB == *(pRawBytes + 1) && 0xBF == *(pRawBytes + 2)))
    {
        isUtf8 = true;
    }
    else if (0xFFFE == *contentsRaw || (0x0000 == *contentsRaw && 0xFEFF == *(contentsRaw + 1)))
    {
        // unicode unsupported
        fwprintf(stderr, _u("unsupported file encoding"));
        IfFailGo(E_UNEXPECTED);
    }
    else if (0xFEFF == *contentsRaw)
    {
        // unicode LE
        contents = contentsRaw;
    }
    else
    {
        // Assume UTF8
        isUtf8 = true;
    }


    if (isUtf8)
    {
        utf8::DecodeOptions decodeOptions = utf8::doAllowInvalidWCHARs;

        UINT cUtf16Chars = utf8::ByteIndexIntoCharacterIndex(pRawBytes, lengthBytes, decodeOptions);
        contents = (LPCWSTR)HeapAlloc(GetProcessHeap(), 0, (cUtf16Chars + 1) * sizeof(WCHAR));
        if (nullptr == contents)
        {
            fwprintf(stderr, _u("out of memory"));
            IfFailGo(E_OUTOFMEMORY);
        }

        utf8::DecodeIntoAndNullTerminate((char16*) contents, pRawBytes, cUtf16Chars, decodeOptions);
    }

Error:
    if (SUCCEEDED(hr) && isUtf8Out)
    {
        Assert(contentsRawOut);
        Assert(lengthBytesOut);
        *isUtf8Out = isUtf8;
        *contentsRawOut = contentsRaw;
        *lengthBytesOut = lengthBytes;
    }
    else if (contentsRaw && (contentsRaw != contents)) // Otherwise contentsRaw is lost. Free it if it is different to contents.
    {
        HeapFree(GetProcessHeap(), 0, (void*)contentsRaw);
    }

    if (contents && FAILED(hr))
    {
        HeapFree(GetProcessHeap(), 0, (void*)contents);
        contents = nullptr;
    }

    return hr;
}
<<<<<<< HEAD
=======

LPCWSTR Helpers::JsErrorCodeToString(JsErrorCode jsErrorCode)
{
    bool hasException = false;
    ChakraRTInterface::JsHasException(&hasException);
    if (hasException)
    {
        WScriptJsrt::PrintException(_u(""), JsErrorScriptException);
    }

    switch (jsErrorCode)
    {
    case JsNoError:
        return _u("JsNoError");
        break;

    case JsErrorInvalidArgument:
        return _u("JsErrorInvalidArgument");
        break;

    case JsErrorNullArgument:
        return _u("JsErrorNullArgument");
        break;

    case JsErrorNoCurrentContext:
        return _u("JsErrorNoCurrentContext");
        break;

    case JsErrorInExceptionState:
        return _u("JsErrorInExceptionState");
        break;

    case JsErrorNotImplemented:
        return _u("JsErrorNotImplemented");
        break;

    case JsErrorWrongThread:
        return _u("JsErrorWrongThread");
        break;

    case JsErrorRuntimeInUse:
        return _u("JsErrorRuntimeInUse");
        break;

    case JsErrorBadSerializedScript:
        return _u("JsErrorBadSerializedScript");
        break;

    case JsErrorInDisabledState:
        return _u("JsErrorInDisabledState");
        break;

    case JsErrorCannotDisableExecution:
        return _u("JsErrorCannotDisableExecution");
        break;

    case JsErrorHeapEnumInProgress:
        return _u("JsErrorHeapEnumInProgress");
        break;

    case JsErrorOutOfMemory:
        return _u("JsErrorOutOfMemory");
        break;

    case JsErrorScriptException:
        return _u("JsErrorScriptException");
        break;

    case JsErrorScriptCompile:
        return _u("JsErrorScriptCompile");
        break;

    case JsErrorScriptTerminated:
        return _u("JsErrorScriptTerminated");
        break;

    case JsErrorFatal:
        return _u("JsErrorFatal");
        break;

    default:
        return _u("<unknown>");
        break;
    }
}

void Helpers::LogError(__in __nullterminated char16 *msg, ...)
{
    va_list args;
    va_start(args, msg);
    wprintf(_u("ERROR: "));
    vwprintf(msg, args);
    wprintf(_u("\n"));
    fflush(stdout);
    va_end(args);
}
>>>>>>> e3139fee
<|MERGE_RESOLUTION|>--- conflicted
+++ resolved
@@ -204,8 +204,6 @@
 
     return hr;
 }
-<<<<<<< HEAD
-=======
 
 LPCWSTR Helpers::JsErrorCodeToString(JsErrorCode jsErrorCode)
 {
@@ -213,7 +211,7 @@
     ChakraRTInterface::JsHasException(&hasException);
     if (hasException)
     {
-        WScriptJsrt::PrintException(_u(""), JsErrorScriptException);
+        WScriptJsrt::PrintException("", JsErrorScriptException);
     }
 
     switch (jsErrorCode)
@@ -301,5 +299,4 @@
     wprintf(_u("\n"));
     fflush(stdout);
     va_end(args);
-}
->>>>>>> e3139fee
+}