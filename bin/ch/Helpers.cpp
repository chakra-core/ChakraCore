--- conflicted
+++ resolved
@@ -192,15 +192,11 @@
         uint len = ConcatPath(sHostApplicationPathBuffer, sHostApplicationPathBufferLength,
                    filename, combinedPathBuffer, MAX_URI_LENGTH);
 
-<<<<<<< HEAD
         if (len == (uint)-1)
         {
             hr = E_FAIL;
             goto Error;
         }
-=======
-        Assert(len > 0);
->>>>>>> ac5bc4d4
         filename = combinedPathBuffer;
     }
 
