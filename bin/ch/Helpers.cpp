--- conflicted
+++ resolved
@@ -208,30 +208,7 @@
         contents = data->GetString();
         if (lengthBytesOut != nullptr)
         {
-<<<<<<< HEAD
-#ifdef _WIN32
-            DWORD lastError = GetLastError();
-            char16 wszBuff[MAX_URI_LENGTH];
-            fprintf(stderr, "Error in opening file '%s' ", filename);
-            wszBuff[0] = 0;
-            if (FormatMessage(FORMAT_MESSAGE_FROM_SYSTEM | FORMAT_MESSAGE_IGNORE_INSERTS,
-                nullptr,
-                lastError,
-                0,
-                wszBuff,
-                _countof(wszBuff),
-                nullptr))
-            {
-                fwprintf(stderr, _u(": %s"), wszBuff);
-            }
-            fwprintf(stderr, _u("\n"));
-#elif defined(_POSIX_VERSION)
-            fprintf(stderr, "Error in opening file: ");
-            perror(filename);
-#endif
-=======
             *lengthBytesOut = (UINT) data->GetLength();
->>>>>>> 483cea69
         }
     }
     else
@@ -242,12 +219,12 @@
         {
             if (!HostConfigFlags::flags.MuteHostErrorMsgIsEnabled)
             {
-    #ifdef _WIN32
+#ifdef _WIN32
                 DWORD lastError = GetLastError();
                 char16 wszBuff[MAX_URI_LENGTH];
                 fprintf(stderr, "Error in opening file '%s' ", filename);
                 wszBuff[0] = 0;
-                if (FormatMessage(FORMAT_MESSAGE_FROM_SYSTEM,
+                if (FormatMessage(FORMAT_MESSAGE_FROM_SYSTEM | FORMAT_MESSAGE_IGNORE_INSERTS,
                     nullptr,
                     lastError,
                     0,
@@ -258,10 +235,10 @@
                     fwprintf(stderr, _u(": %s"), wszBuff);
                 }
                 fwprintf(stderr, _u("\n"));
-    #elif defined(_POSIX_VERSION)
+#elif defined(_POSIX_VERSION)
                 fprintf(stderr, "Error in opening file: ");
                 perror(filename);
-    #endif
+#endif
             }
 
             IfFailGo(E_FAIL);
