//-------------------------------------------------------------------------------------------------------
// Copyright (C) Microsoft. All rights reserved.
// Licensed under the MIT license. See LICENSE.txt file in the project root for full license information.
//-------------------------------------------------------------------------------------------------------
#include "stdafx.h"
#include "catch.hpp"
#include <array>
#include <process.h>

#pragma warning(disable:4100) // unreferenced formal parameter
#pragma warning(disable:6387) // suppressing preFAST which raises warning for passing null to the JsRT APIs
#pragma warning(disable:6262) // CATCH is using stack variables to report errors, suppressing the preFAST warning.

namespace JsRTApiTest
{
    bool TestSetup(JsRuntimeAttributes attributes, JsRuntimeHandle *runtime)
    {
        JsValueRef context = JS_INVALID_REFERENCE;
        JsValueRef setContext = JS_INVALID_REFERENCE;

        // Create runtime, context and set current context
        REQUIRE(JsCreateRuntime(attributes, nullptr, runtime) == JsNoError);
        REQUIRE(JsCreateContext(*runtime, &context) == JsNoError);
        REQUIRE(JsSetCurrentContext(context) == JsNoError);
        REQUIRE(((JsGetCurrentContext(&setContext) == JsNoError) || setContext == context));

        return true;
    }

    bool TestCleanup(JsRuntimeHandle runtime)
    {
        if (runtime != nullptr)
        {
            JsSetCurrentContext(nullptr);
            JsDisposeRuntime(runtime);
        }
        return true;
    }

    JsValueRef GetUndefined()
    {
        JsValueRef undefined = JS_INVALID_REFERENCE;
        REQUIRE(JsGetUndefinedValue(&undefined) == JsNoError);
        return undefined;
    }

    template <class Handler>
    void WithSetup(JsRuntimeAttributes attributes, Handler handler)
    {
        JsRuntimeHandle runtime = JS_INVALID_RUNTIME_HANDLE;
        if (!TestSetup(attributes, &runtime))
        {
            REQUIRE(false);
            return;
        }

        handler(attributes, runtime);

        TestCleanup(runtime);
    }

    template <class Handler>
    void RunWithAttributes(Handler handler)
    {
        WithSetup(JsRuntimeAttributeNone, handler);
        WithSetup(JsRuntimeAttributeDisableBackgroundWork, handler);
        WithSetup(JsRuntimeAttributeAllowScriptInterrupt, handler);
        WithSetup(JsRuntimeAttributeEnableIdleProcessing, handler);
        WithSetup(JsRuntimeAttributeDisableNativeCodeGeneration, handler);
        WithSetup(JsRuntimeAttributeDisableExecutablePageAllocation, handler);
        WithSetup(JsRuntimeAttributeDisableEval, handler);
        WithSetup((JsRuntimeAttributes)(JsRuntimeAttributeDisableBackgroundWork | JsRuntimeAttributeAllowScriptInterrupt | JsRuntimeAttributeEnableIdleProcessing), handler);
    }

    void ReferenceCountingTest(JsRuntimeAttributes attributes, JsRuntimeHandle runtime)
    {
        JsContextRef context = JS_INVALID_REFERENCE;
        REQUIRE(JsGetCurrentContext(&context) == JsNoError);

        CHECK(JsAddRef(context, nullptr) == JsNoError);
        CHECK(JsRelease(context, nullptr) == JsNoError);

        JsValueRef undefined = JS_INVALID_REFERENCE;

        REQUIRE(JsGetUndefinedValue(&undefined) == JsNoError);

        REQUIRE(JsSetCurrentContext(nullptr) == JsNoError);
        CHECK(JsAddRef(undefined, nullptr) == JsErrorNoCurrentContext);
        CHECK(JsRelease(undefined, nullptr) == JsErrorNoCurrentContext);

        REQUIRE(JsSetCurrentContext(context) == JsNoError);
        CHECK(JsAddRef(undefined, nullptr) == JsNoError);
        CHECK(JsRelease(undefined, nullptr) == JsNoError);

        JsPropertyIdRef foo = JS_INVALID_REFERENCE;

        REQUIRE(JsGetPropertyIdFromName(_u("foo"), &foo) == JsNoError);
        CHECK(JsAddRef(foo, nullptr) == JsNoError);
        CHECK(JsRelease(foo, nullptr) == JsNoError);
    }

    TEST_CASE("ApiTest_ReferenceCountingTest", "[ApiTest]")
    {
        JsRTApiTest::RunWithAttributes(JsRTApiTest::ReferenceCountingTest);
    }

    void WeakReferenceTest(JsRuntimeAttributes attributes, JsRuntimeHandle runtime)
    {
        JsValueRef valueRef = JS_INVALID_REFERENCE;
        REQUIRE(JsCreateString("test", strlen("test"), &valueRef) == JsNoError);

        JsWeakRef weakRef = JS_INVALID_REFERENCE;
        REQUIRE(JsCreateWeakReference(valueRef, &weakRef) == JsNoError);

        // JsGetWeakReferenceValue should return the original value reference.
        JsValueRef valueRefFromWeakRef = JS_INVALID_REFERENCE;
        CHECK(JsGetWeakReferenceValue(weakRef, &valueRefFromWeakRef) == JsNoError);
        CHECK(valueRefFromWeakRef != JS_INVALID_REFERENCE);
        CHECK(valueRefFromWeakRef == valueRef);

        // Clear the references on the stack, so that the value will be GC'd.
        valueRef = JS_INVALID_REFERENCE;
        valueRefFromWeakRef = JS_INVALID_REFERENCE;

        CHECK(JsCollectGarbage(runtime) == JsNoError);

        // JsGetWeakReferenceValue should return an invalid reference after the value was GC'd.
        JsValueRef valueRefAfterGC = JS_INVALID_REFERENCE;
        CHECK(JsGetWeakReferenceValue(weakRef, &valueRefAfterGC) == JsNoError);
        CHECK(valueRefAfterGC == JS_INVALID_REFERENCE);
    }

    TEST_CASE("ApiTest_WeakReferenceTest", "[ApiTest]")
    {
        JsRTApiTest::RunWithAttributes(JsRTApiTest::WeakReferenceTest);
    }

    void ObjectsAndPropertiesTest1(JsRuntimeAttributes attributes, JsRuntimeHandle runtime)
    {
        JsValueRef object = JS_INVALID_REFERENCE;
        REQUIRE(JsCreateObject(&object) == JsNoError);

        JsPropertyIdRef name1 = JS_INVALID_REFERENCE;
        const WCHAR* name = nullptr;
        REQUIRE(JsGetPropertyIdFromName(_u("stringProperty1"), &name1) == JsNoError);
        REQUIRE(JsGetPropertyNameFromId(name1, &name) == JsNoError);
        CHECK(!wcscmp(name, _u("stringProperty1")));

        JsPropertyIdType propertyIdType;
        REQUIRE(JsGetPropertyIdType(name1, &propertyIdType) == JsNoError);
        CHECK(propertyIdType == JsPropertyIdTypeString);

        JsPropertyIdRef name2 = JS_INVALID_REFERENCE;
        REQUIRE(JsGetPropertyIdFromName(_u("stringProperty2"), &name2) == JsNoError);

        JsValueRef value1 = JS_INVALID_REFERENCE;
        REQUIRE(JsPointerToString(_u("value1"), wcslen(_u("value1")), &value1) == JsNoError);

        JsValueRef value2 = JS_INVALID_REFERENCE;
        REQUIRE(JsPointerToString(_u("value1"), wcslen(_u("value1")), &value2) == JsNoError);

        REQUIRE(JsSetProperty(object, name1, value1, true) == JsNoError);
        REQUIRE(JsSetProperty(object, name2, value2, true) == JsNoError);

        JsValueRef value1Check = JS_INVALID_REFERENCE;
        REQUIRE(JsGetProperty(object, name1, &value1Check) == JsNoError);
        CHECK(value1 == value1Check);

        JsValueRef value2Check = JS_INVALID_REFERENCE;
        REQUIRE(JsGetProperty(object, name2, &value2Check) == JsNoError);
        CHECK(value1 == value1Check);
    }

    TEST_CASE("ApiTest_ObjectsAndPropertiesTest1", "[ApiTest]")
    {
        JsRTApiTest::RunWithAttributes(JsRTApiTest::ObjectsAndPropertiesTest1);
    }

    void ObjectsAndPropertiesTest2(JsRuntimeAttributes attributes, JsRuntimeHandle runtime)
    {
        // Run a script to setup some globals
        JsValueRef function = JS_INVALID_REFERENCE;

        LPCWSTR script = nullptr;
        REQUIRE(FileLoadHelpers::LoadScriptFromFile("ObjectsAndProperties2.js", script) == S_OK);
        REQUIRE(script != nullptr);

        REQUIRE(JsParseScript(script, JS_SOURCE_CONTEXT_NONE, _u(""), &function) == JsNoError);

        JsValueRef args[] = { JS_INVALID_REFERENCE };
        REQUIRE(JsCallFunction(function, nullptr, 10, nullptr) == JsErrorInvalidArgument);
        REQUIRE(JsCallFunction(function, args, 0, nullptr) == JsErrorInvalidArgument);
        REQUIRE(JsCallFunction(function, args, _countof(args), nullptr) == JsErrorInvalidArgument);
        args[0] = GetUndefined();
        REQUIRE(JsCallFunction(function, args, _countof(args), nullptr) == JsNoError);

        // Get proto properties
        JsValueRef circle = JS_INVALID_REFERENCE;
        REQUIRE(JsRunScript(_u("new Circle()"), JS_SOURCE_CONTEXT_NONE, _u(""), &circle) == JsNoError);

        JsPropertyIdRef name = JS_INVALID_REFERENCE;
        REQUIRE(JsGetPropertyIdFromName(_u("color"), &name) == JsNoError);

        JsValueRef value = JS_INVALID_REFERENCE;
        REQUIRE(JsGetProperty(circle, name, &value) == JsNoError);

        JsValueRef asString = JS_INVALID_REFERENCE;
        REQUIRE(JsConvertValueToString(value, &asString) == JsNoError);

        LPCWSTR str = nullptr;
        size_t length;
        REQUIRE(JsStringToPointer(asString, &str, &length) == JsNoError);
        REQUIRE(!wcscmp(str, _u("white")));
    }

    TEST_CASE("ApiTest_ObjectsAndPropertiesTest2", "[ApiTest]")
    {
        JsRTApiTest::RunWithAttributes(JsRTApiTest::ObjectsAndPropertiesTest2);
    }

    void DeleteObjectIndexedPropertyBug(JsRuntimeAttributes attributes, JsRuntimeHandle runtime)
    {
        JsValueRef object;
        REQUIRE(JsRunScript(_u("({a: 'a', 1: 1, 100: 100})"), JS_SOURCE_CONTEXT_NONE, _u(""), &object) == JsNoError);

        JsPropertyIdRef idRef = JS_INVALID_REFERENCE;
        JsValueRef result = JS_INVALID_REFERENCE;
        // delete property "a" triggers PathTypeHandler -> SimpleDictionaryTypeHandler
        REQUIRE(JsGetPropertyIdFromName(_u("a"), &idRef) == JsNoError);
        REQUIRE(JsDeleteProperty(object, idRef, false, &result) == JsNoError);
        // Now delete property "100". Bug causes we always delete "1" instead.
        REQUIRE(JsGetPropertyIdFromName(_u("100"), &idRef) == JsNoError);
        REQUIRE(JsDeleteProperty(object, idRef, false, &result) == JsNoError);

        bool has;
        JsValueRef indexRef = JS_INVALID_REFERENCE;
        REQUIRE(JsIntToNumber(100, &indexRef) == JsNoError);
        REQUIRE(JsHasIndexedProperty(object, indexRef, &has) == JsNoError);
        CHECK(!has); // index 100 should be deleted
        REQUIRE(JsIntToNumber(1, &indexRef) == JsNoError);
        REQUIRE(JsHasIndexedProperty(object, indexRef, &has) == JsNoError);
        CHECK(has); // index 1 should be intact
    }

    TEST_CASE("ApiTest_DeleteObjectIndexedPropertyBug", "[ApiTest]")
    {
        JsRTApiTest::RunWithAttributes(JsRTApiTest::DeleteObjectIndexedPropertyBug);
    }

    void CALLBACK ExternalObjectFinalizeCallback(void *data)
    {
        CHECK(data == (void *)0xdeadbeef);
    }

    void CrossContextSetPropertyTest(JsRuntimeAttributes attributes, JsRuntimeHandle runtime)
    {
        bool hasExternalData;
        JsContextRef oldContext = JS_INVALID_REFERENCE, secondContext = JS_INVALID_REFERENCE, testContext = JS_INVALID_REFERENCE;
        JsValueRef secondValueRef = JS_INVALID_REFERENCE, secondObjectRef = JS_INVALID_REFERENCE, jsrtExternalObjectRef = JS_INVALID_REFERENCE, mainObjectRef = JS_INVALID_REFERENCE;
        JsPropertyIdRef idRef = JS_INVALID_REFERENCE;
        JsValueRef indexRef = JS_INVALID_REFERENCE;
        REQUIRE(JsGetCurrentContext(&oldContext) == JsNoError);
        REQUIRE(JsCreateObject(&mainObjectRef) == JsNoError);
        REQUIRE(JsGetPropertyIdFromName(_u("prop1"), &idRef) == JsNoError);
        REQUIRE(JsCreateContext(runtime, &secondContext) == JsNoError);
        REQUIRE(JsSetCurrentContext(secondContext) == JsNoError);
        REQUIRE(JsCreateObject(&secondObjectRef) == JsNoError);

        // Verify the main object is from first context
        REQUIRE(JsGetContextOfObject(mainObjectRef, &testContext) == JsNoError);
        REQUIRE(testContext == oldContext);

        // Create external Object in 2nd context which will be accessed in main context.
        REQUIRE(JsCreateExternalObject((void *)0xdeadbeef, ExternalObjectFinalizeCallback, &jsrtExternalObjectRef) == JsNoError);
        REQUIRE(JsIntToNumber(1, &secondValueRef) == JsNoError);
        REQUIRE(JsIntToNumber(2, &indexRef) == JsNoError);
        REQUIRE(JsSetCurrentContext(oldContext) == JsNoError);

        // Verify the second object is from second context
        REQUIRE(JsGetContextOfObject(secondObjectRef, &testContext) == JsNoError);
        CHECK(testContext == secondContext);

        REQUIRE(JsSetProperty(mainObjectRef, idRef, secondValueRef, false) == JsNoError);
        REQUIRE(JsSetProperty(mainObjectRef, idRef, secondObjectRef, false) == JsNoError);
        REQUIRE(JsSetIndexedProperty(mainObjectRef, indexRef, secondValueRef) == JsNoError);
        REQUIRE(JsSetIndexedProperty(mainObjectRef, indexRef, secondObjectRef) == JsNoError);
        REQUIRE(JsSetPrototype(jsrtExternalObjectRef, mainObjectRef) == JsNoError);
        REQUIRE(JsHasExternalData(jsrtExternalObjectRef, &hasExternalData) == JsNoError);
        REQUIRE(hasExternalData);
    }

    TEST_CASE("ApiTest_CrossContextSetPropertyTest", "[ApiTest]")
    {
        JsRTApiTest::RunWithAttributes(JsRTApiTest::CrossContextSetPropertyTest);
    }

    void CrossContextFunctionCall(JsRuntimeAttributes attributes, JsRuntimeHandle runtime)
    {
        /*
        1. function changeFoo() { foo = 100 }
        2. CreateContext
        3. Set f : changeFoo in newContext
        4. Call f() from newContext
        */
        JsContextRef oldContext = JS_INVALID_REFERENCE, secondContext = JS_INVALID_REFERENCE;
        JsValueRef functionRef = JS_INVALID_REFERENCE, functionResultRef = JS_INVALID_REFERENCE, globalRef = JS_INVALID_REFERENCE, globalNewCtxRef = JS_INVALID_REFERENCE, valueRef = JS_INVALID_REFERENCE;
        JsPropertyIdRef propertyIdFRef = JS_INVALID_REFERENCE, propertyIdFooRef = JS_INVALID_REFERENCE, propertyIdChangeFooRef = JS_INVALID_REFERENCE;
        int answer;

        REQUIRE(JsGetCurrentContext(&oldContext) == JsNoError);

        REQUIRE(JsGetPropertyIdFromName(_u("f"), &propertyIdFRef) == JsNoError);
        REQUIRE(JsGetPropertyIdFromName(_u("foo"), &propertyIdFooRef) == JsNoError);
        REQUIRE(JsGetPropertyIdFromName(_u("changeFoo"), &propertyIdChangeFooRef) == JsNoError);

        //1. function changeFoo() { foo = 100 }
        REQUIRE(JsRunScript(_u("foo = 3; function changeFoo() { foo = 100 }"), JS_SOURCE_CONTEXT_NONE, _u(""), &functionResultRef) == JsNoError);

        REQUIRE(JsGetGlobalObject(&globalRef) == JsNoError);
        REQUIRE(JsGetProperty(globalRef, propertyIdChangeFooRef, &functionRef) == JsNoError);

        //2. CreateContext
        REQUIRE(JsCreateContext(runtime, &secondContext) == JsNoError);
        REQUIRE(JsSetCurrentContext(secondContext) == JsNoError);

        //3. Set f : changeFoo in newContext
        REQUIRE(JsGetGlobalObject(&globalNewCtxRef) == JsNoError);
        REQUIRE(JsSetProperty(globalNewCtxRef, propertyIdFRef, functionRef, false) == JsNoError);

        //4. Call 'f()' from newContext
        REQUIRE(JsRunScript(_u("f()"), JS_SOURCE_CONTEXT_NONE, _u(""), &functionResultRef) == JsNoError);

        //5. Change context to oldContext
        REQUIRE(JsSetCurrentContext(oldContext) == JsNoError);

        //6. Verify foo == 100
        REQUIRE(JsGetProperty(globalRef, propertyIdFooRef, &valueRef) == JsNoError);
        REQUIRE(JsNumberToInt(valueRef, &answer) == JsNoError);
        CHECK(answer == 100);
    }

    TEST_CASE("ApiTest_CrossContextFunctionCall", "[ApiTest]")
    {
        JsRTApiTest::RunWithAttributes(JsRTApiTest::CrossContextSetPropertyTest);
    }

    void ExternalDataOnJsrtContextTest(JsRuntimeAttributes attributes, JsRuntimeHandle runtime)
    {
        int i = 5;
        void *j;
        JsContextRef currentContext = JS_INVALID_REFERENCE;

        REQUIRE(JsGetCurrentContext(&currentContext) == JsNoError);
        REQUIRE(JsSetContextData(currentContext, &i) == JsNoError);
        REQUIRE(JsGetContextData(currentContext, &j) == JsNoError);
        CHECK(static_cast<int*>(j) == &i);
    }

    TEST_CASE("ApiTest_ExternalDataOnJsrtContextTest", "[ApiTest]")
    {
        JsRTApiTest::RunWithAttributes(JsRTApiTest::ExternalDataOnJsrtContextTest);
    }

    void ArrayAndItemTest(JsRuntimeAttributes attributes, JsRuntimeHandle runtime)
    {
        // Create some arrays
        JsValueRef array1 = JS_INVALID_REFERENCE;
        JsValueRef array2 = JS_INVALID_REFERENCE;

        REQUIRE(JsCreateArray(0, &array1) == JsNoError);
        REQUIRE(JsCreateArray(100, &array2) == JsNoError);

        // Create an object we'll treat like an array
        JsValueRef object = JS_INVALID_REFERENCE;
        REQUIRE(JsCreateObject(&object) == JsNoError);

        // Create an index value to use
        JsValueRef index = JS_INVALID_REFERENCE;
        REQUIRE(JsDoubleToNumber(3, &index) == JsNoError);

        JsValueRef value1 = JS_INVALID_REFERENCE;
        REQUIRE(JsPointerToString(_u("value1"), wcslen(_u("value1")), &value1) == JsNoError);

        // Do some index-based manipulation
        bool result;
        REQUIRE(JsHasIndexedProperty(array1, index, &result) == JsNoError);
        REQUIRE(result == false);
        REQUIRE(JsHasIndexedProperty(array2, index, &result) == JsNoError);
        REQUIRE(result == false);
        REQUIRE(JsHasIndexedProperty(object, index, &result) == JsNoError);
        REQUIRE(result == false);

        REQUIRE(JsSetIndexedProperty(array1, index, value1) == JsNoError);
        REQUIRE(JsSetIndexedProperty(array2, index, value1) == JsNoError);
        REQUIRE(JsSetIndexedProperty(object, index, value1) == JsNoError);

        REQUIRE(JsHasIndexedProperty(array1, index, &result) == JsNoError);
        REQUIRE(result == true);
        REQUIRE(JsHasIndexedProperty(array2, index, &result) == JsNoError);
        REQUIRE(result == true);
        REQUIRE(JsHasIndexedProperty(object, index, &result) == JsNoError);
        REQUIRE(result == true);

        JsValueRef value2 = JS_INVALID_REFERENCE;
        REQUIRE(JsGetIndexedProperty(array1, index, &value2) == JsNoError);
        REQUIRE(JsStrictEquals(value1, value2, &result) == JsNoError);
        REQUIRE(result == true);
        REQUIRE(JsGetIndexedProperty(array2, index, &value2) == JsNoError);
        REQUIRE(JsStrictEquals(value1, value2, &result) == JsNoError);
        REQUIRE(result == true);
        REQUIRE(JsGetIndexedProperty(object, index, &value2) == JsNoError);
        REQUIRE(JsStrictEquals(value1, value2, &result) == JsNoError);
        REQUIRE(result == true);

        REQUIRE(JsDeleteIndexedProperty(array1, index) == JsNoError);
        REQUIRE(JsDeleteIndexedProperty(array2, index) == JsNoError);
        REQUIRE(JsDeleteIndexedProperty(object, index) == JsNoError);

        REQUIRE(JsHasIndexedProperty(array1, index, &result) == JsNoError);
        REQUIRE(result == false);
        REQUIRE(JsHasIndexedProperty(array2, index, &result) == JsNoError);
        REQUIRE(result == false);
        REQUIRE(JsHasIndexedProperty(object, index, &result) == JsNoError);
        REQUIRE(result == false);
    }

    TEST_CASE("ApiTest_ArrayAndItemTest", "[ApiTest]")
    {
        JsRTApiTest::RunWithAttributes(JsRTApiTest::ArrayAndItemTest);
    }

    void EqualsTest(JsRuntimeAttributes attributes, JsRuntimeHandle runtime)
    {
        // Create some values
        JsValueRef number1 = JS_INVALID_REFERENCE;
        REQUIRE(JsDoubleToNumber(1, &number1) == JsNoError);
        JsValueRef number2 = JS_INVALID_REFERENCE;
        REQUIRE(JsDoubleToNumber(2, &number2) == JsNoError);
        JsValueRef stringa = JS_INVALID_REFERENCE;
        REQUIRE(JsPointerToString(_u("1"), wcslen(_u("1")), &stringa) == JsNoError);
        JsValueRef stringb = JS_INVALID_REFERENCE;
        REQUIRE(JsPointerToString(_u("1"), wcslen(_u("1")), &stringb) == JsNoError);

        bool result;
        REQUIRE(JsEquals(number1, number1, &result) == JsNoError);
        CHECK(result == true);
        REQUIRE(JsEquals(number1, number2, &result) == JsNoError);
        CHECK(result == false);
        REQUIRE(JsEquals(number1, stringa, &result) == JsNoError);
        CHECK(result == true);
        REQUIRE(JsEquals(number1, stringb, &result) == JsNoError);
        CHECK(result == true);
        REQUIRE(JsEquals(number2, stringa, &result) == JsNoError);
        CHECK(result == false);
        REQUIRE(JsEquals(number2, stringb, &result) == JsNoError);
        CHECK(result == false);
        REQUIRE(JsEquals(stringa, stringb, &result) == JsNoError);
        CHECK(result == true);

        REQUIRE(JsStrictEquals(number1, number1, &result) == JsNoError);
        CHECK(result == true);
        REQUIRE(JsStrictEquals(number1, number2, &result) == JsNoError);
        CHECK(result == false);
        REQUIRE(JsStrictEquals(number1, stringa, &result) == JsNoError);
        CHECK(result == false);
        REQUIRE(JsStrictEquals(number1, stringb, &result) == JsNoError);
        CHECK(result == false);
        REQUIRE(JsStrictEquals(number2, stringa, &result) == JsNoError);
        CHECK(result == false);
        REQUIRE(JsStrictEquals(number2, stringb, &result) == JsNoError);
        CHECK(result == false);
        REQUIRE(JsStrictEquals(stringa, stringb, &result) == JsNoError);
        CHECK(result == true);
    }

    TEST_CASE("ApiTest_EqualsTest", "[ApiTest]")
    {
        JsRTApiTest::RunWithAttributes(JsRTApiTest::EqualsTest);
    }

    void InstanceOfTest(JsRuntimeAttributes attributes, JsRuntimeHandle runtime)
    {
        JsValueRef F = JS_INVALID_REFERENCE;
        REQUIRE(JsRunScript(_u("F = function(){}"), JS_SOURCE_CONTEXT_NONE, _u(""), &F) == JsNoError);
        JsValueRef x = JS_INVALID_REFERENCE;
        REQUIRE(JsRunScript(_u("new F()"), JS_SOURCE_CONTEXT_NONE, _u(""), &x) == JsNoError);

        bool instanceOf;
        REQUIRE(JsInstanceOf(x, F, &instanceOf) == JsNoError);
        REQUIRE(instanceOf);

        REQUIRE(JsCreateObject(&x) == JsNoError);
        REQUIRE(JsInstanceOf(x, F, &instanceOf) == JsNoError);
        CHECK(instanceOf == false);
    }

    TEST_CASE("ApiTest_InstanceOfTest", "[ApiTest]")
    {
        JsRTApiTest::RunWithAttributes(JsRTApiTest::InstanceOfTest);
    }

    void LanguageTypeConversionTest(JsRuntimeAttributes attributes, JsRuntimeHandle runtime)
    {
        JsValueRef value = JS_INVALID_REFERENCE;
        JsValueType type;
        JsValueRef asString = JS_INVALID_REFERENCE;
        LPCWSTR str = nullptr;
        size_t length;

        // Number

        REQUIRE(JsDoubleToNumber(3.141592, &value) == JsNoError);
        REQUIRE(JsGetValueType(value, &type) == JsNoError);
        REQUIRE(type == JsNumber);

        double dbl = 0.0;
        REQUIRE(JsNumberToDouble(value, &dbl) == JsNoError);
        REQUIRE(dbl == 3.141592);

        REQUIRE(JsPointerToString(_u("3.141592"), wcslen(_u("3.141592")), &asString) == JsNoError);
        REQUIRE(JsConvertValueToNumber(asString, &value) == JsNoError);
        REQUIRE(JsNumberToDouble(value, &dbl) == JsNoError);
        REQUIRE(dbl == 3.141592);

        int intValue;
        REQUIRE(JsNumberToInt(value, &intValue) == JsNoError);
        CHECK(3 == intValue);

        REQUIRE(JsDoubleToNumber(2147483648.1, &value) == JsNoError);
        REQUIRE(JsNumberToInt(value, &intValue) == JsNoError);
        CHECK(INT_MIN == intValue);
        REQUIRE(JsDoubleToNumber(-2147483649.1, &value) == JsNoError);
        REQUIRE(JsNumberToInt(value, &intValue) == JsNoError);
        CHECK(2147483647 == intValue);

        // String

        REQUIRE(JsDoubleToNumber(3.141592, &value) == JsNoError);
        REQUIRE(JsConvertValueToString(value, &asString) == JsNoError);
        REQUIRE(JsStringToPointer(asString, &str, &length) == JsNoError);
        CHECK(!wcscmp(str, _u("3.141592")));

        REQUIRE(JsGetTrueValue(&value) == JsNoError);

        REQUIRE(JsConvertValueToString(value, &asString) == JsNoError);
        REQUIRE(JsGetValueType(asString, &type) == JsNoError);
        CHECK(type == JsString);
        REQUIRE(JsStringToPointer(asString, &str, &length) == JsNoError);
        CHECK(!wcscmp(str, _u("true")));

        // Undefined

        REQUIRE(JsGetUndefinedValue(&value) == JsNoError);
        REQUIRE(JsGetValueType(value, &type) == JsNoError);
        CHECK(type == JsUndefined);

        // Null

        REQUIRE(JsGetNullValue(&value) == JsNoError);
        REQUIRE(JsGetValueType(value, &type) == JsNoError);
        CHECK(type == JsNull);

        // Boolean

        REQUIRE(JsGetTrueValue(&value) == JsNoError);
        REQUIRE(JsGetValueType(value, &type) == JsNoError);
        CHECK(type == JsBoolean);

        REQUIRE(JsGetFalseValue(&value) == JsNoError);
        REQUIRE(JsGetValueType(value, &type) == JsNoError);
        CHECK(type == JsBoolean);

        bool boolValue;

        REQUIRE(JsBoolToBoolean(true, &value) == JsNoError);
        REQUIRE(JsGetValueType(value, &type) == JsNoError);
        CHECK(type == JsBoolean);
        REQUIRE(JsBooleanToBool(value, &boolValue) == JsNoError);
        CHECK(boolValue == true);

        REQUIRE(JsPointerToString(_u("true"), wcslen(_u("true")), &asString) == JsNoError);
        REQUIRE(JsConvertValueToBoolean(asString, &value) == JsNoError);
        REQUIRE(JsGetValueType(value, &type) == JsNoError);
        CHECK(type == JsBoolean);
        REQUIRE(JsBooleanToBool(value, &boolValue) == JsNoError);
        CHECK(boolValue == true);

        // Object

        REQUIRE(JsCreateObject(&value) == JsNoError);
        REQUIRE(JsGetValueType(value, &type) == JsNoError);
        CHECK(type == JsObject);
    }

    TEST_CASE("ApiTest_LanguageTypeConversionTest", "[ApiTest]")
    {
        JsRTApiTest::RunWithAttributes(JsRTApiTest::LanguageTypeConversionTest);
    }

    JsValueRef CALLBACK ExternalFunctionCallback(JsValueRef /* function */, bool /* isConstructCall */, JsValueRef * /* args */, USHORT /* cargs */, void * /* callbackState */)
    {
        return nullptr;
    }

    void CALLBACK FinalizeCallback(JsValueRef object)
    {
        CHECK(object != JS_INVALID_REFERENCE);
    }

    void CALLBACK OldFinalizeCallback(void *data)
    {
        CHECK(data == nullptr);
    }

    JsValueRef CALLBACK ExternalFunctionPreScriptAbortionCallback(JsValueRef /* function */, bool /* isConstructCall */, JsValueRef * args /* args */, USHORT /* cargs */, void * /* callbackState */)
    {
        JsValueRef result = JS_INVALID_REFERENCE;
        const WCHAR *scriptText = nullptr;
        size_t scriptTextLen;

        REQUIRE(JsStringToPointer(args[0], &scriptText, &scriptTextLen) == JsNoError);
        REQUIRE(JsRunScript(scriptText, JS_SOURCE_CONTEXT_NONE, _u(""), &result) == JsErrorScriptTerminated);
        return nullptr;
    }

    JsValueRef CALLBACK ExternalFunctionPostScriptAbortionCallback(JsValueRef /* function */, bool /* isConstructCall */, JsValueRef * args /* args */, USHORT /* cargs */, void * /* callbackState */)
    {
        JsValueRef result = JS_INVALID_REFERENCE;
        const WCHAR *scriptText = nullptr;
        size_t scriptTextLen;

        REQUIRE(JsStringToPointer(args[0], &scriptText, &scriptTextLen) == JsNoError);
        REQUIRE(JsRunScript(scriptText, JS_SOURCE_CONTEXT_NONE, _u(""), &result) == JsErrorInDisabledState);
        return nullptr;
    }

    JsValueRef CALLBACK ErrorHandlingCallback(JsValueRef /* function */, bool /* isConstructCall */, JsValueRef * /* args */, USHORT /* cargs */, void * /* callbackState */)
    {
        JsValueRef result = JS_INVALID_REFERENCE;

        REQUIRE(JsRunScript(_u("new Error()"), JS_SOURCE_CONTEXT_NONE, _u(""), &result) == JsNoError);
        REQUIRE(JsSetException(result) == JsNoError);

        return nullptr;
    }


    void ExternalFunctionTest(JsRuntimeAttributes attributes, JsRuntimeHandle runtime)
    {
        JsValueRef function = JS_INVALID_REFERENCE;
        REQUIRE(JsCreateFunction(ExternalFunctionCallback, nullptr, &function) == JsNoError);
        JsValueRef undefined = JS_INVALID_REFERENCE;
        REQUIRE(JsGetUndefinedValue(&undefined) == JsNoError);
        JsValueRef args[] = { undefined };
        REQUIRE(JsCallFunction(function, args, 1, nullptr) == JsNoError);
        JsValueRef result = JS_INVALID_REFERENCE;
        REQUIRE(JsConstructObject(function, args, 1, &result) == JsNoError);
    }

    TEST_CASE("ApiTest_ExternalFunctionTest", "[ApiTest]")
    {
        JsRTApiTest::RunWithAttributes(JsRTApiTest::ExternalFunctionTest);
    }

    JsValueRef CALLBACK ExternalEnhancedFunctionTestCallback(JsValueRef callee, JsValueRef *arguments, unsigned short argumentCount, JsNativeFunctionInfo *info, void *callbackData)
    {
        REQUIRE(callbackData != nullptr);
        REQUIRE(*static_cast<int*>(callbackData) == 123);
        REQUIRE(argumentCount == 2);

        bool success = false;
        JsValueRef _true;
        REQUIRE(JsGetTrueValue(&_true) == JsNoError);
        JsValueRef _false;
        REQUIRE(JsGetFalseValue(&_false) == JsNoError);
        

        REQUIRE(JsStrictEquals(_true, arguments[0], &success) == JsNoError);
        REQUIRE(success);
        REQUIRE(JsStrictEquals(_false, arguments[1], &success) == JsNoError);
        REQUIRE(success);

        REQUIRE(!info->isConstructCall);
        REQUIRE(info->thisArg == arguments[0]);

        JsValueRef undefined;
        REQUIRE(JsGetUndefinedValue(&undefined) == JsNoError);
        REQUIRE(JsStrictEquals(undefined, info->newTargetArg, &success) == JsNoError);
        REQUIRE(success);

        JsValueRef _null;
        REQUIRE(JsGetNullValue(&_null) == JsNoError);
        return _null;
    }

    JsValueRef CALLBACK ExternalEnhancedConstructorFunctionTestCallback(JsValueRef callee, JsValueRef *arguments, unsigned short argumentCount, JsNativeFunctionInfo *info, void *callbackData)
    {
        REQUIRE(callbackData != nullptr);
        REQUIRE(*static_cast<int*>(callbackData) == 456);
        REQUIRE(argumentCount == 3);

        bool success = false;
        JsValueRef _true;
        REQUIRE(JsGetTrueValue(&_true) == JsNoError);
        JsValueRef _false;
        REQUIRE(JsGetFalseValue(&_false) == JsNoError);
        JsValueRef _null;
        REQUIRE(JsGetNullValue(&_null) == JsNoError);

        REQUIRE(info->thisArg == arguments[0]);
        REQUIRE(JsStrictEquals(_true, arguments[1], &success) == JsNoError);
        REQUIRE(success);
        REQUIRE(JsStrictEquals(_false, arguments[2], &success) == JsNoError);
        REQUIRE(success);

        REQUIRE(info->isConstructCall);

        JsValueType t;
        REQUIRE(JsGetValueType(info->newTargetArg, &t) == JsNoError);
        REQUIRE(t == JsFunction);
        REQUIRE(JsGetValueType(info->thisArg, &t) == JsNoError);
        REQUIRE(t == JsObject);

        return info->thisArg;
    }

    void ExternalEnhancedFunctionTest(JsRuntimeAttributes attributes, JsRuntimeHandle runtime)
    {
        int sentinel = 123;
        JsValueRef function = JS_INVALID_REFERENCE;
        REQUIRE(JsCreateEnhancedFunction(ExternalEnhancedFunctionTestCallback, nullptr, &sentinel, &function) == JsNoError);
        JsValueRef _true;
        REQUIRE(JsGetTrueValue(&_true) == JsNoError);
        JsValueRef _false;
        REQUIRE(JsGetFalseValue(&_false) == JsNoError);
        JsValueRef args[2] = { _true, _false };
        JsValueRef _null;
        REQUIRE(JsGetNullValue(&_null) == JsNoError);
        JsValueRef result;
        REQUIRE(JsCallFunction(function, args, 2, &result) == JsNoError);
        bool success;
        REQUIRE(JsStrictEquals(_null, result, &success) == JsNoError);
        REQUIRE(success);

        sentinel = 456;
        function = JS_INVALID_REFERENCE;
        REQUIRE(JsCreateEnhancedFunction(ExternalEnhancedConstructorFunctionTestCallback, nullptr, &sentinel, &function) == JsNoError);
        JsValueRef ctorArgs[3] = { _null, _true, _false };
        REQUIRE(JsConstructObject(function, ctorArgs, 3, &result) == JsNoError);
        JsValueType t;
        REQUIRE(JsGetValueType(result, &t) == JsNoError);
        REQUIRE(t == JsObject);
    }

    TEST_CASE("ApiTest_ExternalEnhancedFunctionTest", "[ApiTest]")
    {
        JsRTApiTest::RunWithAttributes(JsRTApiTest::ExternalEnhancedFunctionTest);
    }

    struct ExternalEnhancedBaseClassFunctionTestInfo
    {
        JsValueRef derived;
        JsValueRef base;
    };

    JsValueRef CALLBACK ExternalEnhancedBaseClassFunctionTestCallback(JsValueRef callee, JsValueRef *arguments, unsigned short argumentCount, JsNativeFunctionInfo *info, void *callbackData)
    {
        REQUIRE(callbackData != nullptr);

        ExternalEnhancedBaseClassFunctionTestInfo* testinfo = (ExternalEnhancedBaseClassFunctionTestInfo*)callbackData;
        JsValueType t;
        REQUIRE(JsGetValueType(testinfo->derived, &t) == JsNoError);
        REQUIRE(t == JsFunction);
        REQUIRE(JsGetValueType(testinfo->base, &t) == JsNoError);
        REQUIRE(t == JsFunction);
        REQUIRE(argumentCount == 2);

        JsPropertyIdRef propId;
        bool success = false;
        JsValueRef _true;
        REQUIRE(JsGetTrueValue(&_true) == JsNoError);
        JsValueRef _false;
        REQUIRE(JsGetFalseValue(&_false) == JsNoError);

        REQUIRE(info->thisArg == arguments[0]);
        REQUIRE(JsStrictEquals(_true, arguments[1], &success) == JsNoError);
        REQUIRE(success);

        REQUIRE(info->isConstructCall);
        REQUIRE(JsGetValueType(info->newTargetArg, &t) == JsNoError);
        REQUIRE(t == JsFunction);
        REQUIRE(JsGetValueType(info->thisArg, &t) == JsNoError);
        REQUIRE(t == JsObject);

        // new.target === Derived
        REQUIRE(JsStrictEquals(info->newTargetArg, testinfo->derived, &success) == JsNoError);
        REQUIRE(success);

        // this.constructor === Derived
        REQUIRE(JsGetPropertyIdFromName(_u("constructor"), &propId) == JsNoError);
        JsValueRef thisCtor = JS_INVALID_REFERENCE;
        REQUIRE(JsGetProperty(info->thisArg, propId, &thisCtor) == JsNoError);
        REQUIRE(JsStrictEquals(thisCtor, testinfo->derived, &success) == JsNoError);
        REQUIRE(success);

        // this.__proto__ === Derived.prototype
        JsValueRef thisProto = JS_INVALID_REFERENCE;
        REQUIRE(JsGetPrototype(info->thisArg, &thisProto) == JsNoError);
        JsValueRef derivedPrototype = JS_INVALID_REFERENCE;
        REQUIRE(JsGetPropertyIdFromName(_u("prototype"), &propId) == JsNoError);
        REQUIRE(JsGetProperty(testinfo->derived, propId, &derivedPrototype) == JsNoError);
        REQUIRE(JsStrictEquals(thisProto, derivedPrototype, &success) == JsNoError);
        REQUIRE(success);

        return info->thisArg;
    }

    void ExternalEnhancedBaseClassFunctionTest(JsRuntimeAttributes attributes, JsRuntimeHandle runtime)
    {
        ExternalEnhancedBaseClassFunctionTestInfo info = { nullptr, nullptr };
        JsValueRef name = JS_INVALID_REFERENCE;
        REQUIRE(JsCreateString("BaseClass", 10, &name) == JsNoError);
        JsValueRef base = JS_INVALID_REFERENCE;
        REQUIRE(JsCreateEnhancedFunction(ExternalEnhancedBaseClassFunctionTestCallback, name, &info, &base) == JsNoError);
        info.base = base;

        JsValueRef global = JS_INVALID_REFERENCE;
        REQUIRE(JsGetGlobalObject(&global) == JsNoError);
        JsPropertyIdRef propId;
        REQUIRE(JsGetPropertyIdFromName(_u("BaseClass"), &propId) == JsNoError);
        REQUIRE(JsSetProperty(global, propId, base, false) == JsNoError);

        bool success = false;
        JsValueType t;
        JsValueRef derived = JS_INVALID_REFERENCE;
        REQUIRE(JsRunScript(
            _u("class Derived extends BaseClass {") \
            _u("  constructor() {") \
            _u("    super(true);") \
            _u("  }") \
            _u("};"), JS_SOURCE_CONTEXT_NONE, _u(""), &derived) == JsNoError);

        info.derived = derived;
        REQUIRE(JsGetValueType(derived, &t) == JsNoError);
        REQUIRE(t == JsFunction);

        JsValueRef instance = JS_INVALID_REFERENCE;
        REQUIRE(JsRunScript(
            _u("new Derived();"), JS_SOURCE_CONTEXT_NONE, _u(""), &instance) == JsNoError);

        REQUIRE(JsGetValueType(instance, &t) == JsNoError);
        REQUIRE(t == JsObject);

        // instance.constructor === Derived
        REQUIRE(JsGetPropertyIdFromName(_u("constructor"), &propId) == JsNoError);
        JsValueRef instanceCtor = JS_INVALID_REFERENCE;
        REQUIRE(JsGetProperty(instance, propId, &instanceCtor) == JsNoError);
        REQUIRE(JsStrictEquals(instanceCtor, derived, &success) == JsNoError);
        REQUIRE(success);

        // instance.__proto__ === Derived.prototype
        JsValueRef instanceProto = JS_INVALID_REFERENCE;
        REQUIRE(JsGetPrototype(instance, &instanceProto) == JsNoError);
        JsValueRef derivedPrototype = JS_INVALID_REFERENCE;
        REQUIRE(JsGetPropertyIdFromName(_u("prototype"), &propId) == JsNoError);
        REQUIRE(JsGetProperty(derived, propId, &derivedPrototype) == JsNoError);
        REQUIRE(JsStrictEquals(instanceProto, derivedPrototype, &success) == JsNoError);
        REQUIRE(success);
    }

    TEST_CASE("ApiTest_ExternalEnhancedBaseClassFunctionTest", "[ApiTest]")
    {
        JsRTApiTest::RunWithAttributes(JsRTApiTest::ExternalEnhancedBaseClassFunctionTest);
    }

    void ExternalFunctionNameTest(JsRuntimeAttributes attributes, JsRuntimeHandle runtime)
    {
        auto testConstructorName = [=](JsValueRef function, PCWCHAR expectedName, size_t expectedNameLength)
        {
            JsValueRef undefined = JS_INVALID_REFERENCE;
            REQUIRE(JsGetUndefinedValue(&undefined) == JsNoError);
            JsValueRef args[] = { undefined };

            JsValueRef obj = JS_INVALID_REFERENCE, constructor = JS_INVALID_REFERENCE, name = JS_INVALID_REFERENCE;
            JsPropertyIdRef propId = JS_INVALID_REFERENCE;
            REQUIRE(JsConstructObject(function, args, 1, &obj) == JsNoError);
            REQUIRE(JsGetPropertyIdFromName(_u("constructor"), &propId) == JsNoError);
            REQUIRE(JsGetProperty(obj, propId, &constructor) == JsNoError);
            REQUIRE(JsGetPropertyIdFromName(_u("name"), &propId) == JsNoError);
            REQUIRE(JsGetProperty(constructor, propId, &name) == JsNoError);

            PCWCHAR actualName = nullptr;
            size_t actualNameLength;
            REQUIRE(JsStringToPointer(name, &actualName, &actualNameLength) == JsNoError);
            CHECK(expectedNameLength == actualNameLength);
            CHECK(wcscmp(expectedName, actualName) == 0);
        };

        auto testToStringResult = [=](JsValueRef function, PCWCHAR expectedResult, size_t expectedResultLength)
        {
            JsValueRef actualResult = JS_INVALID_REFERENCE;
            REQUIRE(JsConvertValueToString(function, &actualResult) == JsNoError);

            PCWCHAR actualResultString = nullptr;
            size_t actualResultLength;
            REQUIRE(JsStringToPointer(actualResult, &actualResultString, &actualResultLength) == JsNoError);
            CHECK(expectedResultLength == actualResultLength);
            CHECK(wcscmp(expectedResult, actualResultString) == 0);
        };

        JsValueRef function = JS_INVALID_REFERENCE;
        REQUIRE(JsCreateFunction(ExternalFunctionCallback, nullptr, &function) == JsNoError);
        testConstructorName(function, _u(""), 0);

        WCHAR name[] = _u("FooName");
        JsValueRef nameString = JS_INVALID_REFERENCE;
        REQUIRE(JsPointerToString(name, _countof(name) - 1, &nameString) == JsNoError);
        REQUIRE(JsCreateNamedFunction(nameString, ExternalFunctionCallback, nullptr, &function) == JsNoError);
        testConstructorName(function, name, _countof(name) - 1);

        WCHAR toStringExpectedResult[] = _u("function FooName() { [native code] }");
        testToStringResult(function, toStringExpectedResult, _countof(toStringExpectedResult) - 1);
        // Calling toString multiple times should return the same result.
        testToStringResult(function, toStringExpectedResult, _countof(toStringExpectedResult) - 1);
    }

    TEST_CASE("ApiTest_ExternalFunctionNameTest", "[ApiTest]")
    {
        JsRTApiTest::RunWithAttributes(JsRTApiTest::ExternalFunctionNameTest);
    }

    void ErrorHandlingTest(JsRuntimeAttributes attributes, JsRuntimeHandle runtime)
    {
        // Run a script to setup some globals
        LPCWSTR script = nullptr;
        REQUIRE(FileLoadHelpers::LoadScriptFromFile("ErrorHandling.js", script) == S_OK);
        REQUIRE(script != nullptr);

        REQUIRE(JsRunScript(script, JS_SOURCE_CONTEXT_NONE, _u(""), nullptr) == JsNoError);

        JsValueRef global = JS_INVALID_REFERENCE;
        REQUIRE(JsGetGlobalObject(&global) == JsNoError);

        JsPropertyIdRef name = JS_INVALID_REFERENCE;
        JsValueRef result = JS_INVALID_REFERENCE;
        JsValueRef exception = JS_INVALID_REFERENCE;
        JsValueRef function = JS_INVALID_REFERENCE;
        JsValueType type;

        JsValueRef args[] = { GetUndefined() };

        // throw from script, handle in host
        REQUIRE(JsGetPropertyIdFromName(_u("throwAtHost"), &name) == JsNoError);
        REQUIRE(JsGetProperty(global, name, &function) == JsNoError);
        REQUIRE(JsCallFunction(function, args, _countof(args), &result) == JsErrorScriptException);
        REQUIRE(JsGetAndClearException(&exception) == JsNoError);

        // setup a host callback for the next couple of tests
        REQUIRE(JsCreateFunction(ErrorHandlingCallback, nullptr, &result) == JsNoError);
        REQUIRE(JsGetValueType(result, &type) == JsNoError);
        REQUIRE(type == JsFunction);
        REQUIRE(JsGetPropertyIdFromName(_u("callHost"), &name) == JsNoError);
        REQUIRE(JsSetProperty(global, name, result, true) == JsNoError);

        // throw from host callback, catch in script
        REQUIRE(JsGetPropertyIdFromName(_u("callHostWithTryCatch"), &name) == JsNoError);
        REQUIRE(JsGetProperty(global, name, &function) == JsNoError);
        REQUIRE(JsCallFunction(function, args, _countof(args), &result) == JsNoError);

        // throw from host callback, through script, handle in host
        REQUIRE(JsGetPropertyIdFromName(_u("callHostWithNoTryCatch"), &name) == JsNoError);
        REQUIRE(JsGetProperty(global, name, &function) == JsNoError);
        REQUIRE(JsCallFunction(function, args, _countof(args), &result) == JsErrorScriptException);
    }

    TEST_CASE("ApiTest_ErrorHandlingTest", "[ApiTest]")
    {
        JsRTApiTest::RunWithAttributes(JsRTApiTest::ErrorHandlingTest);
    }

    void EngineFlagTest(JsRuntimeAttributes attributes, JsRuntimeHandle runtime)
    {
        JsValueRef ret = JS_INVALID_REFERENCE;
        REQUIRE(JsRunScript(_u("new ActiveXObject('Scripting.FileSystemObject')"), JS_SOURCE_CONTEXT_NONE, _u(""), &ret) == JsErrorScriptException);
        REQUIRE(JsGetAndClearException(&ret) == JsNoError);
    }

    TEST_CASE("ApiTest_EngineFlagTest", "[ApiTest]")
    {
        JsRTApiTest::RunWithAttributes(JsRTApiTest::EngineFlagTest);
    }

    void ExceptionHandlingTest(JsRuntimeAttributes attributes, JsRuntimeHandle runtime)
    {
        bool value;
        JsValueRef exception = JS_INVALID_REFERENCE;
        JsValueRef exceptionMetadata = JS_INVALID_REFERENCE;
        JsValueRef metadataValue = JS_INVALID_REFERENCE;
        JsPropertyIdRef property = JS_INVALID_REFERENCE;
        JsValueType type;

        REQUIRE(JsHasException(&value) == JsNoError);
        CHECK(value == false);
        REQUIRE(JsRunScript(_u("throw new Error()"), JS_SOURCE_CONTEXT_NONE, _u(""), nullptr) == JsErrorScriptException);
        REQUIRE(JsHasException(&value) == JsNoError);
        CHECK(value == true);

        REQUIRE(JsGetAndClearException(&exception) == JsNoError);
        REQUIRE(JsHasException(&value) == JsNoError);
        CHECK(value == false);

        REQUIRE(JsGetValueType(exception, &type) == JsNoError);
        CHECK(type == JsError);

        REQUIRE(JsSetException(exception) == JsNoError);
        REQUIRE(JsHasException(&value) == JsNoError);
        CHECK(value == true);

        REQUIRE(JsGetAndClearExceptionWithMetadata(&exceptionMetadata) == JsNoError);
        REQUIRE(JsHasException(&value) == JsNoError);
        CHECK(value == false);

        REQUIRE(JsGetPropertyIdFromName(_u("exception"), &property) == JsNoError);
        REQUIRE(JsGetProperty(exceptionMetadata, property, &metadataValue) == JsNoError);
        CHECK(metadataValue == exception);

        REQUIRE(JsGetPropertyIdFromName(_u("line"), &property) == JsNoError);
        REQUIRE(JsGetProperty(exceptionMetadata, property, &metadataValue) == JsNoError);
        REQUIRE(JsGetValueType(metadataValue, &type) == JsNoError);
        CHECK(type == JsNumber);

        REQUIRE(JsGetPropertyIdFromName(_u("column"), &property) == JsNoError);
        REQUIRE(JsGetProperty(exceptionMetadata, property, &metadataValue) == JsNoError);
        REQUIRE(JsGetValueType(metadataValue, &type) == JsNoError);
        CHECK(type == JsNumber);

        REQUIRE(JsGetPropertyIdFromName(_u("length"), &property) == JsNoError);
        REQUIRE(JsGetProperty(exceptionMetadata, property, &metadataValue) == JsNoError);
        REQUIRE(JsGetValueType(metadataValue, &type) == JsNoError);
        CHECK(type == JsNumber);

        REQUIRE(JsGetPropertyIdFromName(_u("url"), &property) == JsNoError);
        REQUIRE(JsGetProperty(exceptionMetadata, property, &metadataValue) == JsNoError);
        REQUIRE(JsGetValueType(metadataValue, &type) == JsNoError);
        CHECK(type == JsString);

        REQUIRE(JsGetPropertyIdFromName(_u("source"), &property) == JsNoError);
        REQUIRE(JsGetProperty(exceptionMetadata, property, &metadataValue) == JsNoError);
        REQUIRE(JsGetValueType(metadataValue, &type) == JsNoError);
        CHECK(type == JsString);


        REQUIRE(JsHasException(&value) == JsNoError);
        CHECK(value == false);
        REQUIRE(JsGetAndClearExceptionWithMetadata(&exceptionMetadata) == JsErrorInvalidArgument);
        CHECK(exceptionMetadata == JS_INVALID_REFERENCE);


        REQUIRE(JsRunScript(_u("@ bad syntax"), JS_SOURCE_CONTEXT_NONE, _u(""), nullptr) == JsErrorScriptCompile);
        REQUIRE(JsHasException(&value) == JsNoError);
        CHECK(value == true);

        REQUIRE(JsGetAndClearExceptionWithMetadata(&exceptionMetadata) == JsNoError);
        REQUIRE(JsHasException(&value) == JsNoError);
        CHECK(value == false);

        REQUIRE(JsGetPropertyIdFromName(_u("exception"), &property) == JsNoError);
        REQUIRE(JsGetProperty(exceptionMetadata, property, &metadataValue) == JsNoError);
        REQUIRE(JsGetValueType(metadataValue, &type) == JsNoError);
        CHECK(type == JsError);

        REQUIRE(JsGetPropertyIdFromName(_u("line"), &property) == JsNoError);
        REQUIRE(JsGetProperty(exceptionMetadata, property, &metadataValue) == JsNoError);
        REQUIRE(JsGetValueType(metadataValue, &type) == JsNoError);
        CHECK(type == JsNumber);

        REQUIRE(JsGetPropertyIdFromName(_u("column"), &property) == JsNoError);
        REQUIRE(JsGetProperty(exceptionMetadata, property, &metadataValue) == JsNoError);
        REQUIRE(JsGetValueType(metadataValue, &type) == JsNoError);
        CHECK(type == JsNumber);

        REQUIRE(JsGetPropertyIdFromName(_u("length"), &property) == JsNoError);
        REQUIRE(JsGetProperty(exceptionMetadata, property, &metadataValue) == JsNoError);
        REQUIRE(JsGetValueType(metadataValue, &type) == JsNoError);
        CHECK(type == JsNumber);

        REQUIRE(JsGetPropertyIdFromName(_u("url"), &property) == JsNoError);
        REQUIRE(JsGetProperty(exceptionMetadata, property, &metadataValue) == JsNoError);
        REQUIRE(JsGetValueType(metadataValue, &type) == JsNoError);
        CHECK(type == JsString);

        REQUIRE(JsGetPropertyIdFromName(_u("source"), &property) == JsNoError);
        REQUIRE(JsGetProperty(exceptionMetadata, property, &metadataValue) == JsNoError);
        REQUIRE(JsGetValueType(metadataValue, &type) == JsNoError);
        CHECK(type == JsString);

        // Following requires eval to be enabled - no point in testing it if we've disabled eval
        if (!(attributes & JsRuntimeAttributeDisableEval))
        {
            REQUIRE(JsRunScript(_u("eval('var a = b');"), JS_SOURCE_CONTEXT_NONE, _u(""), nullptr) == JsErrorScriptException);
            REQUIRE(JsHasException(&value) == JsNoError);
            CHECK(value == true);

            REQUIRE(JsGetAndClearExceptionWithMetadata(&exceptionMetadata) == JsNoError);
            REQUIRE(JsHasException(&value) == JsNoError);
            CHECK(value == false);

            REQUIRE(JsGetPropertyIdFromName(_u("exception"), &property) == JsNoError);
            REQUIRE(JsGetProperty(exceptionMetadata, property, &metadataValue) == JsNoError);
            REQUIRE(JsGetValueType(metadataValue, &type) == JsNoError);
            CHECK(type == JsError);

            REQUIRE(JsGetPropertyIdFromName(_u("line"), &property) == JsNoError);
            REQUIRE(JsGetProperty(exceptionMetadata, property, &metadataValue) == JsNoError);
            REQUIRE(JsGetValueType(metadataValue, &type) == JsNoError);
            CHECK(type == JsNumber);

            REQUIRE(JsGetPropertyIdFromName(_u("column"), &property) == JsNoError);
            REQUIRE(JsGetProperty(exceptionMetadata, property, &metadataValue) == JsNoError);
            REQUIRE(JsGetValueType(metadataValue, &type) == JsNoError);
            CHECK(type == JsNumber);

            REQUIRE(JsGetPropertyIdFromName(_u("length"), &property) == JsNoError);
            REQUIRE(JsGetProperty(exceptionMetadata, property, &metadataValue) == JsNoError);
            REQUIRE(JsGetValueType(metadataValue, &type) == JsNoError);
            CHECK(type == JsNumber);

            REQUIRE(JsGetPropertyIdFromName(_u("url"), &property) == JsNoError);
            REQUIRE(JsGetProperty(exceptionMetadata, property, &metadataValue) == JsNoError);
            REQUIRE(JsGetValueType(metadataValue, &type) == JsNoError);
            CHECK(type == JsString);

            REQUIRE(JsGetPropertyIdFromName(_u("source"), &property) == JsNoError);
            REQUIRE(JsGetProperty(exceptionMetadata, property, &metadataValue) == JsNoError);
            REQUIRE(JsGetValueType(metadataValue, &type) == JsNoError);
            CHECK(type == JsString);
        }
    }

    TEST_CASE("ApiTest_ExceptionHandlingTest", "[ApiTest]")
    {
        JsRTApiTest::RunWithAttributes(JsRTApiTest::ExceptionHandlingTest);
    }

    void ScriptCompileErrorTest(JsRuntimeAttributes attributes, JsRuntimeHandle runtime)
    {
        JsValueRef error = JS_INVALID_REFERENCE;

        REQUIRE(JsRunScript(
            _u("if (x > 0) { \n") \
            _u("  x = 1;     \n") \
            _u("}}"),
            JS_SOURCE_CONTEXT_NONE, _u(""), nullptr) == JsErrorScriptCompile);

        REQUIRE(JsGetAndClearException(&error) == JsNoError);

        JsPropertyIdRef property = JS_INVALID_REFERENCE;
        JsValueRef value = JS_INVALID_REFERENCE;
        LPCWSTR str = nullptr;
        size_t length;

        REQUIRE(JsGetPropertyIdFromName(_u("message"), &property) == JsNoError);
        REQUIRE(JsGetProperty(error, property, &value) == JsNoError);
        REQUIRE(JsStringToPointer(value, &str, &length) == JsNoError);
        CHECK(wcscmp(_u("Syntax error"), str) == 0);

        double dbl;

        REQUIRE(JsGetPropertyIdFromName(_u("line"), &property) == JsNoError);
        REQUIRE(JsGetProperty(error, property, &value) == JsNoError);
        REQUIRE(JsNumberToDouble(value, &dbl) == JsNoError);
        CHECK(2 == dbl);

        REQUIRE(JsGetPropertyIdFromName(_u("column"), &property) == JsNoError);
        REQUIRE(JsGetProperty(error, property, &value) == JsNoError);
        REQUIRE(JsNumberToDouble(value, &dbl) == JsNoError);
        CHECK(1 == dbl);

        REQUIRE(JsGetPropertyIdFromName(_u("length"), &property) == JsNoError);
        REQUIRE(JsGetProperty(error, property, &value) == JsNoError);
        REQUIRE(JsNumberToDouble(value, &dbl) == JsNoError);
        CHECK(1 == dbl);

        REQUIRE(JsGetPropertyIdFromName(_u("source"), &property) == JsNoError);
        REQUIRE(JsGetProperty(error, property, &value) == JsNoError);
        REQUIRE(JsStringToPointer(value, &str, &length) == JsNoError);
        CHECK(wcscmp(_u("}}"), str) == 0);

        REQUIRE(JsRunScript(
            _u("var for = 10;\n"),
            JS_SOURCE_CONTEXT_NONE, _u(""), nullptr) == JsErrorScriptCompile);
        REQUIRE(JsGetAndClearException(&error) == JsNoError);

        REQUIRE(JsGetPropertyIdFromName(_u("message"), &property) == JsNoError);
        REQUIRE(JsGetProperty(error, property, &value) == JsNoError);
        REQUIRE(JsStringToPointer(value, &str, &length) == JsNoError);
        CHECK(wcscmp(_u("The use of a keyword for an identifier is invalid"), str) == 0);

        REQUIRE(JsGetPropertyIdFromName(_u("line"), &property) == JsNoError);
        REQUIRE(JsGetProperty(error, property, &value) == JsNoError);
        REQUIRE(JsNumberToDouble(value, &dbl) == JsNoError);
        CHECK(0 == dbl);

        REQUIRE(JsGetPropertyIdFromName(_u("column"), &property) == JsNoError);
        REQUIRE(JsGetProperty(error, property, &value) == JsNoError);
        REQUIRE(JsNumberToDouble(value, &dbl) == JsNoError);
        CHECK(4 == dbl);

        REQUIRE(JsGetPropertyIdFromName(_u("length"), &property) == JsNoError);
        REQUIRE(JsGetProperty(error, property, &value) == JsNoError);
        REQUIRE(JsNumberToDouble(value, &dbl) == JsNoError);
        CHECK(3 == dbl);

        REQUIRE(JsGetPropertyIdFromName(_u("source"), &property) == JsNoError);
        REQUIRE(JsGetProperty(error, property, &value) == JsNoError);
        REQUIRE(JsStringToPointer(value, &str, &length) == JsNoError);
        CHECK(wcscmp(_u("var for = 10;"), str) == 0);
    }

    TEST_CASE("ApiTest_ScriptCompileErrorTest", "[ApiTest]")
    {
        JsRTApiTest::RunWithAttributes(JsRTApiTest::ScriptCompileErrorTest);
    }

    void ObjectTests(JsRuntimeAttributes attributes, JsRuntimeHandle runtime)
    {
        LPCWSTR script = _u("x = { a: \"abc\", b: \"def\", c: \"ghi\" }; x");
        JsValueRef result = JS_INVALID_REFERENCE;
        JsValueRef propertyNames = JS_INVALID_REFERENCE;

        REQUIRE(JsRunScript(script, JS_SOURCE_CONTEXT_NONE, _u(""), &result) == JsNoError);
        REQUIRE(JsGetOwnPropertyNames(result, &propertyNames) == JsNoError);

        for (int index = 0; index < 3; index++)
        {
            JsValueRef indexValue = JS_INVALID_REFERENCE;
            REQUIRE(JsDoubleToNumber(index, &indexValue) == JsNoError);

            JsValueRef nameValue = JS_INVALID_REFERENCE;
            REQUIRE(JsGetIndexedProperty(propertyNames, indexValue, &nameValue) == JsNoError);

            const WCHAR *name = nullptr;
            size_t length;
            REQUIRE(JsStringToPointer(nameValue, &name, &length) == JsNoError);

            CHECK(length == 1);
            CHECK(name[0] == ('a' + index));
        }
    }

    TEST_CASE("ApiTest_ObjectTests", "[ApiTest]")
    {
        JsRTApiTest::RunWithAttributes(JsRTApiTest::ObjectTests);
    }

    void SymbolTests(JsRuntimeAttributes attributes, JsRuntimeHandle runtime)
    {
        JsValueRef object = JS_INVALID_REFERENCE;
        JsValueRef symbol1 = JS_INVALID_REFERENCE;
        JsValueRef string1 = JS_INVALID_REFERENCE;
        JsValueRef symbol2 = JS_INVALID_REFERENCE;
        JsValueRef value = JS_INVALID_REFERENCE;
        JsPropertyIdRef propertyId = JS_INVALID_REFERENCE;
        JsValueRef outValue = JS_INVALID_REFERENCE;
        JsValueRef propertySymbols = JS_INVALID_REFERENCE;
        const WCHAR* name = nullptr;
        JsPropertyIdType propertyIdType;

        REQUIRE(JsCreateObject(&object) == JsNoError);
        REQUIRE(JsGetPropertyIdFromSymbol(object, &propertyId) == JsErrorPropertyNotSymbol);

        REQUIRE(JsPointerToString(_u("abc"), 3, &string1) == JsNoError);
        REQUIRE(JsCreateSymbol(string1, &symbol1) == JsNoError);

        REQUIRE(JsCreateSymbol(JS_INVALID_REFERENCE, &symbol2) == JsNoError);

        REQUIRE(JsIntToNumber(1, &value) == JsNoError);
        REQUIRE(JsGetPropertyIdFromSymbol(symbol1, &propertyId) == JsNoError);
        REQUIRE(JsGetPropertyNameFromId(propertyId, &name) == JsErrorPropertyNotString);
        REQUIRE(JsGetPropertyIdType(propertyId, &propertyIdType) == JsNoError);
        CHECK(propertyIdType == JsPropertyIdTypeSymbol);

        JsValueRef symbol11 = JS_INVALID_REFERENCE;
        bool resultBool;
        REQUIRE(JsGetSymbolFromPropertyId(propertyId, &symbol11) == JsNoError);
        REQUIRE(JsEquals(symbol1, symbol11, &resultBool) == JsNoError);
        CHECK(resultBool);
        REQUIRE(JsStrictEquals(symbol1, symbol11, &resultBool) == JsNoError);
        CHECK(resultBool);

        REQUIRE(JsSetProperty(object, propertyId, value, true) == JsNoError);
        REQUIRE(JsGetProperty(object, propertyId, &outValue) == JsNoError);
        CHECK(value == outValue);

        REQUIRE(JsGetPropertyIdFromSymbol(symbol2, &propertyId) == JsNoError);
        REQUIRE(JsSetProperty(object, propertyId, value, true) == JsNoError);
        REQUIRE(JsGetProperty(object, propertyId, &outValue) == JsNoError);
        CHECK(value == outValue);

        JsValueType type;
        JsValueRef index = JS_INVALID_REFERENCE;

        REQUIRE(JsGetOwnPropertySymbols(object, &propertySymbols) == JsNoError);

        REQUIRE(JsIntToNumber(0, &index) == JsNoError);
        REQUIRE(JsGetIndexedProperty(propertySymbols, index, &outValue) == JsNoError);
        REQUIRE(JsGetValueType(outValue, &type) == JsNoError);
        CHECK(type == JsSymbol);

        REQUIRE(JsGetPropertyIdFromSymbol(outValue, &propertyId) == JsNoError);
        REQUIRE(JsGetProperty(object, propertyId, &outValue) == JsNoError);
        CHECK(value == outValue);

        REQUIRE(JsIntToNumber(1, &index) == JsNoError);
        REQUIRE(JsGetIndexedProperty(propertySymbols, index, &outValue) == JsNoError);
        REQUIRE(JsGetValueType(outValue, &type) == JsNoError);
        CHECK(type == JsSymbol);

        REQUIRE(JsGetPropertyIdFromSymbol(outValue, &propertyId) == JsNoError);
        REQUIRE(JsGetProperty(object, propertyId, &outValue) == JsNoError);
        CHECK(value == outValue);
    }

    TEST_CASE("ApiTest_SymbolTests", "[ApiTest]")
    {
        JsRTApiTest::RunWithAttributes(JsRTApiTest::SymbolTests);
    }

    void ByteCodeTest(JsRuntimeAttributes attributes, JsRuntimeHandle runtime)
    {
        LPCWSTR script = _u("function test() { return true; }; test();");
        JsValueRef result = JS_INVALID_REFERENCE;
        JsValueType type;
        bool boolValue;
        BYTE *compiledScript = nullptr;
        unsigned int scriptSize = 0;

        REQUIRE(JsSerializeScript(script, compiledScript, &scriptSize) == JsNoError);
        compiledScript = new BYTE[scriptSize];
        unsigned int newScriptSize = scriptSize;
        REQUIRE(JsSerializeScript(script, compiledScript, &newScriptSize) == JsNoError);
        CHECK(newScriptSize == scriptSize);
        REQUIRE(JsRunSerializedScript(script, compiledScript, JS_SOURCE_CONTEXT_NONE, _u(""), &result) == JsNoError);
        REQUIRE(JsGetValueType(result, &type) == JsNoError);
        REQUIRE(JsBooleanToBool(result, &boolValue) == JsNoError);
        CHECK(boolValue);

        JsRuntimeHandle second = JS_INVALID_RUNTIME_HANDLE;
        JsContextRef secondContext = JS_INVALID_REFERENCE, current = JS_INVALID_REFERENCE;

        REQUIRE(JsCreateRuntime(attributes, NULL, &second) == JsNoError);
        REQUIRE(JsCreateContext(second, &secondContext) == JsNoError);
        REQUIRE(JsGetCurrentContext(&current) == JsNoError);
        REQUIRE(JsSetCurrentContext(secondContext) == JsNoError);

        REQUIRE(JsRunSerializedScript(script, compiledScript, JS_SOURCE_CONTEXT_NONE, _u(""), &result) == JsNoError);
        REQUIRE(JsGetValueType(result, &type) == JsNoError);
        REQUIRE(JsBooleanToBool(result, &boolValue) == JsNoError);
        CHECK(boolValue);

        REQUIRE(JsSetCurrentContext(current) == JsNoError);
        REQUIRE(JsDisposeRuntime(second) == JsNoError);

        delete[] compiledScript;
    }

    TEST_CASE("ApiTest_ByteCodeTest", "[ApiTest]")
    {
        JsRTApiTest::RunWithAttributes(JsRTApiTest::ByteCodeTest);
    }

#define BYTECODEWITHCALLBACK_METHODBODY _u("function test() { return true; }")
    typedef struct _ByteCodeCallbackTracker
    {
        bool loadedScript;
        bool unloadedScript;
        LPCWSTR script;
    } ByteCodeCallbackTracker;

    void ByteCodeWithCallbackTest(JsRuntimeAttributes attributes, JsRuntimeHandle runtime)
    {
        LPCWSTR fn_decl = BYTECODEWITHCALLBACK_METHODBODY;
        LPCWSTR script = BYTECODEWITHCALLBACK_METHODBODY _u("; test();");
        LPCWSTR scriptFnToString = BYTECODEWITHCALLBACK_METHODBODY _u("; test.toString();");
        JsValueRef result = JS_INVALID_REFERENCE;
        JsValueType type;
        bool boolValue;
        BYTE *compiledScript = nullptr;
        unsigned int scriptSize = 0;
        const WCHAR *stringValue;
        size_t stringLength;
        ByteCodeCallbackTracker tracker = {};

        JsRuntimeHandle first = JS_INVALID_RUNTIME_HANDLE, second = JS_INVALID_RUNTIME_HANDLE;
        JsContextRef firstContext = JS_INVALID_REFERENCE, secondContext = JS_INVALID_REFERENCE, current = JS_INVALID_REFERENCE;

        REQUIRE(JsCreateRuntime(attributes, NULL, &first) == JsNoError);
        REQUIRE(JsCreateContext(first, &firstContext) == JsNoError);
        REQUIRE(JsGetCurrentContext(&current) == JsNoError);

        // First run the script returning a boolean.  This should not require the source code.
        REQUIRE(JsSerializeScript(script, compiledScript, &scriptSize) == JsNoError);
        compiledScript = (BYTE*)VirtualAlloc(nullptr, scriptSize, MEM_RESERVE | MEM_COMMIT, PAGE_READWRITE);

        unsigned int newScriptSize = scriptSize;
        REQUIRE(JsSerializeScript(script, compiledScript, &newScriptSize) == JsNoError);
        CHECK(newScriptSize == scriptSize);

        /*Change protection to READONLY as serialized byte code is supposed to be in READONLY region*/

        DWORD oldProtect;
        VirtualProtect(compiledScript, scriptSize, PAGE_READONLY, &oldProtect);
        CHECK(oldProtect == PAGE_READWRITE);

        tracker.script = script;
        REQUIRE(JsRunSerializedScriptWithCallback(
            [](JsSourceContext sourceContext, const WCHAR** scriptBuffer)
        {
            ((ByteCodeCallbackTracker*)sourceContext)->loadedScript = true;
            *scriptBuffer = ((ByteCodeCallbackTracker*)sourceContext)->script;
            return true;
        },
            [](JsSourceContext sourceContext)
        {
            // unless we can force unloaded before popping the stack we cant touch tracker.
            //((ByteCodeCallbackTracker*)sourceContext)->unloadedScript = true;
        },
            compiledScript, (JsSourceContext)&tracker, _u(""), &result) == JsNoError);

        CHECK(tracker.loadedScript == false);

        REQUIRE(JsGetValueType(result, &type) == JsNoError);
        REQUIRE(JsBooleanToBool(result, &boolValue) == JsNoError);
        CHECK(boolValue);

        REQUIRE(JsSetCurrentContext(current) == JsNoError);
        REQUIRE(JsDisposeRuntime(first) == JsNoError);

        // Create a second runtime.
        REQUIRE(JsCreateRuntime(attributes, nullptr, &second) == JsNoError);
        REQUIRE(JsCreateContext(second, &secondContext) == JsNoError);
        REQUIRE(JsSetCurrentContext(secondContext) == JsNoError);


        tracker.loadedScript = false;
        tracker.unloadedScript = false;
        VirtualFree(compiledScript, 0, MEM_RELEASE);
        compiledScript = nullptr;
        scriptSize = 0;

        // Second run the script returning function.toString().  This should require the source code.
        REQUIRE(JsSerializeScript(scriptFnToString, compiledScript, &scriptSize) == JsNoError);
        compiledScript = (BYTE*)VirtualAlloc(nullptr, scriptSize, MEM_RESERVE | MEM_COMMIT, PAGE_READWRITE);

        newScriptSize = scriptSize;
        REQUIRE(JsSerializeScript(scriptFnToString, compiledScript, &newScriptSize) == JsNoError);
        CHECK(newScriptSize == scriptSize);

        /*Change protection to READONLY as serialized byte code is supposed to be in READONLY region*/

        oldProtect;
        VirtualProtect(compiledScript, scriptSize, PAGE_READONLY, &oldProtect);
        REQUIRE(oldProtect == PAGE_READWRITE);
        tracker.script = scriptFnToString;
        REQUIRE(JsRunSerializedScriptWithCallback(
            [](JsSourceContext sourceContext, const WCHAR** scriptBuffer)
        {
            ((ByteCodeCallbackTracker*)sourceContext)->loadedScript = true;
            *scriptBuffer = ((ByteCodeCallbackTracker*)sourceContext)->script;
            return true;
        },
            [](JsSourceContext sourceContext)
        {
            // unless we can force unloaded before popping the stack we cant touch tracker.

        },
            compiledScript, (JsSourceContext)&tracker, _u(""), &result) == JsNoError);

        CHECK(tracker.loadedScript);

        REQUIRE(JsGetValueType(result, &type) == JsNoError);
        REQUIRE(JsStringToPointer(result, &stringValue, &stringLength) == JsNoError);
        CHECK(wcscmp(fn_decl, stringValue) == 0);

        REQUIRE(JsSetCurrentContext(current) == JsNoError);
        REQUIRE(JsDisposeRuntime(second) == JsNoError);
        VirtualFree(compiledScript, 0, MEM_RELEASE);
    }

    TEST_CASE("ApiTest_ByteCodeWithCallbackTest", "[ApiTest]")
    {
        JsRTApiTest::RunWithAttributes(JsRTApiTest::ByteCodeWithCallbackTest);
    }

    void ContextCleanupTest(JsRuntimeAttributes attributes, JsRuntimeHandle runtime)
    {
        JsRuntimeHandle rt;
        REQUIRE(JsCreateRuntime(attributes, nullptr, &rt) == JsNoError);

        JsContextRef c1 = JS_INVALID_REFERENCE,
            c2 = JS_INVALID_REFERENCE,
            c3 = JS_INVALID_REFERENCE,
            c4 = JS_INVALID_REFERENCE,
            c5 = JS_INVALID_REFERENCE,
            c6 = JS_INVALID_REFERENCE,
            c7 = JS_INVALID_REFERENCE;

        // Create a bunch of contexts

        REQUIRE(JsCreateContext(rt, &c1) == JsNoError);
        REQUIRE(JsCreateContext(rt, &c2) == JsNoError);
        REQUIRE(JsCreateContext(rt, &c3) == JsNoError);
        REQUIRE(JsCreateContext(rt, &c4) == JsNoError);
        REQUIRE(JsCreateContext(rt, &c5) == JsNoError);
        REQUIRE(JsCreateContext(rt, &c6) == JsNoError);
        REQUIRE(JsCreateContext(rt, &c7) == JsNoError);

        // Clear references to some, then collect, causing them to be collected
        c1 = nullptr;
        c3 = nullptr;
        c5 = nullptr;
        c7 = nullptr;

        REQUIRE(JsCollectGarbage(rt) == JsNoError);

        // Now dispose
        REQUIRE(JsDisposeRuntime(rt) == JsNoError);
    }

    TEST_CASE("ApiTest_ContextCleanupTest", "[ApiTest]")
    {
        JsRTApiTest::RunWithAttributes(JsRTApiTest::ContextCleanupTest);
    }

    void ObjectMethodTest(JsRuntimeAttributes attributes, JsRuntimeHandle runtime)
    {
        JsValueRef proto = JS_INVALID_REFERENCE;
        JsValueRef object = JS_INVALID_REFERENCE;

        REQUIRE(JsCreateObject(&proto) == JsNoError);
        REQUIRE(JsCreateObject(&object) == JsNoError);
        REQUIRE(JsSetPrototype(object, proto) == JsNoError);

        JsValueRef objectProto = JS_INVALID_REFERENCE;

        REQUIRE(JsGetPrototype(object, &objectProto) == JsNoError);
        CHECK(proto == objectProto);

        JsPropertyIdRef propertyId = JS_INVALID_REFERENCE;
        bool hasProperty;
        JsValueRef deleteResult = JS_INVALID_REFERENCE;

        REQUIRE(JsGetPropertyIdFromName(_u("foo"), &propertyId) == JsNoError);
        REQUIRE(JsSetProperty(object, propertyId, object, true) == JsNoError);
        REQUIRE(JsHasProperty(object, propertyId, &hasProperty) == JsNoError);
        CHECK(hasProperty);
        REQUIRE(JsDeleteProperty(object, propertyId, true, &deleteResult) == JsNoError);
        REQUIRE(JsHasProperty(object, propertyId, &hasProperty) == JsNoError);
        CHECK(!hasProperty);

        bool canExtend;
        REQUIRE(JsGetExtensionAllowed(object, &canExtend) == JsNoError);
        CHECK(canExtend);
        REQUIRE(JsPreventExtension(object) == JsNoError);
        REQUIRE(JsGetExtensionAllowed(object, &canExtend) == JsNoError);
        CHECK(!canExtend);
        REQUIRE(JsSetProperty(object, propertyId, object, true) == JsErrorScriptException);
        JsValueRef exception = JS_INVALID_REFERENCE;
        REQUIRE(JsGetAndClearException(&exception) == JsNoError);
        REQUIRE(JsHasProperty(object, propertyId, &hasProperty) == JsNoError);
        CHECK(!hasProperty);
    }

    TEST_CASE("ApiTest_ObjectMethodTest", "[ApiTest]")
    {
        JsRTApiTest::RunWithAttributes(JsRTApiTest::ObjectMethodTest);
    }

    void SetPrototypeTest(JsRuntimeAttributes attributes, JsRuntimeHandle runtime)
    {
        JsValueRef proto = JS_INVALID_REFERENCE;
        JsValueRef object1 = JS_INVALID_REFERENCE;
        JsValueRef object2 = JS_INVALID_REFERENCE;
        JsPropertyIdRef obj1_a_pid = JS_INVALID_REFERENCE;
        JsPropertyIdRef obj1_b_pid = JS_INVALID_REFERENCE;
        JsPropertyIdRef obj2_x_pid = JS_INVALID_REFERENCE;
        JsPropertyIdRef obj2_y_pid = JS_INVALID_REFERENCE;
        JsPropertyIdRef obj2_z_pid = JS_INVALID_REFERENCE;
        JsValueRef obj1_a_value = JS_INVALID_REFERENCE;
        JsValueRef obj1_b_value = JS_INVALID_REFERENCE;
        JsValueRef obj2_x_value = JS_INVALID_REFERENCE;
        JsValueRef obj2_y_value = JS_INVALID_REFERENCE;
        JsValueRef obj2_z_value = JS_INVALID_REFERENCE;

        // var obj1 = {a : "obj1.a", b : "obj1.b"};
        // var obj2 = {x : "obj2.x", y : "obj2.y", z : "obj2.z"}
        REQUIRE(JsCreateObject(&proto) == JsNoError);
        REQUIRE(JsCreateExternalObject((void *)0xdeadbeef, ExternalObjectFinalizeCallback, &object1) == JsNoError);
        REQUIRE(JsCreateExternalObject((void *)0xdeadbeef, ExternalObjectFinalizeCallback, &object2) == JsNoError);

        size_t propNameLength = wcslen(_u("obj1.a"));
        REQUIRE(JsPointerToString(_u("obj1.a"), propNameLength, &obj1_a_value) == JsNoError);
        REQUIRE(JsGetPropertyIdFromName(_u("a"), &obj1_a_pid) == JsNoError);
        REQUIRE(JsSetProperty(object1, obj1_a_pid, obj1_a_value, true) == JsNoError);

        REQUIRE(JsPointerToString(_u("obj1.b"), propNameLength, &obj1_b_value) == JsNoError);
        REQUIRE(JsGetPropertyIdFromName(_u("b"), &obj1_b_pid) == JsNoError);
        REQUIRE(JsSetProperty(object1, obj1_b_pid, obj1_b_value, true) == JsNoError);

        REQUIRE(JsPointerToString(_u("obj2.x"), propNameLength, &obj2_x_value) == JsNoError);
        REQUIRE(JsGetPropertyIdFromName(_u("x"), &obj2_x_pid) == JsNoError);
        REQUIRE(JsSetProperty(object2, obj2_x_pid, obj2_x_value, true) == JsNoError);

        REQUIRE(JsPointerToString(_u("obj1.y"), propNameLength, &obj2_y_value) == JsNoError);
        REQUIRE(JsGetPropertyIdFromName(_u("y"), &obj2_y_pid) == JsNoError);
        REQUIRE(JsSetProperty(object2, obj2_y_pid, obj2_y_value, true) == JsNoError);

        REQUIRE(JsPointerToString(_u("obj1.z"), propNameLength, &obj2_z_value) == JsNoError);
        REQUIRE(JsGetPropertyIdFromName(_u("z"), &obj2_z_pid) == JsNoError);
        REQUIRE(JsSetProperty(object2, obj2_z_pid, obj2_z_value, true) == JsNoError);


        REQUIRE(JsSetPrototype(object1, proto) == JsNoError);
        REQUIRE(JsSetPrototype(object2, proto) == JsNoError);

        JsValueRef objectProto = JS_INVALID_REFERENCE;

        REQUIRE(JsGetPrototype(object1, &objectProto) == JsNoError);
        CHECK(proto == objectProto);
        REQUIRE(JsGetPrototype(object2, &objectProto) == JsNoError);
        CHECK(proto == objectProto);

        JsValueRef value = JS_INVALID_REFERENCE;
        REQUIRE(JsGetProperty(object1, obj1_a_pid, &value) == JsNoError);
        CHECK(value == obj1_a_value);

        REQUIRE(JsGetProperty(object1, obj1_b_pid, &value) == JsNoError);
        CHECK(value == obj1_b_value);

        REQUIRE(JsGetProperty(object2, obj2_x_pid, &value) == JsNoError);
        CHECK(value == obj2_x_value);

        REQUIRE(JsGetProperty(object2, obj2_y_pid, &value) == JsNoError);
        CHECK(value == obj2_y_value);

        REQUIRE(JsGetProperty(object2, obj2_z_pid, &value) == JsNoError);
        CHECK(value == obj2_z_value);
    }

    TEST_CASE("ApiTest_SetPrototypeTest", "[ApiTest]")
    {
        JsRTApiTest::RunWithAttributes(JsRTApiTest::SetPrototypeTest);
    }

    void DisableEval(JsRuntimeAttributes attributes, JsRuntimeHandle runtime)
    {
        JsValueRef result = JS_INVALID_REFERENCE;
        JsErrorCode error = JsRunScript(_u("eval(\"1 + 2\")"), JS_SOURCE_CONTEXT_NONE, _u(""), &result);

        if (!(attributes & JsRuntimeAttributeDisableEval))
        {
            CHECK(error == JsNoError);
        }
        else
        {
            CHECK(error == JsErrorScriptEvalDisabled);
        }

        error = JsRunScript(_u("new Function(\"return 1 + 2\")"), JS_SOURCE_CONTEXT_NONE, _u(""), &result);

        if (!(attributes & JsRuntimeAttributeDisableEval))
        {
            CHECK(error == JsNoError);
        }
        else
        {
            CHECK(error == JsErrorScriptEvalDisabled);
        }
    }

    TEST_CASE("ApiTest_DisableEval", "[ApiTest]")
    {
        JsRTApiTest::RunWithAttributes(JsRTApiTest::DisableEval);
    }

    static void CALLBACK PromiseContinuationCallback(JsValueRef task, void *callbackState)
    {
        CHECK(callbackState != nullptr);

        // This simply saves the given task into the callback state
        // so that we can verify it in the test
        CHECK(*(JsValueRef *)callbackState == JS_INVALID_REFERENCE);
        *(JsValueRef *)callbackState = task;
    }

    void PromisesTest(JsRuntimeAttributes attributes, JsRuntimeHandle runtime)
    {
        JsValueRef result = JS_INVALID_REFERENCE;
        JsValueType valueType;
        JsValueRef task = JS_INVALID_REFERENCE;
        JsValueRef callback = JS_INVALID_REFERENCE;
        REQUIRE(JsSetPromiseContinuationCallback(PromiseContinuationCallback, &callback) == JsNoError);
        REQUIRE(JsRunScript(
            _u("new Promise(") \
            _u("  function(resolve, reject) {") \
            _u("    resolve('basic:success');") \
            _u("  }") \
            _u(").then (") \
            _u("  function () { return new Promise(") \
            _u("    function(resolve, reject) { ") \
            _u("      resolve('second:success'); ") \
            _u("    })") \
            _u("  }") \
            _u(");"), JS_SOURCE_CONTEXT_NONE, _u(""), &result) == JsNoError);
        CHECK(callback != nullptr);

        JsValueRef args[] = { GetUndefined() };

        // first then handler was queued
        task = callback;
        callback = JS_INVALID_REFERENCE;
        REQUIRE(JsGetValueType(task, &valueType) == JsNoError);
        CHECK(valueType == JsFunction);
        REQUIRE(JsCallFunction(task, args, _countof(args), &result) == JsNoError);

        // the second promise resolution was queued
        task = callback;
        callback = JS_INVALID_REFERENCE;
        REQUIRE(JsGetValueType(task, &valueType) == JsNoError);
        CHECK(valueType == JsFunction);
        REQUIRE(JsCallFunction(task, args, _countof(args), &result) == JsNoError);

        // second then handler was queued.
        task = callback;
        callback = JS_INVALID_REFERENCE;
        REQUIRE(JsGetValueType(task, &valueType) == JsNoError);
        CHECK(valueType == JsFunction);
        REQUIRE(JsCallFunction(task, args, _countof(args), &result) == JsNoError);

        // we are done; no more new task are queue.
        CHECK(callback == JS_INVALID_REFERENCE);
    }

    TEST_CASE("ApiTest_PromisesTest", "[ApiTest]")
    {
        JsRTApiTest::RunWithAttributes(JsRTApiTest::PromisesTest);
    }

    void UnsetPromiseContinuation(JsRuntimeAttributes attributes, JsRuntimeHandle runtime)
    {
        JsValueRef result = JS_INVALID_REFERENCE, callbackState = JS_INVALID_REFERENCE, exception = JS_INVALID_REFERENCE;
        JsValueType cbStateType = JsUndefined;
        const wchar_t *script = _u("new Promise((res, rej) => res()).then(() => 1)");

        // script with no promise continuation callback should error
        REQUIRE(JsRunScript(script, JS_SOURCE_CONTEXT_NONE, _u(""), &result) == JsErrorScriptException);
        CHECK(result == JS_INVALID_REFERENCE);
        REQUIRE(JsGetAndClearException(&exception) == JsNoError);

        // script with promise continuation callback should run successfully
        result = JS_INVALID_REFERENCE;
        callbackState = JS_INVALID_REFERENCE;
        REQUIRE(JsSetPromiseContinuationCallback(PromiseContinuationCallback, &callbackState) == JsNoError);
        REQUIRE(JsRunScript(script, JS_SOURCE_CONTEXT_NONE, _u(""), &result) == JsNoError);
        CHECK(result != JS_INVALID_REFERENCE);
        REQUIRE(JsGetValueType(callbackState, &cbStateType) == JsNoError);
        CHECK(cbStateType == JsFunction);

        // unsetting the promise continuation callback should make promise scripts error
        result = JS_INVALID_REFERENCE;
        callbackState = JS_INVALID_REFERENCE;
        REQUIRE(JsSetPromiseContinuationCallback(nullptr, nullptr) == JsNoError);
        REQUIRE(JsRunScript(script, JS_SOURCE_CONTEXT_NONE, _u(""), &result) == JsErrorScriptException);
        CHECK(result == JS_INVALID_REFERENCE);
        REQUIRE(JsGetAndClearException(&exception) == JsNoError);

        // resetting promise continuation callback should run successfully
        result = JS_INVALID_REFERENCE;
        callbackState = JS_INVALID_REFERENCE;
        REQUIRE(JsSetPromiseContinuationCallback(PromiseContinuationCallback, &callbackState) == JsNoError);
        REQUIRE(JsRunScript(script, JS_SOURCE_CONTEXT_NONE, _u(""), &result) == JsNoError);
        CHECK(result != JS_INVALID_REFERENCE);
        REQUIRE(JsGetValueType(callbackState, &cbStateType) == JsNoError);
        CHECK(cbStateType == JsFunction);
    }

    TEST_CASE("ApiTest_UnsetPromiseContinuation", "[ApiTest]")
    {
        JsRTApiTest::RunWithAttributes(JsRTApiTest::UnsetPromiseContinuation);
    }

    void ArrayBufferTest(JsRuntimeAttributes attributes, JsRuntimeHandle runtime)
    {
        for (int type = JsArrayTypeInt8; type <= JsArrayTypeFloat64; type++)
        {
            unsigned int size = 0;

            switch (type)
            {
            case JsArrayTypeInt16:
                size = sizeof(__int16);
                break;
            case JsArrayTypeInt8:
                size = sizeof(__int8);
                break;
            case JsArrayTypeUint8:
            case JsArrayTypeUint8Clamped:
                size = sizeof(unsigned __int8);
                break;
            case JsArrayTypeUint16:
                size = sizeof(unsigned __int16);
                break;
            case JsArrayTypeInt32:
                size = sizeof(__int32);
                break;
            case JsArrayTypeUint32:
                size = sizeof(unsigned __int32);
                break;
            case JsArrayTypeFloat32:
                size = sizeof(float);
                break;
            case JsArrayTypeFloat64:
                size = sizeof(double);
                break;
            }

            // ArrayBuffer
            JsValueRef arrayBuffer = JS_INVALID_REFERENCE;
            JsValueType valueType;
            BYTE *originBuffer = nullptr;
            unsigned int originBufferLength;

            REQUIRE(JsCreateArrayBuffer(16 * size, &arrayBuffer) == JsNoError);
            REQUIRE(JsGetValueType(arrayBuffer, &valueType) == JsNoError);
            CHECK(JsValueType::JsArrayBuffer == valueType);

            REQUIRE(JsGetArrayBufferStorage(arrayBuffer, &originBuffer, &originBufferLength) == JsNoError);
            CHECK(16 * size == originBufferLength);

            // TypedArray
            JsValueRef typedArray = JS_INVALID_REFERENCE;

            REQUIRE(JsCreateTypedArray((JsTypedArrayType)type, arrayBuffer, /*byteOffset*/size, /*length*/12, &typedArray) == JsNoError);
            REQUIRE(JsGetValueType(typedArray, &valueType) == JsNoError);
            CHECK(JsValueType::JsTypedArray == valueType);

            JsTypedArrayType arrayType;
            JsValueRef tmpArrayBuffer = JS_INVALID_REFERENCE;
            unsigned int tmpByteOffset, tmpByteLength;
            REQUIRE(JsGetTypedArrayInfo(typedArray, &arrayType, &tmpArrayBuffer, &tmpByteOffset, &tmpByteLength) == JsNoError);
            CHECK(type == arrayType);
            CHECK(arrayBuffer == tmpArrayBuffer);
            CHECK(size == tmpByteOffset);
            CHECK(12 * size == tmpByteLength);

            BYTE *buffer = nullptr;
            unsigned int bufferLength;
            int elementSize;
            REQUIRE(JsGetTypedArrayStorage(typedArray, &buffer, &bufferLength, &arrayType, &elementSize) == JsNoError);
            CHECK(originBuffer + size == buffer);
            CHECK(12 * size == bufferLength);
            CHECK(type == arrayType);
            CHECK(size == (size_t)elementSize);

            // DataView
            JsValueRef dataView = JS_INVALID_REFERENCE;

            REQUIRE(JsCreateDataView(arrayBuffer, /*byteOffset*/3, /*byteLength*/13, &dataView) == JsNoError);
            REQUIRE(JsGetValueType(dataView, &valueType) == JsNoError);
            CHECK(JsValueType::JsDataView == valueType);

            REQUIRE(JsGetDataViewStorage(dataView, &buffer, &bufferLength) == JsNoError);
            CHECK(originBuffer + 3 == buffer);
            CHECK(13 == (int)bufferLength);

            // InvalidArgs Get...
            JsValueRef bad = JS_INVALID_REFERENCE;
            REQUIRE(JsIntToNumber(5, &bad) == JsNoError);

            REQUIRE(JsGetArrayBufferStorage(typedArray, &buffer, &bufferLength) == JsErrorInvalidArgument);
            REQUIRE(JsGetArrayBufferStorage(dataView, &buffer, &bufferLength) == JsErrorInvalidArgument);
            REQUIRE(JsGetArrayBufferStorage(bad, &buffer, &bufferLength) == JsErrorInvalidArgument);

            REQUIRE(JsGetTypedArrayStorage(arrayBuffer, &buffer, &bufferLength, &arrayType, &elementSize) == JsErrorInvalidArgument);
            REQUIRE(JsGetTypedArrayStorage(dataView, &buffer, &bufferLength, &arrayType, &elementSize) == JsErrorInvalidArgument);
            REQUIRE(JsGetTypedArrayStorage(bad, &buffer, &bufferLength, &arrayType, &elementSize) == JsErrorInvalidArgument);

            REQUIRE(JsGetDataViewStorage(arrayBuffer, &buffer, &bufferLength) == JsErrorInvalidArgument);
            REQUIRE(JsGetDataViewStorage(typedArray, &buffer, &bufferLength) == JsErrorInvalidArgument);
            REQUIRE(JsGetDataViewStorage(bad, &buffer, &bufferLength) == JsErrorInvalidArgument);

            // no base array
            REQUIRE(JsCreateTypedArray((JsTypedArrayType)type, JS_INVALID_REFERENCE, /*byteOffset*/0, /*length*/0, &typedArray) == JsNoError); // no base array
            REQUIRE(JsGetTypedArrayInfo(typedArray, &arrayType, &tmpArrayBuffer, &tmpByteOffset, &tmpByteLength) == JsNoError);
            CHECK(type == arrayType);
            CHECK(tmpArrayBuffer != nullptr);
            CHECK(tmpByteOffset == 0);
            CHECK(tmpByteLength == 0);

            // InvalidArgs Create...
            REQUIRE(JsCreateTypedArray((JsTypedArrayType)(type + 100), arrayBuffer, /*byteOffset*/size, /*length*/12, &typedArray) == JsErrorInvalidArgument); // bad array type
            REQUIRE(JsCreateTypedArray((JsTypedArrayType)type, JS_INVALID_REFERENCE, /*byteOffset*/size, /*length*/12, &typedArray) == JsErrorInvalidArgument);  // byteOffset should be 0
            REQUIRE(JsCreateTypedArray((JsTypedArrayType)type, dataView, /*byteOffset*/size, /*length*/12, &typedArray) == JsErrorInvalidArgument);              // byteOffset should be 0
            REQUIRE(JsCreateTypedArray((JsTypedArrayType)type, bad, /*byteOffset*/size, /*length*/12, &typedArray) == JsErrorInvalidArgument);                   // byteOffset should be 0
            REQUIRE(JsCreateTypedArray((JsTypedArrayType)type, dataView, /*byteOffset*/0, /*length*/12, &typedArray) == JsErrorInvalidArgument); // length should be 0
            REQUIRE(JsCreateTypedArray((JsTypedArrayType)type, bad, /*byteOffset*/0, /*length*/12, &typedArray) == JsErrorInvalidArgument);      // length should be 0
            REQUIRE(JsCreateDataView(typedArray, /*byteOffset*/size, /*byteLength*/12, &dataView) == JsErrorInvalidArgument);    // must from arrayBuffer
            REQUIRE(JsCreateDataView(dataView, /*byteOffset*/size, /*byteLength*/12, &dataView) == JsErrorInvalidArgument);      // must from arrayBuffer
            REQUIRE(JsCreateDataView(bad, /*byteOffset*/size, /*byteLength*/12, &dataView) == JsErrorInvalidArgument);           // must from arrayBuffer
        }
    }

    TEST_CASE("ApiTest_ArrayBufferTest", "[ApiTest]")
    {
        JsRTApiTest::RunWithAttributes(JsRTApiTest::ArrayBufferTest);
    }

    struct ThreadArgsData
    {
        JsRuntimeHandle runtime;
        HANDLE hMonitor;
        BOOL isScriptActive;
        JsErrorCode disableExecutionResult;

        static const int waitTime = 1000;

        void BeginScriptExecution() { isScriptActive = true; }
        void EndScriptExecution() { isScriptActive = false; }
        void SignalMonitor() { SetEvent(hMonitor); }

        // CATCH is not thread-safe. Call this in main thread only.
        void CheckDisableExecutionResult()
        {
            REQUIRE(disableExecutionResult == JsNoError);
        }

        unsigned int ThreadProc()
        {
            while (1)
            {
                WaitForSingleObject(hMonitor, INFINITE);
                // TODO: have a generic stopping mechanism.
                if (isScriptActive)
                {
                    Sleep(waitTime);

                    // CATCH is not thread-safe. Do not verify in this thread.
                    disableExecutionResult = JsDisableRuntimeExecution(runtime);
                    if (disableExecutionResult == JsNoError)
                    {
                        continue;  // done, wait for next signal
                    }
                }

                CloseHandle(hMonitor);
                break;
            }
            return 0;
        }
    };

    static unsigned int  CALLBACK StaticThreadProc(LPVOID lpParameter)
    {
        DWORD ret = (DWORD)-1;
        ThreadArgsData * args = (ThreadArgsData *)lpParameter;
        ret = args->ThreadProc();
        return ret;
    }

#define TERMINATION_TESTS \
        _u("for (i=0; i<200; i = 20) {")              \
        _u("    var a = new Int8Array(800);")         \
        _u("}"),                                      \
                                                      \
        _u("function nextFunc() { ")                  \
        _u("    throw 'hello'")                       \
        _u("};")                                      \
        _u("for (i=0; i<200; i = 20)  { ")            \
        _u("    try {")                               \
        _u("        nextFunc();")                     \
        _u("    } ")                                  \
        _u("    catch(e) {}")                         \
        _u("}"),                                      \
                                                      \
        _u("function nextFunc() {")                   \
        _u("    bar = bar + nextFunc.toString();")    \
        _u("};")                                      \
        _u("bar = '';")                               \
        _u("for (i=0; i<200; i = 20) {")              \
        _u("    nextFunc()")                          \
        _u("}"),                                      \
                                                      \
        _u("while(1);"),                              \
                                                      \
        _u("function foo(){}")                        \
        _u("do{")                                     \
        _u("    foo();")                              \
        _u("}while(1);"),                             \
                                                      \
        _u("(function foo(){")                        \
        _u("    do {")                                \
        _u("        if (foo) continue;")              \
        _u("        if (!foo) break;")                \
        _u("    } while(1); ")                        \
        _u("})();"),                                  \
                                                      \
        _u("(function foo(a){")                       \
        _u("    while (a){")                          \
        _u(" L1:")                                    \
        _u("        do {")                            \
        _u("            while(1) {")                  \
        _u("                continue L1;")            \
        _u("            }")                           \
        _u("            a = 0;")                      \
        _u("        } while(0);")                     \
        _u("    }")                                   \
        _u("})(1);"),                                 \
                                                      \
        _u("(function (){")                           \
        _u("    while (1) {")                         \
        _u("        try {")                           \
        _u("            throw 0;")                    \
        _u("            break;")                      \
        _u("        }")                               \
        _u("        catch(e) {")                      \
        _u("            if (!e) continue;")           \
        _u("        }")                               \
        _u("        break;")                          \
        _u("    }")                                   \
        _u("})();")

    static const LPCWSTR terminationTests[] = { TERMINATION_TESTS };

    void ExternalFunctionWithScriptAbortionTest(JsRuntimeAttributes attributes, JsRuntimeHandle runtime)
    {
        if (!(attributes & JsRuntimeAttributeAllowScriptInterrupt))
        {
            REQUIRE(JsDisableRuntimeExecution(runtime) == JsErrorCannotDisableExecution);
            return;
        }

        ThreadArgsData threadArgs = {};
        threadArgs.runtime = runtime;
        threadArgs.hMonitor = CreateEvent(nullptr, FALSE, FALSE, nullptr);
        HANDLE threadHandle = reinterpret_cast<HANDLE>(_beginthreadex(nullptr, 0, &StaticThreadProc, &threadArgs, 0, nullptr));
        REQUIRE(threadHandle != nullptr);
        if (threadHandle == nullptr)
        {
            // This is to satisfy preFAST, above REQUIRE call ensuring that it will report exception when threadHandle is null.
            return;
        }
        JsValueRef preScriptAbortFunction = JS_INVALID_REFERENCE, postScriptAbortFunction = JS_INVALID_REFERENCE;
        JsValueRef exception = JS_INVALID_REFERENCE;

        for (int i = 0; i < _countof(terminationTests); i++)
        {
            threadArgs.BeginScriptExecution();
            threadArgs.SignalMonitor();
            REQUIRE(JsCreateFunction(ExternalFunctionPreScriptAbortionCallback, nullptr, &preScriptAbortFunction) == JsNoError);
            REQUIRE(JsCreateFunction(ExternalFunctionPostScriptAbortionCallback, nullptr, &postScriptAbortFunction) == JsNoError);
            JsValueRef scriptTextArg = JS_INVALID_REFERENCE;

            WCHAR *scriptText = const_cast<WCHAR *>(terminationTests[i]);
            REQUIRE(JsPointerToString(scriptText, wcslen(scriptText), &scriptTextArg) == JsNoError);
            JsValueRef args[] = { scriptTextArg };

            REQUIRE(JsCallFunction(preScriptAbortFunction, args, 1, nullptr) == JsErrorScriptTerminated);

            bool isDisabled;
            REQUIRE(JsIsRuntimeExecutionDisabled(runtime, &isDisabled) == JsNoError);
            CHECK(isDisabled);

#ifdef NTBUILD
            REQUIRE(JsCallFunction(postScriptAbortFunction, args, 1, nullptr) == JsErrorInDisabledState);
#else // !JSRT_VERIFY_RUNTIME_STATE
            bool hasException = false;
            REQUIRE(JsHasException(&hasException) == JsErrorInDisabledState);
#endif
            REQUIRE(JsGetAndClearException(&exception) == JsErrorInDisabledState);
            REQUIRE(JsEnableRuntimeExecution(runtime) == JsNoError);
            threadArgs.CheckDisableExecutionResult();
            threadArgs.EndScriptExecution();
        }
        threadArgs.SignalMonitor();
        WaitForSingleObject(threadHandle, INFINITE);
        threadArgs.hMonitor = nullptr;
    }

    TEST_CASE("ApiTest_ExternalFunctionWithScriptAbortionTest", "[ApiTest]")
    {
        JsRTApiTest::RunWithAttributes(JsRTApiTest::ExternalFunctionWithScriptAbortionTest);
    }

    void ScriptTerminationTest(JsRuntimeAttributes attributes, JsRuntimeHandle runtime)
    {
        // can't interrupt if scriptinterrupt is disabled.
        if (!(attributes & JsRuntimeAttributeAllowScriptInterrupt))
        {
            REQUIRE(JsDisableRuntimeExecution(runtime) == JsErrorCannotDisableExecution);
            return;
        }
        ThreadArgsData threadArgs = {};
        threadArgs.runtime = runtime;
        threadArgs.hMonitor = CreateEvent(nullptr, FALSE, FALSE, nullptr);
        HANDLE threadHandle = reinterpret_cast<HANDLE>(_beginthreadex(nullptr, 0, &StaticThreadProc, &threadArgs, 0, nullptr));
        REQUIRE(threadHandle != nullptr);
        if (threadHandle == nullptr)
        {
            // This is to satisfy preFAST, above REQUIRE call ensuring that it will report exception when threadHandle is null.
            return;
        }

        JsValueRef result;
        JsValueRef exception;
        for (int i = 0; i < _countof(terminationTests); i++)
        {
            threadArgs.BeginScriptExecution();
            threadArgs.SignalMonitor();
            REQUIRE(JsRunScript(terminationTests[i], JS_SOURCE_CONTEXT_NONE, _u(""), &result) == JsErrorScriptTerminated);
            bool isDisabled;
            REQUIRE(JsIsRuntimeExecutionDisabled(runtime, &isDisabled) == JsNoError);
            CHECK(isDisabled);
#ifdef NTBUILD
            REQUIRE(JsRunScript(terminationTests[i], JS_SOURCE_CONTEXT_NONE, _u(""), &result) == JsErrorInDisabledState);
#else // !JSRT_VERIFY_RUNTIME_STATE
            bool hasException = false;
            REQUIRE(JsHasException(&hasException) == JsErrorInDisabledState);
#endif
            REQUIRE(JsGetAndClearException(&exception) == JsErrorInDisabledState);
            REQUIRE(JsEnableRuntimeExecution(runtime) == JsNoError);
            threadArgs.CheckDisableExecutionResult();
            threadArgs.EndScriptExecution();
        }
        threadArgs.SignalMonitor();
        WaitForSingleObject(threadHandle, INFINITE);
        threadArgs.hMonitor = nullptr;
    }

    TEST_CASE("ApiTest_ScriptTerminationTest", "[ApiTest]")
    {
        JsRTApiTest::RunWithAttributes(JsRTApiTest::ScriptTerminationTest);
    }

    struct ModuleResponseData
    {
        ModuleResponseData()
            : mainModule(JS_INVALID_REFERENCE), childModule(JS_INVALID_REFERENCE), mainModuleException(JS_INVALID_REFERENCE), mainModuleReady(false)
        {
        }
        JsModuleRecord mainModule;
        JsModuleRecord childModule;
        JsValueRef mainModuleException;
        bool mainModuleReady;
    };
    ModuleResponseData successTest;

    static JsErrorCode CALLBACK Success_FIMC(_In_ JsModuleRecord referencingModule, _In_ JsValueRef specifier, _Outptr_result_maybenull_ JsModuleRecord* dependentModuleRecord)
    {
        JsModuleRecord moduleRecord = JS_INVALID_REFERENCE;
        LPCWSTR specifierStr;
        size_t length;

        JsErrorCode errorCode = JsStringToPointer(specifier, &specifierStr, &length);
        REQUIRE(errorCode == JsNoError);
        REQUIRE(!wcscmp(specifierStr, _u("foo.js")));

        errorCode = JsInitializeModuleRecord(referencingModule, specifier, &moduleRecord);
        REQUIRE(errorCode == JsNoError);
        *dependentModuleRecord = moduleRecord;
        successTest.childModule = moduleRecord;
        return JsNoError;
    }

    static JsErrorCode CALLBACK Succes_NMRC(_In_opt_ JsModuleRecord referencingModule, _In_opt_ JsValueRef exceptionVar)
    {
        if (successTest.mainModule == referencingModule)
        {
            successTest.mainModuleReady = true;
            successTest.mainModuleException = exceptionVar;
        }
        return JsNoError;
    }

    void ModuleSuccessTest(JsRuntimeAttributes attributes, JsRuntimeHandle runtime)
    {
        JsModuleRecord requestModule = JS_INVALID_REFERENCE;
        JsValueRef specifier;

        REQUIRE(JsPointerToString(_u(""), 1, &specifier) == JsNoError);
        REQUIRE(JsInitializeModuleRecord(nullptr, specifier, &requestModule) == JsNoError);
        successTest.mainModule = requestModule;
        REQUIRE(JsSetModuleHostInfo(requestModule, JsModuleHostInfo_FetchImportedModuleCallback, Success_FIMC) == JsNoError);
        REQUIRE(JsSetModuleHostInfo(requestModule, JsModuleHostInfo_FetchImportedModuleFromScriptCallback, Success_FIMC) == JsNoError);
        REQUIRE(JsSetModuleHostInfo(requestModule, JsModuleHostInfo_NotifyModuleReadyCallback, Succes_NMRC) == JsNoError);

        JsValueRef errorObject = JS_INVALID_REFERENCE;
        const char* fileContent = "import {x} from 'foo.js'";
        JsErrorCode errorCode = JsParseModuleSource(requestModule, 0, (LPBYTE)fileContent,
            (unsigned int)strlen(fileContent), JsParseModuleSourceFlags_DataIsUTF8, &errorObject);

        CHECK(errorCode == JsNoError);
        CHECK(errorObject == JS_INVALID_REFERENCE);
        CHECK(successTest.mainModuleReady == false);
        REQUIRE(successTest.childModule != JS_INVALID_REFERENCE);

        errorObject = JS_INVALID_REFERENCE;
        fileContent = "/*error code*/ var x x";

        errorCode = JsParseModuleSource(successTest.childModule, 1, (LPBYTE)fileContent,
            (unsigned int)strlen(fileContent), JsParseModuleSourceFlags_DataIsUTF8, &errorObject);

        CHECK(errorCode == JsErrorScriptCompile);
        CHECK(errorObject != JS_INVALID_REFERENCE);

        CHECK(successTest.mainModuleReady == true);
        REQUIRE(successTest.mainModuleException != JS_INVALID_REFERENCE);
        JsPropertyIdRef message = JS_INVALID_REFERENCE;

        REQUIRE(JsGetPropertyIdFromName(_u("message"), &message) == JsNoError);

        JsValueRef value1Check = JS_INVALID_REFERENCE;
        REQUIRE(JsGetProperty(successTest.mainModuleException, message, &value1Check) == JsNoError);

        JsValueRef asString = JS_INVALID_REFERENCE;
        REQUIRE(JsConvertValueToString(value1Check, &asString) == JsNoError);

        LPCWSTR str = nullptr;
        size_t length;
        REQUIRE(JsStringToPointer(asString, &str, &length) == JsNoError);
        REQUIRE(!wcscmp(str, _u("Expected ';'")));
    }

    TEST_CASE("ApiTest_ModuleSuccessTest", "[ApiTest]")
    {
        JsRTApiTest::WithSetup(JsRuntimeAttributeEnableExperimentalFeatures, ModuleSuccessTest);

    }

    void SetModuleHostInfoTest(JsRuntimeAttributes attributes, JsRuntimeHandle runtime)
    {
        JsModuleRecord requestModule = JS_INVALID_REFERENCE;
        JsValueRef specifier = nullptr;

        REQUIRE(JsPointerToString(_u("mod1.js"), wcslen(_u("mod1.js")), &specifier) == JsNoError);
        REQUIRE(JsInitializeModuleRecord(nullptr, specifier, &requestModule) == JsNoError);
        JsValueRef error = nullptr, errorMsg = nullptr;
        REQUIRE(JsPointerToString(_u("test error"), wcslen(_u("test error")), &errorMsg) == JsNoError);
        REQUIRE(JsCreateError(errorMsg, &error) == JsNoError);

        REQUIRE(JsSetModuleHostInfo(requestModule, JsModuleHostInfo_Exception, error) == JsNoError);

        JsValueRef errorOut = nullptr;
        JsGetModuleHostInfo(requestModule, JsModuleHostInfo_Exception, &errorOut);
        REQUIRE(errorOut == error);

        //REQUIRE(JsSetModuleHostInfo(requestModule, JsModuleHostInfo_Exception, nullptr) == JsNoError);

        REQUIRE(JsPointerToString(_u("mod2.js"), wcslen(_u("mod2.js")), &specifier) == JsNoError);
        REQUIRE(JsInitializeModuleRecord(nullptr, specifier, &requestModule) == JsNoError);

        successTest.mainModule = requestModule;
        REQUIRE(JsSetModuleHostInfo(requestModule, JsModuleHostInfo_NotifyModuleReadyCallback, Succes_NMRC) == JsNoError);

        // Parsing
        JsValueRef errorObject1 = JS_INVALID_REFERENCE;
        const char* fileContent = "var x = 10";
        REQUIRE(JsParseModuleSource(requestModule, 0, (LPBYTE)fileContent,
            (unsigned int)strlen(fileContent), JsParseModuleSourceFlags_DataIsUTF8, &errorObject1) == JsNoError);

        // This should not pass
        REQUIRE(JsSetModuleHostInfo(requestModule, JsModuleHostInfo_Exception, error) != JsNoError);
    }

    TEST_CASE("ApiTest_SetModuleHostInfoTest", "[ApiTest]")
    {
        JsRTApiTest::WithSetup(JsRuntimeAttributeEnableExperimentalFeatures, SetModuleHostInfoTest);

    }

    static JsErrorCode CALLBACK Success_FIMC1(_In_ JsModuleRecord referencingModule, _In_ JsValueRef specifier, _Outptr_result_maybenull_ JsModuleRecord* dependentModuleRecord)
    {
        JsModuleRecord moduleRecord = JS_INVALID_REFERENCE;
        LPCWSTR specifierStr;
        size_t length;

        JsErrorCode errorCode = JsStringToPointer(specifier, &specifierStr, &length);
        REQUIRE(errorCode == JsNoError);
        REQUIRE(!wcscmp(specifierStr, _u("foo.js")));

        JsValueRef specifier1 = nullptr;
        REQUIRE(JsPointerToString(_u("./foo.js"), wcslen(_u("./foo.js")), &specifier1) == JsNoError);

        errorCode = JsInitializeModuleRecord(referencingModule, specifier1, &moduleRecord);
        REQUIRE(errorCode == JsNoError);
        *dependentModuleRecord = moduleRecord;
        successTest.childModule = moduleRecord;
        return JsNoError;
    }

    void PassingDifferentModuleSpecifierTest(JsRuntimeAttributes attributes, JsRuntimeHandle runtime)
    {
        JsModuleRecord requestModule = JS_INVALID_REFERENCE;
        JsValueRef specifier;

        REQUIRE(JsPointerToString(_u(""), 1, &specifier) == JsNoError);
        REQUIRE(JsInitializeModuleRecord(nullptr, specifier, &requestModule) == JsNoError);
        successTest.mainModule = requestModule;
        REQUIRE(JsSetModuleHostInfo(requestModule, JsModuleHostInfo_FetchImportedModuleCallback, Success_FIMC1) == JsNoError);
        REQUIRE(JsSetModuleHostInfo(requestModule, JsModuleHostInfo_FetchImportedModuleFromScriptCallback, Success_FIMC1) == JsNoError);
        REQUIRE(JsSetModuleHostInfo(requestModule, JsModuleHostInfo_NotifyModuleReadyCallback, Succes_NMRC) == JsNoError);

        JsValueRef errorObject = JS_INVALID_REFERENCE;
        const char* fileContent = "import {x} from 'foo.js'";
        JsErrorCode errorCode = JsParseModuleSource(requestModule, 0, (LPBYTE)fileContent,
            (unsigned int)strlen(fileContent), JsParseModuleSourceFlags_DataIsUTF8, &errorObject);

        CHECK(errorCode == JsNoError);
        CHECK(errorObject == JS_INVALID_REFERENCE);
        REQUIRE(successTest.childModule != JS_INVALID_REFERENCE);
    }

    TEST_CASE("ApiTest_PassingDifferentModuleSpecifierTest", "[ApiTest]")
    {
        JsRTApiTest::WithSetup(JsRuntimeAttributeEnableExperimentalFeatures, PassingDifferentModuleSpecifierTest);

    }

    ModuleResponseData reentrantParseData;
    static JsErrorCode CALLBACK ReentrantParse_FIMC(_In_ JsModuleRecord referencingModule, _In_ JsValueRef specifier, _Outptr_result_maybenull_ JsModuleRecord* dependentModuleRecord)
    {
        JsModuleRecord moduleRecord = JS_INVALID_REFERENCE;
        LPCWSTR specifierStr;
        size_t length;

        JsErrorCode errorCode = JsStringToPointer(specifier, &specifierStr, &length);
        REQUIRE(!wcscmp(specifierStr, _u("foo.js")));

        REQUIRE(errorCode == JsNoError);
        errorCode = JsInitializeModuleRecord(referencingModule, specifier, &moduleRecord);
        REQUIRE(errorCode == JsNoError);
        *dependentModuleRecord = moduleRecord;
        reentrantParseData.childModule = moduleRecord;

        // directly make a call to parsemodulesource
        JsValueRef errorObject = JS_INVALID_REFERENCE;
        const char* fileContent = "/*error code*/ var x x";

        // Not checking the error code.
        JsParseModuleSource(moduleRecord, 1, (LPBYTE)fileContent,
            (unsigned int)strlen(fileContent), JsParseModuleSourceFlags_DataIsUTF8, &errorObject);

        // There must be an error
        CHECK(errorObject != JS_INVALID_REFERENCE);

        // Passed everything is valid.
        return JsNoError;
    }

    static JsErrorCode CALLBACK ReentrantParse_NMRC(_In_opt_ JsModuleRecord referencingModule, _In_opt_ JsValueRef exceptionVar)
    {
        if (reentrantParseData.mainModule == referencingModule)
        {
            reentrantParseData.mainModuleReady = true;
            reentrantParseData.mainModuleException = exceptionVar;
        }
        return JsNoError;
    }

    void ReentrantParseModuleTest(JsRuntimeAttributes attributes, JsRuntimeHandle runtime)
    {
        JsModuleRecord requestModule = JS_INVALID_REFERENCE;
        JsValueRef specifier;

        REQUIRE(JsPointerToString(_u(""), 1, &specifier) == JsNoError);
        REQUIRE(JsInitializeModuleRecord(nullptr, specifier, &requestModule) == JsNoError);
        reentrantParseData.mainModule = requestModule;
        REQUIRE(JsSetModuleHostInfo(requestModule, JsModuleHostInfo_FetchImportedModuleCallback, ReentrantParse_FIMC) == JsNoError);
        REQUIRE(JsSetModuleHostInfo(requestModule, JsModuleHostInfo_FetchImportedModuleFromScriptCallback, ReentrantParse_FIMC) == JsNoError);
        REQUIRE(JsSetModuleHostInfo(requestModule, JsModuleHostInfo_NotifyModuleReadyCallback, ReentrantParse_NMRC) == JsNoError);

        JsValueRef errorObject = JS_INVALID_REFERENCE;
        const char* fileContent = "import {x} from 'foo.js'";
        JsParseModuleSource(requestModule, 0, (LPBYTE)fileContent,
            (unsigned int)strlen(fileContent), JsParseModuleSourceFlags_DataIsUTF8, &errorObject);

        CHECK(reentrantParseData.mainModuleReady == true);
        REQUIRE(reentrantParseData.mainModuleException != JS_INVALID_REFERENCE);

        JsPropertyIdRef message = JS_INVALID_REFERENCE;

        REQUIRE(JsGetPropertyIdFromName(_u("message"), &message) == JsNoError);

        JsValueRef value1Check = JS_INVALID_REFERENCE;
        REQUIRE(JsGetProperty(reentrantParseData.mainModuleException, message, &value1Check) == JsNoError);

        JsValueRef asString = JS_INVALID_REFERENCE;
        REQUIRE(JsConvertValueToString(value1Check, &asString) == JsNoError);

        LPCWSTR str = nullptr;
        size_t length;
        REQUIRE(JsStringToPointer(asString, &str, &length) == JsNoError);
        REQUIRE(!wcscmp(str, _u("Expected ';'")));
    }

    TEST_CASE("ApiTest_ReentrantParseModuleTest", "[ApiTest]")
    {
        JsRTApiTest::WithSetup(JsRuntimeAttributeEnableExperimentalFeatures, ReentrantParseModuleTest);
    }


    ModuleResponseData reentrantNoErrorParseData;
    static JsErrorCode CALLBACK reentrantNoErrorParse_FIMC(_In_ JsModuleRecord referencingModule, _In_ JsValueRef specifier, _Outptr_result_maybenull_ JsModuleRecord* dependentModuleRecord)
    {
        JsModuleRecord moduleRecord = JS_INVALID_REFERENCE;
        LPCWSTR specifierStr;
        size_t length;

        JsErrorCode errorCode = JsStringToPointer(specifier, &specifierStr, &length);
        REQUIRE(!wcscmp(specifierStr, _u("foo.js")));

        REQUIRE(errorCode == JsNoError);
        errorCode = JsInitializeModuleRecord(referencingModule, specifier, &moduleRecord);
        REQUIRE(errorCode == JsNoError);
        *dependentModuleRecord = moduleRecord;
        reentrantNoErrorParseData.childModule = moduleRecord;

        JsValueRef errorObject = JS_INVALID_REFERENCE;
        const char* fileContent = "export var x = 10;";

        // Not checking the error code.
        JsParseModuleSource(moduleRecord, 1, (LPBYTE)fileContent,
            (unsigned int)strlen(fileContent), JsParseModuleSourceFlags_DataIsUTF8, &errorObject);

        // There must be an error
        CHECK(errorObject == JS_INVALID_REFERENCE);

        return JsNoError;
    }

    static JsErrorCode CALLBACK reentrantNoErrorParse_NMRC(_In_opt_ JsModuleRecord referencingModule, _In_opt_ JsValueRef exceptionVar)
    {
        if (reentrantNoErrorParseData.mainModule == referencingModule)
        {
            reentrantNoErrorParseData.mainModuleReady = true;
            reentrantNoErrorParseData.mainModuleException = exceptionVar;
        }
        return JsNoError;
    }

    void ReentrantNoErrorParseModuleTest(JsRuntimeAttributes attributes, JsRuntimeHandle runtime)
    {
        JsModuleRecord requestModule = JS_INVALID_REFERENCE;
        JsValueRef specifier;

        REQUIRE(JsPointerToString(_u(""), 1, &specifier) == JsNoError);
        REQUIRE(JsInitializeModuleRecord(nullptr, specifier, &requestModule) == JsNoError);
        reentrantNoErrorParseData.mainModule = requestModule;
        REQUIRE(JsSetModuleHostInfo(requestModule, JsModuleHostInfo_FetchImportedModuleCallback, reentrantNoErrorParse_FIMC) == JsNoError);
        REQUIRE(JsSetModuleHostInfo(requestModule, JsModuleHostInfo_FetchImportedModuleFromScriptCallback, reentrantNoErrorParse_FIMC) == JsNoError);
        REQUIRE(JsSetModuleHostInfo(requestModule, JsModuleHostInfo_NotifyModuleReadyCallback, reentrantNoErrorParse_NMRC) == JsNoError);

        JsValueRef errorObject = JS_INVALID_REFERENCE;
        const char* fileContent = "import {x} from 'foo.js'";
        JsErrorCode errorCode = JsParseModuleSource(requestModule, 0, (LPBYTE)fileContent,
            (unsigned int)strlen(fileContent), JsParseModuleSourceFlags_DataIsUTF8, &errorObject);

        // This is no error in this module parse.
        CHECK(errorCode == JsNoError);
        CHECK(errorObject == JS_INVALID_REFERENCE);
        CHECK(reentrantNoErrorParseData.mainModuleReady == true);
        REQUIRE(reentrantNoErrorParseData.mainModuleException == JS_INVALID_REFERENCE);
    }

    TEST_CASE("ApiTest_ReentrantNoErrorParseModuleTest", "[ApiTest]")
    {
        JsRTApiTest::WithSetup(JsRuntimeAttributeEnableExperimentalFeatures, ReentrantNoErrorParseModuleTest);
    }

    static JsErrorCode CALLBACK FIMC1(_In_ JsModuleRecord referencingModule, _In_ JsValueRef specifier, _Outptr_result_maybenull_ JsModuleRecord* dependentModuleRecord)
    {
        JsModuleRecord moduleRecord = JS_INVALID_REFERENCE;
        LPCWSTR specifierStr;
        size_t length;
        JsErrorCode errorCode = JsStringToPointer(specifier, &specifierStr, &length);
        REQUIRE(errorCode == JsNoError);

        if (wcscmp(specifierStr, _u("foo.js")) == 0)
        {
            errorCode = JsInitializeModuleRecord(referencingModule, specifier, &moduleRecord);
            REQUIRE(errorCode == JsNoError);
        }

        *dependentModuleRecord = moduleRecord;
        return JsNoError;
    }

    static JsErrorCode CALLBACK NMRC1(_In_opt_ JsModuleRecord referencingModule, _In_opt_ JsValueRef exceptionVar)
    {
        // NotifyModuleReadyCallback handling.

        return JsNoError;
    }

    void SomebugTest(JsRuntimeAttributes attributes, JsRuntimeHandle runtime)
    {
        JsModuleRecord rec;
        JsInitializeModuleRecord(nullptr, nullptr, &rec);
        JsSetModuleHostInfo(rec, JsModuleHostInfo_FetchImportedModuleCallback, FIMC1);
        JsSetModuleHostInfo(rec, JsModuleHostInfo_FetchImportedModuleFromScriptCallback, FIMC1);
        JsSetModuleHostInfo(rec, JsModuleHostInfo_NotifyModuleReadyCallback, NMRC1);

        JsValueRef F = JS_INVALID_REFERENCE;
        JsErrorCode err = JsRunScript(_u("var j = import('foo.js').then(mod => { mod.bar(); })"), 0, _u(""), &F);

        CHECK(err == JsNoError);
    }

    TEST_CASE("ApiTest_SomebugTest", "[ApiTest]")
    {
        JsRTApiTest::WithSetup(JsRuntimeAttributeEnableExperimentalFeatures, SomebugTest);

    }
    void ObjectHasOwnPropertyMethodTest(JsRuntimeAttributes attributes, JsRuntimeHandle runtime)
    {
        JsValueRef proto = JS_INVALID_REFERENCE;
        JsValueRef object = JS_INVALID_REFERENCE;

        REQUIRE(JsCreateObject(&proto) == JsNoError);
        REQUIRE(JsCreateObject(&object) == JsNoError);
        REQUIRE(JsSetPrototype(object, proto) == JsNoError);

        JsPropertyIdRef propertyIdFoo = JS_INVALID_REFERENCE;
        JsPropertyIdRef propertyIdBar = JS_INVALID_REFERENCE;
        bool hasProperty = false;

        REQUIRE(JsGetPropertyIdFromName(_u("foo"), &propertyIdFoo) == JsNoError);
        REQUIRE(JsGetPropertyIdFromName(_u("bar"), &propertyIdBar) == JsNoError);

        REQUIRE(JsSetProperty(object, propertyIdFoo, object, true) == JsNoError);
        REQUIRE(JsSetProperty(proto, propertyIdBar, object, true) == JsNoError);

        REQUIRE(JsHasProperty(object, propertyIdFoo, &hasProperty) == JsNoError);
        CHECK(hasProperty);

        REQUIRE(JsHasOwnProperty(object, propertyIdFoo, &hasProperty) == JsNoError);
        CHECK(hasProperty);

        REQUIRE(JsHasProperty(object, propertyIdBar, &hasProperty) == JsNoError);
        CHECK(hasProperty);

        REQUIRE(JsHasOwnProperty(object, propertyIdBar, &hasProperty) == JsNoError);
        CHECK(!hasProperty);
    }

    TEST_CASE("ApiTest_ObjectHasOwnPropertyMethodTest", "[ApiTest]")
    {
        JsRTApiTest::RunWithAttributes(JsRTApiTest::ObjectHasOwnPropertyMethodTest);
    }

    void JsCopyStringOneByteMethodTest(JsRuntimeAttributes attributes, JsRuntimeHandle runtime)
    {
        size_t written = 0;
        char buf[10] = {0};
        JsValueRef value;
        REQUIRE(JsCreateStringUtf16(reinterpret_cast<const uint16_t*>(_u("0\x10\x80\xa9\uabcd\U000104377")), 8, &value) == JsNoError);
        REQUIRE(JsCopyStringOneByte(value, 0, -1, nullptr, &written) == JsNoError);
        CHECK(written == 8);
        buf[written] = '\xff';

        REQUIRE(JsCopyStringOneByte(value, 0, 10, buf, &written) == JsNoError);
        CHECK(written == 8);
        CHECK(buf[0] == '0');
        CHECK(buf[1] == '\x10');
        CHECK(buf[2] == '\x80');
        CHECK(buf[3] == '\xA9');
        CHECK(buf[4] == '\xcd');
        CHECK(buf[5] == '\x01');
        CHECK(buf[6] == '\x37');
        CHECK(buf[7] == '7');
        CHECK(buf[8] == '\xff');
    }

    TEST_CASE("ApiTest_JsCopyStringOneByteMethodTest", "[ApiTest]")
    {
        JsRTApiTest::RunWithAttributes(JsRTApiTest::JsCopyStringOneByteMethodTest);
    }

    void JsLessThanTest(JsRuntimeAttributes attributes, JsRuntimeHandle runtime)
    {
        // Create some values
        JsValueRef number1 = JS_INVALID_REFERENCE;  // number1 = 1
        REQUIRE(JsDoubleToNumber(1, &number1) == JsNoError);
        JsValueRef number2 = JS_INVALID_REFERENCE;  // number2 = 2
        REQUIRE(JsDoubleToNumber(2, &number2) == JsNoError);
        JsValueRef stringa = JS_INVALID_REFERENCE;  // stringa = "1"
        REQUIRE(JsPointerToString(_u("1"), wcslen(_u("1")), &stringa) == JsNoError);
        JsValueRef undefined = GetUndefined();
        JsValueRef nullValue = JS_INVALID_REFERENCE;
        REQUIRE(JsGetNullValue(&nullValue) == JsNoError);
        JsValueRef trueValue = JS_INVALID_REFERENCE;
        REQUIRE(JsGetTrueValue(&trueValue) == JsNoError);
        JsValueRef falseValue = JS_INVALID_REFERENCE;
        REQUIRE(JsGetFalseValue(&falseValue) == JsNoError);

        bool result;
        REQUIRE(JsLessThan(number1, number2, &result) == JsNoError);
        CHECK(result == true);
        REQUIRE(JsLessThan(number1, stringa, &result) == JsNoError);
        CHECK(result == false);
        REQUIRE(JsLessThan(number1, undefined, &result) == JsNoError);
        CHECK(result == false);
        REQUIRE(JsLessThan(falseValue, trueValue, &result) == JsNoError);
        CHECK(result == true);
        REQUIRE(JsLessThan(undefined, undefined, &result) == JsNoError);
        CHECK(result == false);
        REQUIRE(JsLessThan(nullValue, undefined, &result) == JsNoError);
        CHECK(result == false);

        REQUIRE(JsLessThanOrEqual(number1, number2, &result) == JsNoError);
        CHECK(result == true);
        REQUIRE(JsLessThanOrEqual(number1, number1, &result) == JsNoError);
        CHECK(result == true);
        REQUIRE(JsLessThanOrEqual(number1, stringa, &result) == JsNoError);
        CHECK(result == true);
        REQUIRE(JsLessThanOrEqual(trueValue, trueValue, &result) == JsNoError);
        CHECK(result == true);
        REQUIRE(JsLessThanOrEqual(falseValue, nullValue, &result) == JsNoError);
        CHECK(result == true);
        REQUIRE(JsLessThanOrEqual(falseValue, undefined, &result) == JsNoError);
        CHECK(result == false);
        REQUIRE(JsLessThanOrEqual(undefined, undefined, &result) == JsNoError);
        CHECK(result == false);
        REQUIRE(JsLessThanOrEqual(nullValue, undefined, &result) == JsNoError);
        CHECK(result == false);
    }

    TEST_CASE("ApiTest_JsLessThanTest", "[ApiTest]")
    {
        JsRTApiTest::RunWithAttributes(JsRTApiTest::JsLessThanTest);
    }

    void JsCreateStringTest(JsRuntimeAttributes attributes, JsRuntimeHandle runtime)
    {
        // Passing in invalid utf8 sequences should result in the unicode replacement character
        const char invalidUtf8[] = { -127 /* 0x80 */, '\0' };
        JsValueRef result;
        REQUIRE(JsCreateString(invalidUtf8, 1, &result) == JsNoError);
        uint16_t utf16Result[2];
        size_t written;
        REQUIRE(JsCopyStringUtf16(result, 0, 1, utf16Result, &written) == JsNoError);
        CHECK(written == 1);
        CHECK(utf16Result[0] == 0xFFFD);

        // Creating a utf8 string and then copying it back out should give an identical string
        // Specifying -1 as the length should result in using strlen as the length
        const char validUtf8Input[] = {'T', 'e', 's', 't', ' ', -30 /* 0xe2 */, -104 /* 0x98 */, -125 /* 0x83 */, 0};
        REQUIRE(JsCreateString(validUtf8Input, static_cast<size_t>(-1), &result) == JsNoError);
        char utf8Result[10];
        REQUIRE(JsCopyString(result,utf8Result, 10, &written) == JsNoError);
        CHECK(written == strlen(validUtf8Input));
        CHECK(memcmp(utf8Result, validUtf8Input, written) == 0);
    }

    TEST_CASE("ApiTest_JsCreateStringTest", "[ApiTest]")
    {
        JsRTApiTest::RunWithAttributes(JsRTApiTest::JsCreateStringTest);
    }

<<<<<<< HEAD
    void ApiTest_JsSerializeArrayTest(JsRuntimeAttributes /*attributes*/, JsRuntimeHandle /*runtime*/)
    {
        LPCSTR raw_script = "(function (){return true;})();";
        LPCWSTR raw_wscript = L"(function (){return true;})();";

        // JsSerializeScript has good test coverage and can be used as an oracle for JsSerialize
        unsigned int bcBufferSize_Expected = 0;
        REQUIRE(JsSerializeScript(raw_wscript, nullptr, &bcBufferSize_Expected) == JsNoError);
        BYTE *bcBuffer_Expected = new BYTE[bcBufferSize_Expected];
        REQUIRE(JsSerializeScript(raw_wscript, bcBuffer_Expected, &bcBufferSize_Expected) == JsNoError);
        REQUIRE(bcBuffer_Expected != nullptr);

        // JsSerialize from an external array
        JsValueRef scriptSource = JS_INVALID_REFERENCE;
        REQUIRE(JsCreateExternalArrayBuffer(
            (void*)raw_script, (unsigned int)strlen(raw_script), nullptr, (void*)raw_script, &scriptSource) == JsNoError);

        JsValueRef buffer = JS_INVALID_REFERENCE;
        REQUIRE(JsSerialize(scriptSource, &buffer, JsParseScriptAttributeNone) == JsNoError);

        BYTE *bcBuffer = nullptr;
        unsigned int bcBufferSize = 0;
        REQUIRE(JsGetArrayBufferStorage(buffer, &bcBuffer, &bcBufferSize) == JsNoError);

        REQUIRE(bcBufferSize_Expected == bcBufferSize);
        CHECK(memcmp(bcBuffer_Expected, bcBuffer, bcBufferSize_Expected) == 0);
    }

    TEST_CASE("ApiTest_JsSerialize_Array", "[ApiTest]")
    {
        JsRTApiTest::RunWithAttributes(JsRTApiTest::ApiTest_JsSerializeArrayTest);
    }

    void ApiTest_JsSerializeStringTest(JsRuntimeAttributes /*attributes*/, JsRuntimeHandle /*runtime*/)
    {
        LPCSTR raw_script = "(function (){return true;})();";
        LPCWSTR raw_wscript = L"(function (){return true;})();";

        // JsSerializeScript has good test coverage and can be used as an oracle for JsSerialize
        unsigned int bcBufferSize_Expected = 0;
        REQUIRE(JsSerializeScript(raw_wscript, nullptr, &bcBufferSize_Expected) == JsNoError);
        BYTE* bcBuffer_Expected = new BYTE[bcBufferSize_Expected];
        REQUIRE(JsSerializeScript(raw_wscript, bcBuffer_Expected, &bcBufferSize_Expected) == JsNoError);
        REQUIRE(bcBuffer_Expected != nullptr);

        // JsSerialize from a string
        JsValueRef script = JS_INVALID_REFERENCE;
        REQUIRE(JsCreateString(raw_script, static_cast<size_t>(-1), &script) == JsNoError);

        JsValueRef buffer = JS_INVALID_REFERENCE;
        REQUIRE(JsSerialize(script, &buffer, JsParseScriptAttributeNone) == JsNoError);

        BYTE *bcBuffer = nullptr;
        unsigned int bcBufferSize = 0;
        REQUIRE(JsGetArrayBufferStorage(buffer, &bcBuffer, &bcBufferSize) == JsNoError);

        REQUIRE(bcBufferSize_Expected == bcBufferSize);
        CHECK(memcmp(bcBuffer_Expected, bcBuffer, bcBufferSize_Expected) == 0);

        delete[] bcBuffer_Expected;
    }

    TEST_CASE("ApiTest_JsSerialize_String", "[ApiTest]")
    {
        JsRTApiTest::RunWithAttributes(JsRTApiTest::ApiTest_JsSerializeStringTest);
    }

    void ApiTest_JsSerializeParseErrorTest(JsRuntimeAttributes /*attributes*/, JsRuntimeHandle /*runtime*/)
    {
        LPCSTR raw_script = "(function (){return true;})(;";

        JsValueRef script = JS_INVALID_REFERENCE;
        REQUIRE(JsCreateString(raw_script, static_cast<size_t>(-1), &script) == JsNoError);

        JsValueRef buffer = JS_INVALID_REFERENCE;
        CHECK(JsSerialize(script, &buffer, JsParseScriptAttributeNone) == JsErrorScriptCompile);
    }

    TEST_CASE("ApiTest_JsSerialize_FailParse", "[ApiTest]")
    {
        JsRTApiTest::RunWithAttributes(JsRTApiTest::ApiTest_JsSerializeParseErrorTest);
=======
    void JsCreatePromiseTest(JsRuntimeAttributes attributes, JsRuntimeHandle runtime)
    {
        JsValueRef result = JS_INVALID_REFERENCE;

        JsValueRef promise = JS_INVALID_REFERENCE;
        JsValueRef resolve = JS_INVALID_REFERENCE;
        JsValueRef reject = JS_INVALID_REFERENCE;

        // Create resolvable promise
        REQUIRE(JsCreatePromise(&promise, &resolve, &reject) == JsNoError);

        JsPromiseState state = JsPromiseState_Pending;
        REQUIRE(JsGetPromiseState(promise, &state) == JsNoError);
        CHECK(state == JsPromiseState_Pending);

        result = JS_INVALID_REFERENCE;
        CHECK(JsGetPromiseResult(promise, &result) == JsErrorInvalidArgument);
        CHECK(result == JS_INVALID_REFERENCE);

        JsValueRef num = JS_INVALID_REFERENCE;
        REQUIRE(JsIntToNumber(42, &num) == JsNoError);

        std::array<JsValueRef, 2> args{ GetUndefined(), num };
        REQUIRE(JsCallFunction(resolve, args.data(), static_cast<unsigned short>(args.size()), &result) == JsNoError);

        state = JsPromiseState_Pending;
        REQUIRE(JsGetPromiseState(promise, &state) == JsNoError);
        CHECK(state == JsPromiseState_Fulfilled);

        result = JS_INVALID_REFERENCE;
        REQUIRE(JsGetPromiseResult(promise, &result) == JsNoError);

        int resultNum = 0;
        REQUIRE(JsNumberToInt(result, &resultNum) == JsNoError);
        CHECK(resultNum == 42);

        // Create rejectable promise
        REQUIRE(JsCreatePromise(&promise, &resolve, &reject) == JsNoError);

        state = JsPromiseState_Pending;
        REQUIRE(JsGetPromiseState(promise, &state) == JsNoError);
        CHECK(state == JsPromiseState_Pending);

        result = JS_INVALID_REFERENCE;
        CHECK(JsGetPromiseResult(promise, &result) == JsErrorInvalidArgument);
        CHECK(result == JS_INVALID_REFERENCE);

        num = JS_INVALID_REFERENCE;
        REQUIRE(JsIntToNumber(43, &num) == JsNoError);

        args = { GetUndefined(), num };
        REQUIRE(JsCallFunction(reject, args.data(), static_cast<unsigned short>(args.size()), &result) == JsNoError);

        state = JsPromiseState_Pending;
        REQUIRE(JsGetPromiseState(promise, &state) == JsNoError);
        CHECK(state == JsPromiseState_Rejected);

        result = JS_INVALID_REFERENCE;
        REQUIRE(JsGetPromiseResult(promise, &result) == JsNoError);

        resultNum = 0;
        REQUIRE(JsNumberToInt(result, &resultNum) == JsNoError);
        CHECK(resultNum == 43);
    }

    TEST_CASE("ApiTest_JsCreatePromiseTest", "[ApiTest]")
    {
        JsRTApiTest::RunWithAttributes(JsRTApiTest::JsCreatePromiseTest);
>>>>>>> 1c76177a
    }
}<|MERGE_RESOLUTION|>--- conflicted
+++ resolved
@@ -2666,7 +2666,6 @@
         JsRTApiTest::RunWithAttributes(JsRTApiTest::JsCreateStringTest);
     }
 
-<<<<<<< HEAD
     void ApiTest_JsSerializeArrayTest(JsRuntimeAttributes /*attributes*/, JsRuntimeHandle /*runtime*/)
     {
         LPCSTR raw_script = "(function (){return true;})();";
@@ -2748,7 +2747,8 @@
     TEST_CASE("ApiTest_JsSerialize_FailParse", "[ApiTest]")
     {
         JsRTApiTest::RunWithAttributes(JsRTApiTest::ApiTest_JsSerializeParseErrorTest);
-=======
+    }
+
     void JsCreatePromiseTest(JsRuntimeAttributes attributes, JsRuntimeHandle runtime)
     {
         JsValueRef result = JS_INVALID_REFERENCE;
@@ -2817,6 +2817,5 @@
     TEST_CASE("ApiTest_JsCreatePromiseTest", "[ApiTest]")
     {
         JsRTApiTest::RunWithAttributes(JsRTApiTest::JsCreatePromiseTest);
->>>>>>> 1c76177a
     }
 }